/* jshint -W051:true, -W069:true */
'use strict';

// //////////////////////////////////////////////////////////////////////////////
// / Version check at the start of the server, will optionally perform necessary
// / upgrades.
// /
// / If you add any task here, please update the database version in
// / @arangodb/database-version.js.
// /
// / DISCLAIMER
// /
// / Copyright 2014-2016 ArangoDB GmbH, Cologne, Germany
// / Copyright 2004-2014 triAGENS GmbH, Cologne, Germany
// /
// / Licensed under the Apache License, Version 2.0 (the "License")
// / you may not use this file except in compliance with the License.
// / You may obtain a copy of the License at
// /
// /     http://www.apache.org/licenses/LICENSE-2.0
// /
// / Unless required by applicable law or agreed to in writing, software
// / distributed under the License is distributed on an "AS IS" BASIS,
// / WITHOUT WARRANTIES OR CONDITIONS OF ANY KIND, either express or implied.
// / See the License for the specific language governing permissions and
// / limitations under the License.
// /
// / Copyright holder is ArangoDB GmbH, Cologne, Germany
// /
// / @author Jan Steemann
// / @author Copyright 2014, triAGENS GmbH, Cologne, Germany
// //////////////////////////////////////////////////////////////////////////////

(function () {
  var args = global.UPGRADE_ARGS;
  delete global.UPGRADE_ARGS;

  const internal = require('internal');
  const errors = internal.errors;
  const fs = require('fs');
  const console = require('console');
  const userManager = require('@arangodb/users');
  const currentVersion = require('@arangodb/database-version').CURRENT_VERSION;
  const db = internal.db;
  const shallowCopy = require('@arangodb/util').shallowCopy;

  const defaultRootPW = args.password || '';

  function upgrade () {

    // default replication factor for system collections
    const DEFAULT_REPLICATION_FACTOR_SYSTEM = internal.DEFAULT_REPLICATION_FACTOR_SYSTEM;

    // system database only
    const DATABASE_SYSTEM = 1000;

    // all databases
    const DATABASE_ALL = 1001;

    // all databases expect system
    const DATABASE_EXCEPT_SYSTEM = 1002;

    // for stand-alone, no cluster
    const CLUSTER_NONE = 2000;

    // for cluster local part
    const CLUSTER_LOCAL = 2001;

    // for cluster global part (shared collections)
    const CLUSTER_COORDINATOR_GLOBAL = 2002;

    // db server global part (DB server local!)
    const CLUSTER_DB_SERVER_LOCAL = 2003;

    // for new databases
    const DATABASE_INIT = 3000;

    // for existing database, which must be upgraded
    const DATABASE_UPGRADE = 3001;

    // for existing database, which are already at the correct version
    const DATABASE_EXISTING = 3002;

    // constant to name
    const constant2name = {};

    constant2name[DATABASE_SYSTEM] = 'system-database';
    constant2name[DATABASE_ALL] = 'any-database';
    constant2name[CLUSTER_NONE] = 'standalone';
    constant2name[CLUSTER_LOCAL] = 'cluster-local';
    constant2name[CLUSTER_COORDINATOR_GLOBAL] = 'coordinator-global';
    constant2name[CLUSTER_DB_SERVER_LOCAL] = 'db-server-local';
    constant2name[DATABASE_INIT] = 'init';
    constant2name[DATABASE_UPGRADE] = 'upgrade';
    constant2name[DATABASE_EXISTING] = 'existing';

    // path to version file
    let versionFile = internal.db._versionFilename();

    // all defined tasks
    const allTasks = [];

    // tasks of the last run
    let lastTasks = {};

    // version of the database
    let lastVersion = null;

    // special logger with database name
    const logger = {
      info: function (msg) {
        console.debug("In database '%s': %s", db._name(), msg);
      },

      error: function (msg) {
        console.error("In database '%s': %s", db._name(), msg);
      },

      errorLines: function (msg) {
        console.errorLines("In database '%s': %s", db._name(), msg);
      },

      warn: function (msg) {
        console.warn("In database '%s': %s", db._name(), msg);
      },

      log: function (msg) {
        this.info(msg);
      }
    };

    // runs the collection
    function getCollection (name) {
      return db._collection(name);
    }

    // checks if the collection exists
    function collectionExists (name) {
      const collection = getCollection(name);
      return (collection !== undefined) && (collection !== null) && (collection.name() === name);
    }

    // creates a system collection
    function createSystemCollection (name, attributes) {
      if (collectionExists(name)) {
        return true;
      }

      const realAttributes = attributes || {};
      realAttributes.isSystem = true;

      if (db._create(name, realAttributes)) {
        return true;
      }

      return collectionExists(name);
    }

    // //////////////////////////////////////////////////////////////////////////////
    // adds a task
    // /
    // / task has the following attributes:
    // /
    // / "name" is the name of the task
    // / "description" is a textual description of the task that will be printed out on screen
    // / "system": system or any database
    // / "cluster": list of cluster states (standalone, local, global)
    // / "database": init, upgrade, existing
    // / "task" is the task
    // //////////////////////////////////////////////////////////////////////////////

    function addTask (task) {
      allTasks.push(task);
    }

    // loops over all tasks
    function runTasks (cluster, database, lastVersion) {
      const activeTasks = [];
      let i;
      let j;
      let task;

      // we have a local database on disk
      const isLocal = (cluster === CLUSTER_NONE || cluster === CLUSTER_LOCAL);

      // execute all tasks
      for (i = 0; i < allTasks.length; ++i) {
        task = allTasks[i];

        // check for system database
        if (task.system === DATABASE_SYSTEM && db._name() !== '_system') {
          continue;
        }

        if (task.system === DATABASE_EXCEPT_SYSTEM && db._name() === '_system') {
          continue;
        }

        // check that the cluster occurs in the cluster list
        const clusterArray = task.cluster;
        let match = false;

        for (j = 0; j < clusterArray.length; ++j) {
          if (clusterArray[j] === cluster) {
            match = true;
          }
        }

        if (!match) {
          continue;
        }

        // check that the database occurs in the database list
        const databaseArray = task.database;
        match = false;

        for (j = 0; j < databaseArray.length; ++j) {
          if (databaseArray[j] === database) {
            match = true;
          }
        }

        // special optimisation: for local server and new database,
        // an upgrade-only task can be viewed as executed.
        if (!match) {
          if (isLocal && database === DATABASE_INIT && databaseArray.length === 1 &&
            databaseArray[0] === DATABASE_UPGRADE) {
            lastTasks[task.name] = true;
          }

          continue;
        }

        // we need to execute this task
        if (!lastTasks[task.name]) {
          activeTasks.push(task);
        }
      }

      if (0 < activeTasks.length) {
        logger.info('Found ' + allTasks.length + ' defined task(s), ' +
          activeTasks.length + ' task(s) to run');
        logger.info('state ' + constant2name[cluster] + '/' +
          constant2name[database] + ', tasks ' + activeTasks.map(function (a) {
            return a.name;
          }).join(', '));
      } else {
        logger.info('Database is up-to-date (' + (lastVersion || '-') +
          '/' + constant2name[cluster] + '/' + constant2name[database] + ')');
      }

      let procedure = 'unknown';

      if (database === DATABASE_INIT) {
        procedure = 'init';
      } else if (database === DATABASE_UPGRADE) {
        procedure = 'upgrade';
      } else if (database === DATABASE_EXISTING) {
        procedure = 'existing cleanup';
      }

      for (i = 0; i < activeTasks.length; ++i) {
        task = activeTasks[i];

        const taskName = 'task #' + (i + 1) + ' (' + task.name + ': ' + task.description + ')';

        // assume failure
        let result = false;

        // execute task (might have already been executed)
        try {
          if (lastTasks[task.name]) {
            result = true;
          } else {
            result = task.task();
          }
        } catch (err) {
          logger.errorLines('Executing ' + taskName + ' failed with exception: ' +
            String(err) + ' ' +
            String(err.stack || ''));
        }

        // success
        if (result) {
          lastTasks[task.name] = true;

          // save/update version info
          if (isLocal) {
            fs.write(
              versionFile,
              JSON.stringify({
                version: lastVersion,
                tasks: lastTasks
              }, true));
          }
        } else {
          logger.error('Executing ' + taskName + ' failed. Aborting ' + procedure + ' procedure.');
          logger.error('Please fix the problem and try starting the server again.');
          return false;
        }
      }

      // save file so version gets saved even if there are no tasks
      if (isLocal) {
        fs.write(
          versionFile,
          JSON.stringify({
            version: currentVersion,
            tasks: lastTasks
          }, true));
      }

      if (0 < activeTasks.length) {
        logger.info(procedure + ' successfully finished');
      }

      // successfully finished
      return true;
    }

    // upgrade or initialize the database
    function upgradeDatabase () {

      // cluster
      let cluster;

      if (global.ArangoAgency.prefix() === '') {
        cluster = CLUSTER_NONE;
      } else {
        if (args.isCluster) {
          if (args.isDbServer) {
            cluster = CLUSTER_DB_SERVER_LOCAL;
          } else {
            cluster = CLUSTER_COORDINATOR_GLOBAL;
          }
        } else {
          cluster = CLUSTER_LOCAL;
        }
      }

      // CLUSTER_COORDINATOR_GLOBAL is special, init or upgrade are passed in from the dispatcher
      if (cluster === CLUSTER_DB_SERVER_LOCAL || cluster === CLUSTER_COORDINATOR_GLOBAL) {
        if (args.isRelaunch) {
          return runTasks(cluster, DATABASE_UPGRADE);
        }

        return runTasks(cluster, DATABASE_INIT);
      }

      // VERSION file exists, read its contents
      if (fs.exists(versionFile)) {
        var versionInfo = fs.read(versionFile);

        if (versionInfo === '') {
          logger.warn("VERSION file '" + versionFile + "' is empty. Creating new default VERSION file");
          versionInfo = '{"version":' + currentVersion + ',"tasks":[]}';
          //return false;
        }

        const versionValues = JSON.parse(versionInfo);

        if (versionValues && versionValues.hasOwnProperty('version') && !isNaN(versionValues.version)) {
          lastVersion = parseFloat(versionValues.version);
        } else {
          return false;
        }

        if (versionValues && versionValues.tasks && typeof (versionValues.tasks) === 'object') {
          lastTasks = versionValues.tasks || {};
        } else {
          return false;
        }

        // same version
        const lv = Math.floor(lastVersion / 100);
        const cv = Math.floor(currentVersion / 100);

        if (lv === cv || (lv === 300 && cv === 301)) {
          global.UPGRADE_TYPE = 1;
          return runTasks(cluster, DATABASE_EXISTING, lastVersion);
        }

        // downgrade??
        if (lastVersion > currentVersion) {
          global.UPGRADE_TYPE = 2;
          logger.error('Database directory version (' + lastVersion +
            ') is higher than current version (' + currentVersion + ').');

          logger.error('It seems like you are running ArangoDB on a database directory' +
            ' that was created with a newer version of ArangoDB. Maybe this' +
            ' is what you wanted but it is not supported by ArangoDB.');

          // still, allow the start
          return true;
        }

        // upgrade??
        if (lastVersion < currentVersion) {
          if (args && args.upgrade) {
            global.UPGRADE_TYPE = 3;
            return runTasks(cluster, DATABASE_UPGRADE, lastVersion);
          }
        
          global.UPGRADE_TYPE = 4;
          
          logger.error('Database directory version (' + lastVersion +
            ') is lower than current version (' + currentVersion + ').');

          logger.error('----------------------------------------------------------------------');
          logger.error('It seems like you have upgraded the ArangoDB binary.');
          logger.error('If this is what you wanted to do, please restart with the');
          logger.error('  --database.auto-upgrade true');
          logger.error('option to upgrade the data in the database directory.');

          logger.error('Normally you can use the control script to upgrade your database');
          logger.error('  /etc/init.d/arangodb stop');
          logger.error('  /etc/init.d/arangodb upgrade');
          logger.error('  /etc/init.d/arangodb start');
          logger.error('----------------------------------------------------------------------');

          // do not start unless started with --database.auto-upgrade
          return false;
        }

        // we should never get here
        return false;
      } else {
        // no VERSION file found
        global.UPGRADE_TYPE = 5;
      }

      // VERSION file does not exist, we are running on a new database
      logger.info('No version information file found in database directory.');
      return runTasks(cluster, DATABASE_INIT, currentVersion);
    }

    // setupGraphs
    addTask({
      name: 'setupGraphs',
      description: 'setup _graphs collection',

      system: DATABASE_ALL,
      cluster: [CLUSTER_NONE, CLUSTER_COORDINATOR_GLOBAL],
      database: [DATABASE_INIT, DATABASE_UPGRADE, DATABASE_EXISTING],

      task: function () {
        return createSystemCollection('_graphs', {
          waitForSync: false,
          journalSize: 1024 * 1024,
          replicationFactor: DEFAULT_REPLICATION_FACTOR_SYSTEM
        });
      }
    });

    // setupUsers
    addTask({
      name: 'setupUsers',
      description: 'setup _users collection',

      system: DATABASE_SYSTEM,
      cluster: [CLUSTER_NONE, CLUSTER_COORDINATOR_GLOBAL],
      database: [DATABASE_INIT, DATABASE_UPGRADE, DATABASE_EXISTING],

      task: function () {
        return createSystemCollection('_users', {
          waitForSync: false,
          shardKeys: ['user'],
          journalSize: 4 * 1024 * 1024,
          replicationFactor: DEFAULT_REPLICATION_FACTOR_SYSTEM,
          distributeShardsLike: '_graphs'
        });
      }
    });

    // createUsersIndex
    addTask({
      name: 'createUsersIndex',
      description: "create index on 'user' attribute in _users collection",

      system: DATABASE_SYSTEM,
      cluster: [CLUSTER_NONE, CLUSTER_COORDINATOR_GLOBAL],
      database: [DATABASE_INIT, DATABASE_UPGRADE],

      task: function () {
        const users = getCollection('_users');

        if (!users) {
          return false;
        }

        users.ensureIndex({
          type: 'hash',
          fields: ['user'],
          unique: true,
          sparse: true
        });

        return true;
      }
    });

    // addDefaultUser for system database
    addTask({
      name: 'addDefaultUserSystem',
      description: 'add default root user for system database',

      system: DATABASE_SYSTEM,
      cluster: [CLUSTER_NONE, CLUSTER_COORDINATOR_GLOBAL],
      database: [DATABASE_INIT],

      task: function () {
        const users = getCollection('_users');

        if (!users) {
          return false;
        }

        // only add account if user has not created his/her own accounts already
        try {
          userManager.save('root', defaultRootPW, true);
<<<<<<< HEAD
          userManager.grantDatabase('root', '*', 'rw');
        } catch(ignored) {}
        
=======
        } catch (e) {
          if (e.errorNum !== errors.ERROR_USER_DUPLICATE.code) {
            throw e;
          }
        }
        userManager.grantDatabase('root', '*', 'rw');

>>>>>>> a1a9334b
        return true;
      }
    });

    // addDefaultUser for system database
    addTask({
      name: 'addDefaultUserOther',
      description: 'add default users',

      system: DATABASE_EXCEPT_SYSTEM,
      cluster: [CLUSTER_NONE, CLUSTER_COORDINATOR_GLOBAL],
      database: [DATABASE_INIT],

      task: function () {
        const oldDbname = db._name();

        try {
          db._useDatabase('_system');
          const users = getCollection('_users');

          if (!users) {
            return false;
          }

          if (args && args.users) {
            args.users.forEach(function (user) {
              try {
                if (!userManager.exists(user.username)) {
                  userManager.save(user.username, user.passwd, user.active, user.extra || {});
                }
              } catch (err) {
                logger.warn("could not add database user '" + user.username + "': " +
                  String(err) + ' ' +
                  String(err.stack || ''));
              }

              try {
                userManager.grantDatabase(user.username, oldDbname, 'rw');
                userManager.grantCollection(user.username, "*", 'rw');
              } catch (err) {
                logger.warn("could not grant access to database user '" + user.username + "': " +
                  String(err) + ' ' +
                  String(err.stack || ''));
              }
            });
          }

          return true;
        } finally {
          db._useDatabase(oldDbname);
        }
      }
    });

    // updates the users models
    addTask({
      name: 'updateUserModels',
      description: 'convert documents in _users collection to new format',

      system: DATABASE_SYSTEM,
      cluster: [CLUSTER_NONE, CLUSTER_COORDINATOR_GLOBAL],
      database: [DATABASE_UPGRADE, DATABASE_EXISTING],

      task: function () {
        var users = getCollection('_users');

        if (!users) {
          return false;
        }

        var results = users.all().toArray().map(function (oldDoc) {
          if (!oldDoc.hasOwnProperty('databases') || oldDoc.databases === null) {
            var data = shallowCopy(oldDoc);
            data.databases = {};

            if (oldDoc.user === 'root') {
              data.databases['*'] = 'rw';
            } else {
              data.databases['_system'] = 'rw';
            }

            var result = users.replace(oldDoc, data);
            return !result.errors;
          }

          return true;
        });

        return results.every(Boolean);
      }
    });

    // createModules
    addTask({
      name: 'createModules',
      description: 'setup _modules collection',

      system: DATABASE_ALL,
      cluster: [CLUSTER_NONE, CLUSTER_COORDINATOR_GLOBAL],
      database: [DATABASE_INIT, DATABASE_UPGRADE, DATABASE_EXISTING],

      task: function () {
        return createSystemCollection('_modules', {
          journalSize: 1024 * 1024,
          replicationFactor: DEFAULT_REPLICATION_FACTOR_SYSTEM,
          distributeShardsLike: '_graphs'
        });
      }
    });

    // _routing
    addTask({
      name: 'createRouting',
      description: 'setup _routing collection',

      system: DATABASE_ALL,
      cluster: [CLUSTER_NONE, CLUSTER_COORDINATOR_GLOBAL],
      database: [DATABASE_INIT, DATABASE_UPGRADE, DATABASE_EXISTING],

      task: function () {
        // needs to be big enough for assets
        return createSystemCollection('_routing', {
          journalSize: 4 * 1024 * 1024,
          replicationFactor: DEFAULT_REPLICATION_FACTOR_SYSTEM,
          distributeShardsLike: '_graphs'
        });
      }
    });

    // insertRedirectionsAll
    addTask({
      name: 'insertRedirectionsAll',
      description: 'insert default routes for admin interface',

      system: DATABASE_ALL,
      cluster: [CLUSTER_NONE, CLUSTER_COORDINATOR_GLOBAL],
      database: [DATABASE_INIT, DATABASE_UPGRADE],

      task: function () {
        const routing = getCollection('_routing');

        if (!routing) {
          return false;
        }

        // first, check for "old" redirects
        routing.toArray().forEach(function (doc) {

          // check for specific redirects
          if (doc.url && doc.action && doc.action.options &&
            doc.action.options.destination) {
            if (doc.url.match(/^\/(_admin\/(html|aardvark))?/) &&
              doc.action.options.destination.match(/_admin\/(html|aardvark)/)) {
              // remove old, non-working redirect
              routing.remove(doc);
            }
          }
        });

        // add redirections to new location
        ['/', '/_admin/html', '/_admin/html/index.html'].forEach(function (src) {
          routing.save({
            url: src,
            action: {
              'do': '@arangodb/actions/redirectRequest',
              options: {
                permanently: true,
                destination: '/_db/' + db._name() + '/_admin/aardvark/index.html'
              }
            },
            priority: -1000000
          });
        });

        return true;
      }
    });

    // setupAqlFunctions
    addTask({
      name: 'setupAqlFunctions',
      description: 'setup _aqlfunctions collection',

      system: DATABASE_ALL,
      cluster: [CLUSTER_NONE, CLUSTER_COORDINATOR_GLOBAL],
      database: [DATABASE_INIT, DATABASE_UPGRADE, DATABASE_EXISTING],

      task: function () {
        return createSystemCollection('_aqlfunctions', {
          journalSize: 1 * 1024 * 1024,
          replicationFactor: DEFAULT_REPLICATION_FACTOR_SYSTEM,
          distributeShardsLike: '_graphs'
        });
      }
    });

    // createStatistics
    addTask({
      name: 'createStatistics',
      description: 'create statistics collections',

      system: DATABASE_SYSTEM,
      cluster: [CLUSTER_NONE, CLUSTER_COORDINATOR_GLOBAL],
      database: [DATABASE_INIT, DATABASE_UPGRADE, DATABASE_EXISTING],

      task: function () {
        return require('@arangodb/statistics').createStatisticsCollections();
      }
    });

    // createFrontend
    addTask({
      name: 'createFrontend',
      description: 'setup _frontend collection',

      system: DATABASE_ALL,
      cluster: [CLUSTER_NONE, CLUSTER_COORDINATOR_GLOBAL],
      database: [DATABASE_INIT, DATABASE_UPGRADE, DATABASE_EXISTING],

      task: function () {
        const name = '_frontend';

        return createSystemCollection(name, {
          waitForSync: false,
          journalSize: 1024 * 1024,
          replicationFactor: DEFAULT_REPLICATION_FACTOR_SYSTEM,
          distributeShardsLike: '_graphs'
        });
      }
    });

    // setupQueues
    addTask({
      name: 'setupQueues',
      description: 'setup _queues collection',

      system: DATABASE_ALL,
      cluster: [CLUSTER_NONE, CLUSTER_COORDINATOR_GLOBAL],
      database: [DATABASE_INIT, DATABASE_UPGRADE, DATABASE_EXISTING],

      task: function () {
        return createSystemCollection('_queues', {
          journalSize: 1024 * 1024,
          replicationFactor: DEFAULT_REPLICATION_FACTOR_SYSTEM,
          distributeShardsLike: '_graphs'
        });
      }
    });

    // setupJobs
    addTask({
      name: 'setupJobs',
      description: 'setup _jobs collection',

      system: DATABASE_ALL,
      cluster: [CLUSTER_NONE, CLUSTER_COORDINATOR_GLOBAL],
      database: [DATABASE_INIT, DATABASE_UPGRADE, DATABASE_EXISTING],

      task: function () {
        return createSystemCollection('_jobs', {
          journalSize: 2 * 1024 * 1024,
          replicationFactor: DEFAULT_REPLICATION_FACTOR_SYSTEM,
          distributeShardsLike: '_graphs'
        });
      }
    });

    return upgradeDatabase();
  }

  // set this global variable to inform the server we actually got until here...
  global.UPGRADE_STARTED = true;
        
  // 0 = undecided
  // 1 = same version
  // 2 = downgrade
  // 3 = upgrade
  // 4 = requires upgrade
  // 5 = no version found
  global.UPGRADE_TYPE = 0;

  // and run the upgrade
  return upgrade();
}());<|MERGE_RESOLUTION|>--- conflicted
+++ resolved
@@ -518,11 +518,6 @@
         // only add account if user has not created his/her own accounts already
         try {
           userManager.save('root', defaultRootPW, true);
-<<<<<<< HEAD
-          userManager.grantDatabase('root', '*', 'rw');
-        } catch(ignored) {}
-        
-=======
         } catch (e) {
           if (e.errorNum !== errors.ERROR_USER_DUPLICATE.code) {
             throw e;
@@ -530,7 +525,6 @@
         }
         userManager.grantDatabase('root', '*', 'rw');
 
->>>>>>> a1a9334b
         return true;
       }
     });
