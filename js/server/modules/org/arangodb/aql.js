/*jshint strict: false, unused: false, bitwise: false, esnext: true */
/*global COMPARE_STRING, AQL_TO_BOOL, AQL_TO_NUMBER, AQL_TO_STRING, AQL_WARNING, AQL_QUERY_SLEEP */
/*global CPP_SHORTEST_PATH, CPP_NEIGHBORS, Set */

////////////////////////////////////////////////////////////////////////////////
/// @brief Ahuacatl, internal query functions
///
/// @file
///
/// DISCLAIMER
///
/// Copyright 2010-2012 triagens GmbH, Cologne, Germany
///
/// Licensed under the Apache License, Version 2.0 (the "License");
/// you may not use this file except in compliance with the License.
/// You may obtain a copy of the License at
///
///     http://www.apache.org/licenses/LICENSE-2.0
///
/// Unless required by applicable law or agreed to in writing, software
/// distributed under the License is distributed on an "AS IS" BASIS,
/// WITHOUT WARRANTIES OR CONDITIONS OF ANY KIND, either express or implied.
/// See the License for the specific language governing permissions and
/// limitations under the License.
///
/// Copyright holder is triAGENS GmbH, Cologne, Germany
///
/// @author Jan Steemann
/// @author Copyright 2012, triAGENS GmbH, Cologne, Germany
////////////////////////////////////////////////////////////////////////////////

var INTERNAL = require("internal");
var TRAVERSAL = require("org/arangodb/graph/traversal");
var ArangoError = require("org/arangodb").ArangoError;
var ShapedJson = INTERNAL.ShapedJson;
var isCoordinator = require("org/arangodb/cluster").isCoordinator();

// -----------------------------------------------------------------------------
// --SECTION--                                                 private variables
// -----------------------------------------------------------------------------

////////////////////////////////////////////////////////////////////////////////
/// @brief cache for compiled regexes
////////////////////////////////////////////////////////////////////////////////

var RegexCache = { };

////////////////////////////////////////////////////////////////////////////////
/// @brief user functions cache
////////////////////////////////////////////////////////////////////////////////

var UserFunctions = { };

////////////////////////////////////////////////////////////////////////////////
/// @brief prefab traversal visitors
////////////////////////////////////////////////////////////////////////////////

var DefaultVisitors = {
  "_AQL::HASATTRIBUTESVISITOR" : {
    visitorReturnsResults: true,
    func: function (config, result, vertex, path) {
      if (typeof config.data === "object" && Array.isArray(config.data.attributes)) {
        if (config.data.attributes.length === 0) {
          return;
        }

        var allowNull = true; // default value
        if (config.data.hasOwnProperty('allowNull')) {
          allowNull = config.data.allowNull;
        }
        var i;
        if (config.data.type === 'any') {
          for (i = 0; i < config.data.attributes.length; ++i) {
            if (! vertex.hasOwnProperty(config.data.attributes[i])) {
              continue;
            }
            if (! allowNull && vertex[config.data.attributes[i]] === null) {
              continue;
            }
          
            return CLONE({ vertex: vertex, path: path });
          }

          return;
        }
          
        for (i = 0; i < config.data.attributes.length; ++i) {
          if (! vertex.hasOwnProperty(config.data.attributes[i])) {
            return;
          }
          if (! allowNull &&
              vertex[config.data.attributes[i]] === null) {
            return;
          }
        }

        return CLONE({ vertex: vertex, path: path });
      }
    }
  },
  "_AQL::PROJECTINGVISITOR" : {
    visitorReturnsResults: true,
    func: function (config, result, vertex) {
      var values = { };
      if (typeof config.data === "object" && Array.isArray(config.data.attributes)) {
        config.data.attributes.forEach(function (attribute) {
          values[attribute] = vertex[attribute];
        });
      }
      return values;
    }
  },
  "_AQL::IDVISITOR" : {
    visitorReturnsResults: true,
    func:  function (config, result, vertex) {
      return vertex._id;
    }
  },
  "_AQL::KEYVISITOR" : {
    visitorReturnsResults: true,
    func:  function (config, result, vertex) {
      return vertex._key;
    }
  },
  "_AQL::COUNTINGVISITOR" : {
    visitorReturnsResults: false,
    func: function (config, result) {
      if (result.length === 0) {
        result.push(0);
      }
      result[0]++;
    }
  }
};

////////////////////////////////////////////////////////////////////////////////
/// @brief type weight used for sorting and comparing
////////////////////////////////////////////////////////////////////////////////

var TYPEWEIGHT_NULL      = 0;
var TYPEWEIGHT_BOOL      = 1;
var TYPEWEIGHT_NUMBER    = 2;
var TYPEWEIGHT_STRING    = 4;
var TYPEWEIGHT_ARRAY     = 8;
var TYPEWEIGHT_OBJECT    = 16;

// -----------------------------------------------------------------------------
// --SECTION--                                                  helper functions
// -----------------------------------------------------------------------------

////////////////////////////////////////////////////////////////////////////////
/// @brief raise a warning
////////////////////////////////////////////////////////////////////////////////

function WARN (func, error, data) {
  'use strict';

  if (error.code === INTERNAL.errors.ERROR_QUERY_FUNCTION_ARGUMENT_TYPE_MISMATCH.code) {
    AQL_WARNING(error.code, error.message.replace(/%s/, func)); 
  }
  else {
    var prefix = "";
    if (func !== null) {
      prefix = "in function '" + func + "()': ";
    }

    if (typeof data === "string") {
      AQL_WARNING(error.code, prefix + error.message.replace(/%s/, data));
    }
    else {
      AQL_WARNING(error.code, prefix + error.message);
    }
  }
}

////////////////////////////////////////////////////////////////////////////////
/// @brief throw a runtime exception
////////////////////////////////////////////////////////////////////////////////

function THROW (func, error, data) {
  'use strict';
  
  var prefix = "";
  if (func !== null && func !== "") {
    prefix = "in function '" + func + "()': ";
  }

  var err = new ArangoError();

  err.errorNum = error.code;
  if (typeof data === "string") {
    err.errorMessage = prefix + error.message.replace(/%s/, data);
  }
  else {
    err.errorMessage = prefix + error.message;
  }

  throw err;
}

////////////////////////////////////////////////////////////////////////////////
/// @brief return a database-specific function prefix
////////////////////////////////////////////////////////////////////////////////

function DB_PREFIX () {
  return INTERNAL.db._name();
}

////////////////////////////////////////////////////////////////////////////////
/// @brief reset the regex cache
////////////////////////////////////////////////////////////////////////////////

function resetRegexCache () {
  'use strict';

  RegexCache = { 'i' : { }, '' : { } };
}

////////////////////////////////////////////////////////////////////////////////
/// @brief reset the user functions and reload them from the database
////////////////////////////////////////////////////////////////////////////////

function reloadUserFunctions () {
  'use strict';

  var prefix = DB_PREFIX();
  var c = INTERNAL.db._collection("_aqlfunctions");

  if (c === null) {
    // collection not found. now reset all user functions
    UserFunctions = { };
    UserFunctions[prefix] = { };
    return;
  }

  var foundError = false;
  var functions = { };

  c.toArray().forEach(function (f) {
    var code = "(function() { var callback = " + f.code + "; return callback; })();";
    var key = f._key.replace(/:{1,}/g, '::');

    try {
      var res = INTERNAL.executeScript(code, undefined, "(user function " + key + ")");
      if (typeof res !== "function") {
        foundError = true;
      }

      functions[key.toUpperCase()] = {
        name: key,
        func: res,
        isDeterministic: f.isDeterministic || false
      };

    }
    catch (err) {
      // in case a single function is broken, we still continue with the other ones
      // so that at least some functions remain usable
      foundError = true;
    }
  });
  
  // now reset the functions for all databases
  // this ensures that functions of other databases will be reloaded next 
  // time (the reload does not necessarily need to be carried out in the
  // database in which the function is registered)
  UserFunctions = { }; 
  UserFunctions[prefix] = functions;

  if (foundError) {
    THROW(null, INTERNAL.errors.ERROR_QUERY_FUNCTION_INVALID_CODE);
  }
}

////////////////////////////////////////////////////////////////////////////////
/// @brief get a user-function by name
////////////////////////////////////////////////////////////////////////////////

function GET_USERFUNCTION (name, config) { 
  var prefix = DB_PREFIX(), reloaded = false;
  var key = name.toUpperCase();

  var func;

  if (DefaultVisitors.hasOwnProperty(key)) {
    var visitor = DefaultVisitors[key];
    func = visitor.func;
    config.visitorReturnsResults = visitor.visitorReturnsResults;
  }
  else {
    if (! UserFunctions.hasOwnProperty(prefix)) {
      reloadUserFunctions();
      reloaded = true;
    }
  
    if (! UserFunctions[prefix].hasOwnProperty(key) && ! reloaded) {
      // last chance
      reloadUserFunctions();
    }
   
    if (! UserFunctions[prefix].hasOwnProperty(key)) {
      THROW(null, INTERNAL.errors.ERROR_QUERY_FUNCTION_NOT_FOUND, name);
    }

    func = UserFunctions[prefix][key].func;
  }

  if (typeof func !== "function") {
    THROW(null, INTERNAL.errors.ERROR_QUERY_FUNCTION_NOT_FOUND, name);
  }

  return func;
}

////////////////////////////////////////////////////////////////////////////////
/// @brief create a user-defined visitor from a function name
////////////////////////////////////////////////////////////////////////////////

function GET_VISITOR (name, config) {
  var func = GET_USERFUNCTION(name, config);

  return function (config, result, vertex, path) {
    try {
      if (config.visitorReturnsResults) {
        var r = func.apply(null, arguments);
        if (r !== undefined && r !== null) {
          result.push(CLONE(FIX_VALUE(r)));
        }
      }
      else {
        func.apply(null, arguments);
      }
    }
    catch (err) {
      WARN(name, INTERNAL.errors.ERROR_QUERY_FUNCTION_RUNTIME_ERROR, AQL_TO_STRING(err));
    }
  };
}

////////////////////////////////////////////////////////////////////////////////
/// @brief create a user-defined filter from a function name
////////////////////////////////////////////////////////////////////////////////

function GET_FILTER (name, config) {
  var func = GET_USERFUNCTION(name, config);

  return function (config, vertex, path) {
    try {
      var filterResult = func.apply(null, arguments);
      return FIX_VALUE(filterResult);
    }
    catch (err) {
      WARN(name, INTERNAL.errors.ERROR_QUERY_FUNCTION_RUNTIME_ERROR, AQL_TO_STRING(err));
    }
  };
}

////////////////////////////////////////////////////////////////////////////////
/// @brief create a user-defined expand filter from a function name
////////////////////////////////////////////////////////////////////////////////

function GET_EXPANDFILTER (name, config) {
  var func = GET_USERFUNCTION(name, config);

  return function (config, vertex, edge, path) {
    try {
      var filterResult = func.apply(null, arguments);
      return FIX_VALUE(filterResult);
    }
    catch (err) {
      WARN(name, INTERNAL.errors.ERROR_QUERY_FUNCTION_RUNTIME_ERROR, AQL_TO_STRING(err));
    }
  };
}

////////////////////////////////////////////////////////////////////////////////
/// @brief normalise a function name
////////////////////////////////////////////////////////////////////////////////

function NORMALIZE_FNAME (functionName) {
  'use strict';

  var p = functionName.indexOf('::');

  if (p === -1) {
    return functionName;
  }

  return functionName.substr(p + 2);
}

////////////////////////////////////////////////////////////////////////////////
/// @brief filter using a list of examples
////////////////////////////////////////////////////////////////////////////////

function FILTER (list, examples) {
  'use strict';

  var result = [ ], i;

  if (examples === undefined || examples === null ||
    (Array.isArray(examples) && examples.length === 0)) {
    return list;
  }

  for (i = 0; i < list.length; ++i) {
    var element = list[i];
    if (AQL_MATCHES(element, examples, false)) {
      result.push(element);
    }
  }

  return result;
}

////////////////////////////////////////////////////////////////////////////////
/// @brief find a fulltext index for a certain attribute & collection
////////////////////////////////////////////////////////////////////////////////

function INDEX_FULLTEXT (collection, attribute) {
  'use strict';

  var indexes = collection.getIndexes(), i;

  for (i = 0; i < indexes.length; ++i) {
    var index = indexes[i];
    if (index.type === "fulltext" && index.fields && index.fields[0] === attribute) {
      return index.id;
    }
  }

  return null;
}

////////////////////////////////////////////////////////////////////////////////
/// @brief find an index of a certain type for a collection
////////////////////////////////////////////////////////////////////////////////

function INDEX (collection, indexTypes) {
  'use strict';

  var indexes = collection.getIndexes(), i, j;

  for (i = 0; i < indexes.length; ++i) {
    var index = indexes[i];

    for (j = 0; j < indexTypes.length; ++j) {
      if (index.type === indexTypes[j]) {
        return index;
      }
    }
  }

  return null;
}

////////////////////////////////////////////////////////////////////////////////
/// @brief get access to a collection
////////////////////////////////////////////////////////////////////////////////

function COLLECTION (name) {
  'use strict';

  if (typeof name !== 'string') {
    THROW(null, INTERNAL.errors.ERROR_INTERNAL);
  }

  if (name.substring(0, 1) === '_') {
    // system collections need to be accessed slightly differently as they
    // are not returned by the propertyGetter of db
    return INTERNAL.db._collection(name);
  }

  return INTERNAL.db[name];
}

////////////////////////////////////////////////////////////////////////////////
/// @brief transforms a parameter into a list
////////////////////////////////////////////////////////////////////////////////

function TO_LIST (param, isStringHash) {
  if (! param) {
    param = isStringHash ? [ ] : [ { } ];
  }
  if (typeof param === "string") {
    param = isStringHash ? [ param ] : { _id : param };
  }
  if (! Array.isArray(param)) {
    param = [param];
  }
  return param;
}

////////////////////////////////////////////////////////////////////////////////
/// @brief clone an object
////////////////////////////////////////////////////////////////////////////////

function CLONE (obj) {
  'use strict';

  if (obj === null || typeof(obj) !== "object" || obj instanceof ShapedJson) {
    return obj;
  }

  var copy;
  if (Array.isArray(obj)) {
    copy = [ ];
    obj.forEach(function (i) {
      copy.push(CLONE(i));
    });
  }
  else if (obj instanceof Object) {
    copy = { };
    Object.keys(obj).forEach(function(k) {
      copy[k] = CLONE(obj[k]);
    });
  }

  return copy;
}

////////////////////////////////////////////////////////////////////////////////
/// @brief box a value into the AQL datatype system
////////////////////////////////////////////////////////////////////////////////

function FIX_VALUE (value) {
  'use strict';

  if (value instanceof ShapedJson) {
    return value;
  }

  var type = typeof(value);

  if (value === undefined ||
      value === null ||
      (type === 'number' && (isNaN(value) || ! isFinite(value)))) {
    return null;
  }

  if (type === 'boolean' || type === 'string' || type === 'number') {
    return value;
  }

  if (Array.isArray(value)) {
    var i, n = value.length;
    for (i = 0; i < n; ++i) {
      value[i] = FIX_VALUE(value[i]);
    }

    return value;
  }

  if (type === 'object') {
    var result = { };

    Object.keys(value).forEach(function(k) {
      if (typeof value[k] !== 'function') {
        result[k] = FIX_VALUE(value[k]);
      }
    });

    return result;
  }

  return null;
}

////////////////////////////////////////////////////////////////////////////////
/// @brief get the sort type of an operand
////////////////////////////////////////////////////////////////////////////////

function TYPEWEIGHT (value) {
  'use strict';

  if (value !== undefined && value !== null) {
    if (Array.isArray(value)) {
      return TYPEWEIGHT_ARRAY;
    }

    switch (typeof(value)) {
      case 'boolean':
        return TYPEWEIGHT_BOOL;
      case 'number':
        if (isNaN(value) || ! isFinite(value)) {
          // not a number => null
          return TYPEWEIGHT_NULL;
        }
        return TYPEWEIGHT_NUMBER;
      case 'string':
        return TYPEWEIGHT_STRING;
      case 'object':
        return TYPEWEIGHT_OBJECT;
    }
  }

  return TYPEWEIGHT_NULL;
}

////////////////////////////////////////////////////////////////////////////////
/// @brief compile a regex from a string pattern
////////////////////////////////////////////////////////////////////////////////
  
function CREATE_REGEX_PATTERN (chars) {
  'use strict';

  chars = AQL_TO_STRING(chars);
  var i, n = chars.length, pattern = '';
  var specialChar = /^([.*+?\^=!:${}()|\[\]\/\\])$/;

  for (i = 0; i < n; ++i) {
    var c = chars.charAt(i);
    if (c.match(specialChar)) {
      // character with special meaning in a regex
      pattern += '\\' + c;
    }
    else if (c === '\t') {
      pattern += '\\t';
    }
    else if (c === '\r') {
      pattern += '\\r';
    }
    else if (c === '\n') {
      pattern += '\\n';
    }
    else if (c === '\b') {
      pattern += '\\b';
    }
    else if (c === '\f') {
      pattern += '\\f';
    }
    else {
      pattern += c;
    }
  }

  return pattern;
}

////////////////////////////////////////////////////////////////////////////////
/// @brief compile a regex from a string pattern
////////////////////////////////////////////////////////////////////////////////

function COMPILE_REGEX (regex, modifiers) {
  'use strict';

  regex = AQL_TO_STRING(regex);
  var i, n = regex.length;
  var escaped = false;
  var pattern = '';
  var specialChar = /^([.*+?\^=!:${}()|\[\]\/\\])$/;

  for (i = 0; i < n; ++i) {
    var c = regex.charAt(i);

    if (c === '\\') {
      if (escaped) {
        // literal \
        pattern += '\\\\';
      }
      escaped = ! escaped;
    }
    else {
      if (c === '%') {
        if (escaped) {
          // literal %
          pattern += '%';
        }
        else {
          // wildcard
          pattern += '.*';
        }
      }
      else if (c === '_') {
        if (escaped) {
          // literal _
          pattern += '_';
        }
        else {
          // wildcard character
          pattern += '.';
        }
      }
      else if (c.match(specialChar)) {
        // character with special meaning in a regex
        pattern += '\\' + c;
      }
      else {
        if (escaped) {
          // found a backslash followed by no special character
          pattern += '\\\\';
        }

        // literal character
        pattern += c;
      }

      escaped = false;
    }
  }

  return new RegExp('^' + pattern + '$', modifiers);
}

////////////////////////////////////////////////////////////////////////////////
/// @brief call a user function
////////////////////////////////////////////////////////////////////////////////

function FCALL_USER (name, parameters) {
  'use strict';

  var prefix = DB_PREFIX(), reloaded = false;
  if (! UserFunctions.hasOwnProperty(prefix)) {
    reloadUserFunctions();
    reloaded = true;
  }
  
  if (! UserFunctions[prefix].hasOwnProperty(name) && ! reloaded) {
    // last chance
    reloadUserFunctions();
  }
  
  if (! UserFunctions[prefix].hasOwnProperty(name)) {
    THROW(null, INTERNAL.errors.ERROR_QUERY_FUNCTION_NOT_FOUND, name);
  }

  try {
    return FIX_VALUE(UserFunctions[prefix][name].func.apply(null, parameters));
  }
  catch (err) {
    WARN(name, INTERNAL.errors.ERROR_QUERY_FUNCTION_RUNTIME_ERROR, AQL_TO_STRING(err));
    return null;
  }
}

////////////////////////////////////////////////////////////////////////////////
/// @brief dynamically call a function
////////////////////////////////////////////////////////////////////////////////

function FCALL_DYNAMIC (func, applyDirect, values, name, args) {
  var toCall;

  name = AQL_TO_STRING(name).toUpperCase();
  if (name.indexOf('::') > 0) {
    // user-defined function
    var prefix = DB_PREFIX(), reloaded = false;
    if (! UserFunctions.hasOwnProperty(prefix)) {
      reloadUserFunctions();
      reloaded = true;
    }

    if (! UserFunctions[prefix].hasOwnProperty(name) && ! reloaded) {
      // last chance
      reloadUserFunctions();
    }

    if (! UserFunctions[prefix].hasOwnProperty(name)) {
      THROW(func, INTERNAL.errors.ERROR_QUERY_FUNCTION_NOT_FOUND, name);
    }

    toCall = UserFunctions[prefix][name].func;
  }
  else {
    // built-in function
    if (name === "CALL" || name === "APPLY") {
      THROW(func, INTERNAL.errors.ERROR_QUERY_DISALLOWED_DYNAMIC_CALL, NORMALIZE_FNAME(name));
    }

    if (! exports.hasOwnProperty("AQL_" + name)) {
      THROW(func, INTERNAL.errors.ERROR_QUERY_FUNCTION_NOT_FOUND, NORMALIZE_FNAME(name));
    }

    toCall = exports["AQL_" + name];
  }

  if (applyDirect) {
    try {
      return FIX_VALUE(toCall.apply(null, args));
    }
    catch (err) {
      WARN(name, INTERNAL.errors.ERROR_QUERY_FUNCTION_RUNTIME_ERROR, AQL_TO_STRING(err));
      return null;
    }
  }

  var type = TYPEWEIGHT(values), result, i;

  if (type === TYPEWEIGHT_OBJECT) {
    result = { };
    for (i in values) {
      if (values.hasOwnProperty(i)) {
        args[0] = values[i];
        result[i] = FIX_VALUE(toCall.apply(null, args));
      }
    }
    return result;
  }
  else if (type === TYPEWEIGHT_ARRAY) {
    result = [ ];
    for (i = 0; i < values.length; ++i) {
      args[0] = values[i];
      result[i] = FIX_VALUE(toCall.apply(null, args));
    }
    return result;
  }
    
  WARN(func, INTERNAL.errors.ERROR_QUERY_FUNCTION_ARGUMENT_TYPE_MISMATCH);
  return null;
}

////////////////////////////////////////////////////////////////////////////////
/// @brief return the numeric value or undefined if it is out of range
////////////////////////////////////////////////////////////////////////////////

function NUMERIC_VALUE (value) {
  'use strict';

  if (isNaN(value) || ! isFinite(value)) {
    return null;
  }

  return value;
}

////////////////////////////////////////////////////////////////////////////////
/// @brief fix a value for a comparison
////////////////////////////////////////////////////////////////////////////////

function FIX (value) {
  'use strict';

  if (value === undefined) {
    return null;
  }

  return value;
}

////////////////////////////////////////////////////////////////////////////////
/// @brief get the values of an object in the order that they are defined
////////////////////////////////////////////////////////////////////////////////

function VALUES (value) {
  'use strict';

  var values = [ ];

  Object.keys(value).forEach(function(k) {
    values.push(value[k]);
  });

  return values;
}

////////////////////////////////////////////////////////////////////////////////
/// @brief extract key names from an argument list
////////////////////////////////////////////////////////////////////////////////

function EXTRACT_KEYS (args, startArgument, func) {
  'use strict';

  var keys = { }, i, j, key, key2;

  for (i = startArgument; i < args.length; ++i) {
    key = args[i];
    if (typeof key === 'string') {
      keys[key] = true;
    }
    else if (typeof key === 'number') {
      keys[String(key)] = true;
    }
    else if (Array.isArray(key)) {
      for (j = 0; j < key.length; ++j) {
        key2 = key[j];
        if (typeof key2 === 'string') {
          keys[key2] = true;
        }
        else {
          WARN(func, INTERNAL.errors.ERROR_QUERY_FUNCTION_ARGUMENT_TYPE_MISMATCH);
          return null;
        }
      }
    }
  }

  return keys;
}

////////////////////////////////////////////////////////////////////////////////
/// @brief get the keys of an array or object in a comparable way
////////////////////////////////////////////////////////////////////////////////

function KEYS (value, doSort) {
  'use strict';

  var keys;

  if (Array.isArray(value)) {
    var n = value.length, i;
    keys = [ ];

    for (i = 0; i < n; ++i) {
      keys.push(i);
    }
  }
  else {
    keys = Object.keys(value);

    if (doSort) {
      // object keys need to be sorted by names
      keys.sort();
    }
  }

  return keys;
}

////////////////////////////////////////////////////////////////////////////////
/// @brief get the keys of an array or object in a comparable way
////////////////////////////////////////////////////////////////////////////////

function KEYLIST (lhs, rhs) {
  'use strict';

  if (Array.isArray(lhs)) {
    // lhs & rhs are lists
    return KEYS(lhs.length > rhs.length ? lhs : rhs);
  }

  // lhs & rhs are arrays
  var a, keys = KEYS(lhs);
  for (a in rhs) {
    if (rhs.hasOwnProperty(a) && ! lhs.hasOwnProperty(a)) {
      keys.push(a);
    }
  }

  // object keys need to be sorted by names
  keys.sort();

  return keys;
}

////////////////////////////////////////////////////////////////////////////////
/// @brief get an indexed value from an array or document (e.g. users[3])
////////////////////////////////////////////////////////////////////////////////

function GET_INDEX (value, index) {
  'use strict';

  if (TYPEWEIGHT(value) === TYPEWEIGHT_NULL) {
    return null;
  }

  var result = null;
  if (TYPEWEIGHT(value) === TYPEWEIGHT_OBJECT) {
    result = value[String(index)];
  }
  else if (TYPEWEIGHT(value) === TYPEWEIGHT_ARRAY) {
    var i = parseInt(index, 10);
    if (i < 0) {
      // negative indexes fetch the element from the end, e.g. -1 => value[value.length - 1];
      i = value.length + i;
    }

    if (i >= 0 && i <= value.length - 1) {
      result = value[i];
    }
  }
  else {
    return null;
  }

  if (TYPEWEIGHT(result) === TYPEWEIGHT_NULL) {
    return null;
  }

  return result;
}

////////////////////////////////////////////////////////////////////////////////
/// @brief normalize a value for comparison, sorting etc.
////////////////////////////////////////////////////////////////////////////////

function NORMALIZE (value) {
  'use strict';

  if (value === null || value === undefined) {
    return null;
  }

  if (typeof(value) !== "object") {
    return value;
  }

  var result;

  if (Array.isArray(value)) {
    result = [ ];
    value.forEach(function (v) {
      result.push(NORMALIZE(v));
    });
  }
  else {
    result = { };
    KEYS(value, true).forEach(function (a) {
      result[a] = NORMALIZE(value[a]);
    });
  }

  return result;
}

////////////////////////////////////////////////////////////////////////////////
/// @brief get an attribute from a document (e.g. users.name)
////////////////////////////////////////////////////////////////////////////////

function DOCUMENT_MEMBER (value, attributeName) {
  'use strict';

  if (TYPEWEIGHT(value) !== TYPEWEIGHT_OBJECT) {
    return null;
  }

  var result = value[attributeName];

  if (TYPEWEIGHT(result) === TYPEWEIGHT_NULL) {
    return null;
  }

  return result;
}

////////////////////////////////////////////////////////////////////////////////
/// @brief get a document by its unique id or their unique ids
////////////////////////////////////////////////////////////////////////////////

function DOCUMENT_HANDLE (id) {
  'use strict';

  if (TYPEWEIGHT(id) === TYPEWEIGHT_ARRAY) {
    var result = [ ], i;
    for (i = 0; i < id.length; ++i) {
      try {
        result.push(INTERNAL.db._document(id[i]));
      }
      catch (e1) {
      }
    }
    return result;
  }

  try {
    return INTERNAL.db._document(id);
  }
  catch (e2) {
    return null;
  }
}

////////////////////////////////////////////////////////////////////////////////
/// @brief get a document by its unique id or their unique ids
////////////////////////////////////////////////////////////////////////////////

function AQL_DOCUMENT (collection, id) {
  'use strict';

  // we're polymorphic
  if (id === undefined) {
    // called with a single parameter
    var weight = TYPEWEIGHT(collection);

    if (weight === TYPEWEIGHT_STRING || weight === TYPEWEIGHT_ARRAY) {
      return DOCUMENT_HANDLE(collection);
    }
  }

  if (TYPEWEIGHT(id) === TYPEWEIGHT_ARRAY) {
    var c = COLLECTION(collection);

    var result = [ ], i;
    for (i = 0; i < id.length; ++i) {
      try {
        result.push(c.document(id[i]));
      }
      catch (e1) {
      }
    }
    return result;
  }

  try {
    return COLLECTION(collection).document(id);
  }
  catch (e2) {
    return null;
  }
}

////////////////////////////////////////////////////////////////////////////////
/// @brief get all documents from the specified collection
////////////////////////////////////////////////////////////////////////////////

function GET_DOCUMENTS (collection) {
  'use strict';

  WARN(null, INTERNAL.errors.ERROR_QUERY_COLLECTION_USED_IN_EXPRESSION, AQL_TO_STRING(collection));

  if (isCoordinator) {
    return COLLECTION(collection).all().toArray();
  }

  return COLLECTION(collection).ALL(0, null).documents;
}

////////////////////////////////////////////////////////////////////////////////
/// @brief get names of all collections
////////////////////////////////////////////////////////////////////////////////

function AQL_COLLECTIONS () {
  'use strict';

  var result = [ ];

  INTERNAL.db._collections().forEach(function (c) {
    result.push({
      _id : c._id,
      name : c.name()
    });
  });

  return result;
}

// -----------------------------------------------------------------------------
// --SECTION--                                                logical operations
// -----------------------------------------------------------------------------

////////////////////////////////////////////////////////////////////////////////
/// @brief execute ternary operator
///
/// the condition should be a boolean value, returns either the truepart
/// or the falsepart
////////////////////////////////////////////////////////////////////////////////

function TERNARY_OPERATOR (condition, truePart, falsePart) {
  'use strict';

  if (condition) {
    return truePart();
  }
  return falsePart();
}

////////////////////////////////////////////////////////////////////////////////
/// @brief perform logical and
///
/// both operands must be boolean values, returns a boolean, uses short-circuit
/// evaluation
////////////////////////////////////////////////////////////////////////////////

function LOGICAL_AND (lhs, rhs) {
  'use strict';

  var l = lhs();

  if (! l) {
    return l;
  }

  return rhs();
}

////////////////////////////////////////////////////////////////////////////////
/// @brief perform logical or
///
/// both operands must be boolean values, returns a boolean, uses short-circuit
/// evaluation
////////////////////////////////////////////////////////////////////////////////

function LOGICAL_OR (lhs, rhs) {
  'use strict';

  var l = lhs();

  if (l) {
    return l;
  }

  return rhs();
}

////////////////////////////////////////////////////////////////////////////////
/// @brief perform logical negation
///
/// the operand must be a boolean values, returns a boolean
////////////////////////////////////////////////////////////////////////////////

function LOGICAL_NOT (lhs) {
  'use strict';

  return ! AQL_TO_BOOL(lhs);
}

// -----------------------------------------------------------------------------
// --SECTION--                                             comparison operations
// -----------------------------------------------------------------------------

////////////////////////////////////////////////////////////////////////////////
/// @brief perform equality check
///
/// returns true if the operands are equal, false otherwise
////////////////////////////////////////////////////////////////////////////////

function RELATIONAL_EQUAL (lhs, rhs) {
  'use strict';

  var leftWeight = TYPEWEIGHT(lhs);
  var rightWeight = TYPEWEIGHT(rhs);

  if (leftWeight !== rightWeight) {
    return false;
  }

  // lhs and rhs have the same type

  if (leftWeight >= TYPEWEIGHT_ARRAY) {
    // arrays and objects
    var keys = KEYLIST(lhs, rhs), i, n = keys.length;
    for (i = 0; i < n; ++i) {
      var key = keys[i];
      if (RELATIONAL_EQUAL(lhs[key], rhs[key]) === false) {
        return false;
      }
    }
    return true;
  }

  // primitive type
  if (leftWeight === TYPEWEIGHT_NULL) {
    return true;
  }

  if (leftWeight === TYPEWEIGHT_STRING) {
    return COMPARE_STRING(lhs, rhs) === 0;
  }

  return (lhs === rhs);
}

////////////////////////////////////////////////////////////////////////////////
/// @brief perform inequality check
///
/// returns true if the operands are unequal, false otherwise
////////////////////////////////////////////////////////////////////////////////

function RELATIONAL_UNEQUAL (lhs, rhs) {
  'use strict';

  var leftWeight = TYPEWEIGHT(lhs);
  var rightWeight = TYPEWEIGHT(rhs);

  if (leftWeight !== rightWeight) {
    return true;
  }

  // lhs and rhs have the same type

  if (leftWeight >= TYPEWEIGHT_ARRAY) {
    // arrays and objects
    var keys = KEYLIST(lhs, rhs), i, n = keys.length;
    for (i = 0; i < n; ++i) {
      var key = keys[i];
      if (RELATIONAL_UNEQUAL(lhs[key], rhs[key]) === true) {
        return true;
      }
    }

    return false;
  }

  // primitive type
  if (leftWeight === TYPEWEIGHT_NULL) {
    return false;
  }

  if (leftWeight === TYPEWEIGHT_STRING) {
    return COMPARE_STRING(lhs, rhs) !== 0;
  }

  return (lhs !== rhs);
}

////////////////////////////////////////////////////////////////////////////////
/// @brief perform greater than check (inner function)
////////////////////////////////////////////////////////////////////////////////

function RELATIONAL_GREATER_REC (lhs, rhs) {
  'use strict';

  var leftWeight = TYPEWEIGHT(lhs);
  var rightWeight = TYPEWEIGHT(rhs);

  if (leftWeight > rightWeight) {
    return true;
  }
  if (leftWeight < rightWeight) {
    return false;
  }

  // lhs and rhs have the same type

  if (leftWeight >= TYPEWEIGHT_ARRAY) {
    // arrays and objects
    var keys = KEYLIST(lhs, rhs), i, n = keys.length;
    for (i = 0; i < n; ++i) {
      var key = keys[i], result = RELATIONAL_GREATER_REC(lhs[key], rhs[key]);
      if (result !== null) {
        return result;
      }
    }

    return null;
  }

  // primitive type
  if (leftWeight === TYPEWEIGHT_NULL) {
    return null;
  }

  if (leftWeight === TYPEWEIGHT_STRING) {
    return COMPARE_STRING(lhs, rhs) > 0;
  }

  if (lhs === rhs) {
    return null;
  }

  return (lhs > rhs);
}

////////////////////////////////////////////////////////////////////////////////
/// @brief perform greater than check
///
/// returns true if the left operand is greater than the right operand
////////////////////////////////////////////////////////////////////////////////

function RELATIONAL_GREATER (lhs, rhs) {
  'use strict';

  var result = RELATIONAL_GREATER_REC(lhs, rhs);

  if (result === null) {
    result = false;
  }

  return result;
}

////////////////////////////////////////////////////////////////////////////////
/// @brief perform greater equal check (inner function)
////////////////////////////////////////////////////////////////////////////////

function RELATIONAL_GREATEREQUAL_REC (lhs, rhs) {
  'use strict';

  var leftWeight = TYPEWEIGHT(lhs);
  var rightWeight = TYPEWEIGHT(rhs);

  if (leftWeight > rightWeight) {
    return true;
  }
  if (leftWeight < rightWeight) {
    return false;
  }

  // lhs and rhs have the same type

  if (leftWeight >= TYPEWEIGHT_ARRAY) {
    // arrays and objects
    var keys = KEYLIST(lhs, rhs), i, n = keys.length;
    for (i = 0; i < n; ++i) {
      var key = keys[i], result = RELATIONAL_GREATEREQUAL_REC(lhs[key], rhs[key]);
      if (result !== null) {
        return result;
      }
    }

    return null;
  }

  // primitive type
  if (leftWeight === TYPEWEIGHT_NULL) {
    return null;
  }

  if (leftWeight === TYPEWEIGHT_STRING) {
    return COMPARE_STRING(lhs, rhs) >= 0;
  }

  if (lhs === rhs) {
    return null;
  }

  return (lhs >= rhs);
}

////////////////////////////////////////////////////////////////////////////////
/// @brief perform greater equal check
///
/// returns true if the left operand is greater or equal to the right operand
////////////////////////////////////////////////////////////////////////////////

function RELATIONAL_GREATEREQUAL (lhs, rhs) {
  'use strict';

  var result = RELATIONAL_GREATEREQUAL_REC(lhs, rhs);

  if (result === null) {
    result = true;
  }

  return result;
}

////////////////////////////////////////////////////////////////////////////////
/// @brief perform less than check (inner function)
////////////////////////////////////////////////////////////////////////////////

function RELATIONAL_LESS_REC (lhs, rhs) {
  'use strict';

  var leftWeight = TYPEWEIGHT(lhs);
  var rightWeight = TYPEWEIGHT(rhs);

  if (leftWeight < rightWeight) {
    return true;
  }
  if (leftWeight > rightWeight) {
    return false;
  }

  // lhs and rhs have the same type

  if (leftWeight >= TYPEWEIGHT_ARRAY) {
    // arrays and objects
    var keys = KEYLIST(lhs, rhs), i, n = keys.length;
    for (i = 0; i < n; ++i) {
      var key = keys[i], result = RELATIONAL_LESS_REC(lhs[key], rhs[key]);
      if (result !== null) {
        return result;
      }
    }

    return null;
  }

  // primitive type
  if (leftWeight === TYPEWEIGHT_NULL) {
    return null;
  }

  if (leftWeight === TYPEWEIGHT_STRING) {
    return COMPARE_STRING(lhs, rhs) < 0;
  }

  if (lhs === rhs) {
    return null;
  }

  return (lhs < rhs);
}

////////////////////////////////////////////////////////////////////////////////
/// @brief perform less than check
///
/// returns true if the left operand is less than the right operand
////////////////////////////////////////////////////////////////////////////////

function RELATIONAL_LESS (lhs, rhs) {
  'use strict';

  var result = RELATIONAL_LESS_REC(lhs, rhs);

  if (result === null) {
    result = false;
  }

  return result;
}

////////////////////////////////////////////////////////////////////////////////
/// @brief perform less equal check (inner function)
////////////////////////////////////////////////////////////////////////////////

function RELATIONAL_LESSEQUAL_REC (lhs, rhs) {
  'use strict';

  var leftWeight = TYPEWEIGHT(lhs);
  var rightWeight = TYPEWEIGHT(rhs);

  if (leftWeight < rightWeight) {
    return true;
  }
  if (leftWeight > rightWeight) {
    return false;
  }

  // lhs and rhs have the same type

  if (leftWeight >= TYPEWEIGHT_ARRAY) {
    // arrays and objects
    var keys = KEYLIST(lhs, rhs), i, n = keys.length;
    for (i = 0; i < n; ++i) {
      var key = keys[i], result = RELATIONAL_LESSEQUAL_REC(lhs[key], rhs[key]);
      if (result !== null) {
        return result;
      }
    }

    return null;
  }

  // primitive type
  if (leftWeight === TYPEWEIGHT_NULL) {
    return null;
  }

  if (leftWeight === TYPEWEIGHT_STRING) {
    return COMPARE_STRING(lhs, rhs) <= 0;
  }

  if (lhs === rhs) {
    return null;
  }

  return (lhs <= rhs);
}

////////////////////////////////////////////////////////////////////////////////
/// @brief perform less equal check
///
/// returns true if the left operand is less or equal to the right operand
////////////////////////////////////////////////////////////////////////////////

function RELATIONAL_LESSEQUAL (lhs, rhs) {
  'use strict';

  var result = RELATIONAL_LESSEQUAL_REC(lhs, rhs);

  if (result === null) {
    result = true;
  }

  return result;
}

////////////////////////////////////////////////////////////////////////////////
/// @brief perform comparison
///
/// returns -1 if the left operand is less than the right operand, 1 if it is
/// greater, 0 if both operands are equal
////////////////////////////////////////////////////////////////////////////////

function RELATIONAL_CMP (lhs, rhs) {
  'use strict';

  var leftWeight = TYPEWEIGHT(lhs);
  var rightWeight = TYPEWEIGHT(rhs);

  if (leftWeight < rightWeight) {
    return -1;
  }
  if (leftWeight > rightWeight) {
    return 1;
  }

  // lhs and rhs have the same type

  if (leftWeight >= TYPEWEIGHT_ARRAY) {
    // arrays and objects
    var keys = KEYLIST(lhs, rhs), i, n = keys.length;
    for (i = 0; i < n; ++i) {
      var key = keys[i], result = RELATIONAL_CMP(lhs[key], rhs[key]);
      if (result !== 0) {
        return result;
      }
    }

    return 0;
  }

  // primitive type
  if (leftWeight === TYPEWEIGHT_NULL) {
    return 0;
  }

  if (leftWeight === TYPEWEIGHT_STRING) {
    return COMPARE_STRING(lhs, rhs);
  }

  if (lhs < rhs) {
    return -1;
  }

  if (lhs > rhs) {
    return 1;
  }

  return 0;
}

////////////////////////////////////////////////////////////////////////////////
/// @brief perform in list check
///
/// returns true if the left operand is contained in the right operand
////////////////////////////////////////////////////////////////////////////////

function RELATIONAL_IN (lhs, rhs) {
  'use strict';

  var rightWeight = TYPEWEIGHT(rhs);

  if (rightWeight !== TYPEWEIGHT_ARRAY) {
    WARN(null, INTERNAL.errors.ERROR_QUERY_ARRAY_EXPECTED);
    return false;
  }

  var numRight = rhs.length, i;
  for (i = 0; i < numRight; ++i) {
    if (RELATIONAL_EQUAL(lhs, rhs[i])) {
      return true;
    }
  }

  return false;
}

////////////////////////////////////////////////////////////////////////////////
/// @brief perform not-in list check
///
/// returns true if the left operand is not contained in the right operand
////////////////////////////////////////////////////////////////////////////////

function RELATIONAL_NOT_IN (lhs, rhs) {
  'use strict';

  return ! RELATIONAL_IN(lhs, rhs);
}

// -----------------------------------------------------------------------------
// --SECTION--                                             arithmetic operations
// -----------------------------------------------------------------------------

////////////////////////////////////////////////////////////////////////////////
/// @brief perform unary plus operation
////////////////////////////////////////////////////////////////////////////////

function UNARY_PLUS (value) {
  'use strict';

  value = AQL_TO_NUMBER(value);
  if (value === null) {
    return null;
  } 
  return AQL_TO_NUMBER(+ value);
}

////////////////////////////////////////////////////////////////////////////////
/// @brief perform unary minus operation
////////////////////////////////////////////////////////////////////////////////

function UNARY_MINUS (value) {
  'use strict';

  value = AQL_TO_NUMBER(value);
  if (value === null) {
    return null;
  }

  return AQL_TO_NUMBER(- value);
}

////////////////////////////////////////////////////////////////////////////////
/// @brief perform artithmetic plus or string concatenation
////////////////////////////////////////////////////////////////////////////////

function ARITHMETIC_PLUS (lhs, rhs) {
  'use strict';

  lhs = AQL_TO_NUMBER(lhs);
  if (lhs === null) {
    return null;
  }

  rhs = AQL_TO_NUMBER(rhs);
  if (rhs === null) {
    return null;
  }

  return AQL_TO_NUMBER(lhs + rhs);
}

////////////////////////////////////////////////////////////////////////////////
/// @brief perform artithmetic minus
////////////////////////////////////////////////////////////////////////////////

function ARITHMETIC_MINUS (lhs, rhs) {
  'use strict';
  
  lhs = AQL_TO_NUMBER(lhs);
  if (lhs === null) {
    return null;
  }

  rhs = AQL_TO_NUMBER(rhs);
  if (rhs === null) {
    return null;
  }

  return AQL_TO_NUMBER(lhs - rhs);
}

////////////////////////////////////////////////////////////////////////////////
/// @brief perform artithmetic multiplication
////////////////////////////////////////////////////////////////////////////////

function ARITHMETIC_TIMES (lhs, rhs) {
  'use strict';
  
  lhs = AQL_TO_NUMBER(lhs);
  if (lhs === null) {
    return null;
  }

  rhs = AQL_TO_NUMBER(rhs);
  if (rhs === null) {
    return null;
  }

  return AQL_TO_NUMBER(lhs * rhs);
}

////////////////////////////////////////////////////////////////////////////////
/// @brief perform artithmetic division
////////////////////////////////////////////////////////////////////////////////

function ARITHMETIC_DIVIDE (lhs, rhs) {
  'use strict';

  lhs = AQL_TO_NUMBER(lhs);
  if (lhs === null) {
    return null;
  }

  rhs = AQL_TO_NUMBER(rhs);
  if (rhs === 0 || rhs === null) {
    WARN(null, INTERNAL.errors.ERROR_QUERY_DIVISION_BY_ZERO);
    return null;
  }

  return AQL_TO_NUMBER(lhs / rhs);
}

////////////////////////////////////////////////////////////////////////////////
/// @brief perform artithmetic modulus
////////////////////////////////////////////////////////////////////////////////

function ARITHMETIC_MODULUS (lhs, rhs) {
  'use strict';

  lhs = AQL_TO_NUMBER(lhs);
  if (lhs === null) {
    return null;
  }

  rhs = AQL_TO_NUMBER(rhs);
  if (rhs === 0 || rhs === null) {
    WARN(null, INTERNAL.errors.ERROR_QUERY_DIVISION_BY_ZERO);
    return null;
  }

  return AQL_TO_NUMBER(lhs % rhs);
}

// -----------------------------------------------------------------------------
// --SECTION--                                                  string functions
// -----------------------------------------------------------------------------

////////////////////////////////////////////////////////////////////////////////
/// @brief perform string concatenation
////////////////////////////////////////////////////////////////////////////////

function AQL_CONCAT () {
  'use strict';

  var result = '', i, j;

  for (i = 0; i < arguments.length; ++i) {
    var element = arguments[i];
    var weight = TYPEWEIGHT(element);
    if (weight === TYPEWEIGHT_NULL) {
      continue;
    }
    else if (weight === TYPEWEIGHT_ARRAY) {
      for (j = 0; j < element.length; ++j) {
        if (TYPEWEIGHT(element[j]) !== TYPEWEIGHT_NULL) {
          result += AQL_TO_STRING(element[j]);
        }
      } 
    }
    else {
      result += AQL_TO_STRING(element);
    }
  }

  return result;
}

////////////////////////////////////////////////////////////////////////////////
/// @brief perform string concatenation using a separator character
////////////////////////////////////////////////////////////////////////////////

function AQL_CONCAT_SEPARATOR () {
  'use strict';

  var separator, found = false, result = '', i, j;

  for (i = 0; i < arguments.length; ++i) {
    var element = arguments[i];
    var weight = TYPEWEIGHT(element);
 
    if (i > 0 && weight === TYPEWEIGHT_NULL) {
      continue;
    }

    if (i === 0) {
      separator = AQL_TO_STRING(element);
      continue;
    }
    else if (found) {
      result += separator;
    }

    if (weight === TYPEWEIGHT_ARRAY) {
      found = false;
      for (j = 0; j < element.length; ++j) {
        if (TYPEWEIGHT(element[j]) !== TYPEWEIGHT_NULL) {
          if (found) {
            result += separator;
          }
          result += AQL_TO_STRING(element[j]);
          found = true;
        }
      } 
    }
    else {
      result += AQL_TO_STRING(element);
      found = true;
    }
  }

  return result;
}

////////////////////////////////////////////////////////////////////////////////
/// @brief return the length of a string in characters (not bytes)
////////////////////////////////////////////////////////////////////////////////

function AQL_CHAR_LENGTH (value) {
  'use strict';

  return AQL_TO_STRING(value).length;
}

////////////////////////////////////////////////////////////////////////////////
/// @brief convert a string to lower case
////////////////////////////////////////////////////////////////////////////////

function AQL_LOWER (value) {
  'use strict';

  return AQL_TO_STRING(value).toLowerCase();
}

////////////////////////////////////////////////////////////////////////////////
/// @brief convert a string to upper case
////////////////////////////////////////////////////////////////////////////////

function AQL_UPPER (value) {
  'use strict';

  return AQL_TO_STRING(value).toUpperCase();
}

////////////////////////////////////////////////////////////////////////////////
/// @brief return a substring of the string
////////////////////////////////////////////////////////////////////////////////

function AQL_SUBSTRING (value, offset, count) {
  'use strict';

  if (count !== undefined) {
    count = AQL_TO_NUMBER(count);
  }

  return AQL_TO_STRING(value).substr(AQL_TO_NUMBER(offset), count);
}

////////////////////////////////////////////////////////////////////////////////
/// @brief searches a substring in a string
////////////////////////////////////////////////////////////////////////////////

function AQL_CONTAINS (value, search, returnIndex) {
  'use strict';

  search = AQL_TO_STRING(search);

  var result;
  if (search.length === 0) {
    result = -1;
  }
  else {
    result = AQL_TO_STRING(value).indexOf(search);
  }

  if (AQL_TO_BOOL(returnIndex)) {
    return result;
  }

  return (result !== -1);
}

////////////////////////////////////////////////////////////////////////////////
/// @brief searches a substring in a string, using a regex
////////////////////////////////////////////////////////////////////////////////

function AQL_LIKE (value, regex, caseInsensitive) {
  'use strict';

  var modifiers = '';
  if (caseInsensitive) {
    modifiers += 'i';
  }

  regex = AQL_TO_STRING(regex);

  if (RegexCache[modifiers][regex] === undefined) {
    RegexCache[modifiers][regex] = COMPILE_REGEX(regex, modifiers);
  }

  try {
    return RegexCache[modifiers][regex].test(AQL_TO_STRING(value));
  }
  catch (err) {
    WARN("LIKE", INTERNAL.errors.ERROR_QUERY_INVALID_REGEX);
    return false;
  }
}

////////////////////////////////////////////////////////////////////////////////
/// @brief returns the leftmost parts of a string
////////////////////////////////////////////////////////////////////////////////

function AQL_LEFT (value, length) {
  'use strict';

  return AQL_TO_STRING(value).substr(0, AQL_TO_NUMBER(length));
}

////////////////////////////////////////////////////////////////////////////////
/// @brief returns the rightmost parts of a string
////////////////////////////////////////////////////////////////////////////////

function AQL_RIGHT (value, length) {
  'use strict';

  value = AQL_TO_STRING(value);
  length = AQL_TO_NUMBER(length);

  var left = value.length - length;
  if (left < 0) {
    left = 0;
  }

  return value.substr(left, length);
}

////////////////////////////////////////////////////////////////////////////////
/// @brief returns a trimmed version of a string
////////////////////////////////////////////////////////////////////////////////

function AQL_TRIM (value, chars) {
  'use strict';

  if (chars === 1) {
    return AQL_LTRIM(value);
  }
  else if (chars === 2) {
    return AQL_RTRIM(value);
  }
  else if (chars === null || chars === undefined || chars === 0) {
    return AQL_TO_STRING(value).replace(new RegExp("(^\\s+|\\s+$)", 'g'), '');
  }

  var pattern = CREATE_REGEX_PATTERN(chars);
  return AQL_TO_STRING(value).replace(new RegExp("(^[" + pattern + "]+|[" + pattern + "]+$)", 'g'), '');
}

////////////////////////////////////////////////////////////////////////////////
/// @brief trim a value from the left
////////////////////////////////////////////////////////////////////////////////

function AQL_LTRIM (value, chars) {
  'use strict';

  if (chars === null || chars === undefined) {
    chars = "^\\s+";
  }
  else {
    chars = "^[" + CREATE_REGEX_PATTERN(chars) + "]+";
  }

  return AQL_TO_STRING(value).replace(new RegExp(chars, 'g'), '');
}

////////////////////////////////////////////////////////////////////////////////
/// @brief trim a value from the right
////////////////////////////////////////////////////////////////////////////////

function AQL_RTRIM (value, chars) {
  'use strict';

  if (chars === null || chars === undefined) {
    chars = "\\s+$";
  }
  else {
    chars = "[" + CREATE_REGEX_PATTERN(chars) + "]+$";
  }

  return AQL_TO_STRING(value).replace(new RegExp(chars, 'g'), '');
}

////////////////////////////////////////////////////////////////////////////////
/// @brief split a string using a separator
////////////////////////////////////////////////////////////////////////////////

function AQL_SPLIT (value, separator, limit) {
  'use strict';

  if (separator === null || separator === undefined) {
    return [ AQL_TO_STRING(value) ];
  }

  if (limit === null || limit === undefined) {
    limit = undefined;
  }
  else {
    limit = AQL_TO_NUMBER(limit);
  }

  if (limit < 0) {
    WARN("SPLIT", INTERNAL.errors.ERROR_QUERY_FUNCTION_ARGUMENT_TYPE_MISMATCH);
    return null;
  }

  if (TYPEWEIGHT(separator) === TYPEWEIGHT_ARRAY) {
    var patterns = [];
    separator.forEach(function(s) {
      patterns.push(CREATE_REGEX_PATTERN(AQL_TO_STRING(s)));
    });

    return AQL_TO_STRING(value).split(new RegExp(patterns.join("|"), "g"), limit);
  }

  return AQL_TO_STRING(value).split(AQL_TO_STRING(separator), limit);
}

////////////////////////////////////////////////////////////////////////////////
/// @brief replace a search value inside a string
////////////////////////////////////////////////////////////////////////////////

function AQL_SUBSTITUTE (value, search, replace, limit) {
  'use strict';

  var pattern, patterns, replacements = { }, sWeight = TYPEWEIGHT(search);
  value = AQL_TO_STRING(value);

  if (sWeight === TYPEWEIGHT_OBJECT) {
    patterns = [ ];
    KEYS(search, false).forEach(function(k) {
      patterns.push(CREATE_REGEX_PATTERN(k));
      replacements[k] = AQL_TO_STRING(search[k]);
    });
    pattern = patterns.join('|');
    limit = replace;
  }
  else if (sWeight === TYPEWEIGHT_STRING) {
    pattern = CREATE_REGEX_PATTERN(search);
    if (TYPEWEIGHT(replace) === TYPEWEIGHT_NULL) {
      replacements[search] = "";
    }
    else {
      replacements[search] = AQL_TO_STRING(replace);
    }
  }
  else if (sWeight === TYPEWEIGHT_ARRAY) {
    if (search.length === 0) {
      // empty list
      WARN("SUBSTITUTE", INTERNAL.errors.ERROR_QUERY_FUNCTION_ARGUMENT_TYPE_MISMATCH);
      return value;
    }

    patterns = [ ];

    if (TYPEWEIGHT(replace) === TYPEWEIGHT_ARRAY) {
      // replace each occurrence with a member from the second list
      search.forEach(function(k, i) {
        k = AQL_TO_STRING(k);
        patterns.push(CREATE_REGEX_PATTERN(k));
        if (i < replace.length) {
          replacements[k] = AQL_TO_STRING(replace[i]);
        }
        else {
          replacements[k] = "";
        }
      });
    }
    else {
      // replace all occurrences with a constant string
      if (TYPEWEIGHT(replace) === TYPEWEIGHT_NULL) {
        replace = "";
      }
      else {
        replace = AQL_TO_STRING(replace);
      }
      search.forEach(function(k, i) {
        k = AQL_TO_STRING(k);
        patterns.push(CREATE_REGEX_PATTERN(k));
        replacements[k] = replace;
      });
    }
    pattern = patterns.join('|');
  }

  if (limit === null || limit === undefined) {
    limit = undefined;
  }
  else {
    limit = AQL_TO_NUMBER(limit);
  }

  if (limit < 0) {
    WARN("SUBSTITUTE", INTERNAL.errors.ERROR_QUERY_FUNCTION_ARGUMENT_TYPE_MISMATCH);
    return null;
  }

  return AQL_TO_STRING(value).replace(new RegExp(pattern, 'g'), function(match) {
    if (limit === undefined) {
      return replacements[match];
    } 
    if (limit > 0) {
      --limit;
      return replacements[match];
    }
    return match;
  });
}

////////////////////////////////////////////////////////////////////////////////
/// @brief generates the MD5 value for a string
////////////////////////////////////////////////////////////////////////////////

function AQL_MD5 (value) {
  'use strict';

  return INTERNAL.md5(AQL_TO_STRING(value));
}

////////////////////////////////////////////////////////////////////////////////
/// @brief generates the SHA1 value for a string
////////////////////////////////////////////////////////////////////////////////

function AQL_SHA1 (value) {
  'use strict';

  return INTERNAL.sha1(AQL_TO_STRING(value));
}

////////////////////////////////////////////////////////////////////////////////
/// @brief generates a random token of the specified length
////////////////////////////////////////////////////////////////////////////////

function AQL_RANDOM_TOKEN (length) {
  'use strict';

  length = AQL_TO_NUMBER(length);

  if (length <= 0 || length > 65536) {
    THROW("RANDOM_TOKEN", INTERNAL.errors.ERROR_QUERY_FUNCTION_ARGUMENT_TYPE_MISMATCH, "RANDOM_TOKEN");
  }

  return INTERNAL.genRandomAlphaNumbers(AQL_TO_NUMBER(length));
}

////////////////////////////////////////////////////////////////////////////////
/// @brief finds search in value
////////////////////////////////////////////////////////////////////////////////

function AQL_FIND_FIRST (value, search, start, end) {
  'use strict';

  if (start !== undefined && start !== null) {
    start = AQL_TO_NUMBER(start);
    if (start < 0) {
      return -1;
    }
  }
  else {
    start = 0;
  }

  if (end !== undefined && end !== null) {
    end = AQL_TO_NUMBER(end);
    if (end < start || end < 0) {
      return -1;
    }
  }
  else {
    end = undefined;
  }

  if (end !== undefined) {
    return AQL_TO_STRING(value).substr(0, end + 1).indexOf(AQL_TO_STRING(search), start);
  }

  return AQL_TO_STRING(value).indexOf(AQL_TO_STRING(search), start);
}

////////////////////////////////////////////////////////////////////////////////
/// @brief finds search in value
////////////////////////////////////////////////////////////////////////////////

function AQL_FIND_LAST (value, search, start, end) {
  'use strict';

  if (start !== undefined && start !== null) {
    start = AQL_TO_NUMBER(start);
  }
  else {
    start = undefined;
  }

  if (end !== undefined && end !== null) {
    end = AQL_TO_NUMBER(end);
    if (end < start || end < 0) {
      return -1;
    }
  }
  else {
    end = undefined;
  }

  var result;
  if (start > 0 || end !== undefined) {
    if (end === undefined) {
      result = AQL_TO_STRING(value).substr(start).lastIndexOf(AQL_TO_STRING(search));
    }
    else {
      result = AQL_TO_STRING(value).substr(start, end - start + 1).lastIndexOf(AQL_TO_STRING(search));
    }
    if (result !== -1) {
      result += start;
    }
  }
  else {
    result = AQL_TO_STRING(value).lastIndexOf(AQL_TO_STRING(search));
  }
  return result;
}

// -----------------------------------------------------------------------------
// --SECTION--                                                typecast functions
// -----------------------------------------------------------------------------

////////////////////////////////////////////////////////////////////////////////
/// @brief cast to a bool
///
/// the operand can have any type, always returns a bool
////////////////////////////////////////////////////////////////////////////////

function AQL_TO_BOOL (value) {
  'use strict';

  switch (TYPEWEIGHT(value)) {
    case TYPEWEIGHT_NULL:
      return false;
    case TYPEWEIGHT_BOOL:
      return value;
    case TYPEWEIGHT_NUMBER:
      return (value !== 0);
    case TYPEWEIGHT_STRING:
      return (value !== '');
    case TYPEWEIGHT_ARRAY:
    case TYPEWEIGHT_OBJECT:
      return true;
  }
}

////////////////////////////////////////////////////////////////////////////////
/// @brief cast to a number
///
/// the operand can have any type, returns a number or null
////////////////////////////////////////////////////////////////////////////////

function AQL_TO_NUMBER (value) {
  'use strict';

  if (value === undefined) {
    return null;
  }
  if (value === null) {
    return 0;
  }

  switch (TYPEWEIGHT(value)) {
    case TYPEWEIGHT_NULL:
      // this covers Infinity and NaN
      return null;
    case TYPEWEIGHT_BOOL:
      return (value ? 1 : 0);
    case TYPEWEIGHT_NUMBER:
      return value;
    case TYPEWEIGHT_STRING:
      var result = NUMERIC_VALUE(Number(value));
      return ((TYPEWEIGHT(result) === TYPEWEIGHT_NUMBER) ? result : null);
    case TYPEWEIGHT_ARRAY:
      if (value.length === 0) {
        return 0;
      }
      if (value.length === 1) {
        return AQL_TO_NUMBER(value[0]);
      }
      // fallthrough intentional
  }
  return null;
}

////////////////////////////////////////////////////////////////////////////////
/// @brief cast to a string
///
/// the operand can have any type, always returns a string
////////////////////////////////////////////////////////////////////////////////

function AQL_TO_STRING (value) {
  'use strict';

  switch (TYPEWEIGHT(value)) {
    case TYPEWEIGHT_NULL:
      return 'null';
    case TYPEWEIGHT_BOOL:
      return (value ? 'true' : 'false');
    case TYPEWEIGHT_STRING:
      return value;
    case TYPEWEIGHT_NUMBER:
    case TYPEWEIGHT_ARRAY:
    case TYPEWEIGHT_OBJECT:
      return value.toString();
  }
}

////////////////////////////////////////////////////////////////////////////////
/// @brief cast to an array
///
/// the operand can have any type, always returns a list
////////////////////////////////////////////////////////////////////////////////

function AQL_TO_ARRAY (value) {
  'use strict';

  switch (TYPEWEIGHT(value)) {
    case TYPEWEIGHT_NULL:
      return [ ];
    case TYPEWEIGHT_BOOL:
    case TYPEWEIGHT_NUMBER:
    case TYPEWEIGHT_STRING:
      return [ value ];
    case TYPEWEIGHT_ARRAY:
      return value;
    case TYPEWEIGHT_OBJECT:
      return VALUES(value);
  }
}

// -----------------------------------------------------------------------------
// --SECTION--                                               typecheck functions
// -----------------------------------------------------------------------------

////////////////////////////////////////////////////////////////////////////////
/// @brief test if value is of type null
///
/// returns a bool
////////////////////////////////////////////////////////////////////////////////

function AQL_IS_NULL (value) {
  'use strict';

  return (TYPEWEIGHT(value) === TYPEWEIGHT_NULL);
}

////////////////////////////////////////////////////////////////////////////////
/// @brief test if value is of type bool
///
/// returns a bool
////////////////////////////////////////////////////////////////////////////////

function AQL_IS_BOOL (value) {
  'use strict';

  return (TYPEWEIGHT(value) === TYPEWEIGHT_BOOL);
}

////////////////////////////////////////////////////////////////////////////////
/// @brief test if value is of type number
///
/// returns a bool
////////////////////////////////////////////////////////////////////////////////

function AQL_IS_NUMBER (value) {
  'use strict';

  return (TYPEWEIGHT(value) === TYPEWEIGHT_NUMBER);
}

////////////////////////////////////////////////////////////////////////////////
/// @brief test if value is of type string
///
/// returns a bool
////////////////////////////////////////////////////////////////////////////////

function AQL_IS_STRING (value) {
  'use strict';

  return (TYPEWEIGHT(value) === TYPEWEIGHT_STRING);
}

////////////////////////////////////////////////////////////////////////////////
/// @brief test if value is of type array
///
/// returns a bool
////////////////////////////////////////////////////////////////////////////////

function AQL_IS_ARRAY (value) {
  'use strict';

  return (TYPEWEIGHT(value) === TYPEWEIGHT_ARRAY);
}

////////////////////////////////////////////////////////////////////////////////
/// @brief test if value is of type object
///
/// returns a bool
////////////////////////////////////////////////////////////////////////////////

function AQL_IS_OBJECT (value) {
  'use strict';

  return (TYPEWEIGHT(value) === TYPEWEIGHT_OBJECT);
}

// -----------------------------------------------------------------------------
// --SECTION--                                                 numeric functions
// -----------------------------------------------------------------------------

////////////////////////////////////////////////////////////////////////////////
/// @brief integer closest to value, not greater than value
////////////////////////////////////////////////////////////////////////////////

function AQL_FLOOR (value) {
  'use strict';

  return NUMERIC_VALUE(Math.floor(AQL_TO_NUMBER(value)));
}

////////////////////////////////////////////////////////////////////////////////
/// @brief integer closest to value and not less than value
////////////////////////////////////////////////////////////////////////////////

function AQL_CEIL (value) {
  'use strict';

  return NUMERIC_VALUE(Math.ceil(AQL_TO_NUMBER(value)));
}

////////////////////////////////////////////////////////////////////////////////
/// @brief integer closest to value
////////////////////////////////////////////////////////////////////////////////

function AQL_ROUND (value) {
  'use strict';

  return NUMERIC_VALUE(Math.round(AQL_TO_NUMBER(value)));
}

////////////////////////////////////////////////////////////////////////////////
/// @brief absolute value
////////////////////////////////////////////////////////////////////////////////

function AQL_ABS (value) {
  'use strict';

  return NUMERIC_VALUE(Math.abs(AQL_TO_NUMBER(value)));
}

////////////////////////////////////////////////////////////////////////////////
/// @brief a random value between 0 and 1
////////////////////////////////////////////////////////////////////////////////

function AQL_RAND () {
  'use strict';

  return Math.random();
}

////////////////////////////////////////////////////////////////////////////////
/// @brief square root
////////////////////////////////////////////////////////////////////////////////

function AQL_SQRT (value) {
  'use strict';

  return NUMERIC_VALUE(Math.sqrt(AQL_TO_NUMBER(value)));
}

// -----------------------------------------------------------------------------
// --SECTION--                                         list processing functions
// -----------------------------------------------------------------------------

////////////////////////////////////////////////////////////////////////////////
/// @brief get the length of a list, document or string
////////////////////////////////////////////////////////////////////////////////

function AQL_LENGTH (value) {
  'use strict';

  var typeWeight = TYPEWEIGHT(value);

  if (typeWeight === TYPEWEIGHT_ARRAY) {
    return value.length;
  }
  else if (typeWeight === TYPEWEIGHT_OBJECT) {
    return KEYS(value, false).length;
  }
  else if (typeWeight === TYPEWEIGHT_NULL) {
    return 0;
  }
  else if (typeWeight === TYPEWEIGHT_BOOL) {
    return value ? 1 : 0;
  }

  return AQL_TO_STRING(value).length;
}

////////////////////////////////////////////////////////////////////////////////
/// @brief get the first element of a list
////////////////////////////////////////////////////////////////////////////////

function AQL_FIRST (value) {
  'use strict';

  if (TYPEWEIGHT(value) !== TYPEWEIGHT_ARRAY) {
    WARN("FIRST", INTERNAL.errors.ERROR_QUERY_ARRAY_EXPECTED);
    return null;
  }

  if (value.length === 0) {
    return null;
  }

  return value[0];
}

////////////////////////////////////////////////////////////////////////////////
/// @brief get the last element of a list
////////////////////////////////////////////////////////////////////////////////

function AQL_LAST (value) {
  'use strict';

  if (TYPEWEIGHT(value) !== TYPEWEIGHT_ARRAY) {
    WARN("LAST", INTERNAL.errors.ERROR_QUERY_ARRAY_EXPECTED);
    return null;
  }

  if (value.length === 0) {
    return null;
  }

  return value[value.length - 1];
}

////////////////////////////////////////////////////////////////////////////////
/// @brief get the position of an element in a list
////////////////////////////////////////////////////////////////////////////////

function AQL_POSITION (value, search, returnIndex) {
  'use strict';

  if (TYPEWEIGHT(value) !== TYPEWEIGHT_ARRAY) {
    WARN("POSITION", INTERNAL.errors.ERROR_QUERY_ARRAY_EXPECTED);
    return null;
  }

  returnIndex = returnIndex || false;

  var i, n = value.length;

  if (n > 0) {
    for (i = 0; i < n; ++i) {
      if (RELATIONAL_EQUAL(value[i], search)) {
        return returnIndex ? i : true;
      }
    }
  }

  return returnIndex ? -1 : false;
}

////////////////////////////////////////////////////////////////////////////////
/// @brief get the nth element in a list, or null if the item does not exist
////////////////////////////////////////////////////////////////////////////////

function AQL_NTH (value, position) {
  'use strict';

  if (TYPEWEIGHT(value) !== TYPEWEIGHT_ARRAY) {
    WARN("NTH", INTERNAL.errors.ERROR_QUERY_ARRAY_EXPECTED);
    return null;
  }

  position = AQL_TO_NUMBER(position);
  if (position < 0 || position >= value.length) {
    return null;
  }

  return value[position];
}

////////////////////////////////////////////////////////////////////////////////
/// @brief reverse the elements in a list or in a string
////////////////////////////////////////////////////////////////////////////////

function AQL_REVERSE (value) {
  'use strict';

  if (TYPEWEIGHT(value) === TYPEWEIGHT_STRING) {
    return value.split("").reverse().join("");
  }

  if (TYPEWEIGHT(value) === TYPEWEIGHT_ARRAY) {
    return CLONE(value).reverse();
  }
    
  WARN("REVERSE", INTERNAL.errors.ERROR_QUERY_ARRAY_EXPECTED);
  return null;
}

////////////////////////////////////////////////////////////////////////////////
/// @brief return a range of values
////////////////////////////////////////////////////////////////////////////////

function AQL_RANGE (from, to, step) {
  'use strict';

  from = AQL_TO_NUMBER(from);
  to = AQL_TO_NUMBER(to);
  
  if (step === undefined) {
    if (from <= to) {
      step = 1;
    }
    else {
      step = -1;
    }
  }
  
  step = AQL_TO_NUMBER(step);

  // check if we would run into an endless loop
  if (step === 0) {
    WARN("RANGE", INTERNAL.errors.ERROR_QUERY_FUNCTION_ARGUMENT_TYPE_MISMATCH);
    return null;
  }
  if (from < to && step < 0) {
    WARN("RANGE", INTERNAL.errors.ERROR_QUERY_FUNCTION_ARGUMENT_TYPE_MISMATCH);
    return null;
  }
  if (from > to && step > 0) {
    WARN("RANGE", INTERNAL.errors.ERROR_QUERY_FUNCTION_ARGUMENT_TYPE_MISMATCH);
    return null;
  }

  var result = [ ], i;
  if (step < 0 && to <= from) {
    for (i = from; i >= to; i += step) {
      result.push(i);
    }
  }
  else {
    for (i = from; i <= to; i += step) {
      result.push(i);
    }
  }

  return result;
}

////////////////////////////////////////////////////////////////////////////////
/// @brief return a list of unique elements from the list
////////////////////////////////////////////////////////////////////////////////

function AQL_UNIQUE (values) {
  'use strict';

  if (TYPEWEIGHT(values) !== TYPEWEIGHT_ARRAY) {
    WARN("UNIQUE", INTERNAL.errors.ERROR_QUERY_ARRAY_EXPECTED);
    return null;
  }

  var keys = { }, result = [ ];

  values.forEach(function (value) {
    var normalized = NORMALIZE(value);
    var key = JSON.stringify(normalized);

    if (! keys.hasOwnProperty(key)) {
      keys[key] = normalized;
    }
  });

  Object.keys(keys).forEach(function(k) {
    result.push(keys[k]);
  });

  return result;
}

////////////////////////////////////////////////////////////////////////////////
/// @brief create the union (all) of all arguments
////////////////////////////////////////////////////////////////////////////////

function AQL_UNION () {
  'use strict';

  var result = [ ], i;

  for (i in arguments) {
    if (arguments.hasOwnProperty(i)) {
      var element = arguments[i];

      if (TYPEWEIGHT(element) !== TYPEWEIGHT_ARRAY) {
        WARN("UNION", INTERNAL.errors.ERROR_QUERY_FUNCTION_ARGUMENT_TYPE_MISMATCH);
        return null;
      }

      var n = element.length, j;

      for (j = 0; j < n; ++j) {
        result.push(element[j]);
      }
    }
  }

  return result;
}

////////////////////////////////////////////////////////////////////////////////
/// @brief create the union (distinct) of all arguments
////////////////////////////////////////////////////////////////////////////////

function AQL_UNION_DISTINCT () {
  'use strict';

  var keys = { }, i;

  for (i in arguments) {
    if (arguments.hasOwnProperty(i)) {
      var element = arguments[i];

      if (TYPEWEIGHT(element) !== TYPEWEIGHT_ARRAY) {
        WARN("UNION_DISTINCT", INTERNAL.errors.ERROR_QUERY_FUNCTION_ARGUMENT_TYPE_MISMATCH);
        return null;
      }

      var n = element.length, j;

      for (j = 0; j < n; ++j) {
        var normalized = NORMALIZE(element[j]);
        var key = JSON.stringify(normalized);

        if (! keys.hasOwnProperty(key)) {
          keys[key] = normalized;
        }
      }
    }
  }

  var result = [ ];
  Object.keys(keys).forEach(function(k) {
    result.push(keys[k]);
  });

  return result;
}

////////////////////////////////////////////////////////////////////////////////
/// @brief call a function for each element in the input list
////////////////////////////////////////////////////////////////////////////////

function AQL_CALL (name) {
  'use strict';

  var args = [ ], i;
  for (i = 1; i < arguments.length; ++i) {
    args.push(arguments[i]);
  }

  return FCALL_DYNAMIC("CALL", true, null, name, args);
}

////////////////////////////////////////////////////////////////////////////////
/// @brief call a function for each element in the input list
////////////////////////////////////////////////////////////////////////////////

function AQL_APPLY (name, parameters) {
  'use strict';

  var args = [ ], i;
  if (Array.isArray(parameters)) {
    args = args.concat(parameters);
  }

  return FCALL_DYNAMIC("APPLY", true, null, name, args);
}

////////////////////////////////////////////////////////////////////////////////
/// @brief removes elements from a list
////////////////////////////////////////////////////////////////////////////////

function AQL_REMOVE_VALUES (list, values) {
  'use strict';

  var type = TYPEWEIGHT(values);
  if (type === TYPEWEIGHT_NULL) {
    return list;
  }
  else if (type !== TYPEWEIGHT_ARRAY) {
    WARN("REMOVE_VALUES", INTERNAL.errors.ERROR_QUERY_FUNCTION_ARGUMENT_TYPE_MISMATCH);
    return null;
  }

  type = TYPEWEIGHT(list);
  if (type === TYPEWEIGHT_NULL) {
    return [ ];
  }
  else if (type === TYPEWEIGHT_ARRAY) {
    var copy = [ ], i;
    for (i = 0; i < list.length; ++i) {
      if (RELATIONAL_IN(list[i], values)) {
        continue;
      }
      copy.push(CLONE(list[i]));
    }
    return copy;
  }

  WARN("REMOVE_VALUES", INTERNAL.errors.ERROR_QUERY_FUNCTION_ARGUMENT_TYPE_MISMATCH);
  return null;
}

////////////////////////////////////////////////////////////////////////////////
/// @brief removes an element from a list
////////////////////////////////////////////////////////////////////////////////

function AQL_REMOVE_VALUE (list, value, limit) {
  'use strict';

  var type = TYPEWEIGHT(list);
  if (type === TYPEWEIGHT_NULL) {
    return [ ];
  }
  else if (type === TYPEWEIGHT_ARRAY) {
    if (TYPEWEIGHT(limit) === TYPEWEIGHT_NULL) {
      limit = -1;
    }

    var copy = [ ], i;
    for (i = 0; i < list.length; ++i) {
      if (limit === -1 && RELATIONAL_CMP(list[i], value) === 0) {
        continue;
      }
      else if (limit > 0 && RELATIONAL_CMP(list[i], value) === 0) {
        --limit;
        continue;
      }
      copy.push(CLONE(list[i]));
    }
    return copy;
  }

  WARN("REMOVE_VALUE", INTERNAL.errors.ERROR_QUERY_FUNCTION_ARGUMENT_TYPE_MISMATCH);
  return null;
}

////////////////////////////////////////////////////////////////////////////////
/// @brief removes an element from a list
////////////////////////////////////////////////////////////////////////////////

function AQL_REMOVE_NTH (list, position) {
  'use strict';

  var type = TYPEWEIGHT(list);
  if (type === TYPEWEIGHT_NULL) {
    return [ ];
  }
  else if (type === TYPEWEIGHT_ARRAY) {
    position = AQL_TO_NUMBER(position);
    if (position >= list.length || position < - list.length) {
      return list;
    }
    if (position === 0) {
      return list.slice(1);
    }
    else if (position === - list.length) {
      return list.slice(position + 1);
    }
    else if (position === list.length - 1) {
      return list.slice(0, position);
    }
    else if (position < 0) {
      return list.slice(0, list.length + position).concat(list.slice(list.length + position + 1));
    }

    return list.slice(0, position).concat(list.slice(position + 1));
  }

  WARN("REMOVE_NTH", INTERNAL.errors.ERROR_QUERY_FUNCTION_ARGUMENT_TYPE_MISMATCH);
  return null;
}

////////////////////////////////////////////////////////////////////////////////
/// @brief adds an element to a list
////////////////////////////////////////////////////////////////////////////////

function AQL_PUSH (list, value, unique) {
  'use strict';

  var type = TYPEWEIGHT(list);
  if (type === TYPEWEIGHT_NULL) {
    return [ value ];
  }
  else if (type === TYPEWEIGHT_ARRAY) {
    if (AQL_TO_BOOL(unique)) {
      if (RELATIONAL_IN(value, list)) {
        return list;
      } 
    }

    var copy = CLONE(list);
    copy.push(value);
    return copy;
  }

  WARN("PUSH", INTERNAL.errors.ERROR_QUERY_FUNCTION_ARGUMENT_TYPE_MISMATCH);
  return null;
}

////////////////////////////////////////////////////////////////////////////////
/// @brief adds elements to a list
////////////////////////////////////////////////////////////////////////////////

function AQL_APPEND (list, values, unique) {
  'use strict';

  var type = TYPEWEIGHT(values);
  if (type === TYPEWEIGHT_NULL) {
    return list;
  }
  else if (type !== TYPEWEIGHT_ARRAY) {
    values = [ values ];
  }

  if (values.length === 0) {
    return list;
  }

  unique = AQL_TO_BOOL(unique);
  if (values.length > 1 && unique) {
    // make values unique themselves
    values = AQL_UNIQUE(values);
  }

  type = TYPEWEIGHT(list);
  if (type === TYPEWEIGHT_NULL) {
    return values;
  }
  else if (type === TYPEWEIGHT_ARRAY) {
    var copy = CLONE(list);
    if (unique) {
      var i;
      for (i = 0; i < values.length; ++i) {
        if (RELATIONAL_IN(values[i], list)) {
          continue;
        }
        copy.push(values[i]);
      }
      return copy;
    }
    return copy.concat(values);
  }

  WARN("APPEND", INTERNAL.errors.ERROR_QUERY_FUNCTION_ARGUMENT_TYPE_MISMATCH);
  return null;
}

////////////////////////////////////////////////////////////////////////////////
/// @brief pops an element from a list
////////////////////////////////////////////////////////////////////////////////

function AQL_POP (list) {
  'use strict';

  var type = TYPEWEIGHT(list);
  if (type === TYPEWEIGHT_NULL) {
    return null;
  }
  else if (type === TYPEWEIGHT_ARRAY) {
    if (list.length === 0) {
      return [ ];
    }
    var copy = CLONE(list);
    copy.pop();

    return copy;
  }

  WARN("POP", INTERNAL.errors.ERROR_QUERY_FUNCTION_ARGUMENT_TYPE_MISMATCH);
  return null;
}

////////////////////////////////////////////////////////////////////////////////
/// @brief insert an element into a list
////////////////////////////////////////////////////////////////////////////////

function AQL_UNSHIFT (list, value, unique) {
  'use strict';

  var type = TYPEWEIGHT(list);
  if (type === TYPEWEIGHT_NULL) {
    return [ value ];
  }
  else if (type === TYPEWEIGHT_ARRAY) {
    if (unique) {
      if (RELATIONAL_IN(value, list)) {
        return list;
      } 
    }

    var copy = CLONE(list);
    copy.unshift(value);
    return copy;
  }

  WARN("UNSHIFT", INTERNAL.errors.ERROR_QUERY_FUNCTION_ARGUMENT_TYPE_MISMATCH);
}

////////////////////////////////////////////////////////////////////////////////
/// @brief pops an element from a list
////////////////////////////////////////////////////////////////////////////////

function AQL_SHIFT (list) {
  'use strict';

  var type = TYPEWEIGHT(list);
  if (type === TYPEWEIGHT_NULL) {
    return null;
  }
  else if (type === TYPEWEIGHT_ARRAY) {
    if (list.length === 0) {
      return [ ];
    }
    var copy = CLONE(list);
    copy.shift();

    return copy;
  }

  WARN("SHIFT", INTERNAL.errors.ERROR_QUERY_FUNCTION_ARGUMENT_TYPE_MISMATCH);
  return null;
}

////////////////////////////////////////////////////////////////////////////////
/// @brief extract a slice from a list
////////////////////////////////////////////////////////////////////////////////

function AQL_SLICE (value, from, to) {
  'use strict';

  if (TYPEWEIGHT(value) !== TYPEWEIGHT_ARRAY) {
    WARN("SLICE", INTERNAL.errors.ERROR_QUERY_FUNCTION_ARGUMENT_TYPE_MISMATCH);
    return null;
  }

  from = AQL_TO_NUMBER(from);
  to   = AQL_TO_NUMBER(to);

  if (TYPEWEIGHT(to) === TYPEWEIGHT_NULL) {
    to = undefined;
  }
  else {
    if (to >= 0) {
      to += from;
    }
  }

  return value.slice(from, to);
}

////////////////////////////////////////////////////////////////////////////////
/// @brief subtract lists from other lists
////////////////////////////////////////////////////////////////////////////////

function AQL_MINUS () {
  'use strict';

  var keys = { }, i, first = true;

  for (i in arguments) {
    if (arguments.hasOwnProperty(i)) {
      var element = arguments[i];

      if (TYPEWEIGHT(element) !== TYPEWEIGHT_ARRAY) {
        WARN("MINUS", INTERNAL.errors.ERROR_QUERY_FUNCTION_ARGUMENT_TYPE_MISMATCH);
        return null;
      }

      var n = element.length, j;

      for (j = 0; j < n; ++j) {
        var normalized = NORMALIZE(element[j]);
        var key = JSON.stringify(normalized);
        var contained = keys.hasOwnProperty(key);

        if (first) {
          if (! contained) {
            keys[key] = normalized;
          }
        }
        else if (contained) {
          delete keys[key];
        }
      }

      first = false;
    }
  }

  var result = [ ];
  Object.keys(keys).forEach(function(k) {
    result.push(keys[k]);
  });

  return result;
}

////////////////////////////////////////////////////////////////////////////////
/// @brief create the intersection of all arguments
////////////////////////////////////////////////////////////////////////////////

function AQL_INTERSECTION () {
  'use strict';

  var result = [ ], i, first = true, keys = { };

  var func = function (value) {
    var normalized = NORMALIZE(value);
    keys[JSON.stringify(normalized)] = normalized;
  };

  for (i in arguments) {
    if (arguments.hasOwnProperty(i)) {
      var element = arguments[i];

      if (TYPEWEIGHT(element) !== TYPEWEIGHT_ARRAY) {
        WARN("INTERSECTION", INTERNAL.errors.ERROR_QUERY_FUNCTION_ARGUMENT_TYPE_MISMATCH);
        return null;
      }

      if (first) {
        element.forEach(func);
        first = false;
      }
      else {
        var j, newKeys = { };
        for (j = 0; j < element.length; ++j) {
          var normalized = NORMALIZE(element[j]);
          var key = JSON.stringify(normalized);

          if (keys.hasOwnProperty(key)) {
            newKeys[key] = normalized;
          }
        }
        keys = newKeys;
        newKeys = null;
      }

    }
  }

  Object.keys(keys).forEach(function(k) {
    result.push(keys[k]);
  });

  return result;
}

////////////////////////////////////////////////////////////////////////////////
/// @brief flatten a list of lists
////////////////////////////////////////////////////////////////////////////////

function AQL_FLATTEN (values, maxDepth, depth) {
  'use strict';

  if (TYPEWEIGHT(values) !== TYPEWEIGHT_ARRAY) {
    WARN("FLATTEN", INTERNAL.errors.ERROR_QUERY_ARRAY_EXPECTED);
    return null;
  }

  maxDepth = AQL_TO_NUMBER(maxDepth);
  if (TYPEWEIGHT(maxDepth) === TYPEWEIGHT_NULL || maxDepth < 1) {
    maxDepth = 1;
  }

  if (TYPEWEIGHT(depth) === TYPEWEIGHT_NULL) {
    depth = 0;
  }

  var value, result = [ ];
  var i, n;
  var p = function(v) {
    result.push(v);
  };

  for (i = 0, n = values.length; i < n; ++i) {
    value = values[i];
    if (depth < maxDepth && TYPEWEIGHT(value) === TYPEWEIGHT_ARRAY) {
      AQL_FLATTEN(value, maxDepth, depth + 1).forEach(p);
    }
    else {
      result.push(value);
    }
  }

  return result;
}

////////////////////////////////////////////////////////////////////////////////
/// @brief maximum of all values
////////////////////////////////////////////////////////////////////////////////

function AQL_MAX (values) {
  'use strict';

  if (TYPEWEIGHT(values) !== TYPEWEIGHT_ARRAY) {
    WARN("MAX", INTERNAL.errors.ERROR_QUERY_ARRAY_EXPECTED);
    return null;
  }

  var value, result = null;
  var i, n;

  for (i = 0, n = values.length; i < n; ++i) {
    value = values[i];
    if (TYPEWEIGHT(value) !== TYPEWEIGHT_NULL) {
      if (result === null || RELATIONAL_GREATER(value, result)) {
        result = value;
      }
    }
  }

  return result;
}

////////////////////////////////////////////////////////////////////////////////
/// @brief minimum of all values
////////////////////////////////////////////////////////////////////////////////

function AQL_MIN (values) {
  'use strict';

  if (TYPEWEIGHT(values) !== TYPEWEIGHT_ARRAY) {
    WARN("MIN", INTERNAL.errors.ERROR_QUERY_ARRAY_EXPECTED);
    return null;
  }

  var value, result = null;
  var i, n;

  for (i = 0, n = values.length; i < n; ++i) {
    value = values[i];
    if (TYPEWEIGHT(value) !== TYPEWEIGHT_NULL) {
      if (result === null || RELATIONAL_LESS(value, result)) {
        result = value;
      }
    }
  }

  return result;
}

////////////////////////////////////////////////////////////////////////////////
/// @brief sum of all values
////////////////////////////////////////////////////////////////////////////////

function AQL_SUM (values) {
  'use strict';

  if (TYPEWEIGHT(values) !== TYPEWEIGHT_ARRAY) {
    WARN("SUM", INTERNAL.errors.ERROR_QUERY_ARRAY_EXPECTED);
    return null;
  }

  var i, n;
  var value, typeWeight, result = 0;

  for (i = 0, n = values.length; i < n; ++i) {
    value = values[i];
    typeWeight = TYPEWEIGHT(value);

    if (typeWeight !== TYPEWEIGHT_NULL) {
      if (typeWeight !== TYPEWEIGHT_NUMBER) {
        WARN("SUM", INTERNAL.errors.ERROR_QUERY_FUNCTION_ARGUMENT_TYPE_MISMATCH);
        return null;
      }
      result += value;
    }
  }

  return NUMERIC_VALUE(result);
}

////////////////////////////////////////////////////////////////////////////////
/// @brief average of all values
////////////////////////////////////////////////////////////////////////////////

function AQL_AVERAGE (values) {
  'use strict';

  if (TYPEWEIGHT(values) !== TYPEWEIGHT_ARRAY) {
    WARN("AVERAGE", INTERNAL.errors.ERROR_QUERY_ARRAY_EXPECTED);
    return null;
  }

  var current, typeWeight, sum = 0;
  var i, j, n;

  for (i = 0, j = 0, n = values.length; i < n; ++i) {
    current = values[i];
    typeWeight = TYPEWEIGHT(current);

    if (typeWeight !== TYPEWEIGHT_NULL) {
      if (typeWeight !== TYPEWEIGHT_NUMBER) {
        WARN("AVERAGE", INTERNAL.errors.ERROR_QUERY_INVALID_ARITHMETIC_VALUE);
        return null;
      }

      sum += current;
      j++;
    }
  }

  if (j === 0) {
    return null;
  }

  return NUMERIC_VALUE(sum / j);
}

////////////////////////////////////////////////////////////////////////////////
/// @brief median of all values
////////////////////////////////////////////////////////////////////////////////

function AQL_MEDIAN (values) {
  'use strict';

  if (TYPEWEIGHT(values) !== TYPEWEIGHT_ARRAY) {
    WARN("MEDIAN", INTERNAL.errors.ERROR_QUERY_ARRAY_EXPECTED);
    return null;
  }

  var copy = [ ], current, typeWeight;
  var i, n;

  for (i = 0, n = values.length; i < n; ++i) {
    current = values[i];
    typeWeight = TYPEWEIGHT(current);

    if (typeWeight !== TYPEWEIGHT_NULL) {
      if (typeWeight !== TYPEWEIGHT_NUMBER) {
        WARN("MEDIAN", INTERNAL.errors.ERROR_QUERY_INVALID_ARITHMETIC_VALUE);
        return null;
      }

      copy.push(current);
    }
  }

  if (copy.length === 0) {
    return null;
  }

  copy.sort(RELATIONAL_CMP);

  var midpoint = copy.length / 2;
  if (copy.length % 2 === 0) {
    return NUMERIC_VALUE((copy[midpoint - 1] + copy[midpoint]) / 2);
  }

  return NUMERIC_VALUE(copy[Math.floor(midpoint)]);
}

////////////////////////////////////////////////////////////////////////////////
/// @brief returns the pth percentile of all values
////////////////////////////////////////////////////////////////////////////////

function AQL_PERCENTILE (values, p, method) {
  'use strict';

  if (TYPEWEIGHT(values) !== TYPEWEIGHT_ARRAY) {
    WARN("PERCENTILE", INTERNAL.errors.ERROR_QUERY_ARRAY_EXPECTED);
    return null;
  }

  if (TYPEWEIGHT(p) !== TYPEWEIGHT_NUMBER) {
    WARN("PERCENTILE", INTERNAL.errors.ERROR_QUERY_FUNCTION_ARGUMENT_TYPE_MISMATCH);
    return null;
  }

  if (p <= 0 || p > 100) {
    WARN("PERCENTILE", INTERNAL.errors.ERROR_QUERY_FUNCTION_ARGUMENT_TYPE_MISMATCH);
    return null;
  }
 
  if (method === null || method === undefined) {
    method = "rank";
  }
   
  if (method !== "interpolation" && method !== "rank") {
    WARN("PERCENTILE", INTERNAL.errors.ERROR_QUERY_FUNCTION_ARGUMENT_TYPE_MISMATCH);
    return null;
  }

  var copy = [ ], current, typeWeight;
  var i, n;

  for (i = 0, n = values.length; i < n; ++i) {
    current = values[i];
    typeWeight = TYPEWEIGHT(current);

    if (typeWeight !== TYPEWEIGHT_NULL) {
      if (typeWeight !== TYPEWEIGHT_NUMBER) {
        WARN("PERCENTILE", INTERNAL.errors.ERROR_QUERY_INVALID_ARITHMETIC_VALUE);
        return null;
      }

      copy.push(current);
    }
  }

  if (copy.length === 0) {
    return null;
  }
  else if (copy.length === 1) {
    return copy[0];
  }

  copy.sort(RELATIONAL_CMP);

  var idx, pos;
  if (method === "interpolation") {
    // interpolation method
    idx = p * (copy.length + 1) / 100;
    pos = Math.floor(idx);
    var delta = idx - pos;

    if (pos >= copy.length) {
      return NUMERIC_VALUE(copy[copy.length - 1]);
    }
    return NUMERIC_VALUE(delta * (copy[pos] - copy[pos - 1]) + copy[pos - 1]);
  }
  else {
    // rank method
    idx = p * (copy.length) / 100;
    pos = Math.ceil(idx);

    if (pos >= copy.length) {
      return NUMERIC_VALUE(copy[copy.length - 1]);
    }
    return NUMERIC_VALUE(copy[pos - 1]);
  }
}

////////////////////////////////////////////////////////////////////////////////
/// @brief variance of all values
////////////////////////////////////////////////////////////////////////////////

function VARIANCE (values) {
  'use strict';

  if (TYPEWEIGHT(values) !== TYPEWEIGHT_ARRAY) {
    WARN("VARIANCE", INTERNAL.errors.ERROR_QUERY_ARRAY_EXPECTED);
    return null;
  }

  var mean = 0, m2 = 0, current, typeWeight, delta;
  var i, j, n;

  for (i = 0, j = 0, n = values.length; i < n; ++i) {
    current = values[i];
    typeWeight = TYPEWEIGHT(current);

    if (typeWeight !== TYPEWEIGHT_NULL) {
      if (typeWeight !== TYPEWEIGHT_NUMBER) {
        WARN("VARIANCE", INTERNAL.errors.ERROR_QUERY_INVALID_ARITHMETIC_VALUE);
        return null;
      }

      delta = current - mean;
      mean += delta / ++j;
      m2 += delta * (current - mean);
    }
  }

  return {
    n: j,
    value: m2
  };
}

////////////////////////////////////////////////////////////////////////////////
/// @brief sample variance of all values
////////////////////////////////////////////////////////////////////////////////

function AQL_VARIANCE_SAMPLE (values) {
  'use strict';

  var result = VARIANCE(values);
  if (result === null || result === undefined) {
    return null;
  }

  if (result.n < 2) {
    return null;
  }

  return NUMERIC_VALUE(result.value / (result.n - 1));
}

////////////////////////////////////////////////////////////////////////////////
/// @brief population variance of all values
////////////////////////////////////////////////////////////////////////////////

function AQL_VARIANCE_POPULATION (values) {
  'use strict';

  var result = VARIANCE(values);
  if (result === null || result === undefined) {
    return null;
  }

  if (result.n < 1) {
    return null;
  }

  return NUMERIC_VALUE(result.value / result.n);
}

////////////////////////////////////////////////////////////////////////////////
/// @brief standard deviation of all values
////////////////////////////////////////////////////////////////////////////////

function AQL_STDDEV_SAMPLE (values) {
  'use strict';

  var result = VARIANCE(values);
  if (result === null || result === undefined) {
    return null;
  }

  if (result.n < 2) {
    return null;
  }

  return NUMERIC_VALUE(Math.sqrt(result.value / (result.n - 1)));
}

////////////////////////////////////////////////////////////////////////////////
/// @brief standard deviation of all values
////////////////////////////////////////////////////////////////////////////////

function AQL_STDDEV_POPULATION (values) {
  'use strict';

  var result = VARIANCE(values);
  if (result === null || result === undefined) {
    return null;
  }

  if (result.n < 1) {
    return null;
  }

  return NUMERIC_VALUE(Math.sqrt(result.value / result.n));
}

// -----------------------------------------------------------------------------
// --SECTION--                                                     geo functions
// -----------------------------------------------------------------------------

////////////////////////////////////////////////////////////////////////////////
/// @brief return at most <limit> documents near a certain point
////////////////////////////////////////////////////////////////////////////////

function AQL_NEAR (collection, latitude, longitude, limit, distanceAttribute) {
  'use strict';

  if (limit === null || limit === undefined) {
    // use default value
    limit = 100;
  }
  else {
    limit = AQL_TO_NUMBER(limit);
  }

  var weight = TYPEWEIGHT(distanceAttribute);
  if (weight !== TYPEWEIGHT_NULL && weight !== TYPEWEIGHT_STRING) {
    WARN("NEAR", INTERNAL.errors.ERROR_QUERY_FUNCTION_ARGUMENT_TYPE_MISMATCH);
  }

  if (isCoordinator) {
    var query = COLLECTION(collection).near(latitude, longitude);
    query._distance = distanceAttribute;
    return query.limit(limit).toArray();
  }

  var idx = INDEX(COLLECTION(collection), [ "geo1", "geo2" ]);

  if (idx === null) {
    THROW("NEAR", INTERNAL.errors.ERROR_QUERY_GEO_INDEX_MISSING, collection);
  }

  var result = COLLECTION(collection).NEAR(idx.id, latitude, longitude, limit);

  if (distanceAttribute === null || distanceAttribute === undefined) {
    return result.documents;
  }

  distanceAttribute = AQL_TO_STRING(distanceAttribute);

  // inject distances
  var documents = result.documents;
  var distances = result.distances;
  var n = documents.length, i;
  for (i = 0; i < n; ++i) {
    documents[i][distanceAttribute] = distances[i];
  }

  return documents;
}

////////////////////////////////////////////////////////////////////////////////
/// @brief return documents within <radius> around a certain point
////////////////////////////////////////////////////////////////////////////////

function AQL_WITHIN (collection, latitude, longitude, radius, distanceAttribute) {
  'use strict';

  var weight = TYPEWEIGHT(distanceAttribute);
  if (weight !== TYPEWEIGHT_NULL && weight !== TYPEWEIGHT_STRING) {
    WARN("WITHIN", INTERNAL.errors.ERROR_QUERY_FUNCTION_ARGUMENT_TYPE_MISMATCH);
  }
  
  if (isCoordinator) {
    var query = COLLECTION(collection).within(latitude, longitude, radius);
    query._distance = distanceAttribute;
    return query.toArray();
  }
  
  var idx = INDEX(COLLECTION(collection), [ "geo1", "geo2" ]);

  if (idx === null) {
    THROW("WITHIN", INTERNAL.errors.ERROR_QUERY_GEO_INDEX_MISSING, collection);
  }

  var result = COLLECTION(collection).WITHIN(idx.id, latitude, longitude, radius);

  if (distanceAttribute === null || distanceAttribute === undefined) {
    return result.documents;
  }

  // inject distances
  var documents = result.documents;
  var distances = result.distances;
  var n = documents.length, i;
  for (i = 0; i < n; ++i) {
    documents[i][distanceAttribute] = distances[i];
  }

  return documents;
}

////////////////////////////////////////////////////////////////////////////////
/// @brief return documents within a bounding rectangle 
////////////////////////////////////////////////////////////////////////////////

function AQL_WITHIN_RECTANGLE (collection, latitude1, longitude1, latitude2, longitude2) {
  'use strict';

  if (TYPEWEIGHT(latitude1) !== TYPEWEIGHT_NUMBER ||
      TYPEWEIGHT(longitude1) !== TYPEWEIGHT_NUMBER ||
      TYPEWEIGHT(latitude2) !== TYPEWEIGHT_NUMBER ||
      TYPEWEIGHT(longitude2) !== TYPEWEIGHT_NUMBER) {
    WARN("WITHIN_RECTANGLE", INTERNAL.errors.ERROR_QUERY_FUNCTION_ARGUMENT_TYPE_MISMATCH);
    return null;
  }
  
  return COLLECTION(collection).withinRectangle(latitude1, longitude1, latitude2, longitude2).toArray();
}

////////////////////////////////////////////////////////////////////////////////
/// @brief return true if a point is contained inside a polygon
////////////////////////////////////////////////////////////////////////////////

function AQL_IS_IN_POLYGON (points, latitude, longitude) {
  'use strict';
  
  if (TYPEWEIGHT(points) !== TYPEWEIGHT_ARRAY) {
    WARN("POINT_IN_POLYGON", INTERNAL.errors.ERROR_QUERY_ARRAY_EXPECTED);
    return false;
  }

  var searchLat, searchLon, pointLat, pointLon, geoJson = false;
  if (TYPEWEIGHT(latitude) === TYPEWEIGHT_ARRAY) {
    geoJson = AQL_TO_BOOL(longitude);
    if (geoJson) {
      // first list value is longitude, then latitude
      searchLat = latitude[1];
      searchLon = latitude[0];
      pointLat = 1;
      pointLon = 0;
    }
    else {
      // first list value is latitude, then longitude
      searchLat = latitude[0];
      searchLon = latitude[1];
      pointLat = 0;
      pointLon = 1;
    }
  }
  else if (TYPEWEIGHT(latitude) === TYPEWEIGHT_NUMBER &&
           TYPEWEIGHT(longitude) === TYPEWEIGHT_NUMBER) {
    searchLat = latitude;
    searchLon = longitude;
    pointLat = 0;
    pointLon = 1;
  }
  else {
    WARN("POINT_IN_POLYGON", INTERNAL.errors.ERROR_QUERY_FUNCTION_ARGUMENT_TYPE_MISMATCH);
    return false;
  }
  
  var i, j = points.length - 1;
  var oddNodes = false;

  for (i = 0; i < points.length; ++i) {
    if (TYPEWEIGHT(points[i]) !== TYPEWEIGHT_ARRAY) {
      continue;
    }

    if (((points[i][pointLat] < searchLat && points[j][pointLat] >= searchLat) || 
         (points[j][pointLat] < searchLat && points[i][pointLat] >= searchLat)) &&
        (points[i][pointLon] <= searchLon || points[j][pointLon] <= searchLon)) {
      oddNodes ^= ((points[i][pointLon] + (searchLat - points[i][pointLat]) / 
                   (points[j][pointLat] - points[i][pointLat]) * 
                    (points[j][pointLon] - points[i][pointLon])) < searchLon);
    }

    j = i;
  }

  if (oddNodes) {
    return true;
  }

  return false;
}

// -----------------------------------------------------------------------------
// --SECTION--                                                fulltext functions
// -----------------------------------------------------------------------------

////////////////////////////////////////////////////////////////////////////////
/// @brief return documents that match a fulltext query
////////////////////////////////////////////////////////////////////////////////

function AQL_FULLTEXT (collection, attribute, query, limit) {
  'use strict';

  var idx = INDEX_FULLTEXT(COLLECTION(collection), attribute);

  if (idx === null) {
    THROW("FULLTEXT", INTERNAL.errors.ERROR_QUERY_FULLTEXT_INDEX_MISSING, collection);
  }

  if (isCoordinator) {
    if (limit !== undefined && limit !== null && limit > 0) {
      return COLLECTION(collection).fulltext(attribute, query, idx).limit(limit).toArray();
    }
    return COLLECTION(collection).fulltext(attribute, query, idx).toArray();
  }

  return COLLECTION(collection).FULLTEXT(idx, query, limit).documents;
}

// -----------------------------------------------------------------------------
// --SECTION--                                                    misc functions
// -----------------------------------------------------------------------------

////////////////////////////////////////////////////////////////////////////////
/// @brief return the first alternative that's not null until there are no more
/// alternatives. if neither of the alternatives is a value other than null,
/// then null will be returned
///
/// the operands can have any type
////////////////////////////////////////////////////////////////////////////////

function AQL_NOT_NULL () {
  'use strict';

  var i;
  for (i in arguments) {
    if (arguments.hasOwnProperty(i)) {
      var element = arguments[i];

      if (TYPEWEIGHT(element) !== TYPEWEIGHT_NULL) {
        return element;
      }
    }
  }

  return null;
}

////////////////////////////////////////////////////////////////////////////////
/// @brief return the first alternative that's a list until there are no more
/// alternatives. if neither of the alternatives is a list, then null will be
/// returned
///
/// the operands can have any type
////////////////////////////////////////////////////////////////////////////////

function AQL_FIRST_LIST () {
  'use strict';

  var i;
  for (i in arguments) {
    if (arguments.hasOwnProperty(i)) {
      var element = arguments[i];

      if (TYPEWEIGHT(element) === TYPEWEIGHT_ARRAY) {
        return element;
      }
    }
  }

  return null;
}

////////////////////////////////////////////////////////////////////////////////
/// @brief return the first alternative that's a document until there are no
/// more alternatives. if neither of the alternatives is a document, then null
/// will be returned
///
/// the operands can have any type
////////////////////////////////////////////////////////////////////////////////

function AQL_FIRST_DOCUMENT () {
  'use strict';

  var i;
  for (i in arguments) {
    if (arguments.hasOwnProperty(i)) {
      var element = arguments[i];

      if (TYPEWEIGHT(element) === TYPEWEIGHT_OBJECT) {
        return element;
      }
    }
  }

  return null;
}

////////////////////////////////////////////////////////////////////////////////
/// @brief return the parts of a document identifier separately
///
/// returns a document with the attributes `collection` and `key` or fails if
/// the individual parts cannot be determined.
////////////////////////////////////////////////////////////////////////////////

function AQL_PARSE_IDENTIFIER (value) {
  'use strict';

  if (TYPEWEIGHT(value) === TYPEWEIGHT_STRING) {
    var parts = value.split('/');
    if (parts.length === 2) {
      return {
        collection: parts[0],
        key: parts[1]
      };
    }
    // fall through intentional
  }
  else if (TYPEWEIGHT(value) === TYPEWEIGHT_OBJECT) {
    if (value.hasOwnProperty('_id')) {
      return AQL_PARSE_IDENTIFIER(value._id);
    }
    // fall through intentional
  }

  WARN("PARSE_IDENTIFIER", INTERNAL.errors.ERROR_QUERY_FUNCTION_ARGUMENT_TYPE_MISMATCH);
  return null;
}

////////////////////////////////////////////////////////////////////////////////
/// @brief query a skiplist index
///
/// returns a documents from a skiplist index on the specified collection. Only
/// documents that match the specified condition will be returned.
////////////////////////////////////////////////////////////////////////////////

function AQL_SKIPLIST (collection, condition, skip, limit) {
  'use strict';

  var keys = [ ], key, idx;

  for (key in condition) {
    if (condition.hasOwnProperty(key)) {
      keys.push(key);
    }
  }

  var c = COLLECTION(collection);

  if (c === null) {
    THROW("SKIPLIST", INTERNAL.errors.ERROR_ARANGO_COLLECTION_NOT_FOUND, collection);
  }

  idx = c.lookupSkiplist.apply(c, keys);

  if (idx === null) {
    THROW("SKIPLIST", INTERNAL.errors.ERROR_ARANGO_NO_INDEX);
  }

  if (skip === undefined || skip === null) {
    skip = 0;
  }

  if (limit === undefined || limit === null) {
    limit = null;
  }

  try {
    if (isCoordinator) {
      return c.byConditionSkiplist(idx.id, condition).skip(skip).limit(limit).toArray();
    }

    return c.BY_CONDITION_SKIPLIST(idx.id, condition, skip, limit).documents;
  }
  catch (err) {
    THROW("SKIPLIST", INTERNAL.errors.ERROR_ARANGO_NO_INDEX);
  }
}

////////////////////////////////////////////////////////////////////////////////
/// @brief check whether a document has a specific attribute
////////////////////////////////////////////////////////////////////////////////

function AQL_HAS (element, name) {
  'use strict';
 
  if (TYPEWEIGHT(element) !== TYPEWEIGHT_OBJECT) {
    return false;
  }

  return element.hasOwnProperty(AQL_TO_STRING(name));
}

////////////////////////////////////////////////////////////////////////////////
/// @brief return the attribute names of a document as a list
////////////////////////////////////////////////////////////////////////////////

function AQL_ATTRIBUTES (element, removeInternal, sort) {
  'use strict';

  if (TYPEWEIGHT(element) !== TYPEWEIGHT_OBJECT) {
    WARN("ATTRIBUTES", INTERNAL.errors.ERROR_QUERY_FUNCTION_ARGUMENT_TYPE_MISMATCH);
    return null;
  }

  if (removeInternal) {
    var result = [ ];

    Object.keys(element).forEach(function(k) {
      if (k[0] !== '_') {
        result.push(k);
      }
    });

    if (sort) {
      result.sort();
    }

    return result;
  }

  return KEYS(element, sort);
}

////////////////////////////////////////////////////////////////////////////////
/// @brief return the attribute values of a document as a list
////////////////////////////////////////////////////////////////////////////////

function AQL_VALUES (element, removeInternal) {
  'use strict';

  if (TYPEWEIGHT(element) !== TYPEWEIGHT_OBJECT) {
    WARN("VALUES", INTERNAL.errors.ERROR_QUERY_FUNCTION_ARGUMENT_TYPE_MISMATCH);
    return null;
  }

  var result = [ ], a;

  for (a in element) {
    if (element.hasOwnProperty(a)) {
      if (a[0] !== '_' || ! removeInternal) {
        result.push(element[a]);
      } 
    }
  }

  return result;
}

////////////////////////////////////////////////////////////////////////////////
/// @brief assemble a document from two lists
////////////////////////////////////////////////////////////////////////////////

function AQL_ZIP (keys, values) {
  'use strict';

  if (TYPEWEIGHT(keys) !== TYPEWEIGHT_ARRAY ||
      TYPEWEIGHT(values) !== TYPEWEIGHT_ARRAY ||
      keys.length !== values.length) {
    WARN("ZIP", INTERNAL.errors.ERROR_QUERY_FUNCTION_ARGUMENT_TYPE_MISMATCH);
    return null;
  }

  var result = { }, i, n = keys.length;

  for (i = 0; i < n; ++i) {
    result[AQL_TO_STRING(keys[i])] = values[i];
  }

  return result;
}

////////////////////////////////////////////////////////////////////////////////
/// @brief unset specific attributes from a document
////////////////////////////////////////////////////////////////////////////////

function AQL_UNSET (value) {
  'use strict';

  if (TYPEWEIGHT(value) !== TYPEWEIGHT_OBJECT) {
    WARN("UNSET", INTERNAL.errors.ERROR_QUERY_FUNCTION_ARGUMENT_TYPE_MISMATCH);
    return null;
  }

  var result = { }, keys = EXTRACT_KEYS(arguments, 1, "UNSET");
  // copy over all that is left

  for (var k in value) {
    if (value.hasOwnProperty(k) && ! keys.hasOwnProperty(k)) {
      result[k] = CLONE(value[k]);
    }
  }

  return result;
}

////////////////////////////////////////////////////////////////////////////////
/// @brief keep specific attributes from a document
////////////////////////////////////////////////////////////////////////////////

function AQL_KEEP (value) {
  'use strict';

  if (TYPEWEIGHT(value) !== TYPEWEIGHT_OBJECT) {
    WARN("KEEP", INTERNAL.errors.ERROR_QUERY_FUNCTION_ARGUMENT_TYPE_MISMATCH);
    return null;
  }

  var result = { }, keys = EXTRACT_KEYS(arguments, 1, "KEEP");

  // copy over all that is left
  for (var k in value) {
    if (value.hasOwnProperty(k) && keys.hasOwnProperty(k)) {
      result[k] = CLONE(value[k]);
    }
  }

  return result;
}

////////////////////////////////////////////////////////////////////////////////
/// @brief merge all arguments
////////////////////////////////////////////////////////////////////////////////

function AQL_MERGE () {
  'use strict';

  var result = { };

  var add = function (element) {
    for (var k in element) {
      if (element.hasOwnProperty(k)) {
        result[k] = element[k];
      }
    }
  };

  var j = 0;
  for (var i in arguments) {
    if (arguments.hasOwnProperty(i)) {
      var element = arguments[i];

      if (TYPEWEIGHT(element) !== TYPEWEIGHT_OBJECT) {
        WARN("MERGE", INTERNAL.errors.ERROR_QUERY_FUNCTION_ARGUMENT_TYPE_MISMATCH);
        return null;
      }

      if (j === 0) {
        result = element;
      }
      else {
        add(element);
      }
      ++j;
    }
  }

  return result;
}

////////////////////////////////////////////////////////////////////////////////
/// @brief merge all arguments recursively
////////////////////////////////////////////////////////////////////////////////

function AQL_MERGE_RECURSIVE () {
  'use strict';

  var result = { }, i, recurse;

  recurse = function (old, element) {
    var r = CLONE(old);

    Object.keys(element).forEach(function(k) {
      if (r.hasOwnProperty(k) && TYPEWEIGHT(element[k]) === TYPEWEIGHT_OBJECT) {
        r[k] = recurse(r[k], element[k]);
      }
      else {
        r[k] = element[k];
      }
    });

    return r;
  };

  for (i in arguments) {
    if (arguments.hasOwnProperty(i)) {
      var element = arguments[i];

      if (TYPEWEIGHT(element) !== TYPEWEIGHT_OBJECT) {
        WARN("MERGE_RECURSIVE", INTERNAL.errors.ERROR_QUERY_FUNCTION_ARGUMENT_TYPE_MISMATCH);
        return null;
      }

      result = recurse(result, element);
    }
  }

  return result;
}

////////////////////////////////////////////////////////////////////////////////
/// @brief translate a value, using a lookup document
////////////////////////////////////////////////////////////////////////////////

function AQL_TRANSLATE (value, lookup, defaultValue) {
  'use strict';

  if (TYPEWEIGHT(lookup) !== TYPEWEIGHT_OBJECT) {
    WARN("TRANSLATE", INTERNAL.errors.ERROR_QUERY_FUNCTION_ARGUMENT_TYPE_MISMATCH);
    return null;
  }
  
  if (defaultValue === undefined) {
    defaultValue = value;
  }

  var key = AQL_TO_STRING(value);
  if (lookup.hasOwnProperty(key)) {
    return lookup[key];
  }

  return defaultValue;
}

////////////////////////////////////////////////////////////////////////////////
/// @brief compare an object against a list of examples and return whether the
/// object matches any of the examples. returns the example index or a bool,
/// depending on the value of the control flag (3rd) parameter
////////////////////////////////////////////////////////////////////////////////

function AQL_MATCHES (element, examples, returnIndex) {
  'use strict';

  if (TYPEWEIGHT(element) !== TYPEWEIGHT_OBJECT) {
    return false;
  }

  if (! Array.isArray(examples)) {
    examples = [ examples ];
  }
  if (examples.length === 0) {
    WARN("MATCHES", INTERNAL.errors.ERROR_QUERY_FUNCTION_ARGUMENT_TYPE_MISMATCH);
    return false;
  }

  returnIndex = returnIndex || false;
  var i;
  for (i = 0; i < examples.length; ++i) {
    var example = examples[i];
    var result = true;
    if (TYPEWEIGHT(example) !== TYPEWEIGHT_OBJECT) {
      WARN("MATCHES", INTERNAL.errors.ERROR_QUERY_FUNCTION_ARGUMENT_TYPE_MISMATCH);
      continue;
    }

    var keys = KEYS(example), key, j;
    for (j = 0; j < keys.length; ++j) {
      key = keys[j];

      if (! RELATIONAL_EQUAL(element[key], example[key])) {
        result = false;
        break;
      }
    }

    if (result) {
      // 3rd parameter determines whether we return the index or a bool flag
      return (returnIndex ? i : true);
    }
  }

  return (returnIndex ? -1 : false);
}

////////////////////////////////////////////////////////////////////////////////
/// @brief passthru the argument
///
/// this function is marked as non-deterministic so its argument withstands
/// query optimisation. this function can be used for testing
////////////////////////////////////////////////////////////////////////////////

function AQL_PASSTHRU (value) {
  'use strict';

  return value;
}

////////////////////////////////////////////////////////////////////////////////
/// @brief sleep
///
/// sleep for the specified duration
////////////////////////////////////////////////////////////////////////////////

function AQL_SLEEP (duration) {
  'use strict';

  duration = AQL_TO_NUMBER(duration);
  if (TYPEWEIGHT(duration) !== TYPEWEIGHT_NUMBER || duration < 0) {
    WARN("SLEEP", INTERNAL.errors.ERROR_QUERY_FUNCTION_ARGUMENT_TYPE_MISMATCH);
    return null;
  }

  AQL_QUERY_SLEEP(duration);
  return null;
}

////////////////////////////////////////////////////////////////////////////////
/// @brief return the current user
/// note: this might be null if the query is not executed in a context that
/// has a user
////////////////////////////////////////////////////////////////////////////////

function AQL_CURRENT_USER () {
  'use strict';

  if (INTERNAL.getCurrentRequest) {
    var req = INTERNAL.getCurrentRequest();

    if (typeof req === 'object') {
      return req.user;
    }
  }

  return null;
}

////////////////////////////////////////////////////////////////////////////////
/// @brief return the current database name
/// has a user
////////////////////////////////////////////////////////////////////////////////

function AQL_CURRENT_DATABASE () {
  'use strict';

  return INTERNAL.db._name();
}

////////////////////////////////////////////////////////////////////////////////
/// @brief always fail
///
/// this function is non-deterministic so it is not executed at query
/// optimisation time. this function can be used for testing
////////////////////////////////////////////////////////////////////////////////

function AQL_FAIL (message) {
  'use strict';

  if (TYPEWEIGHT(message) === TYPEWEIGHT_STRING) {
    THROW("FAIL", INTERNAL.errors.ERROR_QUERY_FAIL_CALLED, message);
  }

  THROW("FAIL", INTERNAL.errors.ERROR_QUERY_FAIL_CALLED, "");
}

// -----------------------------------------------------------------------------
// --SECTION--                                                    date functions
// -----------------------------------------------------------------------------

////////////////////////////////////////////////////////////////////////////////
/// @brief helper function for date creation
////////////////////////////////////////////////////////////////////////////////

function MAKE_DATE (args, func) {
  'use strict';

  var weight;
  var i, n = args.length;

  if (n === 1) {
    // called with one argument only
    weight = TYPEWEIGHT(args[0]);

    if (weight !== TYPEWEIGHT_NUMBER) {
      if (weight !== TYPEWEIGHT_STRING) {
        WARN(func, INTERNAL.errors.ERROR_QUERY_FUNCTION_ARGUMENT_TYPE_MISMATCH);
        return null;
      }

      // argument is a string

      // append zulu time specifier if no other present
      if (! args[0].match(/([zZ]|[+\-]\d+(:\d+)?)$/) ||
          (args[0].match(/-\d+(:\d+)?$/) && ! args[0].match(/[tT ]/))) {
        args[0] += 'Z';
      }
    }

    return new Date(args[0]);
  }

  // called with more than one argument

  if (n < 3) {
    WARN(func, INTERNAL.errors.ERROR_QUERY_FUNCTION_ARGUMENT_NUMBER_MISMATCH, func);
    return null;
  }

  for (i = 0; i < n; ++i) {
    weight = TYPEWEIGHT(args[i]);

    if (weight === TYPEWEIGHT_NULL) {
      args[i] = 0;
    }
    else {
      if (weight === TYPEWEIGHT_STRING) {
        args[i] = parseInt(args[i], 10);
      }
      else if (weight !== TYPEWEIGHT_NUMBER) {
        WARN(func, INTERNAL.errors.ERROR_QUERY_FUNCTION_ARGUMENT_TYPE_MISMATCH);
        return null;
      }

      if (args[i] < 0) {
        WARN(func, INTERNAL.errors.ERROR_QUERY_INVALID_DATE_VALUE, func);
        return null;
      }

      if (i === 1) {
        // an exception for handling months: months are 0-based in JavaScript,
        // but 1-based in AQL
        args[i]--;
      }
    }
  }

  return new Date(Date.UTC.apply(null, args));
}

////////////////////////////////////////////////////////////////////////////////
/// @brief return the number of milliseconds since the Unix epoch
///
/// this function is evaluated on every call
////////////////////////////////////////////////////////////////////////////////

function AQL_DATE_NOW () {
  'use strict';

  return Date.now();
}

////////////////////////////////////////////////////////////////////////////////
/// @brief return the timestamp of the date passed (in milliseconds)
////////////////////////////////////////////////////////////////////////////////

function AQL_DATE_TIMESTAMP () {
  'use strict';

  try {
    return MAKE_DATE(arguments, "DATE_TIMESTAMP").getTime();
  }
  catch (err) {
    WARN("DATE_TIMESTAMP", INTERNAL.errors.ERROR_QUERY_INVALID_DATE_VALUE);
    return null;
  }
}

////////////////////////////////////////////////////////////////////////////////
/// @brief return the ISO string representation of the date passed
////////////////////////////////////////////////////////////////////////////////

function AQL_DATE_ISO8601 () {
  'use strict';

  try {
    return MAKE_DATE(arguments, "DATE_ISO8601").toISOString();
  }
  catch (err) {
    WARN("DATE_ISO8601", INTERNAL.errors.ERROR_QUERY_INVALID_DATE_VALUE);
    return null;
  }
}

////////////////////////////////////////////////////////////////////////////////
/// @brief return the weekday of the date passed (0 = Sunday, 1 = Monday etc.)
////////////////////////////////////////////////////////////////////////////////

function AQL_DATE_DAYOFWEEK (value) {
  'use strict';

  try {
    return MAKE_DATE([ value ], "DATE_DAYOFWEEK").getUTCDay();
  }
  catch (err) {
    WARN("DATE_DAYOFWEEK", INTERNAL.errors.ERROR_QUERY_INVALID_DATE_VALUE);
    return null;
  }
}

////////////////////////////////////////////////////////////////////////////////
/// @brief return the year of the date passed
////////////////////////////////////////////////////////////////////////////////

function AQL_DATE_YEAR (value) {
  'use strict';

  try {
    return MAKE_DATE([ value ], "DATE_YEAR").getUTCFullYear();
  }
  catch (err) {
    WARN("DATE_YEAR", INTERNAL.errors.ERROR_QUERY_INVALID_DATE_VALUE);
    return null;
  }
}

////////////////////////////////////////////////////////////////////////////////
/// @brief return the month of the date passed
////////////////////////////////////////////////////////////////////////////////

function AQL_DATE_MONTH (value) {
  'use strict';

  try {
    return MAKE_DATE([ value ], "DATE_MONTH").getUTCMonth() + 1;
  }
  catch (err) {
    WARN("DATE_MONTH", INTERNAL.errors.ERROR_QUERY_INVALID_DATE_VALUE);
    return null;
  }
}

////////////////////////////////////////////////////////////////////////////////
/// @brief return the day of the date passed
////////////////////////////////////////////////////////////////////////////////

function AQL_DATE_DAY (value) {
  'use strict';

  try {
    return MAKE_DATE([ value ], "DATE_DAY").getUTCDate();
  }
  catch (err) {
    WARN("DATE_DAY", INTERNAL.errors.ERROR_QUERY_INVALID_DATE_VALUE);
    return null;
  }
}

////////////////////////////////////////////////////////////////////////////////
/// @brief return the hours of the date passed
////////////////////////////////////////////////////////////////////////////////

function AQL_DATE_HOUR (value) {
  'use strict';

  try {
    return MAKE_DATE([ value ], "DATE_HOUR").getUTCHours();
  }
  catch (err) {
    WARN("DATE_HOUR", INTERNAL.errors.ERROR_QUERY_INVALID_DATE_VALUE);
    return null;
  }
}

////////////////////////////////////////////////////////////////////////////////
/// @brief return the minutes of the date passed
////////////////////////////////////////////////////////////////////////////////

function AQL_DATE_MINUTE (value) {
  'use strict';

  try {
    return MAKE_DATE([ value ], "DATE_MINUTE").getUTCMinutes();
  }
  catch (err) {
    WARN("DATE_MINUTE", INTERNAL.errors.ERROR_QUERY_INVALID_DATE_VALUE);
    return null;
  }
}

////////////////////////////////////////////////////////////////////////////////
/// @brief return the seconds of the date passed
////////////////////////////////////////////////////////////////////////////////

function AQL_DATE_SECOND (value) {
  'use strict';

  try {
    return MAKE_DATE([ value ], "DATE_SECOND").getUTCSeconds();
  }
  catch (err) {
    WARN("DATE_SECOND", INTERNAL.errors.ERROR_QUERY_INVALID_DATE_VALUE);
    return null;
  }
}

////////////////////////////////////////////////////////////////////////////////
/// @brief return the milliseconds of the date passed
////////////////////////////////////////////////////////////////////////////////

function AQL_DATE_MILLISECOND (value) {
  'use strict';

  try {
    return MAKE_DATE([ value ], "DATE_MILLISECOND").getUTCMilliseconds();
  }
  catch (err) {
    WARN("DATE_MILLISECOND", INTERNAL.errors.ERROR_QUERY_INVALID_DATE_VALUE);
    return null;
  }
}

// -----------------------------------------------------------------------------
// --SECTION--                                                   graph functions
// -----------------------------------------------------------------------------

////////////////////////////////////////////////////////////////////////////////
/// @brief find all paths through a graph, INTERNAL part called recursively
////////////////////////////////////////////////////////////////////////////////

function GET_SUB_EDGES (edgeCollections, direction, vertexId) {
  if (! Array.isArray(edgeCollections)) {
    edgeCollections = [edgeCollections];
  }

  var result = [];
  edgeCollections.forEach(function (edgeCollection) {
    if (direction === 1) {
      result = result.concat(edgeCollection.outEdges(vertexId));
    }
    else if (direction === 2) {
      result = result.concat(edgeCollection.inEdges(vertexId));
    }
    else if (direction === 3) {
      result = result.concat(edgeCollection.edges(vertexId));
    }
  });

  return result;
}

////////////////////////////////////////////////////////////////////////////////
/// @brief find all paths through a graph, INTERNAL part called recursively
////////////////////////////////////////////////////////////////////////////////

function SUBNODES (searchAttributes, vertexId, visited, edges, vertices, level) {
  'use strict';

  var result = [ ];

  if (level >= searchAttributes.minLength) {
    result.push({
      vertices : vertices,
      edges : edges,
      source : vertices[0],
      destination : vertices[vertices.length - 1]
    });
  }

  if (level + 1 > searchAttributes.maxLength) {
    return result;
  }

  var subEdges = GET_SUB_EDGES(
    searchAttributes.edgeCollection, searchAttributes.direction, vertexId
  );

  var i, j, k;
  for (i = 0; i < subEdges.length; ++i) {
    var subEdge = subEdges[i];
    var targets = [ ];

    if ((searchAttributes.direction === 1 || searchAttributes.direction === 3) &&
        (subEdge._to !== vertexId)) {
      targets.push(subEdge._to);
    }
    if ((searchAttributes.direction === 2 || searchAttributes.direction === 3) &&
        (subEdge._from !== vertexId)) {
      targets.push(subEdge._from);
    }

    for (j = 0; j < targets.length; ++j) {
      var targetId = targets[j];

      if (! searchAttributes.followCycles) {
        if (visited[targetId]) {
          continue;
        }
        visited[targetId] = true;
      }

      var clonedEdges = CLONE(edges);
      var clonedVertices = CLONE(vertices);
      try {
        clonedVertices.push(INTERNAL.db._document(targetId));
        clonedEdges.push(subEdge);
      }
      catch (e) {
        // avoid "document not found error" in case referenced vertices were deleted
      }

      var connected = SUBNODES(searchAttributes,
                                     targetId,
                                     CLONE(visited),
                                     clonedEdges,
                                     clonedVertices,
                                     level + 1);
      for (k = 0; k < connected.length; ++k) {
        result.push(connected[k]);
      }

      if (! searchAttributes.followCycles) {
        delete visited[targetId];
      }
    }
  }

  return result;
}

////////////////////////////////////////////////////////////////////////////////
/// @brief find all paths through a graph
////////////////////////////////////////////////////////////////////////////////

function AQL_PATHS (vertices, edgeCollection, direction, options) {
  'use strict';

  direction      = direction || "outbound";
  followCycles   = followCycles || false;

  if (typeof options === "boolean") {
    options = { followCycles : options };
  }
  else if (typeof options !== "object" || Array.isArray(options)) {
    options = { };
  }

  var followCycles   = options.followCycles || false;
  var minLength      = options.minLength || 0;
  var maxLength      = options.maxLength || 10;

  if (TYPEWEIGHT(vertices) !== TYPEWEIGHT_ARRAY) {
    WARN("PATHS", INTERNAL.errors.ERROR_QUERY_ARRAY_EXPECTED);
    return null;
  }

  // validate arguments
  var searchDirection;
  if (direction === "outbound") {
    searchDirection = 1;
  }
  else if (direction === "inbound") {
    searchDirection = 2;
  }
  else if (direction === "any") {
    searchDirection = 3;
  }
  else {
    WARN("PATHS", INTERNAL.errors.ERROR_QUERY_FUNCTION_ARGUMENT_TYPE_MISMATCH);
    return null;
  }

  if (minLength < 0 || maxLength < 0 || minLength > maxLength) {
    WARN("PATHS", INTERNAL.errors.ERROR_QUERY_FUNCTION_ARGUMENT_TYPE_MISMATCH);
    return null;
  }

  var searchAttributes = {
    edgeCollection : COLLECTION(edgeCollection),
    minLength : minLength,
    maxLength : maxLength,
    direction : searchDirection,
    followCycles : followCycles
  };

  var result = [ ];
  var n = vertices.length, i, j;
  for (i = 0; i < n; ++i) {
    var vertex = vertices[i];
    var visited = { };

    visited[vertex._id] = true;
    var connected = SUBNODES(searchAttributes, vertex._id, visited, [ ], [ vertex ], 0);
    for (j = 0; j < connected.length; ++j) {
      result.push(connected[j]);
    }
  }

  return result;
}

////////////////////////////////////////////////////////////////////////////////
/// @startDocuBlock JSF_ahuacatl_general_graph_paths
/// The GRAPH\_PATHS function returns all paths of a graph.
///
/// `GRAPH_PATHS (graphName, options)`
///
/// The complexity of this method is **O(n\*n\*m)** with *n* being the amount of vertices in
/// the graph and *m* the average amount of connected edges;
///
/// *Parameters*
///
/// * *graphName*     : The name of the graph as a string.
/// * *options*     : An object containing the following options:
///   * *direction*        : The direction of the edges. Possible values are *any*,
/// *inbound* and *outbound* (default).
///   * *followCycles* (optional) : If set to *true* the query follows cycles in the graph,
/// default is false.
///   * *minLength* (optional)     : Defines the minimal length a path must
/// have to be returned (default is 0).
///   * *maxLength* (optional)     : Defines the maximal length a path must
/// have to be returned (default is 10).
///
/// @EXAMPLES
///
/// Return all paths of the graph "social":
///
/// @EXAMPLE_ARANGOSH_OUTPUT{generalGraphPaths}
///   var examples = require("org/arangodb/graph-examples/example-graph.js");
///   var g = examples.loadGraph("social");
///   db._query("RETURN GRAPH_PATHS('social')").toArray();
/// ~ examples.dropGraph("social");
/// @END_EXAMPLE_ARANGOSH_OUTPUT
///
/// Return all inbound paths of the graph "social" with a maximal
/// length of 1 and a minimal length of 2:
///
/// @EXAMPLE_ARANGOSH_OUTPUT{generalGraphPaths2}
///   var examples = require("org/arangodb/graph-examples/example-graph.js");
///   var g = examples.loadGraph("social");
/// | db._query(
/// | "RETURN GRAPH_PATHS('social', {direction : 'inbound', minLength : 1, maxLength :  2})"
///   ).toArray();
/// ~ examples.dropGraph("social");
/// @END_EXAMPLE_ARANGOSH_OUTPUT
/// @endDocuBlock
////////////////////////////////////////////////////////////////////////////////

function AQL_GRAPH_PATHS (graphName, options) {
  'use strict';

  var searchDirection;
  if (! options) {
    options = {};
  }
  var direction      = options.direction || "outbound";
  var followCycles   = options.followCycles || false;
  var minLength      = options.minLength || 0;
  var maxLength      = options.maxLength || 10;

  // check graph exists and load edgeDefintions
  var graph = DOCUMENT_HANDLE("_graphs/" + graphName);
  if (! graph) {
    THROW("GRAPH_PATHS", INTERNAL.errors.ERROR_GRAPH_INVALID_GRAPH, "GRAPH_PATHS");
  }

  var startCollections = [], edgeCollections = [];

  // validate direction and create edgeCollection array.
  graph.edgeDefinitions.forEach(function (def) {
    if (direction === "outbound") {
      searchDirection = 1;
      def.from.forEach(function (s) {
        if (startCollections.indexOf(s) === -1) {
          startCollections.push(s);
        }
      });
    }
    else if (direction === "inbound") {
      searchDirection = 2;
      def.to.forEach(function (s) {
        if (startCollections.indexOf(s) === -1) {
          startCollections.push(s);
        }
      });
    }
    else if (direction === "any") {
      def.from.forEach(function (s) {
        searchDirection = 3;
        if (startCollections.indexOf(s) === -1) {
          startCollections.push(s);
        }
      });
      def.to.forEach(function (s) {
        if (startCollections.indexOf(s) === -1) {
          startCollections.push(s);
        }
      });
    }
    else {
      WARN("GRAPH_PATHS", INTERNAL.errors.ERROR_QUERY_FUNCTION_ARGUMENT_TYPE_MISMATCH);
      return null;
    }
    if (edgeCollections.indexOf(def.collection) === -1) {
      edgeCollections.push(COLLECTION(def.collection));
    }

  });

  if (minLength < 0 || maxLength < 0 || minLength > maxLength) {
    WARN("GRAPH_PATHS", INTERNAL.errors.ERROR_QUERY_FUNCTION_ARGUMENT_TYPE_MISMATCH);
    return null;
  }

  var result = [ ];
  startCollections.forEach(function (startCollection) {

    var searchAttributes = {
      edgeCollection : edgeCollections,
      minLength : minLength,
      maxLength : maxLength,
      direction : searchDirection,
      followCycles : followCycles
    };

    var vertices = GET_DOCUMENTS(startCollection);
    var n = vertices.length, i, j;
    for (i = 0; i < n; ++i) {
      var vertex = vertices[i];
      var visited = { };

      visited[vertex._id] = true;
      var connected = SUBNODES(searchAttributes, vertex._id, visited, [ ], [ vertex ], 0);
      for (j = 0; j < connected.length; ++j) {
        result.push(connected[j]);
      }
    }

  });

  return result;
}


////////////////////////////////////////////////////////////////////////////////
/// @brief visitor callback function for traversal
////////////////////////////////////////////////////////////////////////////////

function TRAVERSAL_VISITOR (config, result, vertex, path) {
  'use strict';

  if (config.trackPaths) {
    result.push(CLONE({ vertex: vertex, path: path }));
  }
  else {
    result.push(CLONE({ vertex: vertex }));
  }
}

////////////////////////////////////////////////////////////////////////////////
/// @brief visitor callback function for neighbors
////////////////////////////////////////////////////////////////////////////////

function TRAVERSAL_NEIGHBOR_VISITOR (config, result, vertex, path) {
  'use strict';

  result.push(CLONE({ vertex: vertex, path: path, startVertex : config.startVertex }));
}

////////////////////////////////////////////////////////////////////////////////
/// @brief visitor callback function for tree traversal
////////////////////////////////////////////////////////////////////////////////

function TRAVERSAL_TREE_VISITOR (config, result, vertex, path) {
  'use strict';

  if (result.length === 0) {
    result.push({ });
  }

  var current = result[0], connector = config.connect, i;

  for (i = 0; i < path.vertices.length; ++i) {
    var v = path.vertices[i];
    if (typeof current[connector] === "undefined") {
      current[connector] = [ ];
    }
    var found = false, j;
    for (j = 0; j < current[connector].length; ++j) {
      if (current[connector][j]._id === v._id) {
        current = current[connector][j];
        found = true;
        break;
      }
    }
    if (! found) {
      current[connector].push(CLONE(v));
      current = current[connector][current[connector].length - 1];
    }
  }
}

////////////////////////////////////////////////////////////////////////////////
/// @brief expander callback function for traversal
////////////////////////////////////////////////////////////////////////////////

function TRAVERSAL_EDGE_EXAMPLE_FILTER (config, vertex, edge, path) {
  'use strict';
  if (config.edgeCollectionRestriction) {
    if (typeof config.edgeCollectionRestriction === "string" ) {
      config.edgeCollectionRestriction = [config.edgeCollectionRestriction];
    }
    if (config.edgeCollectionRestriction.indexOf(edge._id.split("/")[0]) === -1) {
      return false;
    }
  }
  if (config.expandEdgeExamples) {
    var e = AQL_MATCHES(edge, config.expandEdgeExamples);
    return AQL_MATCHES(edge, config.expandEdgeExamples);
  }
  return true;
}

////////////////////////////////////////////////////////////////////////////////
/// @brief vertex filter callback function for traversal
////////////////////////////////////////////////////////////////////////////////

function TRAVERSAL_VERTEX_FILTER (config, vertex, path) {
  'use strict';
  if (config.filterVertexExamples && ! AQL_MATCHES(vertex, config.filterVertexExamples)) {
    if (config.filterVertexCollections
      && config.vertexFilterMethod.indexOf("exclude") === -1
      && config.filterVertexCollections.indexOf(vertex._id.split("/")[0]) === -1
    ) {
      if (config.vertexFilterMethod.indexOf("prune") === -1) {
        return ["exclude"];
      }
      return ["prune", "exclude"];
    }
    return config.vertexFilterMethod;
  }
  if (config.filterVertexCollections
    && config.filterVertexCollections.indexOf(vertex._id.split("/")[0]) === -1
  ) {
    return ["exclude"];
  }
}

////////////////////////////////////////////////////////////////////////////////
/// @brief check typeweights of params.followEdges/params.filterVertices
////////////////////////////////////////////////////////////////////////////////

function TRAVERSAL_CHECK_EXAMPLES_TYPEWEIGHTS (examples, func) {
  'use strict';

  if (TYPEWEIGHT(examples) === TYPEWEIGHT_STRING) {
    // a callback function was supplied. this is considered valid
    return true;
  }

  if (TYPEWEIGHT(examples) !== TYPEWEIGHT_ARRAY) {
    WARN(func, INTERNAL.errors.ERROR_QUERY_FUNCTION_ARGUMENT_TYPE_MISMATCH);
    return false;
  }
  if (examples.length === 0) {
    WARN(func, INTERNAL.errors.ERROR_QUERY_FUNCTION_ARGUMENT_TYPE_MISMATCH);
    return false;
  }

  var i;
  for (i = 0; i < examples.length; ++i) {
    if (TYPEWEIGHT(examples[i]) !== TYPEWEIGHT_OBJECT) {
      WARN(func, INTERNAL.errors.ERROR_QUERY_FUNCTION_ARGUMENT_TYPE_MISMATCH);
      return false;
    }
  }

  return true;
}

////////////////////////////////////////////////////////////////////////////////
/// @brief tranform key to id
////////////////////////////////////////////////////////////////////////////////

function TO_ID (vertex, collection) {
  'use strict';

  if (typeof vertex === 'object' && vertex.hasOwnProperty('_id')) {
    return vertex._id;
  }

  if (typeof vertex === 'string' && vertex.indexOf('/') === -1 && collection) {
    return collection + '/' + vertex;
  }

  return vertex;
}

////////////////////////////////////////////////////////////////////////////////
/// @brief Create basic traversal config
////////////////////////////////////////////////////////////////////////////////

function TRAVERSAL_CONFIG (func, datasource, startVertex, endVertex, direction, params) {
  if (params === undefined) {
    params = { };
  }

  // check followEdges property
  if (params.followEdges) {
    if (! TRAVERSAL_CHECK_EXAMPLES_TYPEWEIGHTS(params.followEdges, func)) {
      return null;
    }
  }
  // check filterVertices property
  if (params.filterVertices) {
    if (! TRAVERSAL_CHECK_EXAMPLES_TYPEWEIGHTS(params.filterVertices, func)) {
      return null;
    }
  }

  if (typeof params.visitor !== "function") {
    WARN(func, INTERNAL.errors.ERROR_QUERY_FUNCTION_ARGUMENT_TYPE_MISMATCH);
    return null;
  }

  if (params.maxDepth === undefined) {
    // we need to have at least SOME limit to prevent endless iteration
    params.maxDepth = 256;
  }

  var config = {
    distance: params.distance,
    connect: params.connect,
    trackPaths: params.paths || false,
    visitor: params.visitor,
    visitorReturnsResults: params.visitorReturnsResults || false,
    maxDepth: params.maxDepth,
    minDepth: params.minDepth,
    maxIterations: params.maxIterations,
    uniqueness: params.uniqueness,
    strategy: params.strategy,
    order: params.order,
    itemOrder: params.itemOrder,
    weight : params.weight,
    defaultWeight : params.defaultWeight,
    prefill : params.prefill,
    data: params.data,
    datasource: datasource,
    expander: direction,
    direction: direction,
    startVertex: startVertex,
    endVertex: endVertex
  };

  if (params.hasOwnProperty("includePath")) {
    config.includePath = params.includePath;
  }

  if (typeof params.filter === "function") {
    config.filter = params.filter;
  } 

  if (params.followEdges) {
    if (typeof params.followEdges === 'string') {
      config.expandFilter = GET_EXPANDFILTER(params.followEdges, params);
    }
    else {
      config.expandFilter = TRAVERSAL_EDGE_EXAMPLE_FILTER;
      config.expandEdgeExamples = params.followEdges;
    }
  }
  if (params.edgeCollectionRestriction) {
    config.expandFilter = TRAVERSAL_EDGE_EXAMPLE_FILTER;
    config.edgeCollectionRestriction = params.edgeCollectionRestriction;
  }

  if (params.filterVertices) {
    if (typeof params.filterVertices === 'string') {
      config.filter = GET_FILTER(params.filterVertices, params);
    }
    else {
      config.filter = TRAVERSAL_VERTEX_FILTER;
      config.filterVertexExamples = params.filterVertices;
      config.vertexFilterMethod = params.vertexFilterMethod || ["prune", "exclude"];
    }
  }

  if (params.filterVertexCollections) {
    config.filter = config.filter || TRAVERSAL_VERTEX_FILTER;
    config.vertexFilterMethod = config.vertexFilterMethod || ["prune", "exclude"];
    config.filterVertexCollections = params.filterVertexCollections;
  }
  if (params._sort) {
    config.sort = function (l, r) { return l._key < r._key ? -1 : 1; };
  }

  // start vertex
  var v = null;
  try {
    v = INTERNAL.db._document(startVertex);
  }
  catch (err1) {
  }

  // end vertex
  var e;
  if (endVertex !== undefined) {
    if (typeof endVertex === "string") {
      try {
        e = INTERNAL.db._document(endVertex);
      }
      catch (err2) {
      }
    } else {
      e = endVertex;
    }
  }

  return {
    config: config,
    endVertex: e,
    vertex: v
  };
}


////////////////////////////////////////////////////////////////////////////////
/// @brief traverse a graph
////////////////////////////////////////////////////////////////////////////////

function TRAVERSAL_FUNC (func,
                         datasource,
                         startVertex,
                         endVertex,
                         direction,
                         params) {
  'use strict';

  var info = TRAVERSAL_CONFIG(func, datasource, startVertex, endVertex, direction, params);
  var result = [ ];
  if (info.vertex !== null) {
    var traverser = new TRAVERSAL.Traverser(info.config);
    traverser.traverse(result, info.vertex, info.endVertex);
  }
  return result;
}

////////////////////////////////////////////////////////////////////////////////
/// @brief CHECK IF RESTRICTION LIST MATCHES
////////////////////////////////////////////////////////////////////////////////

function FILTER_RESTRICTION (list, restrictionList) {
  if (! restrictionList) {
    return list;
  }
  if (typeof restrictionList === "string") {
    restrictionList =  [restrictionList];
  }
  var result = [];
  restrictionList.forEach(function (r) {
    if (list.indexOf(r) !== -1) {
      result.push(r);
    }
  });
  return result;
}

////////////////////////////////////////////////////////////////////////////////
/// @brief get all document _ids matching the given examples
////////////////////////////////////////////////////////////////////////////////

function DOCUMENT_IDS_BY_EXAMPLE (collectionList, example) {
  var res = [ ];
  if (example === "null" || example === null || ! example) {
    collectionList.forEach(function (c) {
      res = res.concat(COLLECTION(c).toArray());
    });
    return res;
  }
  if (typeof example === "string") {
    // Assume it is an _id. Has to fail later on
    return [ example ];
  }
  if (! Array.isArray(example)) {
    example = [ example ];
  }
  var tmp = [ ];
  example.forEach(function (e) {
    if (typeof e === "string") {
      // We have an _id already
      res.push(e);
    } 
    else if (e !== null) {
      tmp.push(e);
    }
  });
  collectionList.forEach(function (c) {
    tmp.forEach(function (e) {
      res = res.concat(COLLECTION(c).byExample(e).toArray().map(function(t) {
        return t._id;
      }));
    });
  });
  return res;
}

////////////////////////////////////////////////////////////////////////////////
/// @brief getAllDocsByExample
////////////////////////////////////////////////////////////////////////////////

function DOCUMENTS_BY_EXAMPLE (collectionList, example) {
  var res = [ ];
  if (example === "null" || example === null || ! example) {
    collectionList.forEach(function (c) {
      res = res.concat(COLLECTION(c).toArray());
    });
    return res;
  }
  if (typeof example === "string") {
    example = [ { _id : example } ];
  }
  if (! Array.isArray(example)) {
    example = [ example ];
  }
  var tmp = [ ];
  example.forEach(function (e) {
    if (typeof e === "string") {
      tmp.push({ _id : e });
    } 
    else if (e !== null) {
      tmp.push(e);
    }
  });
  collectionList.forEach(function (c) {
    tmp.forEach(function (e) {
      res = res.concat(COLLECTION(c).byExample(e).toArray());
    });
  });
  return res;
}

function RESOLVE_GRAPH_TO_COLLECTIONS (graph, options, funcname) {
  var collections = {};
  collections.fromCollections = [];
  collections.toCollection = [];
  collections.edgeCollections = [];
  graph.edgeDefinitions.forEach(function (def) {
    if (options.direction === "outbound") {
      collections.edgeCollections = collections.edgeCollections.concat(
        FILTER_RESTRICTION(def.collection, options.edgeCollectionRestriction)
      );
      collections.fromCollections = collections.fromCollections.concat(
        FILTER_RESTRICTION(def.from, options.startVertexCollectionRestriction)
      );
      collections.toCollection = collections.toCollection.concat(
        FILTER_RESTRICTION(def.to, options.endVertexCollectionRestriction)
      );
    }
    else if (options.direction === "inbound") {
      collections.edgeCollections = collections.edgeCollections.concat(
        FILTER_RESTRICTION(def.collection, options.edgeCollectionRestriction)
      );
      collections.fromCollections = collections.fromCollections.concat(
        FILTER_RESTRICTION(def.to, options.endVertexCollectionRestriction)
      );
      collections.toCollection = collections.toCollection.concat(
        FILTER_RESTRICTION(def.from, options.startVertexCollectionRestriction)
      );
    }
    else if (options.direction === "any") {
      collections.edgeCollections = collections.edgeCollections.concat(
        FILTER_RESTRICTION(def.collection, options.edgeCollectionRestriction)
      );
      collections.fromCollections = collections.fromCollections.concat(
        FILTER_RESTRICTION(def.from.concat(def.to), options.startVertexCollectionRestriction)
      );
      collections.toCollection = collections.toCollection.concat(
        FILTER_RESTRICTION(def.from.concat(def.to), options.endVertexCollectionRestriction)
      );
    }
    else {
      WARN(funcname, INTERNAL.errors.ERROR_QUERY_FUNCTION_ARGUMENT_TYPE_MISMATCH);
      // TODO: check if we need to return more data here
      return collections;
    }
  });
  collections.orphanCollections = FILTER_RESTRICTION(
    graph.orphanCollections, options.orphanCollectionRestriction
  );
  return collections;
}

function RESOLVE_GRAPH_TO_FROM_VERTICES (graphname, options, funcname) {
  var graph = DOCUMENT_HANDLE("_graphs/" + graphname), collections;
  if (! graph) {
    THROW(funcname, INTERNAL.errors.ERROR_GRAPH_INVALID_GRAPH, funcname);
  }

  collections = RESOLVE_GRAPH_TO_COLLECTIONS(graph, options, funcname);
  var removeDuplicates = function(elem, pos, self) {
    return self.indexOf(elem) === pos;
  };
  if (options.includeOrphans) {
    collections.fromCollections = collections.fromCollections.concat(collections.orphanCollections);
  }
  return DOCUMENTS_BY_EXAMPLE(
    collections.fromCollections.filter(removeDuplicates), options.fromVertexExample
  );
}

function RESOLVE_GRAPH_TO_TO_VERTICES (graphname, options, funcname) {
  var graph = DOCUMENT_HANDLE("_graphs/" + graphname), collections ;
  if (! graph) {
    THROW(funcname, INTERNAL.errors.ERROR_GRAPH_INVALID_GRAPH, funcname);
  }

  collections = RESOLVE_GRAPH_TO_COLLECTIONS(graph, options, funcname);
  var removeDuplicates = function(elem, pos, self) {
    return self.indexOf(elem) === pos;
  };

  return DOCUMENTS_BY_EXAMPLE(
    collections.toCollection.filter(removeDuplicates), options.toVertexExample
  );
}

////////////////////////////////////////////////////////////////////////////////
/// @brief GET ALL EDGE and VERTEX COLLECTION ACCORDING TO DIRECTION
////////////////////////////////////////////////////////////////////////////////

function RESOLVE_GRAPH_START_VERTICES (graphName, options, funcname) {
  // check graph exists and load edgeDefintions
  var graph = DOCUMENT_HANDLE("_graphs/" + graphName), collections ;
  if (! graph) {
    THROW(funcname, INTERNAL.errors.ERROR_GRAPH_INVALID_GRAPH, funcname);
  }

  collections = RESOLVE_GRAPH_TO_COLLECTIONS(graph, options, funcname);
  var removeDuplicates = function(elem, pos, self) {
    return self.indexOf(elem) === pos;
  };
  return DOCUMENTS_BY_EXAMPLE(
    collections.fromCollections.filter(removeDuplicates), options.fromVertexExample
  );
}

////////////////////////////////////////////////////////////////////////////////
/// @brief GET ALL EDGE and VERTEX COLLECTION ACCORDING TO DIRECTION
////////////////////////////////////////////////////////////////////////////////

function RESOLVE_GRAPH_TO_DOCUMENTS (graphname, options, funcname) {
  // check graph exists and load edgeDefintions

  var graph = DOCUMENT_HANDLE("_graphs/" + graphname), collections ;
  if (! graph) {
    THROW(funcname, INTERNAL.errors.ERROR_GRAPH_INVALID_GRAPH, funcname);
  }

  collections = RESOLVE_GRAPH_TO_COLLECTIONS(graph, options, funcname);
  var removeDuplicates = function(elem, pos, self) {
    return self.indexOf(elem) === pos;
  };

  var result =  {
    fromVertices : DOCUMENTS_BY_EXAMPLE(
      collections.fromCollections.filter(removeDuplicates), options.fromVertexExample
    ),
    toVertices : DOCUMENTS_BY_EXAMPLE(
      collections.toCollection.filter(removeDuplicates), options.toVertexExample
    ),
    edges : DOCUMENTS_BY_EXAMPLE(
      collections.edgeCollections.filter(removeDuplicates), options.edgeExamples
    ),
    edgeCollections : collections.edgeCollections,
    fromCollections : collections.fromCollections,
    toCollection : collections.toCollection
  };

  return result;
}

////////////////////////////////////////////////////////////////////////////////
/// @brief calculate distance of an edge
////////////////////////////////////////////////////////////////////////////////

function DETERMINE_WEIGHT (edge, weight, defaultWeight) {
  if (! weight) {
    return 1;
  }
  if (typeof edge[weight] === "number") {
    return edge[weight];
  }
  if (defaultWeight) {
    return defaultWeight;
  }
  return Infinity;
}

////////////////////////////////////////////////////////////////////////////////
/// @brief visitor callback function for traversal
////////////////////////////////////////////////////////////////////////////////

function TRAVERSAL_DISTANCE_VISITOR (config, result, vertex, path) {
  'use strict';

  if (config.endVertex && config.endVertex === vertex._id) {
    var dist = 0;
    path.edges.forEach(function (e) {
      if (config.weight) {
        if (typeof e[config.weight] === "number") {
          dist = dist + e[config.weight];
        } else if (config.defaultWeight) {
          dist = dist + config.defaultWeight;
        }
      } else {
        dist++;
      }
    });
    result.push(
      CLONE({ vertex: vertex, distance: dist , path: path , startVertex : config.startVertex})
    );
  }
}

////////////////////////////////////////////////////////////////////////////////
/// @brief visitor callback function for traversal
////////////////////////////////////////////////////////////////////////////////

function TRAVERSAL_DIJKSTRA_VISITOR (config, result, node, path) {
  'use strict';
  var vertex = node.vertex;
  var res;
  if (config.hasOwnProperty("includeData")
    && config.includeData === true) {
    res = {
      vertex: vertex,
      distance: node.dist,
      startVertex : path.vertices[0]
    };
  } else {
    res = {
      vertex: vertex._id,
      distance: node.dist,
      startVertex : path.vertices[0]._id
    };
  }
  if (config.hasOwnProperty("includePath")) {
    var incl = config.includePath;
    res.path = {};
    if (incl.vertices === true) {
      if (config.hasOwnProperty("includeData")
        && config.includeData === true) {
        res.path.vertices = path.vertices;
      } else {
        res.path.vertices = path.vertices.map(function(o) {
          return o._id;
        });
      }
    }
    if (incl.edges === true) {
      if (config.hasOwnProperty("includeData")
        && config.includeData === true) {
        res.path.edges = path.edges;
      } else {
        res.path.edges = path.edges.map(function(o) {
          return o._id;
        });
      }
    }
  }
  result.push(CLONE(res));
}

////////////////////////////////////////////////////////////////////////////////
/// @brief helper function to determine parameters for SHORTEST_PATH and
/// GRAPH_SHORTEST_PATH
////////////////////////////////////////////////////////////////////////////////

function SHORTEST_PATH_PARAMS (params) {
  'use strict';

  if (params === undefined) {
    params = { };
  }

  params.strategy = "dijkstra";
  params.itemorder = "forward";

  // add user-defined visitor, if specified
  if (params.hasOwnProperty("visitor")) {
    if (typeof params.visitor === "string") {
      params.visitor = GET_VISITOR(params.visitor, params);
    }
  } else {
    params.visitor = TRAVERSAL_VISITOR;
  }

  if (typeof params.distance === "string") {
    var name = params.distance.toUpperCase();

    params.distance = function (config, vertex1, vertex2, edge) {
      return FCALL_USER(name, [ config, vertex1, vertex2, edge ]);
    };
  }
  else {
    params.distance = undefined;
  }

  return params;
}

////////////////////////////////////////////////////////////////////////////////
/// @brief shortest path algorithm
////////////////////////////////////////////////////////////////////////////////

function AQL_SHORTEST_PATH (vertexCollection,
                            edgeCollection,
                            startVertex,
                            endVertex,
                            direction,
                            params) {
  'use strict';
  var opts = {
    direction: direction
  };
  params = params || {};
  var vertexCollections = [vertexCollection];
  var edgeCollections = [edgeCollection];
  // JS Fallback cases. CPP implementation not working here
  if (params.hasOwnProperty("distance") ||
      params.hasOwnProperty("filterVertices") ||
      params.hasOwnProperty("followEdges") ||
    require("org/arangodb/cluster").isCoordinator()
  ) {
    params = SHORTEST_PATH_PARAMS(params);
    var a = TRAVERSAL_FUNC("SHORTEST_PATH",
                           TRAVERSAL.collectionDatasourceFactory(COLLECTION(edgeCollection)),
                           TO_ID(startVertex, vertexCollection),
                           TO_ID(endVertex, vertexCollection),
                           direction,
                           params);
                         return a;
  }
  // Fall through to new CPP version.
  if (params.hasOwnProperty("distance") && params.hasOwnProperty("defaultDistance")) {
    opts.distance = params.distance;
    opts.defaultDistance = params.defaultDistance;
  }
  if (params.hasOwnProperty("includeData")) {
    opts.includeData = params.includeData;
  }
  if (params.hasOwnProperty("followEdges")) {
    opts.followEdges = params.followEdges;
  }
  if (params.hasOwnProperty("filterVertices")) {
    opts.filterVertices = params.filterVertices;
  }
  var i, c;
  if (params.hasOwnProperty("vertexCollections") && Array.isArray(params.vertexCollections)) {
    for (i = 0; i < params.vertexCollections.length; ++i) {
      c = params.vertexCollections[i];
      if (typeof c === "string") {
        vertexCollections.push(c);
      }
    }
  }
  if (params.hasOwnProperty("edgeCollections") && Array.isArray(params.edgeCollections)) {
    for (i = 0; i < params.edgeCollections.length; ++i) {
      c = params.edgeCollections[i];
      if (typeof c === "string") {
        edgeCollections.push(c);
      }
    }
  }

  // newRes has the format: { vertices: [Doc], edges: [Doc], distance: Number}
  // oldResult had the format: [ {vertex: Doc} ]
  return CPP_SHORTEST_PATH(vertexCollections, edgeCollections,
    TO_ID(startVertex, vertexCollection),
    TO_ID(endVertex, vertexCollection),
    opts
  );
}

////////////////////////////////////////////////////////////////////////////////
/// @brief shortest path algorithm
////////////////////////////////////////////////////////////////////////////////

function CALCULATE_SHORTEST_PATHES_WITH_FLOYD_WARSHALL (graphData, options) {
  'use strict';

  var graph = graphData, result = [];

  graph.fromVerticesIDs = {};
  graph.fromVertices.forEach(function (a) {
    graph.fromVerticesIDs[a._id] = a;
  });
  graph.toVerticesIDs = {};
  graph.toVertices.forEach(function (a) {
    graph.toVerticesIDs[a._id] = a;
  });
  graph.docStore = {};

  var paths = {};

  var vertices = {};
  graph.edges.forEach(function(e) {
    if (options.direction === "outbound") {
      if (!paths[e._from]) {
        paths[e._from] = {};
      }
      paths[e._from][e._to] =  {distance : DETERMINE_WEIGHT(e, options.weight,
        options.defaultWeight), paths : [{edges : [e], vertices : [e._from, e._to]}]};
    } else if (options.direction === "inbound") {
      if (!paths[e._to]) {
        paths[e._to] = {};
      }
      paths[e._to][e._from] =  {distance : DETERMINE_WEIGHT(e, options.weight,
        options.defaultWeight), paths : [{edges : [e], vertices : [e._from, e._to]}]};
    } else {
      if (!paths[e._from]) {
        paths[e._from] = {};
      }
      if (!paths[e._to]) {
        paths[e._to] = {};
      }

      if (paths[e._from][e._to]) {
        paths[e._from][e._to].distance =
          Math.min(paths[e._from][e._to].distance, DETERMINE_WEIGHT(e, options.weight,
            options.defaultWeight));
      } else {
        paths[e._from][e._to] = {distance : DETERMINE_WEIGHT(e, options.weight,
          options.defaultWeight), paths : [{edges : [e], vertices : [e._from, e._to]}]};
      }
      if (paths[e._to][e._from]) {
        paths[e._to][e._from].distance =
          Math.min(paths[e._to][e._from].distance, DETERMINE_WEIGHT(e, options.weight,
            options.defaultWeight));
      } else {
        paths[e._to][e._from] = {distance : DETERMINE_WEIGHT(e, options.weight,
          options.defaultWeight), paths : [{edges : [e], vertices : [e._from, e._to]}]};
      }
    }
    if (options.noPaths) {
      try {
        delete paths[e._to][e._from].paths;
        delete paths[e._from][e._to].paths;
      } catch (ignore) {
      }
    }
    vertices[e._to] = 1;
    vertices[e._from] = 1;
  });
  var removeDuplicates = function(elem, pos, self) {
    return self.indexOf(elem) === pos;
  };
  Object.keys(graph.fromVerticesIDs).forEach(function (v) {
    vertices[v] = 1;
  });

  var allVertices = Object.keys(vertices);
  allVertices.forEach(function (k) {
    allVertices.forEach(function (i) {
      allVertices.forEach(function (j) {
        if (i === j ) {
          if (!paths[i]) {
            paths[i] = {};
          }
          paths[i][j] = null;
          return;
        }
        if (paths[i] && paths[i][k] && paths[i][k].distance >=0
          && paths[i][k].distance < Infinity &&
          paths[k] && paths[k][j] && paths[k][j].distance >=0
          && paths[k][j].distance < Infinity &&
          ( !paths[i][j] ||
            paths[i][k].distance + paths[k][j].distance  <= paths[i][j].distance
            )
          ) {
          if (!paths[i][j]) {
            paths[i][j] = {paths : [], distance : paths[i][k].distance + paths[k][j].distance};
          }
          if (paths[i][k].distance + paths[k][j].distance  < paths[i][j].distance) {
            paths[i][j].distance = paths[i][k].distance+paths[k][j].distance;
            paths[i][j].paths = [];
          }
          if (!options.noPaths) {
            paths[i][k].paths.forEach(function (p1) {
              paths[k][j].paths.forEach(function (p2) {
                paths[i][j].paths.push({
                  edges : p1.edges.concat(p2.edges),
                  vertices:  p1.vertices.concat(p2.vertices).filter(removeDuplicates)
                });
              });
            });
          }
        }

      });

    });
  });

  var transformPath = function (paths) {
    paths.forEach(function (p) {
      var vTmp = [];
      p.vertices.forEach(function (v) {
        if (graph.fromVerticesIDs[v]) {
          vTmp.push(graph.fromVerticesIDs[v]);
        } else if (graph.toVerticesIDs[v]) {
          vTmp.push(graph.toVerticesIDs[v]);
        } else if (graph.docStore[v]) {
          vTmp.push(graph.docStore[v]);
        } else {
          graph.docStore[v] = DOCUMENT_HANDLE(v);
          vTmp.push(graph.docStore[v]);
        }
      });
      p.vertices = vTmp;
    });
    return paths;
  };

  Object.keys(paths).forEach(function (from) {
    if (!graph.fromVerticesIDs[from]) {
      return;
    }
    Object.keys(paths[from]).forEach(function (to) {
      if (!graph.toVerticesIDs[to]) {
        return;
      }
      if (from === to) {
        result.push({
          startVertex : from,
          vertex : graph.toVerticesIDs[to],
          paths : options.noPaths ? null :[{edges : [], vertices : []}],
          distance : 0
        });
        return;
      }
      result.push({
        startVertex : from,
        vertex : graph.toVerticesIDs[to],
        paths : options.noPaths ? null : transformPath(paths[from][to].paths),
        distance : paths[from][to].distance
      });
    });
  });
  return result;
}

////////////////////////////////////////////////////////////////////////////////
/// @brief helper function to determine parameters for TRAVERSAL and
/// GRAPH_TRAVERSAL
////////////////////////////////////////////////////////////////////////////////

function TRAVERSAL_PARAMS (params, defaultVisitor) {
  'use strict';

  if (params === undefined) {
    params = { };
  }

  // add user-defined visitor, if specified
  if (params.hasOwnProperty("visitor")) {
    if (typeof params.visitor === "string") {
      params.visitor = GET_VISITOR(params.visitor, params);
    }
  } else {
    params.visitor = defaultVisitor || TRAVERSAL_VISITOR;
  }
  return params;
}

////////////////////////////////////////////////////////////////////////////////
/// @brief merge list of edges with list of examples
////////////////////////////////////////////////////////////////////////////////

function MERGE_EXAMPLES_WITH_EDGES (examples, edges) {
  var result = [], filter;
  if (examples === "null") {
    examples = [{}];
  }
  if (!examples) {
    examples = [{}];
  }
  if (typeof examples === "string") {
    examples = {_id : examples};
  }
  if (!Array.isArray(examples)) {
    examples = [examples];
  }
  if (examples.length === 0 || (
    examples.length === 1 &&
    Object.keys(examples).length === 0)) {
    return edges;
  }
  edges.forEach(function(edge) {
    examples.forEach(function(example) {
      filter = CLONE(example);
      if (!(filter._id || filter._key)) {
        filter._id = edge._id;
      }
      result.push(filter);
    });
  });
  return result;
}


////////////////////////////////////////////////////////////////////////////////
/// @brief Creates parameters for a dijkstra based shortest path traversal
////////////////////////////////////////////////////////////////////////////////

function CREATE_DIJKSTRA_PARAMS(graphName, options) {
  var params = TRAVERSAL_PARAMS(options, TRAVERSAL_DIJKSTRA_VISITOR),
      factory = TRAVERSAL.generalGraphDatasourceFactory(graphName);
  params.paths = true;
  if (options.edgeExamples) {
    params.followEdges = options.edgeExamples;
    if (! Array.isArray(params.followEdges)) {
      params.followEdges = [ params.followEdges ];
    }
  }
  if (options.edgeCollectionRestriction) {
    params.edgeCollectionRestriction = options.edgeCollectionRestriction;
  }
  params.weight = options.weight;
  params.defaultWeight = options.defaultWeight;

  params = SHORTEST_PATH_PARAMS(params);

  params.strategy = "dijkstramulti";

  // merge other options
  for (var att in options) {
    if (options.hasOwnProperty(att) &&
      !params.hasOwnProperty(att)) {
      params[att] = options[att];
    }
  }
  
  var toVertices = RESOLVE_GRAPH_TO_TO_VERTICES(graphName, options);
  var toVerticesObject = {}; 

  var i;
  for (i = 0; i < toVertices.length; ++i) {
    toVerticesObject[TO_ID(toVertices[i])] = false;
  }

  return {
    params: params,
    factory: factory,
    fromVertices: RESOLVE_GRAPH_TO_FROM_VERTICES(graphName, options),
    toVertices: toVerticesObject
  };
}

////////////////////////////////////////////////////////////////////////////////
/// @brief calculate shortest paths by dijkstra
////////////////////////////////////////////////////////////////////////////////

function CALCULATE_SHORTEST_PATHES_WITH_DIJKSTRA (graphName, options) {
  var info = CREATE_DIJKSTRA_PARAMS(graphName, options);
  var result = [];
  info.fromVertices.forEach(function (v) {
    var e = TRAVERSAL_FUNC("GRAPH_SHORTEST_PATH",
      info.factory,
      TO_ID(v),
      JSON.parse(JSON.stringify(info.toVertices)),
      options.direction,
      info.params
    );
    result = result.concat(e);
  });
  return result;
}

////////////////////////////////////////////////////////////////////////////////
/// @brief checks if an example is set
////////////////////////////////////////////////////////////////////////////////

function IS_EXAMPLE_SET (example) {
  return (
    example && (
      (Array.isArray(example) && example.length > 0) ||
      (typeof example === "object" && Object.keys(example) > 0) ||
       typeof example === "string"
      )
  );
}

////////////////////////////////////////////////////////////////////////////////
/// @startDocuBlock JSF_ahuacatl_general_graph_shortest_paths
/// The GRAPH\_SHORTEST\_PATH function returns all shortest paths of a graph.
///
/// `GRAPH_SHORTEST_PATH (graphName, startVertexExample, endVertexExample, options)`
///
/// This function determines all shortest paths in a graph identified by *graphName*.
/// If one wants to call this function to receive nearly all shortest paths for a
/// graph the option *algorithm* should be set to
/// [Floyd-Warshall](http://en.wikipedia.org/wiki/Floyd%E2%80%93Warshall_algorithm) to
/// increase performance.
/// If no algorithm is provided in the options the function chooses the appropriate
/// one (either [Floyd-Warshall](http://en.wikipedia.org/wiki/Floyd%E2%80%93Warshall_algorithm)
///  or [Dijkstra](http://en.wikipedia.org/wiki/Dijkstra's_algorithm)) according to its parameters.
/// The length of a path is by default the amount of edges from one start vertex to
/// an end vertex. The option weight allows the user to define an edge attribute
/// representing the length.
///
/// The complexity of the function is described
/// [here](#the_complexity_of_the_shortest_path_algorithms).
///
/// *Parameters*
///
/// * *graphName*          : The name of the graph as a string.
/// * *startVertexExample* : An example for the desired start Vertices
/// (see [example](#short_explanation_of_the_example_parameter)).
/// * *endVertexExample*   : An example for the desired
/// end Vertices (see [example](#short_explanation_of_the_example_parameter)).
/// * *options* (optional) : An object containing the following options:
///   * *direction*                        : The direction of the edges as a string.
///   Possible values are *outbound*, *inbound* and *any* (default).
///   * *edgeCollectionRestriction*        : One or multiple edge
///   collection names. Only edges from these collections will be considered for the path.
///   * *startVertexCollectionRestriction* : One or multiple vertex
///   collection names. Only vertices from these collections will be considered as
///   start vertex of a path.
///   * *endVertexCollectionRestriction*   : One or multiple vertex
///   collection names. Only vertices from these collections will be considered as
///   end vertex of a path.
///   * *edgeExamples*                     : A filter example for the
///   edges in the shortest paths
///   (see [example](#short_explanation_of_the_example_parameter)).
///   * *algorithm*                        : The algorithm to calculate
///   the shortest paths. If both start and end vertex examples are empty
///   [Floyd-Warshall](http://en.wikipedia.org/wiki/Floyd%E2%80%93Warshall_algorithm) is
///   used, otherwise the default is [Dijkstra](http://en.wikipedia.org/wiki/Dijkstra's_algorithm).
///   * *weight*                           : The name of the attribute of
///   the edges containing the length as a string.
///   * *defaultWeight*                    : Only used with the option *weight*.
///   If an edge does not have the attribute named as defined in option *weight* this default
///   is used as length.
///   If no default is supplied the default would be positive Infinity so the path could
///   not be calculated.
///   * *includeData*                      : Triggers if only *_id*'s are returned (*false*, default)
///                                          or if data is included for all objects as well (*true*)
///                                          This will modify the content of *vertex*, *path.vertices*
///                                          and *path.edges*. 
///
/// NOTE: Since version 2.6 we have included a new optional parameter *includeData*.
/// This parameter triggers if the result contains the real data object *true* or
/// it just includes the *_id* values *false*.
/// The default value is *false* as it yields performance benefits.
///
/// @EXAMPLES
///
/// A route planner example, shortest distance from all german to all french cities:
///
/// @EXAMPLE_ARANGOSH_OUTPUT{generalGraphShortestPaths1}
///   var examples = require("org/arangodb/graph-examples/example-graph.js");
///   var g = examples.loadGraph("routeplanner");
/// | db._query("FOR e IN GRAPH_SHORTEST_PATH("
/// | + "'routeplanner', {}, {}, {" +
/// | "weight : 'distance', endVertexCollectionRestriction : 'frenchCity', " +
/// | "includeData: true, " +
/// | "startVertexCollectionRestriction : 'germanCity'}) RETURN [e.startVertex, e.vertex._id, " +
/// | "e.distance, LENGTH(e.paths)]"
/// ).toArray();
/// ~ examples.dropGraph("routeplanner");
/// @END_EXAMPLE_ARANGOSH_OUTPUT
///
/// A route planner example, shortest distance from Hamburg and Cologne to Lyon:
///
/// @EXAMPLE_ARANGOSH_OUTPUT{generalGraphShortestPaths2}
///   var examples = require("org/arangodb/graph-examples/example-graph.js");
///   var g = examples.loadGraph("routeplanner");
/// | db._query("FOR e IN GRAPH_SHORTEST_PATH("
/// | +"'routeplanner', [{_id: 'germanCity/Cologne'},{_id: 'germanCity/Munich'}], " +
/// | "'frenchCity/Lyon', " +
/// | "{weight : 'distance'}) RETURN [e.startVertex, e.vertex, e.distance, LENGTH(e.paths)]"
/// ).toArray();
/// ~ examples.dropGraph("routeplanner");
/// @END_EXAMPLE_ARANGOSH_OUTPUT
///
/// @endDocuBlock
////////////////////////////////////////////////////////////////////////////////

function AQL_GRAPH_SHORTEST_PATH (graphName,
                                  startVertexExample,
                                  endVertexExample,
                                  options) {
  'use strict';

  if (! options) {
    options = {  };
  }
  let graph_module = require("org/arangodb/general-graph");
  let graph = graph_module._graph(graphName);
  let edgeCollections;
  if (options.hasOwnProperty("edgeCollectionRestriction")) {
    if (!Array.isArray(options.edgeCollectionRestriction)) {
      if (typeof options.edgeCollectionRestriction === "string") {
        edgeCollections = [options.edgeCollectionRestriction];
      }
    } else {
      // TODO: Intersect?
      edgeCollections = options.edgeCollectionRestriction;
    }
  } else {
    edgeCollections = graph._edgeCollections().map(function (c) { return c.name();});
  }
  let vertexCollections = graph._vertexCollections().map(function (c) { return c.name();});
  let startVertices;
  if (options.hasOwnProperty("startVertexCollectionRestriction")
    && Array.isArray(options.startVertexCollectionRestriction)) {
    startVertices = DOCUMENT_IDS_BY_EXAMPLE(options.startVertexCollectionRestriction, startVertexExample);
  } else {
    startVertices = DOCUMENT_IDS_BY_EXAMPLE(vertexCollections, startVertexExample);
  }
  if (startVertices.length === 0) {
    return [];
  }
  let endVertices;
  if (options.hasOwnProperty("endVertexCollectionRestriction")
    && Array.isArray(options.endVertexCollectionRestriction)) {
    endVertices = DOCUMENT_IDS_BY_EXAMPLE(options.endVertexCollectionRestriction, endVertexExample);
  } else {
    endVertices = DOCUMENT_IDS_BY_EXAMPLE(vertexCollections, endVertexExample);
  }
  if (endVertices.length === 0) {
    return [];
  }
  if (! options.direction) {
    options.direction =  'any';
  }
  let res = [];
  for (let i = 0; i < startVertices.length; ++i) {
    for (let j = 0; j < endVertices.length; ++j) {
      if (startVertices[i] !== endVertices[j]) {
        let p = CPP_SHORTEST_PATH(vertexCollections, edgeCollections,
          startVertices[i], endVertices[j], options
        );
        if (p !== null) {
          res.push(p);
        }
      }
    }
  }
  return res;
}

////////////////////////////////////////////////////////////////////////////////
/// @brief traverse a graph
////////////////////////////////////////////////////////////////////////////////

function AQL_TRAVERSAL (vertexCollection,
                        edgeCollection,
                        startVertex,
                        direction,
                        params) {
  'use strict';

  params = TRAVERSAL_PARAMS(params);

  return TRAVERSAL_FUNC("TRAVERSAL",
                        TRAVERSAL.collectionDatasourceFactory(COLLECTION(edgeCollection)),
                        TO_ID(startVertex, vertexCollection),
                        undefined,
                        direction,
                        params);
}

////////////////////////////////////////////////////////////////////////////////
/// @startDocuBlock JSF_ahuacatl_general_graph_traversal
/// The GRAPH\_TRAVERSAL function traverses through the graph.
///
/// `GRAPH_TRAVERSAL (graphName, startVertexExample, direction, options)`
///
/// This function performs traversals on the given graph.
///
/// The complexity of this function strongly depends on the usage.
///
/// *Parameters*
/// * *graphName*          : The name of the graph as a string.
/// * *startVertexExample*        : An example for the desired
/// vertices (see [example](#short_explanation_of_the_example_parameter)).
/// * *direction*          : The direction of the edges as a string. Possible values
/// are *outbound*, *inbound* and *any* (default).
/// * *options*: Object containing optional options.
///
/// *Options*:
///  
/// * *strategy*: determines the visitation strategy. Possible values are 
/// *depthfirst* and *breadthfirst*. Default is *breadthfirst*.
/// * *order*: determines the visitation order. Possible values are 
/// *preorder* and *postorder*.
/// * *itemOrder*: determines the order in which connections returned by the 
/// expander will be processed. Possible values are *forward* and *backward*.
/// * *maxDepth*: if set to a value greater than *0*, this will limit the 
/// traversal to this maximum depth. 
/// * *minDepth*: if set to a value greater than *0*, all vertices found on 
/// a level below the *minDepth* level will not be included in the result.
/// * *maxIterations*: the maximum number of iterations that the traversal is 
/// allowed to perform. It is sensible to set this number so unbounded traversals 
/// will terminate at some point.
/// * *uniqueness*: an object that defines how repeated visitations of vertices should 
/// be handled. The *uniqueness* object can have a sub-attribute *vertices*, and a
/// sub-attribute *edges*. Each sub-attribute can have one of the following values:
///   * *"none"*: no uniqueness constraints
///   * *"path"*: element is excluded if it is already contained in the current path.
///    This setting may be sensible for graphs that contain cycles (e.g. A -> B -> C -> A).
///   * *"global"*: element is excluded if it was already found/visited at any 
///   point during the traversal.
/// * *filterVertices*  An optional array of example vertex documents that the traversal will treat specially.
///     If no examples are given, the traversal will handle all encountered vertices equally.
///     If one or many vertex examples are given, the traversal will exclude any non-matching vertex from the
///     result and/or not descend into it. Optionally, filterVertices can contain a string containing the name
///     of a user-defined AQL function that should be responsible for filtering.
///     If so, the AQL function is expected to have the following signature:
/// 
///     `function (config, vertex, path)`
///
///     If a custom AQL function is used for filterVertices, it is expected to return one of the following values:
///
///     * [ ]: Include the vertex in the result and descend into its connected edges
///     * [ "prune" ]: Will include the vertex in the result but not descend into its connected edges
///     * [ "exclude" ]: Will not include the vertex in the result but descend into its connected edges
///     * [ "prune", "exclude" ]: Will completely ignore the vertex and its connected edges
///
/// * *vertexFilterMethod:* Only useful in conjunction with filterVertices and if no user-defined AQL function is used.
///     If specified, it will influence how vertices are handled that don't match the examples in filterVertices:
///
///    * [ "prune" ]: Will include non-matching vertices in the result but not descend into them
///    * [ "exclude" ]: Will not include non-matching vertices in the result but descend into them
///    * [ "prune", "exclude" ]: Will completely ignore the vertex and its connected edges
///
/// @EXAMPLES
///
/// A route planner example, start a traversal from Hamburg :
///
/// @EXAMPLE_ARANGOSH_OUTPUT{generalGraphTraversal1}
///   var examples = require("org/arangodb/graph-examples/example-graph.js");
///   var g = examples.loadGraph("routeplanner");
/// | db._query("FOR e IN GRAPH_TRAVERSAL('routeplanner', 'germanCity/Hamburg'," +
/// | " 'outbound') RETURN e"
/// ).toArray();
/// ~ examples.dropGraph("routeplanner");
/// @END_EXAMPLE_ARANGOSH_OUTPUT
///
/// A route planner example, start a traversal from Hamburg with a max depth of 1
/// so only the direct neighbors of Hamburg are returned:
///
/// @EXAMPLE_ARANGOSH_OUTPUT{generalGraphTraversal2}
///   var examples = require("org/arangodb/graph-examples/example-graph.js");
///   var g = examples.loadGraph("routeplanner");
/// | db._query("FOR e IN GRAPH_TRAVERSAL('routeplanner', 'germanCity/Hamburg'," +
/// | " 'outbound', {maxDepth : 1}) RETURN e"
/// ).toArray();
/// ~ examples.dropGraph("routeplanner");
/// @END_EXAMPLE_ARANGOSH_OUTPUT
///
/// @endDocuBlock
////////////////////////////////////////////////////////////////////////////////

function AQL_GRAPH_TRAVERSAL (graphName,
                              startVertexExample,
                              direction,
                              options) {
  'use strict';

  var result = [];
  options = TRAVERSAL_PARAMS(options);
  options.fromVertexExample = startVertexExample;
  options.direction =  direction;

  var startVertices = RESOLVE_GRAPH_START_VERTICES(graphName, options, "GRAPH_TRAVERSAL");
  var factory = TRAVERSAL.generalGraphDatasourceFactory(graphName);

  startVertices.forEach(function (f) {
    result.push(TRAVERSAL_FUNC("GRAPH_TRAVERSAL",
      factory,
      TO_ID(f),
      undefined,
      direction,
      options));
  });
  return result;
}

////////////////////////////////////////////////////////////////////////////////
/// @brief helper function to determine parameters for TRAVERSAL_TREE and
/// GRAPH_TRAVERSAL_TREE
////////////////////////////////////////////////////////////////////////////////

function TRAVERSAL_TREE_PARAMS (params, connectName, func) {
  'use strict';

  if (params === undefined) {
    params = { };
  }

  // add user-defined visitor, if specified
  if (typeof params.visitor === "string") {
    params.visitor = GET_VISITOR(params.visitor, params);
  }
  else {
    params.visitor = TRAVERSAL_TREE_VISITOR;
  }
  
  params.connect  = AQL_TO_STRING(connectName);

  if (params.connect === "") {
    THROW(func, INTERNAL.errors.ERROR_QUERY_FUNCTION_ARGUMENT_TYPE_MISMATCH);
    return null;
  }

  return params;
}

////////////////////////////////////////////////////////////////////////////////
/// @brief traverse a graph and create a hierarchical result
/// this function uses the same setup as the TRAVERSE() function but will use
/// a different visitor to create the result
////////////////////////////////////////////////////////////////////////////////

function AQL_TRAVERSAL_TREE (vertexCollection,
                             edgeCollection,
                             startVertex,
                             direction,
                             connectName,
                             params) {
  'use strict';

  params = TRAVERSAL_TREE_PARAMS(params, connectName, "TRAVERSAL_TREE");
  if (params === null) {
    return null;
  }

  var result = TRAVERSAL_FUNC("TRAVERSAL_TREE",
                              TRAVERSAL.collectionDatasourceFactory(COLLECTION(edgeCollection)),
                              TO_ID(startVertex, vertexCollection),
                              undefined,
                              direction,
                              params);

  if (result.length === 0) {
    return [ ];
  }

  return [ result[0][params.connect] ];
}

////////////////////////////////////////////////////////////////////////////////
/// @startDocuBlock JSF_ahuacatl_general_graph_distance
/// The GRAPH\_DISTANCE\_TO function returns all paths and there distance within a graph.
///
/// `GRAPH_DISTANCE_TO (graphName, startVertexExample, endVertexExample, options)`
///
/// This function is a wrapper of [GRAPH\_SHORTEST\_PATH](#graph_shortest_path).
/// It does not return the actual path but only the distance between two vertices.
/// 
/// NOTE: Since version 2.6 we have included a new optional parameter *includeData*.
///       See documentation for [GRAPH\_SHORTEST\_PATH](#graph_shortest_path).
/// @EXAMPLES
///
/// A route planner example, distance from all french to all german cities:
///
/// @EXAMPLE_ARANGOSH_OUTPUT{generalGraphDistanceTo1}
///   var examples = require("org/arangodb/graph-examples/example-graph.js");
///   var g = examples.loadGraph("routeplanner");
/// | db._query("FOR e IN GRAPH_DISTANCE_TO("
/// | +"'routeplanner', {}, {}, { " +
/// | " weight : 'distance', endVertexCollectionRestriction : 'germanCity', " +
/// | "startVertexCollectionRestriction : 'frenchCity'}) RETURN [e.startVertex, e.vertex, " +
/// | "e.distance]"
/// ).toArray();
/// ~ examples.dropGraph("routeplanner");
/// @END_EXAMPLE_ARANGOSH_OUTPUT
///
/// A route planner example, distance from Hamburg and Cologne to Lyon:
///
/// @EXAMPLE_ARANGOSH_OUTPUT{generalGraphDistanceTo2}
///   var examples = require("org/arangodb/graph-examples/example-graph.js");
///   var g = examples.loadGraph("routeplanner");
/// | db._query("FOR e IN GRAPH_DISTANCE_TO("
/// | + "'routeplanner', [{_id: 'germanCity/Cologne'},{_id: 'germanCity/Hamburg'}], " +
/// | "'frenchCity/Lyon', " +
/// | "{weight : 'distance', includeData: true}) RETURN [e.startVertex, e.vertex, e.distance]"
/// ).toArray();
/// ~ examples.dropGraph("routeplanner");
/// @END_EXAMPLE_ARANGOSH_OUTPUT
///
/// @endDocuBlock
////////////////////////////////////////////////////////////////////////////////

function AQL_GRAPH_DISTANCE_TO (graphName,
                                startVertexExample,
                                endVertexExample,
                                options) {
  'use strict';

  if (! options) {
    options = {};
  }
  options.includeData = false;
  if (! options.algorithm) {
    options.algorithm = "dijkstra";
  }
  return AQL_GRAPH_SHORTEST_PATH(
    graphName, startVertexExample, endVertexExample, options
  );
}

////////////////////////////////////////////////////////////////////////////////
/// @startDocuBlock JSF_ahuacatl_general_graph_traversal_tree
/// The GRAPH\_TRAVERSAL\_TREE function traverses through the graph.
///
/// `GRAPH_TRAVERSAL_TREE (graphName, startVertexExample, direction, connectName, options)`
/// This function creates a tree format from the result for a better visualization of
/// the path.
/// This function performs traversals on the given graph.
///
/// The complexity of this function strongly depends on the usage.
///
/// *Parameters*
///
/// * *graphName*          : The name of the graph as a string.
/// * *startVertexExample*         : An example for the desired
/// vertices (see [example](#short_explanation_of_the_example_parameter)).
/// * *direction*          : The direction of the edges as a string.
///  Possible values are *outbound*, *inbound* and *any* (default).
/// * *connectName*        : The result attribute which
///  contains the connection.
/// * *options* (optional) : An object containing options, see
///  [Graph Traversals](../Aql/GraphOperations.html#graph_traversal):
///
/// @EXAMPLES
///
/// A route planner example, start a traversal from Hamburg :
///
/// @EXAMPLE_ARANGOSH_OUTPUT{generalGraphTraversalTree1}
///   var examples = require("org/arangodb/graph-examples/example-graph.js");
///   var g = examples.loadGraph("routeplanner");
/// | db._query("FOR e IN GRAPH_TRAVERSAL_TREE('routeplanner', 'germanCity/Hamburg'," +
/// | " 'outbound', 'connnection') RETURN e"
/// ).toArray();
/// ~ examples.dropGraph("routeplanner");
/// @END_EXAMPLE_ARANGOSH_OUTPUT
///
/// A route planner example, start a traversal from Hamburg with a max depth of 1 so
///  only the direct neighbors of Hamburg are returned:
///
/// @EXAMPLE_ARANGOSH_OUTPUT{generalGraphTraversalTree2}
///   var examples = require("org/arangodb/graph-examples/example-graph.js");
///   var g = examples.loadGraph("routeplanner");
/// | db._query("FOR e IN GRAPH_TRAVERSAL_TREE('routeplanner', 'germanCity/Hamburg',"+
/// | " 'outbound', 'connnection', {maxDepth : 1}) RETURN e"
/// ).toArray();
/// ~ examples.dropGraph("routeplanner");
/// @END_EXAMPLE_ARANGOSH_OUTPUT
///
/// @endDocuBlock
////////////////////////////////////////////////////////////////////////////////

function AQL_GRAPH_TRAVERSAL_TREE (graphName,
                                   startVertexExample,
                                   direction,
                                   connectName,
                                   options) {
  'use strict';

  var result = [];
  options = TRAVERSAL_TREE_PARAMS(options, connectName, "GRAPH_TRAVERSAL_TREE");
  if (options === null) {
    return null;
  }
  options.fromVertexExample = startVertexExample;
  options.direction = direction;

  var startVertices = RESOLVE_GRAPH_START_VERTICES(graphName, options, "GRAPH_TRAVERSAL_TREE");
  var factory = TRAVERSAL.generalGraphDatasourceFactory(graphName);

  startVertices.forEach(function (f) {
    var r = TRAVERSAL_FUNC("GRAPH_TRAVERSAL_TREE",
      factory,
      TO_ID(f),
      undefined,
      direction,
      options);
    if (r.length > 0) {
      result.push([ r[0][options.connect] ]);
    }
  });
  return result;
}

////////////////////////////////////////////////////////////////////////////////
/// @brief return connected edges
////////////////////////////////////////////////////////////////////////////////

function AQL_EDGES (edgeCollection,
                    vertex,
                    direction,
                    examples) {
  'use strict';

  var c = COLLECTION(edgeCollection), result;

  // validate arguments
  if (direction === "outbound") {
    result = c.outEdges(vertex);
  }
  else if (direction === "inbound") {
    result = c.inEdges(vertex);
  }
  else if (direction === "any") {
    result = c.edges(vertex);
  }
  else {
    WARN("EDGES", INTERNAL.errors.ERROR_QUERY_FUNCTION_ARGUMENT_TYPE_MISMATCH);
    return null;
  }

  return FILTER(result, examples);
}

////////////////////////////////////////////////////////////////////////////////
/// @brief helper function to filter edges based on examples
////////////////////////////////////////////////////////////////////////////////

function FILTERED_EDGES (edges, vertex, direction, examples) {
  'use strict';

  var result = [ ];

  FILTER(edges, examples).forEach (function (e) {
    var key;

    if (direction === "inbound") {
      key = e._from;
    }
    else if (direction === "outbound") {
      key = e._to;
    }
    else if (direction === "any") {
      key = e._from;
      if (key === vertex) {
        key = e._to;
      }
    }

    if (key === vertex) {
      // do not return the start vertex itself
      return;
    }

    try {
      result.push({ edge: CLONE(e), vertex: DOCUMENT_HANDLE(key) });
    }
    catch (err) {
    }
  });

  return result;
}

////////////////////////////////////////////////////////////////////////////////
/// @brief return connected neighbors
////////////////////////////////////////////////////////////////////////////////

function useCXXforDeepNeighbors (vertexCollection, edgeCollection,
                                 vertex, options) {
 'use strict';
  let db = require("internal").db;
  let l = [vertex];
  let s = new Set();
  s.add(vertex);
  for (let dist = 1; dist <= options.distance; ++dist) {
    let ll = CPP_NEIGHBORS([vertexCollection], [edgeCollection],
                           l, {distinct: true, includeData: false,
                               direction: options.direction});
    l = [];
<<<<<<< HEAD
    for (let i = 0; i < ll.length; ++i) {
=======
    for (var i = 0; i < ll.length; ++i) {
>>>>>>> abe22a89
      if (! s.has(ll[i])) {
        l.push(ll[i]);
        s.add(ll[i]);
      }
    }
  }
  if (options.includeData) {
    for (let j = 0; j < l.length; ++j) {
      l[j] = db._document(l[j]);
    }
  }
  return l;
}

function AQL_NEIGHBORS (vertexCollection,
                        edgeCollection,
                        vertex,
                        direction,
                        examples,
                        options) {
  'use strict';

  vertex = TO_ID(vertex, vertexCollection);
  options = options || {};
  options.direction = direction;
<<<<<<< HEAD
  if (examples !== undefined) {
    options.examples = examples;
  }
  if (typeof options.distance === "number" && options.distance > 1) {
    return useCXXforDeepNeighbors(vertexCollection, edgeCollection, vertex,
                                  options);
  }
  else {
    return CPP_NEIGHBORS([vertexCollection], [edgeCollection], vertex, 
                         options);
=======
  if (examples === undefined || 
      (Array.isArray(examples) && examples.length <= 1)) {
    if (Array.isArray(examples) && examples.length === 1) {
      options.examples = examples[0];
    }
    if (typeof options.distance === "number" && options.distance > 1) {
      return useCXXforDeepNeighbors(vertexCollection, edgeCollection, vertex,
                                    options);
    }
    else {
      return CPP_NEIGHBORS([vertexCollection], [edgeCollection], vertex, 
                           options);
    }
>>>>>>> abe22a89
  }
}

////////////////////////////////////////////////////////////////////////////////
/// @startDocuBlock JSF_ahuacatl_general_graph_neighbors
/// The GRAPH\_NEIGHBORS function returns all neighbors of vertices.
///
/// `GRAPH_NEIGHBORS (graphName, vertexExample, options)`
///
/// By default only the direct neighbors (path length equals 1) are returned, but one can define
/// the range of the path length to the neighbors with the options *minDepth* and *maxDepth*.
/// The complexity of this method is **O(n\*m^x)** with *n* being the vertices defined by the
/// parameter vertexExamplex, *m* the average amount of neighbors and *x* the maximal depths.
/// Hence the default call would have a complexity of **O(n\*m)**;
///
/// *Parameters*
///
/// * *graphName*          : The name of the graph as a string.
/// * *vertexExample*      : An example for the desired
/// vertices (see [example](#short_explanation_of_the_example_parameter)).
/// * *options*            : An object containing the following options:
///   * *direction*                        : The direction
///      of the edges. Possible values are *outbound*, *inbound* and *any* (default).
///   * *edgeExamples*                     : A filter example for the edges to
///      the neighbors (see [example](#short_explanation_of_the_example_parameter)).
///   * *neighborExamples*                 : An example for the desired neighbors
///      (see [example](#short_explanation_of_the_example_parameter)).
///   * *edgeCollectionRestriction*        : One or multiple edge
///   collection names. Only edges from these collections will be considered for the path.
///   * *vertexCollectionRestriction* : One or multiple vertex
///   collection names. Only vertices from these collections will be contained in the
///   result. This does not effect vertices on the path.
///   * *minDepth*                         : Defines the minimal
///      depth a path to a neighbor must have to be returned (default is 1).
///   * *maxDepth*                         : Defines the maximal
///      depth a path to a neighbor must have to be returned (default is 1).
///   * *maxIterations*: the maximum number of iterations that the traversal is
///      allowed to perform. It is sensible to set this number so unbounded traversals
/// will terminate at some point.
/// @EXAMPLES
///
/// A route planner example, all neighbors of locations with a distance of either
/// 700 or 600.:
///
/// @EXAMPLE_ARANGOSH_OUTPUT{generalGraphNeighbors1}
///   var examples = require("org/arangodb/graph-examples/example-graph.js");
///   var g = examples.loadGraph("routeplanner");
/// | db._query("FOR e IN GRAPH_NEIGHBORS("
/// | +"'routeplanner', {}, {edgeExamples : [{distance: 600}, {distance: 700}]}) RETURN e"
/// ).toArray();
/// ~ examples.dropGraph("routeplanner");
/// @END_EXAMPLE_ARANGOSH_OUTPUT
///
/// A route planner example, all outbound neighbors of Hamburg with a maximal depth of 2 :
///
/// @EXAMPLE_ARANGOSH_OUTPUT{generalGraphNeighbors2}
///   var examples = require("org/arangodb/graph-examples/example-graph.js");
///   var g = examples.loadGraph("routeplanner");
/// | db._query("FOR e IN GRAPH_NEIGHBORS("
/// | +"'routeplanner', 'germanCity/Hamburg', {direction : 'outbound', maxDepth : 2}) RETURN e"
/// ).toArray();
/// ~ examples.dropGraph("routeplanner");
/// @END_EXAMPLE_ARANGOSH_OUTPUT
///
/// @endDocuBlock
////////////////////////////////////////////////////////////////////////////////

function AQL_GRAPH_NEIGHBORS (graphName,
                              vertexExample,
                              options) {
  'use strict';
  if (! options) {
    options = { };
  }

  options.fromVertexExample = vertexExample;
  if (! options.hasOwnProperty("direction")) {
    options.direction =  'any';
  }

  if (options.hasOwnProperty("neighborExamples") && typeof options.neighborExamples === "string") {
    options.neighborExamples = {_id : options.neighborExamples};
  }
  var neighbors = [],
    params = TRAVERSAL_PARAMS(),
    factory = TRAVERSAL.generalGraphDatasourceFactory(graphName);
  params.minDepth = options.minDepth === undefined ? 1 : options.minDepth;
  params.maxDepth = options.maxDepth === undefined ? 1 : options.maxDepth;
  params.maxIterations = options.maxIterations;
  params.paths = true;
  // add user-defined visitor, if specified
  if (typeof options.visitor === "string") {
    params.visitor = GET_VISITOR(options.visitor, options);
    params.visitorReturnsResults = options.visitorReturnsResults || false;
  }
  else {
    params.visitor = TRAVERSAL_NEIGHBOR_VISITOR;
  }
  
  var fromVertices = RESOLVE_GRAPH_TO_FROM_VERTICES(graphName, options, "GRAPH_NEIGHBORS");
  if (options.edgeExamples) {
    params.followEdges = options.edgeExamples;
  }
  if (options.edgeCollectionRestriction) {
    params.edgeCollectionRestriction = options.edgeCollectionRestriction;
  }
  if (options.vertexCollectionRestriction) {
    params.filterVertexCollections = options.vertexCollectionRestriction;
  }
  if (options.endVertexCollectionRestriction) {
    params.filterVertexCollections = options.endVertexCollectionRestriction;
  }
  // merge other options
  Object.keys(options).forEach(function (att) {
    if (! params.hasOwnProperty(att)) {
      params[att] = options[att];
    }
  });
  fromVertices.forEach(function (v) {
    var e = TRAVERSAL_FUNC("GRAPH_NEIGHBORS",
      factory,
      v._id,
      undefined,
      options.direction,
      params);

    neighbors = neighbors.concat(e);
  });
  var result = [];
  neighbors.forEach(function (n) {
    if (FILTER([n.vertex], options.neighborExamples).length > 0) {
      result.push(n);
    }
  });

  return result;
}

////////////////////////////////////////////////////////////////////////////////
/// @startDocuBlock JSF_ahuacatl_general_graph_edges
///
/// `GRAPH_EDGES (graphName, vertexExample, options)`
///
/// The GRAPH\_EDGES function returns all edges of the graph connected to the vertices
/// defined by the example.
///
/// The complexity of this method is **O(n\*m^x)** with *n* being the vertices defined by the
/// parameter vertexExamplex, *m* the average amount of edges of a vertex and *x* the maximal
/// depths.
/// Hence the default call would have a complexity of **O(n\*m)**;
///
/// *Parameters*
///
/// * *graphName*          : The name of the graph as a string.
/// * *vertexExample*      : An example for the desired
/// vertices (see [example](#short_explanation_of_the_example_parameter)).
/// * *options* (optional) : An object containing the following options:
///   * *direction*                        : The direction
/// of the edges as a string. Possible values are *outbound*, *inbound* and *any* (default).
///   * *edgeCollectionRestriction*        : One or multiple edge
///   collection names. Only edges from these collections will be considered for the path.
///   * *startVertexCollectionRestriction* : One or multiple vertex
///   collection names. Only vertices from these collections will be considered as
///   start vertex of a path.
///   * *endVertexCollectionRestriction*   : One or multiple vertex
///   collection names. Only vertices from these collections will be considered as
///   end vertex of a path.
///   * *edgeExamples*                     : A filter example
/// for the edges (see [example](#short_explanation_of_the_example_parameter)).
///   * *neighborExamples*                 : An example for
/// the desired neighbors (see [example](#short_explanation_of_the_example_parameter)).
///   * *minDepth*                         : Defines the minimal length of a path from an edge
///  to a vertex (default is 1, which means only the edges directly connected to a vertex would
///  be returned).
///   * *maxDepth*                         : Defines the maximal length of a path from an edge
///  to a vertex (default is 1, which means only the edges directly connected to a vertex would
///  be returned).
///   * *maxIterations*: the maximum number of iterations that the traversal is
///      allowed to perform. It is sensible to set this number so unbounded traversals
///
/// @EXAMPLES
///
/// A route planner example, all edges to locations with a distance of either 700 or 600.:
///
/// @EXAMPLE_ARANGOSH_OUTPUT{generalGraphEdges1}
///   var examples = require("org/arangodb/graph-examples/example-graph.js");
///   var g = examples.loadGraph("routeplanner");
/// | db._query("FOR e IN GRAPH_EDGES("
/// | +"'routeplanner', {}, {edgeExamples : [{distance: 600}, {distance: 700}]}) RETURN e"
/// ).toArray();
/// ~ examples.dropGraph("routeplanner");
/// @END_EXAMPLE_ARANGOSH_OUTPUT
///
/// A route planner example, all outbound edges of Hamburg with a maximal depth of 2 :
///
/// @EXAMPLE_ARANGOSH_OUTPUT{generalGraphEdges2}
///   var examples = require("org/arangodb/graph-examples/example-graph.js");
///   var g = examples.loadGraph("routeplanner");
/// | db._query("FOR e IN GRAPH_EDGES("
/// | +"'routeplanner', 'germanCity/Hamburg', {direction : 'outbound', maxDepth : 2}) RETURN e"
/// ).toArray();
/// ~ examples.dropGraph("routeplanner");
/// @END_EXAMPLE_ARANGOSH_OUTPUT
///
/// @endDocuBlock
////////////////////////////////////////////////////////////////////////////////

function AQL_GRAPH_EDGES (graphName,
                          vertexExample,
                          options) {
  'use strict';

  var neighbors = AQL_GRAPH_NEIGHBORS(graphName,
    vertexExample,
    options), result = [],ids = [];

  neighbors.forEach(function (n) {
    n.path.edges.forEach(function (e) {
      if (ids.indexOf(e._id) === -1) {
        result.push(e);
        ids.push(e._id);
      }
    });
  });

  return result;
}

////////////////////////////////////////////////////////////////////////////////
/// @startDocuBlock JSF_ahuacatl_general_graph_vertices
/// The GRAPH\_VERTICES function returns all vertices.
///
/// `GRAPH_VERTICES (graphName, vertexExample, options)`
///
/// According to the optional filters it will only return vertices that have
/// outbound, inbound or any (default) edges.
///
/// *Parameters*
///
/// * *graphName*          : The name of the graph as a string.
/// * *vertexExample*      : An example for the desired
/// vertices (see [example](#short_explanation_of_the_example_parameter)).
/// * *options* (optional)           : An object containing the following options:
///   * *direction*        : The direction of the edges as a string. Possible values are
///      *outbound*, *inbound* and *any* (default).
///   * *vertexCollectionRestriction*      : One or multiple
/// vertex collections that should be considered.
///
/// @EXAMPLES
///
/// A route planner example, all vertices of the graph
///
/// @EXAMPLE_ARANGOSH_OUTPUT{generalGraphVertices1}
///   var examples = require("org/arangodb/graph-examples/example-graph.js");
///   var g = examples.loadGraph("routeplanner");
/// | db._query("FOR e IN GRAPH_VERTICES("
///   +"'routeplanner', {}) RETURN e").toArray();
/// ~ examples.dropGraph("routeplanner");
/// @END_EXAMPLE_ARANGOSH_OUTPUT
///
/// A route planner example, all vertices from collection *germanCity*.
///
/// @EXAMPLE_ARANGOSH_OUTPUT{generalGraphVertices2}
///   var examples = require("org/arangodb/graph-examples/example-graph.js");
///   var g = examples.loadGraph("routeplanner");
/// | db._query("FOR e IN GRAPH_VERTICES("
/// | +"'routeplanner', {}, {direction : 'any', vertexCollectionRestriction" +
///   " : 'germanCity'}) RETURN e").toArray();
/// ~ examples.dropGraph("routeplanner");
/// @END_EXAMPLE_ARANGOSH_OUTPUT
///
/// @endDocuBlock
//
////////////////////////////////////////////////////////////////////////////////

function AQL_GRAPH_VERTICES (graphName,
                             vertexExamples,
                             options) {
  'use strict';

  if (! options) {
    options = {  };
  }
  if (! options.direction) {
    options.direction =  'any';
  }
  if (options.vertexCollectionRestriction) {
    if (options.direction === "inbound") {
      options.endVertexCollectionRestriction = options.vertexCollectionRestriction;
    } else if (options.direction === "outbound")  {
      options.startVertexCollectionRestriction = options.vertexCollectionRestriction;
    } else {
      options.includeOrphans = true;
      options.endVertexCollectionRestriction = options.vertexCollectionRestriction;
      options.startVertexCollectionRestriction = options.vertexCollectionRestriction;
      options.orphanCollectionRestriction = options.vertexCollectionRestriction;
    }
  }

  options.fromVertexExample = vertexExamples;
  return RESOLVE_GRAPH_TO_FROM_VERTICES(graphName, options, "GRAPH_VERTICES");
}

////////////////////////////////////////////////////////////////////////////////
/// @brief return common neighbors of two vertices lists
////////////////////////////////////////////////////////////////////////////////

function TRANSFER_GRAPH_NEIGHBORS_RESULT (result)  {
  var ret = {};
  result.forEach(function (r) {
    var v = JSON.stringify(r.vertex);
    if (! ret[v]) {
      ret[v] = [];
    }
    if (ret[v].indexOf(r.startVertex) === -1) {
      ret[v].push(r.startVertex);
    }
  });
  return ret;
}

////////////////////////////////////////////////////////////////////////////////
/// @startDocuBlock JSF_ahuacatl_general_graph_common_neighbors
/// *The GRAPH\_COMMON\_NEIGHBORS function returns all common neighbors of the vertices
/// defined by the examples.*
///
/// `GRAPH_COMMON_NEIGHBORS (graphName, vertex1Example, vertex2Examples,
/// optionsVertex1, optionsVertex2)`
///
/// This function returns the intersection of *GRAPH_NEIGHBORS(vertex1Example, optionsVertex1)*
/// and *GRAPH_NEIGHBORS(vertex2Example, optionsVertex2)*.
/// The complexity of this method is **O(n\*m^x)** with *n* being the maximal amount of vertices
/// defined by the parameters vertexExamples, *m* the average amount of neighbors and *x* the
/// maximal depths.
/// Hence the default call would have a complexity of **O(n\*m)**;
///
/// For parameter documentation read the documentation of
/// [GRAPH_NEIGHBORS](#graph_neighbors).
///
/// @EXAMPLES
///
/// A route planner example, all common neighbors of capitals.
///
/// @EXAMPLE_ARANGOSH_OUTPUT{generalGraphCommonNeighbors1}
///   var examples = require("org/arangodb/graph-examples/example-graph.js");
///   var g = examples.loadGraph("routeplanner");
/// | db._query("FOR e IN GRAPH_COMMON_NEIGHBORS("
/// | +"'routeplanner', {isCapital : true}, {isCapital : true}) RETURN e"
/// ).toArray();
/// ~ examples.dropGraph("routeplanner");
/// @END_EXAMPLE_ARANGOSH_OUTPUT
///
/// A route planner example, all common outbound neighbors of Hamburg with any other location
/// which have a maximal depth of 2 :
///
/// @EXAMPLE_ARANGOSH_OUTPUT{generalGraphCommonNeighbors2}
///   var examples = require("org/arangodb/graph-examples/example-graph.js");
///   var g = examples.loadGraph("routeplanner");
/// | db._query("FOR e IN GRAPH_COMMON_NEIGHBORS("
/// | +"'routeplanner', 'germanCity/Hamburg', {}, {direction : 'outbound', maxDepth : 2}, "+
/// | "{direction : 'outbound', maxDepth : 2}) RETURN e"
/// ).toArray();
/// ~ examples.dropGraph("routeplanner");
/// @END_EXAMPLE_ARANGOSH_OUTPUT
///
/// @endDocuBlock
////////////////////////////////////////////////////////////////////////////////

function AQL_GRAPH_COMMON_NEIGHBORS (graphName,
                                     vertex1Examples,
                                     vertex2Examples,
                                     options1,
                                     options2) {
  'use strict';

  var neighbors1 = TRANSFER_GRAPH_NEIGHBORS_RESULT(
    AQL_GRAPH_NEIGHBORS(graphName, vertex1Examples, options1)
  ), neighbors2;
  if (vertex1Examples === vertex2Examples && options1 === options2) {
    neighbors2 = CLONE(neighbors1);
  } else {
    neighbors2 = TRANSFER_GRAPH_NEIGHBORS_RESULT(
      AQL_GRAPH_NEIGHBORS(graphName, vertex2Examples, options2)
    );
  }
  var res = {}, res2 = {}, res3 = [];

  Object.keys(neighbors1).forEach(function (v) {
    if (!neighbors2[v]) {
      return;
    }
    if (!res[v]) {
      res[v] = {n1 : neighbors1[v], n2 : neighbors2[v]};
    }
  });
  Object.keys(res).forEach(function (v) {
    res[v].n1.forEach(function (s1) {
      if (!res2[s1]) {
        res2[s1] = {};
      }
      res[v].n2.forEach(function (s2) {
        if (s1 === s2) {
          return;
        }
        if (!res2[s1][s2]) {
          res2[s1][s2] = [];
        }
        res2[s1][s2].push(JSON.parse(v));
      });
      if (Object.keys(res2[s1]).length === 0) {
        delete res2[s1];
      }
    });
  });
  Object.keys(res2).forEach(function (r) {
    var e = {};
    e[r] = res2[r];
    res3.push(e);
  });
  return res3;
}

////////////////////////////////////////////////////////////////////////////////
/// @startDocuBlock JSF_ahuacatl_general_graph_common_properties
///
/// `GRAPH_COMMON_PROPERTIES (graphName, vertex1Example, vertex2Examples, options)`
///
/// The GRAPH\_COMMON\_PROPERTIES function returns a list of objects which have the id of
/// the vertices defined by *vertex1Example* as keys and a list of vertices defined by
/// *vertex21Example*, that share common properties as value. Notice that only the
/// vertex id and the matching attributes are returned in the result.
///
/// The complexity of this method is **O(n)** with *n* being the maximal amount of vertices
/// defined by the parameters vertexExamples.
///
/// *Parameters*
///
/// * *graphName*          : The name of the graph as a string.
/// * *vertex1Example*     : An example for the desired
/// vertices (see [example](#short_explanation_of_the_example_parameter)).
/// * *vertex2Example*     : An example for the desired
/// vertices (see [example](#short_explanation_of_the_example_parameter)).
/// * *options* (optional)    : An object containing the following options:
///   * *vertex1CollectionRestriction* : One or multiple vertex
///   collection names. Only vertices from these collections will be considered.
///   * *vertex2CollectionRestriction*   : One or multiple vertex
///   collection names. Only vertices from these collections will be considered.
///   * *ignoreProperties* : One or multiple
///  attributes of a document that should be ignored, either a string or an array..
///
/// @EXAMPLES
///
/// A route planner example, all locations with the same properties:
///
/// @EXAMPLE_ARANGOSH_OUTPUT{generalGraphProperties1}
///   var examples = require("org/arangodb/graph-examples/example-graph.js");
///   var g = examples.loadGraph("routeplanner");
/// | db._query("FOR e IN GRAPH_COMMON_PROPERTIES("
/// | +"'routeplanner', {}, {}) RETURN e"
/// ).toArray();
/// ~ examples.dropGraph("routeplanner");
/// @END_EXAMPLE_ARANGOSH_OUTPUT
///
/// A route planner example, all cities which share same properties except for population.
///
/// @EXAMPLE_ARANGOSH_OUTPUT{generalGraphProperties2}
///   var examples = require("org/arangodb/graph-examples/example-graph.js");
///   var g = examples.loadGraph("routeplanner");
/// | db._query("FOR e IN GRAPH_COMMON_PROPERTIES("
/// | +"'routeplanner', {}, {}, {ignoreProperties: 'population'}) RETURN e"
/// ).toArray();
/// ~ examples.dropGraph("routeplanner");
/// @END_EXAMPLE_ARANGOSH_OUTPUT
///
/// @endDocuBlock
////////////////////////////////////////////////////////////////////////////////

function AQL_GRAPH_COMMON_PROPERTIES (graphName,
                                      vertex1Examples,
                                      vertex2Examples,
                                      options) {
  'use strict';

  if (! options) {
    options = { };
  }
  options.fromVertexExample = vertex1Examples;
  options.toVertexExample = vertex2Examples;
  options.direction =  'any';
  options.ignoreProperties = TO_LIST(options.ignoreProperties, true);
  options.startVertexCollectionRestriction = options.vertex1CollectionRestriction;
  options.endVertexCollectionRestriction = options.vertex2CollectionRestriction;

  var g = RESOLVE_GRAPH_TO_FROM_VERTICES(graphName, options, "GRAPH_COMMON_PROPERTIES");
  var g2 = RESOLVE_GRAPH_TO_TO_VERTICES(graphName, options, "GRAPH_COMMON_PROPERTIES");
  var res = [];
  var t = {};
  g.forEach(function (n1) {
    Object.keys(n1).forEach(function (key) {
      if (key.indexOf("_") === 0 || options.ignoreProperties.indexOf(key) !== -1) {
        return;
      }
      if (!t[JSON.stringify({key : key , value : n1[key]})]) {
        t[JSON.stringify({key : key , value : n1[key]})] = {from : [], to : []};
      }
      t[JSON.stringify({key : key , value : n1[key]})].from.push(n1);
    });
  });

  g2.forEach(function (n1) {
    Object.keys(n1).forEach(function (key) {
      if (key.indexOf("_") === 0) {
        return;
      }
      if (!t[JSON.stringify({key : key , value : n1[key]})]) {
        return;
      }
      t[JSON.stringify({key : key , value : n1[key]})].to.push(n1);
    });
  });

  var tmp = {};
  Object.keys(t).forEach(function (r) {
    t[r].from.forEach(function (f) {
      if (!tmp[f._id]) {
        tmp[f._id] = [];
        tmp[f._id + "|keys"] = [];
      }
      t[r].to.forEach(function (t) {
        if (t._id === f._id) {
          return;
        }
        if (tmp[f._id + "|keys"].indexOf(t._id) === -1) {
          tmp[f._id + "|keys"].push(t._id);
          var obj = {_id : t._id};
          Object.keys(f).forEach(function (fromDoc) {
            if (t[fromDoc] !== undefined && t[fromDoc] === f[fromDoc]) {
              obj[fromDoc] = t[fromDoc];
            }
          });
          tmp[f._id].push(obj);
        }
      });
    });
  });
  Object.keys(tmp).forEach(function (r) {
    if (tmp[r].length === 0 || r.indexOf("|keys") !== -1) {
      return;
    }
    var a = {};
    a[r] = tmp[r];
    res.push(a);

  });

  return res;
}

////////////////////////////////////////////////////////////////////////////////
/// @brief Prepares and executes a dijkstra search with predefined result object
///        The result object will be handed over in each traversal step
////////////////////////////////////////////////////////////////////////////////

function RUN_DIJKSTRA_WITH_RESULT_HANDLE (func, graphName, options, result, afterEach) {
  result = result || [];
  var dijkstraParams = CREATE_DIJKSTRA_PARAMS(graphName, options);
  dijkstraParams.fromVertices.forEach(function (v) {
    var info = TRAVERSAL_CONFIG(
      func,
      dijkstraParams.factory,
      TO_ID(v),
      JSON.parse(JSON.stringify(dijkstraParams.toVertices)),
      options.direction,
      dijkstraParams.params
    );
    if (info.vertex !== null) {
      var traverser = new TRAVERSAL.Traverser(info.config);
      traverser.traverse(result, info.vertex, info.endVertex);
      if (typeof afterEach === "function") {
        afterEach(result, info.vertex);
      }
    }
  });
  return result;
}


////////////////////////////////////////////////////////////////////////////////
/// @brief visitor callback function for absolute eccentricity traversal
////////////////////////////////////////////////////////////////////////////////

function TRAVERSAL_ABSOLUTE_ECCENTRICITY_VISITOR (config, result, node, path) {
  'use strict';
  result[path.vertices[0]._id] = Math.max(node.dist, result[path.vertices[0]._id] || 0);
}

////////////////////////////////////////////////////////////////////////////////
/// @startDocuBlock JSF_ahuacatl_general_graph_absolute_eccentricity
///
/// `GRAPH_ABSOLUTE_ECCENTRICITY (graphName, vertexExample, options)`
///
///  The GRAPH\_ABSOLUTE\_ECCENTRICITY function returns the
/// [eccentricity](http://en.wikipedia.org/wiki/Distance_%28graph_theory%29)
/// of the vertices defined by the examples.
///
/// The complexity of the function is described
/// [here](#the_complexity_of_the_shortest_path_algorithms).
///
/// *Parameters*
///
/// * *graphName*          : The name of the graph as a string.
/// * *vertexExample*      : An example for the desired
/// vertices (see [example](#short_explanation_of_the_example_parameter)).
/// * *options* (optional)    : An object containing the following options:
///   * *direction*                        : The direction of the edges as a string.
/// Possible values are *outbound*, *inbound* and *any* (default).
///   * *edgeCollectionRestriction*        : One or multiple edge
///   collection names. Only edges from these collections will be considered for the path.
///   * *startVertexCollectionRestriction* : One or multiple vertex
///   collection names. Only vertices from these collections will be considered as
///   start vertex of a path.
///   * *endVertexCollectionRestriction*   : One or multiple vertex
///   collection names. Only vertices from these collections will be considered as
///   end vertex of a path.
///   * *edgeExamples*                     : A filter example for the edges in the
///  shortest paths (see [example](#short_explanation_of_the_example_parameter)).
///   * *algorithm*                        : The algorithm to calculate
///  the shortest paths as a string. If vertex example is empty
///  [Floyd-Warshall](http://en.wikipedia.org/wiki/Floyd%E2%80%93Warshall_algorithm) is
///  used as default, otherwise the default is
///  [Dijkstra](http://en.wikipedia.org/wiki/Dijkstra's_algorithm)
///   * *weight*                           : The name of the attribute of
/// the edges containing the length as a string.
///   * *defaultWeight*                    : Only used with the option *weight*.
/// If an edge does not have the attribute named as defined in option *weight* this default
/// is used as length.
/// If no default is supplied the default would be positive Infinity so the path and
/// hence the eccentricity can not be calculated.
///
/// @EXAMPLES
///
/// A route planner example, the absolute eccentricity of all locations.
///
/// @EXAMPLE_ARANGOSH_OUTPUT{generalGraphAbsEccentricity1}
///   var examples = require("org/arangodb/graph-examples/example-graph.js");
///   var g = examples.loadGraph("routeplanner");
///   db._query("RETURN GRAPH_ABSOLUTE_ECCENTRICITY('routeplanner', {})").toArray();
/// ~ examples.dropGraph("routeplanner");
/// @END_EXAMPLE_ARANGOSH_OUTPUT
///
/// A route planner example, the absolute eccentricity of all locations.
/// This considers the actual distances.
///
/// @EXAMPLE_ARANGOSH_OUTPUT{generalGraphAbsEccentricity2}
///   var examples = require("org/arangodb/graph-examples/example-graph.js");
///   var g = examples.loadGraph("routeplanner");
/// | db._query("RETURN GRAPH_ABSOLUTE_ECCENTRICITY("
///   +"'routeplanner', {}, {weight : 'distance'})").toArray();
/// ~ examples.dropGraph("routeplanner");
/// @END_EXAMPLE_ARANGOSH_OUTPUT
///
/// A route planner example, the absolute eccentricity of all German cities regarding only
/// outbound paths.
///
/// @EXAMPLE_ARANGOSH_OUTPUT{generalGraphAbsEccentricity3}
///   var examples = require("org/arangodb/graph-examples/example-graph.js");
///   var g = examples.loadGraph("routeplanner");
/// | db._query("RETURN GRAPH_ABSOLUTE_ECCENTRICITY("
/// | + "'routeplanner', {}, {startVertexCollectionRestriction : 'germanCity', " +
///   "direction : 'outbound', weight : 'distance'})").toArray();
/// ~ examples.dropGraph("routeplanner");
/// @END_EXAMPLE_ARANGOSH_OUTPUT
///
/// @endDocuBlock
////////////////////////////////////////////////////////////////////////////////

function AQL_GRAPH_ABSOLUTE_ECCENTRICITY (graphName, vertexExample, options) {
  'use strict';
  if (! options) {
    options = {};
  }
  if (! options.direction) {
    options.direction =  'any';
  }
  if (! options.algorithm) {
    options.algorithm = "dijkstra";
  }
  options.fromVertexExample = vertexExample;
  options.toVertexExample = {};

  options.visitor = TRAVERSAL_ABSOLUTE_ECCENTRICITY_VISITOR;
  return RUN_DIJKSTRA_WITH_RESULT_HANDLE(
    "ABSOLUTE_ECCENTRICITY",
    graphName,
    options,
    {}
  );
}


////////////////////////////////////////////////////////////////////////////////
/// @brief visitor callback function for absolute eccentricity traversal
////////////////////////////////////////////////////////////////////////////////

function TRAVERSAL_ECCENTRICITY_VISITOR (config, result, node, path) {
  'use strict';
  if(path.edges.length > 0) {
    result.current = Math.min(1 / node.dist, result.current || 1);
  }
}

////////////////////////////////////////////////////////////////////////////////
/// @startDocuBlock JSF_ahuacatl_general_graph_eccentricity
///
/// `GRAPH_ECCENTRICITY (graphName, options)`
///
/// The GRAPH\_ECCENTRICITY function returns the normalized
/// [eccentricity](http://en.wikipedia.org/wiki/Distance_%28graph_theory%29)
/// of the graphs vertices
///
/// The complexity of the function is described
/// [here](#the_complexity_of_the_shortest_path_algorithms).
///
/// *Parameters*
///
/// * *graphName*          : The name of the graph as a string.
/// * *options* (optional) : An object containing the following options:
///   * *direction*       : The direction of the edges as a string.
/// Possible values are *outbound*, *inbound* and *any* (default).
///   * *algorithm*       : The algorithm to calculate the shortest paths as a string. Possible
/// values are [Floyd-Warshall](http://en.wikipedia.org/wiki/Floyd%E2%80%93Warshall_algorithm)
///  (default) and [Dijkstra](http://en.wikipedia.org/wiki/Dijkstra's_algorithm).
///   * *weight*         : The name of the attribute of the edges containing the length as a string.
///   * *defaultWeight*   : Only used with the option *weight*.
/// If an edge does not have the attribute named as defined in option *weight* this default
/// is used as length.
/// If no default is supplied the default would be positive Infinity so the path and
/// hence the eccentricity can not be calculated.
///
/// @EXAMPLES
///
/// A route planner example, the eccentricity of all locations.
///
/// @EXAMPLE_ARANGOSH_OUTPUT{generalGraphEccentricity1}
///   var examples = require("org/arangodb/graph-examples/example-graph.js");
///   var g = examples.loadGraph("routeplanner");
///   db._query("RETURN GRAPH_ECCENTRICITY('routeplanner')").toArray();
/// ~ examples.dropGraph("routeplanner");
/// @END_EXAMPLE_ARANGOSH_OUTPUT
///
/// A route planner example, the eccentricity of all locations.
/// This considers the actual distances.
///
/// @EXAMPLE_ARANGOSH_OUTPUT{generalGraphEccentricity2}
///   var examples = require("org/arangodb/graph-examples/example-graph.js");
///   var g = examples.loadGraph("routeplanner");
/// | db._query("RETURN GRAPH_ECCENTRICITY('routeplanner', {weight : 'distance'})"
///   ).toArray();
/// ~ examples.dropGraph("routeplanner");
/// @END_EXAMPLE_ARANGOSH_OUTPUT
///
/// @endDocuBlock
////////////////////////////////////////////////////////////////////////////////

function AQL_GRAPH_ECCENTRICITY (graphName, options) {
  'use strict';

  if (! options) {
    options = {  };
  }
  if (! options.direction) {
    options.direction =  'any';
  }
  if (! options.algorithm) {
    options.algorithm = "dijkstra";
  }
  options.fromVertexExample = {};
  options.toVertexExample = {};
  options.visitor = TRAVERSAL_ECCENTRICITY_VISITOR;
  var result = RUN_DIJKSTRA_WITH_RESULT_HANDLE(
    "ECCENTRICITY",
    graphName,
    options,
    {
      vertices: {},
      max: 0
    },
    function (result, vertex) {
      if (result.current === undefined) {
        result.vertices[vertex._id] = 0;
      } else {
        if (result.current > result.max) {
          result.max = result.current;
        }
        result.vertices[vertex._id] = result.current;
        delete result.current;
      }
    }
  );
  var list = result.vertices;
  Object.keys(list).forEach(function (r) {
    list[r] /= result.max;
  });
  return list;
}


////////////////////////////////////////////////////////////////////////////////
/// @brief visitor callback function for absolute closeness traversal
////////////////////////////////////////////////////////////////////////////////

function TRAVERSAL_ABSOLUTE_CLOSENESS_VISITOR (config, result, node, path) {
  'use strict';
  result[path.vertices[0]._id] = result[path.vertices[0]._id] || 0;
  result[path.vertices[0]._id] += node.dist;
}

////////////////////////////////////////////////////////////////////////////////
/// @startDocuBlock JSF_ahuacatl_general_graph_absolute_closeness
///
/// `GRAPH_ABSOLUTE_CLOSENESS (graphName, vertexExample, options)`
///
/// The GRAPH\_ABSOLUTE\_CLOSENESS function returns the
/// [closeness](http://en.wikipedia.org/wiki/Centrality#Closeness_centrality)
/// of the vertices defined by the examples.
///
/// The complexity of the function is described
/// [here](#the_complexity_of_the_shortest_path_algorithms).
///
/// *Parameters*
///
/// * *graphName*          : The name of the graph as a string.
/// * *vertexExample*     : An example for the desired
/// vertices (see [example](#short_explanation_of_the_example_parameter)).
/// * *options*     : An object containing the following options:
///   * *direction*                        : The direction of the edges.
/// Possible values are *outbound*, *inbound* and *any* (default).
///   * *edgeCollectionRestriction*        : One or multiple edge
///   collection names. Only edges from these collections will be considered for the path.
///   * *startVertexCollectionRestriction* : One or multiple vertex
///   collection names. Only vertices from these collections will be considered as
///   start vertex of a path.
///   * *endVertexCollectionRestriction*   : One or multiple vertex
///   collection names. Only vertices from these collections will be considered as
///   end vertex of a path.
///   * *edgeExamples*                     : A filter example for the
/// edges in the shortest paths (
/// see [example](#short_explanation_of_the_example_parameter)).
///   * *algorithm*                        : The algorithm to calculate
/// the shortest paths. Possible values are
/// [Floyd-Warshall](http://en.wikipedia.org/wiki/Floyd%E2%80%93Warshall_algorithm) (default)
///  and [Dijkstra](http://en.wikipedia.org/wiki/Dijkstra's_algorithm).
///   * *weight*                           : The name of the attribute of
/// the edges containing the length.
///   * *defaultWeight*                    : Only used with the option *weight*.
/// If an edge does not have the attribute named as defined in option *weight* this default
/// is used as length.
/// If no default is supplied the default would be positive Infinity so the path and
/// hence the eccentricity can not be calculated.
///
/// @EXAMPLES
///
/// A route planner example, the absolute closeness of all locations.
///
/// @EXAMPLE_ARANGOSH_OUTPUT{generalGraphAbsCloseness1}
///   var examples = require("org/arangodb/graph-examples/example-graph.js");
///   var g = examples.loadGraph("routeplanner");
///   db._query("RETURN GRAPH_ABSOLUTE_CLOSENESS('routeplanner', {})").toArray();
/// ~ examples.dropGraph("routeplanner");
/// @END_EXAMPLE_ARANGOSH_OUTPUT
///
/// A route planner example, the absolute closeness of all locations.
/// This considers the actual distances.
///
/// @EXAMPLE_ARANGOSH_OUTPUT{generalGraphAbsCloseness2}
///   var examples = require("org/arangodb/graph-examples/example-graph.js");
///   var g = examples.loadGraph("routeplanner");
/// | db._query("RETURN GRAPH_ABSOLUTE_CLOSENESS("
///   +"'routeplanner', {}, {weight : 'distance'})").toArray();
/// ~ examples.dropGraph("routeplanner");
/// @END_EXAMPLE_ARANGOSH_OUTPUT
///
/// A route planner example, the absolute closeness of all German cities regarding only
/// outbound paths.
///
/// @EXAMPLE_ARANGOSH_OUTPUT{generalGraphAbsCloseness3}
///   var examples = require("org/arangodb/graph-examples/example-graph.js");
///   var g = examples.loadGraph("routeplanner");
/// | db._query("RETURN GRAPH_ABSOLUTE_CLOSENESS("
/// | + "'routeplanner', {}, {startVertexCollectionRestriction : 'germanCity', " +
///   "direction : 'outbound', weight : 'distance'})").toArray();
/// ~ examples.dropGraph("routeplanner");
/// @END_EXAMPLE_ARANGOSH_OUTPUT
///
/// @endDocuBlock
////////////////////////////////////////////////////////////////////////////////

/*
function AQL_GRAPH_ABSOLUTE_CLOSENESS (graphName, vertexExample, options) {
 'use strict';
 if (! options) {
   options = { };
 }
 if (! options.direction) {
   options.direction = 'any';
 }
 var distanceMap = AQL_GRAPH_DISTANCE_TO(graphName, vertexExample , {}, options), result = {};
 distanceMap.forEach(function(d) {
   if (options.direction !== 'any' && options.calcNormalized) {
     d.distance = d.distance === 0 ? 0 : 1 / d.distance;
   }
   if (!result[d.startVertex]) {
     result[d.startVertex] = d.distance;
   } else {
     result[d.startVertex] = d.distance + result[d.startVertex];
   }
 });
 return result;
}

function AQL_GRAPH_CLOSENESS (graphName, options) {
 'use strict';
 if (! options) {
   options = { };
 }
 options.calcNormalized = true;
 if (! options.algorithm) {
   options.algorithm = "Floyd-Warshall";
 }
 var result = AQL_GRAPH_ABSOLUTE_CLOSENESS(graphName, {}, options), max = 0;
 Object.keys(result).forEach(function (r) {
   if (options.direction === 'any') {
     result[r] = result[r] === 0 ? 0 : 1 / result[r];
   }
   if (result[r] > max) {
     max = result[r];
   }
 });
 Object.keys(result).forEach(function (r) {
   result[r] = result[r] / max;
 });
 return result;
}
*/

function AQL_GRAPH_ABSOLUTE_CLOSENESS (graphName, vertexExample, options) {
  'use strict';
  if (! options) {
    options = {};
  }
  if (! options.direction) {
    options.direction =  'any';
  }
  if (! options.algorithm) {
    options.algorithm = "dijkstra";
  }
  options.fromVertexExample = vertexExample;
  options.toVertexExample = {};

  options.visitor = TRAVERSAL_ABSOLUTE_CLOSENESS_VISITOR;
  return RUN_DIJKSTRA_WITH_RESULT_HANDLE(
    "ABSOLUTE_CLOSENESS",
    graphName,
    options,
    {}
  );
}

////////////////////////////////////////////////////////////////////////////////
/// @brief visitor callback function for absolute closeness traversal
////////////////////////////////////////////////////////////////////////////////

function TRAVERSAL_CLOSENESS_VISITOR (config, result, node, path) {
  'use strict';
  result.current += node.dist;
}

////////////////////////////////////////////////////////////////////////////////
/// @startDocuBlock JSF_ahuacatl_general_graph_closeness
///
/// `GRAPH_CLOSENESS (graphName, options)`
///
/// The GRAPH\_CLOSENESS function returns the normalized
/// [closeness](http://en.wikipedia.org/wiki/Centrality#Closeness_centrality)
/// of graphs vertices.
///
/// The complexity of the function is described
/// [here](#the_complexity_of_the_shortest_path_algorithms).
///
/// *Parameters*
///
/// * *graphName*          : The name of the graph as a string.
/// * *options*     : An object containing the following options:
///   * *direction*                        : The direction of the edges.
/// Possible values are *outbound*, *inbound* and *any* (default).
///   * *algorithm*                        : The algorithm to calculate
/// the shortest paths. Possible values are
/// [Floyd-Warshall](http://en.wikipedia.org/wiki/Floyd%E2%80%93Warshall_algorithm) (default)
///  and [Dijkstra](http://en.wikipedia.org/wiki/Dijkstra's_algorithm).
///   * *weight*                           : The name of the attribute of
/// the edges containing the length.
///   * *defaultWeight*                    : Only used with the option *weight*.
/// If an edge does not have the attribute named as defined in option *weight* this default
/// is used as length.
/// If no default is supplied the default would be positive Infinity so the path and
/// hence the eccentricity can not be calculated.
///
/// @EXAMPLES
///
/// A route planner example, the closeness of all locations.
///
/// @EXAMPLE_ARANGOSH_OUTPUT{generalGraphCloseness1}
///   var examples = require("org/arangodb/graph-examples/example-graph.js");
///   var g = examples.loadGraph("routeplanner");
///   db._query("RETURN GRAPH_CLOSENESS('routeplanner')").toArray();
/// ~ examples.dropGraph("routeplanner");
/// @END_EXAMPLE_ARANGOSH_OUTPUT
///
/// A route planner example, the closeness of all locations.
/// This considers the actual distances.
///
/// @EXAMPLE_ARANGOSH_OUTPUT{generalGraphCloseness2}
///   var examples = require("org/arangodb/graph-examples/example-graph.js");
///   var g = examples.loadGraph("routeplanner");
/// | db._query("RETURN GRAPH_CLOSENESS("
///   +"'routeplanner', {weight : 'distance'})").toArray();
/// ~ examples.dropGraph("routeplanner");
/// @END_EXAMPLE_ARANGOSH_OUTPUT
///
/// A route planner example, the absolute closeness of all cities regarding only
/// outbound paths.
///
/// @EXAMPLE_ARANGOSH_OUTPUT{generalGraphCloseness3}
///   var examples = require("org/arangodb/graph-examples/example-graph.js");
///   var g = examples.loadGraph("routeplanner");
/// | db._query("RETURN GRAPH_CLOSENESS("
/// | + "'routeplanner',{direction : 'outbound', weight : 'distance'})"
/// ).toArray();
/// ~ examples.dropGraph("routeplanner");
/// @END_EXAMPLE_ARANGOSH_OUTPUT
///
/// @endDocuBlock
////////////////////////////////////////////////////////////////////////////////

function AQL_GRAPH_CLOSENESS (graphName, options) {
  'use strict';

  if (! options) {
    options = {  };
  }
  if (! options.direction) {
    options.direction =  'any';
  }
  if (! options.algorithm) {
    options.algorithm = "dijkstra";
  }
  options.fromVertexExample = {};
  options.toVertexExample = {};
  options.visitor = TRAVERSAL_CLOSENESS_VISITOR;

  var result = RUN_DIJKSTRA_WITH_RESULT_HANDLE(
    "CLOSENESS",
    graphName,
    options,
    {
      vertices: {},
      current: 0,
      max: 0
    },
    function(result, vertex) {
      if (result.current !== 0) {
        result.current = 1 / result.current;
      }
      if (result.current > result.max) {
        result.max = result.current;
      }
      result.vertices[vertex._id] = result.current;
      result.current = 0;
    }
  );
  var list = result.vertices;
  Object.keys(list).forEach(function (r) {
    list[r] /= result.max;
  });
  return list;
}

////////////////////////////////////////////////////////////////////////////////
/// @startDocuBlock JSF_ahuacatl_general_graph_absolute_betweenness
///
/// `GRAPH_ABSOLUTE_BETWEENNESS (graphName, vertexExample, options)`
///
/// The GRAPH\_ABSOLUTE\_BETWEENNESS function returns the
/// [betweenness](http://en.wikipedia.org/wiki/Betweenness_centrality)
/// of all vertices in the graph.
///
/// The complexity of the function is described
/// [here](#the_complexity_of_the_shortest_path_algorithms).
///
///
/// * *graphName*          : The name of the graph as a string.
/// * *options*            : An object containing the following options:
///   * *direction*                        : The direction of the edges.
/// Possible values are *outbound*, *inbound* and *any* (default).
///   * *weight*                           : The name of the attribute of
/// the edges containing the length.
///   * *defaultWeight*                    : Only used with the option *weight*.
/// If an edge does not have the attribute named as defined in option *weight* this default
/// is used as length.
/// If no default is supplied the default would be positive Infinity so the path and
/// hence the betweenness can not be calculated.
///
/// @EXAMPLES
///
/// A route planner example, the absolute betweenness of all locations.
///
/// @EXAMPLE_ARANGOSH_OUTPUT{generalGraphAbsBetweenness1}
///   var examples = require("org/arangodb/graph-examples/example-graph.js");
///   var g = examples.loadGraph("routeplanner");
///   db._query("RETURN GRAPH_ABSOLUTE_BETWEENNESS('routeplanner', {})").toArray();
/// ~ examples.dropGraph("routeplanner");
/// @END_EXAMPLE_ARANGOSH_OUTPUT
///
/// A route planner example, the absolute betweenness of all locations.
/// This considers the actual distances.
///
/// @EXAMPLE_ARANGOSH_OUTPUT{generalGraphAbsBetweenness2}
///   var examples = require("org/arangodb/graph-examples/example-graph.js");
///   var g = examples.loadGraph("routeplanner");
/// | db._query("RETURN GRAPH_ABSOLUTE_BETWEENNESS("
///   +"'routeplanner', {weight : 'distance'})").toArray();
/// ~ examples.dropGraph("routeplanner");
/// @END_EXAMPLE_ARANGOSH_OUTPUT
///
/// A route planner example, the absolute closeness regarding only
/// outbound paths.
///
/// @EXAMPLE_ARANGOSH_OUTPUT{generalGraphAbsBetweenness3}
///   var examples = require("org/arangodb/graph-examples/example-graph.js");
///   var g = examples.loadGraph("routeplanner");
/// | db._query("RETURN GRAPH_ABSOLUTE_BETWEENNESS("
/// | + "'routeplanner', {direction : 'outbound', weight : 'distance'})"
/// ).toArray();
/// ~ examples.dropGraph("routeplanner");
/// @END_EXAMPLE_ARANGOSH_OUTPUT
///
/// @endDocuBlock
////////////////////////////////////////////////////////////////////////////////

function AQL_GRAPH_ABSOLUTE_BETWEENNESS (graphName, options) {
  'use strict';

  if (! options) {
    options = {  };
  }
  if (! options.direction) {
    options.direction =  'any';
  }
  options.algorithm = "Floyd-Warshall";

  var distanceMap = AQL_GRAPH_SHORTEST_PATH(graphName, {} , {}, options),
    result = {};
  distanceMap.forEach(function(d) {
    var tmp = {};
    if (!result[d.startVertex]) {
      result[d.startVertex] = 0;
    }
    if (!result[d.vertex._id]) {
      result[d.vertex._id] = 0;
    }
    d.paths.forEach(function (p) {
      p.vertices.forEach(function (v) {
        if (v._id === d.startVertex || v._id === d.vertex._id) {
          return;
        }
        if (!tmp[v._id]) {
          tmp[v._id] = 1;
        } else {
          tmp[v._id]++;
        }
      });
    });
    Object.keys(tmp).forEach(function (t) {
      if (!result[t]) {
        result[t] = 0;
      }
      result[t] =  result[t]  + tmp[t] / d.paths.length;
    });
  });

  return result;
}

////////////////////////////////////////////////////////////////////////////////
/// @startDocuBlock JSF_ahuacatl_general_graph_betweenness
///
/// `GRAPH_BETWEENNESS (graphName, options)`
///
/// The GRAPH\_BETWEENNESS function returns the
/// [betweenness](http://en.wikipedia.org/wiki/Betweenness_centrality)
/// of graphs vertices.
///
/// The complexity of the function is described
/// [here](#the_complexity_of_the_shortest_path_algorithms).
///
/// *Parameters*
///
/// * *graphName*          : The name of the graph as a string.
/// * *options*     : An object containing the following options:
///   * *direction*                        : The direction of the edges.
/// Possible values are *outbound*, *inbound* and *any* (default).
///   * *weight*                           : The name of the attribute of
/// the edges containing the length.
///   * *defaultWeight*                    : Only used with the option *weight*.
/// If an edge does not have the attribute named as defined in option *weight* this default
/// is used as length.
/// If no default is supplied the default would be positive Infinity so the path and
/// hence the eccentricity can not be calculated.
///
/// @EXAMPLES
///
/// A route planner example, the betweenness of all locations.
///
/// @EXAMPLE_ARANGOSH_OUTPUT{generalGraphBetweenness1}
///   var examples = require("org/arangodb/graph-examples/example-graph.js");
///   var g = examples.loadGraph("routeplanner");
///   db._query("RETURN GRAPH_BETWEENNESS('routeplanner')").toArray();
/// ~ examples.dropGraph("routeplanner");
/// @END_EXAMPLE_ARANGOSH_OUTPUT
///
/// A route planner example, the betweenness of all locations.
/// This considers the actual distances.
///
/// @EXAMPLE_ARANGOSH_OUTPUT{generalGraphBetweenness2}
///   var examples = require("org/arangodb/graph-examples/example-graph.js");
///   var g = examples.loadGraph("routeplanner");
///   db._query("RETURN GRAPH_BETWEENNESS('routeplanner', {weight : 'distance'})").toArray();
/// ~ examples.dropGraph("routeplanner");
/// @END_EXAMPLE_ARANGOSH_OUTPUT
///
/// A route planner example, the betweenness regarding only
/// outbound paths.
///
/// @EXAMPLE_ARANGOSH_OUTPUT{generalGraphBetweenness3}
///   var examples = require("org/arangodb/graph-examples/example-graph.js");
///   var g = examples.loadGraph("routeplanner");
/// | db._query("RETURN GRAPH_BETWEENNESS("
///   + "'routeplanner', {direction : 'outbound', weight : 'distance'})").toArray();
/// ~ examples.dropGraph("routeplanner");
/// @END_EXAMPLE_ARANGOSH_OUTPUT
///
/// @endDocuBlock
////////////////////////////////////////////////////////////////////////////////

function AQL_GRAPH_BETWEENNESS (graphName, options) {
  'use strict';

  if (! options) {
    options = {  };
  }

  var result = AQL_GRAPH_ABSOLUTE_BETWEENNESS(graphName, options),  max = 0;
  Object.keys(result).forEach(function (r) {
    if (result[r] > max) {
      max = result[r];
    }
  });
  if (max === 0) {
    return result;
  }
  Object.keys(result).forEach(function (r) {
    result[r] = result[r] / max;
  });
  return result;
}

////////////////////////////////////////////////////////////////////////////////
/// @startDocuBlock JSF_ahuacatl_general_graph_radius
///
/// `GRAPH_RADIUS (graphName, options)`
///
/// *The GRAPH\_RADIUS function returns the
/// [radius](http://en.wikipedia.org/wiki/Eccentricity_%28graph_theory%29)
/// of a graph.*
///
/// The complexity of the function is described
/// [here](#the_complexity_of_the_shortest_path_algorithms).
///
/// * *graphName*       : The name of the graph as a string.
/// * *options*     : An object containing the following options:
///   * *direction*     : The direction of the edges.
/// Possible values are *outbound*, *inbound* and *any* (default).
///   * *algorithm*     : The algorithm to calculate the shortest paths as a string. Possible
/// values are [Floyd-Warshall](http://en.wikipedia.org/wiki/Floyd%E2%80%93Warshall_algorithm)
///  (default) and [Dijkstra](http://en.wikipedia.org/wiki/Dijkstra's_algorithm).
///   * *weight*           : The name of the attribute of
/// the edges containing the length.
///   * *defaultWeight*    : Only used with the option *weight*.
/// If an edge does not have the attribute named as defined in option *weight* this default
/// is used as length.
/// If no default is supplied the default would be positive Infinity so the path and
/// hence the eccentricity can not be calculated.
///
/// @EXAMPLES
///
/// A route planner example, the radius of the graph.
///
/// @EXAMPLE_ARANGOSH_OUTPUT{generalGraphRadius1}
///   var examples = require("org/arangodb/graph-examples/example-graph.js");
///   var g = examples.loadGraph("routeplanner");
///   db._query("RETURN GRAPH_RADIUS('routeplanner')").toArray();
/// ~ examples.dropGraph("routeplanner");
/// @END_EXAMPLE_ARANGOSH_OUTPUT
///
/// A route planner example, the radius of the graph.
/// This considers the actual distances.
///
/// @EXAMPLE_ARANGOSH_OUTPUT{generalGraphRadius2}
///   var examples = require("org/arangodb/graph-examples/example-graph.js");
///   var g = examples.loadGraph("routeplanner");
///   db._query("RETURN GRAPH_RADIUS('routeplanner', {weight : 'distance'})").toArray();
/// ~ examples.dropGraph("routeplanner");
/// @END_EXAMPLE_ARANGOSH_OUTPUT
///
/// A route planner example, the radius of the graph regarding only
/// outbound paths.
///
/// @EXAMPLE_ARANGOSH_OUTPUT{generalGraphRadius3}
///   var examples = require("org/arangodb/graph-examples/example-graph.js");
///   var g = examples.loadGraph("routeplanner");
/// | db._query("RETURN GRAPH_RADIUS("
/// | + "'routeplanner', {direction : 'outbound', weight : 'distance'})"
/// ).toArray();
/// ~ examples.dropGraph("routeplanner");
/// @END_EXAMPLE_ARANGOSH_OUTPUT
///
/// @endDocuBlock
////////////////////////////////////////////////////////////////////////////////

function AQL_GRAPH_RADIUS (graphName, options) {
  'use strict';

  if (! options) {
    options = {  };
  }
  if (! options.direction) {
    options.direction =  'any';
  }
  if (! options.algorithm) {
    options.algorithm = "Floyd-Warshall";
  }

  var result = AQL_GRAPH_ABSOLUTE_ECCENTRICITY(graphName, {}, options), min = Infinity;
  Object.keys(result).forEach(function (r) {
    if (result[r] === 0) {
      return;
    }
    if (result[r] < min) {
      min = result[r];
    }
  });

  return min;
}

////////////////////////////////////////////////////////////////////////////////
/// @startDocuBlock JSF_ahuacatl_general_graph_diameter
///
/// `GRAPH_DIAMETER (graphName, options)`
///
/// The GRAPH\_DIAMETER function returns the
/// [diameter](http://en.wikipedia.org/wiki/Eccentricity_%28graph_theory%29)
/// of a graph.
///
/// The complexity of the function is described
/// [here](#the_complexity_of_the_shortest_path_algorithms).
///
/// *Parameters*
///
/// * *graphName*          : The name of the graph as a string.
/// * *options*     : An object containing the following options:
///   * *direction*        : The direction of the edges.
/// Possible values are *outbound*, *inbound* and *any* (default).
///   * *algorithm*        : The algorithm to calculate the shortest paths as a string. Possible
/// values are  [Floyd-Warshall](http://en.wikipedia.org/wiki/Floyd%E2%80%93Warshall_algorithm)
///  (default) and [Dijkstra](http://en.wikipedia.org/wiki/Dijkstra's_algorithm).
///   * *weight*           : The name of the attribute of
/// the edges containing the length.
///   * *defaultWeight*    : Only used with the option *weight*.
/// If an edge does not have the attribute named as defined in option *weight* this default
/// is used as length.
/// If no default is supplied the default would be positive Infinity so the path and
/// hence the eccentricity can not be calculated.
///
/// @EXAMPLES
///
/// A route planner example, the diameter of the graph.
///
/// @EXAMPLE_ARANGOSH_OUTPUT{generalGraphDiameter1}
///   var examples = require("org/arangodb/graph-examples/example-graph.js");
///   var g = examples.loadGraph("routeplanner");
///   db._query("RETURN GRAPH_DIAMETER('routeplanner')").toArray();
/// ~ examples.dropGraph("routeplanner");
/// @END_EXAMPLE_ARANGOSH_OUTPUT
///
/// A route planner example, the diameter of the graph.
/// This considers the actual distances.
///
/// @EXAMPLE_ARANGOSH_OUTPUT{generalGraphDiameter2}
///   var examples = require("org/arangodb/graph-examples/example-graph.js");
///   var g = examples.loadGraph("routeplanner");
///   db._query("RETURN GRAPH_DIAMETER('routeplanner', {weight : 'distance'})").toArray();
/// ~ examples.dropGraph("routeplanner");
/// @END_EXAMPLE_ARANGOSH_OUTPUT
///
/// A route planner example, the diameter of the graph regarding only
/// outbound paths.
///
/// @EXAMPLE_ARANGOSH_OUTPUT{generalGraphDiameter3}
///   var examples = require("org/arangodb/graph-examples/example-graph.js");
///   var g = examples.loadGraph("routeplanner");
/// | db._query("RETURN GRAPH_DIAMETER("
/// | + "'routeplanner', {direction : 'outbound', weight : 'distance'})"
/// ).toArray();
/// ~ examples.dropGraph("routeplanner");
/// @END_EXAMPLE_ARANGOSH_OUTPUT
///
/// @endDocuBlock
////////////////////////////////////////////////////////////////////////////////

function AQL_GRAPH_DIAMETER (graphName, options) {
  'use strict';

  if (! options) {
    options = {  };
  }
  if (! options.direction) {
    options.direction =  'any';
  }
  if (! options.algorithm) {
    options.algorithm = "Floyd-Warshall";
  }

  var result = AQL_GRAPH_ABSOLUTE_ECCENTRICITY(graphName, {}, options), max = 0;
  Object.keys(result).forEach(function (r) {
    if (result[r] > max) {
      max = result[r];
    }
  });

  return max;
}

// -----------------------------------------------------------------------------
// --SECTION--                                                    MODULE EXPORTS
// -----------------------------------------------------------------------------

exports.FCALL_USER = FCALL_USER;
exports.KEYS = KEYS;
exports.GET_INDEX = GET_INDEX;
exports.DOCUMENT_MEMBER = DOCUMENT_MEMBER;
exports.GET_DOCUMENTS = GET_DOCUMENTS;
exports.TERNARY_OPERATOR = TERNARY_OPERATOR;
exports.LOGICAL_AND = LOGICAL_AND;
exports.LOGICAL_OR = LOGICAL_OR;
exports.LOGICAL_NOT = LOGICAL_NOT;
exports.RELATIONAL_EQUAL = RELATIONAL_EQUAL;
exports.RELATIONAL_UNEQUAL = RELATIONAL_UNEQUAL;
exports.RELATIONAL_GREATER = RELATIONAL_GREATER;
exports.RELATIONAL_GREATEREQUAL = RELATIONAL_GREATEREQUAL;
exports.RELATIONAL_LESS = RELATIONAL_LESS;
exports.RELATIONAL_LESSEQUAL = RELATIONAL_LESSEQUAL;
exports.RELATIONAL_CMP = RELATIONAL_CMP;
exports.RELATIONAL_IN = RELATIONAL_IN;
exports.RELATIONAL_NOT_IN = RELATIONAL_NOT_IN;
exports.UNARY_PLUS = UNARY_PLUS;
exports.UNARY_MINUS = UNARY_MINUS;
exports.ARITHMETIC_PLUS = ARITHMETIC_PLUS;
exports.ARITHMETIC_MINUS = ARITHMETIC_MINUS;
exports.ARITHMETIC_TIMES = ARITHMETIC_TIMES;
exports.ARITHMETIC_DIVIDE = ARITHMETIC_DIVIDE;
exports.ARITHMETIC_MODULUS = ARITHMETIC_MODULUS;

exports.AQL_DOCUMENT = AQL_DOCUMENT;
exports.AQL_COLLECTIONS = AQL_COLLECTIONS;
exports.AQL_CONCAT = AQL_CONCAT;
exports.AQL_CONCAT_SEPARATOR = AQL_CONCAT_SEPARATOR;
exports.AQL_CHAR_LENGTH = AQL_CHAR_LENGTH;
exports.AQL_LOWER = AQL_LOWER;
exports.AQL_UPPER = AQL_UPPER;
exports.AQL_SUBSTRING = AQL_SUBSTRING;
exports.AQL_CONTAINS = AQL_CONTAINS;
exports.AQL_LIKE = AQL_LIKE;
exports.AQL_LEFT = AQL_LEFT;
exports.AQL_RIGHT = AQL_RIGHT;
exports.AQL_TRIM = AQL_TRIM;
exports.AQL_LTRIM = AQL_LTRIM;
exports.AQL_RTRIM = AQL_RTRIM;
exports.AQL_SPLIT = AQL_SPLIT;
exports.AQL_SUBSTITUTE = AQL_SUBSTITUTE;
exports.AQL_MD5 = AQL_MD5;
exports.AQL_SHA1 = AQL_SHA1;
exports.AQL_RANDOM_TOKEN = AQL_RANDOM_TOKEN;
exports.AQL_FIND_FIRST = AQL_FIND_FIRST;
exports.AQL_FIND_LAST = AQL_FIND_LAST;
exports.AQL_TO_BOOL = AQL_TO_BOOL;
exports.AQL_TO_NUMBER = AQL_TO_NUMBER;
exports.AQL_TO_STRING = AQL_TO_STRING;
exports.AQL_TO_ARRAY = AQL_TO_ARRAY;
exports.AQL_TO_LIST = AQL_TO_ARRAY; // alias
exports.AQL_IS_NULL = AQL_IS_NULL;
exports.AQL_IS_BOOL = AQL_IS_BOOL;
exports.AQL_IS_NUMBER = AQL_IS_NUMBER;
exports.AQL_IS_STRING = AQL_IS_STRING;
exports.AQL_IS_ARRAY = AQL_IS_ARRAY;
exports.AQL_IS_LIST = AQL_IS_ARRAY; // alias
exports.AQL_IS_OBJECT = AQL_IS_OBJECT;
exports.AQL_IS_DOCUMENT = AQL_IS_OBJECT; // alias
exports.AQL_FLOOR = AQL_FLOOR;
exports.AQL_CEIL = AQL_CEIL;
exports.AQL_ROUND = AQL_ROUND;
exports.AQL_ABS = AQL_ABS;
exports.AQL_RAND = AQL_RAND;
exports.AQL_SQRT = AQL_SQRT;
exports.AQL_LENGTH = AQL_LENGTH;
exports.AQL_FIRST = AQL_FIRST;
exports.AQL_LAST = AQL_LAST;
exports.AQL_POSITION = AQL_POSITION;
exports.AQL_NTH = AQL_NTH;
exports.AQL_REVERSE = AQL_REVERSE;
exports.AQL_RANGE = AQL_RANGE;
exports.AQL_UNIQUE = AQL_UNIQUE;
exports.AQL_UNION = AQL_UNION;
exports.AQL_UNION_DISTINCT = AQL_UNION_DISTINCT;
exports.AQL_CALL = AQL_CALL;
exports.AQL_APPLY = AQL_APPLY;
exports.AQL_REMOVE_VALUE = AQL_REMOVE_VALUE; 
exports.AQL_REMOVE_VALUES = AQL_REMOVE_VALUES; 
exports.AQL_REMOVE_NTH = AQL_REMOVE_NTH; 
exports.AQL_PUSH = AQL_PUSH;
exports.AQL_APPEND = AQL_APPEND;
exports.AQL_POP = AQL_POP;
exports.AQL_SHIFT = AQL_SHIFT;
exports.AQL_UNSHIFT = AQL_UNSHIFT;
exports.AQL_SLICE = AQL_SLICE;
exports.AQL_MINUS = AQL_MINUS;
exports.AQL_INTERSECTION = AQL_INTERSECTION;
exports.AQL_FLATTEN = AQL_FLATTEN;
exports.AQL_MAX = AQL_MAX;
exports.AQL_MIN = AQL_MIN;
exports.AQL_SUM = AQL_SUM;
exports.AQL_AVERAGE = AQL_AVERAGE;
exports.AQL_MEDIAN = AQL_MEDIAN;
exports.AQL_PERCENTILE = AQL_PERCENTILE;
exports.AQL_VARIANCE_SAMPLE = AQL_VARIANCE_SAMPLE;
exports.AQL_VARIANCE_POPULATION = AQL_VARIANCE_POPULATION;
exports.AQL_STDDEV_SAMPLE = AQL_STDDEV_SAMPLE;
exports.AQL_STDDEV_POPULATION = AQL_STDDEV_POPULATION;
exports.AQL_NEAR = AQL_NEAR;
exports.AQL_WITHIN = AQL_WITHIN;
exports.AQL_WITHIN_RECTANGLE = AQL_WITHIN_RECTANGLE;
exports.AQL_IS_IN_POLYGON = AQL_IS_IN_POLYGON;
exports.AQL_FULLTEXT = AQL_FULLTEXT;
exports.AQL_PATHS = AQL_PATHS;
exports.AQL_SHORTEST_PATH = AQL_SHORTEST_PATH;
exports.AQL_TRAVERSAL = AQL_TRAVERSAL;
exports.AQL_TRAVERSAL_TREE = AQL_TRAVERSAL_TREE;
exports.AQL_EDGES = AQL_EDGES;
exports.AQL_NEIGHBORS = AQL_NEIGHBORS;
exports.AQL_GRAPH_TRAVERSAL = AQL_GRAPH_TRAVERSAL;
exports.AQL_GRAPH_TRAVERSAL_TREE = AQL_GRAPH_TRAVERSAL_TREE;
exports.AQL_GRAPH_EDGES = AQL_GRAPH_EDGES;
exports.AQL_GRAPH_VERTICES = AQL_GRAPH_VERTICES;
exports.AQL_GRAPH_PATHS = AQL_GRAPH_PATHS;
exports.AQL_GRAPH_SHORTEST_PATH = AQL_GRAPH_SHORTEST_PATH;
exports.AQL_GRAPH_DISTANCE_TO = AQL_GRAPH_DISTANCE_TO;
exports.AQL_GRAPH_NEIGHBORS = AQL_GRAPH_NEIGHBORS;
exports.AQL_GRAPH_COMMON_NEIGHBORS = AQL_GRAPH_COMMON_NEIGHBORS;
exports.AQL_GRAPH_COMMON_PROPERTIES = AQL_GRAPH_COMMON_PROPERTIES;
exports.AQL_GRAPH_ECCENTRICITY = AQL_GRAPH_ECCENTRICITY;
exports.AQL_GRAPH_BETWEENNESS = AQL_GRAPH_BETWEENNESS;
exports.AQL_GRAPH_CLOSENESS = AQL_GRAPH_CLOSENESS;
exports.AQL_GRAPH_ABSOLUTE_ECCENTRICITY = AQL_GRAPH_ABSOLUTE_ECCENTRICITY;
exports.AQL_GRAPH_ABSOLUTE_BETWEENNESS = AQL_GRAPH_ABSOLUTE_BETWEENNESS;
exports.AQL_GRAPH_ABSOLUTE_CLOSENESS = AQL_GRAPH_ABSOLUTE_CLOSENESS;
exports.AQL_GRAPH_DIAMETER = AQL_GRAPH_DIAMETER;
exports.AQL_GRAPH_RADIUS = AQL_GRAPH_RADIUS;
exports.AQL_NOT_NULL = AQL_NOT_NULL;
exports.AQL_FIRST_LIST = AQL_FIRST_LIST;
exports.AQL_FIRST_DOCUMENT = AQL_FIRST_DOCUMENT;
exports.AQL_PARSE_IDENTIFIER = AQL_PARSE_IDENTIFIER;
exports.AQL_SKIPLIST = AQL_SKIPLIST;
exports.AQL_HAS = AQL_HAS;
exports.AQL_ATTRIBUTES = AQL_ATTRIBUTES;
exports.AQL_VALUES = AQL_VALUES;
exports.AQL_ZIP = AQL_ZIP;
exports.AQL_UNSET = AQL_UNSET;
exports.AQL_KEEP = AQL_KEEP;
exports.AQL_MERGE = AQL_MERGE;
exports.AQL_MERGE_RECURSIVE = AQL_MERGE_RECURSIVE;
exports.AQL_TRANSLATE = AQL_TRANSLATE;
exports.AQL_MATCHES = AQL_MATCHES;
exports.AQL_PASSTHRU = AQL_PASSTHRU;
exports.AQL_SLEEP = AQL_SLEEP;
exports.AQL_CURRENT_DATABASE = AQL_CURRENT_DATABASE;
exports.AQL_CURRENT_USER = AQL_CURRENT_USER;
exports.AQL_FAIL = AQL_FAIL;
exports.AQL_DATE_NOW = AQL_DATE_NOW;
exports.AQL_DATE_TIMESTAMP = AQL_DATE_TIMESTAMP;
exports.AQL_DATE_ISO8601 = AQL_DATE_ISO8601;
exports.AQL_DATE_DAYOFWEEK = AQL_DATE_DAYOFWEEK;
exports.AQL_DATE_YEAR = AQL_DATE_YEAR;
exports.AQL_DATE_MONTH = AQL_DATE_MONTH;
exports.AQL_DATE_DAY = AQL_DATE_DAY;
exports.AQL_DATE_HOUR = AQL_DATE_HOUR;
exports.AQL_DATE_MINUTE = AQL_DATE_MINUTE;
exports.AQL_DATE_SECOND = AQL_DATE_SECOND;
exports.AQL_DATE_MILLISECOND = AQL_DATE_MILLISECOND;

exports.reload = reloadUserFunctions;

// initialise the query engine
resetRegexCache();
reloadUserFunctions();

// -----------------------------------------------------------------------------
// --SECTION--                                                       END-OF-FILE
// -----------------------------------------------------------------------------

// Local Variables:
// mode: outline-minor
// outline-regexp: "/// @brief\\|/// @addtogroup\\|// --SECTION--\\|/// @page\\|/// @\\}"
// End:<|MERGE_RESOLUTION|>--- conflicted
+++ resolved
@@ -6575,11 +6575,7 @@
                            l, {distinct: true, includeData: false,
                                direction: options.direction});
     l = [];
-<<<<<<< HEAD
     for (let i = 0; i < ll.length; ++i) {
-=======
-    for (var i = 0; i < ll.length; ++i) {
->>>>>>> abe22a89
       if (! s.has(ll[i])) {
         l.push(ll[i]);
         s.add(ll[i]);
@@ -6605,7 +6601,6 @@
   vertex = TO_ID(vertex, vertexCollection);
   options = options || {};
   options.direction = direction;
-<<<<<<< HEAD
   if (examples !== undefined) {
     options.examples = examples;
   }
@@ -6616,21 +6611,6 @@
   else {
     return CPP_NEIGHBORS([vertexCollection], [edgeCollection], vertex, 
                          options);
-=======
-  if (examples === undefined || 
-      (Array.isArray(examples) && examples.length <= 1)) {
-    if (Array.isArray(examples) && examples.length === 1) {
-      options.examples = examples[0];
-    }
-    if (typeof options.distance === "number" && options.distance > 1) {
-      return useCXXforDeepNeighbors(vertexCollection, edgeCollection, vertex,
-                                    options);
-    }
-    else {
-      return CPP_NEIGHBORS([vertexCollection], [edgeCollection], vertex, 
-                           options);
-    }
->>>>>>> abe22a89
   }
 }
 
@@ -7791,33 +7771,28 @@
   }
   options.algorithm = "Floyd-Warshall";
 
-  var distanceMap = AQL_GRAPH_SHORTEST_PATH(graphName, {} , {}, options),
+  // Make sure we ONLY extract _ids
+  options.includeData = false;
+  let graph_module = require("org/arangodb/general-graph");
+  let graph = graph_module._graph(graphName);
+  let vertexCollections = graph._vertexCollections().map(function (c) { return c.name();});
+  let vertexIds = DOCUMENT_IDS_BY_EXAMPLE(vertexCollections, {});
+
+  var distanceMap = AQL_GRAPH_SHORTEST_PATH(graphName, vertexIds , vertexIds, options),
     result = {};
+  for (let k = 0; k < vertexIds.length; k++) {
+    result[vertexIds[k]] = 0;
+  }
   distanceMap.forEach(function(d) {
-    var tmp = {};
-    if (!result[d.startVertex]) {
-      result[d.startVertex] = 0;
-    }
-    if (!result[d.vertex._id]) {
-      result[d.vertex._id] = 0;
-    }
-    d.paths.forEach(function (p) {
-      p.vertices.forEach(function (v) {
-        if (v._id === d.startVertex || v._id === d.vertex._id) {
-          return;
-        }
-        if (!tmp[v._id]) {
-          tmp[v._id] = 1;
-        } else {
-          tmp[v._id]++;
-        }
-      });
-    });
-    Object.keys(tmp).forEach(function (t) {
-      if (!result[t]) {
-        result[t] = 0;
-      }
-      result[t] =  result[t]  + tmp[t] / d.paths.length;
+    let startVertex = d.vertices[0];
+    let l = d.vertices.length;
+    let targetVertex = d.vertices[l - 1];
+    let val = 1 / l;
+    d.vertices.forEach(function (v) {
+      if (v === startVertex || v === targetVertex) {
+        return;
+      }
+      result[v] += val;
     });
   });
 
