--- conflicted
+++ resolved
@@ -64,7 +64,6 @@
 
 const getParticipantsObjectForServers = function (servers) {
   return _.reduce(servers, (a, v) => {
-<<<<<<< HEAD
     a[v] = {excluded: false, forced: false};
     return a;
   }, {});
@@ -75,20 +74,10 @@
     generation,
     participants: getParticipantsObjectForServers(servers),
   };
-=======
-    a[v] = {};
-    return a;
-  }, {});
->>>>>>> 6ffe8394
 };
 
 const createTermSpecification = function (term, servers, config, leader) {
   let spec = {term, config};
-<<<<<<< HEAD
-=======
-  //assertTrue(config.replicationFactor === servers.length);
-  spec.participants = getParticipantsObjectForServers(servers);
->>>>>>> 6ffe8394
   if (leader !== undefined) {
     if (!_.includes(servers, leader)) {
       throw Error("leader is not part of the participants");
@@ -114,7 +103,6 @@
   return {target, plan, current};
 };
 
-<<<<<<< HEAD
 const replicatedLogSetPlanParticipantsConfig = function (database, logId, participantsConfig) {
   global.ArangoAgency.set(`Plan/ReplicatedLogs/${database}/${logId}/participantsConfig`, participantsConfig);
   global.ArangoAgency.increaseVersion(`Plan/Version`);
@@ -132,25 +120,6 @@
   }
   const gen = newValue.generation += 1;
   replicatedLogSetPlanParticipantsConfig(database, logId, newValue);
-=======
-const replicatedLogSetPlanParticipantsFlags = function (database, logId, participants) {
-  global.ArangoAgency.set(`Plan/ReplicatedLogs/${database}/${logId}/participantsConfig`, participants);
-  global.ArangoAgency.increaseVersion(`Plan/Version`);
-};
-
-const replicatedLogUpdatePlanParticipantsFlags = function (database, logId, participants) {
-  let oldValue = readAgencyValueAt(`Plan/ReplicatedLogs/${database}/${logId}/participantsConfig`);
-  oldValue = oldValue || {generation: 0, participants: {}};
-  for (const [p, v] of Object.entries(participants)) {
-    if (v === null) {
-      delete oldValue.participants[p];
-    } else {
-      oldValue.participants[p] = v;
-    }
-  }
-  let gen = oldValue.generation += 1;
-  replicatedLogSetPlanParticipantsFlags(database, logId, oldValue);
->>>>>>> 6ffe8394
   return gen;
 };
 
@@ -160,10 +129,7 @@
 };
 
 const replicatedLogSetPlan = function (database, logId, spec) {
-<<<<<<< HEAD
   assertTrue(spec.targetConfig.replicationFactor <= Object.keys(spec.participantsConfig.participants).length);
-=======
->>>>>>> 6ffe8394
   global.ArangoAgency.set(`Plan/ReplicatedLogs/${database}/${logId}`, spec);
   global.ArangoAgency.increaseVersion(`Plan/Version`);
 };
@@ -227,8 +193,6 @@
   if (!result) {
     throw Error("Failed to continue server");
   }
-<<<<<<< HEAD
-=======
 };
 
 const allServersHealthy = function () {
@@ -261,7 +225,6 @@
 const stopServerWaitFailed = function (serverId) {
   continueServer(serverId);
   waitFor(serverFailed(serverId));
->>>>>>> 6ffe8394
 };
 
 const nextUniqueLogId = function () {
