--- conflicted
+++ resolved
@@ -23,14 +23,11 @@
 ////////////////////////////////////////////////////////////////////////////////
 const {wait} = require("internal");
 const _ = require("lodash");
-<<<<<<< HEAD
+const jsunity = require("../../../../common/modules/jsunity");
+const {assertTrue} = jsunity.jsUnity.assertions;
 const request = require('@arangodb/request');
 const arangodb = require('@arangodb');
 const ArangoError = arangodb.ArangoError;
-=======
-const jsunity = require("../../../../common/modules/jsunity");
-const {assertTrue} = jsunity.jsUnity.assertions;
->>>>>>> 777f07fe
 
 const waitFor = function (checkFn, maxTries = 100) {
   let count = 0;
@@ -146,36 +143,103 @@
 };
 
 const replicatedLogIsReady = function (database, logId, term, participants, leader) {
-<<<<<<< HEAD
-    return function () {
-        let {current} = readReplicatedLogAgency(database, logId);
-        if (current === undefined) {
-            return Error("current not yet defined");
-        }
-
-        for (const srv of participants) {
-            if (!current.localStatus || !current.localStatus[srv]) {
-                return Error(`Participant ${srv} has not yet reported to current.`);
-            }
-            if (current.localStatus[srv].term < term) {
-                return Error(`Participant ${srv} has not yet acknowledged the current term; ` +
-                    `found = ${current.localStatus[srv].term}, expected = ${term}.`);
-            }
-        }
-
-        if (leader !== undefined) {
-            if (!current.leader) {
-                return Error("Leader has not yet established its term");
-            }
-            if ( current.leader.serverId !== leader) {
-                return Error(`Wrong leader in current; found = ${current.leader.serverId}, expected = ${leader}`);
-            }
-            if (current.leader.term < term) {
-                return Error(`Leader has not yet confirmed the term; found = ${current.leader.term}, expected = ${term}`);
-            }
-        }
-        return true;
-    };
+  return function () {
+    let {current} = readReplicatedLogAgency(database, logId);
+    if (current === undefined) {
+      return Error("current not yet defined");
+    }
+
+    for (const srv of participants) {
+      if (!current.localStatus || !current.localStatus[srv]) {
+        return Error(`Participant ${srv} has not yet reported to current.`);
+      }
+      if (current.localStatus[srv].term < term) {
+        return Error(`Participant ${srv} has not yet acknowledged the current term; ` +
+          `found = ${current.localStatus[srv].term}, expected = ${term}.`);
+      }
+    }
+
+    if (leader !== undefined) {
+      if (!current.leader) {
+        return Error("Leader has not yet established its term");
+      }
+      if (current.leader.serverId !== leader) {
+        return Error(`Wrong leader in current; found = ${current.leader.serverId}, expected = ${leader}`);
+      }
+      if (current.leader.term < term) {
+        return Error(`Leader has not yet confirmed the term; found = ${current.leader.term}, expected = ${term}`);
+      }
+    }
+    return true;
+  };
+};
+
+const getServerProcessID = function (serverId) {
+  let endpoint = global.ArangoClusterInfo.getServerEndpoint(serverId);
+  // Now look for instanceInfo:
+  let pos = _.findIndex(global.instanceInfo.arangods,
+    x => x.endpoint === endpoint);
+  return global.instanceInfo.arangods[pos].pid;
+};
+
+const stopServer = function (serverId) {
+  console.log(`suspending server ${serverId}`);
+  let result = require('internal').suspendExternal(getServerProcessID(serverId));
+  if (!result) {
+    throw Error("Failed to suspend server");
+  }
+};
+
+const continueServer = function (serverId) {
+  console.log(`continuing server ${serverId}`);
+  let result = require('internal').continueExternal(getServerProcessID(serverId));
+  if (!result) {
+    throw Error("Failed to continue server");
+  }
+};
+
+const allServersHealthy = function () {
+  return function () {
+    for (const server of dbservers) {
+      const health = getServerHealth(server);
+      if (health !== "GOOD") {
+        return Error(`${server} is ${health}`);
+      }
+    }
+
+    return true;
+  };
+};
+
+const checkServerHealth = function (serverId, value) {
+  return function () {
+    return value === getServerHealth(serverId);
+  };
+};
+
+const serverHealthy = (serverId) => checkServerHealth(serverId, "GOOD");
+const serverFailed = (serverId) => checkServerHealth(serverId, "FAILED");
+
+const continueServerWaitOk = function (serverId) {
+  continueServer(serverId);
+  waitFor(serverHealthy(serverId));
+};
+
+const stopServerWaitFailed = function (serverId) {
+  continueServer(serverId);
+  waitFor(serverFailed(serverId));
+};
+
+const nextUniqueLogId = function () {
+  return parseInt(global.ArangoClusterInfo.uniqid());
+};
+
+const registerAgencyTestBegin = function (testName) {
+  global.ArangoAgency.set(`Testing/${testName}/Begin`, (new Date()).toISOString());
+};
+
+const registerAgencyTestEnd = function (testName) {
+  global.ArangoAgency.set(`Testing/${testName}/End`, (new Date()).toISOString());
 };
 
 const getServerUrl = function(serverId) {
@@ -225,113 +289,6 @@
     const res = request.get(`${url}/_api/log/${logId}/local-status`);
     checkRequestResult(res);
     return res.json.result;
-};
-
-const getServerProcessID = function(serverId) {
-    let endpoint = global.ArangoClusterInfo.getServerEndpoint(serverId);
-    // Now look for instanceInfo:
-    let pos = _.findIndex(global.instanceInfo.arangods,
-        x => x.endpoint === endpoint);
-    return global.instanceInfo.arangods[pos].pid;
-=======
-  return function () {
-    let {current} = readReplicatedLogAgency(database, logId);
-    if (current === undefined) {
-      return Error("current not yet defined");
-    }
-
-    for (const srv of participants) {
-      if (!current.localStatus || !current.localStatus[srv]) {
-        return Error(`Participant ${srv} has not yet reported to current.`);
-      }
-      if (current.localStatus[srv].term < term) {
-        return Error(`Participant ${srv} has not yet acknowledged the current term; ` +
-          `found = ${current.localStatus[srv].term}, expected = ${term}.`);
-      }
-    }
-
-    if (leader !== undefined) {
-      if (!current.leader) {
-        return Error("Leader has not yet established its term");
-      }
-      if (current.leader.serverId !== leader) {
-        return Error(`Wrong leader in current; found = ${current.leader.serverId}, expected = ${leader}`);
-      }
-      if (current.leader.term < term) {
-        return Error(`Leader has not yet confirmed the term; found = ${current.leader.term}, expected = ${term}`);
-      }
-    }
-    return true;
-  };
-};
-
-const getServerProcessID = function (serverId) {
-  let endpoint = global.ArangoClusterInfo.getServerEndpoint(serverId);
-  // Now look for instanceInfo:
-  let pos = _.findIndex(global.instanceInfo.arangods,
-    x => x.endpoint === endpoint);
-  return global.instanceInfo.arangods[pos].pid;
->>>>>>> 777f07fe
-};
-
-const stopServer = function (serverId) {
-  console.log(`suspending server ${serverId}`);
-  let result = require('internal').suspendExternal(getServerProcessID(serverId));
-  if (!result) {
-    throw Error("Failed to suspend server");
-  }
-};
-
-const continueServer = function (serverId) {
-  console.log(`continuing server ${serverId}`);
-  let result = require('internal').continueExternal(getServerProcessID(serverId));
-  if (!result) {
-    throw Error("Failed to continue server");
-  }
-};
-
-const allServersHealthy = function () {
-  return function () {
-    for (const server of dbservers) {
-      const health = getServerHealth(server);
-      if (health !== "GOOD") {
-        return Error(`${server} is ${health}`);
-      }
-    }
-
-    return true;
-  };
-};
-
-const checkServerHealth = function (serverId, value) {
-  return function () {
-    return value === getServerHealth(serverId);
-  };
-};
-
-const serverHealthy = (serverId) => checkServerHealth(serverId, "GOOD");
-const serverFailed = (serverId) => checkServerHealth(serverId, "FAILED");
-
-const continueServerWaitOk = function (serverId) {
-  continueServer(serverId);
-  waitFor(serverHealthy(serverId));
-};
-
-const stopServerWaitFailed = function (serverId) {
-  continueServer(serverId);
-  waitFor(serverFailed(serverId));
-};
-
-const nextUniqueLogId = function () {
-  return parseInt(global.ArangoClusterInfo.uniqid());
-};
-
-const registerAgencyTestBegin = function (testName) {
-  global.ArangoAgency.set(`Testing/${testName}/Begin`, (new Date()).toISOString());
-};
-
-const registerAgencyTestEnd = function (testName) {
-  global.ArangoAgency.set(`Testing/${testName}/End`, (new Date()).toISOString());
 };
 
 exports.waitFor = waitFor;
@@ -351,7 +308,7 @@
 exports.nextUniqueLogId = nextUniqueLogId;
 exports.registerAgencyTestBegin = registerAgencyTestBegin;
 exports.registerAgencyTestEnd = registerAgencyTestEnd;
-exports.getLocalStatus = getLocalStatus;
 exports.allServersHealthy = allServersHealthy;
 exports.continueServerWaitOk = continueServerWaitOk;
-exports.stopServerWaitFailed = stopServerWaitFailed;+exports.stopServerWaitFailed = stopServerWaitFailed;
+exports.getLocalStatus = getLocalStatus;