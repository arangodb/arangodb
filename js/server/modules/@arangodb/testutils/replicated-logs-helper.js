/*jshint strict: true */
'use strict';
////////////////////////////////////////////////////////////////////////////////
/// DISCLAIMER
///
/// Copyright 2021 ArangoDB GmbH, Cologne, Germany
///
/// Licensed under the Apache License, Version 2.0 (the "License")
/// you may not use this file except in compliance with the License.
/// You may obtain a copy of the License at
///
///     http://www.apache.org/licenses/LICENSE-2.0
///
/// Unless required by applicable law or agreed to in writing, software
/// distributed under the License is distributed on an "AS IS" BASIS,
/// WITHOUT WARRANTIES OR CONDITIONS OF ANY KIND, either express or implied.
/// See the License for the specific language governing permissions and
/// limitations under the License.
///
/// Copyright holder is ArangoDB GmbH, Cologne, Germany
///
/// @author Lars Maier
////////////////////////////////////////////////////////////////////////////////
const {wait} = require("internal");
const _ = require("lodash");
<<<<<<< HEAD
=======
const jsunity = require("../../../../common/modules/jsunity");
const {assertTrue} = jsunity.jsUnity.assertions;
>>>>>>> 9cbd67e8
const request = require('@arangodb/request');
const arangodb = require('@arangodb');
const ArangoError = arangodb.ArangoError;

const waitFor = function (checkFn, maxTries = 100) {
  let count = 0;
  let result = null;
  while (count < maxTries) {
    result = checkFn();
    if (result === true) {
      return result;
    }
    console.log(result);
    if (!(result instanceof Error)) {
      throw Error("expected error");
    }
    count += 1;
    wait(0.5);
  }
  throw result;
};

const readAgencyValueAt = function (key) {
  const response = global.ArangoAgency.get(key);
  const path = ["arango", ...key.split('/')];
  let result = response;
  for (const p of path) {
    if (result === undefined) {
      return undefined;
    }
    result = result[p];
  }
  return result;
};

const getServerRebootId = function (serverId) {
  return readAgencyValueAt(`Current/ServersKnown/${serverId}/rebootId`);
};


const getParticipantsObjectForServers = function (servers) {
  return _.reduce(servers, (a, v) => {
    a[v] = {excluded: false, forced: false};
    return a;
  }, {});
};

const createParticipantsConfig = function (generation, servers) {
  return {
    generation,
    participants: getParticipantsObjectForServers(servers),
  };
};

const createTermSpecification = function (term, servers, config, leader) {
  let spec = {term, config};
  if (leader !== undefined) {
    if (!_.includes(servers, leader)) {
      throw Error("leader is not part of the participants");
    }
    spec.leader = {serverId: leader, rebootId: getServerRebootId(leader)};
  }
  return spec;
};

const getServerHealth = function (serverId) {
  return readAgencyValueAt(`Supervision/Health/${serverId}/Status`);
};

const dbservers = (function () {
  return global.ArangoClusterInfo.getDBServers().map((x) => x.serverId);
}());


const readReplicatedLogAgency = function (database, logId) {
  let target = readAgencyValueAt(`Target/ReplicatedLogs/${database}/${logId}`);
  let plan = readAgencyValueAt(`Plan/ReplicatedLogs/${database}/${logId}`);
  let current = readAgencyValueAt(`Current/ReplicatedLogs/${database}/${logId}`);
  return {target, plan, current};
};

const replicatedLogSetPlanParticipantsConfig = function (database, logId, participantsConfig) {
  global.ArangoAgency.set(`Plan/ReplicatedLogs/${database}/${logId}/participantsConfig`, participantsConfig);
  global.ArangoAgency.increaseVersion(`Plan/Version`);
};

const replicatedLogUpdatePlanParticipantsConfigParticipants = function (database, logId, participants) {
  const oldValue = readAgencyValueAt(`Plan/ReplicatedLogs/${database}/${logId}/participantsConfig`);
  const newValue = oldValue || {generation: 0, participants: {}};
  for (const [p, v] of Object.entries(participants)) {
    if (v === null) {
      delete newValue.participants[p];
    } else {
      newValue.participants[p] = v;
    }
  }
  const gen = newValue.generation += 1;
  replicatedLogSetPlanParticipantsConfig(database, logId, newValue);
  return gen;
};

const replicatedLogSetPlanTerm = function (database, logId, term) {
  global.ArangoAgency.set(`Plan/ReplicatedLogs/${database}/${logId}/currentTerm`, term);
  global.ArangoAgency.increaseVersion(`Plan/Version`);
};

const replicatedLogSetPlan = function (database, logId, spec) {
  assertTrue(spec.targetConfig.replicationFactor <= Object.keys(spec.participantsConfig.participants).length);
  global.ArangoAgency.set(`Plan/ReplicatedLogs/${database}/${logId}`, spec);
  global.ArangoAgency.increaseVersion(`Plan/Version`);
};

const replicatedLogDeletePlan = function (database, logId) {
  global.ArangoAgency.remove(`Plan/ReplicatedLogs/${database}/${logId}`);
  global.ArangoAgency.increaseVersion(`Plan/Version`);
};

const replicatedLogIsReady = function (database, logId, term, participants, leader) {
  return function () {
    let {current} = readReplicatedLogAgency(database, logId);
    if (current === undefined) {
      return Error("current not yet defined");
    }

    for (const srv of participants) {
      if (!current.localStatus || !current.localStatus[srv]) {
        return Error(`Participant ${srv} has not yet reported to current.`);
      }
      if (current.localStatus[srv].term < term) {
        return Error(`Participant ${srv} has not yet acknowledged the current term; ` +
          `found = ${current.localStatus[srv].term}, expected = ${term}.`);
      }
    }

    if (leader !== undefined) {
      if (!current.leader) {
        return Error("Leader has not yet established its term");
      }
      if (current.leader.serverId !== leader) {
        return Error(`Wrong leader in current; found = ${current.leader.serverId}, expected = ${leader}`);
      }
      if (current.leader.term < term) {
        return Error(`Leader has not yet confirmed the term; found = ${current.leader.term}, expected = ${term}`);
      }
    }
    return true;
  };
};

<<<<<<< HEAD
const getServerUrl = function(serverId) {
    let endpoint = global.ArangoClusterInfo.getServerEndpoint(serverId);
    return endpoint.replace(/^tcp:/, 'http:').replace(/^ssl:/, 'https:');
};

const checkRequestResult = function (requestResult) {
    if (requestResult === undefined) {
        throw new ArangoError({
            'error': true,
            'code': 500,
            'errorNum': arangodb.ERROR_INTERNAL,
            'errorMessage': 'Unknown error. Request result is empty'
        });
    }

    if (requestResult.hasOwnProperty('error')) {
        if (requestResult.error) {
            if (requestResult.errorNum === arangodb.ERROR_TYPE_ERROR) {
                throw new TypeError(requestResult.errorMessage);
            }

            const error = new ArangoError(requestResult);
            error.message = requestResult.message;
            throw error;
        }

        // remove the property from the original object
        delete requestResult.error;
    }

    if (requestResult.json.error) {
        throw new ArangoError({
            'error': true,
            'code': requestResult.json.code,
            'errorNum': arangodb.ERROR_INTERNAL,
            'errorMessage': 'Error during request'
        });
    }

    return requestResult;
};

const getLocalStatus = function(database, logId, serverId) {
    let url = getServerUrl(serverId);
    const res = request.get(`${url}/_db/${database}/_api/log/${logId}/local-status`);
    checkRequestResult(res);
    return res.json.result;
};

const getServerProcessID = function(serverId) {
    let endpoint = global.ArangoClusterInfo.getServerEndpoint(serverId);
    // Now look for instanceInfo:
    let pos = _.findIndex(global.instanceInfo.arangods,
        x => x.endpoint === endpoint);
    return global.instanceInfo.arangods[pos].pid;
=======
const getServerProcessID = function (serverId) {
  let endpoint = global.ArangoClusterInfo.getServerEndpoint(serverId);
  // Now look for instanceInfo:
  let pos = _.findIndex(global.instanceInfo.arangods,
    x => x.endpoint === endpoint);
  return global.instanceInfo.arangods[pos].pid;
>>>>>>> 9cbd67e8
};

const stopServer = function (serverId) {
  console.log(`suspending server ${serverId}`);
  let result = require('internal').suspendExternal(getServerProcessID(serverId));
  if (!result) {
    throw Error("Failed to suspend server");
  }
};

const continueServer = function (serverId) {
  console.log(`continuing server ${serverId}`);
  let result = require('internal').continueExternal(getServerProcessID(serverId));
  if (!result) {
    throw Error("Failed to continue server");
  }
};

const allServersHealthy = function () {
  return function () {
    for (const server of dbservers) {
      const health = getServerHealth(server);
      if (health !== "GOOD") {
        return Error(`${server} is ${health}`);
      }
    }

    return true;
  };
};

const checkServerHealth = function (serverId, value) {
  return function () {
    return value === getServerHealth(serverId);
  };
};

const serverHealthy = (serverId) => checkServerHealth(serverId, "GOOD");
const serverFailed = (serverId) => checkServerHealth(serverId, "FAILED");

const continueServerWaitOk = function (serverId) {
  continueServer(serverId);
  waitFor(serverHealthy(serverId));
};

const stopServerWaitFailed = function (serverId) {
  continueServer(serverId);
  waitFor(serverFailed(serverId));
};

const nextUniqueLogId = function () {
  return parseInt(global.ArangoClusterInfo.uniqid());
};

const registerAgencyTestBegin = function (testName) {
  global.ArangoAgency.set(`Testing/${testName}/Begin`, (new Date()).toISOString());
};

const registerAgencyTestEnd = function (testName) {
  global.ArangoAgency.set(`Testing/${testName}/End`, (new Date()).toISOString());
};

const getServerUrl = function(serverId) {
    let endpoint = global.ArangoClusterInfo.getServerEndpoint(serverId);
    return endpoint.replace(/^tcp:/, 'http:').replace(/^ssl:/, 'https:');
};

const checkRequestResult = function (requestResult) {
    if (requestResult === undefined) {
        throw new ArangoError({
            'error': true,
            'code': 500,
            'errorNum': arangodb.ERROR_INTERNAL,
            'errorMessage': 'Unknown error. Request result is empty'
        });
    }

    if (requestResult.hasOwnProperty('error')) {
        if (requestResult.error) {
            if (requestResult.errorNum === arangodb.ERROR_TYPE_ERROR) {
                throw new TypeError(requestResult.errorMessage);
            }

            const error = new ArangoError(requestResult);
            error.message = requestResult.message;
            throw error;
        }

        // remove the property from the original object
        delete requestResult.error;
    }

    if (requestResult.json.error) {
        throw new ArangoError({
            'error': true,
            'code': requestResult.json.code,
            'errorNum': arangodb.ERROR_INTERNAL,
            'errorMessage': 'Error during request'
        });
    }

    return requestResult;
};

const getLocalStatus = function(logId, serverId) {
    let url = getServerUrl(serverId);
    const res = request.get(`${url}/_api/log/${logId}/local-status`);
    checkRequestResult(res);
    return res.json.result;
};

exports.waitFor = waitFor;
exports.readAgencyValueAt = readAgencyValueAt;
exports.createParticipantsConfig = createParticipantsConfig;
exports.createTermSpecification = createTermSpecification;
exports.dbservers = dbservers;
exports.readReplicatedLogAgency = readReplicatedLogAgency;
exports.replicatedLogSetPlanParticipantsConfig = replicatedLogSetPlanParticipantsConfig;
exports.replicatedLogUpdatePlanParticipantsConfigParticipants = replicatedLogUpdatePlanParticipantsConfigParticipants;
exports.replicatedLogSetPlanTerm = replicatedLogSetPlanTerm;
exports.replicatedLogSetPlan = replicatedLogSetPlan;
exports.replicatedLogDeletePlan = replicatedLogDeletePlan;
exports.replicatedLogIsReady = replicatedLogIsReady;
exports.stopServer = stopServer;
exports.continueServer = continueServer;
exports.nextUniqueLogId = nextUniqueLogId;
exports.registerAgencyTestBegin = registerAgencyTestBegin;
exports.registerAgencyTestEnd = registerAgencyTestEnd;
exports.getLocalStatus = getLocalStatus;
exports.allServersHealthy = allServersHealthy;
exports.continueServerWaitOk = continueServerWaitOk;
exports.stopServerWaitFailed = stopServerWaitFailed;
exports.getLocalStatus = getLocalStatus;<|MERGE_RESOLUTION|>--- conflicted
+++ resolved
@@ -1,4 +1,5 @@
 /*jshint strict: true */
+/*global assertTrue */
 'use strict';
 ////////////////////////////////////////////////////////////////////////////////
 /// DISCLAIMER
@@ -23,11 +24,6 @@
 ////////////////////////////////////////////////////////////////////////////////
 const {wait} = require("internal");
 const _ = require("lodash");
-<<<<<<< HEAD
-=======
-const jsunity = require("../../../../common/modules/jsunity");
-const {assertTrue} = jsunity.jsUnity.assertions;
->>>>>>> 9cbd67e8
 const request = require('@arangodb/request');
 const arangodb = require('@arangodb');
 const ArangoError = arangodb.ArangoError;
@@ -158,7 +154,7 @@
       }
       if (current.localStatus[srv].term < term) {
         return Error(`Participant ${srv} has not yet acknowledged the current term; ` +
-          `found = ${current.localStatus[srv].term}, expected = ${term}.`);
+            `found = ${current.localStatus[srv].term}, expected = ${term}.`);
       }
     }
 
@@ -177,70 +173,61 @@
   };
 };
 
-<<<<<<< HEAD
-const getServerUrl = function(serverId) {
-    let endpoint = global.ArangoClusterInfo.getServerEndpoint(serverId);
-    return endpoint.replace(/^tcp:/, 'http:').replace(/^ssl:/, 'https:');
+const getServerUrl = function (serverId) {
+  let endpoint = global.ArangoClusterInfo.getServerEndpoint(serverId);
+  return endpoint.replace(/^tcp:/, 'http:').replace(/^ssl:/, 'https:');
 };
 
 const checkRequestResult = function (requestResult) {
-    if (requestResult === undefined) {
-        throw new ArangoError({
-            'error': true,
-            'code': 500,
-            'errorNum': arangodb.ERROR_INTERNAL,
-            'errorMessage': 'Unknown error. Request result is empty'
-        });
-    }
-
-    if (requestResult.hasOwnProperty('error')) {
-        if (requestResult.error) {
-            if (requestResult.errorNum === arangodb.ERROR_TYPE_ERROR) {
-                throw new TypeError(requestResult.errorMessage);
-            }
-
-            const error = new ArangoError(requestResult);
-            error.message = requestResult.message;
-            throw error;
-        }
-
-        // remove the property from the original object
-        delete requestResult.error;
-    }
-
-    if (requestResult.json.error) {
-        throw new ArangoError({
-            'error': true,
-            'code': requestResult.json.code,
-            'errorNum': arangodb.ERROR_INTERNAL,
-            'errorMessage': 'Error during request'
-        });
-    }
-
-    return requestResult;
-};
-
-const getLocalStatus = function(database, logId, serverId) {
-    let url = getServerUrl(serverId);
-    const res = request.get(`${url}/_db/${database}/_api/log/${logId}/local-status`);
-    checkRequestResult(res);
-    return res.json.result;
-};
-
-const getServerProcessID = function(serverId) {
-    let endpoint = global.ArangoClusterInfo.getServerEndpoint(serverId);
-    // Now look for instanceInfo:
-    let pos = _.findIndex(global.instanceInfo.arangods,
-        x => x.endpoint === endpoint);
-    return global.instanceInfo.arangods[pos].pid;
-=======
+  if (requestResult === undefined) {
+    throw new ArangoError({
+      'error': true,
+      'code': 500,
+      'errorNum': arangodb.ERROR_INTERNAL,
+      'errorMessage': 'Unknown error. Request result is empty'
+    });
+  }
+
+  if (requestResult.hasOwnProperty('error')) {
+    if (requestResult.error) {
+      if (requestResult.errorNum === arangodb.ERROR_TYPE_ERROR) {
+        throw new TypeError(requestResult.errorMessage);
+      }
+
+      const error = new ArangoError(requestResult);
+      error.message = requestResult.message;
+      throw error;
+    }
+
+    // remove the property from the original object
+    delete requestResult.error;
+  }
+
+  if (requestResult.json.error) {
+    throw new ArangoError({
+      'error': true,
+      'code': requestResult.json.code,
+      'errorNum': arangodb.ERROR_INTERNAL,
+      'errorMessage': 'Error during request'
+    });
+  }
+
+  return requestResult;
+};
+
+const getLocalStatus = function (database, logId, serverId) {
+  let url = getServerUrl(serverId);
+  const res = request.get(`${url}/_db/${database}/_api/log/${logId}/local-status`);
+  checkRequestResult(res);
+  return res.json.result;
+};
+
 const getServerProcessID = function (serverId) {
   let endpoint = global.ArangoClusterInfo.getServerEndpoint(serverId);
   // Now look for instanceInfo:
   let pos = _.findIndex(global.instanceInfo.arangods,
-    x => x.endpoint === endpoint);
+      x => x.endpoint === endpoint);
   return global.instanceInfo.arangods[pos].pid;
->>>>>>> 9cbd67e8
 };
 
 const stopServer = function (serverId) {
@@ -301,55 +288,6 @@
 
 const registerAgencyTestEnd = function (testName) {
   global.ArangoAgency.set(`Testing/${testName}/End`, (new Date()).toISOString());
-};
-
-const getServerUrl = function(serverId) {
-    let endpoint = global.ArangoClusterInfo.getServerEndpoint(serverId);
-    return endpoint.replace(/^tcp:/, 'http:').replace(/^ssl:/, 'https:');
-};
-
-const checkRequestResult = function (requestResult) {
-    if (requestResult === undefined) {
-        throw new ArangoError({
-            'error': true,
-            'code': 500,
-            'errorNum': arangodb.ERROR_INTERNAL,
-            'errorMessage': 'Unknown error. Request result is empty'
-        });
-    }
-
-    if (requestResult.hasOwnProperty('error')) {
-        if (requestResult.error) {
-            if (requestResult.errorNum === arangodb.ERROR_TYPE_ERROR) {
-                throw new TypeError(requestResult.errorMessage);
-            }
-
-            const error = new ArangoError(requestResult);
-            error.message = requestResult.message;
-            throw error;
-        }
-
-        // remove the property from the original object
-        delete requestResult.error;
-    }
-
-    if (requestResult.json.error) {
-        throw new ArangoError({
-            'error': true,
-            'code': requestResult.json.code,
-            'errorNum': arangodb.ERROR_INTERNAL,
-            'errorMessage': 'Error during request'
-        });
-    }
-
-    return requestResult;
-};
-
-const getLocalStatus = function(logId, serverId) {
-    let url = getServerUrl(serverId);
-    const res = request.get(`${url}/_api/log/${logId}/local-status`);
-    checkRequestResult(res);
-    return res.json.result;
 };
 
 exports.waitFor = waitFor;
