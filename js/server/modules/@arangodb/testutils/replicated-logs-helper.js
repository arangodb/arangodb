/*jshint strict: true */
'use strict';
////////////////////////////////////////////////////////////////////////////////
/// DISCLAIMER
///
/// Copyright 2021 ArangoDB GmbH, Cologne, Germany
///
/// Licensed under the Apache License, Version 2.0 (the "License")
/// you may not use this file except in compliance with the License.
/// You may obtain a copy of the License at
///
///     http://www.apache.org/licenses/LICENSE-2.0
///
/// Unless required by applicable law or agreed to in writing, software
/// distributed under the License is distributed on an "AS IS" BASIS,
/// WITHOUT WARRANTIES OR CONDITIONS OF ANY KIND, either express or implied.
/// See the License for the specific language governing permissions and
/// limitations under the License.
///
/// Copyright holder is ArangoDB GmbH, Cologne, Germany
///
/// @author Lars Maier
////////////////////////////////////////////////////////////////////////////////
const {wait} = require("internal");
const _ = require("lodash");
const jsunity = require("../../../../common/modules/jsunity");
const {assertTrue} = jsunity.jsUnity.assertions;

const waitFor = function (checkFn, maxTries = 100) {
  let count = 0;
  let result = null;
  while (count < maxTries) {
    result = checkFn();
    if (result === true) {
      return result;
    }
    console.log(result);
    if (!(result instanceof Error)) {
      throw Error("expected error");
    }
    count += 1;
    wait(0.5);
  }
  throw result;
};

const readAgencyValueAt = function (key) {
  const response = global.ArangoAgency.get(key);
  const path = ["arango", ...key.split('/')];
  let result = response;
  for (const p of path) {
    if (result === undefined) {
      return undefined;
    }
    result = result[p];
  }
  return result;
};

const getServerRebootId = function (serverId) {
  return readAgencyValueAt(`Current/ServersKnown/${serverId}/rebootId`);
};


const getParticipantsObjectForServers = function (servers) {
  return _.reduce(servers, (a, v) => {
    a[v] = {excluded: false, forced: false};
    return a;
  }, {});
};

const createParticipantsConfig = function (generation, servers) {
  return {
    generation,
    participants: getParticipantsObjectForServers(servers),
  };
};

const createTermSpecification = function (term, servers, config, leader) {
<<<<<<< HEAD
    let spec = {term, config};
    //assertTrue(config.replicationFactor === servers.length);
    spec.participants = getParticipantsObjectForServers(servers);
    if (leader !== undefined) {
        if (!_.includes(servers, leader)) {
            throw Error("leader is not part of the participants");
        }
        spec.leader = {serverId: leader, rebootId: getServerRebootId(leader)};
=======
  let spec = {term, config};
  if (leader !== undefined) {
    if (!_.includes(servers, leader)) {
      throw Error("leader is not part of the participants");
>>>>>>> 777f07fe
    }
    spec.leader = {serverId: leader, rebootId: getServerRebootId(leader)};
  }
  return spec;
};

const getServerHealth = function (serverId) {
  return readAgencyValueAt(`Supervision/Health/${serverId}/Status`);
};

const dbservers = (function () {
  return global.ArangoClusterInfo.getDBServers().map((x) => x.serverId);
}());


const readReplicatedLogAgency = function (database, logId) {
  let target = readAgencyValueAt(`Target/ReplicatedLogs/${database}/${logId}`);
  let plan = readAgencyValueAt(`Plan/ReplicatedLogs/${database}/${logId}`);
  let current = readAgencyValueAt(`Current/ReplicatedLogs/${database}/${logId}`);
  return {target, plan, current};
};

const replicatedLogSetPlanParticipantsConfig = function (database, logId, participantsConfig) {
  global.ArangoAgency.set(`Plan/ReplicatedLogs/${database}/${logId}/participantsConfig`, participantsConfig);
  global.ArangoAgency.increaseVersion(`Plan/Version`);
};

const replicatedLogUpdatePlanParticipantsConfigParticipants = function (database, logId, participants) {
  const oldValue = readAgencyValueAt(`Plan/ReplicatedLogs/${database}/${logId}/participantsConfig`);
  const newValue = oldValue || {generation: 0, participants: {}};
  for (const [p, v] of Object.entries(participants)) {
    if (v === null) {
      delete newValue.participants[p];
    } else {
      newValue.participants[p] = v;
    }
  }
  const gen = newValue.generation += 1;
  replicatedLogSetPlanParticipantsConfig(database, logId, newValue);
  return gen;
};

const replicatedLogSetPlanTerm = function (database, logId, term) {
  global.ArangoAgency.set(`Plan/ReplicatedLogs/${database}/${logId}/currentTerm`, term);
  global.ArangoAgency.increaseVersion(`Plan/Version`);
};

const replicatedLogSetPlan = function (database, logId, spec) {
  assertTrue(spec.targetConfig.replicationFactor <= Object.keys(spec.participantsConfig.participants).length);
  global.ArangoAgency.set(`Plan/ReplicatedLogs/${database}/${logId}`, spec);
  global.ArangoAgency.increaseVersion(`Plan/Version`);
};

const replicatedLogDeletePlan = function (database, logId) {
  global.ArangoAgency.remove(`Plan/ReplicatedLogs/${database}/${logId}`);
  global.ArangoAgency.increaseVersion(`Plan/Version`);
};

const replicatedLogIsReady = function (database, logId, term, participants, leader) {
<<<<<<< HEAD
    return function () {
        let {current} = readReplicatedLogAgency(database, logId);
        if (current === undefined) {
            return Error("current not yet defined");
        }

        for (const srv of participants) {
            if (!current.localStatus || !current.localStatus[srv]) {
                return Error(`Participant ${srv} has not yet reported to current.`);
            }
            if (current.localStatus[srv].term < term) {
                return Error(`Participant ${srv} has not yet acknowledged the current term; ` +
                    `found = ${current.localStatus[srv].term}, expected = ${term}.`);
            }
        }

        if (leader !== undefined) {
            if (!(leader instanceof Array)) {
                leader = [leader];
            }
            if (!current.leader) {
                return Error("Leader has not yet established its term");
            }
            if (current.leader.term < term) {
                return Error(`Leader has not yet confirmed the term; found = ${current.leader.term}, expected = ${term}`);
            }
            if (leader.indexOf(current.leader.serverId) === -1) {
                return Error(`Wrong leader in current; found = ${current.leader.serverId}, expected one of ${leader}`);
            }
        }
        return true;
    };
};

const getServerProcessID = function (serverId) {
    let endpoint = global.ArangoClusterInfo.getServerEndpoint(serverId);
    // Now look for instanceInfo:
    let pos = _.findIndex(global.instanceInfo.arangods,
        x => x.endpoint === endpoint);
    return global.instanceInfo.arangods[pos].pid;
=======
  return function () {
    let {current} = readReplicatedLogAgency(database, logId);
    if (current === undefined) {
      return Error("current not yet defined");
    }

    for (const srv of participants) {
      if (!current.localStatus || !current.localStatus[srv]) {
        return Error(`Participant ${srv} has not yet reported to current.`);
      }
      if (current.localStatus[srv].term < term) {
        return Error(`Participant ${srv} has not yet acknowledged the current term; ` +
          `found = ${current.localStatus[srv].term}, expected = ${term}.`);
      }
    }

    if (leader !== undefined) {
      if (!current.leader) {
        return Error("Leader has not yet established its term");
      }
      if (current.leader.serverId !== leader) {
        return Error(`Wrong leader in current; found = ${current.leader.serverId}, expected = ${leader}`);
      }
      if (current.leader.term < term) {
        return Error(`Leader has not yet confirmed the term; found = ${current.leader.term}, expected = ${term}`);
      }
    }
    return true;
  };
};

const getServerProcessID = function (serverId) {
  let endpoint = global.ArangoClusterInfo.getServerEndpoint(serverId);
  // Now look for instanceInfo:
  let pos = _.findIndex(global.instanceInfo.arangods,
    x => x.endpoint === endpoint);
  return global.instanceInfo.arangods[pos].pid;
>>>>>>> 777f07fe
};

const stopServer = function (serverId) {
  console.log(`suspending server ${serverId}`);
  let result = require('internal').suspendExternal(getServerProcessID(serverId));
  if (!result) {
    throw Error("Failed to suspend server");
  }
};

const continueServer = function (serverId) {
  console.log(`continuing server ${serverId}`);
  let result = require('internal').continueExternal(getServerProcessID(serverId));
  if (!result) {
    throw Error("Failed to continue server");
  }
};

const allServersHealthy = function () {
  return function () {
    for (const server of dbservers) {
      const health = getServerHealth(server);
      if (health !== "GOOD") {
        return Error(`${server} is ${health}`);
      }
    }

    return true;
  };
};

const checkServerHealth = function (serverId, value) {
  return function () {
    return value === getServerHealth(serverId);
  };
};

const serverHealthy = (serverId) => checkServerHealth(serverId, "GOOD");
const serverFailed = (serverId) => checkServerHealth(serverId, "FAILED");

const continueServerWaitOk = function (serverId) {
  continueServer(serverId);
  waitFor(serverHealthy(serverId));
};

const stopServerWaitFailed = function (serverId) {
  continueServer(serverId);
  waitFor(serverFailed(serverId));
};

const nextUniqueLogId = function () {
  return parseInt(global.ArangoClusterInfo.uniqid());
};

const registerAgencyTestBegin = function (testName) {
  global.ArangoAgency.set(`Testing/${testName}/Begin`, (new Date()).toISOString());
};

const registerAgencyTestEnd = function (testName) {
  global.ArangoAgency.set(`Testing/${testName}/End`, (new Date()).toISOString());
};

const testConfigurationString = function (basename, {writeConcern, softWriteConcern, replicationFactor, waitForSync}) {
    return `${basename}-wc${writeConcern}-swc${softWriteConcern}-r${replicationFactor}${waitForSync ? "-ws" : ""}`;
};

const instantiateTestSuite = function (suite, config) {
    const proto = suite(config);
    const testName = (name) => testConfigurationString(name, config);
    let object = {};
    for (const [name, test] of Object.entries(proto)) {
        if (["setUp", "tearDown", "setUpAll", "tearDownAll"].indexOf(name) !== -1) {
            object[name] = test;
        } else {
            object[testName(name)] = test;
        }
    }
    return function () {
        return object;
    };
};


const interestingSetOfConfigurations = [
    {
        writeConcern: 1,
        softWriteConcern: 1,
        replicationFactor: 1,
        waitForSync: false,
    },
    {
        writeConcern: 1,
        softWriteConcern: 2,
        replicationFactor: 3,
        waitForSync: false,
    },
    {
        writeConcern: 2,
        softWriteConcern: 2,
        replicationFactor: 3,
        waitForSync: false,
    },
    {
        writeConcern: 1,
        softWriteConcern: 2,
        replicationFactor: 4,
        waitForSync: false,
    },
    {
        writeConcern: 3,
        softWriteConcern: 3,
        replicationFactor: 4,
        waitForSync: false,
    },
    {
        writeConcern: 4,
        softWriteConcern: 4,
        replicationFactor: 4,
        waitForSync: false,
    }
];

exports.waitFor = waitFor;
exports.readAgencyValueAt = readAgencyValueAt;
exports.createParticipantsConfig = createParticipantsConfig;
exports.createTermSpecification = createTermSpecification;
exports.dbservers = dbservers;
exports.readReplicatedLogAgency = readReplicatedLogAgency;
exports.replicatedLogSetPlanParticipantsConfig = replicatedLogSetPlanParticipantsConfig;
exports.replicatedLogUpdatePlanParticipantsConfigParticipants = replicatedLogUpdatePlanParticipantsConfigParticipants;
exports.replicatedLogSetPlanTerm = replicatedLogSetPlanTerm;
exports.replicatedLogSetPlan = replicatedLogSetPlan;
exports.replicatedLogDeletePlan = replicatedLogDeletePlan;
exports.replicatedLogIsReady = replicatedLogIsReady;
exports.stopServer = stopServer;
exports.continueServer = continueServer;
exports.nextUniqueLogId = nextUniqueLogId;
exports.registerAgencyTestBegin = registerAgencyTestBegin;
exports.registerAgencyTestEnd = registerAgencyTestEnd;
exports.testConfigurationString = testConfigurationString;
exports.instantiateTestSuite = instantiateTestSuite;
exports.interestingSetOfConfigurations = interestingSetOfConfigurations;
exports.allServersHealthy = allServersHealthy;
exports.continueServerWaitOk = continueServerWaitOk;
exports.stopServerWaitFailed = stopServerWaitFailed;<|MERGE_RESOLUTION|>--- conflicted
+++ resolved
@@ -77,21 +77,10 @@
 };
 
 const createTermSpecification = function (term, servers, config, leader) {
-<<<<<<< HEAD
-    let spec = {term, config};
-    //assertTrue(config.replicationFactor === servers.length);
-    spec.participants = getParticipantsObjectForServers(servers);
-    if (leader !== undefined) {
-        if (!_.includes(servers, leader)) {
-            throw Error("leader is not part of the participants");
-        }
-        spec.leader = {serverId: leader, rebootId: getServerRebootId(leader)};
-=======
   let spec = {term, config};
   if (leader !== undefined) {
     if (!_.includes(servers, leader)) {
       throw Error("leader is not part of the participants");
->>>>>>> 777f07fe
     }
     spec.leader = {serverId: leader, rebootId: getServerRebootId(leader)};
   }
@@ -151,48 +140,6 @@
 };
 
 const replicatedLogIsReady = function (database, logId, term, participants, leader) {
-<<<<<<< HEAD
-    return function () {
-        let {current} = readReplicatedLogAgency(database, logId);
-        if (current === undefined) {
-            return Error("current not yet defined");
-        }
-
-        for (const srv of participants) {
-            if (!current.localStatus || !current.localStatus[srv]) {
-                return Error(`Participant ${srv} has not yet reported to current.`);
-            }
-            if (current.localStatus[srv].term < term) {
-                return Error(`Participant ${srv} has not yet acknowledged the current term; ` +
-                    `found = ${current.localStatus[srv].term}, expected = ${term}.`);
-            }
-        }
-
-        if (leader !== undefined) {
-            if (!(leader instanceof Array)) {
-                leader = [leader];
-            }
-            if (!current.leader) {
-                return Error("Leader has not yet established its term");
-            }
-            if (current.leader.term < term) {
-                return Error(`Leader has not yet confirmed the term; found = ${current.leader.term}, expected = ${term}`);
-            }
-            if (leader.indexOf(current.leader.serverId) === -1) {
-                return Error(`Wrong leader in current; found = ${current.leader.serverId}, expected one of ${leader}`);
-            }
-        }
-        return true;
-    };
-};
-
-const getServerProcessID = function (serverId) {
-    let endpoint = global.ArangoClusterInfo.getServerEndpoint(serverId);
-    // Now look for instanceInfo:
-    let pos = _.findIndex(global.instanceInfo.arangods,
-        x => x.endpoint === endpoint);
-    return global.instanceInfo.arangods[pos].pid;
-=======
   return function () {
     let {current} = readReplicatedLogAgency(database, logId);
     if (current === undefined) {
@@ -205,19 +152,21 @@
       }
       if (current.localStatus[srv].term < term) {
         return Error(`Participant ${srv} has not yet acknowledged the current term; ` +
-          `found = ${current.localStatus[srv].term}, expected = ${term}.`);
-      }
-    }
-
+            `found = ${current.localStatus[srv].term}, expected = ${term}.`);
+      }
+    }
     if (leader !== undefined) {
+      if (!(leader instanceof Array)) {
+        leader = [leader];
+      }
       if (!current.leader) {
         return Error("Leader has not yet established its term");
       }
-      if (current.leader.serverId !== leader) {
-        return Error(`Wrong leader in current; found = ${current.leader.serverId}, expected = ${leader}`);
-      }
       if (current.leader.term < term) {
         return Error(`Leader has not yet confirmed the term; found = ${current.leader.term}, expected = ${term}`);
+      }
+      if (leader.indexOf(current.leader.serverId) === -1) {
+        return Error(`Wrong leader in current; found = ${current.leader.serverId}, expected one of ${leader}`);
       }
     }
     return true;
@@ -228,9 +177,8 @@
   let endpoint = global.ArangoClusterInfo.getServerEndpoint(serverId);
   // Now look for instanceInfo:
   let pos = _.findIndex(global.instanceInfo.arangods,
-    x => x.endpoint === endpoint);
+      x => x.endpoint === endpoint);
   return global.instanceInfo.arangods[pos].pid;
->>>>>>> 777f07fe
 };
 
 const stopServer = function (serverId) {
@@ -294,63 +242,63 @@
 };
 
 const testConfigurationString = function (basename, {writeConcern, softWriteConcern, replicationFactor, waitForSync}) {
-    return `${basename}-wc${writeConcern}-swc${softWriteConcern}-r${replicationFactor}${waitForSync ? "-ws" : ""}`;
+  return `${basename}-wc${writeConcern}-swc${softWriteConcern}-r${replicationFactor}${waitForSync ? "-ws" : ""}`;
 };
 
 const instantiateTestSuite = function (suite, config) {
-    const proto = suite(config);
-    const testName = (name) => testConfigurationString(name, config);
-    let object = {};
-    for (const [name, test] of Object.entries(proto)) {
-        if (["setUp", "tearDown", "setUpAll", "tearDownAll"].indexOf(name) !== -1) {
-            object[name] = test;
-        } else {
-            object[testName(name)] = test;
-        }
-    }
-    return function () {
-        return object;
-    };
+  const proto = suite(config);
+  const testName = (name) => testConfigurationString(name, config);
+  let object = {};
+  for (const [name, test] of Object.entries(proto)) {
+    if (["setUp", "tearDown", "setUpAll", "tearDownAll"].indexOf(name) !== -1) {
+      object[name] = test;
+    } else {
+      object[testName(name)] = test;
+    }
+  }
+  return function () {
+    return object;
+  };
 };
 
 
 const interestingSetOfConfigurations = [
-    {
-        writeConcern: 1,
-        softWriteConcern: 1,
-        replicationFactor: 1,
-        waitForSync: false,
-    },
-    {
-        writeConcern: 1,
-        softWriteConcern: 2,
-        replicationFactor: 3,
-        waitForSync: false,
-    },
-    {
-        writeConcern: 2,
-        softWriteConcern: 2,
-        replicationFactor: 3,
-        waitForSync: false,
-    },
-    {
-        writeConcern: 1,
-        softWriteConcern: 2,
-        replicationFactor: 4,
-        waitForSync: false,
-    },
-    {
-        writeConcern: 3,
-        softWriteConcern: 3,
-        replicationFactor: 4,
-        waitForSync: false,
-    },
-    {
-        writeConcern: 4,
-        softWriteConcern: 4,
-        replicationFactor: 4,
-        waitForSync: false,
-    }
+  {
+    writeConcern: 1,
+    softWriteConcern: 1,
+    replicationFactor: 1,
+    waitForSync: false,
+  },
+  {
+    writeConcern: 1,
+    softWriteConcern: 2,
+    replicationFactor: 3,
+    waitForSync: false,
+  },
+  {
+    writeConcern: 2,
+    softWriteConcern: 2,
+    replicationFactor: 3,
+    waitForSync: false,
+  },
+  {
+    writeConcern: 1,
+    softWriteConcern: 2,
+    replicationFactor: 4,
+    waitForSync: false,
+  },
+  {
+    writeConcern: 3,
+    softWriteConcern: 3,
+    replicationFactor: 4,
+    waitForSync: false,
+  },
+  {
+    writeConcern: 4,
+    softWriteConcern: 4,
+    replicationFactor: 4,
+    waitForSync: false,
+  }
 ];
 
 exports.waitFor = waitFor;
