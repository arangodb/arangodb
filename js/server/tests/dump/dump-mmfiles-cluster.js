/*jshint globalstrict:false, strict:false, maxlen : 4000 */
/*global assertEqual, assertTrue, assertFalse */

////////////////////////////////////////////////////////////////////////////////
/// @brief tests for dump/reload
///
/// @file
///
/// DISCLAIMER
///
/// Copyright 2010-2012 triagens GmbH, Cologne, Germany
///
/// Licensed under the Apache License, Version 2.0 (the "License");
/// you may not use this file except in compliance with the License.
/// You may obtain a copy of the License at
///
///     http://www.apache.org/licenses/LICENSE-2.0
///
/// Unless required by applicable law or agreed to in writing, software
/// distributed under the License is distributed on an "AS IS" BASIS,
/// WITHOUT WARRANTIES OR CONDITIONS OF ANY KIND, either express or implied.
/// See the License for the specific language governing permissions and
/// limitations under the License.
///
/// Copyright holder is triAGENS GmbH, Cologne, Germany
///
/// @author Jan Steemann
/// @author Copyright 2012, triAGENS GmbH, Cologne, Germany
////////////////////////////////////////////////////////////////////////////////

const fs = require('fs');
const internal = require("internal");
const jsunity = require("jsunity");
const isEnterprise = internal.isEnterprise();
const db = internal.db;

////////////////////////////////////////////////////////////////////////////////
/// @brief test suite
////////////////////////////////////////////////////////////////////////////////

function dumpTestSuite () {
  'use strict';

  return {

////////////////////////////////////////////////////////////////////////////////
/// @brief set up
////////////////////////////////////////////////////////////////////////////////

    setUp : function () {
    },

////////////////////////////////////////////////////////////////////////////////
/// @brief tear down
////////////////////////////////////////////////////////////////////////////////

    tearDown : function () {
    },

////////////////////////////////////////////////////////////////////////////////
/// @brief test the empty collection
////////////////////////////////////////////////////////////////////////////////
    
    testEmpty : function () {
      var c = db._collection("UnitTestsDumpEmpty");
      var p = c.properties();

      assertEqual(2, c.type()); // document
      assertTrue(p.waitForSync);
      assertFalse(p.isVolatile);
      assertEqual(256, p.indexBuckets);

      assertEqual(1, c.getIndexes().length); // just primary index
      assertEqual("primary", c.getIndexes()[0].type);
      assertEqual(0, c.count());
    },

////////////////////////////////////////////////////////////////////////////////
/// @brief test the collection with many documents
////////////////////////////////////////////////////////////////////////////////
    
    testMany : function () {
      var c = db._collection("UnitTestsDumpMany");
      var p = c.properties();

      assertEqual(2, c.type()); // document
      assertFalse(p.waitForSync);
      assertFalse(p.isVolatile);

      assertEqual(1, c.getIndexes().length); // just primary index
      assertEqual("primary", c.getIndexes()[0].type);
      assertEqual(100000, c.count());

      // test all documents
      var r = db._query(`FOR d IN ${c.name()} RETURN d`).toArray();
      var rr = new Map();
      for (let i = 0; i < r.length; ++i) {
        rr.set(r[i]._key, r[i]);
      }
      for (let i = 0; i < 100000; ++i) {
        var doc = rr.get("test" + i);
        assertEqual(i, doc.value1);
        assertEqual("this is a test", doc.value2);
        assertEqual("test" + i, doc.value3);
      }
    },

////////////////////////////////////////////////////////////////////////////////
/// @brief test the edges collection
////////////////////////////////////////////////////////////////////////////////
    
    testEdges : function () {
      var c = db._collection("UnitTestsDumpEdges");
      var p = c.properties();

      assertEqual(3, c.type()); // edges
      assertFalse(p.waitForSync);
      assertFalse(p.isVolatile);

      assertEqual(2, c.getIndexes().length); // primary index + edges index
      assertEqual("primary", c.getIndexes()[0].type);
      assertEqual("edge", c.getIndexes()[1].type);
      assertEqual(10, c.count());

      // test all documents
      for (var i = 0; i < 10; ++i) {
        var doc = c.document("test" + i);
        assertEqual("test" + i, doc._key);
        assertEqual("UnitTestsDumpMany/test" + i, doc._from);
        assertEqual("UnitTestsDumpMany/test" + (i + 1), doc._to);
        assertEqual(i + "->" + (i + 1), doc.what);
      }
    },

////////////////////////////////////////////////////////////////////////////////
/// @brief test the order of documents
////////////////////////////////////////////////////////////////////////////////
    
    testOrder : function () {
      var c = db._collection("UnitTestsDumpOrder");
      var p = c.properties();

      assertEqual(2, c.type()); // document
      assertFalse(p.waitForSync);
      assertFalse(p.isVolatile);
      assertEqual(16, p.indexBuckets);

      assertEqual(1, c.getIndexes().length); // just primary index
      assertEqual("primary", c.getIndexes()[0].type);
      assertEqual(3, c.count());
    },

////////////////////////////////////////////////////////////////////////////////
/// @brief test document removal & update
////////////////////////////////////////////////////////////////////////////////
    
    testRemoved : function () {
      var c = db._collection("UnitTestsDumpRemoved");
      var p = c.properties();

      assertEqual(2, c.type()); // document
      assertFalse(p.waitForSync);
      assertFalse(p.isVolatile);

      assertEqual(1, c.getIndexes().length); // just primary index
      assertEqual("primary", c.getIndexes()[0].type);
      assertEqual(9000, c.count());

      var i;
      for (i = 0; i < 10000; ++i) {
        if (i % 10 === 0) {
          assertFalse(c.exists("test" + i));
        }
        else {
          var doc = c.document("test" + i);
          assertEqual(i, doc.value1);

          if (i < 1000) {
            assertEqual(i + 1, doc.value2);
          }
        }
      }
    },

////////////////////////////////////////////////////////////////////////////////
/// @brief test indexes
////////////////////////////////////////////////////////////////////////////////
    
    testIndexes : function () {
      var c = db._collection("UnitTestsDumpIndexes");
      var p = c.properties();

      assertEqual(2, c.type()); // document
      assertFalse(p.waitForSync);
      assertFalse(p.isVolatile);
      assertEqual(32, p.indexBuckets);

      assertEqual(9, c.getIndexes().length); 
      assertEqual("primary", c.getIndexes()[0].type);

      assertEqual("hash", c.getIndexes()[1].type);
      assertTrue(c.getIndexes()[1].unique);
      assertFalse(c.getIndexes()[1].sparse);
      assertEqual([ "a_uc" ], c.getIndexes()[1].fields);

      assertEqual("skiplist", c.getIndexes()[2].type);
      assertFalse(c.getIndexes()[2].unique);
      assertFalse(c.getIndexes()[2].sparse);
      assertEqual([ "a_s1", "a_s2" ], c.getIndexes()[2].fields);

      assertEqual("hash", c.getIndexes()[3].type);
      assertFalse(c.getIndexes()[3].unique);
      assertFalse(c.getIndexes()[3].sparse);
      assertEqual([ "a_h1", "a_h2" ], c.getIndexes()[3].fields);

      assertEqual("skiplist", c.getIndexes()[4].type);
      assertTrue(c.getIndexes()[4].unique);
      assertFalse(c.getIndexes()[4].sparse);
      assertEqual([ "a_su" ], c.getIndexes()[4].fields);

      assertEqual("hash", c.getIndexes()[5].type);
      assertFalse(c.getIndexes()[5].unique);
      assertTrue(c.getIndexes()[5].sparse);
      assertEqual([ "a_hs1", "a_hs2" ], c.getIndexes()[5].fields);

      assertEqual("skiplist", c.getIndexes()[6].type);
      assertFalse(c.getIndexes()[6].unique);
      assertTrue(c.getIndexes()[6].sparse);
      assertEqual([ "a_ss1", "a_ss2" ], c.getIndexes()[6].fields);
      
      if (db._engine().name !== "rocksdb") {
        assertFalse(c.getIndexes()[7].unique);
        assertEqual("fulltext", c.getIndexes()[7].type);
        assertEqual([ "a_f" ], c.getIndexes()[7].fields);
        
        assertEqual("geo", c.getIndexes()[8].type);
        assertEqual([ "a_la", "a_lo" ], c.getIndexes()[8].fields);
        assertFalse(c.getIndexes()[8].unique);
      }

      assertEqual(0, c.count());
    },

////////////////////////////////////////////////////////////////////////////////
/// @brief test truncate
////////////////////////////////////////////////////////////////////////////////
    
    testTruncated : function () {
      var c = db._collection("UnitTestsDumpTruncated");
      var p = c.properties();

      assertEqual(2, c.type()); // document
      assertFalse(p.waitForSync);
      assertTrue(p.isVolatile);

      assertEqual(1, c.getIndexes().length); // just primary index
      assertEqual("primary", c.getIndexes()[0].type);
      assertEqual(0, c.count());
    },

////////////////////////////////////////////////////////////////////////////////
/// @brief test shards
////////////////////////////////////////////////////////////////////////////////
    
    testShards : function () {
      var c = db._collection("UnitTestsDumpShards");
      var p = c.properties();

      assertEqual(2, c.type()); // document
      assertFalse(p.waitForSync);
      assertFalse(p.isVolatile);
      assertEqual(9, p.numberOfShards);

      assertEqual(1, c.getIndexes().length); // just primary index
      assertEqual("primary", c.getIndexes()[0].type);
      assertEqual(1000, c.count());
  
      for (var i = 0; i < 1000; ++i) {
        var doc = c.document(String(7 + (i * 42)));

        assertEqual(String(7 + (i * 42)), doc._key);
        assertEqual(i, doc.value);
        assertEqual({ value: [ i, i ] }, doc.more);
      }
    },

////////////////////////////////////////////////////////////////////////////////
/// @brief test strings
////////////////////////////////////////////////////////////////////////////////
    
    testStrings : function () {
      var c = db._collection("UnitTestsDumpStrings");
      var p = c.properties();

      assertEqual(2, c.type()); // document
      assertFalse(p.waitForSync);
      assertFalse(p.isVolatile);

      assertEqual(1, c.getIndexes().length); // just primary index
      assertEqual("primary", c.getIndexes()[0].type);
      assertEqual(8, c.count());

      var texts = [
        "big. Really big. He moment. Magrathea! - insisted Arthur, - I do you can sense no further because it doesn't fit properly. In my the denies faith, and the atmosphere beneath You are not cheap He was was his satchel. He throughout Magrathea. - He pushed a tore the ecstatic crowd. Trillian sat down the time, the existence is it? And he said, - What they don't want this airtight hatchway. - it's we you shooting people would represent their Poet Master Grunthos is in his mind.",
        "Ultimo cadere chi sedete uso chiuso voluto ora. Scotendosi portartela meraviglia ore eguagliare incessante allegrezza per. Pensava maestro pungeva un le tornano ah perduta. Fianco bearmi storia soffio prende udi poteva una. Cammino fascino elisire orecchi pollici mio cui sai sul. Chi egli sino sei dita ben. Audace agonie groppa afa vai ultima dentro scossa sii. Alcuni mia blocco cerchi eterno andare pagine poi. Ed migliore di sommesso oh ai angoscia vorresti.", 
        "Νέο βάθος όλα δομές της χάσει. Μέτωπο εγώ συνάμα τρόπος και ότι όσο εφόδιο κόσμου. Προτίμηση όλη διάφορους του όλο εύθραυστη συγγραφής. Στα άρα ένα μία οποία άλλων νόημα. Ένα αποβαίνει ρεαλισμού μελετητές θεόσταλτο την. Ποντιακών και rites κοριτσάκι παπούτσια παραμύθια πει κυρ.",
        "Mody laty mnie ludu pole rury Białopiotrowiczowi. Domy puer szczypię jemy pragnął zacność czytając ojca lasy Nowa wewnątrz klasztoru. Chce nóg mego wami. Zamku stał nogą imion ludzi ustaw Białopiotrowiczem. Kwiat Niesiołowskiemu nierostrzygniony Staje brał Nauka dachu dumę Zamku Kościuszkowskie zagon. Jakowaś zapytać dwie mój sama polu uszakach obyczaje Mój. Niesiołowski książkowéj zimny mały dotychczasowa Stryj przestraszone Stolnikównie wdał śmiertelnego. Stanisława charty kapeluszach mięty bratem każda brząknął rydwan.",
        "Мелких против летают хижину тмится. Чудесам возьмет звездна Взжигай. . Податель сельские мучитель сверкает очищаясь пламенем. Увы имя меч Мое сия. Устранюсь воздушных Им от До мысленные потушатся Ко Ея терпеньем.", 
        "dotyku. Výdech spalin bude položen záplavový detekční kabely 1x UPS Newave Conceptpower DPA 5x 40kVA bude ukončen v samostatné strojovně. Samotné servery mají pouze lokalita Ústí nad zdvojenou podlahou budou zakončené GateWayí HiroLink - Monitoring rozvaděče RTN na jednotlivých záplavových zón na soustrojí resp. technologie jsou označeny SA-MKx.y. Jejich výstupem je zajištěn přestupem dat z jejich provoz. Na dveřích vylepené výstražné tabulky. Kabeláž z okruhů zálohovaných obvodů v R.MON-I. Monitoring EZS, EPS, ... možno zajistit funkčností FireWallů na strukturovanou kabeláží vedenou v měrných jímkách zapuštěných v každém racku budou zakončeny v R.MON-NrNN. Monitoring motorgenerátorů: řídící systém bude zakončena v modulu",
        "ramien mu zrejme vôbec niekto je už presne čo mám tendenciu prispôsobiť dych jej páčil, čo chce. Hmm... Včera sa mi pozdava, len dočkali, ale keďže som na uz boli u jej nezavrela. Hlava jej to ve městě nepotká, hodně mi to tí vedci pri hre, keď je tu pre Designiu. Pokiaľ viete o odbornejšie texty. Prvým z tmavých uličiek, každý to niekedy, zrovnávať krok s obrovským batohom na okraj vane a temné úmysly, tak rozmýšľam, aký som si hromady mailov, čo chcem a neraz sa pokúšal o filmovém klubu v budúcnosti rozhodne uniesť mladú maliarku (Linda Rybová), ktorú so",
        " 復讐者」. 復讐者」. 伯母さん 復讐者」. 復讐者」. 復讐者」. 復讐者」. 第九章 第五章 第六章 第七章 第八章. 復讐者」 伯母さん. 復讐者」 伯母さん. 第十一章 第十九章 第十四章 第十八章 第十三章 第十五章. 復讐者」 . 第十四章 第十一章 第十二章 第十五章 第十七章 手配書. 第十四章 手配書 第十八章 第十七章 第十六章 第十三章. 第十一章 第十三章 第十八章 第十四章 手配書. 復讐者」."
      ];

      texts.forEach(function (t, i) { 
        var doc = c.document("text" + i);
        
        assertEqual(t, doc.value);
      });

    },

////////////////////////////////////////////////////////////////////////////////
/// @brief test view restoring
////////////////////////////////////////////////////////////////////////////////

    testView : function () {
      try {
        db._createView("check", "arangosearch", {});
      } catch (err) {}

      let views = db._views();
      if (views.length === 0) {
        return; // arangosearch views are not supported
      }

      let view = db._view("UnitTestsDumpView");
      assertTrue(view !== null);
      let props = view.properties();
      assertEqual(Object.keys(props.links).length, 1);
      assertTrue(props.hasOwnProperty("links"));
      assertTrue(props.links.hasOwnProperty("UnitTestsDumpViewCollection"));
      assertTrue(props.links.UnitTestsDumpViewCollection.hasOwnProperty("includeAllFields"));
      assertTrue(props.links.UnitTestsDumpViewCollection.hasOwnProperty("fields"));
      assertTrue(props.links.UnitTestsDumpViewCollection.includeAllFields);

<<<<<<< HEAD
      /*var res = db._query("FOR doc IN  " + view.name() + " FILTER doc.value >= 0 RETURN doc").toArray();
      assertEqual(10000, res.length);

      res = db._query("FOR doc IN  " + view.name() + " FILTER doc.value >= 5000 RETURN doc").toArray();
      assertEqual(5000, res.length);

      res = db._query("FOR doc IN  " + view.name() + " FILTER doc.value >= 9000 RETURN doc").toArray();
      assertEqual(1000, res.length);

      res = db._query("FOR doc IN  " + view.name() + " FILTER doc.value >= 10000 RETURN doc").toArray();
      assertEqual(0, res.length);*/
=======
      var res = db._query("FOR doc IN VIEW " + view.name() + " FILTER doc.value >= 0 RETURN doc").toArray();
      assertEqual(5000, res.length);

      res = db._query("FOR doc IN VIEW " + view.name() + " FILTER doc.value >= 2500 RETURN doc").toArray();
      assertEqual(2500, res.length);

      res = db._query("FOR doc IN VIEW " + view.name() + " FILTER doc.value >= 5000 RETURN doc").toArray();
      assertEqual(0, res.length);

      res = db._query("FOR doc IN VIEW UnitTestsDumpView FILTER PHRASE(doc.text, 'foxx jumps over', 'text_en')  RETURN doc").toArray();
      assertEqual(1, res.length);
>>>>>>> e5843d32
    }

  };
}


////////////////////////////////////////////////////////////////////////////////
/// @brief test suite for the enterprise mode
////////////////////////////////////////////////////////////////////////////////

function dumpTestEnterpriseSuite () {
  const smartGraphName = "UnitTestDumpSmartGraph";
  const edges = "UnitTestDumpSmartEdges";
  const vertices = "UnitTestDumpSmartVertices";
  const orphans = "UnitTestDumpSmartOrphans";
  const satellite = "UnitTestDumpSatelliteCollection";
  const gm = require("@arangodb/smart-graph");
  const instanceInfo = JSON.parse(require('internal').env.INSTANCEINFO);

  return {

////////////////////////////////////////////////////////////////////////////////
/// @brief set up
////////////////////////////////////////////////////////////////////////////////

    setUp : function () {
    },

////////////////////////////////////////////////////////////////////////////////
/// @brief tear down
////////////////////////////////////////////////////////////////////////////////

    tearDown : function () {
    },

    testSatelliteCollections : function () {
      let c = db._collection(satellite);
      let p = c.properties();
      assertEqual(2, c.type()); // Document
      assertEqual(1, p.numberOfShards);
      assertEqual("satellite", p.replicationFactor);
      assertEqual(100, c.count());
    },

    testHiddenCollectionsOmitted : function () {
      const dumpDir = fs.join(instanceInfo.rootDir, 'dump');

      const smartEdgeCollectionPath = fs.join(dumpDir, `${edges}.structure.json`);
      const localEdgeCollectionPath = fs.join(dumpDir, `_local_${edges}.structure.json`);
      const fromEdgeCollectionPath = fs.join(dumpDir, `_from_${edges}.structure.json`);
      const toEdgeCollectionPath = fs.join(dumpDir, `_to_${edges}.structure.json`);

      assertTrue(fs.exists(smartEdgeCollectionPath), 'Smart edge collection missing in dump!');
      assertFalse(fs.exists(localEdgeCollectionPath), '_local edge collection should not have been dumped!');
      assertFalse(fs.exists(fromEdgeCollectionPath), '_from edge collection should not have been dumped!');
      assertFalse(fs.exists(toEdgeCollectionPath), '_to edge collection should not have been dumped!');
    },

    testShadowCollectionsOmitted : function () {
      const encryption = fs.read(fs.join(instanceInfo.rootDir, 'dump', 'ENCRYPTION'));
      if (encryption === '' || encryption === 'none') {
        const dumpDir = fs.join(instanceInfo.rootDir, 'dump');
        const collStructure = JSON.parse(
          fs.read(fs.join(dumpDir, `${edges}.structure.json`))
        );

        assertTrue(collStructure.hasOwnProperty('parameters'), collStructure);
        const parameters = collStructure['parameters'];
        assertFalse(parameters.hasOwnProperty('shadowCollections'),
          `Property 'shadowCollections' should be hidden in collection ${edges}!`);
      }
    },

    testVertices : function () {
      let c = db._collection(vertices);
      let p = c.properties();
      assertEqual(2, c.type()); // Document
      assertEqual(5, p.numberOfShards);
      assertTrue(p.isSmart, p);
      assertFalse(Object.hasOwnProperty(p, "distributeShardsLike"));
      assertEqual(100, c.count());
      assertEqual("value", p.smartGraphAttribute);
    },

    testVerticesAqlRead: function () {
      let q1 = `FOR x IN ${vertices} SORT TO_NUMBER(x.value) RETURN x`;
      let q2 = `FOR x IN ${vertices} FILTER x.value == "10" RETURN x.value`;
      // This query can be optimized to a single shard. Make sure that is still correct
      let q3 = `FOR x IN ${vertices} FILTER x._key == @key RETURN x.value`;

      let res1 = db._query(q1).toArray();
      assertEqual(100, res1.length);
      for (let i = 0; i < 100; ++i) {
        assertEqual(String(i), res1[i].value);
      }

      let res2 = db._query(q2).toArray();
      assertEqual(1, res2.length);
      assertEqual("10", res2[0]);

      for (let x of res1) {
        let res3 = db._query(q3, {key: x._key}).toArray();
        assertEqual(1, res3.length);
        assertEqual(x.value, res3[0]);
      }
    },

    testVerticesAqlInsert: function () {
      // Precondition
      assertEqual(100, db[vertices].count());
      let insert = `FOR i IN 0..99 INSERT {value: TO_STRING(i), needUpdate: true, needRemove: true} INTO ${vertices}`;
      let update = `FOR x IN ${vertices} FILTER x.needUpdate UPDATE x WITH {needUpdate: false} INTO ${vertices}`;
      let remove = `FOR x IN ${vertices} FILTER x.needRemove REMOVE x INTO ${vertices}`;
      // Note: Order is important here, we first insert, than update those inserted docs, then remove them again
      let resIns = db._query(insert);
      assertEqual(100, resIns.getExtra().stats.writesExecuted);
      assertEqual(0, resIns.getExtra().stats.writesIgnored);
      assertEqual(200, db[vertices].count());

      let resUp = db._query(update);
      assertEqual(100, resUp.getExtra().stats.writesExecuted);
      assertEqual(0, resUp.getExtra().stats.writesIgnored);
      assertEqual(200, db[vertices].count());

      let resRem = db._query(remove);
      assertEqual(100, resRem.getExtra().stats.writesExecuted);
      assertEqual(0, resRem.getExtra().stats.writesIgnored);
      assertEqual(100, db[vertices].count());
    },

    testOrphans : function () {
      let c = db._collection(orphans);
      let p = c.properties();
      assertEqual(2, c.type()); // Document
      assertEqual(5, p.numberOfShards);
      assertTrue(p.isSmart);
      assertEqual(vertices, p.distributeShardsLike);
      assertEqual(100, c.count());
      assertEqual("value", p.smartGraphAttribute);
    },

    testOrphansAqlRead: function () {
      let q1 = `FOR x IN ${orphans} SORT TO_NUMBER(x.value) RETURN x`;
      let q2 = `FOR x IN ${orphans} FILTER x.value == "10" RETURN x.value`;
      // This query can be optimized to a single shard. Make sure that is still correct
      let q3 = `FOR x IN ${orphans} FILTER x._key == @key RETURN x.value`;

      let res1 = db._query(q1).toArray();
      assertEqual(100, res1.length);
      for (let i = 0; i < 100; ++i) {
        assertEqual(String(i), res1[i].value);
      }

      let res2 = db._query(q2).toArray();
      assertEqual(1, res2.length);
      assertEqual("10", res2[0]);

      for (let x of res1) {
        let res3 = db._query(q3, {key: x._key}).toArray();
        assertEqual(1, res3.length);
        assertEqual(x.value, res3[0]);
      }
    },

    testOrphansAqlInsert: function () {
      // Precondition
      let c = db[orphans];
      assertEqual(100, c.count());
      let insert = `FOR i IN 0..99 INSERT {value: TO_STRING(i), needUpdate: true, needRemove: true} INTO ${orphans}`;
      let update = `FOR x IN ${orphans} FILTER x.needUpdate UPDATE x WITH {needUpdate: false} INTO ${orphans}`;
      let remove = `FOR x IN ${orphans} FILTER x.needRemove REMOVE x INTO ${orphans}`;
      // Note: Order is important here, we first insert, than update those inserted docs, then remoe them again
      let resIns = db._query(insert);
      assertEqual(100, resIns.getExtra().stats.writesExecuted);
      assertEqual(0, resIns.getExtra().stats.writesIgnored);
      assertEqual(200, c.count());

      let resUp = db._query(update);
      assertEqual(100, resUp.getExtra().stats.writesExecuted);
      assertEqual(0, resUp.getExtra().stats.writesIgnored);
      assertEqual(200, c.count());

      let resRem = db._query(remove);
      assertEqual(100, resRem.getExtra().stats.writesExecuted);
      assertEqual(0, resRem.getExtra().stats.writesIgnored);
      assertEqual(100, c.count());
    },

    testEdges : function () {
      let c = db._collection(edges);
      let p = c.properties();
      assertEqual(3, c.type()); // Edges
      //assertEqual(5, p.numberOfShards);
      assertTrue(p.isSmart);
      assertEqual(vertices, p.distributeShardsLike);
      assertEqual(300, c.count());
    },

    testEdgesAqlRead: function () {
      let q1 = `FOR x IN ${edges} SORT TO_NUMBER(x.value) RETURN x`;
      let q2 = `FOR x IN ${edges} FILTER x.value == "10" RETURN x.value`;
      // This query can be optimized to a single shard. Make sure that is still correct
      let q3 = `FOR x IN ${edges} FILTER x._key == @key RETURN x.value`;

      let res1 = db._query(q1).toArray();
      assertEqual(300, res1.length);
      for (let i = 0; i < 100; ++i) {
        // We have three edges per value
        assertEqual(String(i), res1[3*i].value);
        assertEqual(String(i), res1[3*i+1].value);
        assertEqual(String(i), res1[3*i+2].value);
      }

      let res2 = db._query(q2).toArray();
      assertEqual(3, res2.length);
      assertEqual("10", res2[0]);

      for (let x of res1) {
        let res3 = db._query(q3, {key: x._key}).toArray();
        assertEqual(1, res3.length);
        assertEqual(x.value, res3[0]);
      }
    },

    testEdgesAqlInsert: function () {
      // Precondition
      let c = db[edges];
      assertEqual(300, c.count());

      // We first need the vertices
      let vC = db[vertices];
      assertEqual(100, vC.count());
      let vQ = `FOR x IN ${vertices} SORT TO_NUMBER(x.value) RETURN x._id`;
      let verticesList = db._query(vQ).toArray();
      let insertSameValue = `LET vs = @vertices FOR i IN 0..99 INSERT {_from: vs[i], _to: vs[i], value: TO_STRING(i), needUpdate: true, needRemove: true} INTO ${edges}`;
      let insertOtherValue = `LET vs = @vertices FOR i IN 0..99 INSERT {_from: vs[i], _to: vs[(i + 1) % 100], value: TO_STRING(i), needUpdate: true, needRemove: true} INTO ${edges}`;
      let update = `FOR x IN ${edges} FILTER x.needUpdate UPDATE x WITH {needUpdate: false} INTO ${edges}`;
      let remove = `FOR x IN ${edges} FILTER x.needRemove REMOVE x INTO ${edges}`;
      // Note: Order is important here, we first insert, than update those inserted docs, then remoe them again
      let resInsSame = db._query(insertSameValue, {vertices: verticesList});
      assertEqual(100, resInsSame.getExtra().stats.writesExecuted);
      assertEqual(0, resInsSame.getExtra().stats.writesIgnored);
      assertEqual(400, c.count());

      let resInsOther = db._query(insertOtherValue, {vertices: verticesList});
      assertEqual(100, resInsOther.getExtra().stats.writesExecuted);
      assertEqual(0, resInsOther.getExtra().stats.writesIgnored);
      assertEqual(500, c.count());

      let resUp = db._query(update);
      assertEqual(200, resUp.getExtra().stats.writesExecuted);
      assertEqual(0, resUp.getExtra().stats.writesIgnored);
      assertEqual(500, c.count());

      let resRem = db._query(remove);
      assertEqual(200, resRem.getExtra().stats.writesExecuted);
      assertEqual(0, resRem.getExtra().stats.writesIgnored);
      assertEqual(300, c.count());
    },

    testAqlGraphQuery: function() {
      // Precondition
      let c = db[edges];
      assertEqual(300, c.count());
      // We first need the vertices
      let vC = db[vertices];
      assertEqual(100, vC.count());

      let vertexQuery = `FOR x IN ${vertices} FILTER x.value == "10" RETURN x._id`;
      let vertex = db._query(vertexQuery).toArray();
      assertEqual(1, vertex.length);

      let q = `FOR v IN 1..2 ANY "${vertex[0]}" GRAPH "${smartGraphName}" OPTIONS {uniqueVertices: 'path'} SORT TO_NUMBER(v.value) RETURN v`;
      /* We expect the following result:
       * 10 <- 9 <- 8
       * 10 <- 9
       * 10 -> 11
       * 10 -> 11 -> 12
       */

      //Validate that everything is wired to a smart graph correctly
      let res = db._query(q).toArray();
      assertEqual(4, res.length);
      assertEqual("8", res[0].value);
      assertEqual("9", res[1].value);
      assertEqual("11", res[2].value);
      assertEqual("12", res[3].value);
    },

  };

}


////////////////////////////////////////////////////////////////////////////////
/// @brief executes the test suite
////////////////////////////////////////////////////////////////////////////////

jsunity.run(dumpTestSuite);
if (isEnterprise) {
  jsunity.run(dumpTestEnterpriseSuite);
}

return jsunity.done();
<|MERGE_RESOLUTION|>--- conflicted
+++ resolved
@@ -343,31 +343,17 @@
       assertTrue(props.links.UnitTestsDumpViewCollection.hasOwnProperty("fields"));
       assertTrue(props.links.UnitTestsDumpViewCollection.includeAllFields);
 
-<<<<<<< HEAD
-      /*var res = db._query("FOR doc IN  " + view.name() + " FILTER doc.value >= 0 RETURN doc").toArray();
-      assertEqual(10000, res.length);
-
-      res = db._query("FOR doc IN  " + view.name() + " FILTER doc.value >= 5000 RETURN doc").toArray();
+      var res = db._query("FOR doc IN " + view.name() + " SEARCH doc.value >= 0 RETURN doc").toArray();
       assertEqual(5000, res.length);
 
-      res = db._query("FOR doc IN  " + view.name() + " FILTER doc.value >= 9000 RETURN doc").toArray();
-      assertEqual(1000, res.length);
-
-      res = db._query("FOR doc IN  " + view.name() + " FILTER doc.value >= 10000 RETURN doc").toArray();
-      assertEqual(0, res.length);*/
-=======
-      var res = db._query("FOR doc IN VIEW " + view.name() + " FILTER doc.value >= 0 RETURN doc").toArray();
-      assertEqual(5000, res.length);
-
-      res = db._query("FOR doc IN VIEW " + view.name() + " FILTER doc.value >= 2500 RETURN doc").toArray();
+      res = db._query("FOR doc IN " + view.name() + " SEARCH doc.value >= 2500 RETURN doc").toArray();
       assertEqual(2500, res.length);
 
-      res = db._query("FOR doc IN VIEW " + view.name() + " FILTER doc.value >= 5000 RETURN doc").toArray();
+      res = db._query("FOR doc IN " + view.name() + " SEARCH doc.value >= 5000 RETURN doc").toArray();
       assertEqual(0, res.length);
 
-      res = db._query("FOR doc IN VIEW UnitTestsDumpView FILTER PHRASE(doc.text, 'foxx jumps over', 'text_en')  RETURN doc").toArray();
+      res = db._query("FOR doc IN UnitTestsDumpView SEARCH PHRASE(doc.text, 'foxx jumps over', 'text_en')  RETURN doc").toArray();
       assertEqual(1, res.length);
->>>>>>> e5843d32
     }
 
   };
