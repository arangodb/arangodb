--- conflicted
+++ resolved
@@ -1140,291 +1140,6 @@
     }
   };
 }
-<<<<<<< HEAD
-/*
-function LegacyDocumentationAndConstraintsSpec () {
-  'use strict';
-  var app, routes, models;
-
-  return {
-    setUp: function () {
-      app = new FoxxController(fakeContext);
-      routes = app.routingInfo.routes;
-      models = app.models;
-    },
-
-    testAddBodyParam: function () {
-      var paramName = stub(),
-        description = stub(),
-        ModelPrototype = stub(),
-        jsonSchema = { id: 'a', required: [], properties: {} };
-
-      allow(ModelPrototype)
-        .toReceive("toJSONSchema")
-        .andReturn(jsonSchema);
-
-      app.get('/foxx', function () {
-        //nothing
-      }).bodyParam(paramName, description, ModelPrototype);
-
-      assertEqual(routes.length, 1);
-      assertEqual(routes[0].docs.parameters[0].name, paramName);
-      assertEqual(routes[0].docs.parameters[0].paramType, "body");
-      assertEqual(routes[0].docs.parameters[0].description, description);
-      assertEqual(routes[0].docs.parameters[0].dataType, jsonSchema.id);
-    },
-
-    testAddBodyParamWithMultipleItems: function () {
-      var paramName = stub(),
-        description = stub(),
-        ModelPrototype = stub(),
-        jsonSchema = { id: 'a', required: [], properties: {} };
-
-      allow(ModelPrototype)
-        .toReceive("toJSONSchema")
-        .andReturn(jsonSchema);
-
-      app.get('/foxx', function () {
-        //nothing
-      }).bodyParam(paramName, description, [ModelPrototype]);
-
-      assertEqual(routes.length, 1);
-      assertEqual(routes[0].docs.parameters[0].name, paramName);
-      assertEqual(routes[0].docs.parameters[0].paramType, "body");
-      assertEqual(routes[0].docs.parameters[0].description, description);
-      assertEqual(routes[0].docs.parameters[0].dataType, jsonSchema.id);
-    },
-
-    testDefineBodyParamAddsJSONSchemaToModels: function () {
-      var paramName = stub(),
-        description = stub(),
-        ModelPrototype = stub(),
-        jsonSchema = { id: 'a', required: [], properties: {} };
-
-      allow(ModelPrototype)
-        .toReceive("toJSONSchema")
-        .andReturn(jsonSchema);
-
-      app.get('/foxx', function () {
-        //nothing
-      }).bodyParam(paramName, description, ModelPrototype);
-
-      assertEqual(app.models[jsonSchema.id], jsonSchema);
-    },
-
-    testSetParamForBodyParam: function () {
-      var req = { parameters: {} },
-        res = {},
-        paramName = stub(),
-        description = stub(),
-        requestBody = stub(),
-        ModelPrototype = stub(),
-        jsonSchemaId = stub(),
-        called = false;
-
-      allow(req)
-        .toReceive("body")
-        .andReturn(requestBody);
-
-      ModelPrototype = mockConstructor(requestBody);
-      ModelPrototype.toJSONSchema = function () { return { id: jsonSchemaId }; };
-
-      app.get('/foxx', function (providedReq) {
-        called = (providedReq.parameters[paramName] instanceof ModelPrototype);
-      }).bodyParam(paramName, description, ModelPrototype);
-
-      routes[0].action.callback(req, res);
-
-      assertTrue(called);
-      ModelPrototype.assertIsSatisfied();
-    },
-
-    testSetParamForBodyParamWithMultipleItems: function () {
-      var req = { parameters: {} },
-        res = {},
-        paramName = stub(),
-        description = stub(),
-        rawElement = stub(),
-        requestBody = [rawElement],
-        ModelPrototype = stub(),
-        jsonSchemaId = stub(),
-        called = false;
-
-      allow(req)
-        .toReceive("body")
-        .andReturn(requestBody);
-
-      ModelPrototype = mockConstructor(rawElement);
-      ModelPrototype.toJSONSchema = function () { return { id: jsonSchemaId }; };
-
-      app.get('/foxx', function (providedReq) {
-        called = (providedReq.parameters[paramName][0] instanceof ModelPrototype);
-      }).bodyParam(paramName, description, [ModelPrototype]);
-
-      routes[0].action.callback(req, res);
-
-      assertTrue(called);
-      ModelPrototype.assertIsSatisfied();
-    }
-  };
-}
-*/
-function LegacyDocumentationAndConstraintsSpec () {
-  'use strict';
-  var app, routes, models;
-
-  return {
-    setUp: function () {
-      app = new FoxxController(fakeContext);
-      routes = app.routingInfo.routes;
-      models = app.models;
-    },
-
-    testDefinePathParamOverride: function () {
-      var constraint = joi.number().integer().description("no text"),
-        context = app.get('/foxx/:id', function () {
-          //nothing
-        }).pathParam("id", {
-          type: constraint,
-          description: "Id of the Foxx"
-        });
-
-      assertEqual(routes.length, 1);
-      assertEqual(routes[0].url.constraint.id, "/[0-9]+/");
-      assertEqual(routes[0].docs.parameters[0].paramType, "path");
-      assertEqual(routes[0].docs.parameters[0].name, "id");
-      assertEqual(routes[0].docs.parameters[0].description, "Id of the Foxx");
-      assertEqual(routes[0].docs.parameters[0].dataType, "integer");
-      assertEqual(context.constraints.urlParams, {id: constraint});
-    },
-
-    testDefinePathParam: function () {
-      app.get('/foxx/:id', function () {
-        //nothing
-      }).pathParam("id", {
-        description: "Id of the Foxx",
-        type: "int"
-      });
-
-      assertEqual(routes.length, 1);
-      assertEqual(routes[0].url.constraint.id, "/[0-9]+/");
-      assertEqual(routes[0].docs.parameters[0].paramType, "path");
-      assertEqual(routes[0].docs.parameters[0].name, "id");
-      assertEqual(routes[0].docs.parameters[0].description, "Id of the Foxx");
-      assertEqual(routes[0].docs.parameters[0].dataType, "int");
-    },
-
-    testDefinePathCaseParam: function () {
-      app.get('/foxx/:idParam', function () {
-        //nothing
-      }).pathParam("idParam", {
-        description: "Id of the Foxx",
-        type: "int"
-      });
-
-      assertEqual(routes.length, 1);
-      assertEqual(routes[0].url.constraint.idParam, "/[0-9]+/");
-      assertEqual(routes[0].docs.parameters[0].paramType, "path");
-      assertEqual(routes[0].docs.parameters[0].name, "idParam");
-      assertEqual(routes[0].docs.parameters[0].description, "Id of the Foxx");
-      assertEqual(routes[0].docs.parameters[0].dataType, "int");
-    },
-
-    testDefineMultiplePathParams: function () {
-      app.get('/:foxx/:id', function () {
-        //nothing
-      }).pathParam("foxx", {
-        description: "Kind of Foxx",
-        type: "string"
-      }).pathParam("id", {
-        description: "Id of the Foxx",
-        type: "int"
-      });
-
-      assertEqual(routes.length, 1);
-
-      assertEqual(routes[0].url.constraint.foxx, "/[^/]+/");
-      assertEqual(routes[0].docs.parameters[0].paramType, "path");
-      assertEqual(routes[0].docs.parameters[0].name, "foxx");
-      assertEqual(routes[0].docs.parameters[0].description, "Kind of Foxx");
-      assertEqual(routes[0].docs.parameters[0].dataType, "string");
-
-      assertEqual(routes[0].url.constraint.id, "/[0-9]+/");
-      assertEqual(routes[0].docs.parameters[1].paramType, "path");
-      assertEqual(routes[0].docs.parameters[1].name, "id");
-      assertEqual(routes[0].docs.parameters[1].description, "Id of the Foxx");
-      assertEqual(routes[0].docs.parameters[1].dataType, "int");
-    },
-
-    testDefineMultiplePathCaseParams: function () {
-      app.get('/:foxxParam/:idParam', function () {
-        //nothing
-      }).pathParam("foxxParam", {
-        description: "Kind of Foxx",
-        type: "string"
-      }).pathParam("idParam", {
-        description: "Id of the Foxx",
-        type: "int"
-      });
-
-      assertEqual(routes.length, 1);
-
-      assertEqual(routes[0].url.constraint.foxxParam, "/[^/]+/");
-      assertEqual(routes[0].docs.parameters[0].paramType, "path");
-      assertEqual(routes[0].docs.parameters[0].name, "foxxParam");
-      assertEqual(routes[0].docs.parameters[0].description, "Kind of Foxx");
-      assertEqual(routes[0].docs.parameters[0].dataType, "string");
-
-      assertEqual(routes[0].url.constraint.idParam, "/[0-9]+/");
-      assertEqual(routes[0].docs.parameters[1].paramType, "path");
-      assertEqual(routes[0].docs.parameters[1].name, "idParam");
-      assertEqual(routes[0].docs.parameters[1].description, "Id of the Foxx");
-      assertEqual(routes[0].docs.parameters[1].dataType, "int");
-    },
-
-    testDefineQueryParamOverride: function () {
-      var constraint = joi.number().integer().description("no text"),
-        context = app.get('/foxx', function () {
-          //nothing
-        }).queryParam("a", {
-          type: constraint,
-          required: true,
-          description: "The value of an a",
-          allowMultiple: true
-        });
-
-      assertEqual(routes.length, 1);
-      assertEqual(routes[0].docs.parameters[0].paramType, "query");
-      assertEqual(routes[0].docs.parameters[0].name, "a");
-      assertEqual(routes[0].docs.parameters[0].description, "The value of an a");
-      assertEqual(routes[0].docs.parameters[0].dataType, "integer");
-      assertEqual(routes[0].docs.parameters[0].required, false);
-      assertEqual(routes[0].docs.parameters[0].allowMultiple, true);
-      assertEqual(context.constraints.queryParams, {a: constraint});
-    },
-
-    testDefineQueryParam: function () {
-      app.get('/foxx', function () {
-        //nothing
-      }).queryParam("a", {
-        description: "The value of an a",
-        type: "int",
-        required: false,
-        allowMultiple: true
-      });
-
-      assertEqual(routes.length, 1);
-      assertEqual(routes[0].docs.parameters[0].paramType, "query");
-      assertEqual(routes[0].docs.parameters[0].name, "a");
-      assertEqual(routes[0].docs.parameters[0].description, "The value of an a");
-      assertEqual(routes[0].docs.parameters[0].dataType, "int");
-      assertEqual(routes[0].docs.parameters[0].required, false);
-      assertEqual(routes[0].docs.parameters[0].allowMultiple, true);
-    }
-  };
-}
-=======
->>>>>>> 08f79be4
 
 function AddMiddlewareFoxxControllerSpec () {
   'use strict';
