/*jshint globalstrict:false, strict:false, maxlen: 500 */
/*global assertEqual, assertTrue, assertFalse, assertNull, assertMatch, fail, AQL_EXECUTE, AQL_EXPLAIN */

////////////////////////////////////////////////////////////////////////////////
/// @brief tests for query language, bind parameters
///
/// @file
///
/// DISCLAIMER
///
/// Copyright 2010-2012 triagens GmbH, Cologne, Germany
///
/// Licensed under the Apache License, Version 2.0 (the "License");
/// you may not use this file except in compliance with the License.
/// You may obtain a copy of the License at
///
///     http://www.apache.org/licenses/LICENSE-2.0
///
/// Unless required by applicable law or agreed to in writing, software
/// distributed under the License is distributed on an "AS IS" BASIS,
/// WITHOUT WARRANTIES OR CONDITIONS OF ANY KIND, either express or implied.
/// See the License for the specific language governing permissions and
/// limitations under the License.
///
/// Copyright holder is triAGENS GmbH, Cologne, Germany
///
/// @author Jan Steemann
/// @author Copyright 2012, triAGENS GmbH, Cologne, Germany
////////////////////////////////////////////////////////////////////////////////

var internal = require("internal");
var db = require("@arangodb").db;
var jsunity = require("jsunity");
var helper = require("@arangodb/aql-helper");
var getModifyQueryResults = helper.getModifyQueryResults;
var assertQueryError = helper.assertQueryError;

var sanitizeStats = function (stats) {
  // remove these members from the stats because they don't matter
  // for the comparisons
  delete stats.scannedFull;
  delete stats.scannedIndex;
  delete stats.filtered;
  delete stats.executionTime;
  delete stats.httpRequests;
  return stats;
};

////////////////////////////////////////////////////////////////////////////////
/// @brief test suite
////////////////////////////////////////////////////////////////////////////////

function ahuacatlModifySuite () {
  var errors = internal.errors;
  var cn1 = "UnitTestsAhuacatlModify1";
  var cn2 = "UnitTestsAhuacatlModify2";
  var c1, c2;

  return {

////////////////////////////////////////////////////////////////////////////////
/// @brief set up
////////////////////////////////////////////////////////////////////////////////

    setUp : function () {
      db._drop(cn1);
      db._drop(cn2);
      c1 = db._create(cn1, {numberOfShards:5});
      c2 = db._create(cn2, {numberOfShards:5});

      c1.save({ _key: "foo", a: 1 });
      c2.save({ _key: "foo", b: 1 });
    },

////////////////////////////////////////////////////////////////////////////////
/// @brief tear down
////////////////////////////////////////////////////////////////////////////////

    tearDown : function () {
      db._drop(cn1);
      db._drop(cn2);
      c1 = null;
      c2 = null;
    },

////////////////////////////////////////////////////////////////////////////////
/// @brief test subquery
////////////////////////////////////////////////////////////////////////////////

    testDynamicOptions1 : function () {
      assertQueryError(errors.ERROR_QUERY_COMPILE_TIME_OPTIONS.code, "FOR d IN @@cn REMOVE d IN @@cn OPTIONS { foo: d }", { "@cn": cn1 });
    },

////////////////////////////////////////////////////////////////////////////////
/// @brief test subquery
////////////////////////////////////////////////////////////////////////////////

    testDynamicOptions2 : function () {
      assertQueryError(errors.ERROR_QUERY_COMPILE_TIME_OPTIONS.code, "FOR d IN @@cn REMOVE d IN @@cn OPTIONS { foo: MERGE(d, { }) }", { "@cn": cn1 });
    },

////////////////////////////////////////////////////////////////////////////////
/// @brief test subquery
////////////////////////////////////////////////////////////////////////////////

    testInvalidOptions : function () {
      assertQueryError(errors.ERROR_QUERY_PARSE.code, "FOR d IN @@cn REMOVE d IN @@cn OPTIONS 'foo'", { "@cn": cn1 });
    },
  };
}

////////////////////////////////////////////////////////////////////////////////
/// @brief test suite
////////////////////////////////////////////////////////////////////////////////

function ahuacatlRemoveSuite () {
  var errors = internal.errors;
  var cn1 = "UnitTestsAhuacatlRemove1";
  var cn2 = "UnitTestsAhuacatlRemove2";
  var c1;
  var c2;

  return {

////////////////////////////////////////////////////////////////////////////////
/// @brief set up
////////////////////////////////////////////////////////////////////////////////

    setUp : function () {
      var i;
      db._drop(cn1);
      db._drop(cn2);
      c1 = db._create(cn1, {numberOfShards:5});
      c2 = db._create(cn2, {numberOfShards:5});

      for (i = 0; i < 100; ++i) {
        c1.save({ _key: "test" + i, value1: i, value2: "test" + i });
      }
      for (i = 0; i < 50; ++i) {
        c2.save({ _key: "test" + i, value1: i, value2: "test" + i });
      }
    },

////////////////////////////////////////////////////////////////////////////////
/// @brief tear down
////////////////////////////////////////////////////////////////////////////////

    tearDown : function () {
      db._drop(cn1);
      db._drop(cn2);
      c1 = null;
      c2 = null;
    },

////////////////////////////////////////////////////////////////////////////////
/// @brief test remove
////////////////////////////////////////////////////////////////////////////////

    testRemoveNothing : function () {
      var expected = { writesExecuted: 0, writesIgnored: 0 };
<<<<<<< HEAD
      var actual = getModifyQueryResults("FOR d IN " + cn1 + " FILTER d.value1 < 0 REMOVE d IN " + cn1);

=======
      let query = "FOR d IN " + cn1 + " FILTER d.value1 < 0 REMOVE d IN " + cn1;
      var actual = getModifyQueryResults(query);
    
>>>>>>> 9b28232b
      assertEqual(100, c1.count());
      assertEqual(expected, sanitizeStats(actual));
      
      let rules = AQL_EXPLAIN(query).plan.rules;
      assertEqual(-1, rules.indexOf("restrict-to-single-shard"));
    },

////////////////////////////////////////////////////////////////////////////////
/// @brief test remove
////////////////////////////////////////////////////////////////////////////////

    testRemoveNothingBind : function () {
      var expected = { writesExecuted: 0, writesIgnored: 0 };
      let query = "FOR d IN @@cn FILTER d.value1 < 0 REMOVE d IN @@cn";
      var actual = getModifyQueryResults(query, { "@cn": cn1 });

      assertEqual(100, c1.count());
      assertEqual(expected, sanitizeStats(actual));
      
      let rules = AQL_EXPLAIN(query, { "@cn": cn1 }).plan.rules;
      assertEqual(-1, rules.indexOf("restrict-to-single-shard"));
    },

////////////////////////////////////////////////////////////////////////////////
/// @brief test remove
////////////////////////////////////////////////////////////////////////////////

    testRemoveInvalid1 : function () {
      assertQueryError(errors.ERROR_ARANGO_DOCUMENT_TYPE_INVALID.code, "FOR d IN @@cn REMOVE d.foobar IN @@cn", { "@cn": cn1 });
      assertEqual(100, c1.count());
    },

////////////////////////////////////////////////////////////////////////////////
/// @brief test remove
////////////////////////////////////////////////////////////////////////////////

    testRemoveInvalid2 : function () {
      assertQueryError(errors.ERROR_ARANGO_DOCUMENT_KEY_MISSING.code, "FOR d IN @@cn REMOVE { } IN @@cn", { "@cn": cn1 });
      assertEqual(100, c1.count());
    },

////////////////////////////////////////////////////////////////////////////////
/// @brief test remove
////////////////////////////////////////////////////////////////////////////////

    testRemoveInvalid3 : function () {
      assertQueryError(errors.ERROR_ARANGO_DOCUMENT_NOT_FOUND.code, "FOR d IN @@cn REMOVE 'foobar' IN @@cn", { "@cn": cn1 });
      assertEqual(100, c1.count());
    },

////////////////////////////////////////////////////////////////////////////////
/// @brief test remove
////////////////////////////////////////////////////////////////////////////////

    testRemoveReturn : function () {
      var expected = { writesExecuted: 100, writesIgnored: 0 };
      let query = "FOR d IN @@cn REMOVE d IN @@cn LET removed = OLD RETURN removed";
      var actual = AQL_EXECUTE(query, { "@cn": cn1 });

      assertEqual(0, c1.count());
      assertEqual(expected, sanitizeStats(actual.stats));

      actual.json = actual.json.sort(function(l, r) {
        return l.value1 - r.value1;
      });

      for (var i = 0; i < 100; ++i) {
        var doc = actual.json[i];
        assertEqual("test" + i, doc._key);
        assertTrue(doc.hasOwnProperty("_id"));
        assertTrue(doc.hasOwnProperty("_rev"));
        assertEqual(i, doc.value1);
        assertEqual("test" + i, doc.value2);
      }
      
      let rules = AQL_EXPLAIN(query, { "@cn": cn1 }).plan.rules;
      assertEqual(-1, rules.indexOf("restrict-to-single-shard"));
    },

////////////////////////////////////////////////////////////////////////////////
/// @brief test remove
////////////////////////////////////////////////////////////////////////////////

    testRemoveIgnore1 : function () {
      var expected = { writesExecuted: 0, writesIgnored: 100 };
      let query = "FOR d IN @@cn REMOVE 'foo' IN @@cn OPTIONS { ignoreErrors: true }";
      var actual = getModifyQueryResults(query, { "@cn": cn1 });

      assertEqual(100, c1.count());
      assertEqual(expected, sanitizeStats(actual));
      
      let rules = AQL_EXPLAIN(query, { "@cn": cn1 }).plan.rules;
      assertEqual(-1, rules.indexOf("restrict-to-single-shard"));
    },

////////////////////////////////////////////////////////////////////////////////
/// @brief test remove
////////////////////////////////////////////////////////////////////////////////

    testRemoveIgnore2 : function () {
      var expected = { writesExecuted: 100, writesIgnored: 1 };
      let query = "FOR i IN 0..100 REMOVE CONCAT('test', i) IN @@cn OPTIONS { ignoreErrors: true }";
      var actual = getModifyQueryResults(query, { "@cn": cn1 });

      assertEqual(0, c1.count());
      assertEqual(expected, sanitizeStats(actual));
      
      let rules = AQL_EXPLAIN(query, { "@cn": cn1 }).plan.rules;
      assertEqual(-1, rules.indexOf("restrict-to-single-shard"));
    },

////////////////////////////////////////////////////////////////////////////////
/// @brief test remove
////////////////////////////////////////////////////////////////////////////////

    testRemoveAll1 : function () {
      var expected = { writesExecuted: 100, writesIgnored: 0 };
      var actual = getModifyQueryResults("FOR d IN @@cn REMOVE d IN @@cn", { "@cn": cn1 });

      assertEqual(0, c1.count());
      assertEqual(expected, sanitizeStats(actual));
    },

////////////////////////////////////////////////////////////////////////////////
/// @brief test remove
////////////////////////////////////////////////////////////////////////////////

    testRemoveAll2 : function () {
      var expected = { writesExecuted: 100, writesIgnored: 0 };
      var actual = getModifyQueryResults("FOR d IN @@cn REMOVE d._key IN @@cn", { "@cn": cn1 });

      assertEqual(0, c1.count());
      assertEqual(expected, sanitizeStats(actual));
    },

////////////////////////////////////////////////////////////////////////////////
/// @brief test remove
////////////////////////////////////////////////////////////////////////////////

    testRemoveAll3 : function () {
      var expected = { writesExecuted: 100, writesIgnored: 0 };
      var actual = getModifyQueryResults("FOR d IN @@cn REMOVE { _key: d._key } IN @@cn", { "@cn": cn1 });

      assertEqual(0, c1.count());
      assertEqual(expected, sanitizeStats(actual));
    },

////////////////////////////////////////////////////////////////////////////////
/// @brief test remove
////////////////////////////////////////////////////////////////////////////////

    testRemoveAll4 : function () {
      var expected = { writesExecuted: 100, writesIgnored: 0 };
      var actual = getModifyQueryResults("FOR i IN 0..99 REMOVE { _key: CONCAT('test', i) } IN @@cn", { "@cn": cn1 });

      assertEqual(0, c1.count());
      assertEqual(expected, sanitizeStats(actual));
    },

////////////////////////////////////////////////////////////////////////////////
/// @brief test remove
////////////////////////////////////////////////////////////////////////////////

    testRemoveAll5 : function () {
      var expected = { writesExecuted: 100, writesIgnored: 0 };
      var actual = getModifyQueryResults("FOR d IN @@cn REMOVE d INTO @@cn", { "@cn": cn1 });

      assertEqual(0, c1.count());
      assertEqual(expected, sanitizeStats(actual));
    },

////////////////////////////////////////////////////////////////////////////////
/// @brief test remove
////////////////////////////////////////////////////////////////////////////////

    testRemoveHalf : function () {
      var expected = { writesExecuted: 50, writesIgnored: 0 };
      var actual = getModifyQueryResults("FOR i IN 0..99 FILTER i % 2 == 0 REMOVE { _key: CONCAT('test', i) } IN @@cn", { "@cn": cn1 });

      assertEqual(50, c1.count());
      assertEqual(expected, sanitizeStats(actual));
    },

////////////////////////////////////////////////////////////////////////////////
/// @brief test remove
////////////////////////////////////////////////////////////////////////////////

    testSingleNotFound : function () {
      assertQueryError(errors.ERROR_ARANGO_DOCUMENT_NOT_FOUND.code, "REMOVE 'foobar' IN @@cn", { "@cn": cn1 });
    },

////////////////////////////////////////////////////////////////////////////////
/// @brief test remove
////////////////////////////////////////////////////////////////////////////////

    testSingle : function () {
      var expected = { writesExecuted: 1, writesIgnored: 0 };
      var actual = getModifyQueryResults("REMOVE 'test0' IN @@cn", { "@cn": cn1 });

      assertEqual(99, c1.count());
      assertEqual(expected, sanitizeStats(actual));
    },

////////////////////////////////////////////////////////////////////////////////
/// @brief test remove
////////////////////////////////////////////////////////////////////////////////

    testTwoCollectionsNotFound : function () {
      assertQueryError(errors.ERROR_ARANGO_DOCUMENT_NOT_FOUND.code, "FOR d IN @@cn1 REMOVE { _key: d._key } IN @@cn2", { "@cn1": cn1, "@cn2": cn2 });

      assertEqual(100, c1.count());
      assertEqual(50, c2.count());
    },

////////////////////////////////////////////////////////////////////////////////
/// @brief test remove
////////////////////////////////////////////////////////////////////////////////

    testTwoCollectionsJoin1 : function () {
      var expected = { writesExecuted: 50, writesIgnored: 0 };
      var actual = getModifyQueryResults("FOR d IN @@cn1 FILTER d.value1 < 50 REMOVE { _key: d._key } IN @@cn2", { "@cn1": cn1, "@cn2": cn2 });

      assertEqual(100, c1.count());
      assertEqual(0, c2.count());
      assertEqual(expected, sanitizeStats(actual));
    },

////////////////////////////////////////////////////////////////////////////////
/// @brief test remove
////////////////////////////////////////////////////////////////////////////////

    testTwoCollectionsJoin2 : function () {
      var expected = { writesExecuted: 48, writesIgnored: 0 };
      var actual = getModifyQueryResults("FOR d IN @@cn1 FILTER d.value1 >= 2 && d.value1 < 50 REMOVE { _key: d._key } IN @@cn2", { "@cn1": cn1, "@cn2": cn2 });

      assertEqual(100, c1.count());
      assertEqual(2, c2.count());
      assertEqual(expected, sanitizeStats(actual));
    },

////////////////////////////////////////////////////////////////////////////////
/// @brief test remove
////////////////////////////////////////////////////////////////////////////////

    testTwoCollectionsIgnoreErrors1 : function () {
      var expected = { writesExecuted: 50, writesIgnored: 50 };
      var actual = getModifyQueryResults("FOR d IN @@cn1 REMOVE { _key: d._key } IN @@cn2 OPTIONS { ignoreErrors: true }", { "@cn1": cn1, "@cn2": cn2 });

      assertEqual(100, c1.count());
      assertEqual(0, c2.count());
      assertEqual(expected, sanitizeStats(actual));
    },

////////////////////////////////////////////////////////////////////////////////
/// @brief test remove
////////////////////////////////////////////////////////////////////////////////

    testTwoCollectionsIgnoreErrors2 : function () {
      var expected = { writesExecuted: 0, writesIgnored: 100 };
      var actual = getModifyQueryResults("FOR d IN @@cn1 REMOVE { _key: CONCAT('foo', d._key) } IN @@cn2 OPTIONS { ignoreErrors: true }", { "@cn1": cn1, "@cn2": cn2 });

      assertEqual(100, c1.count());
      assertEqual(50, c2.count());
      assertEqual(expected, sanitizeStats(actual));
    },

////////////////////////////////////////////////////////////////////////////////
/// @brief test remove
////////////////////////////////////////////////////////////////////////////////

    testRemoveWaitForSync : function () {
      var expected = { writesExecuted: 100, writesIgnored: 0 };
      var actual = getModifyQueryResults("FOR d IN @@cn REMOVE d IN @@cn OPTIONS { waitForSync: true }", { "@cn": cn1 });

      assertEqual(0, c1.count());
      assertEqual(expected, sanitizeStats(actual));
    },

////////////////////////////////////////////////////////////////////////////////
/// @brief test remove
////////////////////////////////////////////////////////////////////////////////

    testRemoveEdge : function () {
      db._drop("UnitTestsAhuacatlEdge");
      var edge = db._createEdgeCollection("UnitTestsAhuacatlEdge");

      for (var i = 0; i < 100; ++i) {
        edge.save("UnitTestsAhuacatlRemove1/foo" + i, "UnitTestsAhuacatlRemove2/bar", { what: i, _key: "test" + i });
      }
      var expected = { writesExecuted: 10, writesIgnored: 0 };
      var actual = getModifyQueryResults("FOR i IN 0..9 REMOVE CONCAT('test', i) IN @@cn", { "@cn": edge.name() });

      assertEqual(100, c1.count());
      assertEqual(90, edge.count());
      assertEqual(expected, sanitizeStats(actual));
      db._drop("UnitTestsAhuacatlEdge");
    }

  };
}

////////////////////////////////////////////////////////////////////////////////
/// @brief test suite
////////////////////////////////////////////////////////////////////////////////

function ahuacatlInsertSuite () {
  var errors = internal.errors;
  var cn1 = "UnitTestsAhuacatlInsert1";
  var cn2 = "UnitTestsAhuacatlInsert2";
  var cn3 = "UnitTestsAhuacatlInsert3";
  var c1;
  var c2;
  var c3;

  return {

////////////////////////////////////////////////////////////////////////////////
/// @brief set up
////////////////////////////////////////////////////////////////////////////////

    setUp : function () {
      var i;
      db._drop(cn1);
      db._drop(cn2);
      db._drop(cn3);
      c1 = db._create(cn1, {numberOfShards: 5});
      c2 = db._create(cn2, {numberOfShards: 5});
      c3 = db._create(cn3, {numberOfShards: 2, shardKeys: [ "a", "b" ] });

      for (i = 0; i < 100; ++i) {
        c1.save({ _key: "test" + i, value1: i, value2: "test" + i });
      }
      for (i = 0; i < 50; ++i) {
        c2.save({ _key: "test" + i, value1: i, value2: "test" + i });
      }
    },

////////////////////////////////////////////////////////////////////////////////
/// @brief tear down
////////////////////////////////////////////////////////////////////////////////

    tearDown : function () {
      db._drop(cn1);
      db._drop(cn2);
      db._drop(cn3);
      c1 = null;
      c2 = null;
      c3 = null;
    },

////////////////////////////////////////////////////////////////////////////////
/// @brief test insert
////////////////////////////////////////////////////////////////////////////////

    testInsertDobule : function () {
      c1.truncate();
      c2.truncate();
      var expected = { writesExecuted: 0, writesIgnored: 0 };
      const query = `LET dog = {name:'ulf'}
                     LET pussy = {name : 'uschi'}
                     INSERT dog IN @@hunde
                     INSERT pussy IN @@kartzen
                     RETURN $NEW`;
      const bind = { "@hunde" : cn1, "@kartzen" : cn2 };
      const options = {optimizer : { rules : ["+restrict-to-single-shard","-optimize-cluster-single-document-operations", "-remove-unnecessary-remote-scatter"] } };

      db._query(query, bind, options);
      assertEqual(1, c1.count());
      assertEqual(1, c2.count());
    },

////////////////////////////////////////////////////////////////////////////////
/// @brief test insert
////////////////////////////////////////////////////////////////////////////////

    testInsertNothing : function () {
      var expected = { writesExecuted: 0, writesIgnored: 0 };
      var actual = getModifyQueryResults("FOR d IN " + cn1 + " FILTER d.value1 < 0 INSERT { foxx: true } IN " + cn1);

      assertEqual(100, c1.count());
      assertEqual(expected, sanitizeStats(actual));
    },

////////////////////////////////////////////////////////////////////////////////
/// @brief test insert
////////////////////////////////////////////////////////////////////////////////

    testInsertNothingBind : function () {
      var expected = { writesExecuted: 0, writesIgnored: 0 };
      var actual = getModifyQueryResults("FOR d IN @@cn FILTER d.value1 < 0 INSERT { foxx: true } IN @@cn", { "@cn": cn1 });

      assertEqual(100, c1.count());
      assertEqual(expected, sanitizeStats(actual));
    },

////////////////////////////////////////////////////////////////////////////////
/// @brief test insert
////////////////////////////////////////////////////////////////////////////////

    testInsertInvalid1 : function () {
      assertQueryError(errors.ERROR_ARANGO_DOCUMENT_TYPE_INVALID.code, "FOR d IN @@cn INSERT d.foobar IN @@cn", { "@cn": cn1 });
      assertEqual(100, c1.count());
    },

////////////////////////////////////////////////////////////////////////////////
/// @brief test insert
////////////////////////////////////////////////////////////////////////////////

    testInsertInvalid2 : function () {
      assertQueryError(errors.ERROR_ARANGO_DOCUMENT_TYPE_INVALID.code, "FOR d IN @@cn INSERT [ ] IN @@cn", { "@cn": cn1 });
      assertEqual(100, c1.count());
    },

////////////////////////////////////////////////////////////////////////////////
/// @brief test insert
////////////////////////////////////////////////////////////////////////////////

    testInsertInvalid3 : function () {
      assertQueryError(errors.ERROR_ARANGO_UNIQUE_CONSTRAINT_VIOLATED.code, "FOR d IN @@cn INSERT 'foo' IN @@cn", { "@cn": cn1 });
      assertEqual(100, c1.count());
    },

////////////////////////////////////////////////////////////////////////////////
/// @brief test insert
////////////////////////////////////////////////////////////////////////////////

    testInsertInvalid4 : function () {
      assertQueryError(errors.ERROR_ARANGO_UNIQUE_CONSTRAINT_VIOLATED.code, "FOR d IN @@cn INSERT { _key: 'foo' } IN @@cn", { "@cn": cn1 });
      assertEqual(100, c1.count());
    },

////////////////////////////////////////////////////////////////////////////////
/// @brief test insert
////////////////////////////////////////////////////////////////////////////////

    testInsertUniqueConstraint1 : function () {
      assertQueryError(errors.ERROR_ARANGO_UNIQUE_CONSTRAINT_VIOLATED.code, "FOR d IN @@cn INSERT d IN @@cn", { "@cn": cn1 });
      assertEqual(100, c1.count());
    },

////////////////////////////////////////////////////////////////////////////////
/// @brief test insert
////////////////////////////////////////////////////////////////////////////////

    testInsertUniqueConstraint2 : function () {
      assertQueryError(errors.ERROR_ARANGO_UNIQUE_CONSTRAINT_VIOLATED.code, "FOR i IN 0..100 INSERT { _key: CONCAT('test', i) } IN @@cn", { "@cn": cn2 });
      assertEqual(50, c2.count());
    },

////////////////////////////////////////////////////////////////////////////////
/// @brief test insert
////////////////////////////////////////////////////////////////////////////////

    // This is disabled for the cluster because we do not yet have
    // full atomic transactions.
    //testInsertUniqueConstraint3 : function () {
    //  assertQueryError(errors.ERROR_ARANGO_UNIQUE_CONSTRAINT_VIOLATED.code, "FOR i IN 0..50 INSERT { _key: 'foo' } IN @@cn", { "@cn": cn1 });
    //  assertEqual(100, c1.count());
    //},

////////////////////////////////////////////////////////////////////////////////
/// @brief test insert
////////////////////////////////////////////////////////////////////////////////

    testInsertReturn : function () {
      var expected = { writesExecuted: 100, writesIgnored: 0 };
      // key is specified
      var actual = AQL_EXECUTE("FOR d IN 0..99 INSERT { _key: CONCAT('foo', d), bar: d } IN @@cn LET result = NEW RETURN result", { "@cn": cn1 });

      assertEqual(200, c1.count());
      assertEqual(expected, sanitizeStats(actual.stats));

      actual.json = actual.json.sort(function(l, r) {
        return l.bar - r.bar;
      });

      for (var i = 0; i < 100; ++i) {
        var doc = c1.document("foo" + i);
        assertEqual("foo" + i, doc._key);
        assertEqual(i, doc.bar);

        var doc2 = actual.json[i];
        assertEqual("foo" + i, doc2._key);
        assertEqual(i, doc2.bar);
        assertTrue(doc2.hasOwnProperty("_rev"));
        assertTrue(doc2.hasOwnProperty("_id"));
      }
    },

////////////////////////////////////////////////////////////////////////////////
/// @brief test insert
////////////////////////////////////////////////////////////////////////////////

    testInsertReturnNoKey : function () {
      var expected = { writesExecuted: 100, writesIgnored: 0 };
      // key is specified
      var actual = AQL_EXECUTE("FOR d IN 0..99 INSERT { bar: d } IN @@cn LET result = NEW RETURN result", { "@cn": cn1 });

      assertEqual(200, c1.count());
      assertEqual(expected, sanitizeStats(actual.stats));

      actual.json = actual.json.sort(function(l, r) {
        return l.bar - r.bar;
      });

      for (var i = 0; i < 100; ++i) {
        var doc = actual.json[i];
        assertMatch(/^\d+$/, doc._key);
        assertEqual(i, doc.bar);
        assertTrue(doc.hasOwnProperty("_rev"));
        assertTrue(doc.hasOwnProperty("_id"));

        var doc2 = c1.document(doc._key);
        assertEqual(doc._key, doc2._key);
        assertEqual(doc._rev, doc2._rev);
        assertEqual(doc._id, doc2._id);
        assertEqual(i, doc2.bar);
      }
    },

////////////////////////////////////////////////////////////////////////////////
/// @brief test insert
////////////////////////////////////////////////////////////////////////////////

    testInsertReturnShardKeys : function () {
      var expected = { writesExecuted: 100, writesIgnored: 0 };
      // key is specified
      var actual = AQL_EXECUTE("FOR d IN 0..99 INSERT { a: d, b: d + 1, bar: d } IN @@cn LET result = NEW RETURN result", { "@cn": cn3 });

      assertEqual(expected, sanitizeStats(actual.stats));

      actual.json = actual.json.sort(function(l, r) {
        return l.bar - r.bar;
      });

      for (var i = 0; i < 100; ++i) {
        var doc = actual.json[i];
        assertMatch(/^\d+$/, doc._key);
        assertTrue(doc.hasOwnProperty("_rev"));
        assertTrue(doc.hasOwnProperty("_id"));
        assertEqual(i, doc.bar);
        assertEqual(i, doc.a);
        assertEqual(i + 1, doc.b);

        var doc2 = c3.document(doc._key);
        assertEqual(doc._key, doc2._key);
        assertEqual(doc._rev, doc2._rev);
        assertEqual(doc._id, doc2._id);
        assertEqual(i, doc2.bar);
        assertEqual(i, doc2.a);
        assertEqual(i + 1, doc2.b);
      }
    },

////////////////////////////////////////////////////////////////////////////////
/// @brief test insert
////////////////////////////////////////////////////////////////////////////////

    testInsertKey1 : function () {
      var expected = { writesExecuted: 100, writesIgnored: 0 };
      // key is specified
      var actual = getModifyQueryResults("FOR d IN 0..99 INSERT { _key: CONCAT('foo', d), bar: d } IN @@cn", { "@cn": cn1 });

      assertEqual(200, c1.count());
      assertEqual(expected, sanitizeStats(actual));

      for (var i = 0; i < 100; ++i) {
        var doc = c1.document("foo" + i);
        assertEqual("foo" + i, doc._key);
        assertEqual(i, doc.bar);
      }
    },

////////////////////////////////////////////////////////////////////////////////
/// @brief test insert
////////////////////////////////////////////////////////////////////////////////

    testInsertKey2 : function () {
      var expected = { writesExecuted: 100, writesIgnored: 0 };
      // no key is specified, must be created automatically
      var actual = getModifyQueryResults("FOR d IN 0..99 INSERT { bar: d } IN @@cn", { "@cn": cn1 });

      assertEqual(200, c1.count());
      assertEqual(expected, sanitizeStats(actual));

      var docs = db._query("FOR doc IN @@cn FILTER doc.bar >= 0 SORT doc.bar RETURN doc", { "@cn": cn1 }).toArray();

      for (var i = 0; i < 100; ++i) {
        var doc = docs[i];
        assertMatch(/^\d+$/, doc._key);
        assertEqual(i, doc.bar);

        var doc2 = c1.document(doc._key);
        assertEqual(doc._key, doc2._key);
        assertEqual(doc._rev, doc2._rev);
      }
    },

////////////////////////////////////////////////////////////////////////////////
/// @brief test insert
////////////////////////////////////////////////////////////////////////////////

    testInsertKey3 : function () {
      // key is specified, but sharding is by different attributes
      assertQueryError(errors.ERROR_CLUSTER_MUST_NOT_SPECIFY_KEY.code, "FOR i IN 0..50 INSERT { _key: 'foo' } IN @@cn", { "@cn": cn3 });
    },

////////////////////////////////////////////////////////////////////////////////
/// @brief test insert
////////////////////////////////////////////////////////////////////////////////

    testInsertKey4 : function () {
      // key is specified, but sharding is by different attributes
      assertQueryError(errors.ERROR_CLUSTER_MUST_NOT_SPECIFY_KEY.code, "FOR i IN 0..50 INSERT { _key: 'foo', a: i, b: i } IN @@cn", { "@cn": cn3 });
    },

////////////////////////////////////////////////////////////////////////////////
/// @brief test insert
////////////////////////////////////////////////////////////////////////////////

    testInsertKey5 : function () {
      var expected = { writesExecuted: 100, writesIgnored: 0 };
      // no key is specified, must be created automatically
      var actual = getModifyQueryResults("FOR d IN 0..99 INSERT { bar: d, a: d, b: d } IN @@cn", { "@cn": cn3 });

      assertEqual(100, c3.count());
      assertEqual(expected, sanitizeStats(actual));

      var docs = db._query("FOR doc IN @@cn FILTER doc.bar >= 0 SORT doc.bar RETURN doc", { "@cn" : cn3 }).toArray();

      for (var i = 0; i < 100; ++i) {
        var doc = docs[i];
        assertMatch(/^\d+$/, doc._key);
        assertEqual(i, doc.bar);
        assertEqual(i, doc.a);
        assertEqual(i, doc.b);

        var doc2 = c3.document(doc._key);
        assertEqual(doc._key, doc2._key);
        assertEqual(doc._rev, doc2._rev);
        assertEqual(doc.a, doc2.a);
        assertEqual(doc.b, doc2.b);
      }
    },

////////////////////////////////////////////////////////////////////////////////
/// @brief test insert
////////////////////////////////////////////////////////////////////////////////

    testInsertKey6 : function () {
      var expected = { writesExecuted: 100, writesIgnored: 0 };
      // no key is specified, must be created automatically
      var actual = getModifyQueryResults("FOR d IN 0..99 INSERT { bar: d, a: d } IN @@cn", { "@cn": cn3 });

      assertEqual(100, c3.count());
      assertEqual(expected, sanitizeStats(actual));

      var docs = db._query("FOR doc IN @@cn FILTER doc.bar >= 0 SORT doc.bar RETURN doc", { "@cn" : cn3 }).toArray();

      for (var i = 0; i < 100; ++i) {
        var doc = docs[i];
        assertMatch(/^\d+$/, doc._key);
        assertEqual(i, doc.bar);
        assertEqual(i, doc.a);

        var doc2 = c3.document(doc._key);
        assertEqual(doc._key, doc2._key);
        assertEqual(doc._rev, doc2._rev);
        assertEqual(doc.a, doc2.a);
        assertEqual(doc.b, doc2.b);
      }
    },

////////////////////////////////////////////////////////////////////////////////
/// @brief test insert
////////////////////////////////////////////////////////////////////////////////

    testInsertIgnore1 : function () {
      var expected = { writesExecuted: 0, writesIgnored: 100 };
      var actual = getModifyQueryResults("FOR d IN @@cn INSERT d IN @@cn OPTIONS { ignoreErrors: true }", { "@cn": cn1 });

      assertEqual(100, c1.count());
      assertEqual(expected, sanitizeStats(actual));
    },

////////////////////////////////////////////////////////////////////////////////
/// @brief test insert
////////////////////////////////////////////////////////////////////////////////

    testInsertIgnore2 : function () {
      var expected = { writesExecuted: 1, writesIgnored: 50 };
      var actual = getModifyQueryResults("FOR i IN 50..100 INSERT { _key: CONCAT('test', i) } IN @@cn OPTIONS { ignoreErrors: true }", { "@cn": cn1 });

      assertEqual(101, c1.count());
      assertEqual(expected, sanitizeStats(actual));
    },

////////////////////////////////////////////////////////////////////////////////
/// @brief test insert
////////////////////////////////////////////////////////////////////////////////

    testInsertIgnore3 : function () {
      var expected = { writesExecuted: 51, writesIgnored: 50 };
      var actual = getModifyQueryResults("FOR i IN 0..100 INSERT { _key: CONCAT('test', i) } IN @@cn OPTIONS { ignoreErrors: true }", { "@cn": cn2 });

      assertEqual(101, c2.count());
      assertEqual(expected, sanitizeStats(actual));
    },

////////////////////////////////////////////////////////////////////////////////
/// @brief test insert
////////////////////////////////////////////////////////////////////////////////

    testInsertIgnore4 : function () {
      var expected = { writesExecuted: 0, writesIgnored: 100 };
      var actual = getModifyQueryResults("FOR i IN 0..99 INSERT { _key: CONCAT('test', i) } IN @@cn OPTIONS { ignoreErrors: true }", { "@cn": cn1 });

      assertEqual(100, c1.count());
      assertEqual(expected, sanitizeStats(actual));
    },

////////////////////////////////////////////////////////////////////////////////
/// @brief test insert
////////////////////////////////////////////////////////////////////////////////

    testInsertIgnore5 : function () {
      var expected = { writesExecuted: 50, writesIgnored: 50 };
      var actual = getModifyQueryResults("FOR i IN 0..99 INSERT { _key: CONCAT('test', i) } IN @@cn OPTIONS { ignoreErrors: true }", { "@cn": cn2 });

      assertEqual(100, c2.count());
      assertEqual(expected, sanitizeStats(actual));
    },

////////////////////////////////////////////////////////////////////////////////
/// @brief test insert
////////////////////////////////////////////////////////////////////////////////

    testInsertEmpty : function () {
      var expected = { writesExecuted: 100, writesIgnored: 0 };
      var actual = getModifyQueryResults("FOR d IN @@cn INSERT { } IN @@cn", { "@cn": cn1 });

      assertEqual(200, c1.count());
      assertEqual(expected, sanitizeStats(actual));
    },

////////////////////////////////////////////////////////////////////////////////
/// @brief test insert
////////////////////////////////////////////////////////////////////////////////

    testInsertCopy : function () {
      var expected = { writesExecuted: 50, writesIgnored: 0 };
      var actual = getModifyQueryResults("FOR i IN 50..99 INSERT { _key: CONCAT('test', i) } IN @@cn", { "@cn": cn2 });

      assertEqual(100, c1.count());
      assertEqual(100, c2.count());
      assertEqual(expected, sanitizeStats(actual));
    },

////////////////////////////////////////////////////////////////////////////////
/// @brief test insert
////////////////////////////////////////////////////////////////////////////////

    testSingle : function () {
      var expected = { writesExecuted: 1, writesIgnored: 0 };
      var actual = getModifyQueryResults("INSERT { value: 'foobar', _key: 'test' } IN @@cn", { "@cn": cn1 });

      assertEqual(101, c1.count());
      assertEqual("foobar", c1.document("test").value);
      assertEqual(expected, sanitizeStats(actual));
    },

////////////////////////////////////////////////////////////////////////////////
/// @brief test insert
////////////////////////////////////////////////////////////////////////////////

    testInsertWaitForSync : function () {
      var expected = { writesExecuted: 50, writesIgnored: 0 };
      var actual = getModifyQueryResults("FOR i IN 1..50 INSERT { value: i } INTO @@cn OPTIONS { waitForSync: true }", { "@cn": cn2 });

      assertEqual(100, c1.count());
      assertEqual(expected, sanitizeStats(actual));
    },

////////////////////////////////////////////////////////////////////////////////
/// @brief test insert
////////////////////////////////////////////////////////////////////////////////

    testInsertEdgeInvalid : function () {
      db._drop("UnitTestsAhuacatlEdge");
      var edge = db._createEdgeCollection("UnitTestsAhuacatlEdge");

      assertQueryError(errors.ERROR_ARANGO_INVALID_EDGE_ATTRIBUTE.code, "FOR i IN 1..50 INSERT { } INTO @@cn", { "@cn": edge.name() });
      assertEqual(0, edge.count());

      db._drop("UnitTestsAhuacatlEdge");
    },

////////////////////////////////////////////////////////////////////////////////
/// @brief test insert
////////////////////////////////////////////////////////////////////////////////

    testInsertEdgeNoFrom : function () {
      db._drop("UnitTestsAhuacatlEdge");
      var edge = db._createEdgeCollection("UnitTestsAhuacatlEdge");

      assertQueryError(errors.ERROR_ARANGO_INVALID_EDGE_ATTRIBUTE.code, "FOR i IN 1..50 INSERT { _to: CONCAT('UnitTestsAhuacatlInsert1/', i) } INTO @@cn", { "@cn": edge.name() });
      assertEqual(0, edge.count());

      db._drop("UnitTestsAhuacatlEdge");
    },

////////////////////////////////////////////////////////////////////////////////
/// @brief test insert
////////////////////////////////////////////////////////////////////////////////

    testInsertEdgeNoTo : function () {
      db._drop("UnitTestsAhuacatlEdge");
      var edge = db._createEdgeCollection("UnitTestsAhuacatlEdge");

      assertQueryError(errors.ERROR_ARANGO_INVALID_EDGE_ATTRIBUTE.code, "FOR i IN 1..50 INSERT { _from: CONCAT('UnitTestsAhuacatlInsert1/', i) } INTO @@cn", { "@cn": edge.name() });
      assertEqual(0, edge.count());

      db._drop("UnitTestsAhuacatlEdge");
    },

////////////////////////////////////////////////////////////////////////////////
/// @brief test insert
////////////////////////////////////////////////////////////////////////////////

    testInsertEdge : function () {
      db._drop("UnitTestsAhuacatlEdge");
      var edge = db._createEdgeCollection("UnitTestsAhuacatlEdge");

      var expected = { writesExecuted: 50, writesIgnored: 0 };
      var actual = getModifyQueryResults("FOR i IN 1..50 INSERT { _key: CONCAT('test', i), _from: CONCAT('UnitTestsAhuacatlInsert1/', i), _to: CONCAT('UnitTestsAhuacatlInsert2/', i), value: [ i ], sub: { foo: 'bar' } } INTO @@cn", { "@cn": edge.name() });

      assertEqual(expected, sanitizeStats(actual));
      assertEqual(50, edge.count());

      for (var i = 1; i <= 50; ++i) {
        var doc = edge.document("test" + i);
        assertEqual("UnitTestsAhuacatlInsert1/" + i, doc._from);
        assertEqual("UnitTestsAhuacatlInsert2/" + i, doc._to);
        assertEqual([ i ], doc.value);
        assertEqual({ foo: "bar" }, doc.sub);
      }
      db._drop("UnitTestsAhuacatlEdge");
    },

////////////////////////////////////////////////////////////////////////////////
/// @brief test insert
////////////////////////////////////////////////////////////////////////////////

    testInsertEdgeReturn : function () {
      db._drop("UnitTestsAhuacatlEdge");
      var edge = db._createEdgeCollection("UnitTestsAhuacatlEdge");

      var expected = { writesExecuted: 50, writesIgnored: 0 };
      var actual = AQL_EXECUTE("FOR i IN 0..49 INSERT { _key: CONCAT('test', i), _from: CONCAT('UnitTestsAhuacatlInsert1/', i), _to: CONCAT('UnitTestsAhuacatlInsert2/', i), value: [ i ], sub: { foo: 'bar' } } INTO @@cn LET result = NEW RETURN result", { "@cn": edge.name() });

      assertEqual(expected, sanitizeStats(actual.stats));
      assertEqual(50, edge.count());

      actual.json = actual.json.sort(function(l, r) {
        return l.value[0] - r.value[0];
      });

      for (var i = 0; i < 50; ++i) {
        var doc = actual.json[i];
        assertEqual("test" + i, doc._key);
        assertTrue(doc.hasOwnProperty("_id"));
        assertTrue(doc.hasOwnProperty("_rev"));
        assertEqual("UnitTestsAhuacatlInsert1/" + i, doc._from);
        assertEqual("UnitTestsAhuacatlInsert2/" + i, doc._to);
        assertEqual([ i ], doc.value);
        assertEqual({ foo: "bar" }, doc.sub);

        var doc2 = edge.document("test" + i);
        assertEqual(doc._rev, doc2._rev);
        assertEqual(doc._id, doc2._id);
        assertEqual(doc._from, doc2._from);
        assertEqual(doc._to, doc2._to);
        assertEqual([ i ], doc2.value);
        assertEqual({ foo: "bar" }, doc2.sub);
      }

      db._drop("UnitTestsAhuacatlEdge");
    }

  };
}

////////////////////////////////////////////////////////////////////////////////
/// @brief test suite
////////////////////////////////////////////////////////////////////////////////

function ahuacatlUpdateSuite () {
  var errors = internal.errors;
  var cn1 = "UnitTestsAhuacatlUpdate1";
  var cn2 = "UnitTestsAhuacatlUpdate2";
  var cn3 = "UnitTestsAhuacatlUpdate3";
  var cn4 = "UnitTestsAhuacatlUpdate4";
  var c1, c2, c3, c4;

  return {

////////////////////////////////////////////////////////////////////////////////
/// @brief set up
////////////////////////////////////////////////////////////////////////////////

    setUp : function () {
      var i;
      db._drop(cn1);
      db._drop(cn2);
      db._drop(cn3);
      db._drop(cn4);
      c1 = db._create(cn1, {numberOfShards: 5});
      c2 = db._create(cn2, {numberOfShards: 5});
      c3 = db._create(cn3, {numberOfShards: 1});
      c4 = db._create(cn4, {numberOfShards: 1});

      for (i = 0; i < 100; ++i) {
        c1.save({ _key: "test" + i, value1: i, value2: "test" + i });
      }
      for (i = 0; i < 50; ++i) {
        c2.save({ _key: "test" + i, value1: i, value2: "test" + i });
      }
      for (i = 0; i < 100; ++i) {
        c3.save({ _key: "test" + i, value1: i, value2: "test" + i });
      }
      for (i = 0; i < 50; ++i) {
        c4.save({ _key: "test" + i, value1: i, value2: "test" + i });
      }
    },

////////////////////////////////////////////////////////////////////////////////
/// @brief tear down
////////////////////////////////////////////////////////////////////////////////

    tearDown : function () {
      db._drop(cn1);
      db._drop(cn2);
      db._drop(cn3);
      db._drop(cn4);
      c1 = null;
      c2 = null;
      c3 = null;
      c4 = null;
    },

////////////////////////////////////////////////////////////////////////////////
/// @brief test update
////////////////////////////////////////////////////////////////////////////////

    testUpdateNothing : function () {
      var expected = { writesExecuted: 0, writesIgnored: 0 };
      var actual = getModifyQueryResults("FOR d IN " + cn1 + " FILTER d.value1 < 0 UPDATE { foxx: true } IN " + cn1);

      assertEqual(expected, sanitizeStats(actual));
    },

////////////////////////////////////////////////////////////////////////////////
/// @brief test update
////////////////////////////////////////////////////////////////////////////////

    testUpdateNothingBind : function () {
      var expected = { writesExecuted: 0, writesIgnored: 0 };
      var actual = getModifyQueryResults("FOR d IN @@cn FILTER d.value1 < 0 UPDATE { foxx: true } IN @@cn", { "@cn": cn1 });

      assertEqual(expected, sanitizeStats(actual));
    },

////////////////////////////////////////////////////////////////////////////////
/// @brief test update
////////////////////////////////////////////////////////////////////////////////

    testUpdateInvalidType1 : function () {
      assertQueryError(errors.ERROR_ARANGO_DOCUMENT_TYPE_INVALID.code, "FOR d IN @@cn UPDATE d.foobar IN @@cn", { "@cn": cn1 });
    },

////////////////////////////////////////////////////////////////////////////////
/// @brief test update
////////////////////////////////////////////////////////////////////////////////

    testUpdateInvalidType2 : function () {
      assertQueryError(errors.ERROR_ARANGO_DOCUMENT_TYPE_INVALID.code, "FOR d IN @@cn UPDATE [ ] IN @@cn", { "@cn": cn1 });
    },

////////////////////////////////////////////////////////////////////////////////
/// @brief test update
////////////////////////////////////////////////////////////////////////////////

    testUpdateInvalidType : function () {
      assertQueryError(errors.ERROR_ARANGO_DOCUMENT_TYPE_INVALID.code, "FOR d IN @@cn UPDATE 'foo' IN @@cn", { "@cn": cn1 });
    },

////////////////////////////////////////////////////////////////////////////////
/// @brief test update
////////////////////////////////////////////////////////////////////////////////

    testUpdateInvalidKey : function () {
      assertQueryError(errors.ERROR_ARANGO_DOCUMENT_NOT_FOUND.code, "FOR d IN @@cn UPDATE { _key: 'foo' } IN @@cn", { "@cn": cn1 });
    },

////////////////////////////////////////////////////////////////////////////////
/// @brief test update
////////////////////////////////////////////////////////////////////////////////

    testUpdateUniqueConstraint1 : function () {
      try {
        c1.ensureUniqueConstraint("value1");
        fail();
      }
      catch (e) {
        assertEqual(errors.ERROR_CLUSTER_UNSUPPORTED.code, e.errorNum);
      }
    },

////////////////////////////////////////////////////////////////////////////////
/// @brief test update
////////////////////////////////////////////////////////////////////////////////

    testUpdateUniqueConstraint2 : function () {
      c3.ensureUniqueConstraint("value1");
      assertQueryError(errors.ERROR_ARANGO_UNIQUE_CONSTRAINT_VIOLATED.code, "FOR d IN @@cn UPDATE d._key WITH { value1: 1 } IN @@cn", { "@cn": cn3 });
    },

////////////////////////////////////////////////////////////////////////////////
/// @brief test update
////////////////////////////////////////////////////////////////////////////////

    testUpdateUniqueConstraint3 : function () {
      c3.ensureUniqueConstraint("value3", { sparse: true });
      assertQueryError(errors.ERROR_ARANGO_UNIQUE_CONSTRAINT_VIOLATED.code, "FOR d IN @@cn UPDATE d._key WITH { value3: 1 } IN @@cn", { "@cn": cn3 });
    },

////////////////////////////////////////////////////////////////////////////////
/// @brief test update
////////////////////////////////////////////////////////////////////////////////

    testUpdateIgnore1 : function () {
      c3.ensureUniqueConstraint("value3", { sparse: true });
      var expected = { writesExecuted: 1, writesIgnored: 99 };
      var actual = getModifyQueryResults("FOR d IN @@cn UPDATE d WITH { value3: 1 } IN @@cn OPTIONS { ignoreErrors: true }", { "@cn": cn3 });

      assertEqual(expected, sanitizeStats(actual));
    },

////////////////////////////////////////////////////////////////////////////////
/// @brief test update
////////////////////////////////////////////////////////////////////////////////

    testUpdateIgnore2 : function () {
      c3.ensureUniqueConstraint("value1");
      var expected = { writesExecuted: 0, writesIgnored: 51 };
      var actual = getModifyQueryResults("FOR i IN 50..100 UPDATE { _key: CONCAT('test', i), value1: 1 } IN @@cn OPTIONS { ignoreErrors: true }", { "@cn": cn3 });

      assertEqual(expected, sanitizeStats(actual));
    },

////////////////////////////////////////////////////////////////////////////////
/// @brief test update
////////////////////////////////////////////////////////////////////////////////

    testUpdateEmpty1 : function () {
      var expected = { writesExecuted: 100, writesIgnored: 0 };
      var actual = getModifyQueryResults("FOR d IN @@cn UPDATE { _key: d._key } IN @@cn", { "@cn": cn1 });

      assertEqual(expected, sanitizeStats(actual));
      for (var i = 0; i < 100; ++i) {
        var doc = c1.document("test" + i);
        assertEqual(i, doc.value1);
        assertEqual("test" + i, doc.value2);
      }
    },

////////////////////////////////////////////////////////////////////////////////
/// @brief test update
////////////////////////////////////////////////////////////////////////////////

    testUpdateEmpty2 : function () {
      var expected = { writesExecuted: 100, writesIgnored: 0 };
      var actual = getModifyQueryResults("FOR d IN @@cn UPDATE d IN @@cn", { "@cn": cn1 });

      assertEqual(expected, sanitizeStats(actual));
      for (var i = 0; i < 100; ++i) {
        var doc = c1.document("test" + i);
        assertEqual(i, doc.value1);
        assertEqual("test" + i, doc.value2);
      }
    },

////////////////////////////////////////////////////////////////////////////////
/// @brief test update
////////////////////////////////////////////////////////////////////////////////

    testSingleNotFound : function () {
      assertQueryError(errors.ERROR_ARANGO_DOCUMENT_NOT_FOUND.code, "UPDATE { _key: 'foobar' } WITH { value1: 1 } IN @@cn", { "@cn": cn1 });
    },

////////////////////////////////////////////////////////////////////////////////
/// @brief test update
////////////////////////////////////////////////////////////////////////////////

    testSingle : function () {
      var expected = { writesExecuted: 1, writesIgnored: 0 };
      var actual = getModifyQueryResults("UPDATE { value: 'foobar', _key: 'test17' } IN @@cn", { "@cn": cn1 });

      assertEqual("foobar", c1.document("test17").value);
      assertEqual(expected, sanitizeStats(actual));
    },

////////////////////////////////////////////////////////////////////////////////
/// @brief test update
////////////////////////////////////////////////////////////////////////////////

    testUpdateOldValue : function () {
      var expected = { writesExecuted: 100, writesIgnored: 0 };
      var actual = getModifyQueryResults("FOR d IN @@cn UPDATE { _key: d._key, value1: d.value2, value2: d.value1, value3: d.value1 + 5 } IN @@cn", { "@cn": cn1 });
      assertEqual(expected, sanitizeStats(actual));

      for (var i = 0; i < 100; ++i) {
        var doc = c1.document("test" + i);
        assertEqual("test" + i, doc.value1);
        assertEqual(i, doc.value2);
        assertEqual(i + 5, doc.value3);
      }
    },

////////////////////////////////////////////////////////////////////////////////
/// @brief test update
////////////////////////////////////////////////////////////////////////////////

    testUpdateWaitForSync : function () {
      var expected = { writesExecuted: 50, writesIgnored: 0 };
      var actual = getModifyQueryResults("FOR i IN 1..50 UPDATE { _key: CONCAT('test', i) } INTO @@cn OPTIONS { waitForSync: true }", { "@cn": cn1 });
      assertEqual(expected, sanitizeStats(actual));

      for (var i = 0; i < 100; ++i) {
        var doc = c1.document("test" + i);
        assertEqual(i, doc.value1);
        assertEqual("test" + i, doc.value2);
      }
    },

////////////////////////////////////////////////////////////////////////////////
/// @brief test update
////////////////////////////////////////////////////////////////////////////////

    testUpdateKeepNullDefault : function () {
      var expected = { writesExecuted: 100, writesIgnored: 0 };
      var actual = getModifyQueryResults("FOR d IN @@cn UPDATE d._key WITH { value1: null, value3: 'foobar', value9: null } INTO @@cn", { "@cn": cn1 });
      assertEqual(expected, sanitizeStats(actual));

      for (var i = 0; i < 100; ++i) {
        var doc = c1.document("test" + i);
        assertNull(doc.value1);
        assertEqual("test" + i, doc.value2);
        assertEqual("foobar", doc.value3);
        assertNull(doc.value9);
      }
    },

////////////////////////////////////////////////////////////////////////////////
/// @brief test update
////////////////////////////////////////////////////////////////////////////////

    testUpdateKeepNullTrue : function () {
      var expected = { writesExecuted: 100, writesIgnored: 0 };
      let query = "FOR d IN @@cn UPDATE d._key WITH { value1: null, value3: 'foobar', value9: null } INTO @@cn OPTIONS { keepNull: true }";
      var actual = getModifyQueryResults(query, { "@cn": cn1 });
      assertEqual(expected, sanitizeStats(actual));

      for (var i = 0; i < 100; ++i) {
        var doc = c1.document("test" + i);
        assertNull(doc.value1);
        assertEqual("test" + i, doc.value2);
        assertEqual("foobar", doc.value3);
        assertNull(doc.value9);
      }
      
      let rules = AQL_EXPLAIN(query, { "@cn": cn1 }).plan.rules;
      assertEqual(-1, rules.indexOf("restrict-to-single-shard"));
    },

////////////////////////////////////////////////////////////////////////////////
/// @brief test update
////////////////////////////////////////////////////////////////////////////////

    testUpdateKeepNullFalse : function () {
      var expected = { writesExecuted: 100, writesIgnored: 0 };
      let query = "FOR d IN @@cn UPDATE d._key WITH { value1: null, value3: 'foobar', value9: null } INTO @@cn OPTIONS { keepNull: false }";
      var actual = getModifyQueryResults(query, { "@cn": cn1 });
      assertEqual(expected, sanitizeStats(actual));

      for (var i = 0; i < 100; ++i) {
        var doc = c1.document("test" + i);
        assertFalse(doc.hasOwnProperty("value1"));
        assertEqual("test" + i, doc.value2);
        assertEqual("foobar", doc.value3);
        assertFalse(doc.hasOwnProperty("value9"));
      }
      
      let rules = AQL_EXPLAIN(query, { "@cn": cn1 }).plan.rules;
      assertEqual(-1, rules.indexOf("restrict-to-single-shard"));
    },

////////////////////////////////////////////////////////////////////////////////
/// @brief test update
////////////////////////////////////////////////////////////////////////////////

    testUpdateFilter : function () {
      var expected = { writesExecuted: 50, writesIgnored: 0 };
      var actual = getModifyQueryResults("FOR d IN @@cn FILTER d.value1 % 2 == 0 UPDATE d._key WITH { value2: 100 } INTO @@cn", { "@cn": cn1 });
      assertEqual(expected, sanitizeStats(actual));

      for (var i = 0; i < 100; ++i) {
        var doc = c1.document("test" + i);
        if (i % 2 === 0) {
          assertEqual(100, doc.value2);
        }
        else {
          assertEqual("test" + i, doc.value2);
        }
      }
    },

////////////////////////////////////////////////////////////////////////////////
/// @brief test update
////////////////////////////////////////////////////////////////////////////////

    testUpdateUpdate : function () {
      var i;
      var expected = { writesExecuted: 100, writesIgnored: 0 };
      for (i = 0; i < 5; ++i) {
        var actual = getModifyQueryResults("FOR d IN @@cn UPDATE d._key WITH { counter: HAS(d, 'counter') ? d.counter + 1 : 1 } INTO @@cn", { "@cn": cn1 });
        assertEqual(expected, sanitizeStats(actual));
      }

      for (i = 0; i < 100; ++i) {
        var doc = c1.document("test" + i);
        assertEqual(5, doc.counter);
      }
    },

////////////////////////////////////////////////////////////////////////////////
/// @brief test update
////////////////////////////////////////////////////////////////////////////////

    testUpdateAfterInsert : function () {
      AQL_EXECUTE("FOR i IN 0..99 INSERT { _key: CONCAT('sometest', i), value: i, wantToFind: true } IN @@cn", { "@cn": cn1 });

      var expected = { writesExecuted: 100, writesIgnored: 0 };
      let query = "FOR d IN @@cn FILTER d.wantToFind UPDATE d._key WITH { value2: d.value % 2 == 0 ? d.value : d.value + 1 } INTO @@cn";
      var actual = getModifyQueryResults(query, { "@cn": cn1 });
      assertEqual(expected, sanitizeStats(actual));

      for (var i = 0; i < 100; ++i) {
        var doc = c1.document("sometest" + i);
        assertTrue(doc.wantToFind);
        assertEqual(i, doc.value);
        assertEqual(i % 2 === 0 ? i : i + 1, doc.value2);
        assertEqual(i, doc.value);
      }
      
      let rules = AQL_EXPLAIN(query, { "@cn": cn1 }).plan.rules;
      assertEqual(-1, rules.indexOf("restrict-to-single-shard"));
    },

////////////////////////////////////////////////////////////////////////////////
/// @brief test update
////////////////////////////////////////////////////////////////////////////////

    testUpdateReturnOld : function () {
      var expected = { writesExecuted: 100, writesIgnored: 0 };
      let query = "FOR d IN @@cn UPDATE d WITH { value3: d.value1 + 5 } IN @@cn LET previous = OLD RETURN previous";
      var actual = AQL_EXECUTE(query, { "@cn": cn1 });

      assertEqual(100, c1.count());
      assertEqual(expected, sanitizeStats(actual.stats));

      actual.json = actual.json.sort(function(l, r) {
        return l.value1 - r.value1;
      });

      for (var i = 0; i < 100; ++i) {
        var doc = actual.json[i];
        assertEqual("test" + i, doc._key);
        assertTrue(doc.hasOwnProperty("_id"));
        assertTrue(doc.hasOwnProperty("_rev"));
        assertEqual(i, doc.value1);
        assertEqual("test" + i, doc.value2);
        assertFalse(doc.hasOwnProperty("value3"));
      }
      
      let rules = AQL_EXPLAIN(query, { "@cn": cn1 }).plan.rules;
      assertEqual(-1, rules.indexOf("restrict-to-single-shard"));
    },

////////////////////////////////////////////////////////////////////////////////
/// @brief test update
////////////////////////////////////////////////////////////////////////////////

    testUpdateReturnNew : function () {
      var expected = { writesExecuted: 100, writesIgnored: 0 };
      let query = "FOR d IN @@cn UPDATE d WITH { value3: d.value1 + 5 } IN @@cn LET now = NEW RETURN now";
      var actual = AQL_EXECUTE(query, { "@cn": cn1 });

      assertEqual(100, c1.count());
      assertEqual(expected, sanitizeStats(actual.stats));

      actual.json = actual.json.sort(function(l, r) {
        return l.value1 - r.value1;
      });

      for (var i = 0; i < 100; ++i) {
        var doc = actual.json[i];
        assertEqual("test" + i, doc._key);
        assertTrue(doc.hasOwnProperty("_id"));
        assertTrue(doc.hasOwnProperty("_rev"));
        assertEqual(i, doc.value1);
        assertEqual("test" + i, doc.value2);
        assertEqual(i + 5, doc.value3);
      }
      
      let rules = AQL_EXPLAIN(query, { "@cn": cn1 }).plan.rules;
      assertEqual(-1, rules.indexOf("restrict-to-single-shard"));
    },

////////////////////////////////////////////////////////////////////////////////
/// @brief test replace
////////////////////////////////////////////////////////////////////////////////

    testReplace1 : function () {
      var i;
      var expected = { writesExecuted: 100, writesIgnored: 0 };
      let query = "FOR d IN @@cn REPLACE d._key WITH { value4: 12 } INTO @@cn";
      var actual = getModifyQueryResults(query, { "@cn": cn1 });
      assertEqual(expected, sanitizeStats(actual));

      for (i = 0; i < 100; ++i) {
        var doc = c1.document("test" + i);
        assertFalse(doc.hasOwnProperty("value1"));
        assertFalse(doc.hasOwnProperty("value2"));
        assertFalse(doc.hasOwnProperty("value3"));
        assertEqual(12, doc.value4);
      }
      
      let rules = AQL_EXPLAIN(query, { "@cn": cn1 }).plan.rules;
      assertEqual(-1, rules.indexOf("restrict-to-single-shard"));
    },

////////////////////////////////////////////////////////////////////////////////
/// @brief test replace
////////////////////////////////////////////////////////////////////////////////

    testReplace2 : function () {
      var i;
      var expected = { writesExecuted: 100, writesIgnored: 0 };
      let query = "FOR d IN @@cn REPLACE { _key: d._key, value4: 13 } INTO @@cn";
      var actual = getModifyQueryResults(query, { "@cn": cn1 });
      assertEqual(expected, sanitizeStats(actual));

      for (i = 0; i < 100; ++i) {
        var doc = c1.document("test" + i);
        assertFalse(doc.hasOwnProperty("value1"));
        assertFalse(doc.hasOwnProperty("value2"));
        assertFalse(doc.hasOwnProperty("value3"));
        assertEqual(13, doc.value4);
      }
      
      let rules = AQL_EXPLAIN(query, { "@cn": cn1 }).plan.rules;
      assertEqual(-1, rules.indexOf("restrict-to-single-shard"));
    },

////////////////////////////////////////////////////////////////////////////////
/// @brief test replace
////////////////////////////////////////////////////////////////////////////////

    testReplaceReplace : function () {
      var i;
      var expected = { writesExecuted: 100, writesIgnored: 0 };
      let query = "FOR d IN @@cn REPLACE d._key WITH { value1: d.value1 + 1 } INTO @@cn";
      for (i = 0; i < 5; ++i) {
        var actual = getModifyQueryResults(query, { "@cn": cn1 });
        assertEqual(expected, sanitizeStats(actual));
      }

      for (i = 0; i < 100; ++i) {
        var doc = c1.document("test" + i);
        assertEqual(i + 5, doc.value1);
        assertFalse(doc.hasOwnProperty("value2"));
      }
      
      let rules = AQL_EXPLAIN(query, { "@cn": cn1 }).plan.rules;
      assertEqual(-1, rules.indexOf("restrict-to-single-shard"));
    },

////////////////////////////////////////////////////////////////////////////////
/// @brief test replace
////////////////////////////////////////////////////////////////////////////////

    testReplaceReturnOld : function () {
      var expected = { writesExecuted: 100, writesIgnored: 0 };
      let query = "FOR d IN @@cn REPLACE d WITH { value3: d.value1 + 5 } IN @@cn LET previous = OLD RETURN previous";
      var actual = AQL_EXECUTE(query, { "@cn": cn1 });

      assertEqual(100, c1.count());
      assertEqual(expected, sanitizeStats(actual.stats));

      actual.json = actual.json.sort(function(l, r) {
        return l.value1 - r.value1;
      });

      for (var i = 0; i < 100; ++i) {
        var doc = actual.json[i];
        assertEqual("test" + i, doc._key);
        assertTrue(doc.hasOwnProperty("_id"));
        assertTrue(doc.hasOwnProperty("_rev"));
        assertEqual(i, doc.value1);
        assertEqual("test" + i, doc.value2);
        assertFalse(doc.hasOwnProperty("value3"));
      }
      
      let rules = AQL_EXPLAIN(query, { "@cn": cn1 }).plan.rules;
      assertEqual(-1, rules.indexOf("restrict-to-single-shard"));
    },

////////////////////////////////////////////////////////////////////////////////
/// @brief test replace
////////////////////////////////////////////////////////////////////////////////

    testReplaceReturnNew : function () {
      var expected = { writesExecuted: 100, writesIgnored: 0 };
      let query = "FOR d IN @@cn REPLACE d WITH { value3: d.value1 + 5 } IN @@cn LET now = NEW RETURN now";
      var actual = AQL_EXECUTE(query, { "@cn": cn1 });

      assertEqual(100, c1.count());
      assertEqual(expected, sanitizeStats(actual.stats));

      actual.json = actual.json.sort(function(l, r) {
        return l.value3 - r.value3;
      });

      for (var i = 0; i < 100; ++i) {
        var doc = actual.json[i];
        assertEqual("test" + i, doc._key);
        assertTrue(doc.hasOwnProperty("_id"));
        assertTrue(doc.hasOwnProperty("_rev"));
        assertFalse(doc.hasOwnProperty("value1"));
        assertFalse(doc.hasOwnProperty("value2"));
        assertEqual(i + 5, doc.value3);
      }
      
      let rules = AQL_EXPLAIN(query, { "@cn": cn1 }).plan.rules;
      assertEqual(-1, rules.indexOf("restrict-to-single-shard"));
    },

////////////////////////////////////////////////////////////////////////////////
/// @brief test replace
////////////////////////////////////////////////////////////////////////////////

    testReplaceAfterInsert : function () {
      AQL_EXECUTE("FOR i IN 0..99 INSERT { _key: CONCAT('sometest', i), value: i, wantToFind: true } IN @@cn", { "@cn" : cn1 });

      var expected = { writesExecuted: 100, writesIgnored: 0 };
      var actual = getModifyQueryResults("FOR d IN @@cn FILTER d.wantToFind REPLACE d._key WITH { value2: d.value % 2 == 0 ? d.value : d.value + 1 } INTO @@cn", { "@cn": cn1 });
      assertEqual(expected, sanitizeStats(actual));

      for (var i = 0; i < 100; ++i) {
        var doc = c1.document("sometest" + i);
        assertEqual(i % 2 === 0 ? i : i + 1, doc.value2);
        assertFalse(doc.hasOwnProperty("value"));
        assertFalse(doc.hasOwnProperty("wantToFind"));
      }
    }

  };
}

////////////////////////////////////////////////////////////////////////////////
/// @brief executes the test suites
////////////////////////////////////////////////////////////////////////////////

jsunity.run(ahuacatlModifySuite);
jsunity.run(ahuacatlRemoveSuite);
jsunity.run(ahuacatlInsertSuite);
jsunity.run(ahuacatlUpdateSuite);

return jsunity.done();
<|MERGE_RESOLUTION|>--- conflicted
+++ resolved
@@ -158,14 +158,9 @@
 
     testRemoveNothing : function () {
       var expected = { writesExecuted: 0, writesIgnored: 0 };
-<<<<<<< HEAD
-      var actual = getModifyQueryResults("FOR d IN " + cn1 + " FILTER d.value1 < 0 REMOVE d IN " + cn1);
-
-=======
       let query = "FOR d IN " + cn1 + " FILTER d.value1 < 0 REMOVE d IN " + cn1;
       var actual = getModifyQueryResults(query);
     
->>>>>>> 9b28232b
       assertEqual(100, c1.count());
       assertEqual(expected, sanitizeStats(actual));
       
@@ -520,7 +515,7 @@
 /// @brief test insert
 ////////////////////////////////////////////////////////////////////////////////
 
-    testInsertDobule : function () {
+    testInsertDouble : function () {
       c1.truncate();
       c2.truncate();
       var expected = { writesExecuted: 0, writesIgnored: 0 };
