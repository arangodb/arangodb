/* jshint globalstrict:false, strict:false, maxlen: 500 */
/* global assertEqual */
// //////////////////////////////////////////////////////////////////////////////
// / @brief tests for query language, functions
// /
// / @file
// /
// / DISCLAIMER
// /
// / Copyright 2010-2012 triagens GmbH, Cologne, Germany
// /
// / Licensed under the Apache License, Version 2.0 (the "License");
// / you may not use this file except in compliance with the License.
// / You may obtain a copy of the License at
// /
// /     http://www.apache.org/licenses/LICENSE-2.0
// /
// / Unless required by applicable law or agreed to in writing, software
// / distributed under the License is distributed on an "AS IS" BASIS,
// / WITHOUT WARRANTIES OR CONDITIONS OF ANY KIND, either express or implied.
// / See the License for the specific language governing permissions and
// / limitations under the License.
// /
// / Copyright holder is triAGENS GmbH, Cologne, Germany
// /
// / @author Jan Steemann
// / @author Copyright 2012, triAGENS GmbH, Cologne, Germany
// //////////////////////////////////////////////////////////////////////////////

var errors = require("internal").errors;
var jsunity = require("jsunity");
var helper = require("@arangodb/aql-helper");
var getQueryResults = helper.getQueryResults;
var assertQueryError = helper.assertQueryError;
var assertQueryWarningAndNull = helper.assertQueryWarningAndNull;

// //////////////////////////////////////////////////////////////////////////////
// / @brief test suite
// //////////////////////////////////////////////////////////////////////////////

function ahuacatlDateFunctionsTestSuite () {
  return {
// //////////////////////////////////////////////////////////////////////////////
// / @brief test date_format function
// //////////////////////////////////////////////////////////////////////////////

    testDateFormatInvalid () {
      assertQueryWarningAndNull(errors.ERROR_QUERY_FUNCTION_ARGUMENT_TYPE_MISMATCH.code, "RETURN NOOPT(DATE_YEAR({}))");
      assertQueryWarningAndNull(errors.ERROR_QUERY_FUNCTION_ARGUMENT_TYPE_MISMATCH.code, "RETURN NOOPT(DATE_FORMAT({}, {}))");
      assertQueryWarningAndNull(errors.ERROR_QUERY_FUNCTION_ARGUMENT_TYPE_MISMATCH.code, "RETURN NOOPT(DATE_FORMAT([], []))");
      //      assertQueryWarningAndNull(errors.ERROR_QUERY_FUNCTION_ARGUMENT_TYPE_MISMATCH.code, "RETURN NOOPT(DATE_FORMAT(1, 1))");
      //      assertQueryWarningAndNull(errors.ERROR_QUERY_FUNCTION_ARGUMENT_TYPE_MISMATCH.code, "RETURN NOOPT(DATE_FORMAT(1, 'aoeu'))");
      //      assertQueryWarningAndNull(errors.ERROR_QUERY_FUNCTION_ARGUMENT_TYPE_MISMATCH.code, "RETURN NOOPT(DATE_FORMAT('aoeu', 1))");
    },

    testDateFormat () {
      const date = "6789-12-31T23:59:58.990Z";
      assertEqual([ date ], getQueryResults("RETURN NOOPT(DATE_FORMAT(@value, '%z'))", { value: date }));

      const values = [
        ["-300-04-29", "-300", "-0300", "00", "-000300", "04", "29"],
        ["7200-04-29", "7200", "7200", "00", "+007200", "04", "29"],
        ["200-04-29", "200", "0200", "00", "+000200", "04", "29"],
        ["20-04-29", "20", "0020", "20", "+000020", "04", "29"],
        ["2-12-29", "2", "0002", "02", "+000002", "12", "29"],
        ["0-04-07", "0", "0000", "00", "+000000", "04", "07"]
      ];
      values.forEach(function (value) {
        assertEqual([ value[1] ], getQueryResults("RETURN NOOPT(DATE_FORMAT(@value, '%y'))", { value: value[0] }), "%y");
        assertEqual([ value[2] ], getQueryResults("RETURN NOOPT(DATE_FORMAT(@value, '%yyyy'))", { value: value[0] }), "%yyyy");
        assertEqual([ value[3] ], getQueryResults("RETURN NOOPT(DATE_FORMAT(@value, '%yy'))", { value: value[0] }), "%yy");
        assertEqual([ value[4] ], getQueryResults("RETURN NOOPT(DATE_FORMAT(@value, '%yyyyyy'))", { value: value[0] }), "%yyyyyyy");
        assertEqual([ value[5] ], getQueryResults("RETURN NOOPT(DATE_FORMAT(@value, '%mm'))", { value: value[0] }), "%mm");
        assertEqual([ value[6] ], getQueryResults("RETURN NOOPT(DATE_FORMAT(@value, '%dd'))", { value: value[0] }), "%dd");
      });
      const tvalues = [
        ["2012-01-01T17:17:17.177Z", "17", "17", "17", "177", "001", "52"],
        ["2012-12-31T09:09:09.001Z", "09", "09", "09", "001", "366", "01"],
        ["2013-12-31T09:09:09.001Z", "09", "09", "09", "001", "365", "01"]
      ];
      tvalues.forEach(function (value) {
        assertEqual([ value[1] ], getQueryResults("RETURN NOOPT(DATE_FORMAT(@value, '%hh'))", { value: value[0] }), "hh");
        assertEqual([ value[2] ], getQueryResults("RETURN NOOPT(DATE_FORMAT(@value, '%ii'))", { value: value[0] }), "ii");
        assertEqual([ value[3] ], getQueryResults("RETURN NOOPT(DATE_FORMAT(@value, '%ss'))", { value: value[0] }), "ss");
        assertEqual([ value[4] ], getQueryResults("RETURN NOOPT(DATE_FORMAT(@value, '%fff'))", { value: value[0] }), "fff");
        assertEqual([ value[5] ], getQueryResults("RETURN NOOPT(DATE_FORMAT(@value, '%xxx'))", { value: value[0] }), "xxx");
        assertEqual([ value[6] ], getQueryResults("RETURN NOOPT(DATE_FORMAT(@value, '%kk'))", { value: value[0] }), "kk"); // TODO: WTF?
      });

      const dates = [
        ["2012-01-01", "Jan", "January", "Sun", "Sunday"],
        ["2012-02-06", "Feb", "February", "Mon", "Monday"],
        ["2012-03-06", "Mar", "March", "Tue", "Tuesday"],
        ["2012-04-04", "Apr", "April", "Wed", "Wednesday"],
        ["2012-05-03", "May", "May", "Thu", "Thursday"],
        ["2012-06-08", "Jun", "June", "Fri", "Friday"],
        ["2012-07-07", "Jul", "July", "Sat", "Saturday"],
        ["2012-08-05", "Aug", "August", "Sun", "Sunday"],
        ["2012-09-03", "Sep", "September", "Mon", "Monday"],
        ["2012-10-02", "Oct", "October", "Tue", "Tuesday"],
        ["2012-11-07", "Nov", "November", "Wed", "Wednesday"],
        ["2012-12-06", "Dec", "December", "Thu", "Thursday"]
      ];
      dates.forEach(function (value) {
        assertEqual([ value[1] ], getQueryResults("RETURN NOOPT(DATE_FORMAT(@value, '%mmm'))", { value: value[0] }), "mmm " + value[0]);
        assertEqual([ value[2] ], getQueryResults("RETURN NOOPT(DATE_FORMAT(@value, '%mmmm'))", { value: value[0] }), "mmmm " + value[0]);
        assertEqual([ value[3] ], getQueryResults("RETURN NOOPT(DATE_FORMAT(@value, '%www'))", { value: value[0] }), "www " + value[0]);
        assertEqual([ value[4] ], getQueryResults("RETURN NOOPT(DATE_FORMAT(@value, '%wwww'))", { value: value[0] }), "wwww " + value[0]);
      });
      assertEqual([ " - %  " ], getQueryResults("RETURN NOOPT(DATE_FORMAT(@value, '%& - %% % '))", { value: "2012-01-01" }), "format ");
      
    },

// //////////////////////////////////////////////////////////////////////////////
// / @brief test is_datestring function
// //////////////////////////////////////////////////////////////////////////////

    testIsDateString () {
      const values = [
        [ "2000-04-29", true ],
        [ "2000-04-29Z", true ],
        [ "2012-02-12 13:24:12", true ],
        [ "2012-02-12 13:24:12Z", true ],
        [ "2012-02-12 23:59:59.991", true ],
        [ "2012-02-12 23:59:59.991Z", true ],
        [ "2012-02-12", true ],
        [ "2012-02-12Z", true ],
        [ "2012-02-12T13:24:12Z", true ],
        [ "2012-02-12Z", true ],
        [ "2012-2-12Z", true ],
        [ "1910-01-02T03:04:05Z", true ],
        [ "1910-01-02 03:04:05Z", true ],
        [ "1910-01-02", true ],
        [ "1910-02-31", true ],
        [ "1910-01-02Z", true ],
        [ "1970-01-01T01:05:27", true ],
        [ "1970-01-01T01:05:27Z", true ],
        [ "1970-01-01 01:05:27Z", true ],
        [ "1970-1-1Z", true ],
        [ "1970-1-1", true ],
        [ "1221-02-28T23:59:59Z", true ],
        [ "1221-02-28 23:59:59Z", true ],
        [ "1221-02-28Z", true ],
        [ "1221-2-28Z", true ],
        [ "1000-12-24T04:12:00Z", true ],
        [ "1000-12-24Z", true ],
        [ "1000-12-24 04:12:00Z", true ],
        [ "6789-12-31T23:59:58.99Z", true ],
        [ "6789-12-31Z", true ],
        [ "9999-12-31T23:59:59.999Z", true ],
        [ "9999-12-31Z", true ],
        [ "9999-12-31z", true ],
        [ "9999-12-31", true ],
        [ "2012Z", true ],
        [ "2012z", true ],
        [ "2012", true ],
        [ "2012-1Z", true ],
        [ "2012-1z", true ],
        [ "2012-1-1z", true ],
        [ "2012-01-01Z", true ],
        [ "2012-01-01Z", true ],
        [ "  2012-01-01Z", true ],
        [ "  2012-01-01z", true ],
        [ "  2012-12-31z   ", true ],
        [ "foo2012-01-01z", false ],
        [ "2012-01-01foo", false ],
        [ "foo", false ],
        [ "bar", false ],
        [ "2015-foobar", false ],
        [ "", false ],
        [ -95674000, false ],
        [ 1399395674000, false ],
        [ 60123, false ],
        [ 1, false ],
        [ 0, false ],
        [ -4, false ],
        [ true, false ],
        [ false, false ],
        [ null, false ],
        [ [ ], false ],
        [ [ 1 ], false ],
        [ [ "foo" ], false ],
        [ [ "foo", "bar" ], false ],
        [ [ "2015-01-23" ], false ],
        [ { }, false ]
      ];

      values.forEach(function (value) {
        assertEqual([ value[1] ], getQueryResults("RETURN NOOPT(IS_DATESTRING(@value))", { value: value[0] }));
      });
    },

// //////////////////////////////////////////////////////////////////////////////
// / @brief test is_datestring function
// //////////////////////////////////////////////////////////////////////////////

    testIsDateStringInvalid: function () {
      assertQueryError(errors.ERROR_QUERY_FUNCTION_ARGUMENT_NUMBER_MISMATCH.code, "RETURN NOOPT(IS_DATESTRING())");
      assertQueryError(errors.ERROR_QUERY_FUNCTION_ARGUMENT_NUMBER_MISMATCH.code, "RETURN NOOPT(IS_DATESTRING('foo', 'bar'))");
    },

// //////////////////////////////////////////////////////////////////////////////
// / @brief test date_now function
// //////////////////////////////////////////////////////////////////////////////

    testDateNowInvalid: function () {
      assertQueryError(errors.ERROR_QUERY_FUNCTION_ARGUMENT_NUMBER_MISMATCH.code, "RETURN DATE_NOW(1)");
      assertQueryError(errors.ERROR_QUERY_FUNCTION_ARGUMENT_NUMBER_MISMATCH.code, "RETURN DATE_NOW(1, 1)");
    },

// //////////////////////////////////////////////////////////////////////////////
// / @brief test date_now function
// //////////////////////////////////////////////////////////////////////////////

    testDateNow () {
      const t1 = new Date();
      const t2 = getQueryResults("RETURN DATE_NOW()")[0];
      assertEqual(true, Math.abs(t1 - t2) < 1000, t1, t2);
    },

// //////////////////////////////////////////////////////////////////////////////
// / @brief test date_dayofweek function
// //////////////////////////////////////////////////////////////////////////////

    testDateDayOfWeekInvalid () {
      assertQueryError(errors.ERROR_QUERY_FUNCTION_ARGUMENT_NUMBER_MISMATCH.code, "RETURN NOOPT(DATE_DAYOFWEEK())");

      assertQueryError(errors.ERROR_QUERY_FUNCTION_ARGUMENT_NUMBER_MISMATCH.code, "RETURN NOOPT(DATE_DAYOFWEEK(1, 1))");

      assertQueryWarningAndNull(errors.ERROR_QUERY_FUNCTION_ARGUMENT_TYPE_MISMATCH.code, "RETURN NOOPT(DATE_DAYOFWEEK(null))");

      assertQueryWarningAndNull(errors.ERROR_QUERY_FUNCTION_ARGUMENT_TYPE_MISMATCH.code, "RETURN NOOPT(DATE_DAYOFWEEK(false))");

      assertQueryWarningAndNull(errors.ERROR_QUERY_FUNCTION_ARGUMENT_TYPE_MISMATCH.code, "RETURN NOOPT(DATE_DAYOFWEEK([]))");

      assertQueryWarningAndNull(errors.ERROR_QUERY_FUNCTION_ARGUMENT_TYPE_MISMATCH.code, "RETURN NOOPT(DATE_DAYOFWEEK({}))");
    },

// //////////////////////////////////////////////////////////////////////////////
// / @brief test date_dayofweek function
// //////////////////////////////////////////////////////////////////////////////

    testDateDayOfWeek: function () {
      var values = [
        [ "2000-04-29", 6 ],
        [ "2000-04-29Z", 6 ],
        [ "2012-02-12 13:24:12", 0 ],
        [ "2012-02-12 13:24:12Z", 0 ],
        [ "2012-02-12 23:59:59.991", 0 ],
        [ "2012-02-12 23:59:59.991Z", 0 ],
        [ "2012-02-12", 0 ],
        [ "2012-02-12Z", 0 ],
        [ "2012-02-12T13:24:12Z", 0 ],
        [ "2012-02-12Z", 0 ],
        [ "2012-2-12Z", 0 ],
        [ "1910-01-02T03:04:05Z", 0 ],
        [ "1910-01-02 03:04:05Z", 0 ],
        [ "1910-01-02", 0 ],
        [ "1910-01-02Z", 0 ],
        [ "1970-01-01T01:05:27", 4 ],
        [ "1970-01-01T01:05:27Z", 4 ],
        [ "1970-01-01 01:05:27Z", 4 ],
        [ "1970-1-1Z", 4 ],
        [ "1221-02-28T23:59:59Z", 0 ],
        [ "1221-02-28 23:59:59Z", 0 ],
        [ "1221-02-28Z", 0 ],
        [ "1221-2-28Z", 0 ],
        [ "1000-12-24T04:12:00Z", 3 ],
        [ "1000-12-24Z", 3 ],
        [ "1000-12-24 04:12:00Z", 3 ],
        [ "6789-12-31T23:59:58.99Z", 0 ],
        [ "6789-12-31Z", 0 ],
        [ "9999-12-31T23:59:59.999Z", 5 ],
        [ "9999-12-31Z", 5 ],
        [ "9999-12-31z", 5 ],
        [ "9999-12-31", 5 ],
        [ "2012Z", 0 ],
        [ "2012z", 0 ],
        [ "2012", 0 ],
        [ "2012-1Z", 0 ],
        [ "2012-1z", 0 ],
        [ "2012-1-1z", 0 ],
        [ "2012-01-01Z", 0 ],
        [ "2012-01-01Z", 0 ],
        [ "  2012-01-01Z", 0 ],
        [ "  2012-01-01z", 0 ],
        [ 1399395674000, 2 ],
        [ 60123, 4 ],
        [ 1, 4 ],
        [ 0, 4 ]
      ];

      values.forEach(function (value) {
        var actual = getQueryResults("RETURN DATE_DAYOFWEEK(@value)", { value: value[0] });
        assertEqual([ value[1] ], actual);
        actual = getQueryResults("RETURN DATE_FORMAT(@value, '%w')", { value: value[0] });
        assertEqual([ value[1] ], actual);
      });
    },

// //////////////////////////////////////////////////////////////////////////////
// / @brief test date_year function
// //////////////////////////////////////////////////////////////////////////////

    testDateYearInvalid () {
      assertQueryError(errors.ERROR_QUERY_FUNCTION_ARGUMENT_NUMBER_MISMATCH.code, "RETURN NOOPT(DATE_YEAR())");

      assertQueryError(errors.ERROR_QUERY_FUNCTION_ARGUMENT_NUMBER_MISMATCH.code, "RETURN NOOPT(DATE_YEAR(1, 1))");

      assertQueryWarningAndNull(errors.ERROR_QUERY_FUNCTION_ARGUMENT_TYPE_MISMATCH.code, "RETURN NOOPT(DATE_YEAR(null))");

      assertQueryWarningAndNull(errors.ERROR_QUERY_FUNCTION_ARGUMENT_TYPE_MISMATCH.code, "RETURN NOOPT(DATE_YEAR(false))");

      assertQueryWarningAndNull(errors.ERROR_QUERY_FUNCTION_ARGUMENT_TYPE_MISMATCH.code, "RETURN NOOPT(DATE_YEAR([]))");
    },

// //////////////////////////////////////////////////////////////////////////////
// / @brief test date_year function
// //////////////////////////////////////////////////////////////////////////////

    testDateYear () {
      const values = [
        [ "2000-04-29Z", 2000 ],
        [ "2012-02-12 13:24:12Z", 2012 ],
        [ "2012-02-12 23:59:59.991Z", 2012 ],
        [ "2012-02-12Z", 2012 ],
        [ "2012-02-12T13:24:12Z", 2012 ],
        [ "2012-02-12Z", 2012 ],
        [ "2012-2-12Z", 2012 ],
        [ "1910-01-02T03:04:05Z", 1910 ],
        [ "1910-01-02 03:04:05Z", 1910 ],
        [ "1910-01-02Z", 1910 ],
        [ "1970-01-01T01:05:27Z", 1970 ],
        [ "1970-01-01 01:05:27Z", 1970 ],
        [ "1970-1-1Z", 1970 ],
        [ "1221-02-28T23:59:59Z", 1221 ],
        [ "1221-02-28 23:59:59Z", 1221 ],
        [ "1221-02-28Z", 1221 ],
        [ "1221-2-28Z", 1221 ],
        [ "1000-12-24T04:12:00Z", 1000 ],
        [ "1000-12-24Z", 1000 ],
        [ "1000-12-24 04:12:00Z", 1000 ],
        [ "6789-12-31T23:59:58.99Z", 6789 ],
        [ "6789-12-31Z", 6789 ],
        [ "9999-12-31T23:59:59.999Z", 9999 ],
        [ "9999-12-31Z", 9999 ],
        [ "9999-12-31z", 9999 ],
        [ "9999-12-31", 9999 ],
        [ "2012Z", 2012 ],
        [ "2012z", 2012 ],
        [ "2012", 2012 ],
        [ "2012-1Z", 2012 ],
        [ "2012-1z", 2012 ],
        [ "2012-1-1z", 2012 ],
        [ "2012-01-01Z", 2012 ],
        [ "2012-01-01Z", 2012 ],
        [ "  2012-01-01Z", 2012 ],
        [ "  2012-01-01z", 2012 ],
        [ 1399395674000, 2014 ],
        [ 60123, 1970 ],
        [ 1, 1970 ],
        [ 0, 1970 ]
      ];

      values.forEach(function (value) {
        assertEqual([ value[1] ], getQueryResults("RETURN NOOPT(DATE_YEAR(@value))", { value: value[0] }));
        assertEqual([ value[1] ], getQueryResults("RETURN NOOPT(DATE_FORMAT(@value, '%yyyy'))", { value: value[0] }));
      });
    },

// //////////////////////////////////////////////////////////////////////////////
// / @brief test date_month function
// //////////////////////////////////////////////////////////////////////////////

    testDateMonthInvalid () {
      assertQueryError(errors.ERROR_QUERY_FUNCTION_ARGUMENT_NUMBER_MISMATCH.code, "RETURN NOOPT(DATE_MONTH())");

      assertQueryError(errors.ERROR_QUERY_FUNCTION_ARGUMENT_NUMBER_MISMATCH.code, "RETURN NOOPT(DATE_MONTH(1, 1))");

      assertQueryWarningAndNull(errors.ERROR_QUERY_FUNCTION_ARGUMENT_TYPE_MISMATCH.code, "RETURN NOOPT(DATE_MONTH(null))");

      assertQueryWarningAndNull(errors.ERROR_QUERY_FUNCTION_ARGUMENT_TYPE_MISMATCH.code, "RETURN NOOPT(DATE_MONTH(false))");

      assertQueryWarningAndNull(errors.ERROR_QUERY_FUNCTION_ARGUMENT_TYPE_MISMATCH.code, "RETURN NOOPT(DATE_MONTH([]))");

      assertQueryWarningAndNull(errors.ERROR_QUERY_FUNCTION_ARGUMENT_TYPE_MISMATCH.code, "RETURN NOOPT(DATE_MONTH({}))");
    },

// //////////////////////////////////////////////////////////////////////////////
// / @brief test date_month function
// //////////////////////////////////////////////////////////////////////////////

    testDateMonth () {
      const values = [
        [ "2000-04-29Z", 4 ],
        [ "2012-02-12 13:24:12Z", 2 ],
        [ "2012-02-12 23:59:59.991Z", 2 ],
        [ "2012-02-12Z", 2 ],
        [ "2012-02-12T13:24:12Z", 2 ],
        [ "2012-02-12Z", 2 ],
        [ "2012-2-12Z", 2 ],
        [ "1910-01-02T03:04:05Z", 1 ],
        [ "1910-01-02 03:04:05Z", 1 ],
        [ "1910-01-02Z", 1 ],
        [ "1970-01-01T01:05:27Z", 1 ],
        [ "1970-01-01 01:05:27Z", 1 ],
        [ "1970-1-1Z", 1 ],
        [ "1221-02-28T23:59:59Z", 2 ],
        [ "1221-02-28 23:59:59Z", 2 ],
        [ "1221-02-28Z", 2 ],
        [ "1221-2-28Z", 2 ],
        [ "1000-12-24T04:12:00Z", 12 ],
        [ "1000-12-24Z", 12 ],
        [ "1000-12-24 04:12:00Z", 12 ],
        [ "6789-12-31T23:59:58.99Z", 12 ],
        [ "6789-12-31Z", 12 ],
        [ "9999-12-31T23:59:59.999Z", 12 ],
        [ "9999-12-31Z", 12 ],
        [ "9999-12-31z", 12 ],
        [ "9999-12-31", 12 ],
        [ "2012Z", 1 ],
        [ "2012z", 1 ],
        [ "2012", 1 ],
        [ "2012-2Z", 2 ],
        [ "2012-1Z", 1 ],
        [ "2012-1z", 1 ],
        [ "2012-1-1z", 1 ],
        [ "2012-01-01Z", 1 ],
        [ "2012-01-01Z", 1 ],
        [ "  2012-01-01Z", 1 ],
        [ "  2012-01-01z", 1 ],
        [ 1399395674000, 5 ],
        [ 60123, 1 ],
        [ 1, 1 ],
        [ 0, 1 ]
      ];

      values.forEach(function (value) {
        assertEqual([ value[1] ], getQueryResults('RETURN NOOPT(DATE_MONTH(@value))', { value: value[0] }));
        assertEqual([ value[1] ], getQueryResults('RETURN NOOPT(DATE_FORMAT(@value, "%m"))', { value: value[0] }));
      });
    },

// //////////////////////////////////////////////////////////////////////////////
// / @brief test date_day function
// //////////////////////////////////////////////////////////////////////////////

    testDateDayInvalid () {
      assertQueryError(errors.ERROR_QUERY_FUNCTION_ARGUMENT_NUMBER_MISMATCH.code, "RETURN NOOPT(DATE_DAY())");

      assertQueryError(errors.ERROR_QUERY_FUNCTION_ARGUMENT_NUMBER_MISMATCH.code, "RETURN NOOPT(DATE_DAY(1, 1))");

      assertQueryWarningAndNull(errors.ERROR_QUERY_FUNCTION_ARGUMENT_TYPE_MISMATCH.code, "RETURN NOOPT(DATE_DAY(null))");

      assertQueryWarningAndNull(errors.ERROR_QUERY_FUNCTION_ARGUMENT_TYPE_MISMATCH.code, "RETURN NOOPT(DATE_DAY(false))");

      assertQueryWarningAndNull(errors.ERROR_QUERY_FUNCTION_ARGUMENT_TYPE_MISMATCH.code, "RETURN NOOPT(DATE_DAY([]))");

      assertQueryWarningAndNull(errors.ERROR_QUERY_FUNCTION_ARGUMENT_TYPE_MISMATCH.code, "RETURN NOOPT(DATE_DAY({}))");
    },

// //////////////////////////////////////////////////////////////////////////////
// / @brief test date_day function
// //////////////////////////////////////////////////////////////////////////////

    testDateDay () {
      const values = [
        [ "2000-04-29Z", 29 ],
        [ "2012-02-12 13:24:12Z", 12 ],
        [ "2012-02-12 23:59:59.991Z", 12 ],
        [ "2012-02-12Z", 12 ],
        [ "2012-02-12T13:24:12Z", 12 ],
        [ "2012-02-12Z", 12 ],
        [ "2012-2-12Z", 12 ],
        [ "1910-01-02T03:04:05Z", 2 ],
        [ "1910-01-02 03:04:05Z", 2 ],
        [ "1910-01-02Z", 2 ],
        [ "1970-01-01T01:05:27Z", 1 ],
        [ "1970-01-01 01:05:27Z", 1 ],
        [ "1970-1-1Z", 1 ],
        [ "1221-02-28T23:59:59Z", 28 ],
        [ "1221-02-28 23:59:59Z", 28 ],
        [ "1221-02-28Z", 28 ],
        [ "1221-2-28Z", 28 ],
        [ "1000-12-24T04:12:00Z", 24 ],
        [ "1000-12-24Z", 24 ],
        [ "1000-12-24 04:12:00Z", 24 ],
        [ "6789-12-31T23:59:58.99Z", 31 ],
        [ "6789-12-31Z", 31 ],
        [ "9999-12-31T23:59:59.999Z", 31 ],
        [ "9999-12-31Z", 31 ],
        [ "9999-12-31z", 31 ],
        [ "9999-12-31", 31 ],
        [ "2012Z", 1 ],
        [ "2012z", 1 ],
        [ "2012", 1 ],
        [ "2012-2Z", 1 ],
        [ "2012-1Z", 1 ],
        [ "2012-1z", 1 ],
        [ "2012-1-1z", 1 ],
        [ "2012-01-01Z", 1 ],
        [ "2012-01-01Z", 1 ],
        [ "2012-01-02Z", 2 ],
        [ "2012-01-2Z", 2 ],
        [ "  2012-01-01Z", 1 ],
        [ "  2012-01-01z", 1 ],
        [ 1399395674000, 6 ],
        [ 60123, 1 ],
        [ 1, 1 ],
        [ 0, 1 ]
      ];

      values.forEach(function (value) {
        assertEqual([ value[1] ], getQueryResults('RETURN NOOPT(DATE_DAY(@value))', { value: value[0] }));
        assertEqual([ value[1] ], getQueryResults('RETURN NOOPT(DATE_FORMAT(@value, "%d"))', { value: value[0] }));
      });
    },

// //////////////////////////////////////////////////////////////////////////////
// / @brief test date_hour function
// //////////////////////////////////////////////////////////////////////////////

    testDateHourInvalid () {
      assertQueryError(errors.ERROR_QUERY_FUNCTION_ARGUMENT_NUMBER_MISMATCH.code, "RETURN NOOPT(DATE_HOUR())");

      assertQueryError(errors.ERROR_QUERY_FUNCTION_ARGUMENT_NUMBER_MISMATCH.code, "RETURN NOOPT(DATE_HOUR(1, 1))");

      assertQueryWarningAndNull(errors.ERROR_QUERY_FUNCTION_ARGUMENT_TYPE_MISMATCH.code, "RETURN NOOPT(DATE_HOUR(null))");

      assertQueryWarningAndNull(errors.ERROR_QUERY_FUNCTION_ARGUMENT_TYPE_MISMATCH.code, "RETURN NOOPT(DATE_HOUR(null))");

      assertQueryWarningAndNull(errors.ERROR_QUERY_FUNCTION_ARGUMENT_TYPE_MISMATCH.code, "RETURN NOOPT(DATE_HOUR(false))");

      assertQueryWarningAndNull(errors.ERROR_QUERY_FUNCTION_ARGUMENT_TYPE_MISMATCH.code, "RETURN NOOPT(DATE_HOUR([]))");

      assertQueryWarningAndNull(errors.ERROR_QUERY_FUNCTION_ARGUMENT_TYPE_MISMATCH.code, "RETURN NOOPT(DATE_HOUR({}))");
    },

// //////////////////////////////////////////////////////////////////////////////
// / @brief test date_hour function
// //////////////////////////////////////////////////////////////////////////////

    testDateHour () {
      const values = [
        [ "2000-04-29", 0 ],
        [ "2000-04-29Z", 0 ],
        [ "2012-02-12 13:24:12", 13 ],
        [ "2012-02-12 13:24:12Z", 13 ],
        [ "2012-02-12 23:59:59.991Z", 23 ],
        [ "2012-02-12", 0 ],
        [ "2012-02-12Z", 0 ],
        [ "2012-02-12T13:24:12", 13 ],
        [ "2012-02-12T13:24:12Z", 13 ],
        [ "2012-02-12", 0 ],
        [ "2012-02-12Z", 0 ],
        [ "2012-2-12Z", 0 ],
        [ "1910-01-02T03:04:05", 3 ],
        [ "1910-01-02T03:04:05Z", 3 ],
        [ "1910-01-02 03:04:05Z", 3 ],
        [ "1910-01-02Z", 0 ],
        [ "1970-01-01T01:05:27Z", 1 ],
        [ "1970-01-01 01:05:27Z", 1 ],
        [ "1970-01-01T12:05:27Z", 12 ],
        [ "1970-01-01 12:05:27Z", 12 ],
        [ "1970-1-1Z", 0 ],
        [ "1221-02-28T23:59:59Z", 23 ],
        [ "1221-02-28 23:59:59Z", 23 ],
        [ "1221-02-28Z", 0 ],
        [ "1221-2-28Z", 0 ],
        [ "1000-12-24T04:12:00Z", 4 ],
        [ "1000-12-24Z", 0 ],
        [ "1000-12-24 04:12:00Z", 4 ],
        [ "6789-12-31T23:59:58.99Z", 23 ],
        [ "6789-12-31Z", 0 ],
        [ "9999-12-31T23:59:59.999Z", 23 ],
        [ "9999-12-31Z", 0 ],
        [ "9999-12-31z", 0 ],
        [ "9999-12-31", 0 ],
        [ "2012Z", 0 ],
        [ "2012z", 0 ],
        [ "2012", 0 ],
        [ "2012-2Z", 0 ],
        [ "2012-1Z", 0 ],
        [ "2012-1z", 0 ],
        [ "2012-1-1z", 0 ],
        [ "2012-01-01Z", 0 ],
        [ "2012-01-01Z", 0 ],
        [ "2012-01-02Z", 0 ],
        [ "2012-01-2Z", 0 ],
        [ "  2012-01-01Z", 0 ],
        [ "  2012-01-01z", 0 ],
        [ 1399395674000, 17 ],
        [ 3600000, 1 ],
        [ 7200000, 2 ],
        [ 8200000, 2 ],
        [ 60123, 0 ],
        [ 1, 0 ],
        [ 0, 0 ]
      ];

      values.forEach(function (value) {
        assertEqual([ value[1] ], getQueryResults('RETURN NOOPT(DATE_HOUR(@value))', { value: value[0] }));
        assertEqual([ value[1] ], getQueryResults('RETURN NOOPT(DATE_FORMAT(@value, "%h"))', { value: value[0] }));
      });
    },

// //////////////////////////////////////////////////////////////////////////////
// / @brief test date_minute function
// //////////////////////////////////////////////////////////////////////////////

    testDateMinuteInvalid () {
      assertQueryError(errors.ERROR_QUERY_FUNCTION_ARGUMENT_NUMBER_MISMATCH.code, "RETURN NOOPT(DATE_MINUTE())");

      assertQueryError(errors.ERROR_QUERY_FUNCTION_ARGUMENT_NUMBER_MISMATCH.code, "RETURN NOOPT(DATE_MINUTE(1, 1))");

      assertQueryWarningAndNull(errors.ERROR_QUERY_FUNCTION_ARGUMENT_TYPE_MISMATCH.code, "RETURN NOOPT(DATE_MINUTE(null))");

      assertQueryWarningAndNull(errors.ERROR_QUERY_FUNCTION_ARGUMENT_TYPE_MISMATCH.code, "RETURN NOOPT(DATE_MINUTE(false))");

      assertQueryWarningAndNull(errors.ERROR_QUERY_FUNCTION_ARGUMENT_TYPE_MISMATCH.code, "RETURN NOOPT(DATE_MINUTE([]))");

      assertQueryWarningAndNull(errors.ERROR_QUERY_FUNCTION_ARGUMENT_TYPE_MISMATCH.code, "RETURN NOOPT(DATE_MINUTE({}))");
    },

// //////////////////////////////////////////////////////////////////////////////
// / @brief test date_minute function
// //////////////////////////////////////////////////////////////////////////////

    testDateMinute () {
      const values = [
        [ "2000-04-29Z", 0 ],
        [ "2012-02-12 13:24:12Z", 24 ],
        [ "2012-02-12 23:59:59.991Z", 59 ],
        [ "2012-02-12Z", 0 ],
        [ "2012-02-12T13:24:12Z", 24 ],
        [ "2012-02-12Z", 0 ],
        [ "2012-2-12Z", 0 ],
        [ "1910-01-02T03:04:05Z", 4 ],
        [ "1910-01-02 03:04:05Z", 4 ],
        [ "1910-01-02Z", 0 ],
        [ "1970-01-01T01:05:27Z", 5 ],
        [ "1970-01-01 01:05:27Z", 5 ],
        [ "1970-01-01T12:05:27Z", 5 ],
        [ "1970-01-01 12:05:27Z", 5 ],
        [ "1970-1-1Z", 0 ],
        [ "1221-02-28T23:59:59Z", 59 ],
        [ "1221-02-28 23:59:59Z", 59 ],
        [ "1221-02-28Z", 0 ],
        [ "1221-2-28Z", 0 ],
        [ "1000-12-24T04:12:00Z", 12 ],
        [ "1000-12-24Z", 0 ],
        [ "1000-12-24 04:12:00Z", 12 ],
        [ "6789-12-31T23:59:58.99Z", 59 ],
        [ "6789-12-31Z", 0 ],
        [ "9999-12-31T23:59:59.999Z", 59 ],
        [ "9999-12-31Z", 0 ],
        [ "9999-12-31z", 0 ],
        [ "9999-12-31", 0 ],
        [ "2012Z", 0 ],
        [ "2012z", 0 ],
        [ "2012", 0 ],
        [ "2012-2Z", 0 ],
        [ "2012-1Z", 0 ],
        [ "2012-1z", 0 ],
        [ "2012-1-1z", 0 ],
        [ "2012-01-01Z", 0 ],
        [ "2012-01-01Z", 0 ],
        [ "2012-01-02Z", 0 ],
        [ "2012-01-2Z", 0 ],
        [ "  2012-01-01Z", 0 ],
        [ "  2012-01-01z", 0 ],
        [ 1399395674000, 1 ],
        [ 3600000, 0 ],
        [ 7200000, 0 ],
        [ 8200000, 16 ],
        [ 60123, 1 ],
        [ 1, 0 ],
        [ 0, 0 ]
      ];

      values.forEach(function (value) {
        assertEqual([ value[1] ], getQueryResults("RETURN NOOPT(DATE_MINUTE(@value))", { value: value[0] }));
        assertEqual([ value[1] ], getQueryResults("RETURN NOOPT(DATE_FORMAT(@value, '%i'))", { value: value[0] }));
      });
    },

// //////////////////////////////////////////////////////////////////////////////
// / @brief test date_second function
// //////////////////////////////////////////////////////////////////////////////

    testDateSecondInvalid () {
      assertQueryError(errors.ERROR_QUERY_FUNCTION_ARGUMENT_NUMBER_MISMATCH.code, "RETURN NOOPT(DATE_SECOND())");

      assertQueryError(errors.ERROR_QUERY_FUNCTION_ARGUMENT_NUMBER_MISMATCH.code, "RETURN NOOPT(DATE_SECOND(1, 1))");

      assertQueryWarningAndNull(errors.ERROR_QUERY_FUNCTION_ARGUMENT_TYPE_MISMATCH.code, "RETURN NOOPT(DATE_SECOND(null))");

      assertQueryWarningAndNull(errors.ERROR_QUERY_FUNCTION_ARGUMENT_TYPE_MISMATCH.code, "RETURN NOOPT(DATE_SECOND(false))");

      assertQueryWarningAndNull(errors.ERROR_QUERY_FUNCTION_ARGUMENT_TYPE_MISMATCH.code, "RETURN NOOPT(DATE_SECOND([]))");

      assertQueryWarningAndNull(errors.ERROR_QUERY_FUNCTION_ARGUMENT_TYPE_MISMATCH.code, "RETURN NOOPT(DATE_SECOND({}))");
    },

// //////////////////////////////////////////////////////////////////////////////
// / @brief test date_second function
// //////////////////////////////////////////////////////////////////////////////

    testDateSecond () {
      const values = [
        [ "2000-04-29Z", 0 ],
        [ "2012-02-12 13:24:12Z", 12 ],
        [ "2012-02-12 23:59:59.991Z", 59 ],
        [ "2012-02-12Z", 0 ],
        [ "2012-02-12T13:24:12Z", 12 ],
        [ "2012-02-12Z", 0 ],
        [ "2012-2-12Z", 0 ],
        [ "1910-01-02T03:04:05Z", 5 ],
        [ "1910-01-02 03:04:05Z", 5 ],
        [ "1910-01-02Z", 0 ],
        [ "1970-01-01T01:05:27Z", 27 ],
        [ "1970-01-01 01:05:27Z", 27 ],
        [ "1970-01-01T12:05:27Z", 27 ],
        [ "1970-01-01 12:05:27Z", 27 ],
        [ "1970-1-1Z", 0 ],
        [ "1221-02-28T23:59:59Z", 59 ],
        [ "1221-02-28 23:59:59Z", 59 ],
        [ "1221-02-28Z", 0 ],
        [ "1221-2-28Z", 0 ],
        [ "1000-12-24T04:12:00Z", 0 ],
        [ "1000-12-24Z", 0 ],
        [ "1000-12-24 04:12:00Z", 0 ],
        [ "6789-12-31T23:59:58.99Z", 58 ],
        [ "6789-12-31Z", 0 ],
        [ "9999-12-31T23:59:59.999Z", 59 ],
        [ "9999-12-31Z", 0 ],
        [ "9999-12-31z", 0 ],
        [ "9999-12-31", 0 ],
        [ "2012Z", 0 ],
        [ "2012z", 0 ],
        [ "2012", 0 ],
        [ "2012-2Z", 0 ],
        [ "2012-1Z", 0 ],
        [ "2012-1z", 0 ],
        [ "2012-1-1z", 0 ],
        [ "2012-01-01Z", 0 ],
        [ "2012-01-01Z", 0 ],
        [ "2012-01-02Z", 0 ],
        [ "2012-01-2Z", 0 ],
        [ "  2012-01-01Z", 0 ],
        [ "  2012-01-01z", 0 ],
        [ 1399395674000, 14 ],
        [ 3600000, 0 ],
        [ 7200000, 0 ],
        [ 8200000, 40 ],
        [ 61123, 1 ],
        [ 60123, 0 ],
        [ 2001, 2 ],
        [ 2000, 2 ],
        [ 1000, 1 ],
        [ 1, 0 ],
        [ 0, 0 ]
      ];

      values.forEach(function (value) {
        var actual = getQueryResults("RETURN DATE_SECOND(@value)", { value: value[0] });
        assertEqual([ value[1] ], actual);
        actual = getQueryResults("RETURN DATE_FORMAT(@value, '%s')", { value: value[0] });
        assertEqual([ value[1] ], actual);
      });
    },

// //////////////////////////////////////////////////////////////////////////////
// / @brief test date_millisecond function
// //////////////////////////////////////////////////////////////////////////////

    testDateMillisecondInvalid () {
      assertQueryError(errors.ERROR_QUERY_FUNCTION_ARGUMENT_NUMBER_MISMATCH.code, "RETURN NOOPT(DATE_MILLISECOND())");

      assertQueryError(errors.ERROR_QUERY_FUNCTION_ARGUMENT_NUMBER_MISMATCH.code, "RETURN NOOPT(DATE_MILLISECOND(1, 1))");

      assertQueryWarningAndNull(errors.ERROR_QUERY_FUNCTION_ARGUMENT_TYPE_MISMATCH.code, "RETURN NOOPT(DATE_MILLISECOND(null))");

      assertQueryWarningAndNull(errors.ERROR_QUERY_FUNCTION_ARGUMENT_TYPE_MISMATCH.code, "RETURN NOOPT(DATE_MILLISECOND(false))");

      assertQueryWarningAndNull(errors.ERROR_QUERY_FUNCTION_ARGUMENT_TYPE_MISMATCH.code, "RETURN NOOPT(DATE_MILLISECOND([]))");

      assertQueryWarningAndNull(errors.ERROR_QUERY_FUNCTION_ARGUMENT_TYPE_MISMATCH.code, "RETURN NOOPT(DATE_MILLISECOND({}))");
    },

// //////////////////////////////////////////////////////////////////////////////
// / @brief test date_millisecond function
// //////////////////////////////////////////////////////////////////////////////

    testDateMillisecond () {
      const values = [
        [ "2000-04-29Z", 0 ],
        [ "2012-02-12 13:24:12Z", 0 ],
        [ "2012-02-12 23:59:59.991Z", 991 ],
        [ "2012-02-12Z", 0 ],
        [ "2012-02-12T13:24:12Z", 0 ],
        [ "2012-02-12Z", 0 ],
        [ "2012-2-12Z", 0 ],
        [ "1910-01-02T03:04:05Z", 0 ],
        [ "1910-01-02 03:04:05Z", 0 ],
        [ "1910-01-02Z", 0 ],
        [ "1970-01-01T01:05:27Z", 0 ],
        [ "1970-01-01 01:05:27Z", 0 ],
        [ "1970-01-01T12:05:27Z", 0 ],
        [ "1970-01-01 12:05:27Z", 0 ],
        [ "1970-1-1Z", 0 ],
        [ "1221-02-28T23:59:59Z", 0 ],
        [ "1221-02-28 23:59:59Z", 0 ],
        [ "1221-02-28Z", 0 ],
        [ "1221-2-28Z", 0 ],
        [ "1000-12-24T04:12:00Z", 0 ],
        [ "1000-12-24Z", 0 ],
        [ "1000-12-24 04:12:00Z", 0 ],
        [ "6789-12-31T23:59:58.99Z", 990 ],
        [ "6789-12-31Z", 0 ],
        [ "9999-12-31T23:59:59.999Z", 999 ],
        [ "9999-12-31Z", 0 ],
        [ "9999-12-31z", 0 ],
        [ "9999-12-31", 0 ],
        [ "2012Z", 0 ],
        [ "2012z", 0 ],
        [ "2012", 0 ],
        [ "2012-2Z", 0 ],
        [ "2012-1Z", 0 ],
        [ "2012-1z", 0 ],
        [ "2012-1-1z", 0 ],
        [ "2012-01-01Z", 0 ],
        [ "2012-01-01Z", 0 ],
        [ "2012-01-02Z", 0 ],
        [ "2012-01-2Z", 0 ],
        [ "  2012-01-01Z", 0 ],
        [ "  2012-01-01z", 0 ],
        [ 1399395674000, 0 ],
        [ 1399395674123, 123 ],
        [ 3600000, 0 ],
        [ 7200000, 0 ],
        [ 8200000, 0 ],
        [ 8200040, 40 ],
        [ 61123, 123 ],
        [ 60123, 123 ],
        [ 2001, 1 ],
        [ 2000, 0 ],
        [ 1000, 0 ],
        [ 753, 753 ],
        [ 53, 53 ],
        [ 1, 1 ],
        [ 0, 0 ]
      ];

      values.forEach(function (value) {
        assertEqual([ value[1] ], getQueryResults("RETURN NOOPT(DATE_MILLISECOND(@value))", { value: value[0] }));
        assertEqual([ value[1] ], getQueryResults("RETURN NOOPT(DATE_FORMAT(@value, '%f'))", { value: value[0] }));
      });
    },

// TODO: verify all assertions of the following functions below are actually correct:
// DATE_DAYOFYEAR(), DATE_ISOWEEK(), DATE_LEAPYEAR(), DATE_QUARTER(), DATE_ADD(),
// DATE_SUBTRACT(), DATE_DIFF(). Unaffected should be: DATE_COMPARE(), DATE_FORMAT().
// //////////////////////////////////////////////////////////////////////////////
// / @brief test date_dayofyear function
// //////////////////////////////////////////////////////////////////////////////

    testDateDayOfYearInvalid () {
      assertQueryError(errors.ERROR_QUERY_FUNCTION_ARGUMENT_NUMBER_MISMATCH.code, "RETURN NOOPT(DATE_DAYOFYEAR())");

      assertQueryError(errors.ERROR_QUERY_FUNCTION_ARGUMENT_NUMBER_MISMATCH.code, "RETURN NOOPT(DATE_DAYOFYEAR(1, 1))");

      assertQueryWarningAndNull(errors.ERROR_QUERY_FUNCTION_ARGUMENT_TYPE_MISMATCH.code, "RETURN NOOPT(DATE_DAYOFYEAR(null))");

      assertQueryWarningAndNull(errors.ERROR_QUERY_FUNCTION_ARGUMENT_TYPE_MISMATCH.code, "RETURN NOOPT(DATE_DAYOFYEAR(false))");

      assertQueryWarningAndNull(errors.ERROR_QUERY_FUNCTION_ARGUMENT_TYPE_MISMATCH.code, "RETURN NOOPT(DATE_DAYOFYEAR([]))");

      assertQueryWarningAndNull(errors.ERROR_QUERY_FUNCTION_ARGUMENT_TYPE_MISMATCH.code, "RETURN NOOPT(DATE_DAYOFYEAR({}))");
    },

// //////////////////////////////////////////////////////////////////////////////
// / @brief test date_dayofyear function
// //////////////////////////////////////////////////////////////////////////////

    testDateDayOfYear () {
      const values = [
        [ "2000-04-29", 120 ],
        [ "2000-04-29Z", 120 ],
        [ "2000-12-31", 366 ],
        [ "2000-12-31Z", 366 ],
        [ "2100-12-31", 365 ],
        [ "2100-12-31Z", 365 ],
        [ "2400-12-31", 366 ],
        [ "2400-12-31Z", 366 ],
        [ "2012-02-12 13:24:12", 43 ],
        [ "2012-02-12 13:24:12Z", 43 ],
        [ "2012-02-12 23:59:59.991", 43 ],
        [ "2012-02-12 23:59:59.991Z", 43 ],
        [ "2012-02-12", 43 ],
        [ "2012-02-12Z", 43 ],
        [ "2012-02-12T13:24:12Z", 43 ],
        [ "2012-02-12Z", 43 ],
        [ "2012-2-12Z", 43 ],
        [ "1910-01-02T03:04:05Z", 2 ],
        [ "1910-01-02 03:04:05Z", 2 ],
        [ "1910-01-02", 2 ],
        [ "1910-01-02Z", 2 ],
        [ "1970-01-01T01:05:27", 1 ],
        [ "1970-01-01T01:05:27Z", 1 ],
        [ "1970-01-01 01:05:27Z", 1 ],
        [ "1970-1-1Z", 1 ],
        [ "1221-02-28T23:59:59Z", 59 ],
        [ "1221-02-28 23:59:59Z", 59 ],
        [ "1221-02-28Z", 59 ],
        [ "1221-2-28Z", 59 ],
        /* 1000 was historically a leap year, but we do Gregorian calendar here */
        [ "1000-12-24T04:12:00Z", 358 ],
        [ "1000-12-24Z", 358 ],
        [ "1000-12-24 04:12:00Z", 358 ],
        [ "3456-12-31T23:59:58.99Z", 366 ],
        [ "3456-12-31Z", 366 ],
        [ "9999-12-31T23:59:59.999Z", 365 ],
        [ "9999-12-31Z", 365 ],
        [ "9999-12-31z", 365 ],
        [ "9999-12-31", 365 ],
        [ "2012Z", 1 ],
        [ "2012z", 1 ],
        [ "2012", 1 ],
        [ "2012-1Z", 1 ],
        [ "2012-1z", 1 ],
        [ "2012-1-1z", 1 ],
        [ "2012-01-01Z", 1 ],
        [ "2012-01-01Z", 1 ],
        [ "  2012-01-01Z", 1 ],
        [ "  2012-01-01z", 1 ],
        [ 1399395674000, 126 ],
        [ 60123, 1 ],
        [ 1, 1 ],
        [ 0, 1 ]
      ];

      values.forEach(function (value) {
        assertEqual([ value[1] ], getQueryResults("RETURN NOOPT(DATE_DAYOFYEAR(@value))", { value: value[0] }));
        assertEqual([ value[1] ], getQueryResults("RETURN NOOPT(DATE_FORMAT(@value, '%x'))", { value: value[0] }));
      });
    },

// //////////////////////////////////////////////////////////////////////////////
// / @brief test date_isoweek function
// //////////////////////////////////////////////////////////////////////////////

    testDateISOWeekInvalid () {
      assertQueryError(errors.ERROR_QUERY_FUNCTION_ARGUMENT_NUMBER_MISMATCH.code, "RETURN NOOPT(DATE_ISOWEEK())");

      assertQueryError(errors.ERROR_QUERY_FUNCTION_ARGUMENT_NUMBER_MISMATCH.code, "RETURN NOOPT((DATE_ISOWEEK(1, 1))");

      assertQueryWarningAndNull(errors.ERROR_QUERY_FUNCTION_ARGUMENT_TYPE_MISMATCH.code, "RETURN NOOPT(DATE_ISOWEEK(null))");

      assertQueryWarningAndNull(errors.ERROR_QUERY_FUNCTION_ARGUMENT_TYPE_MISMATCH.code, "RETURN NOOPT(DATE_ISOWEEK(false))");

      assertQueryWarningAndNull(errors.ERROR_QUERY_FUNCTION_ARGUMENT_TYPE_MISMATCH.code, "RETURN NOOPT(DATE_ISOWEEK([]))");

      assertQueryWarningAndNull(errors.ERROR_QUERY_FUNCTION_ARGUMENT_TYPE_MISMATCH.code, "RETURN NOOPT(DATE_ISOWEEK({}))");
    },

// //////////////////////////////////////////////////////////////////////////////
// / @brief test date_isoweek function
// //////////////////////////////////////////////////////////////////////////////

    testDateISOWeek () {
      const values = [
        [ "2000-04-29", 17 ],
        [ "2000-04-29Z", 17 ],
        [ "2000-12-31", 52 ],
        [ "2000-12-31Z", 52 ],
        [ "2100-12-31", 52 ],
        [ "2100-12-31Z", 52 ],
        [ "2400-12-31", 52 ],
        [ "2400-12-31Z", 52 ],
        [ "2012-02-12 13:24:12", 6 ],
        [ "2012-02-12 13:24:12Z", 6 ],
        [ "2012-02-12 23:59:59.991", 6 ],
        [ "2012-02-12 23:59:59.991Z", 6 ],
        [ "2012-02-12", 6 ],
        [ "2012-02-12Z", 6 ],
        [ "2012-02-12T13:24:12Z", 6 ],
        [ "2012-02-12Z", 6 ],
        [ "2012-2-12Z", 6 ],
        [ "1910-01-02T03:04:05Z", 52 ],
        [ "1910-01-02 03:04:05Z", 52 ],
        [ "1910-01-02", 52 ],
        [ "1910-01-02Z", 52 ],
        [ "1970-01-01T01:05:27", 1 ],
        [ "1970-01-01T01:05:27Z", 1 ],
        [ "1970-01-01 01:05:27Z", 1 ],
        [ "1970-1-1Z", 1 ],
        [ "1221-02-28T23:59:59Z", 8 ],
        [ "1221-02-28 23:59:59Z", 8 ],
        [ "1221-02-28Z", 8 ],
        [ "1221-2-28Z", 8 ],
        [ "1000-12-24T04:12:00Z", 52 ],
        [ "1000-12-24Z", 52 ],
        [ "1000-12-24 04:12:00Z", 52 ],
        [ "2016Z", 53 ],
        [ "2016z", 53 ],
        [ "2016", 53 ],
        [ "2016-1Z", 53 ],
        [ "2016-1z", 53 ],
        [ "2016-1-1z", 53 ],
        [ "2016-01-01Z", 53 ],
        [ "2016-01-01Z", 53 ],
        [ "  2016-01-01Z", 53 ],
        [ "  2016-01-01z", 53 ],
        [ 1399395674000, 19 ],
        [ 60123, 1 ],
        [ 1, 1 ],
        [ 0, 1 ]
      ];

      values.forEach(function (value) {
        assertEqual([ value[1] ], getQueryResults("RETURN NOOPT(DATE_ISOWEEK(@value))", { value: value[0] }));
        assertEqual([ value[1] ], getQueryResults("RETURN NOOPT(DATE_FORMAT(@value, '%k'))", { value: value[0] }));
      });
    },

// //////////////////////////////////////////////////////////////////////////////
// / @brief test date_leapyear function
// //////////////////////////////////////////////////////////////////////////////

    testDateLeapYearInvalid () {
      assertQueryError(errors.ERROR_QUERY_FUNCTION_ARGUMENT_NUMBER_MISMATCH.code, "RETURN NOOPT(DATE_LEAPYEAR())");

      assertQueryError(errors.ERROR_QUERY_FUNCTION_ARGUMENT_NUMBER_MISMATCH.code, "RETURN NOOPT(DATE_LEAPYEAR(1, 1))");

      assertQueryWarningAndNull(errors.ERROR_QUERY_FUNCTION_ARGUMENT_TYPE_MISMATCH.code, "RETURN NOOPT(DATE_LEAPYEAR(null))");

      assertQueryWarningAndNull(errors.ERROR_QUERY_FUNCTION_ARGUMENT_TYPE_MISMATCH.code, "RETURN NOOPT(DATE_LEAPYEAR(false))");

      assertQueryWarningAndNull(errors.ERROR_QUERY_FUNCTION_ARGUMENT_TYPE_MISMATCH.code, "RETURN NOOPT(DATE_LEAPYEAR([]))");

      assertQueryWarningAndNull(errors.ERROR_QUERY_FUNCTION_ARGUMENT_TYPE_MISMATCH.code, "RETURN NOOPT(DATE_LEAPYEAR({}))");
    },

// //////////////////////////////////////////////////////////////////////////////
// / @brief test date_leapyear function
// //////////////////////////////////////////////////////////////////////////////

    testDateLeapYear () {
      const values = [
        [ "2000-04-29", true ],
        [ "2000-04-29Z", true ],
        [ "2000-12-31", true ],
        [ "2000-12-31Z", true ],
        [ "2100-12-31", false ],
        [ "2100-12-31Z", false ],
        [ "2400-12-31", true ],
        [ "2400-12-31Z", true ],
        [ "2012-02-12 13:24:12", true ],
        [ "2012-02-12 13:24:12Z", true ],
        [ "2012-02-12 23:59:59.991", true ],
        [ "2012-02-12 23:59:59.991Z", true ],
        [ "2012-02-12", true ],
        [ "2012-02-12Z", true ],
        [ "2012-02-12T13:24:12Z", true ],
        [ "2012-02-12Z", true ],
        [ "2012-2-12Z", true ],
        [ "1910-01-02T03:04:05Z", false ],
        [ "1910-01-02 03:04:05Z", false ],
        [ "1910-01-02", false ],
        [ "1910-01-02Z", false ],
        [ "1970-01-01T01:05:27", false ],
        [ "1970-01-01T01:05:27Z", false ],
        [ "1970-01-01 01:05:27Z", false ],
        [ "1970-1-1Z", false ],
        [ "1221-02-28T23:59:59Z", false ],
        [ "1221-02-28 23:59:59Z", false ],
        [ "1221-02-28Z", false ],
        [ "1221-2-28Z", false ],
        [ "1000-12-24T04:12:00Z", false ],
        [ "1000-12-24Z", false ],
        [ "1000-12-24 04:12:00Z", false ],
        [ "2016Z", true ],
        [ "2016z", true ],
        [ "2016", true ],
        [ "2016-1Z", true ],
        [ "2016-1z", true ],
        [ "2016-1-1z", true ],
        [ "2016-01-01Z", true ],
        [ "2016-01-01Z", true ],
        [ "  2016-01-01Z", true ],
        [ "  2016-01-01z", true ],
        [ 1399395674000, false ],
        [ 60123, false ],
        [ 1, false ],
        [ 0, false ]
      ];

      values.forEach(function (value) {
        assertEqual([ value[1] ], getQueryResults("RETURN NOOPT(DATE_LEAPYEAR(@value))", { value: value[0] }));
        assertEqual([ value[1] ? 1:0 ], getQueryResults("RETURN NOOPT(DATE_FORMAT(@value, '%l'))", { value: value[0] }));
      });
    },

// //////////////////////////////////////////////////////////////////////////////
// / @brief test date_quarter function
// //////////////////////////////////////////////////////////////////////////////

    testDateQuarterInvalid () {
      assertQueryError(errors.ERROR_QUERY_FUNCTION_ARGUMENT_NUMBER_MISMATCH.code, "RETURN NOOPT(DATE_QUARTER())");

      assertQueryError(errors.ERROR_QUERY_FUNCTION_ARGUMENT_NUMBER_MISMATCH.code, "RETURN NOOPT(DATE_QUARTER(1, 1))");

      assertQueryWarningAndNull(errors.ERROR_QUERY_FUNCTION_ARGUMENT_TYPE_MISMATCH.code, "RETURN NOOPT(DATE_QUARTER(null))");

      assertQueryWarningAndNull(errors.ERROR_QUERY_FUNCTION_ARGUMENT_TYPE_MISMATCH.code, "RETURN NOOPT(DATE_QUARTER(false))");

      assertQueryWarningAndNull(errors.ERROR_QUERY_FUNCTION_ARGUMENT_TYPE_MISMATCH.code, "RETURN NOOPT(DATE_QUARTER([]))");

      assertQueryWarningAndNull(errors.ERROR_QUERY_FUNCTION_ARGUMENT_TYPE_MISMATCH.code, "RETURN NOOPT(DATE_QUARTER({}))");
    },

<<<<<<< HEAD
////////////////////////////////////////////////////////////////////////////////
/// @brief test date_quarter function
////////////////////////////////////////////////////////////////////////////////

testDateQuarter() {
  const values = [
    [ "2000-04-29", 2 ],
    [ "2000-04-29Z", 2 ],
    [ "2000-12-31", 4 ],
    [ "2000-12-31Z", 4 ],
    [ "2100-12-31", 4 ],
    [ "2100-12-31Z", 4 ],
    [ "2400-12-31", 4 ],
    [ "2400-12-31Z", 4 ],
    [ "2012-02-12 13:24:12", 1 ],
    [ "2012-02-12 13:24:12Z", 1 ],
    [ "2012-02-12 23:59:59.991", 1 ],
    [ "2012-02-12 23:59:59.991Z", 1 ],
    [ "2012-02-12", 1 ],
    [ "2012-02-12Z", 1 ],
    [ "2012-02-12T13:24:12Z", 1 ],
    [ "2012-02-12Z", 1 ],
    [ "2012-2-12Z", 1 ],
    [ "1910-01-02T03:04:05Z", 1 ],
    [ "1910-01-02 03:04:05Z", 1 ],
    [ "1910-01-02", 1 ],
    [ "1910-01-02Z", 1 ],
    [ "1970-01-01T01:05:27", 1 ],
    [ "1970-01-01T01:05:27Z", 1 ],
    [ "1970-01-01 01:05:27Z", 1 ],
    [ "1970-1-1Z", 1 ],
    [ "1221-02-28T23:59:59Z", 1 ],
    [ "1221-02-28 23:59:59Z", 1 ],
    [ '2017-08-28', 3 ],
    [ '2017-09-11', 3 ],
    [ "1221-02-28Z", 1 ],
    [ "1221-2-28Z", 1 ],
    [ "1000-12-24T04:12:00Z", 4 ],
    [ "1000-12-24Z", 4 ],
    [ "1000-12-24 04:12:00Z", 4 ],
    [ "2016Z", 1 ],
    [ "2016z", 1 ],
    [ "2016", 1 ],
    [ "2016-1Z", 1 ],
    [ "2016-1z", 1 ],
    [ "2016-1-1z", 1 ],
    [ "2016-01-01Z", 1 ],
    [ "2016-01-01Z", 1 ],
    [ "  2016-01-01Z", 1 ],
    [ "  2016-01-01z", 1 ],
    [ 1399395674000, 2 ],
    [ 60123, 1 ],
    [ 1, 1 ],
    [ 0, 1 ]
  ];

  values.forEach(function (value) {
    assertEqual([ value[1] ], getQueryResults("RETURN NOOPT(DATE_QUARTER(@value))", { value: value[0] }));
  });
},

////////////////////////////////////////////////////////////////////////////////
/// @brief test DATE_DAYS_IN_MONTH function
////////////////////////////////////////////////////////////////////////////////

testDateDaysInMonthInvalid() {
  assertQueryError(errors.ERROR_QUERY_FUNCTION_ARGUMENT_NUMBER_MISMATCH.code, "RETURN NOOPT(DATE_DAYS_IN_MONTH())");

  assertQueryError(errors.ERROR_QUERY_FUNCTION_ARGUMENT_NUMBER_MISMATCH.code, "RETURN NOOPT(DATE_DAYS_IN_MONTH(1, 1))");

  assertQueryWarningAndNull(errors.ERROR_QUERY_FUNCTION_ARGUMENT_TYPE_MISMATCH.code, "RETURN NOOPT(DATE_DAYS_IN_MONTH(null))");

  assertQueryWarningAndNull(errors.ERROR_QUERY_FUNCTION_ARGUMENT_TYPE_MISMATCH.code, "RETURN NOOPT(DATE_DAYS_IN_MONTH(false))");

  assertQueryWarningAndNull(errors.ERROR_QUERY_FUNCTION_ARGUMENT_TYPE_MISMATCH.code, "RETURN NOOPT(DATE_DAYS_IN_MONTH([]))");

  assertQueryWarningAndNull(errors.ERROR_QUERY_FUNCTION_ARGUMENT_TYPE_MISMATCH.code, "RETURN NOOPT(DATE_DAYS_IN_MONTH({}))");
},

////////////////////////////////////////////////////////////////////////////////
/// @brief test DATE_DAYS_IN_MONTH function
////////////////////////////////////////////////////////////////////////////////

testDateDaysInMonth() {
  const values = [
    [ "2000-04-29", 30 ],
    [ "2000-04-30Z", 30 ],
    [ "2000-12-24", 31 ],
    [ "2000-12-11Z", 31 ],
    [ "2100-12-01", 31 ],
    [ "2100-12-13Z", 31 ],
    [ "2400-12-01", 31 ],
    [ "2400-12-10Z", 31 ],
    [ "2012-02-12 13:24:12", 29 ],
    [ "2012-02-12 13:24:12Z", 29 ],
    [ "2012-02-12 23:59:59.991", 29 ],
    [ "2012-02-12 23:59:59.991Z", 29 ],
    [ "2012-02-12", 29 ],
    [ "2012-02-12Z", 29 ],
    [ "2012-02-12T13:24:12Z", 29 ],
    [ "2012-02-12Z", 29 ],
    [ "2012-2-12Z", 29 ],
    [ "1910-01-02T03:04:05Z", 31 ],
    [ "1910-01-02 03:04:05Z", 31 ],
    [ "1910-01-02", 31 ],
    [ "1910-01-02Z", 31 ],
    [ "1970-01-01T01:05:27", 31 ],
    [ "1970-01-01T01:05:27Z", 31 ],
    [ "1970-01-01 01:05:27Z", 31 ],
    [ "1970-1-1Z", 31 ],
    [ "1221-02-28T23:59:59Z", 28 ],
    [ "1221-02-28 23:59:59Z", 28 ],
    [ '2017-08-28', 31 ],
    [ '2017-09-11', 30 ],
    [ "1221-02-28Z", 28 ],
    [ "1221-2-28Z", 28 ],
    [ "1000-12-24T04:12:00Z", 31 ],
    [ "1000-12-24Z", 31 ],
    [ "1000-12-24 04:12:00Z", 31 ],
    [ "2016Z", 31 ],
    [ "2016z", 31 ],
    [ "2016", 31 ],
    [ "2016-1Z", 31 ],
    [ "2016-1z", 31 ],
    [ "2016-1-1z", 31 ],
    [ "2016-01-01Z", 31 ],
    [ "2016-01-01Z", 31 ],
    [ "  2016-01-01Z", 31 ],
    [ "  2016-01-01z", 31 ],
    [ 1399395674000, 31 ],
    [ 60123, 31 ],
    [ 1, 31 ],
    [ 0, 31 ]
  ];

  values.forEach(function (value) {
    assertEqual([ value[1] ], getQueryResults("RETURN NOOPT(DATE_DAYS_IN_MONTH(@value))", { value: value[0] }));
  });
},

////////////////////////////////////////////////////////////////////////////////
/// @brief test date_trunc function
////////////////////////////////////////////////////////////////////////////////

    testDateTruncInvalid() {

      assertQueryError(errors.ERROR_QUERY_FUNCTION_ARGUMENT_NUMBER_MISMATCH.code, "RETURN NOOPT(DATE_TRUNC())");
      assertQueryError(errors.ERROR_QUERY_FUNCTION_ARGUMENT_NUMBER_MISMATCH.code, "RETURN NOOPT(DATE_TRUNC(1, 1, 1))");

      assertQueryWarningAndNull(errors.ERROR_QUERY_FUNCTION_ARGUMENT_TYPE_MISMATCH.code, "RETURN NOOPT(DATE_TRUNC(1, 1))");
      assertQueryWarningAndNull(errors.ERROR_QUERY_FUNCTION_ARGUMENT_TYPE_MISMATCH.code, "RETURN NOOPT(DATE_TRUNC(false, 'year'))");
      assertQueryWarningAndNull(errors.ERROR_QUERY_FUNCTION_ARGUMENT_TYPE_MISMATCH.code, "RETURN NOOPT(DATE_TRUNC(1, true))");
      assertQueryWarningAndNull(errors.ERROR_QUERY_FUNCTION_ARGUMENT_TYPE_MISMATCH.code, "RETURN NOOPT(DATE_TRUNC(1, false))");
      assertQueryWarningAndNull(errors.ERROR_QUERY_FUNCTION_ARGUMENT_TYPE_MISMATCH.code, "RETURN NOOPT(DATE_TRUNC(null, 'y'))");
      assertQueryWarningAndNull(errors.ERROR_QUERY_FUNCTION_ARGUMENT_TYPE_MISMATCH.code, "RETURN NOOPT(DATE_TRUNC(1, null))");
      assertQueryWarningAndNull(errors.ERROR_QUERY_FUNCTION_ARGUMENT_TYPE_MISMATCH.code, "RETURN NOOPT(DATE_TRUNC([], 'year'))");
      assertQueryWarningAndNull(errors.ERROR_QUERY_FUNCTION_ARGUMENT_TYPE_MISMATCH.code, "RETURN NOOPT(DATE_TRUNC(1, []))");
      assertQueryWarningAndNull(errors.ERROR_QUERY_FUNCTION_ARGUMENT_TYPE_MISMATCH.code, "RETURN NOOPT(DATE_TRUNC({}, 'year'))");
      assertQueryWarningAndNull(errors.ERROR_QUERY_FUNCTION_ARGUMENT_TYPE_MISMATCH.code, "RETURN NOOPT(DATE_TRUNC(1, {}))");
      assertQueryWarningAndNull(errors.ERROR_QUERY_INVALID_DATE_VALUE.code, "RETURN NOOPT(DATE_TRUNC(DATE_NOW(), 'sugar'))");
      assertQueryWarningAndNull(errors.ERROR_QUERY_INVALID_DATE_VALUE.code, "RETURN NOOPT(DATE_TRUNC(DATE_NOW(), ''))");
    },

////////////////////////////////////////////////////////////////////////////////
/// @brief test date_trunc function
////////////////////////////////////////////////////////////////////////////////

    testDateTrunc() {
      const values = [
        [ ["2000-04-29", "years"], "2000-01-01T00:00:00.000Z" ],
        [ ["2000-04-29 20:49:59.123", "year"], "2000-01-01T00:00:00.000Z" ],
        [ ["2000-04-29 12:34:56", "y"], "2000-01-01T00:00:00.000Z" ],
        [ ["2000-04-29", "months"], "2000-04-01T00:00:00.000Z" ],
        [ ["2000-04-29", "month"], "2000-04-01T00:00:00.000Z" ],
        [ ["2000-04-29 23:59:59.999", "m"], "2000-04-01T00:00:00.000Z" ],
        [ ["2000-04-29", "days"], "2000-04-29T00:00:00.000Z" ],
        [ ["2000-04-29 19:20:30.405", "day"], "2000-04-29T00:00:00.000Z" ],
        [ ["2000-04-29 03:04:05.067", "d"], "2000-04-29T00:00:00.000Z" ],
        [ ["2000-04-29 12:34:56.789", "hours"], "2000-04-29T12:00:00.000Z" ],
        [ ["2000-04-29 12:34:56.789", "hour"], "2000-04-29T12:00:00.000Z" ],
        [ ["2000-04-29 12:34:56.789", "h"], "2000-04-29T12:00:00.000Z" ],
        [ ["2000-04-29 12:34:56.789", "minutes"], "2000-04-29T12:34:00.000Z" ],
        [ ["2000-04-29 12:34:56.789", "minute"], "2000-04-29T12:34:00.000Z" ],
        [ ["2000-04-29 12:34:56.789", "i"], "2000-04-29T12:34:00.000Z" ],
        [ ["2000-04-29 12:34:56.789", "seconds"], "2000-04-29T12:34:56.000Z" ],
        [ ["2000-04-29 12:34:56.789", "second"], "2000-04-29T12:34:56.000Z" ],
        [ ["2000-04-29 12:34:56.789", "s"], "2000-04-29T12:34:56.000Z" ],
        [ ["2000-04-29 12:34:56.789", "milliseconds"], "2000-04-29T12:34:56.789Z" ],
        [ ["2000-04-29 12:34:56.789", "millisecond"], "2000-04-29T12:34:56.789Z" ],
        [ ["2000-04-29 12:34:56.789", "f"], "2000-04-29T12:34:56.789Z" ],
      ];

      values.forEach(function (value) {
        let actual = getQueryResults(`RETURN NOOPT(DATE_TRUNC(@val[0], @val[1]))`, {val:value[0]});
        assertEqual( [ value[1] ], actual);

      });
    },

// TODO: additional ISO duration tests for DATE_ADD() / DATE_SUBTRACT()
////////////////////////////////////////////////////////////////////////////////
/// @brief test date_add function
////////////////////////////////////////////////////////////////////////////////

    testDateAddInvalid() {
=======
// //////////////////////////////////////////////////////////////////////////////
// / @brief test date_quarter function
// //////////////////////////////////////////////////////////////////////////////

    testDateQuarter () {
      const values = [
        [ "2000-04-29", 2 ],
        [ "2000-04-29Z", 2 ],
        [ "2000-12-31", 4 ],
        [ "2000-12-31Z", 4 ],
        [ "2100-12-31", 4 ],
        [ "2100-12-31Z", 4 ],
        [ "2400-12-31", 4 ],
        [ "2400-12-31Z", 4 ],
        [ "2012-02-12 13:24:12", 1 ],
        [ "2012-02-12 13:24:12Z", 1 ],
        [ "2012-02-12 23:59:59.991", 1 ],
        [ "2012-02-12 23:59:59.991Z", 1 ],
        [ "2012-02-12", 1 ],
        [ "2012-02-12Z", 1 ],
        [ "2012-02-12T13:24:12Z", 1 ],
        [ "2012-02-12Z", 1 ],
        [ "2012-2-12Z", 1 ],
        [ "1910-01-02T03:04:05Z", 1 ],
        [ "1910-01-02 03:04:05Z", 1 ],
        [ "1910-01-02", 1 ],
        [ "1910-01-02Z", 1 ],
        [ "1970-01-01T01:05:27", 1 ],
        [ "1970-01-01T01:05:27Z", 1 ],
        [ "1970-01-01 01:05:27Z", 1 ],
        [ "1970-1-1Z", 1 ],
        [ "1221-02-28T23:59:59Z", 1 ],
        [ "1221-02-28 23:59:59Z", 1 ],
        [ '2017-08-28', 3 ],
        [ '2017-09-11', 3 ],
        [ "1221-02-28Z", 1 ],
        [ "1221-2-28Z", 1 ],
        [ "1000-12-24T04:12:00Z", 4 ],
        [ "1000-12-24Z", 4 ],
        [ "1000-12-24 04:12:00Z", 4 ],
        [ "2016Z", 1 ],
        [ "2016z", 1 ],
        [ "2016", 1 ],
        [ "2016-1Z", 1 ],
        [ "2016-1z", 1 ],
        [ "2016-1-1z", 1 ],
        [ "2016-01-01Z", 1 ],
        [ "2016-01-01Z", 1 ],
        [ "  2016-01-01Z", 1 ],
        [ "  2016-01-01z", 1 ],
        [ 1399395674000, 2 ],
        [ 60123, 1 ],
        [ 1, 1 ],
        [ 0, 1 ]
      ];

      values.forEach(function (value) {
        assertEqual([ value[1] ], getQueryResults("RETURN NOOPT(DATE_QUARTER(@value))", { value: value[0] }));
        assertEqual([ value[1] ], getQueryResults("RETURN NOOPT(DATE_FORMAT(@value, '%q'))", { value: value[0] }));
      });
    },

    // //////////////////////////////////////////////////////////////////////////////
    // / @brief test DATE_DAYS_IN_MONTH function
    // //////////////////////////////////////////////////////////////////////////////

    testDateDaysInMonthInvalid () {
      assertQueryError(errors.ERROR_QUERY_FUNCTION_ARGUMENT_NUMBER_MISMATCH.code, "RETURN NOOPT(DATE_DAYS_IN_MONTH())");

      assertQueryError(errors.ERROR_QUERY_FUNCTION_ARGUMENT_NUMBER_MISMATCH.code, "RETURN NOOPT(DATE_DAYS_IN_MONTH(1, 1))");

      assertQueryWarningAndNull(errors.ERROR_QUERY_FUNCTION_ARGUMENT_TYPE_MISMATCH.code, "RETURN NOOPT(DATE_DAYS_IN_MONTH(null))");

      assertQueryWarningAndNull(errors.ERROR_QUERY_FUNCTION_ARGUMENT_TYPE_MISMATCH.code, "RETURN NOOPT(DATE_DAYS_IN_MONTH(false))");
>>>>>>> 25f08530

      assertQueryWarningAndNull(errors.ERROR_QUERY_FUNCTION_ARGUMENT_TYPE_MISMATCH.code, "RETURN NOOPT(DATE_DAYS_IN_MONTH([]))");

      assertQueryWarningAndNull(errors.ERROR_QUERY_FUNCTION_ARGUMENT_TYPE_MISMATCH.code, "RETURN NOOPT(DATE_DAYS_IN_MONTH({}))");
    },

    // //////////////////////////////////////////////////////////////////////////////
    // / @brief test DATE_DAYS_IN_MONTH function
    // //////////////////////////////////////////////////////////////////////////////

    testDateDaysInMonth () {
      const values = [
        [ "2000-04-29", 30 ],
        [ "2000-04-30Z", 30 ],
        [ "2000-12-24", 31 ],
        [ "2000-12-11Z", 31 ],
        [ "2100-12-01", 31 ],
        [ "2100-12-13Z", 31 ],
        [ "2400-12-01", 31 ],
        [ "2400-12-10Z", 31 ],
        [ "2012-02-12 13:24:12", 29 ],
        [ "2012-02-12 13:24:12Z", 29 ],
        [ "2012-02-12 23:59:59.991", 29 ],
        [ "2012-02-12 23:59:59.991Z", 29 ],
        [ "2012-02-12", 29 ],
        [ "2012-02-12Z", 29 ],
        [ "2012-02-12T13:24:12Z", 29 ],
        [ "2012-02-12Z", 29 ],
        [ "2012-2-12Z", 29 ],
        [ "1910-01-02T03:04:05Z", 31 ],
        [ "1910-01-02 03:04:05Z", 31 ],
        [ "1910-01-02", 31 ],
        [ "1910-01-02Z", 31 ],
        [ "1970-01-01T01:05:27", 31 ],
        [ "1970-01-01T01:05:27Z", 31 ],
        [ "1970-01-01 01:05:27Z", 31 ],
        [ "1970-1-1Z", 31 ],
        [ "1221-02-28T23:59:59Z", 28 ],
        [ "1221-02-28 23:59:59Z", 28 ],
        [ '2017-08-28', 31 ],
        [ '2017-09-11', 30 ],
        [ "1221-02-28Z", 28 ],
        [ "1221-2-28Z", 28 ],
        [ "1000-12-24T04:12:00Z", 31 ],
        [ "1000-12-24Z", 31 ],
        [ "1000-12-24 04:12:00Z", 31 ],
        [ "2016Z", 31 ],
        [ "2016z", 31 ],
        [ "2016", 31 ],
        [ "2016-1Z", 31 ],
        [ "2016-1z", 31 ],
        [ "2016-1-1z", 31 ],
        [ "2016-01-01Z", 31 ],
        [ "2016-01-01Z", 31 ],
        [ "  2016-01-01Z", 31 ],
        [ "  2016-01-01z", 31 ],
        [ 1399395674000, 31 ],
        [ 60123, 31 ],
        [ 1, 31 ],
        [ 0, 31 ]
      ];

      values.forEach(function (value) {
        assertEqual([ value[1] ], getQueryResults("RETURN NOOPT(DATE_DAYS_IN_MONTH(@value))", { value: value[0] }));
        assertEqual([ value[1] ], getQueryResults("RETURN NOOPT(DATE_FORMAT(@value, '%a'))", { value: value[0] }));
      });
    },

    // TODO: additional ISO duration tests for DATE_ADD() / DATE_SUBTRACT()
    // //////////////////////////////////////////////////////////////////////////////
    // / @brief test date_add function
    // //////////////////////////////////////////////////////////////////////////////

    testDateAddInvalid: function () {
      assertQueryError(errors.ERROR_QUERY_FUNCTION_ARGUMENT_NUMBER_MISMATCH.code, "RETURN NOOPT(DATE_ADD())");

      assertQueryError(errors.ERROR_QUERY_FUNCTION_ARGUMENT_NUMBER_MISMATCH.code, "RETURN NOOPT(DATE_ADD(1, 1, 1, 1))");

      assertQueryWarningAndNull(errors.ERROR_QUERY_FUNCTION_ARGUMENT_TYPE_MISMATCH.code, "RETURN NOOPT(DATE_ADD(1, 1))");

      assertQueryWarningAndNull(errors.ERROR_QUERY_FUNCTION_ARGUMENT_TYPE_MISMATCH.code, "RETURN NOOPT(DATE_ADD(1, 1, 1))");

      assertQueryWarningAndNull(errors.ERROR_QUERY_FUNCTION_ARGUMENT_TYPE_MISMATCH.code, "RETURN NOOPT(DATE_ADD(1, 'P1Y', 1))");

      assertQueryWarningAndNull(errors.ERROR_QUERY_FUNCTION_ARGUMENT_TYPE_MISMATCH.code, "RETURN NOOPT(DATE_ADD(null, 1, 'year'))");

      assertQueryWarningAndNull(errors.ERROR_QUERY_FUNCTION_ARGUMENT_TYPE_MISMATCH.code, "RETURN NOOPT(DATE_ADD(false, 1, 'year'))");

      assertQueryWarningAndNull(errors.ERROR_QUERY_FUNCTION_ARGUMENT_TYPE_MISMATCH.code, "RETURN NOOPT(DATE_ADD([], 1, 'year'))");

      assertQueryWarningAndNull(errors.ERROR_QUERY_FUNCTION_ARGUMENT_TYPE_MISMATCH.code, "RETURN NOOPT(DATE_ADD({}, 1, 'year'))");

      assertQueryWarningAndNull(errors.ERROR_QUERY_INVALID_DATE_VALUE.code, "RETURN NOOPT(DATE_ADD(DATE_NOW(), 1, 'sugar'))");

      assertQueryWarningAndNull(errors.ERROR_QUERY_INVALID_DATE_VALUE.code, "RETURN NOOPT(DATE_ADD(DATE_NOW(), 1, ''))");

      assertQueryWarningAndNull(errors.ERROR_QUERY_FUNCTION_ARGUMENT_TYPE_MISMATCH.code, "RETURN NOOPT(DATE_ADD(DATE_NOW(), '', 'year'))");

      assertQueryWarningAndNull(errors.ERROR_QUERY_FUNCTION_ARGUMENT_TYPE_MISMATCH.code, "RETURN NOOPT(DATE_ADD(DATE_NOW(), '1', 'year'))");

      assertQueryWarningAndNull(errors.ERROR_QUERY_FUNCTION_ARGUMENT_TYPE_MISMATCH.code, "RETURN NOOPT(DATE_ADD(DATE_NOW(), 'one', 'year'))");

      assertQueryWarningAndNull(errors.ERROR_QUERY_FUNCTION_ARGUMENT_TYPE_MISMATCH.code, "RETURN NOOPT(DATE_ADD(DATE_NOW(), null, 'year'))");

      assertQueryWarningAndNull(errors.ERROR_QUERY_FUNCTION_ARGUMENT_TYPE_MISMATCH.code, "RETURN NOOPT(DATE_ADD(DATE_NOW(), false, 'year'))");

      assertQueryWarningAndNull(errors.ERROR_QUERY_FUNCTION_ARGUMENT_TYPE_MISMATCH.code, "RETURN NOOPT(DATE_ADD(DATE_NOW(), [], 'year'))");

      assertQueryWarningAndNull(errors.ERROR_QUERY_FUNCTION_ARGUMENT_TYPE_MISMATCH.code, "RETURN NOOPT(DATE_ADD(DATE_NOW(), {}, 'year'))");
    },

    // //////////////////////////////////////////////////////////////////////////////
    // / @brief test date_add function
    // //////////////////////////////////////////////////////////////////////////////

    testDateAdd: function () {
      const values = [
        [ ["2000-04-29", 2, "days"], "2000-05-01T00:00:00.000Z" ],
        [ ["2000-04-29Z", "P2D"], "2000-05-01T00:00:00.000Z" ],
        [ ["2000-04-29Z", 2, "days"], "2000-05-01T00:00:00.000Z" ],
        [ ["2000-12-31", 1, "day"], "2001-01-01T00:00:00.000Z" ],
        [ ["2000-12-31Z", 1, "day"], "2001-01-01T00:00:00.000Z" ],
        [ ["2000-12-31Z", 1, "d"], "2001-01-01T00:00:00.000Z" ],
        [ ["2000-12-31Z", "P1D"], "2001-01-01T00:00:00.000Z" ],
        [ ["2100-12-31", "P3M"], "2101-03-31T00:00:00.000Z" ],
        [ ["2100-12-31", 3, "months"], "2101-03-31T00:00:00.000Z" ],
        [ ["2100-12-31Z", 3, "month"], "2101-03-31T00:00:00.000Z" ],
        [ ["2100-12-31", 3, "m"], "2101-03-31T00:00:00.000Z" ],
        [ ["2100-12-31Z", -3, "m"], "2100-10-01T00:00:00.000Z" ], /* which is 2100-09-30T24:00:00.000Z*/
        [ ["2012-02-12 13:24:12", 10, "minutes"], "2012-02-12T13:34:12.000Z" ],
        [ ["2012-02-12 13:24:12Z", 10, "i"], "2012-02-12T13:34:12.000Z" ],
        [ ["2012-02-12 13:24:12Z", "PT10M"], "2012-02-12T13:34:12.000Z" ],
        [ ["2012-02-12 23:59:59.991", 9, "milliseconds"], "2012-02-13T00:00:00.000Z" ],
        [ ["2012-02-12 23:59:59.991", 9, "f"], "2012-02-13T00:00:00.000Z" ],
        [ ["2012-02-12 23:59:59.991Z", 9, "f"], "2012-02-13T00:00:00.000Z" ],
        [ ["2012-02-12 23:59:59.991Z", "PT0.009S"], "2012-02-13T00:00:00.000Z" ],
        [ ["2012-02-12", "P1Y"], "2013-02-12T00:00:00.000Z" ],
        [ ["2012-02-12", 8, "years"], "2020-02-12T00:00:00.000Z" ],
        [ ["2012-02-12Z", 8, "year"], "2020-02-12T00:00:00.000Z" ],
        [ ["2012-02-12T13:24:12Z", 8, "y"], "2020-02-12T13:24:12.000Z" ],
        [ ["2012-02-12Z", "P100Y"], "2112-02-12T00:00:00.000Z" ],
        [ ["2012-02-12Z", -100, "years"], "1912-02-12T00:00:00.000Z" ],
        [ ["2012-2-12Z", -100, "years"], "1912-02-12T00:00:00.000Z" ],
        [ ["1910-01-02T03:04:05Z", 5, "hours"], "1910-01-02T08:04:05.000Z" ],
        [ ["1910-01-02 03:04:05Z", 5, "hour"], "1910-01-02T08:04:05.000Z" ],
        [ ["1910-01-02 03:04:05Z", "PT5H"], "1910-01-02T08:04:05.000Z" ],
        [ ["1910-01-02", 5, "hours"], "1910-01-02T05:00:00.000Z" ],
        [ ["1910-01-02Z", 5, "hours"], "1910-01-02T05:00:00.000Z" ],
        [ ["1910-01-02Z", "PT5H"], "1910-01-02T05:00:00.000Z" ],
        [ ["2015-02-22Z", 1, "w"], "2015-03-01T00:00:00.000Z" ],
        [ ["2015-02-22Z", 1, "weeks"], "2015-03-01T00:00:00.000Z" ],
        [ ["2015-02-22Z", 1, "week"], "2015-03-01T00:00:00.000Z" ],
        [ ["2015-02-22Z", "P1W"], "2015-03-01T00:00:00.000Z" ],
        [ ["2016-02-22Z", 1, "week"], "2016-02-29T00:00:00.000Z" ],
        [ ["2016-02-22Z", "P1W"], "2016-02-29T00:00:00.000Z" ],
        [ ["1221-02-28T23:59:59Z", 800 * 12, "months"], "2021-02-28T23:59:59.000Z" ],
        [ ["1221-02-28 23:59:59Z", 800, "years"], "2021-02-28T23:59:59.000Z" ],
        [ ["1221-02-28Z", 1000 * (60 * 60 * 24 - 1), "f"], "1221-02-28T23:59:59.000Z" ],
        [ ["1221-2-28Z", 1, "day"], "1221-03-01T00:00:00.000Z" ],
        [ ["1221-2-28Z", "P1D"], "1221-03-01T00:00:00.000Z" ],
        [ ["2000-01-01", "P1Y2M3W4DT5H6M7.890S"], "2001-03-26T05:06:07.890Z" ],
        [ ["2000-01-01", "P1Y2M3W4DT5H6M7.89S"], "2001-03-26T05:06:07.890Z" ],
        [ ["2000-01-01", "PT0.1S"], "2000-01-01T00:00:00.100Z" ],
        [ ["2000-01-01", "PT0.10S"], "2000-01-01T00:00:00.100Z" ],
        [ ["2000-01-01", "PT0.100S"], "2000-01-01T00:00:00.100Z" ],
        [ ["2000-01-01", "PT0.01S"], "2000-01-01T00:00:00.010Z" ],
        [ ["2000-01-01", "PT0.010S"], "2000-01-01T00:00:00.010Z" ],
        [ ["2000-01-01", "PT0.001S"], "2000-01-01T00:00:00.001Z" ],
        [ ["2000-01-01", "PT0.000S"], "2000-01-01T00:00:00.000Z" ],
        [ ["2016Z", -1, "day"], "2015-12-31T00:00:00.000Z" ],
        [ ["2016z", -1, "day"], "2015-12-31T00:00:00.000Z" ],
        [ ["2016", -1, "day"], "2015-12-31T00:00:00.000Z" ],
        [ ["2016-1Z", -1, "day"], "2015-12-31T00:00:00.000Z" ],
        [ ["2016-1z", -1, "day"], "2015-12-31T00:00:00.000Z" ],
        [ ["2016-1-1z", -1, "day"], "2015-12-31T00:00:00.000Z" ],
        [ ["2016-01-01Z", -1, "day"], "2015-12-31T00:00:00.000Z" ],
        [ ["  2016-01-01Z", -1, "day"], "2015-12-31T00:00:00.000Z" ],
        [ ["  2016-01-01z", -1, "day"], "2015-12-31T00:00:00.000Z" ],
        [ [1399395674000, 365, "days"], "2015-05-06T17:01:14.000Z" ],
        [ [1430931674000, 365, "days"], "2016-05-05T17:01:14.000Z" ], /* leap year */
        [ [60123, 7, "days"], "1970-01-08T00:01:00.123Z" ],
        [ [1, -1, "f"], "1970-01-01T00:00:00.000Z" ],
        [ [0, 0, "f"], "1970-01-01T00:00:00.000Z" ]
      ];

      values.forEach(function (value) {
        let dateParams = `${value[0].map((val, idx) => `@val${idx}`).join(', ')}`;
        let query = `RETURN NOOPT(DATE_ADD(${dateParams}))`;
        let bindVars = value[0].reduce((prev, val, idx) => { prev[`val${idx}`] = val; return prev; }, {});
        let actual = getQueryResults(query, bindVars);
        assertEqual([ value[1] ], actual, `${query} using ${JSON.stringify(bindVars)}`);
      });
    },

    // //////////////////////////////////////////////////////////////////////////////
    // / @brief test date_subtract function
    // //////////////////////////////////////////////////////////////////////////////

    testDateSubtractInvalid: function () {
      assertQueryError(errors.ERROR_QUERY_FUNCTION_ARGUMENT_NUMBER_MISMATCH.code, "RETURN NOOPT(DATE_SUBTRACT())");

      assertQueryError(errors.ERROR_QUERY_FUNCTION_ARGUMENT_NUMBER_MISMATCH.code, "RETURN NOOPT(DATE_SUBTRACT(1, 1, 1, 1))");

      assertQueryWarningAndNull(errors.ERROR_QUERY_FUNCTION_ARGUMENT_TYPE_MISMATCH.code, "RETURN NOOPT(DATE_SUBTRACT(1, 1))");

      assertQueryWarningAndNull(errors.ERROR_QUERY_FUNCTION_ARGUMENT_TYPE_MISMATCH.code, "RETURN NOOPT(DATE_SUBTRACT(1, 1, 1))");

      assertQueryWarningAndNull(errors.ERROR_QUERY_FUNCTION_ARGUMENT_TYPE_MISMATCH.code, "RETURN NOOPT(DATE_SUBTRACT(1, 'P1Y', 1))");

      assertQueryWarningAndNull(errors.ERROR_QUERY_FUNCTION_ARGUMENT_TYPE_MISMATCH.code, "RETURN NOOPT(DATE_SUBTRACT(null, 1, 'year'))");

      assertQueryWarningAndNull(errors.ERROR_QUERY_FUNCTION_ARGUMENT_TYPE_MISMATCH.code, "RETURN NOOPT(DATE_SUBTRACT(false, 1, 'year'))");

      assertQueryWarningAndNull(errors.ERROR_QUERY_FUNCTION_ARGUMENT_TYPE_MISMATCH.code, "RETURN NOOPT(DATE_SUBTRACT([], 1, 'year'))");

      assertQueryWarningAndNull(errors.ERROR_QUERY_FUNCTION_ARGUMENT_TYPE_MISMATCH.code, "RETURN NOOPT(DATE_SUBTRACT({}, 1, 'year'))");

      assertQueryWarningAndNull(errors.ERROR_QUERY_INVALID_DATE_VALUE.code, "RETURN NOOPT(DATE_SUBTRACT(DATE_NOW(), 1, 'sugar'))");

      assertQueryWarningAndNull(errors.ERROR_QUERY_INVALID_DATE_VALUE.code, "RETURN NOOPT(DATE_SUBTRACT(DATE_NOW(), 1, ''))");

      assertQueryWarningAndNull(errors.ERROR_QUERY_FUNCTION_ARGUMENT_TYPE_MISMATCH.code, "RETURN NOOPT(DATE_SUBTRACT(DATE_NOW(), '', 'year'))");

      assertQueryWarningAndNull(errors.ERROR_QUERY_FUNCTION_ARGUMENT_TYPE_MISMATCH.code, "RETURN NOOPT(DATE_SUBTRACT(DATE_NOW(), '1', 'year'))");

      assertQueryWarningAndNull(errors.ERROR_QUERY_FUNCTION_ARGUMENT_TYPE_MISMATCH.code, "RETURN NOOPT(DATE_SUBTRACT(DATE_NOW(), 'one', 'year'))");

      assertQueryWarningAndNull(errors.ERROR_QUERY_FUNCTION_ARGUMENT_TYPE_MISMATCH.code, "RETURN NOOPT(DATE_SUBTRACT(DATE_NOW(), null, 'year'))");

      assertQueryWarningAndNull(errors.ERROR_QUERY_FUNCTION_ARGUMENT_TYPE_MISMATCH.code, "RETURN NOOPT(DATE_SUBTRACT(DATE_NOW(), false, 'year'))");

      assertQueryWarningAndNull(errors.ERROR_QUERY_FUNCTION_ARGUMENT_TYPE_MISMATCH.code, "RETURN NOOPT(DATE_SUBTRACT(DATE_NOW(), [], 'year'))");

      assertQueryWarningAndNull(errors.ERROR_QUERY_FUNCTION_ARGUMENT_TYPE_MISMATCH.code, "RETURN NOOPT(DATE_SUBTRACT(DATE_NOW(), {}, 'year'))");
    },

    // //////////////////////////////////////////////////////////////////////////////
    // / @brief test date_subtract function
    // //////////////////////////////////////////////////////////////////////////////

    testDateSubtract: function () {
      const values = [
        [ ["2000-05-01", 2, "days"], "2000-04-29T00:00:00.000Z" ],
        [ ["2000-05-01Z", "P2D"], "2000-04-29T00:00:00.000Z" ],
        [ ["2000-05-01Z", 2, "days"], "2000-04-29T00:00:00.000Z" ],
        [ ["2001-01-01", 1, "day"], "2000-12-31T00:00:00.000Z" ],
        [ ["2001-01-01Z", 1, "day"], "2000-12-31T00:00:00.000Z" ],
        [ ["2001-01-01Z", 1, "d"], "2000-12-31T00:00:00.000Z" ],
        [ ['2012-02-12 13:34:12Z', 0.5, "d"], "2012-02-12T01:34:12.000Z" ],
        [ ["2001-01-01Z", "P1D"], "2000-12-31T00:00:00.000Z" ],
        [ ["2101-03-31", "P3M"], "2100-12-31T00:00:00.000Z" ],
        [ ["2101-03-31", 3, "months"], "2100-12-31T00:00:00.000Z" ],
        [ ["2101-03-31Z", 3, "month"], "2100-12-31T00:00:00.000Z" ],
        [ ["2101-03-31", 3, "m"], "2100-12-31T00:00:00.000Z" ],
        [ ["2100-10-01Z", -3, "m"], "2101-01-01T00:00:00.000Z" ],
        [ ["2012-02-12 13:34:12", 10, "minutes"], "2012-02-12T13:24:12.000Z" ],
        [ ["2012-02-12 13:34:12Z", 10, "i"], "2012-02-12T13:24:12.000Z" ],
        [ ["2012-02-12 13:34:12Z", "PT10M"], "2012-02-12T13:24:12.000Z" ],
        [ ["2012-02-13 00:00:00.000", 9, "milliseconds"], "2012-02-12T23:59:59.991Z" ],
        [ ["2012-02-13 00:00:00.000", 9, "f"], "2012-02-12T23:59:59.991Z" ],
        [ ["2012-02-13 00:00:00.000Z", 9, "f"], "2012-02-12T23:59:59.991Z" ],
        [ ["2012-02-13 00:00:00.000Z", "PT0.009S"], "2012-02-12T23:59:59.991Z" ],
        [ ["2013-02-12", "P1Y"], "2012-02-12T00:00:00.000Z" ],
        [ ["2020-02-12", 8, "years"], "2012-02-12T00:00:00.000Z" ],
        [ ["2020-02-12Z", 8, "year"], "2012-02-12T00:00:00.000Z" ],
        [ ["2020-02-12T13:24:12Z", 8, "y"], "2012-02-12T13:24:12.000Z" ],
        [ ["2112-02-12Z", "P100Y"], "2012-02-12T00:00:00.000Z" ],
        [ ["1912-02-12Z", -100, "years"], "2012-02-12T00:00:00.000Z" ],
        [ ["1912-2-12Z", -100, "years"], "2012-02-12T00:00:00.000Z" ],
        [ ["1910-01-02T08:04:05Z", 5, "hours"], "1910-01-02T03:04:05.000Z" ],
        [ ["1910-01-02 08:04:05Z", 5, "hour"], "1910-01-02T03:04:05.000Z" ],
        [ ["1910-01-02 08:04:05Z", "PT5H"], "1910-01-02T03:04:05.000Z" ],
        [ ["1910-01-02 05:00:00", 5, "hours"], "1910-01-02T00:00:00.000Z" ],
        [ ["1910-01-02 05:00:00Z", 5, "hours"], "1910-01-02T00:00:00.000Z" ],
        [ ["1910-01-02 05:00:00Z", "PT5H"], "1910-01-02T00:00:00.000Z" ],
        [ ["2015-03-01Z", 1, "w"], "2015-02-22T00:00:00.000Z" ],
        [ ["2015-03-01Z", 1, "weeks"], "2015-02-22T00:00:00.000Z" ],
        [ ["2015-03-01Z", 1, "week"], "2015-02-22T00:00:00.000Z" ],
        [ ["2015-03-01Z", "P1W"], "2015-02-22T00:00:00.000Z" ],
        [ ["2016-02-29Z", 1, "week"], "2016-02-22T00:00:00.000Z" ],
        [ ["2016-02-29Z", "P1W"], "2016-02-22T00:00:00.000Z" ],
        [ ["2021-02-28T23:59:59Z", 800 * 12, "months"], "1221-02-28T23:59:59.000Z" ],
        [ ["2021-02-28 23:59:59Z", 800, "years"], "1221-02-28T23:59:59.000Z" ],
        [ ["1221-02-28 23:59:59Z", 1000 * (60 * 60 * 24 - 1), "f"], "1221-02-28T00:00:00.000Z" ],
        [ ["1221-3-01Z", 1, "day"], "1221-02-28T00:00:00.000Z" ],
        [ ["1221-3-01Z", "P1D"], "1221-02-28T00:00:00.000Z" ],
        [ ["2001-03-26 05:06:07.890", "P1Y2M3W4DT5H6M7.890S"], "2000-01-01T00:00:00.000Z" ],
        [ ["2001-03-26 05:06:07.890", "P1Y2M3W4DT5H6M7.89S"], "2000-01-01T00:00:00.000Z" ],
        [ ["2000-01-01 00:00:00.100", "PT0.1S"], "2000-01-01T00:00:00.000Z" ],
        [ ["2000-01-01 00:00:00.100", "PT0.10S"], "2000-01-01T00:00:00.000Z" ],
        [ ["2000-01-01 00:00:00.100", "PT0.100S"], "2000-01-01T00:00:00.000Z" ],
        [ ["2000-01-01 00:00:00.010", "PT0.01S"], "2000-01-01T00:00:00.000Z" ],
        [ ["2000-01-01 00:00:00.010", "PT0.010S"], "2000-01-01T00:00:00.000Z" ],
        [ ["2000-01-01 00:00:00.001", "PT0.001S"], "2000-01-01T00:00:00.000Z" ],
        [ ["2000-01-01 00:00:00.000", "PT0.000S"], "2000-01-01T00:00:00.000Z" ],
        [ ["2015-12-31 00:00:00.000", -1, "day"], "2016-01-01T00:00:00.000Z" ],
        [ ["2015-12-31 00:00:00.000z", -1, "day"], "2016-01-01T00:00:00.000Z" ],
        [ ["2015-12-31T00:00:00.000Z", -1, "day"], "2016-01-01T00:00:00.000Z" ],
        [ ["2016-1Z", -1, "day"], "2016-01-02T00:00:00.000Z" ],
        [ ["2016-1z", -1, "day"], "2016-01-02T00:00:00.000Z" ],
        [ ["2016-1-1z", -1, "day"], "2016-01-02T00:00:00.000Z" ],
        [ ["2016-01-01Z", -1, "day"], "2016-01-02T00:00:00.000Z" ],
        [ ["  2016-01-01Z", -1, "day"], "2016-01-02T00:00:00.000Z" ],
        [ ["  2016-01-01z", -1, "day"], "2016-01-02T00:00:00.000Z" ],
        [ [1399395674000, 365, "days"], "2013-05-06T17:01:14.000Z" ],
        [ [1430931674000, 365, "days"], "2014-05-06T17:01:14.000Z" ], /* leap year */
        [ [60123, 7, "days"], "1969-12-25T00:01:00.123Z" ],
        [ [1, -1, "f"], "1970-01-01T00:00:00.002Z" ],
        [ [0, 0, "f"], "1970-01-01T00:00:00.000Z" ]
      ];

      values.forEach(function (value) {
        let actual = getQueryResults(`RETURN NOOPT(DATE_SUBTRACT(${value[0].map((val, idx) => `@val${idx}`).join(', ')}))`,
                                     value[0].reduce((prev, val, idx) => { prev[`val${idx}`] = val; return prev; }, {}));
        assertEqual([ value[1] ], actual);
      });
    },

    testDateDiffInvalid: function () {
      assertQueryError(errors.ERROR_QUERY_FUNCTION_ARGUMENT_NUMBER_MISMATCH.code, "RETURN NOOPT(DATE_DIFF())");

      assertQueryError(errors.ERROR_QUERY_FUNCTION_ARGUMENT_NUMBER_MISMATCH.code, "RETURN NOOPT(DATE_DIFF(1, 1, 1, 1, 1))");

      assertQueryWarningAndNull(errors.ERROR_QUERY_FUNCTION_ARGUMENT_TYPE_MISMATCH.code, "RETURN NOOPT(DATE_DIFF(null, 1, 'y'))");

      assertQueryWarningAndNull(errors.ERROR_QUERY_FUNCTION_ARGUMENT_TYPE_MISMATCH.code, "RETURN NOOPT(DATE_DIFF(1, null, 'y'))");

      assertQueryWarningAndNull(errors.ERROR_QUERY_FUNCTION_ARGUMENT_TYPE_MISMATCH.code, "RETURN NOOPT(DATE_DIFF(1, 1, null))");

      assertQueryWarningAndNull(errors.ERROR_QUERY_FUNCTION_ARGUMENT_TYPE_MISMATCH.code, "RETURN NOOPT(DATE_DIFF(1, 1, 'y', null))");

      assertQueryWarningAndNull(errors.ERROR_QUERY_INVALID_DATE_VALUE.code, "RETURN NOOPT(DATE_DIFF(1, 1, 'yo'))");

      assertQueryWarningAndNull(errors.ERROR_QUERY_FUNCTION_ARGUMENT_TYPE_MISMATCH.code, "RETURN NOOPT(DATE_DIFF(false, 1, 'y'))");

      assertQueryWarningAndNull(errors.ERROR_QUERY_FUNCTION_ARGUMENT_TYPE_MISMATCH.code, "RETURN NOOPT(DATE_DIFF(1, true, 'y'))");

      assertQueryWarningAndNull(errors.ERROR_QUERY_FUNCTION_ARGUMENT_TYPE_MISMATCH.code, "RETURN NOOPT(DATE_DIFF([], 1, 'y'))");

      assertQueryWarningAndNull(errors.ERROR_QUERY_FUNCTION_ARGUMENT_TYPE_MISMATCH.code, "RETURN NOOPT(DATE_DIFF(1, [], 'y'))");

      assertQueryWarningAndNull(errors.ERROR_QUERY_FUNCTION_ARGUMENT_TYPE_MISMATCH.code, "RETURN NOOPT(DATE_DIFF({}, 1, 'y'))");

      assertQueryWarningAndNull(errors.ERROR_QUERY_FUNCTION_ARGUMENT_TYPE_MISMATCH.code, "RETURN NOOPT(DATE_DIFF(1, {}, 'y'))");

      assertQueryWarningAndNull(errors.ERROR_QUERY_INVALID_DATE_VALUE.code, "RETURN NOOPT(DATE_DIFF('', 1, 'y'))");

      assertQueryWarningAndNull(errors.ERROR_QUERY_INVALID_DATE_VALUE.code, "RETURN NOOPT(DATE_DIFF(1, '', 'y'))");
    },

    // //////////////////////////////////////////////////////////////////////////////
    // / @brief test date_subtract function
    // //////////////////////////////////////////////////////////////////////////////

    testDateDiff: function () {
      const values = [
        [ ["2000-05-01T23:48:42.123", "2000-05-01T23:48:42.123Z", "milliseconds", true], 0 ],
        [ ["2000-05-01T23:48:42.123", "2000-05-01T23:48:42.123Z", "millisecond", true], 0 ],
        [ ["2000-05-01T23:48:42.123", "2000-05-01T23:48:42.123Z", "f", true], 0 ],
        [ ["2000-05-01T23:48:42.123", "2000-05-01T23:48:42.123Z", "seconds", true], 0 ],
        [ ["2000-05-01T23:48:42.123", "2000-05-01T23:48:42.123Z", "second", true], 0 ],
        [ ["2000-05-01T23:48:42.123", "2000-05-01T23:48:42.123Z", "s", true], 0 ],
        [ ["2000-05-01T23:48:42.123", "2000-05-01T23:48:42.123Z", "minutes", true], 0 ],
        [ ["2000-05-01T23:48:42.123", "2000-05-01T23:48:42.123Z", "minute", true], 0 ],
        [ ["2000-05-01T23:48:42.123", "2000-05-01T23:48:42.123Z", "i", true], 0 ],
        [ ["2000-05-01T23:48:42.123", "2000-05-01T23:48:42.123Z", "hours", true], 0 ],
        [ ["2000-05-01T23:48:42.123", "2000-05-01T23:48:42.123Z", "hour", true], 0 ],
        [ ["2000-05-01T23:48:42.123", "2000-05-01T23:48:42.123Z", "h", true], 0 ],
        [ ["2000-05-01T23:48:42.123", "2000-05-01T23:48:42.123Z", "days", true], 0 ],
        [ ["2000-05-01T23:48:42.123", "2000-05-01T23:48:42.123Z", "day", true], 0 ],
        [ ["2000-05-01T23:48:42.123", "2000-05-01T23:48:42.123Z", "d", true], 0 ],
        [ ["2000-05-01T23:48:42.123", "2000-05-01T23:48:42.123Z", "weeks", true], 0 ],
        [ ["2000-05-01T23:48:42.123", "2000-05-01T23:48:42.123Z", "week", true], 0 ],
        [ ["2000-05-01T23:48:42.123", "2000-05-01T23:48:42.123Z", "w", true], 0 ],
        [ ["2000-05-01T23:48:42.123", "2000-05-01T23:48:42.123Z", "months", true], 0 ],
        [ ["2000-05-01T23:48:42.123", "2000-05-01T23:48:42.123Z", "month", true], 0 ],
        [ ["2000-05-01T23:48:42.123", "2000-05-01T23:48:42.123Z", "m", true], 0 ],
        [ ["2000-05-01T23:48:42.123", "2000-05-01T23:48:42.123Z", "years", true], 0 ],
        [ ["2000-05-01T23:48:42.123", "2000-05-01T23:48:42.123Z", "year", true], 0 ],
        [ ["2000-05-01T23:48:42.123", "2000-05-01T23:48:42.123Z", "y", true], 0 ],

        [ ["2000-05-01", "2000-05-01 00:00:00.500", "milliseconds", true], 500 ],
        [ ["2000-05-01", "2000-05-01 00:00:00.500", "millisecond", true], 500 ],
        [ ["2000-05-01", "2000-05-01 00:00:00.500", "f", true], 500 ],
        [ ["2000-05-01", "2000-05-01 00:00:59.500", "seconds", true], 59.5 ],
        [ ["2000-05-01", "2000-05-01 00:00:59.500", "second", true], 59.5 ],
        [ ["2000-05-01", "2000-05-01 00:01:59.500", "s", true], 119.5 ],
        [ ["2000-05-01", "2000-05-01 00:00:30.000", "minutes", true], 0.5 ],
        [ ["2000-05-01", "2000-05-01 00:00:30.000", "minute", true], 0.5 ],
        [ ["2000-05-01", "2000-05-01 00:00:30.000", "i", true], 0.5 ],
        [ ["2000-05-01", "2000-05-02 00:00:00.000", "minutes", true], 1440 ],
        [ ["2000-05-01", "2000-05-02 00:00:00.000", "minute", true], 1440 ],
        [ ["2000-05-01", "2000-05-02 00:00:00.000", "i", true], 1440 ],
        [ ["2000-05-01", "2000-05-02 00:00:00.000", "hours", true], 24 ],
        [ ["2000-05-01", "2000-05-02 00:00:00.000", "hour", true], 24 ],
        [ ["2000-05-01", "2000-05-02 00:00:00.000", "h", true], 24 ],
        [ ["2000-05-01", "2000-05-01 02:30:00.000", "hours", true], 2.5 ],
        [ ["2000-05-01", "2000-05-01 02:30:00.000", "hour", true], 2.5 ],
        [ ["2000-05-01", "2000-05-01 02:30:00.000", "h", true], 2.5 ],
        [ ["2000-05-01", "2000-05-03 12:00:00.000", "days", true], 2.5 ],
        [ ["2000-05-01", "2000-05-03 12:00:00.000", "day", true], 2.5 ],
        [ ["2000-05-01", "2000-05-03 12:00:00.000", "d", true], 2.5 ],
        [ ["2000-05-01", "2000-05-08 00:00:00.000", "weeks", true], 1 ],
        [ ["2000-05-01", "2000-05-08 00:00:00.000", "week", true], 1 ],
        [ ["2000-05-01", "2000-05-08 00:00:00.000", "w", true], 1 ],
        [ ["2000-05-01", "2000-06-01 00:00:00.000", "months", false], 1 ],
        [ ["2000-05-01", "2000-06-01 00:00:00.000", "month", false], 1 ],
        [ ["2000-05-01", "2000-06-01 00:00:00.000", "m", false], 1 ],
        [ ["2000-05-01", "2050-05-01 00:00:00.000", "years", false], 50 ],
        [ ["2000-05-01", "2050-05-01 00:00:00.000", "year", false], 50 ],
        [ ["2000-05-01", "2050-05-01 00:00:00.000", "y", false], 50 ],
        [ ["2000-05-01", "2400-05-01 00:00:00.000", "years", true], 400 ],
        [ ["2000-05-01", "2400-05-01 00:00:00.000", "year", true], 400 ],
        [ ["2000-05-01", "2400-05-01 00:00:00.000", "y", true], 400 ],
        [ ["2000-05-01", "2000-04-30 00:00:00.000", "days", true], -1 ],
        [ ["2000-05-01", "2000-04-30 18:00:00.000", "days", true], -0.25 ]
      ];

      values.forEach(function (value) {
        let actual = getQueryResults(`RETURN NOOPT(DATE_DIFF(${value[0].map((val, idx) => `@val${idx}`).join(', ')}))`,
                                     value[0].reduce((prev, val, idx) => { prev[`val${idx}`] = val; return prev; }, {}));
        assertEqual([ value[1] ], actual);
      });
    },

    // //////////////////////////////////////////////////////////////////////////////
    // / @brief test date_compare function
    // //////////////////////////////////////////////////////////////////////////////

    testDateCompareInvalid: function () {
      assertQueryError(errors.ERROR_QUERY_FUNCTION_ARGUMENT_NUMBER_MISMATCH.code, "RETURN NOOPT(DATE_COMPARE())");

      assertQueryError(errors.ERROR_QUERY_FUNCTION_ARGUMENT_NUMBER_MISMATCH.code, "RETURN NOOPT(DATE_COMPARE(1, 1, 1, 1, 1))");

      assertQueryWarningAndNull(errors.ERROR_QUERY_FUNCTION_ARGUMENT_TYPE_MISMATCH.code, "RETURN NOOPT(DATE_COMPARE(null, 1, 'y'))");

      assertQueryWarningAndNull(errors.ERROR_QUERY_FUNCTION_ARGUMENT_TYPE_MISMATCH.code, "RETURN NOOPT(DATE_COMPARE(1, null, 'y'))");

      assertQueryWarningAndNull(errors.ERROR_QUERY_FUNCTION_ARGUMENT_TYPE_MISMATCH.code, "RETURN NOOPT(DATE_COMPARE(1, 1, null))");

      assertQueryWarningAndNull(errors.ERROR_QUERY_FUNCTION_ARGUMENT_TYPE_MISMATCH.code, "RETURN NOOPT(DATE_COMPARE(1, 1, 'y', null))");

      assertQueryWarningAndNull(errors.ERROR_QUERY_FUNCTION_ARGUMENT_TYPE_MISMATCH.code, "RETURN NOOPT(DATE_COMPARE(1, 1, 'yo'))");

      assertQueryWarningAndNull(errors.ERROR_QUERY_FUNCTION_ARGUMENT_TYPE_MISMATCH.code, "RETURN NOOPT(DATE_COMPARE(1, 1, 'y', 'yo'))");

      assertQueryWarningAndNull(errors.ERROR_QUERY_FUNCTION_ARGUMENT_TYPE_MISMATCH.code, "RETURN NOOPT(DATE_COMPARE(false, 1, 'y'))");

      assertQueryWarningAndNull(errors.ERROR_QUERY_FUNCTION_ARGUMENT_TYPE_MISMATCH.code, "RETURN NOOPT(DATE_COMPARE(1, true, 'y'))");

      assertQueryWarningAndNull(errors.ERROR_QUERY_FUNCTION_ARGUMENT_TYPE_MISMATCH.code, "RETURN NOOPT(DATE_COMPARE([], 1, 'y'))");

      assertQueryWarningAndNull(errors.ERROR_QUERY_FUNCTION_ARGUMENT_TYPE_MISMATCH.code, "RETURN NOOPT(DATE_COMPARE(1, [], 'y'))");

      assertQueryWarningAndNull(errors.ERROR_QUERY_FUNCTION_ARGUMENT_TYPE_MISMATCH.code, "RETURN NOOPT(DATE_COMPARE({}, 1, 'y'))");

      assertQueryWarningAndNull(errors.ERROR_QUERY_FUNCTION_ARGUMENT_TYPE_MISMATCH.code, "RETURN NOOPT(DATE_COMPARE(1, {}, 'y'))");

      assertQueryWarningAndNull(errors.ERROR_QUERY_INVALID_DATE_VALUE.code, "RETURN NOOPT(DATE_COMPARE('', 1, 'y'))");

      assertQueryWarningAndNull(errors.ERROR_QUERY_INVALID_DATE_VALUE.code, "RETURN NOOPT(DATE_COMPARE(1, '', 'y'))");
    },

    // //////////////////////////////////////////////////////////////////////////////
    // / @brief test date_compare function
    // //////////////////////////////////////////////////////////////////////////////

    testDateCompare: function () {
      const values = [
        [ ["2010-06-25T12:13:14.156", "2010-06-25T12:13:14.156", "years"], true ],
        [ ["2010-06-25T12:13:14.156", "2011-06-25T12:13:14.156", "years"], false ],
        [ ["2010-06-25T12:13:14.156", "2010-06-25T12:13:14.156", "year"], true ],
        [ ["2010-06-25T12:13:14.156", "2011-06-25T12:13:14.156", "year"], false ],
        [ ["2010-06-25T12:13:14.156", "2010-06-25T12:13:14.156", "y"], true ],
        [ ["2010-06-25T12:13:14.156", "2011-06-25T12:13:14.156", "y"], false ],
        [ ["2010-06-25T12:13:14.156", "2010-06-25T12:13:14.156", "months"], true ],
        [ ["2010-06-25T12:13:14.156", "2011-05-25T12:13:14.156", "months"], false ],
        [ ["2010-06-25T12:13:14.156", "2010-06-25T12:13:14.156", "month"], true ],
        [ ["2010-06-25T12:13:14.156", "2011-05-25T12:13:14.156", "month"], false ],
        [ ["2010-06-25T12:13:14.156", "2010-06-25T12:13:14.156", "m"], true ],
        [ ["2010-06-25T12:13:14.156", "2011-05-25T12:13:14.156", "m"], false ],
        [ ["2010-06-25T12:13:14.156", "2010-06-25T12:13:14.156", "days"], true ],
        [ ["2010-06-25T12:13:14.156", "2011-05-26T12:13:14.156", "days"], false ],
        [ ["2010-06-25T12:13:14.156", "2010-06-25T12:13:14.156", "day"], true ],
        [ ["2010-06-25T12:13:14.156", "2011-05-26T12:13:14.156", "day"], false ],
        [ ["2010-06-25T12:13:14.156", "2010-06-25T12:13:14.156", "d"], true ],
        [ ["2010-06-25T12:13:14.156", "2011-05-26T12:13:14.156", "d"], false ],
        [ ["2010-06-25T12:13:14.156", "2010-06-25T12:13:14.156", "hours"], true ],
        [ ["2010-06-25T12:13:14.156", "2011-05-25T13:13:14.156", "hours"], false ],
        [ ["2010-06-25T12:13:14.156", "2010-06-25T12:13:14.156", "hour"], true ],
        [ ["2010-06-25T12:13:14.156", "2011-05-25T13:13:14.156", "hour"], false ],
        [ ["2010-06-25T12:13:14.156", "2010-06-25T12:13:14.156", "h"], true ],
        [ ["2010-06-25T12:13:14.156", "2011-05-25T13:13:14.156", "h"], false ],
        [ ["2010-06-25T12:13:14.156", "2010-06-25T12:13:14.156", "minutes"], true ],
        [ ["2010-06-25T12:13:14.156", "2011-05-25T12:14:14.156", "minutes"], false ],
        [ ["2010-06-25T12:13:14.156", "2010-06-25T12:13:14.156", "minute"], true ],
        [ ["2010-06-25T12:13:14.156", "2011-05-25T12:14:14.156", "minute"], false ],
        [ ["2010-06-25T12:13:14.156", "2010-06-25T12:13:14.156", "i"], true ],
        [ ["2010-06-25T12:13:14.156", "2011-05-25T12:14:14.156", "i"], false ],
        [ ["2010-06-25T12:13:14.156", "2010-06-25T12:13:14.156", "seconds"], true ],
        [ ["2010-06-25T12:13:14.156", "2011-05-25T12:13:15.156", "seconds"], false ],
        [ ["2010-06-25T12:13:14.156", "2010-06-25T12:13:14.156", "second"], true ],
        [ ["2010-06-25T12:13:14.156", "2011-05-25T12:13:15.156", "second"], false ],
        [ ["2010-06-25T12:13:14.156", "2010-06-25T12:13:14.156", "s"], true ],
        [ ["2010-06-25T12:13:14.156", "2011-05-25T12:13:15.156", "s"], false ],
        [ ["2010-06-25T12:13:14.156", "2010-06-25T12:13:14.156", "milliseconds"], true ],
        [ ["2010-06-25T12:13:14.156", "2011-05-25T12:13:14.157", "milliseconds"], false ],
        [ ["2010-06-25T12:13:14.156", "2010-06-25T12:13:14.156", "millisecond"], true ],
        [ ["2010-06-25T12:13:14.156", "2011-05-25T12:13:14.157", "millisecond"], false ],
        [ ["2010-06-25T12:13:14.156", "2010-06-25T12:13:14.156", "f"], true ],
        [ ["2010-06-25T12:13:14.156", "2011-05-25T12:13:14.157", "f"], false ],

        [ ["2010-06-25T12:13:14.156", "2010-06-25T13:14:15.157", "years", "months"], true ],
        [ ["2010-06-25T12:13:14.156", "2011-07-26T13:14:15.157", "years", "months"], false ],
        [ ["2010-06-25T12:13:14.156", "2011-06-25T13:14:15.157", "months", "days"], true ],
        [ ["2010-06-25T12:13:14.156", "2011-07-26T13:14:15.157", "months", "days"], false ],
        [ ["2010-06-25T12:13:14.156", "2011-07-25T12:14:15.157", "days", "hours"], true ],
        [ ["2010-06-25T12:13:14.156", "2011-07-26T13:14:15.157", "days", "hours"], false ],
        [ ["2010-06-25T12:13:14.156", "2011-07-26T12:13:15.157", "hours", "minutes"], true ],
        [ ["2010-06-25T12:13:14.156", "2011-07-26T13:14:15.157", "hours", "minutes"], false ],
        [ ["2010-06-25T12:13:14.156", "2011-07-25T12:13:14.157", "minutes", "seconds"], true ],
        [ ["2010-06-25T12:13:14.156", "2011-07-26T13:14:15.157", "minutes", "seconds"], false ],
        [ ["2010-06-25T12:13:14.156", "2011-07-26T13:14:14.156", "seconds", "milliseconds"], true ],
        [ ["2010-06-25T12:13:14.156", "2011-07-26T13:14:15.157", "seconds", "milliseconds"], false ],
        [ ["2010-06-25T12:13:14.156", "2010-06-25T13:14:15.157", "years", "days"], true ],
        [ ["2010-06-25T12:13:14.156", "2011-07-26T13:14:15.157", "years", "days"], false ],
        [ ["2010-06-25T12:13:14.156", "2011-06-25T12:14:15.157", "months", "hours"], true ],
        [ ["2010-06-25T12:13:14.156", "2011-07-26T13:14:15.157", "months", "hours"], false ],
        [ ["2010-06-25T12:13:14.156", "2011-07-25T12:13:15.157", "days", "minutes"], true ],
        [ ["2010-06-25T12:13:14.156", "2011-07-26T13:14:15.157", "days", "minutes"], false ],
        [ ["2010-06-25T12:13:14.156", "2011-07-26T12:13:14.157", "hours", "seconds"], true ],
        [ ["2010-06-25T12:13:14.156", "2011-07-26T13:14:15.157", "hours", "seconds"], false ],
        [ ["2010-06-25T12:13:14.156", "2011-07-26T13:13:14.156", "minutes", "milliseconds"], true ],
        [ ["2010-06-25T12:13:14.156", "2011-07-26T13:14:15.157", "minutes", "milliseconds"], false ],
        [ ["2010-06-25T12:13:14.156", "2010-06-25T12:14:15.157", "years", "hours"], true ],
        [ ["2010-06-25T12:13:14.156", "2011-07-26T13:14:15.157", "years", "hours"], false ],
        [ ["2010-06-25T12:13:14.156", "2011-06-25T12:13:15.157", "months", "minutes"], true ],
        [ ["2010-06-25T12:13:14.156", "2011-07-26T13:14:15.157", "months", "minutes"], false ],
        [ ["2010-06-25T12:13:14.156", "2011-07-25T12:13:14.157", "days", "seconds"], true ],
        [ ["2010-06-25T12:13:14.156", "2011-07-26T13:14:15.157", "days", "seconds"], false ],
        [ ["2010-06-25T12:13:14.156", "2011-07-26T12:13:14.156", "hours", "milliseconds"], true ],
        [ ["2010-06-25T12:13:14.156", "2011-07-26T13:14:15.157", "hours", "milliseconds"], false ],
        [ ["2010-06-25T12:13:14.156", "2010-06-25T12:13:15.157", "years", "minutes"], true ],
        [ ["2010-06-25T12:13:14.156", "2011-07-26T13:14:15.157", "years", "minutes"], false ],
        [ ["2010-06-25T12:13:14.156", "2011-06-25T12:13:14.157", "months", "seconds"], true ],
        [ ["2010-06-25T12:13:14.156", "2011-07-26T13:14:15.157", "months", "seconds"], false ],
        [ ["2010-06-25T12:13:14.156", "2011-07-25T12:13:14.156", "days", "milliseconds"], true ],
        [ ["2010-06-25T12:13:14.156", "2011-07-26T13:14:15.157", "days", "milliseconds"], false ],
        [ ["2010-06-25T12:13:14.156", "2010-06-25T12:13:14.157", "years", "seconds"], true ],
        [ ["2010-06-25T12:13:14.156", "2011-07-26T13:14:15.157", "years", "seconds"], false ],
        [ ["2010-06-25T12:13:14.156", "2011-06-25T12:13:14.156", "months", "milliseconds"], true ],
        [ ["2010-06-25T12:13:14.156", "2011-07-26T13:14:15.157", "months", "milliseconds"], false ],
        [ ["2010-06-25T12:13:14.156", "2010-06-25T12:13:14.156", "years", "milliseconds"], true ],
        [ ["2010-06-25T12:13:14.156", "2011-07-26T13:14:15.157", "years", "milliseconds"], false ],

        [ ["2010-06-25T12:13:14.156", "2010-06-25T12:13:14.156", "years", "months"], true ],
        [ ["2010-06-25T12:13:14.156", "2011-07-26T13:14:15.157", "years", "months"], false ],
        [ ["2010-06-25T12:13:14.156", "2010-06-25T12:13:14.156", "months", "days"], true ],
        [ ["2010-06-25T12:13:14.156", "2011-07-26T13:14:15.157", "months", "days"], false ],
        [ ["2010-06-25T12:13:14.156", "2010-06-25T12:13:14.156", "days", "hours"], true ],
        [ ["2010-06-25T12:13:14.156", "2011-07-26T13:14:15.157", "days", "hours"], false ],
        [ ["2010-06-25T12:13:14.156", "2010-06-25T12:13:14.156", "hours", "seconds"], true ],
        [ ["2010-06-25T12:13:14.156", "2011-07-26T13:14:15.157", "hours", "seconds"], false ],
        [ ["2010-06-25T12:13:14.156", "2010-06-25T12:13:14.156", "minutes", "milliseconds"], true ],
        [ ["2010-06-25T12:13:14.156", "2011-07-26T13:14:15.157", "minutes", "milliseconds"], false ],
        [ ["2010-06-25T12:13:14.156", "2010-06-25T12:13:14.156", "years", "days"], true ],
        [ ["2010-06-25T12:13:14.156", "2011-07-26T13:14:15.157", "years", "days"], false ],
        [ ["2010-06-25T12:13:14.156", "2010-06-25T12:13:14.156", "months", "hours"], true ],
        [ ["2010-06-25T12:13:14.156", "2011-07-26T13:14:15.157", "months", "hours"], false ],
        [ ["2010-06-25T12:13:14.156", "2010-06-25T12:13:14.156", "days", "minutes"], true ],
        [ ["2010-06-25T12:13:14.156", "2011-07-26T13:14:15.157", "days", "minutes"], false ],
        [ ["2010-06-25T12:13:14.156", "2010-06-25T12:13:14.156", "hours", "seconds"], true ],
        [ ["2010-06-25T12:13:14.156", "2011-07-26T13:14:15.157", "hours", "seconds"], false ],
        [ ["2010-06-25T12:13:14.156", "2010-06-25T12:13:14.156", "minutes", "milliseconds"], true ],
        [ ["2010-06-25T12:13:14.156", "2011-07-26T13:14:15.157", "minutes", "milliseconds"], false ],
        [ ["2010-06-25T12:13:14.156", "2010-06-25T12:13:14.156", "years", "hours"], true ],
        [ ["2010-06-25T12:13:14.156", "2011-07-26T13:14:15.157", "years", "hours"], false ],
        [ ["2010-06-25T12:13:14.156", "2010-06-25T12:13:14.156", "months", "minutes"], true ],
        [ ["2010-06-25T12:13:14.156", "2011-07-26T13:14:15.157", "months", "minutes"], false ],
        [ ["2010-06-25T12:13:14.156", "2010-06-25T12:13:14.156", "days", "seconds"], true ],
        [ ["2010-06-25T12:13:14.156", "2011-07-26T13:14:15.157", "days", "seconds"], false ],
        [ ["2010-06-25T12:13:14.156", "2010-06-25T12:13:14.156", "hours", "milliseconds"], true ],
        [ ["2010-06-25T12:13:14.156", "2011-07-26T13:14:15.157", "hours", "milliseconds"], false ],
        [ ["2010-06-25T12:13:14.156", "2010-06-25T12:13:14.156", "years", "minutes"], true ],
        [ ["2010-06-25T12:13:14.156", "2011-07-26T13:14:15.157", "years", "minutes"], false ],
        [ ["2010-06-25T12:13:14.156", "2010-06-25T12:13:14.156", "months", "seconds"], true ],
        [ ["2010-06-25T12:13:14.156", "2011-07-26T13:14:15.157", "months", "seconds"], false ],
        [ ["2010-06-25T12:13:14.156", "2010-06-25T12:13:14.156", "days", "milliseconds"], true ],
        [ ["2010-06-25T12:13:14.156", "2011-07-26T13:14:15.157", "days", "milliseconds"], false ],
        [ ["2010-06-25T12:13:14.156", "2010-06-25T12:13:14.156", "years", "seconds"], true ],
        [ ["2010-06-25T12:13:14.156", "2011-07-26T13:14:15.157", "years", "seconds"], false ],
        [ ["2010-06-25T12:13:14.156", "2010-06-25T12:13:14.156", "months", "milliseconds"], true ],
        [ ["2010-06-25T12:13:14.156", "2011-07-26T13:14:15.157", "months", "milliseconds"], false ],
        [ ["2010-06-25T12:13:14.156", "2010-06-25T12:13:14.156", "years", "milliseconds"], true ],
        [ ["2010-06-25T12:13:14.156", "2011-07-26T13:14:15.157", "years", "milliseconds"], false ]
      ];

      values.forEach(function (value) {
        let actual = getQueryResults(`RETURN NOOPT(DATE_COMPARE(${value[0].map((val, idx) => `@val${idx}`).join(', ')}))`,
                                     value[0].reduce((prev, val, idx) => { prev[`val${idx}`] = val; return prev; }, {}));
        assertEqual([ value[1] ], actual);
      });
    },

    // TODO: DATE_FORMAT()

    // //////////////////////////////////////////////////////////////////////////////
    // / @brief test date_timestamp function
    // //////////////////////////////////////////////////////////////////////////////

    testDateTimestampInvalid: function () {
      assertQueryError(errors.ERROR_QUERY_FUNCTION_ARGUMENT_NUMBER_MISMATCH.code, "RETURN NOOPT(DATE_TIMESTAMP())");

      assertQueryError(errors.ERROR_QUERY_FUNCTION_ARGUMENT_NUMBER_MISMATCH.code, "RETURN NOOPT(DATE_TIMESTAMP(1, 1, 1, 1, 1, 1, 1, 1))");

      assertQueryWarningAndNull(errors.ERROR_QUERY_INVALID_DATE_VALUE.code, "RETURN NOOPT(DATE_TIMESTAMP(-1, 1, 1, 1, 1, 1, 1))");

      assertQueryWarningAndNull(errors.ERROR_QUERY_INVALID_DATE_VALUE.code, "RETURN NOOPT(DATE_TIMESTAMP(1, -1, 1, 1, 1, 1, 1))");

      assertQueryWarningAndNull(errors.ERROR_QUERY_INVALID_DATE_VALUE.code, "RETURN NOOPT(DATE_TIMESTAMP(1, 1, -1, 1, 1, 1, 1))");

      assertQueryWarningAndNull(errors.ERROR_QUERY_INVALID_DATE_VALUE.code, "RETURN NOOPT(DATE_TIMESTAMP(1, 1, 1, -1, 1, 1, 1))");

      assertQueryWarningAndNull(errors.ERROR_QUERY_INVALID_DATE_VALUE.code, "RETURN NOOPT(DATE_TIMESTAMP(1, 1, 1, 1, -1, 1, 1))");

      assertQueryWarningAndNull(errors.ERROR_QUERY_INVALID_DATE_VALUE.code, "RETURN NOOPT(DATE_TIMESTAMP(1, 1, 1, 1, 1, -1, 1))");

      assertQueryWarningAndNull(errors.ERROR_QUERY_INVALID_DATE_VALUE.code, "RETURN NOOPT(DATE_TIMESTAMP(1, 1, 1, 1, 1, 1, -1))");
    },

    // //////////////////////////////////////////////////////////////////////////////
    // / @brief test date_timestamp function
    // //////////////////////////////////////////////////////////////////////////////

    testDateTimestamp: function () {
      const values = [
        [ "2000-04-29", 956966400000 ],
        [ "2000-04-29Z", 956966400000 ],
        [ "2012-02-12 13:24:12", 1329053052000 ],
        [ "2012-02-12 13:24:12Z", 1329053052000 ],
        [ "2012-02-12 23:59:59.991", 1329091199991 ],
        [ "2012-02-12 23:59:59.991Z", 1329091199991 ],
        [ "2012-02-12", 1329004800000 ],
        [ "2012-02-12Z", 1329004800000 ],
        [ "2012-02-12T13:24:12", 1329053052000 ],
        [ "2012-02-12T13:24:12Z", 1329053052000 ],
        [ "2012-02-12Z", 1329004800000 ],
        [ "2012-2-12Z", 1329004800000 ],
        [ "1910-01-02T03:04:05", -1893358555000 ],
        [ "1910-01-02T03:04:05Z", -1893358555000 ],
        [ "1910-01-02 03:04:05Z", -1893358555000 ],
        [ "1910-01-02", -1893369600000 ],
        [ "1910-01-02Z", -1893369600000 ],
        [ "1970-01-01T01:05:27Z", 3927000 ],
        [ "1970-01-01 01:05:27Z", 3927000 ],
        [ "1970-01-01T12:05:27Z", 43527000 ],
        [ "1970-01-01 12:05:27Z", 43527000 ],
        [ "1970-1-1Z", 0 ],
        [ "1221-02-28T23:59:59Z", -23631004801000 ],
        [ "1221-02-28 23:59:59Z", -23631004801000 ],
        [ "1221-02-28Z", -23631091200000 ],
        [ "1221-2-28Z", -23631091200000 ],
        [ "1000-12-24T04:12:00Z", -30579364080000 ],
        [ "1000-12-24Z", -30579379200000 ],
        [ "1000-12-24 04:12:00Z", -30579364080000 ],
        [ "6789-12-31T23:59:58.099Z", 152104521598099 ],
        [ "6789-12-31Z", 152104435200000 ],
        [ "9999-12-31T23:59:59.999Z", 253402300799999 ],
        [ "9999-12-31Z", 253402214400000 ],
        [ "9999-12-31z", 253402214400000 ],
        [ "9999-12-31", 253402214400000 ],
        [ "2012Z", 1325376000000 ],
        [ "2012z", 1325376000000 ],
        [ "2012", 1325376000000 ],
        [ "2012-2Z", 1328054400000 ],
        [ "2012-1Z", 1325376000000 ],
        [ "2012-1z", 1325376000000 ],
        [ "2012-1-1z", 1325376000000 ],
        [ "2012-01-01Z", 1325376000000 ],
        [ "2012-01-01Z", 1325376000000 ],
        [ "2012-01-02Z", 1325462400000 ],
        [ "2012-01-2Z", 1325462400000 ],
        [ "  2012-01-01Z", 1325376000000 ],
        [ "  2012-01-01z", 1325376000000 ],
        [ 1399395674000, 1399395674000 ],
        [ 3600000, 3600000 ],
        [ 7200000, 7200000 ],
        [ 8200000, 8200000 ],
        [ 61123, 61123 ],
        [ 60123, 60123 ],
        [ 2001, 2001 ],
        [ 2000, 2000 ],
        [ 1000, 1000 ],
        [ 121, 121 ],
        [ 1, 1 ],
        [ 0, 0 ]
      ];

      values.forEach(function (value) {
        assertEqual([ value[1] ], getQueryResults("RETURN NOOPT(DATE_TIMESTAMP(@value))", { value: value[0] }));
        assertEqual([ value[1] ], getQueryResults("RETURN NOOPT(DATE_FORMAT(@value, '%t'))", { value: value[0] }));
      });
    },

    testDateTimestampAlternative: function () {
      const values = [
        [ [2000, 4, 29], 956966400000 ],
        [ [2012, 2, 12, 13, 24, 12], 1329053052000 ],
        [ [2012, 2, 12, 23, 59, 59, 991], 1329091199991 ],
        [ [2012, 2, 12], 1329004800000 ],
        [ [2012, 2, 12, 13, 24, 12], 1329053052000 ],
        [ [2012, 2, 12], 1329004800000 ],
        [ [1910, 1, 2, 3, 4, 5], -1893358555000 ],
        [ [1910, 1, 2], -1893369600000 ],
        [ [1970, 1, 1, 1, 5, 27], 3927000 ],
        [ [1970, 1, 1, 12, 5, 27], 43527000 ],
        [ [1970, 1, 1], 0 ],
        [ [1221, 2, 28, 23, 59, 59], -23631004801000 ],
        [ [1221, 2, 28, 23, 59, 59], -23631004801000 ],
        [ [1221, 2, 28], -23631091200000 ],
        [ [1221, 2, 28], -23631091200000 ],
        [ [1000, 12, 24, 4, 12, 0], -30579364080000 ],
        [ [1000, 12, 24], -30579379200000 ],
        [ [1000, 12, 24, 4, 12, 0], -30579364080000 ],
        [ [6789, 12, 31, 23, 59, 58, 99], 152104521598099 ],
        [ [6789, 12, 31], 152104435200000 ],
        [ [9999, 12, 31, 23, 59, 59, 999], 253402300799999 ],
        [ [9999, 12, 31], 253402214400000 ],
        [ [9999, 12, 31], 253402214400000 ],
        [ [9999, 12, 31], 253402214400000 ],

        [ ["2000", "4", "29"], 956966400000 ],
        [ ["2012", "2", "12", "13", "24", "12"], 1329053052000 ],
        [ ["2012", "2", "12", "23", "59", "59", "991"], 1329091199991 ],
        [ ["2012", "2", "12"], 1329004800000 ],
        [ ["2012", "2", "12", "13", "24", "12"], 1329053052000 ],
        [ ["2012", "2", "12"], 1329004800000 ],
        [ ["1910", "1", "2", "3", "4", "5"], -1893358555000 ],
        [ ["1910", "1", "2"], -1893369600000 ],
        [ ["1970", "1", "1", "1", "5", "27"], 3927000 ],
        [ ["1970", "1", "1", "12", "5", "27"], 43527000 ],
        [ ["1970", "1", "1"], "0" ],
        [ ["1221", "2", "28", "23", "59", "59"], -23631004801000 ],
        [ ["1221", "2", "28", "23", "59", "59"], -23631004801000 ],
        [ ["1221", "2", "28"], -23631091200000 ],
        [ ["1221", "2", "28"], -23631091200000 ],
        [ ["1000", "12", "24", "4", "12", "0"], -30579364080000 ],
        [ ["1000", "12", "24"], -30579379200000 ],
        [ ["1000", "12", "24", "4", "12", "0"], -30579364080000 ],
        [ ["6789", "12", "31", "23", "59", "58", "99"], 152104521598099 ],
        [ ["6789", "12", "31"], 152104435200000 ],
        [ ["9999", "12", "31", "23", "59", "59", "999"], 253402300799999 ],
        [ ["9999", "12", "31"], 253402214400000 ],
        [ ["9999", "12", "31"], 253402214400000 ],
        [ ["9999", "12", "31"], 253402214400000 ]
      ];

      values.forEach(function (value) {
        let query = "RETURN NOOPT(DATE_TIMESTAMP(" +
            value[0].map(function (v) {
              return JSON.stringify(v);
            }).join(", ") + "))";
        assertEqual([ value[1] ], getQueryResults(query));
      });
    },

    // //////////////////////////////////////////////////////////////////////////////
    // / @brief test date_iso8601 function
    // //////////////////////////////////////////////////////////////////////////////

    testDateIso8601Invalid: function () {
      assertQueryError(errors.ERROR_QUERY_FUNCTION_ARGUMENT_NUMBER_MISMATCH.code, "RETURN NOOPT(DATE_ISO8601())");
      assertQueryError(errors.ERROR_QUERY_FUNCTION_ARGUMENT_NUMBER_MISMATCH.code, "RETURN NOOPT(DATE_ISO8601(1, 1, 1, 1, 1, 1, 1, 1))");

      assertQueryWarningAndNull(errors.ERROR_QUERY_INVALID_DATE_VALUE.code, "RETURN NOOPT(DATE_ISO8601(-1, 1, 1, 1, 1, 1, 1))");

      assertQueryWarningAndNull(errors.ERROR_QUERY_INVALID_DATE_VALUE.code, "RETURN NOOPT(DATE_ISO8601(1, -1, 1, 1, 1, 1, 1))");

      assertQueryWarningAndNull(errors.ERROR_QUERY_INVALID_DATE_VALUE.code, "RETURN NOOPT(DATE_ISO8601(1, 1, -1, 1, 1, 1, 1))");

      assertQueryWarningAndNull(errors.ERROR_QUERY_INVALID_DATE_VALUE.code, "RETURN NOOPT(DATE_ISO8601(1, 1, 1, -1, 1, 1, 1))");

      assertQueryWarningAndNull(errors.ERROR_QUERY_INVALID_DATE_VALUE.code, "RETURN NOOPT(DATE_ISO8601(1, 1, 1, 1, -1, 1, 1))");

      assertQueryWarningAndNull(errors.ERROR_QUERY_INVALID_DATE_VALUE.code, "RETURN NOOPT(DATE_ISO8601(1, 1, 1, 1, 1, -1, 1))");

      assertQueryWarningAndNull(errors.ERROR_QUERY_INVALID_DATE_VALUE.code, "RETURN NOOPT(DATE_ISO8601(1, 1, 1, 1, 1, 1, -1))");

      const values = [
        "foobar",
        "2012fjh",
        "  2012tjjgg",
        "",
        " ",
        "abc2012-01-01",
        "2000-00-00",
        "2001-02-11 24:01:01",
        "2001-02-11 25:01:01",
        "2001-02-11 23:60:00",
        "2001-02-11 23:01:60",
        "2001-02-11 23:01:99",
        "2001-00-11",
        "2001-0-11",
        "2001-13-11",
        "2001-13-32",
        "2001-01-0",
        "2001-01-00",
        "2001-01-32",
        "2001-1-32"
      ];

      values.forEach(function (value) {
        assertQueryWarningAndNull(errors.ERROR_QUERY_INVALID_DATE_VALUE.code, "RETURN NOOPT(DATE_ISO8601(@value))", { value: value });
      });
    },

    // //////////////////////////////////////////////////////////////////////////////
    // / @brief test date_iso8601 function
    // //////////////////////////////////////////////////////////////////////////////

    testDateIso8601: function () {
      var values = [
        [ "2000-04-29", "2000-04-29T00:00:00.000Z" ],
        [ "2000-04-29Z", "2000-04-29T00:00:00.000Z" ],
        [ "2012-02-12 13:24:12", "2012-02-12T13:24:12.000Z" ],
        [ "2012-02-12 13:24:12Z", "2012-02-12T13:24:12.000Z" ],
        [ "2012-02-12 23:59:59.991", "2012-02-12T23:59:59.991Z" ],
        [ "2012-02-12 23:59:59.991Z", "2012-02-12T23:59:59.991Z" ],
        [ "2012-02-12", "2012-02-12T00:00:00.000Z" ],
        [ "2012-02-12Z", "2012-02-12T00:00:00.000Z" ],
        [ "2012-02-12T13:24:12", "2012-02-12T13:24:12.000Z" ],
        [ "2012-02-12T13:24:12Z", "2012-02-12T13:24:12.000Z" ],
        [ "2012-02-12Z", "2012-02-12T00:00:00.000Z" ],
        [ "2012-2-12Z", "2012-02-12T00:00:00.000Z" ],
        [ "1910-01-02T03:04:05", "1910-01-02T03:04:05.000Z" ],
        [ "1910-01-02T03:04:05Z", "1910-01-02T03:04:05.000Z" ],
        [ "1910-01-02 03:04:05", "1910-01-02T03:04:05.000Z" ],
        [ "1910-01-02 03:04:05Z", "1910-01-02T03:04:05.000Z" ],
        [ "1910-01-02", "1910-01-02T00:00:00.000Z" ],
        [ "1910-01-02Z", "1910-01-02T00:00:00.000Z" ],
        [ "1970-01-01T01:05:27+01:00", "1970-01-01T00:05:27.000Z" ],
        [ "1970-01-01T01:05:27-01:00", "1970-01-01T02:05:27.000Z" ],
        [ "1970-01-01T01:05:27", "1970-01-01T01:05:27.000Z" ],
        [ "1970-01-01T01:05:27Z", "1970-01-01T01:05:27.000Z" ],
        [ "1970-01-01 01:05:27Z", "1970-01-01T01:05:27.000Z" ],
        [ "1970-01-01T12:05:27Z", "1970-01-01T12:05:27.000Z" ],
        [ "1970-01-01 12:05:27Z", "1970-01-01T12:05:27.000Z" ],
        [ "1970-1-1Z", "1970-01-01T00:00:00.000Z" ],
        [ "1221-02-28T23:59:59", "1221-02-28T23:59:59.000Z" ],
        [ "1221-02-28T23:59:59Z", "1221-02-28T23:59:59.000Z" ],
        [ "1221-02-28 23:59:59Z", "1221-02-28T23:59:59.000Z" ],
        [ "1221-02-28", "1221-02-28T00:00:00.000Z" ],
        [ "1221-02-28Z", "1221-02-28T00:00:00.000Z" ],
        [ "1221-2-28Z", "1221-02-28T00:00:00.000Z" ],
        [ "1000-12-24T04:12:00Z", "1000-12-24T04:12:00.000Z" ],
        [ "1000-12-24Z", "1000-12-24T00:00:00.000Z" ],
        [ "1000-12-24 04:12:00Z", "1000-12-24T04:12:00.000Z" ],
        [ "6789-12-31T23:59:58.99Z", "6789-12-31T23:59:58.990Z" ],
        [ "6789-12-31Z", "6789-12-31T00:00:00.000Z" ],
        [ "9999-12-31T23:59:59.999Z", "9999-12-31T23:59:59.999Z" ],
        [ "9999-12-31Z", "9999-12-31T00:00:00.000Z" ],
        [ "9999-12-31z", "9999-12-31T00:00:00.000Z" ],
        [ "9999-12-31", "9999-12-31T00:00:00.000Z" ],
        [ "2012Z", "2012-01-01T00:00:00.000Z" ],
        [ "2012z", "2012-01-01T00:00:00.000Z" ],
        [ "2012", "2012-01-01T00:00:00.000Z" ],
        [ "2012-2Z", "2012-02-01T00:00:00.000Z" ],
        [ "2012-1Z", "2012-01-01T00:00:00.000Z" ],
        [ "2012-1z", "2012-01-01T00:00:00.000Z" ],
        [ "2012-1-1z", "2012-01-01T00:00:00.000Z" ],
        [ "2012-01-01", "2012-01-01T00:00:00.000Z" ],
        [ "2012-01-01Z", "2012-01-01T00:00:00.000Z" ],
        [ "2012-01-01Z", "2012-01-01T00:00:00.000Z" ],
        [ "2012-01-02Z", "2012-01-02T00:00:00.000Z" ],
        [ "2012-01-2Z", "2012-01-02T00:00:00.000Z" ],
        [ "  2012-01-01Z", "2012-01-01T00:00:00.000Z" ],
        [ "  2012-01-01z", "2012-01-01T00:00:00.000Z" ],
        [ 1399395674000, "2014-05-06T17:01:14.000Z" ],
        [ 3600000, "1970-01-01T01:00:00.000Z" ],
        [ 7200000, "1970-01-01T02:00:00.000Z" ],
        [ 8200000, "1970-01-01T02:16:40.000Z" ],
        [ 61123, "1970-01-01T00:01:01.123Z" ],
        [ 60123, "1970-01-01T00:01:00.123Z" ],
        [ 2001, "1970-01-01T00:00:02.001Z" ],
        [ 2000, "1970-01-01T00:00:02.000Z" ],
        [ 1000, "1970-01-01T00:00:01.000Z" ],
        [ 121, "1970-01-01T00:00:00.121Z" ],
        [ 1, "1970-01-01T00:00:00.001Z" ],
        [ 0, "1970-01-01T00:00:00.000Z" ]
      ];

      values.forEach(function (value) {
        assertEqual([ value[1] ], getQueryResults("RETURN NOOPT(DATE_ISO8601(@value))", { value: value[0] }));
      });
    },

    // //////////////////////////////////////////////////////////////////////////////
    // / @brief test date_iso8601 function
    // //////////////////////////////////////////////////////////////////////////////

    testDateIso8601Alternative: function () {
      const values = [
        [ [ 1000, 1, 1, 0, 0, 0, 0 ], "1000-01-01T00:00:00.000Z" ],
        [ [ 9999, 12, 31, 23, 59, 59, 999 ], "9999-12-31T23:59:59.999Z" ],
        [ [ 2012, 1, 1, 13, 12, 14, 95 ], "2012-01-01T13:12:14.095Z" ],
        [ [ 1234, 12, 31, 23, 59, 59, 477 ], "1234-12-31T23:59:59.477Z" ],
        [ [ 2014, 5, 7, 12, 6 ], "2014-05-07T12:06:00.000Z" ],
        [ [ 2014, 5, 7, 12 ], "2014-05-07T12:00:00.000Z" ],
        [ [ 2014, 5, 7 ], "2014-05-07T00:00:00.000Z" ],
        [ [ 2014, 5, 7 ], "2014-05-07T00:00:00.000Z" ],
        [ [ 1000, 1, 1 ], "1000-01-01T00:00:00.000Z" ],
        [ [ "1000", "01", "01", "00", "00", "00", "00" ], "1000-01-01T00:00:00.000Z" ],
        [ [ "1000", "1", "1", "0", "0", "0", "0" ], "1000-01-01T00:00:00.000Z" ],
        [ [ "9999", "12", "31", "23", "59", "59", "999" ], "9999-12-31T23:59:59.999Z" ],
        [ [ "2012", "1", "1", "13", "12", "14", "95" ], "2012-01-01T13:12:14.095Z" ],
        [ [ "1234", "12", "31", "23", "59", "59", "477" ], "1234-12-31T23:59:59.477Z" ],
        [ [ "2014", "05", "07", "12", "06" ], "2014-05-07T12:06:00.000Z" ],
        [ [ "2014", "5", "7", "12", "6" ], "2014-05-07T12:06:00.000Z" ],
        [ [ "2014", "5", "7", "12" ], "2014-05-07T12:00:00.000Z" ],
        [ [ "2014", "5", "7" ], "2014-05-07T00:00:00.000Z" ],
        [ [ "2014", "5", "7" ], "2014-05-07T00:00:00.000Z" ],
        [ [ "1000", "01", "01" ], "1000-01-01T00:00:00.000Z" ],
        [ [ "1000", "1", "1" ], "1000-01-01T00:00:00.000Z" ]
      ];

      values.forEach(function (value) {
        let query = "RETURN NOOPT(DATE_ISO8601(" +
            value[0].map(function (v) {
              return JSON.stringify(v);
            }).join(", ") + "))";
        assertEqual([ value[1] ], getQueryResults(query));
      });
    },

    // //////////////////////////////////////////////////////////////////////////////
    // / @brief test date transformations
    // //////////////////////////////////////////////////////////////////////////////

    testDateTransformations1: function () {
      var dt = "2014-05-07T15:23:21.446";
      var actual;

      actual = getQueryResults("RETURN DATE_TIMESTAMP(DATE_YEAR(@value), DATE_MONTH(@value), DATE_DAY(@value), DATE_HOUR(@value), DATE_MINUTE(@value), DATE_SECOND(@value), DATE_MILLISECOND(@value))", { value: dt });
      assertEqual([ new Date(dt).getTime() ], actual);

      actual = getQueryResults("RETURN DATE_TIMESTAMP(DATE_YEAR(@value), DATE_MONTH(@value), DATE_DAY(@value), DATE_HOUR(@value), DATE_MINUTE(@value), DATE_SECOND(@value), DATE_MILLISECOND(@value))", { value: dt + "Z" });
      assertEqual([ new Date(dt).getTime() ], actual);
    },

    // //////////////////////////////////////////////////////////////////////////////
    // / @brief test date transformations
    // //////////////////////////////////////////////////////////////////////////////

    testDateTransformations2: function () {
      var dt = "2014-05-07T15:23:21.446";
      var actual;

      actual = getQueryResults("RETURN DATE_ISO8601(DATE_TIMESTAMP(DATE_YEAR(@value), DATE_MONTH(@value), DATE_DAY(@value), DATE_HOUR(@value), DATE_MINUTE(@value), DATE_SECOND(@value), DATE_MILLISECOND(@value)))", { value: dt });
      assertEqual([ dt + "Z" ], actual);

      actual = getQueryResults("RETURN DATE_ISO8601(DATE_TIMESTAMP(DATE_YEAR(@value), DATE_MONTH(@value), DATE_DAY(@value), DATE_HOUR(@value), DATE_MINUTE(@value), DATE_SECOND(@value), DATE_MILLISECOND(@value)))", { value: dt + "Z" });
      assertEqual([ dt + "Z" ], actual);
    }

  };
}

// //////////////////////////////////////////////////////////////////////////////
// / @brief executes the test suite
// //////////////////////////////////////////////////////////////////////////////

jsunity.run(ahuacatlDateFunctionsTestSuite);

return jsunity.done();<|MERGE_RESOLUTION|>--- conflicted
+++ resolved
@@ -108,7 +108,6 @@
         assertEqual([ value[4] ], getQueryResults("RETURN NOOPT(DATE_FORMAT(@value, '%wwww'))", { value: value[0] }), "wwww " + value[0]);
       });
       assertEqual([ " - %  " ], getQueryResults("RETURN NOOPT(DATE_FORMAT(@value, '%& - %% % '))", { value: "2012-01-01" }), "format ");
-      
     },
 
 // //////////////////////////////////////////////////////////////////////////////
@@ -302,7 +301,7 @@
 // / @brief test date_year function
 // //////////////////////////////////////////////////////////////////////////////
 
-    testDateYearInvalid () {
+    testDateYearInvalid: function () {
       assertQueryError(errors.ERROR_QUERY_FUNCTION_ARGUMENT_NUMBER_MISMATCH.code, "RETURN NOOPT(DATE_YEAR())");
 
       assertQueryError(errors.ERROR_QUERY_FUNCTION_ARGUMENT_NUMBER_MISMATCH.code, "RETURN NOOPT(DATE_YEAR(1, 1))");
@@ -318,7 +317,7 @@
 // / @brief test date_year function
 // //////////////////////////////////////////////////////////////////////////////
 
-    testDateYear () {
+    testDateYear: function () {
       const values = [
         [ "2000-04-29Z", 2000 ],
         [ "2012-02-12 13:24:12Z", 2012 ],
@@ -372,7 +371,7 @@
 // / @brief test date_month function
 // //////////////////////////////////////////////////////////////////////////////
 
-    testDateMonthInvalid () {
+    testDateMonthInvalid: function () {
       assertQueryError(errors.ERROR_QUERY_FUNCTION_ARGUMENT_NUMBER_MISMATCH.code, "RETURN NOOPT(DATE_MONTH())");
 
       assertQueryError(errors.ERROR_QUERY_FUNCTION_ARGUMENT_NUMBER_MISMATCH.code, "RETURN NOOPT(DATE_MONTH(1, 1))");
@@ -390,7 +389,7 @@
 // / @brief test date_month function
 // //////////////////////////////////////////////////////////////////////////////
 
-    testDateMonth () {
+    testDateMonth: function () {
       const values = [
         [ "2000-04-29Z", 4 ],
         [ "2012-02-12 13:24:12Z", 2 ],
@@ -445,7 +444,7 @@
 // / @brief test date_day function
 // //////////////////////////////////////////////////////////////////////////////
 
-    testDateDayInvalid () {
+    testDateDayInvalid: function () {
       assertQueryError(errors.ERROR_QUERY_FUNCTION_ARGUMENT_NUMBER_MISMATCH.code, "RETURN NOOPT(DATE_DAY())");
 
       assertQueryError(errors.ERROR_QUERY_FUNCTION_ARGUMENT_NUMBER_MISMATCH.code, "RETURN NOOPT(DATE_DAY(1, 1))");
@@ -463,7 +462,7 @@
 // / @brief test date_day function
 // //////////////////////////////////////////////////////////////////////////////
 
-    testDateDay () {
+    testDateDay: function () {
       const values = [
         [ "2000-04-29Z", 29 ],
         [ "2012-02-12 13:24:12Z", 12 ],
@@ -520,7 +519,7 @@
 // / @brief test date_hour function
 // //////////////////////////////////////////////////////////////////////////////
 
-    testDateHourInvalid () {
+    testDateHourInvalid: function () {
       assertQueryError(errors.ERROR_QUERY_FUNCTION_ARGUMENT_NUMBER_MISMATCH.code, "RETURN NOOPT(DATE_HOUR())");
 
       assertQueryError(errors.ERROR_QUERY_FUNCTION_ARGUMENT_NUMBER_MISMATCH.code, "RETURN NOOPT(DATE_HOUR(1, 1))");
@@ -540,7 +539,7 @@
 // / @brief test date_hour function
 // //////////////////////////////////////////////////////////////////////////////
 
-    testDateHour () {
+    testDateHour: function () {
       const values = [
         [ "2000-04-29", 0 ],
         [ "2000-04-29Z", 0 ],
@@ -608,7 +607,7 @@
 // / @brief test date_minute function
 // //////////////////////////////////////////////////////////////////////////////
 
-    testDateMinuteInvalid () {
+    testDateMinuteInvalid: function () {
       assertQueryError(errors.ERROR_QUERY_FUNCTION_ARGUMENT_NUMBER_MISMATCH.code, "RETURN NOOPT(DATE_MINUTE())");
 
       assertQueryError(errors.ERROR_QUERY_FUNCTION_ARGUMENT_NUMBER_MISMATCH.code, "RETURN NOOPT(DATE_MINUTE(1, 1))");
@@ -626,7 +625,7 @@
 // / @brief test date_minute function
 // //////////////////////////////////////////////////////////////////////////////
 
-    testDateMinute () {
+    testDateMinute: function () {
       const values = [
         [ "2000-04-29Z", 0 ],
         [ "2012-02-12 13:24:12Z", 24 ],
@@ -688,7 +687,7 @@
 // / @brief test date_second function
 // //////////////////////////////////////////////////////////////////////////////
 
-    testDateSecondInvalid () {
+    testDateSecondInvalid: function () {
       assertQueryError(errors.ERROR_QUERY_FUNCTION_ARGUMENT_NUMBER_MISMATCH.code, "RETURN NOOPT(DATE_SECOND())");
 
       assertQueryError(errors.ERROR_QUERY_FUNCTION_ARGUMENT_NUMBER_MISMATCH.code, "RETURN NOOPT(DATE_SECOND(1, 1))");
@@ -706,7 +705,7 @@
 // / @brief test date_second function
 // //////////////////////////////////////////////////////////////////////////////
 
-    testDateSecond () {
+    testDateSecond: function () {
       const values = [
         [ "2000-04-29Z", 0 ],
         [ "2012-02-12 13:24:12Z", 12 ],
@@ -774,7 +773,7 @@
 // / @brief test date_millisecond function
 // //////////////////////////////////////////////////////////////////////////////
 
-    testDateMillisecondInvalid () {
+    testDateMillisecondInvalid: function () {
       assertQueryError(errors.ERROR_QUERY_FUNCTION_ARGUMENT_NUMBER_MISMATCH.code, "RETURN NOOPT(DATE_MILLISECOND())");
 
       assertQueryError(errors.ERROR_QUERY_FUNCTION_ARGUMENT_NUMBER_MISMATCH.code, "RETURN NOOPT(DATE_MILLISECOND(1, 1))");
@@ -792,7 +791,7 @@
 // / @brief test date_millisecond function
 // //////////////////////////////////////////////////////////////////////////////
 
-    testDateMillisecond () {
+    testDateMillisecond: function () {
       const values = [
         [ "2000-04-29Z", 0 ],
         [ "2012-02-12 13:24:12Z", 0 ],
@@ -865,7 +864,7 @@
 // / @brief test date_dayofyear function
 // //////////////////////////////////////////////////////////////////////////////
 
-    testDateDayOfYearInvalid () {
+    testDateDayOfYearInvalid: function () {
       assertQueryError(errors.ERROR_QUERY_FUNCTION_ARGUMENT_NUMBER_MISMATCH.code, "RETURN NOOPT(DATE_DAYOFYEAR())");
 
       assertQueryError(errors.ERROR_QUERY_FUNCTION_ARGUMENT_NUMBER_MISMATCH.code, "RETURN NOOPT(DATE_DAYOFYEAR(1, 1))");
@@ -883,7 +882,7 @@
 // / @brief test date_dayofyear function
 // //////////////////////////////////////////////////////////////////////////////
 
-    testDateDayOfYear () {
+    testDateDayOfYear: function () {
       const values = [
         [ "2000-04-29", 120 ],
         [ "2000-04-29Z", 120 ],
@@ -950,7 +949,7 @@
 // / @brief test date_isoweek function
 // //////////////////////////////////////////////////////////////////////////////
 
-    testDateISOWeekInvalid () {
+    testDateISOWeekInvalid: function () {
       assertQueryError(errors.ERROR_QUERY_FUNCTION_ARGUMENT_NUMBER_MISMATCH.code, "RETURN NOOPT(DATE_ISOWEEK())");
 
       assertQueryError(errors.ERROR_QUERY_FUNCTION_ARGUMENT_NUMBER_MISMATCH.code, "RETURN NOOPT((DATE_ISOWEEK(1, 1))");
@@ -968,7 +967,7 @@
 // / @brief test date_isoweek function
 // //////////////////////////////////////////////////////////////////////////////
 
-    testDateISOWeek () {
+    testDateISOWeek: function () {
       const values = [
         [ "2000-04-29", 17 ],
         [ "2000-04-29Z", 17 ],
@@ -1028,7 +1027,7 @@
 // / @brief test date_leapyear function
 // //////////////////////////////////////////////////////////////////////////////
 
-    testDateLeapYearInvalid () {
+    testDateLeapYearInvalid: function () {
       assertQueryError(errors.ERROR_QUERY_FUNCTION_ARGUMENT_NUMBER_MISMATCH.code, "RETURN NOOPT(DATE_LEAPYEAR())");
 
       assertQueryError(errors.ERROR_QUERY_FUNCTION_ARGUMENT_NUMBER_MISMATCH.code, "RETURN NOOPT(DATE_LEAPYEAR(1, 1))");
@@ -1046,7 +1045,7 @@
 // / @brief test date_leapyear function
 // //////////////////////////////////////////////////////////////////////////////
 
-    testDateLeapYear () {
+    testDateLeapYear: function () {
       const values = [
         [ "2000-04-29", true ],
         [ "2000-04-29Z", true ],
@@ -1098,7 +1097,7 @@
 
       values.forEach(function (value) {
         assertEqual([ value[1] ], getQueryResults("RETURN NOOPT(DATE_LEAPYEAR(@value))", { value: value[0] }));
-        assertEqual([ value[1] ? 1:0 ], getQueryResults("RETURN NOOPT(DATE_FORMAT(@value, '%l'))", { value: value[0] }));
+        assertEqual([ value[1] ? 1 : 0 ], getQueryResults("RETURN NOOPT(DATE_FORMAT(@value, '%l'))", { value: value[0] }));
       });
     },
 
@@ -1106,7 +1105,7 @@
 // / @brief test date_quarter function
 // //////////////////////////////////////////////////////////////////////////////
 
-    testDateQuarterInvalid () {
+    testDateQuarterInvalid: function () {
       assertQueryError(errors.ERROR_QUERY_FUNCTION_ARGUMENT_NUMBER_MISMATCH.code, "RETURN NOOPT(DATE_QUARTER())");
 
       assertQueryError(errors.ERROR_QUERY_FUNCTION_ARGUMENT_NUMBER_MISMATCH.code, "RETURN NOOPT(DATE_QUARTER(1, 1))");
@@ -1120,153 +1119,11 @@
       assertQueryWarningAndNull(errors.ERROR_QUERY_FUNCTION_ARGUMENT_TYPE_MISMATCH.code, "RETURN NOOPT(DATE_QUARTER({}))");
     },
 
-<<<<<<< HEAD
-////////////////////////////////////////////////////////////////////////////////
-/// @brief test date_quarter function
-////////////////////////////////////////////////////////////////////////////////
-
-testDateQuarter() {
-  const values = [
-    [ "2000-04-29", 2 ],
-    [ "2000-04-29Z", 2 ],
-    [ "2000-12-31", 4 ],
-    [ "2000-12-31Z", 4 ],
-    [ "2100-12-31", 4 ],
-    [ "2100-12-31Z", 4 ],
-    [ "2400-12-31", 4 ],
-    [ "2400-12-31Z", 4 ],
-    [ "2012-02-12 13:24:12", 1 ],
-    [ "2012-02-12 13:24:12Z", 1 ],
-    [ "2012-02-12 23:59:59.991", 1 ],
-    [ "2012-02-12 23:59:59.991Z", 1 ],
-    [ "2012-02-12", 1 ],
-    [ "2012-02-12Z", 1 ],
-    [ "2012-02-12T13:24:12Z", 1 ],
-    [ "2012-02-12Z", 1 ],
-    [ "2012-2-12Z", 1 ],
-    [ "1910-01-02T03:04:05Z", 1 ],
-    [ "1910-01-02 03:04:05Z", 1 ],
-    [ "1910-01-02", 1 ],
-    [ "1910-01-02Z", 1 ],
-    [ "1970-01-01T01:05:27", 1 ],
-    [ "1970-01-01T01:05:27Z", 1 ],
-    [ "1970-01-01 01:05:27Z", 1 ],
-    [ "1970-1-1Z", 1 ],
-    [ "1221-02-28T23:59:59Z", 1 ],
-    [ "1221-02-28 23:59:59Z", 1 ],
-    [ '2017-08-28', 3 ],
-    [ '2017-09-11', 3 ],
-    [ "1221-02-28Z", 1 ],
-    [ "1221-2-28Z", 1 ],
-    [ "1000-12-24T04:12:00Z", 4 ],
-    [ "1000-12-24Z", 4 ],
-    [ "1000-12-24 04:12:00Z", 4 ],
-    [ "2016Z", 1 ],
-    [ "2016z", 1 ],
-    [ "2016", 1 ],
-    [ "2016-1Z", 1 ],
-    [ "2016-1z", 1 ],
-    [ "2016-1-1z", 1 ],
-    [ "2016-01-01Z", 1 ],
-    [ "2016-01-01Z", 1 ],
-    [ "  2016-01-01Z", 1 ],
-    [ "  2016-01-01z", 1 ],
-    [ 1399395674000, 2 ],
-    [ 60123, 1 ],
-    [ 1, 1 ],
-    [ 0, 1 ]
-  ];
-
-  values.forEach(function (value) {
-    assertEqual([ value[1] ], getQueryResults("RETURN NOOPT(DATE_QUARTER(@value))", { value: value[0] }));
-  });
-},
-
-////////////////////////////////////////////////////////////////////////////////
-/// @brief test DATE_DAYS_IN_MONTH function
-////////////////////////////////////////////////////////////////////////////////
-
-testDateDaysInMonthInvalid() {
-  assertQueryError(errors.ERROR_QUERY_FUNCTION_ARGUMENT_NUMBER_MISMATCH.code, "RETURN NOOPT(DATE_DAYS_IN_MONTH())");
-
-  assertQueryError(errors.ERROR_QUERY_FUNCTION_ARGUMENT_NUMBER_MISMATCH.code, "RETURN NOOPT(DATE_DAYS_IN_MONTH(1, 1))");
-
-  assertQueryWarningAndNull(errors.ERROR_QUERY_FUNCTION_ARGUMENT_TYPE_MISMATCH.code, "RETURN NOOPT(DATE_DAYS_IN_MONTH(null))");
-
-  assertQueryWarningAndNull(errors.ERROR_QUERY_FUNCTION_ARGUMENT_TYPE_MISMATCH.code, "RETURN NOOPT(DATE_DAYS_IN_MONTH(false))");
-
-  assertQueryWarningAndNull(errors.ERROR_QUERY_FUNCTION_ARGUMENT_TYPE_MISMATCH.code, "RETURN NOOPT(DATE_DAYS_IN_MONTH([]))");
-
-  assertQueryWarningAndNull(errors.ERROR_QUERY_FUNCTION_ARGUMENT_TYPE_MISMATCH.code, "RETURN NOOPT(DATE_DAYS_IN_MONTH({}))");
-},
-
-////////////////////////////////////////////////////////////////////////////////
-/// @brief test DATE_DAYS_IN_MONTH function
-////////////////////////////////////////////////////////////////////////////////
-
-testDateDaysInMonth() {
-  const values = [
-    [ "2000-04-29", 30 ],
-    [ "2000-04-30Z", 30 ],
-    [ "2000-12-24", 31 ],
-    [ "2000-12-11Z", 31 ],
-    [ "2100-12-01", 31 ],
-    [ "2100-12-13Z", 31 ],
-    [ "2400-12-01", 31 ],
-    [ "2400-12-10Z", 31 ],
-    [ "2012-02-12 13:24:12", 29 ],
-    [ "2012-02-12 13:24:12Z", 29 ],
-    [ "2012-02-12 23:59:59.991", 29 ],
-    [ "2012-02-12 23:59:59.991Z", 29 ],
-    [ "2012-02-12", 29 ],
-    [ "2012-02-12Z", 29 ],
-    [ "2012-02-12T13:24:12Z", 29 ],
-    [ "2012-02-12Z", 29 ],
-    [ "2012-2-12Z", 29 ],
-    [ "1910-01-02T03:04:05Z", 31 ],
-    [ "1910-01-02 03:04:05Z", 31 ],
-    [ "1910-01-02", 31 ],
-    [ "1910-01-02Z", 31 ],
-    [ "1970-01-01T01:05:27", 31 ],
-    [ "1970-01-01T01:05:27Z", 31 ],
-    [ "1970-01-01 01:05:27Z", 31 ],
-    [ "1970-1-1Z", 31 ],
-    [ "1221-02-28T23:59:59Z", 28 ],
-    [ "1221-02-28 23:59:59Z", 28 ],
-    [ '2017-08-28', 31 ],
-    [ '2017-09-11', 30 ],
-    [ "1221-02-28Z", 28 ],
-    [ "1221-2-28Z", 28 ],
-    [ "1000-12-24T04:12:00Z", 31 ],
-    [ "1000-12-24Z", 31 ],
-    [ "1000-12-24 04:12:00Z", 31 ],
-    [ "2016Z", 31 ],
-    [ "2016z", 31 ],
-    [ "2016", 31 ],
-    [ "2016-1Z", 31 ],
-    [ "2016-1z", 31 ],
-    [ "2016-1-1z", 31 ],
-    [ "2016-01-01Z", 31 ],
-    [ "2016-01-01Z", 31 ],
-    [ "  2016-01-01Z", 31 ],
-    [ "  2016-01-01z", 31 ],
-    [ 1399395674000, 31 ],
-    [ 60123, 31 ],
-    [ 1, 31 ],
-    [ 0, 31 ]
-  ];
-
-  values.forEach(function (value) {
-    assertEqual([ value[1] ], getQueryResults("RETURN NOOPT(DATE_DAYS_IN_MONTH(@value))", { value: value[0] }));
-  });
-},
-
-////////////////////////////////////////////////////////////////////////////////
-/// @brief test date_trunc function
-////////////////////////////////////////////////////////////////////////////////
-
-    testDateTruncInvalid() {
-
+// //////////////////////////////////////////////////////////////////////////////
+// / @brief test date_trunc function
+// //////////////////////////////////////////////////////////////////////////////
+
+    testDateTruncInvalid: function () {
       assertQueryError(errors.ERROR_QUERY_FUNCTION_ARGUMENT_NUMBER_MISMATCH.code, "RETURN NOOPT(DATE_TRUNC())");
       assertQueryError(errors.ERROR_QUERY_FUNCTION_ARGUMENT_NUMBER_MISMATCH.code, "RETURN NOOPT(DATE_TRUNC(1, 1, 1))");
 
@@ -1284,11 +1141,11 @@
       assertQueryWarningAndNull(errors.ERROR_QUERY_INVALID_DATE_VALUE.code, "RETURN NOOPT(DATE_TRUNC(DATE_NOW(), ''))");
     },
 
-////////////////////////////////////////////////////////////////////////////////
-/// @brief test date_trunc function
-////////////////////////////////////////////////////////////////////////////////
-
-    testDateTrunc() {
+// //////////////////////////////////////////////////////////////////////////////
+// / @brief test date_trunc function
+// //////////////////////////////////////////////////////////////////////////////
+
+    testDateTrunc: function () {
       const values = [
         [ ["2000-04-29", "years"], "2000-01-01T00:00:00.000Z" ],
         [ ["2000-04-29 20:49:59.123", "year"], "2000-01-01T00:00:00.000Z" ],
@@ -1310,28 +1167,20 @@
         [ ["2000-04-29 12:34:56.789", "s"], "2000-04-29T12:34:56.000Z" ],
         [ ["2000-04-29 12:34:56.789", "milliseconds"], "2000-04-29T12:34:56.789Z" ],
         [ ["2000-04-29 12:34:56.789", "millisecond"], "2000-04-29T12:34:56.789Z" ],
-        [ ["2000-04-29 12:34:56.789", "f"], "2000-04-29T12:34:56.789Z" ],
-      ];
-
-      values.forEach(function (value) {
-        let actual = getQueryResults(`RETURN NOOPT(DATE_TRUNC(@val[0], @val[1]))`, {val:value[0]});
-        assertEqual( [ value[1] ], actual);
-
-      });
-    },
-
-// TODO: additional ISO duration tests for DATE_ADD() / DATE_SUBTRACT()
-////////////////////////////////////////////////////////////////////////////////
-/// @brief test date_add function
-////////////////////////////////////////////////////////////////////////////////
-
-    testDateAddInvalid() {
-=======
+        [ ["2000-04-29 12:34:56.789", "f"], "2000-04-29T12:34:56.789Z" ]
+      ];
+
+      values.forEach(function (value) {
+        let actual = getQueryResults(`RETURN NOOPT(DATE_TRUNC(@val[0], @val[1]))`, {val: value[0]});
+        assertEqual([ value[1] ], actual);
+      });
+    },
+
 // //////////////////////////////////////////////////////////////////////////////
 // / @brief test date_quarter function
 // //////////////////////////////////////////////////////////////////////////////
 
-    testDateQuarter () {
+    testDateQuarter: function () {
       const values = [
         [ "2000-04-29", 2 ],
         [ "2000-04-29Z", 2 ],
@@ -1401,7 +1250,6 @@
       assertQueryWarningAndNull(errors.ERROR_QUERY_FUNCTION_ARGUMENT_TYPE_MISMATCH.code, "RETURN NOOPT(DATE_DAYS_IN_MONTH(null))");
 
       assertQueryWarningAndNull(errors.ERROR_QUERY_FUNCTION_ARGUMENT_TYPE_MISMATCH.code, "RETURN NOOPT(DATE_DAYS_IN_MONTH(false))");
->>>>>>> 25f08530
 
       assertQueryWarningAndNull(errors.ERROR_QUERY_FUNCTION_ARGUMENT_TYPE_MISMATCH.code, "RETURN NOOPT(DATE_DAYS_IN_MONTH([]))");
 
