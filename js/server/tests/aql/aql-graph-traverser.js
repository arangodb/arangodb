--- conflicted
+++ resolved
@@ -2007,15 +2007,14 @@
         // assertEqual(stats.scannedIndex, 9);
         
         // Without traverser-read-cache
-<<<<<<< HEAD
         assertTrue(stats.scannedIndex <= 17);
-=======
+        /*
         if(mmfilesEngine){
           assertEqual(stats.scannedIndex, 17);
         } else {
           assertEqual(stats.scannedIndex, 13);
         }
->>>>>>> b73c0dfd
+        */
       }
       // 1 Filter On D
       assertEqual(stats.filtered, 1);
@@ -2060,15 +2059,14 @@
         // assertEqual(stats.scannedIndex, 13);
 
         // With traverser-read-cache
-<<<<<<< HEAD
         assertTrue(stats.scannedIndex <= 24);
-=======
+        /*
         if(mmfilesEngine){
           assertEqual(stats.scannedIndex, 24);
         } else {
           assertEqual(stats.scannedIndex, 18);
         }
->>>>>>> b73c0dfd
+        */
       }
       // 2 Filter (B, C) too short
       // 2 Filter (E, G)
@@ -2112,15 +2110,14 @@
         // assertEqual(stats.scannedIndex, 9);
 
         // Without traverser-read-cache
-<<<<<<< HEAD
         assertTrue(stats.scannedIndex <= 11);
-=======
+        /*
         if(mmfilesEngine){
           assertEqual(stats.scannedIndex, 11);
         } else {
           assertEqual(stats.scannedIndex, 7);
         }
->>>>>>> b73c0dfd
+        */
       }
       // 2 Filter (B, D) too short
       // 2 Filter (E, G)
@@ -2163,15 +2160,14 @@
         // assertEqual(stats.scannedIndex, 8);
 
         // Without traverser-read-cache
-<<<<<<< HEAD
         assertTrue(stats.scannedIndex <= 15);
-=======
+        /*
         if (mmfilesEngine){
           assertEqual(stats.scannedIndex, 15);
         } else {
           assertEqual(stats.scannedIndex, 11);
         }
->>>>>>> b73c0dfd
+        */
       }
       // 1 Filter (A->D)
       assertEqual(stats.filtered, 1);
@@ -2218,15 +2214,14 @@
         // assertEqual(stats.scannedIndex, 11);
         
         // Without traverser-read-cache
-<<<<<<< HEAD
         assertTrue(stats.scannedIndex <= 20);
-=======
+        /*
         if(mmfilesEngine){
           assertEqual(stats.scannedIndex, 20);
         } else {
           assertEqual(stats.scannedIndex, 14);
         }
->>>>>>> b73c0dfd
+        */
       }
       // 2 Filter On (B, D) too short 
       // 2 Filter On (D->E, D->G)
@@ -2286,15 +2281,14 @@
           // assertEqual(stats.scannedIndex, 9);
           
           // Without traverser-read-cache
-<<<<<<< HEAD
           assertTrue(stats.scannedIndex <= 17);
-=======
+          /*
           if(mmfilesEngine){
             assertEqual(stats.scannedIndex, 17);
           } else {
             assertEqual(stats.scannedIndex, 13);
           }
->>>>>>> b73c0dfd
+          */
         }
         // 1 Filter On D
         assertEqual(stats.filtered, 1);
@@ -2354,15 +2348,14 @@
           // assertEqual(stats.scannedIndex, 9);
           
           // Without traverser-read-cache
-<<<<<<< HEAD
           assertTrue(stats.scannedIndex <= 17);
-=======
+          /*
           if(mmfilesEngine){
             assertEqual(stats.scannedIndex, 17);
           } else {
             assertEqual(stats.scannedIndex, 13);
           }
->>>>>>> b73c0dfd
+          */
         }
         // 1 Filter On D
         assertEqual(stats.filtered, 1);
@@ -3030,15 +3023,14 @@
         // Without traverser-read-cache
         // TODO Check for Optimization
         // assertEqual(stats.scannedIndex, 23);
-<<<<<<< HEAD
         assertTrue(stats.scannedIndex <= 22);
-=======
+        /*
         if(mmfilesEngine){
           assertEqual(stats.scannedIndex, 22);
         } else {
           assertEqual(stats.scannedIndex, 18);
         }
->>>>>>> b73c0dfd
+        */
       }
       assertEqual(stats.filtered, 1);
 
@@ -3084,15 +3076,14 @@
         // TODO Check for Optimization
         // Without traverser-read-cache
         // assertEqual(stats.scannedIndex, 18);
-<<<<<<< HEAD
         assertTrue(stats.scannedIndex <= 17);
-=======
+        /*
         if(mmfilesEngine){
           assertEqual(stats.scannedIndex, 17);
         } else {
           assertEqual(stats.scannedIndex, 13);
         }
->>>>>>> b73c0dfd
+        */
       }
       assertTrue(stats.filtered <= 2);
 
@@ -3121,15 +3112,14 @@
 
         // Without traverser-read-cache
         // assertEqual(stats.scannedIndex, 18);
-<<<<<<< HEAD
         assertTrue(stats.scannedIndex <= 17);
-=======
+        /*
         if(mmfilesEngine){
           assertEqual(stats.scannedIndex, 17);
         } else {
           assertEqual(stats.scannedIndex, 13);
         }
->>>>>>> b73c0dfd
+        */
       }
       assertTrue(stats.filtered <= 2);
     },
@@ -3161,15 +3151,14 @@
         // Without traverser-read-cache
         // TODO Check for Optimization
         // assertEqual(stats.scannedIndex, 23);
-<<<<<<< HEAD
         assertTrue(stats.scannedIndex <= 22);
-=======
+        /*
         if(mmfilesEngine){
           assertEqual(stats.scannedIndex, 22);
         } else {
           assertEqual(stats.scannedIndex, 18);
         }
->>>>>>> b73c0dfd
+        */
       }
       assertEqual(stats.filtered, 1);
 
@@ -3214,15 +3203,14 @@
 
         // Without traverser-read-cache
         // assertEqual(stats.scannedIndex, 18);
-<<<<<<< HEAD
         assertTrue(stats.scannedIndex <= 17);
-=======
+        /*
         if(mmfilesEngine){
           assertEqual(stats.scannedIndex, 17);
         } else {
           assertEqual(stats.scannedIndex, 13);
         }
->>>>>>> b73c0dfd
+        */
       }
       assertEqual(stats.filtered, 1);
 
@@ -3251,16 +3239,14 @@
 
         // Without traverser-read-cache
         // TODO Check for Optimization
-<<<<<<< HEAD
-        //assertEqual(stats.scannedIndex, 18);
         assertTrue(stats.scannedIndex <= 17);
-=======
+        /*
         if(mmfilesEngine){
           assertEqual(stats.scannedIndex, 17);
         } else {
           assertEqual(stats.scannedIndex, 13);
         }
->>>>>>> b73c0dfd
+        */
       }
       assertEqual(stats.filtered, 1);
     },
@@ -3292,15 +3278,14 @@
 
         // Without traverser-read-cache
         // assertEqual(stats.scannedIndex, 17);
-<<<<<<< HEAD
         assertTrue(stats.scannedIndex <= 18);
-=======
+        /*
         if(mmfilesEngine){
           assertEqual(stats.scannedIndex, 18);
         } else {
           assertEqual(stats.scannedIndex, 14);
         }
->>>>>>> b73c0dfd
+        */
       }
       assertEqual(stats.filtered, 2);
     },
@@ -3332,15 +3317,14 @@
 
         // Without traverser-read-cache
         // assertEqual(stats.scannedIndex, 12);
-<<<<<<< HEAD
         assertTrue(stats.scannedIndex <= 13);
-=======
+        /*
         if(mmfilesEngine){
           assertEqual(stats.scannedIndex, 13);
         } else {
           assertEqual(stats.scannedIndex, 9);
         }
->>>>>>> b73c0dfd
+        */
       }
       assertTrue(stats.filtered <= 3);
     },
@@ -3373,15 +3357,14 @@
         // Without traverser-read-cache
         // TODO Check for Optimization
         // assertEqual(stats.scannedIndex, 17);
-<<<<<<< HEAD
         assertTrue(stats.scannedIndex <= 18);
-=======
+        /*
         if(mmfilesEngine){
           assertEqual(stats.scannedIndex, 18);
         } else {
           assertEqual(stats.scannedIndex, 14);
         }
->>>>>>> b73c0dfd
+        */
       }
       assertEqual(stats.filtered, 2);
     },
@@ -3414,15 +3397,14 @@
         // Without traverser-read-cache
         // TODO Check for Optimization
         // assertEqual(stats.scannedIndex, 12);
-<<<<<<< HEAD
         assertTrue(stats.scannedIndex <= 13);
-=======
+        /*
         if(mmfilesEngine){
           assertEqual(stats.scannedIndex, 13);
         } else {
           assertEqual(stats.scannedIndex, 9);
         }
->>>>>>> b73c0dfd
+        */
       }
       assertTrue(stats.filtered <= 3);
     },
@@ -3455,15 +3437,14 @@
         // Without traverser-read-cache
         // TODO Check for Optimization
         // assertEqual(stats.scannedIndex, 17);
-<<<<<<< HEAD
         assertTrue(stats.scannedIndex <= 18);
-=======
+        /*
         if(mmfilesEngine){
           assertEqual(stats.scannedIndex, 18);
         } else {
           assertEqual(stats.scannedIndex, 14);
         }
->>>>>>> b73c0dfd
+        */
       }
       assertTrue(stats.filtered <= 4);
     },
@@ -3496,15 +3477,14 @@
         // Without traverser-read-cache
         // TODO Check for Optimization
         // assertEqual(stats.scannedIndex, 12);
-<<<<<<< HEAD
         assertTrue(stats.scannedIndex <= 13);
-=======
+        /*
         if(mmfilesEngine){
           assertEqual(stats.scannedIndex, 13);
         } else {
           assertEqual(stats.scannedIndex, 9);
         }
->>>>>>> b73c0dfd
+        */
       }
       assertTrue(stats.filtered <= 4);
     }
