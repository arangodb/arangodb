--- conflicted
+++ resolved
@@ -674,10 +674,7 @@
       db._dropDatabase(dbName);
     } catch (e) {
     }
-<<<<<<< HEAD
     
-=======
->>>>>>> 047e4343
     db._createDatabase(dbName);
 
     connectToMaster();
