--- conflicted
+++ resolved
@@ -126,17 +126,8 @@
       assertEqual(3, idx.length);
 
       c = db._collection('UnitTestsRecovery2');
-<<<<<<< HEAD
       // isVolatile has no effect on rocksdb
       assertEqual(db._engine().name  == "mmfiles" ? 0 : 1, c.count());
-=======
-      if (db._engine().name == "mmfiles") {
-        // is volatile
-        assertEqual(0, c.count());
-      } else {
-        assertEqual(1, c.count());
-      }
->>>>>>> 44bc7326
       prop = c.properties();
       assertFalse(prop.waitForSync);
       assertEqual(2, c.type());
