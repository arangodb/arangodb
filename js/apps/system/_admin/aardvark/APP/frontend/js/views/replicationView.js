/* global templateEngine, randomColor, nv */
(function () {
  'use strict';

  window.ReplicationView = Backbone.View.extend({
    el: '#content',

    // Modes:
    //  0: No active replication found.
    //  1: Replication per Database found.
    //  2: Replication per Server found.
    mode: null,

    interval: 5000, // refresh interval
    keepEntries: 100, // keep n-entries (history)

    charts: {},
    nvchartsInit: false,

    loggerGraphsData: [],

    // general info object, valid in all modes
    info: {
      state: null,
      mode: null,
      level: null,
      role: null,
      health: 'Good',
      msg: 'No issues detected.'
    },

    initialize: function (options) {
      var self = this;

      // start polling with interval
      window.setInterval(function () {
        // fetch the replication state
        self.getStateData();
      }, this.interval);
    },

    template: templateEngine.createTemplate('replicationView.ejs'),

    events: {
      'click #repl-follower-table tr': 'goToApplierFromTable'
    },

    remove: function () {
      this.$el.empty().off(); /* off to unbind the events */
      this.stopListening();
      this.unbind();
      delete this.el;
      return this;
    },

    render: function () {
      this.undelegateEvents();
      this.getMode(this.continueRender.bind(this));
    },

    continueRender: function () {
      // mode will be set now
      this.$el.html(this.template.render({
        mode: this.mode,
        info: this.info,
<<<<<<< HEAD
=======
        nodes: this.nodes,
        parsedVersion: window.versionHelper.toDocuVersion(
          window.frontendConfig.version.version
        )
>>>>>>> 1a245347
      }));

      this.getStateData();
      this.delegateEvents();
    },

    renderStatisticBox: function (name, value, title, rowCount) {
      // box already rendered, just update value
      if ($('#replication-info #nodeattribute-' + name).length) {
        $('#replication-info #nodeattribute-' + name).html(value);
      } else {
        var elem = '';
        if (rowCount === 6) {
          elem += '<div class="pure-u-1-2 pure-u-md-1-3 pure-u-lg-1-6" style="background-color: #fff">';
        } else {
          elem += '<div class="pure-u-1-2 pure-u-md-1-4" style="background-color: #fff">';
        }
        elem += '<div class="valueWrapper">';
        if (title) {
          elem += '<div id="nodeattribute-' + name + '" class="value tippy" title="' + value + '">' + value + '</div>';
        } else {
          elem += '<div id="nodeattribute-' + name + '" class="value">' + value + '</div>';
        }
        elem += '<div class="graphLabel">' + name + '</div>';
        elem += '</div>';
        elem += '</div>';
        $('#replication-info').append(elem);
      }
    },

    goToApplier: function (e) {
      // always system (global applier)
      var endpoint = window.btoa($(e.currentTarget).attr('data'));
      window.App.navigate('#replication/applier/' + endpoint + '/' + window.btoa('_system'), {trigger: true});
    },

    goToApplierFromTable: function (e) {
      // per db (single applier)
      var endpoint = window.btoa(window.location.origin);
      var db = window.btoa($(e.currentTarget).find('#applier-database-id').html());
      var running = $(e.currentTarget).find('#applier-running-id').html();
      if (running === 'true' || running === true) {
        window.App.navigate('#replication/applier/' + endpoint + '/' + db, {trigger: true});
      } else {
        arangoHelper.arangoMessage('Replication', 'This applier is not running.');
      }
    },

    parseEndpoint: function (endpoint) {
      var parsedEndpoint;
      if (endpoint.slice(6, 11) === '[::1]') {
        parsedEndpoint = window.location.protocol + '//' + window.location.host.split(
          ':')[0] + ':' + endpoint.split(':')[4];
      } else if (endpoint.slice(0, 6) === 'tcp://') {
        parsedEndpoint = 'http://' + endpoint.slice(6, endpoint.length);
      } else if (endpoint.slice(0, 6) === 'ssl://') {
        parsedEndpoint = 'https://' + endpoint.slice(6, endpoint.length);
      }

      if (!parsedEndpoint) {
        return endpoint;
      }

      return parsedEndpoint;
    },

    getLoggerState: function () {
      var self = this;
      $.ajax({
        type: 'GET',
        cache: false,
        url: arangoHelper.databaseUrl('/_api/replication/logger-state'),
        contentType: 'application/json',
        success: function (data) {
          if (window.location.hash === '#replication') {
            self.updateLoggerGraphsData(data);
            if (!self.nvchartsInit) {
              self.initLoggerGraphs();
            } else {
              self.rerenderLoggerGraphs();
            }
            self.renderLoggerState(data.server, data.clients, data.state);
          } else {
            // update values
            self.updateLoggerGraphsData(data);
          }
        },
        error: function () {
          arangoHelper.arangoError('Replication', 'Could not fetch the leaders logger state.');
        }
      });
    },

    getApplierStates: function (global) {
      var self = this;

      var url;
      if (global) {
        url = arangoHelper.databaseUrl('/_api/replication/applier-state?global=true');
      } else {
        url = arangoHelper.databaseUrl('/_api/replication/applier-state-all');
      }

      $.ajax({
        type: 'GET',
        cache: false,
        url: url,
        contentType: 'application/json',
        success: function (data) {
          if (global) {
            self.renderApplierState(data, true);
          } else {
            self.renderApplierState(data);
          }
        },
        error: function () {
          if (global) {
            arangoHelper.arangoError('Replication', 'Could not fetch the followers global applier state.');
          } else {
            arangoHelper.arangoError('Replication', 'Could not fetch the followers applier state.');
          }
        }
      });
    },

    renderApplierState: function (data, global) {
      var self = this;
      var endpoint;

      if (global) {
        data.database = 'All databases';
        data = {'All databases': data};
      }
      var errors = 0;
      var serverId;

      var a = [];
      var b = [];

      _.each(data, function (applier, db) {
        if (applier.state.running) {
          a.push(data[db]);
        } else {
          data[db].database = db;
          b.push(data[db]);
        }
      });

      a = _.sortBy(a, 'database');
      b = _.sortBy(b, 'database');

      data = a.concat(b);

      $('#repl-follower-table tbody').html('');
      _.each(data, function (applier, db) {
        if (applier.endpoint !== 'undefined' && applier.endpoint) {
          endpoint = self.parseEndpoint(applier.endpoint);
        } else {
          endpoint = 'not available';
        }

        if (applier.state.phase !== 'inactive') {
          if (applier.state.running !== true) {
            errors++;
          }
        }
        var health;
        var state = 'active';
        if (applier.state.phase === 'inactive') {
          state = 'inactive';
        }
        if (applier.state.lastError.errorNum === 0) {
          if (applier.state.phase === 'inactive' && !applier.state.running) {
            health = 'n/a';
          } else {
            health = '<i class="fa fa-check-circle positive"></i>';
          }
        } else {
          health = '<i class="fa fa-times-circle negative"></i>';
          errors++;
        }

        $('#repl-follower-table tbody').append(
          '<tr class="' + state + '">' +
            '<td id="applier-database-id">' + applier.database + '</td>' +
            '<td id="applier-running-id">' + applier.state.running + '</td>' +
            '<td>' + applier.state.phase + '</td>' +
            '<td id="applier-endpoint-id">' + endpoint + '</td>' +
            '<td>' + applier.state.lastAppliedContinuousTick + '</td>' +
            '<td>' + health + '</td>' +
          '</tr>'
        );
        serverId = applier.server.serverId;
      });

      $('#logger-lastLogTick-id').html(serverId);

      // health part
      if (errors === 0) {
        // all is fine
        this.renderHealth(false);
      } else {
        // some appliers are not running
        this.renderHealth(true, 'Some appliers are not running or do have errors.');
      }
    },

    renderHealth: function (errors, message) {
      if (errors) {
        $('#info-msg-id').addClass('negative');
        $('#info-msg-id').removeClass('positive');
        $('#info-msg-id').html('Bad <i class="fa fa-times-circle"></i>');

        if (message) {
          $('#info-msg-id').attr('title', message);
          $('#info-msg-id').addClass('modalTooltips');
          arangoHelper.createTooltips('.modalTooltips');
        }
      } else {
        $('#info-msg-id').addClass('positive');
        $('#info-msg-id').removeClass('negative');
        $('#info-msg-id').removeClass('modalTooltips');
        $('#info-msg-id').html('Good <i class="fa fa-check-circle"></i>');
      }
    },

    getStateData: function (cb) {
      // fetching mode related information
      if (this.mode === 2) {
        if (this.info.role === 'leader') {
          this.getLoggerState();
        } else {
          // global follower
          this.getApplierStates(true);
        }
      } else if (this.mode === 1) {
        if (this.info.role === 'leader') {
          this.getLoggerState();
        } else {
          // single follower
          this.getApplierStates();
        }
      }
      if (cb) {
        cb();
      }
    },

    updateLoggerGraphsData: function (data) {
      if (this.loggerGraphsData.length > this.keepEntries) {
        this.loggerGraphsData.pop();
      }
      this.loggerGraphsData.push(data);
    },

    parseLoggerData: function () {
      var self = this;
      var datasets = this.loggerGraphsData;

      if (!this.colors) {
        this.colors = randomColor({
          hue: 'blue',
          count: this.loggerGraphsData.length
        });
      }

      var leader = 'Leader';

      var graphDataTime = {
        leader: {
          key: leader,
          values: [],
          strokeWidth: 2,
          color: '#2ecc71'
        }
      };

      var graphDataTick = {
        leader: {
          key: leader,
          values: [],
          strokeWidth: 2,
          color: '#2ecc71'
        }
      };

      _.each(datasets, function (data) {
        graphDataTime.leader.values.push({x: Date.parse(data.state.time), y: 0});
        graphDataTick.leader.values.push({x: Date.parse(data.state.time), y: 0});

        var colorCount = 0;
        _.each(data.clients, function (client) {
          if (!graphDataTime[client.serverId]) {
            var key = 'Follower (' + client.serverId + ')';
            graphDataTime[client.serverId] = {
              key: key,
              color: self.colors[colorCount],
              strokeWidth: 1,
              values: []
            };
            graphDataTick[client.serverId] = {
              key: key,
              color: self.colors[colorCount],
              strokeWidth: 1,
              values: []
            };
            colorCount++;
          }
          // time
          graphDataTime[client.serverId].values.push({
            x: Date.parse(client.time),
            y: (Date.parse(data.state.time) - Date.parse(client.time)) / 1000 * (-1)}
          );
          // ticks
          graphDataTick[client.serverId].values.push({
            x: Date.parse(client.time),
            y: (data.state.lastLogTick - client.lastServedTick) * (-1)}
          );
        });
      });

      return {
        graphDataTick: _.toArray(graphDataTick),
        graphDataTime: _.toArray(graphDataTime)
      };
    },

    initLoggerGraphs: function () {
      var self = this;

      // time chart
      nv.addGraph(function () {
        self.charts.replicationTimeChart = nv.models.lineChart()
          .options({
            duration: 300,
            useInteractiveGuideline: true,
            forceY: [2, -10]
          })
        ;
        self.charts.replicationTimeChart.xAxis
          .axisLabel('')
          .tickFormat(function (d) {
            var x = new Date(d);
            return (x.getHours() < 10 ? '0' : '') + x.getHours() + ':' +
              (x.getMinutes() < 10 ? '0' : '') + x.getMinutes() + ':' +
              (x.getSeconds() < 10 ? '0' : '') + x.getSeconds();
          })
          .staggerLabels(false);

        self.charts.replicationTimeChart.yAxis
          .axisLabel('Last call ago (in s)')
          .tickFormat(function (d) {
            if (d === null) {
              return 'N/A';
            }
            return d3.format(',.0f')(d);
          })
        ;
        var data = self.parseLoggerData().graphDataTime;
        d3.select('#replicationTimeChart svg')
          .datum(data)
          .call(self.charts.replicationTimeChart);
        nv.utils.windowResize(self.charts.replicationTimeChart.update);
        return self.charts.replicationTimeChart;
      });

      // tick chart
      nv.addGraph(function () {
        self.charts.replicationTickChart = nv.models.lineChart()
          .options({
            duration: 300,
            useInteractiveGuideline: true,
            forceY: [2, undefined]
          })
        ;
        self.charts.replicationTickChart.xAxis
          .axisLabel('')
          .tickFormat(function (d) {
            var x = new Date(d);
            return (x.getHours() < 10 ? '0' : '') + x.getHours() + ':' +
              (x.getMinutes() < 10 ? '0' : '') + x.getMinutes() + ':' +
              (x.getSeconds() < 10 ? '0' : '') + x.getSeconds();
          })
          .staggerLabels(false);

        self.charts.replicationTickChart.yAxis
          .axisLabel('Ticks behind')
          .tickFormat(function (d) {
            if (d === null) {
              return 'N/A';
            }
            return d3.format(',.0f')(d);
          })
        ;
        var data = self.parseLoggerData().graphDataTick;
        d3.select('#replicationTickChart svg')
          .datum(data)
          .call(self.charts.replicationTickChart);
        nv.utils.windowResize(self.charts.replicationTickChart.update);
        return self.charts.replicationTickChart;
      });

      self.nvchartsInit = true;
    },

    rerenderLoggerGraphs: function () {
      var self = this;
      // time chart
      d3.select('#replicationTimeChart svg')
        .datum(self.parseLoggerData().graphDataTime)
        .transition().duration(500)
        .call(this.charts.replicationTimeChart);

      // tick chart
      d3.select('#replicationTickChart svg')
        .datum(self.parseLoggerData().graphDataTick)
        .transition().duration(500)
        .call(this.charts.replicationTickChart);

      _.each(this.charts, function (chart) {
        nv.utils.windowResize(chart.update);
      });
    },

    renderLoggerState: function (server, clients, state) {
      if (server && clients && state) {
        // render logger information
        $('#logger-running-id').html(state.running);
        $('#logger-version-id').html(server.version);
        $('#logger-serverid-id').html(server.serverId);
        $('#logger-time-id').html(state.time);
        $('#logger-lastLogTick-id').html(state.lastLogTick);
        $('#logger-totalEvents-id').html(state.totalEvents);
        // render client information
        $('#repl-logger-clients tbody').html('');
        _.each(clients, function (client) {
          $('#repl-logger-clients tbody').append(
            '<tr><td>' + client.syncerId + '</td>' +
            '<td>' + client.serverId + '</td>' +
            '<td>' + client.clientInfo + '</td>' +
            '<td>' + client.time + '</td>' +
            '<td>' + client.lastServedTick + '</td></tr>'
          );
        });

        if (state.running) {
          this.renderHealth(false);
        } else {
          this.renderHealth(true, 'The logger thread is not running');
        }
      } else {
        $('#logger-running-id').html('Error');
        $('#logger-endpoint-id').html('Error');
        $('#logger-version-id').html('Error');
        $('#logger-serverid-id').html('Error');
        $('#logger-time-id').html('Error');
        this.renderHealth(true, 'Unexpected data from the logger thread.');
      }
    },

    getMode: function (callback) {
      var self = this;
      $.ajax({
        type: 'GET',
        cache: false,
        url: arangoHelper.databaseUrl('/_admin/aardvark/replication/mode'),
        contentType: 'application/json',
        success: function (data) {
          if (data.mode || data.mode === 0) {
            if (Number.isInteger(data.mode)) {
              self.mode = data.mode;
              if (data.mode !== 0) {
                self.info.state = 'enabled';
              } else {
                self.info.state = 'disabled';
              }
            } else {
              self.mode = 'undefined';
            }
            if (data.role) {
              self.info.role = data.role;
            }
            if (self.mode === 2) {
              self.info.mode = 'Leader/Follower';
              self.info.level = 'Server';
            } else if (self.mode === 1) {
              self.info.mode = 'Leader/Follower';
              if (self.info.role === 'follower') {
                self.info.level = 'Database';
              } else {
                // self.info.level = 'Database/Server';
                self.info.level = 'Check followers for details';
              }
            }
          }
          if (callback) {
            callback();
          }
        },
        error: function () {
          arangoHelper.arangoError('Replication', 'Could not fetch the replication state.');
        }
      });
    }

  });
}());<|MERGE_RESOLUTION|>--- conflicted
+++ resolved
@@ -63,13 +63,9 @@
       this.$el.html(this.template.render({
         mode: this.mode,
         info: this.info,
-<<<<<<< HEAD
-=======
-        nodes: this.nodes,
         parsedVersion: window.versionHelper.toDocuVersion(
           window.frontendConfig.version.version
         )
->>>>>>> 1a245347
       }));
 
       this.getStateData();
