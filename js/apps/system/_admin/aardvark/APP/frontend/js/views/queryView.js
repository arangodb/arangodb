/* jshint browser: true */
/* jshint unused: false */
/* global Backbone, $, L, setTimeout, sessionStorage, ace, Storage, window, _, btoa */
/* global frontendConfig, _, arangoHelper, numeral, templateEngine, Joi, Noty */

(function () {
  'use strict';
  window.QueryView = Backbone.View.extend({
    el: '#content',
    bindParamId: '#bindParamEditor',
    myQueriesId: '#queryTable',
    template: templateEngine.createTemplate('queryView.ejs'),
    table: templateEngine.createTemplate('arangoTable.ejs'),

    outputDiv: '#outputEditors',
    outputTemplate: templateEngine.createTemplate('queryViewOutput.ejs'),
    outputCounter: 0,
    maps: {},

    allowUpload: false,
    renderComplete: false,
    loadedCachedQuery: false,

    customQueries: [],
    cachedQueries: {},
    queriesHistory: {},
    graphViewers: [],
    queries: [],

    state: {
      lastQuery: {
        query: undefined,
        bindParam: undefined
      }
    },

    graphs: [],

    settings: {
      aqlWidth: undefined
    },

    currentQuery: {},
    initDone: false,

    bindParamRegExp: /@(@?\w+\d*)/,
    bindParamTableObj: {},
    bindParamMode: 'table',

    bindParamTableDesc: {
      id: 'arangoBindParamTable',
      titles: ['Key', 'Value'],
      rows: []
    },

    myQueriesTableDesc: {
      id: 'arangoMyQueriesTable',
      titles: ['Name', 'Actions'],
      rows: []
    },

    execPending: false,

    aqlEditor: null,
    queryPreview: null,
    sortByHistory: false,

    initialize: function () {
      this.refreshAQL();
    },

    allowParamToggle: true,

    events: {
      'click #executeQuery': 'executeQuery',
      'click #explainQuery': 'explainQuery',
      'click #profileQuery': 'profileQuery',
      'click #debugQuery': 'debugDownloadDialog',
      'click #clearQuery': 'clearQuery',
      'click .outputEditorWrapper #downloadQueryResult': 'downloadQueryResult',
      'click .outputEditorWrapper #downloadCsvResult': 'downloadCsvResult',
      'click .outputEditorWrapper .switchAce span': 'switchAce',
      'click .outputEditorWrapper .closeResult': 'closeResult',
      'click #toggleQueries1': 'toggleQueries',
      'click #toggleQueries2': 'toggleQueries',
      'click #sortByHistory': 'toggleSortByHistory',
      'click #createNewQuery': 'createAQL',
      'click #saveCurrentQuery': 'addAQL',
      'click #updateCurrentQuery': 'updateAQL',
      'click #exportQuery': 'exportCustomQueries',
      'click #importQuery': 'openImportDialog',
      'click #removeResults': 'removeResults',
      'click #querySpotlight': 'showSpotlight',
      'click #deleteQuery': 'selectAndDeleteQueryFromTable',
      'click #explQuery': 'selectAndExplainQueryFromTable',
      'click .closeProfile': 'closeProfile',
      'keydown #arangoBindParamTable input': 'updateBindParams',
      'change #arangoBindParamTable input': 'updateBindParams',
      'change #querySize': 'storeQuerySize',
      'click #arangoMyQueriesTable tbody tr': 'showQueryPreview',
      'dblclick #arangoMyQueriesTable tbody tr': 'selectQueryFromTable',
      'click #arangoMyQueriesTable #copyQuery': 'selectQueryFromTable',
      'click #closeQueryModal': 'closeExportDialog',
      'click #confirmQueryImport': 'importCustomQueries',
      'click #switchTypes': 'toggleBindParams',
      'click #arangoMyQueriesTable #runQuery': 'selectAndRunQueryFromTable'
    },

    clearQuery: function () {
      this.aqlEditor.setValue('', 1);
    },

    toggleSortByHistory: function () {
      this.sortByHistory = !this.sortByHistory;
      this.updateQueryTable();
      this.resize();
    },

    closeProfile: function (e) {
      var count = $(e.currentTarget).parent().attr('counter');

      _.each($('.queryProfile'), function (elem) {
        if ($(elem).attr('counter') === count) {
          $(elem).fadeOut('fast').remove();
        }
      });
    },

    storeQuerySize: function (e) {
      if (typeof (Storage) !== 'undefined') {
        sessionStorage.setItem('querySize', $(e.currentTarget).val());
      }
    },

    restoreQuerySize: function () {
      if (typeof (Storage) !== 'undefined') {
        if (sessionStorage.getItem('querySize')) {
          $('#querySize').val(sessionStorage.getItem('querySize'));
        }
      }
    },

    toggleBindParams: function () {
      if (this.allowParamToggle) {
        $('#bindParamEditor').toggle();
        $('#bindParamAceEditor').toggle();

        if ($('#switchTypes').text() === 'JSON') {
          this.bindParamMode = 'json';
          $('#switchTypes').text('Table');
          this.updateQueryTable();
          this.bindParamAceEditor.setValue(JSON.stringify(this.bindParamTableObj, null, '\t'), 1);
          this.deselect(this.bindParamAceEditor);
        } else {
          this.bindParamMode = 'table';
          $('#switchTypes').text('JSON');
          this.renderBindParamTable();
        }
        this.setCachedQuery(this.aqlEditor.getValue(), JSON.stringify(this.bindParamTableObj));
      } else {
        arangoHelper.arangoError('Bind parameters', 'Could not parse bind parameters');
      }
      this.resize();
    },

    openExportDialog: function () {
      $('#queryImportDialog').modal('show');
    },

    closeExportDialog: function () {
      $('#queryImportDialog').modal('hide');
    },

    initQueryImport: function () {
      var self = this;

      if (self.allowUpload) {
        $('#confirmQueryImport').removeClass('disabled');
      }

      $('#importQueries').change(function (e) {
        self.files = e.target.files || e.dataTransfer.files;
        self.file = self.files[0];

        self.allowUpload = true;
        $('#confirmQueryImport').removeClass('disabled');
      });
    },

    importCustomQueries: function () {
      var self = this;
      if (this.allowUpload === true) {
        var callback = function () {
          this.collection.fetch({
            success: function () {
              self.updateLocalQueries();
              self.updateQueryTable();
              self.resize();
              $('#queryImportDialog').modal('hide');
            },
            error: function (data) {
              arangoHelper.arangoError('Custom Queries', data.responseText);
            }
          });
        }.bind(this);

        self.collection.saveImportQueries(self.file, callback.bind(this));
      }
    },

    removeResults: function () {
      var self = this;
      this.cachedQueries = {};
      this.queriesHistory = {};

      _.each($('.outputEditorWrapper'), function (v) {
        self.closeAceResults(v.id.replace(/^\D+/g, ''));
      });
    },

    removeInputEditors: function () {
      this.closeAceResults(null, $('#aqlEditor'));
      this.closeAceResults(null, $('#bindParamAceEditor'));
    },

    getCustomQueryParameterByName: function (qName) {
      return this.collection.findWhere({name: qName}).get('parameter');
    },

    getCustomQueryValueByName: function (qName) {
      var obj;

      if (qName) {
        obj = this.collection.findWhere({name: qName});
      }
      if (obj) {
        obj = obj.get('value');
      } else {
        _.each(this.queries, function (query) {
          if (query.name === qName) {
            obj = query.value;
          }
        });
      }
      return obj;
    },

    openImportDialog: function () {
      $('#queryImportDialog').modal('show');
    },

    closeImportDialog: function () {
      $('#queryImportDialog').modal('hide');
    },

    exportCustomQueries: function () {
      var self = this;

      $.ajax({
        type: 'GET',
        url: 'whoAmI?_=' + Date.now(),
        success: function (data) {
          var name = data.user;

          if (name === null || name === false) {
            name = 'root';
          }
          if (frontendConfig.ldapEnabled) {
            self.collection.downloadLocalQueries();
          } else {
            var url = 'query/download/' + encodeURIComponent(name);
            arangoHelper.download(url);
          }
        }
      });
    },

    toggleQueries: function (e) {
      if (e) {
        if (e.currentTarget.id === 'toggleQueries1') {
          this.updateQueryTable();
          $('#bindParamAceEditor').hide();
          $('#bindParamEditor').show();
          $('#switchTypes').text('JSON');
          $('.aqlEditorWrapper').first().width($(window).width() * 0.33);
          this.queryPreview.setValue('No query selected.', 1);
          this.deselect(this.queryPreview);
        } else {
          $('#updateCurrentQuery').hide();
          if (this.settings.aqlWidth === undefined) {
            $('.aqlEditorWrapper').first().width($(window).width() * 0.33);
          } else {
            $('.aqlEditorWrapper').first().width(this.settings.aqlWidth);
          }

          if (sessionStorage.getItem('lastOpenQuery') !== 'undefined') {
            $('#updateCurrentQuery').show();
          }
        }
      } else {
        if (this.settings.aqlWidth === undefined) {
          $('.aqlEditorWrapper').first().width($(window).width() * 0.33);
        } else {
          $('.aqlEditorWrapper').first().width(this.settings.aqlWidth);
        }
      }
      this.resize();

      var divs = [
        'aqlEditor', 'queryTable', 'previewWrapper', 'querySpotlight',
        'bindParamEditor', 'toggleQueries1', 'toggleQueries2', 'createNewQuery',
        'saveCurrentQuery', 'querySize', 'executeQuery', 'switchTypes',
        'explainQuery', 'profileQuery', 'debugQuery', 'importQuery', 'exportQuery', 'sortByHistoryContainer'
      ];
      _.each(divs, function (div) {
        $('#' + div).toggle();
      });
      this.resize();
    },

    showQueryPreview: function (e) {
      $('#arangoMyQueriesTable tr').removeClass('selected');
      $(e.currentTarget).addClass('selected');

      var name = this.getQueryNameFromTable(e);

      try {
        this.queryPreview.setValue(this.getCustomQueryValueByName(name), 1);
      } catch (e) {
        this.queryPreview.setValue('Invalid query name', 1);
        arangoHelper.arangoError('Query', 'Invalid query name');
        throw (e);
      }

      this.deselect(this.queryPreview);
    },

    getQueryNameFromTable: function (e) {
      var name;
      if ($(e.currentTarget).is('tr')) {
        name = arangoHelper.escapeHtml($(e.currentTarget).children().first().text());
      } else if ($(e.currentTarget).is('span')) {
        name = arangoHelper.escapeHtml($(e.currentTarget).parent().parent().prev().text());
      }
      return name;
    },

    deleteQueryModal: function (name) {
      var buttons = [];
      var tableContent = [];
      tableContent.push(
        window.modalView.createReadOnlyEntry(
          undefined,
          name,
          'Do you want to delete the query?',
          undefined,
          undefined,
          false,
          undefined
        )
      );
      buttons.push(
        window.modalView.createDeleteButton('Delete', this.deleteAQL.bind(this, name))
      );
      window.modalView.show(
        'modalTable.ejs', 'Delete Query', buttons, tableContent
      );
    },

    selectAndDeleteQueryFromTable: function (e) {
      var name = this.getQueryNameFromTable(e);
      this.deleteQueryModal(name);
    },

    selectAndExplainQueryFromTable: function (e) {
      this.selectQueryFromTable(e, false);
      this.explainQuery();
    },

    selectAndRunQueryFromTable: function (e) {
      this.selectQueryFromTable(e, false);
      this.executeQuery();
    },

    selectQueryFromTable: function (e, toggle) {
      var name = this.getQueryNameFromTable(e);
      var self = this;

      if (toggle === undefined) {
        this.toggleQueries();
      }

      var lastQueryName = sessionStorage.getItem('lastOpenQuery');
      // backup the last query
      this.state.lastQuery.query = this.aqlEditor.getValue();
      this.state.lastQuery.bindParam = this.bindParamTableObj;

      try {
        this.aqlEditor.setValue(this.getCustomQueryValueByName(name), 1);
        this.fillBindParamTable(this.getCustomQueryParameterByName(name));
      } catch (e) {
        arangoHelper.arangoError('Query', 'Invalid query name');
        throw (e);
      }
      this.updateBindParams();

      this.currentQuery = this.collection.findWhere({name: name});

      if (this.currentQuery) {
        sessionStorage.setItem('lastOpenQuery', this.currentQuery.get('name'));
      }

      $('#updateCurrentQuery').show();

      // render a button to revert back to last query
      $('#lastQuery').remove();

      if (lastQueryName !== name) {
        $('#queryContent .arangoToolbarTop .pull-left')
          .append('<span id="lastQuery" class="clickable">Previous Query</span>');

        this.breadcrumb(name);
      }

      $('#lastQuery').hide().fadeIn(500).on('click', function () {
        $('#updateCurrentQuery').hide();
        self.aqlEditor.setValue(self.state.lastQuery.query, 1);
        self.fillBindParamTable(self.state.lastQuery.bindParam);
        self.updateBindParams();

        self.collection.each(function (model) {
          model = model.toJSON();

          if (model.value === self.state.lastQuery.query) {
            self.breadcrumb(model.name);
          } else {
            self.breadcrumb();
          }
        });

        $('#lastQuery').fadeOut(500, function () {
          $(this).remove();
        });
      });
    },

    deleteAQL: function (name) {
      var callbackRemove = function (error) {
        if (error) {
          arangoHelper.arangoError('Query', 'Could not delete query.');
        } else {
          this.updateLocalQueries();
          this.updateQueryTable();
          this.resize();
          window.modalView.hide();
        }
      }.bind(this);

      var toDelete = this.collection.findWhere({name: name});

      this.collection.remove(toDelete);
      this.collection.saveCollectionQueries(callbackRemove);
    },

    switchAce: function (e) {
      // check if button is disabled
      var count = $(e.currentTarget).attr('counter');
      var elem = e.currentTarget;

      if ($(elem).hasClass('disabled')) {
        return;
      }

      _.each($(elem).parent().children(), function (child) {
        $(child).removeClass('active');
      });

      var string = $(elem).attr('val');
      $(elem).addClass('active');
      $(elem).text(string.charAt(0).toUpperCase() + string.slice(1));

      // refactor this
      if (string === 'JSON') {
        $('#outputEditor' + count).show();

        $('#outputGraph' + count).hide();
        $('#outputTable' + count).hide();
        $('#outputGeo' + count).hide();
      } else if (string === 'Table') {
        $('#outputTable' + count).show();

        $('#outputGraph' + count).hide();
        $('#outputEditor' + count).hide();
        $('#outputGeo' + count).hide();
      } else if (string === 'Graph') {
        $('#outputGraph' + count).show();

        $('#outputTable' + count).hide();
        $('#outputEditor' + count).hide();
        $('#outputGeo' + count).hide();
      } else if (string === 'Geo') {
        $('#outputGeo' + count).show();

        $('#outputGraph' + count).hide();
        $('#outputTable' + count).hide();
        $('#outputEditor' + count).hide();
      }

      // deselect editors
      this.deselect(ace.edit('outputEditor' + count));
    },

    downloadQueryResult: function (e) {
      var counter = $(e.currentTarget).attr('counter');
      var query = this.queriesHistory[counter].sentQuery;

      if (query !== '' && query !== undefined && query !== null) {
        var url;
        if (Object.keys(this.queriesHistory[counter].bindParam).length === 0) {
          url = 'query/result/download/' + encodeURIComponent(btoa(JSON.stringify({ query: query })));
        } else {
          url = 'query/result/download/' + encodeURIComponent(btoa(JSON.stringify({
            query: query,
            bindVars: this.queriesHistory[counter].bindParam
          })));
        }
        arangoHelper.download(url);
      } else {
        arangoHelper.arangoError('Query error', 'Could not download the result.');
      }
    },

    profileQuery: function () {
      this.explainQuery(true);
    },

    explainQuery: function (profile) {
      if (profile !== true) {
        profile = false;
      } else {
        profile = true;
      }

      if (this.verifyQueryAndParams()) {
        return;
      }

      this.lastSentQueryString = this.aqlEditor.getValue();

      var type = 'Explain';
      if (profile) {
        type = 'Profile';
      }

      this.$(this.outputDiv).prepend(this.outputTemplate.render({
        counter: this.outputCounter,
        type: type
      }));

      var counter = this.outputCounter;
      var outputEditor = ace.edit('outputEditor' + counter);

      outputEditor.setReadOnly(true);
      outputEditor.getSession().setMode('ace/mode/aql');
      outputEditor.setOption('vScrollBarAlwaysVisible', true);
      outputEditor.setOption('showPrintMargin', false);
      this.setEditorAutoHeight(outputEditor);

      // Store sent query and bindParameter
      this.queriesHistory[counter] = {
        sentQuery: this.aqlEditor.getValue(),
        bindParam: this.bindParamTableObj
      };

      this.fillExplain(outputEditor, counter, profile);
      this.outputCounter++;
    },

    debugDownloadDialog: function () {
      var buttons = [];
      var tableContent = [];

      tableContent.push(
        window.modalView.createReadOnlyEntry(
          'debug-download-package-disclaimer',
          'Disclaimer',
          '<p>This will generate a package containing a lot of commonly required information about your query and environment that helps the ArangoDB Team to reproduce your issue. This debug package will include:</p>' +
            '<ul>' +
            '<li>collection names</li>' +
            '<li>collection indexes</li>' +
            '<li>attribute names</li>' +
            '<li>bind parameters</li>' +
            '</ul>' +
            '<p>Additionally, samples of your data will be included with all <b>string values obfuscated</b> in a non-reversible way if below checkbox is ticked.</p>' +
            '<p>If disabled, this package will not include any data.</p>' +
            '<p>Please open the package locally and check if it contains anything that you are not allowed/willing to share and obfuscate it before uploading. Including this package in bug reports will lower the amount of questioning back and forth to reproduce the issue on our side and is much appreciated.</p>',
          undefined,
          false,
          false
        )
      );
      tableContent.push(
        window.modalView.createCheckboxEntry(
          'debug-download-package-examples',
          'Include obfuscated examples',
          'includeExamples',
          'Includes an example set of documents, obfuscating all string values inside the data. This helps the ArangoDB Team as many issues are related to the document structure / format and the indexes defined on them.',
          true
        )
      );
      buttons.push(
        window.modalView.createSuccessButton('Download Package', this.downloadDebugZip.bind(this))
      );
      window.modalView.show('modalTable.ejs', 'Download Query Debug Package', buttons, tableContent, undefined, undefined);
    },

    downloadDebugZip: function () {
      if (this.verifyQueryAndParams()) {
        return;
      }

      var cbFunction = function () {
        window.modalView.hide();
      };
      var errorFunction = function (errorCode, response) {
        window.arangoHelper.arangoError('Debug Dump', errorCode + ': ' + response);
        window.modalView.hide();
      };

      var query = this.aqlEditor.getValue();
      if (query !== '' && query !== undefined && query !== null) {
        var url = 'query/debugDump';
        var body = {
          query: query,
          bindVars: this.bindParamTableObj || {},
          examples: $('#debug-download-package-examples').is(':checked')
        };
        arangoHelper.downloadPost(url, JSON.stringify(body), cbFunction, errorFunction);
      } else {
        arangoHelper.arangoError('Query error', 'Could not create a debug package.');
      }
    },

    fillExplain: function (outputEditor, counter, profile) {
      var self = this;
      var queryData;

      if (profile) {
        queryData = this.readQueryData(null, null, true);
      } else {
        queryData = this.readQueryData();
      }

      if (queryData) {
        $('#outputEditorWrapper' + counter + ' .queryExecutionTime').text('');
        this.execPending = false;

        var afterResult = function () {
          $('#outputEditorWrapper' + counter + ' #spinner').remove();
          $('#outputEditor' + counter).css('opacity', '1');
          $('#outputEditorWrapper' + counter + ' .fa-close').show();
          $('#outputEditorWrapper' + counter + ' .switchAce').show();
        };

        var url;
        if (profile) {
          url = arangoHelper.databaseUrl('/_admin/aardvark/query/profile');
        } else {
          url = arangoHelper.databaseUrl('/_admin/aardvark/query/explain');
        }

        $.ajax({
          type: 'POST',
          url: url,
          data: JSON.stringify(queryData),
          contentType: 'application/json',
          processData: false,
          success: function (data) {
            if (data.msg && data.msg.errorMessage) {
              self.removeOutputEditor(counter);
              if (profile) {
                arangoHelper.arangoError('Profile', data.msg);
              } else {
                arangoHelper.arangoError('Explain', data.msg);
              }
            } else {
              // cache explain results
              self.cachedQueries[counter] = data;

              outputEditor.setValue(data.msg, 1);
              self.deselect(outputEditor);
              Noty.clearQueue();
              Noty.closeAll();
              self.handleResult(counter);

              // SCROLL TO RESULT BOX
              $('.centralRow').animate({ scrollTop: $('#queryContent').height() }, 'fast');
            }
            afterResult();
          },
          error: function (data) {
            try {
              var temp = JSON.parse(data.responseText);
              if (profile) {
                arangoHelper.arangoError('Profile', temp.errorMessage);
              } else {
                arangoHelper.arangoError('Explain', temp.errorMessage);
              }
            } catch (e) {
              if (profile) {
                arangoHelper.arangoError('Profile', 'ERROR');
              } else {
                arangoHelper.arangoError('Explain', 'ERROR');
              }
            }
            self.handleResult(counter);
            self.removeOutputEditor(counter);
            afterResult();
          }
        });
      }
    },

    removeOutputEditor: function (counter) {
      $('#outputEditorWrapper' + counter).hide();
      $('#outputEditorWrapper' + counter).remove();
      if ($('.outputEditorWrapper').length === 0) {
        $('#removeResults').hide();
      }
    },

    getCachedQueryAfterRender: function () {
      if (this.renderComplete === false && this.aqlEditor) {
        // get cached query if available
        var queryObject = this.getCachedQuery();
        var self = this;

        if (queryObject !== null && queryObject !== undefined && queryObject !== '' && Object.keys(queryObject).length > 0) {
          this.aqlEditor.setValue(queryObject.query, 1);

          var queryName = sessionStorage.getItem('lastOpenQuery');

          if (queryName !== undefined && queryName !== 'undefined') {
            try {
              var query = this.collection.findWhere({name: queryName}).toJSON();
              if (query.value === queryObject.query) {
                self.breadcrumb(queryName);
                $('#updateCurrentQuery').show();
              }
            } catch (ignore) {
            }
          }

          // reset undo history for initial text value
          this.aqlEditor.getSession().setUndoManager(new ace.UndoManager());

          if (queryObject.parameter !== '' || queryObject !== undefined) {
            try {
              // then fill values into input boxes
              self.bindParamTableObj = JSON.parse(queryObject.parameter);
              self.fillBindParamTable(self.bindParamTableObj);

              // resave cached query
              self.setCachedQuery(self.aqlEditor.getValue(), JSON.stringify(self.bindParamTableObj));
            } catch (ignore) {}
          }
        }
        this.renderComplete = true;
      }
    },

    getCachedQuery: function () {
      if (Storage !== 'undefined') {
        var cache = sessionStorage.getItem('cachedQuery');
        if (cache !== undefined) {
          var query = JSON.parse(cache);
          this.currentQuery = query;
          try {
            this.bindParamTableObj = JSON.parse(query.parameter);
          } catch (ignore) {}
          return query;
        }
      }
    },

    setCachedQuery: function (query, vars) {
      if (query !== '') {
        if (Storage !== 'undefined') {
          var myObject = {
            query: query,
            parameter: vars
          };
          this.currentQuery = myObject;
          sessionStorage.setItem('cachedQuery', JSON.stringify(myObject));
        }
      }
    },

    closeAceResults: function (counter, target) {
      var self = this;
      if (counter) {
        ace.edit('outputEditor' + counter).destroy();
      } else {
        ace.edit($(target).attr('id')).destroy();
      }
      $('#outputEditorWrapper' + this.outputCounter).hide();

      var cleanup = function (target) {
        $(target).hide('fast', function () {
          // remove dom
          $(target).remove();
          if ($('.outputEditorWrapper').length === 0) {
            self.cachedQueries = {};
            $('#removeResults').hide();
          }
        });
      };

      if (target) {
        cleanup(target);
      } else {
        _.each($('#outputEditors').children(), function (elem) {
          cleanup(elem);
        });
      }
    },

    closeResult: function (e) {
      var self = this;
      var target = $('#' + $(e.currentTarget).attr('element')).parent();
      var id = $(target).attr('id');
      var counter = id.replace(/^\D+/g, '');

      // remove unused ace editor instances
      self.closeAceResults(counter, target);

      delete this.cachedQueries[counter];
      delete this.queriesHistory[counter];
    },

    fillSelectBoxes: function () {
      // fill select box with # of results
      var querySize = 1000;
      var sizeBox = $('#querySize');
      sizeBox.empty();

      [ 100, 250, 500, 1000, 2500, 5000, 10000, 'all' ].forEach(function (value) {
        sizeBox.append('<option value="' + _.escape(value) + '"' +
          (querySize === value ? ' selected' : '') +
          '>' + _.escape(value) + ' results</option>');
      });
    },

    render: function () {
      this.refreshAQL();
      this.renderComplete = false;
      this.$el.html(this.template.render({}));

      this.afterRender();

      if (!this.initDone) {
        // init aql editor width
        this.settings.aqlWidth = $('.aqlEditorWrapper').width();
      }

      if (this.bindParamMode === 'json') {
        this.toggleBindParams();
      }

      this.initDone = true;
      this.renderBindParamTable(true);
      this.restoreCachedQueries();
      this.delegateEvents();
      this.restoreQuerySize();
      this.getCachedQueryAfterRender();
    },

    cleanupGraphs: function () {
      if (this.graphViewers !== undefined || this.graphViewers !== null) {
        _.each(this.graphViewers, function (graphView) {
          if (graphView !== undefined) {
            graphView.killCurrentGraph();
            graphView.remove();
          }
        });
        $('canvas').remove();

        this.graphViewers = null;
        this.graphViewers = [];
      }
    },

    afterRender: function () {
      var self = this;
      this.initAce();
      this.initTables();
      this.fillSelectBoxes();
      this.makeResizeable();
      this.initQueryImport();

      // set height of editor wrapper
      $('.inputEditorWrapper').height($(window).height() / 10 * 5 + 25);
      window.setTimeout(function () {
        self.resize();
      }, 10);
      self.deselect(self.aqlEditor);
    },

    restoreCachedQueries: function () {
      var self = this;

      if (Object.keys(this.cachedQueries).length > 0) {
        _.each(this.cachedQueries, function (query, counter) {
          self.renderQueryResultBox(counter, null, true);
          self.renderQueryResult(query, counter, true);

          if (query.sentQuery) {
            self.bindQueryResultButtons(null, counter);
          }
        });
        $('#removeResults').show();
      }
    },

    showSpotlight: function (type) {
      var callback, cancelCallback;

      if (type === undefined || type.type === 'click') {
        type = 'aql';
      }

      if (type === 'aql') {
        callback = function (string) {
          this.aqlEditor.insert(string);
          $('#aqlEditor .ace_text-input').focus();
        }.bind(this);

        cancelCallback = function () {
          $('#aqlEditor .ace_text-input').focus();
        };
      } else {
        var focused = $(':focus');
        callback = function (string) {
          var old = $(focused).val();
          $(focused).val(old + string);
          $(focused).focus();
        };

        cancelCallback = function () {
          $(focused).focus();
        };
      }

      window.spotlightView.show(callback, cancelCallback, type);
    },

    resize: function () {
      this.resizeFunction();
    },

    resizeFunction: function () {
      if ($('#toggleQueries1').is(':visible')) {
        this.aqlEditor.resize();
        $('#arangoBindParamTable thead').css('width', $('#bindParamEditor').width());
        $('#arangoBindParamTable thead th').css('width', $('#bindParamEditor').width() / 2);
        $('#arangoBindParamTable tr').css('width', $('#bindParamEditor').width());
        $('#arangoBindParamTable tbody').css('height', $('#aqlEditor').height() - 35);
        $('#arangoBindParamTable tbody').css('width', $('#bindParamEditor').width());
        $('#arangoBindParamTable tbody tr').css('width', $('#bindParamEditor').width());
        $('#arangoBindParamTable tbody td').css('width', $('#bindParamEditor').width() / 2);
      } else {
        this.queryPreview.resize();
        $('#arangoMyQueriesTable thead').css('width', $('#queryTable').width());
        $('#arangoMyQueriesTable thead th').css('width', $('#queryTable').width() / 2);
        $('#arangoMyQueriesTable tr').css('width', $('#queryTable').width());
        $('#arangoMyQueriesTable tbody').css('height', $('#queryTable').height() - 35);
        $('#arangoMyQueriesTable tbody').css('width', $('#queryTable').width());
        $('#arangoMyQueriesTable tbody td').css('width', $('#queryTable').width() / 2);
      }
    },

    makeResizeable: function () {
      var self = this;

      $('.aqlEditorWrapper').resizable({
        resize: function () {
          self.resizeFunction();
          self.settings.aqlWidth = $('.aqlEditorWrapper').width();
        },
        handles: 'e'
      });

      $('.inputEditorWrapper').resizable({
        resize: function () {
          self.resizeFunction();
        },
        handles: 's'
      });

      // one manual start
      this.resizeFunction();
    },

    initTables: function () {
      this.$(this.bindParamId).html(this.table.render({content: this.bindParamTableDesc}));
      this.$(this.myQueriesId).html(this.table.render({content: this.myQueriesTableDesc}));
    },

    checkType: function (val) {
      var type = 'stringtype';

      try {
        val = JSON.parse(val);
        if (val instanceof Array) {
          type = 'arraytype';
        } else {
          type = typeof val + 'type';
        }
      } catch (ignore) {}

      return type;
    },

    updateBindParams: function (e) {
      var id;
      var self = this;

      if (e) {
        id = $(e.currentTarget).attr('name');
        // this.bindParamTableObj[id] = $(e.currentTarget).val()
        this.bindParamTableObj[id] = arangoHelper.parseInput(e.currentTarget);

        var types = [
          'arraytype', 'objecttype', 'booleantype', 'numbertype', 'stringtype'
        ];
        _.each(types, function (type) {
          $(e.currentTarget).removeClass(type);
        });
        $(e.currentTarget).addClass(self.checkType($(e.currentTarget).val()));
      } else {
        _.each($('#arangoBindParamTable input'), function (element) {
          id = $(element).attr('name');
          self.bindParamTableObj[id] = arangoHelper.parseInput(element);
        });
      }
      this.setCachedQuery(this.aqlEditor.getValue(), JSON.stringify(this.bindParamTableObj));

      // fire execute if return was pressed
      if (e) {
        if ((e.ctrlKey || e.metaKey) && e.keyCode === 13) {
          e.preventDefault();
          this.executeQuery();
        }
        if ((e.ctrlKey || e.metaKey) && e.keyCode === 32) {
          e.preventDefault();
          this.showSpotlight('bind');
        }
      }
    },

    parseQuery: function (query) {
      var STATE_NORMAL = 0;
      var STATE_STRING_SINGLE = 1;
      var STATE_STRING_DOUBLE = 2;
      var STATE_STRING_TICK = 3;
      var STATE_COMMENT_SINGLE = 4;
      var STATE_COMMENT_MULTI = 5;
      var STATE_BIND = 6;
      var STATE_STRING_BACKTICK = 7;

      query += ' ';
      var self = this;
      var start;
      var state = STATE_NORMAL;
      var n = query.length;
      var i, c;

      var bindParams = [];

      for (i = 0; i < n; ++i) {
        c = query.charAt(i);

        switch (state) {
          case STATE_NORMAL:
            if (c === '@') {
              state = STATE_BIND;
              start = i;
            } else if (c === "'") {
              state = STATE_STRING_SINGLE;
            } else if (c === '"') {
              state = STATE_STRING_DOUBLE;
            } else if (c === '`') {
              state = STATE_STRING_TICK;
            } else if (c === '´') {
              state = STATE_STRING_BACKTICK;
            } else if (c === '/') {
              if (i + 1 < n) {
                if (query.charAt(i + 1) === '/') {
                  state = STATE_COMMENT_SINGLE;
                  ++i;
                } else if (query.charAt(i + 1) === '*') {
                  state = STATE_COMMENT_MULTI;
                  ++i;
                }
              }
            }
            break;
          case STATE_COMMENT_SINGLE:
            if (c === '\r' || c === '\n') {
              state = STATE_NORMAL;
            }
            break;
          case STATE_COMMENT_MULTI:
            if (c === '*') {
              if (i + 1 <= n && query.charAt(i + 1) === '/') {
                state = STATE_NORMAL;
                ++i;
              }
            }
            break;
          case STATE_STRING_SINGLE:
            if (c === '\\') {
              ++i;
            } else if (c === "'") {
              state = STATE_NORMAL;
            }
            break;
          case STATE_STRING_DOUBLE:
            if (c === '\\') {
              ++i;
            } else if (c === '"') {
              state = STATE_NORMAL;
            }
            break;
          case STATE_STRING_TICK:
            if (c === '`') {
              state = STATE_NORMAL;
            }
            break;
          case STATE_STRING_BACKTICK:
            if (c === '´') {
              state = STATE_NORMAL;
            }
            break;
          case STATE_BIND:
            if (!/^[@a-zA-Z0-9_]+$/.test(c)) {
              bindParams.push(query.substring(start, i));
              state = STATE_NORMAL;
              start = undefined;
            }
            break;
        }
      }

      var match;
      _.each(bindParams, function (v, k) {
        match = v.match(self.bindParamRegExp);

        if (match) {
          bindParams[k] = match[1];
        }
      });

      return {
        query: query,
        bindParams: bindParams
      };
    },

    checkForNewBindParams: function () {
      var self = this;
      // Remove comments
      var foundBindParams = this.parseQuery(this.aqlEditor.getValue()).bindParams;

      var newObject = {};
      _.each(foundBindParams, function (word) {
        if (
          self.bindParamTableObj[word] !== undefined &&
          self.bindParamTableObj[word] !== null
        ) {
          newObject[word] = self.bindParamTableObj[word];
        } else if (self.bindParamTableObj[word] === null) {
          newObject[word] = null;
        } else {
          newObject[word] = '';
        }
      });

      Object.keys(foundBindParams).forEach(function (keyNew) {
        Object.keys(self.bindParamTableObj).forEach(function (keyOld) {
          if (keyNew === keyOld) {
            newObject[keyNew] = self.bindParamTableObj[keyOld];
          }
        });
      });
      self.bindParamTableObj = newObject;
    },

    renderBindParamTable: function (init) {
      $('#arangoBindParamTable tbody').html('');

      if (init) {
        this.getCachedQuery();
      }

      var counter = 0;

      this.checkForNewBindParams();
      _.each(this.bindParamTableObj, function (val, key) {
        $('#arangoBindParamTable tbody').append(
          '<tr>' +
          '<td>' + key + '</td>' +
          '<td><input name=' + key + ' type="text"></input></td>' +
          '</tr>'
        );
        counter++;
      });
      if (counter === 0) {
        $('#arangoBindParamTable tbody').append(
          '<tr class="noBgColor">' +
          '<td>No bind parameters defined.</td>' +
          '<td></td>' +
          '</tr>'
        );
      } else {
        this.fillBindParamTable(this.bindParamTableObj);
      }

      // check if existing entry already has a stored value
      var queryName = sessionStorage.getItem('lastOpenQuery');
      var query = this.collection.findWhere({name: queryName});

      try {
        query = query.toJSON();
      } catch (ignore) {
      }

      if (query && this.loadedCachedQuery === false) {
        this.loadedCachedQuery = true;
        this.fillBindParamTable(query.parameter);
      }
    },

    fillBindParamTable: function (object) {
      _.each(object, function (val, key) {
        _.each($('#arangoBindParamTable input'), function (element) {
          if ($(element).attr('name') === key) {
            if (val instanceof Array) {
              $(element).val(JSON.stringify(val)).addClass('arraytype');
            } else if (typeof val === 'object') {
              $(element).val(JSON.stringify(val)).addClass(typeof val + 'type');
            } else if (typeof val === 'number') {
              $(element).val(val).addClass(typeof val + 'type');
            } else {
              var isNumber = false;
              // check if a potential string value is a number
              try {
                if (typeof JSON.parse(val) === 'number') {
                  isNumber = true;
                }
              } catch (ignore) {
              }

              if (!isNumber) {
                $(element).val(val).addClass(typeof val + 'type');
              } else {
                $(element).val('"' + val + '"').addClass(typeof val + 'type');
              }
            }
          }
        });
      });
    },

    initAce: function () {
      var self = this;

      // init aql editor
      this.aqlEditor = ace.edit('aqlEditor');
      this.aqlEditor.$blockScrolling = Infinity;
      this.aqlEditor.getSession().setMode('ace/mode/aql');
      this.aqlEditor.getSession().setUseWrapMode(true);
      this.aqlEditor.setFontSize('10pt');
      this.aqlEditor.setShowPrintMargin(false);

      this.bindParamAceEditor = ace.edit('bindParamAceEditor');
      this.bindParamAceEditor.$blockScrolling = Infinity;
      this.bindParamAceEditor.getSession().setMode('ace/mode/json');
      this.bindParamAceEditor.setFontSize('10pt');
      this.bindParamAceEditor.setShowPrintMargin(false);

      this.bindParamAceEditor.getSession().on('change', function () {
        try {
          self.bindParamTableObj = JSON.parse(self.bindParamAceEditor.getValue());
          self.allowParamToggle = true;
          self.setCachedQuery(self.aqlEditor.getValue(), JSON.stringify(self.bindParamTableObj));
        } catch (e) {
          if (self.bindParamAceEditor.getValue() === '') {
            _.each(self.bindParamTableObj, function (v, k) {
              self.bindParamTableObj[k] = '';
            });
            self.allowParamToggle = true;
          } else {
            self.allowParamToggle = false;
          }
        }
      });

      this.aqlEditor.getSession().on('change', function () {
        // case copy-paste: query completely selected & removed
        if (self.aqlEditor.getValue().length < 1) {
          if (Object.keys(self.bindParamTableObj).length > 0) {
            // query is empty but bindvars are defined
            self.lastCachedBindParameter = self.bindParamTableObj;
          }
        }

        self.checkForNewBindParams();
        self.renderBindParamTable();

        if (self.parseQuery(self.aqlEditor.getValue()).bindParams.length > 0) {
          var restoreAttr = [];
          _.each(self.parseQuery(self.aqlEditor.getValue()).bindParams, function (name) {
            if ($('input[name=\'' + name + '\']') !== undefined && $('input[name=\'' + name + '\']').length > 0) {
              if ($('input[name=\'' + name + '\']').val().length === 0) {
                if (self.lastCachedBindParameter) {
                  var value = $('input[name=\'' + name + '\']').val();
                  if (self.lastCachedBindParameter[name]) {
                    if (self.lastCachedBindParameter[name] !== value) {
                      restoreAttr.push(name);
                    }
                  }
                }
              }
            }
          });
          if (restoreAttr.length > 0) {
            // self.bindParamTableObj = self.lastCachedBindParameter;
            var toRestore = {};
            _.each(restoreAttr, function (name, val) {
              toRestore[name] = self.lastCachedBindParameter[name];
            });
            self.bindParamTableObj = toRestore;
            self.renderBindParamTable();
          }
        }

        if (self.initDone) {
          self.setCachedQuery(self.aqlEditor.getValue(), JSON.stringify(self.bindParamTableObj));
        }

        self.bindParamAceEditor.setValue(JSON.stringify(self.bindParamTableObj, null, '\t'), 1);
        $('#aqlEditor .ace_text-input').focus();

        self.resize();
      });

      var setOutputEditorFontSize = function (size) {
        _.each($('.outputEditors'), function (value) {
          var id = $(value).children().first().attr('id');
          id = id.replace('Wrapper', '');
          var outputEditor = ace.edit(id);
          outputEditor.setFontSize(size);
        });
      };

      var editors = [this.aqlEditor, this.bindParamAceEditor];
      _.each(editors, function (editor) {
        editor.commands.addCommand({
          name: 'togglecomment',
          bindKey: {win: 'Ctrl-Shift-C', linux: 'Ctrl-Shift-C', mac: 'Command-Shift-C'},
          exec: function (editor) {
            editor.toggleCommentLines();
          },
          multiSelectAction: 'forEach'
        });

        editor.commands.addCommand({
          name: 'increaseFontSize',
          bindKey: {win: 'Shift-Alt-Up', linux: 'Shift-Alt-Up', mac: 'Shift-Alt-Up'},
          exec: function (editor) {
            var newSize = parseInt(self.aqlEditor.getFontSize().match(/\d+/)[0], 10) + 1;
            newSize += 'pt';
            self.aqlEditor.setFontSize(newSize);
            setOutputEditorFontSize(newSize);
          },
          multiSelectAction: 'forEach'
        });

        editor.commands.addCommand({
          name: 'decreaseFontSize',
          bindKey: {win: 'Shift-Alt-Down', linux: 'Shift-Alt-Down', mac: 'Shift-Alt-Down'},
          exec: function (editor) {
            var newSize = parseInt(self.aqlEditor.getFontSize().match(/\d+/)[0], 10) - 1;
            newSize += 'pt';
            self.aqlEditor.setFontSize(newSize);
            setOutputEditorFontSize(newSize);
          },
          multiSelectAction: 'forEach'
        });

        editor.commands.addCommand({
          name: 'executeQuery',
          bindKey: {win: 'Ctrl-Return', mac: 'Command-Return', linux: 'Ctrl-Return'},
          exec: function () {
            self.executeQuery();
          }
        });

        editor.commands.addCommand({
          name: 'executeSelectedQuery',
          bindKey: {win: 'Ctrl-Alt-Return', mac: 'Command-Alt-Return', linux: 'Ctrl-Alt-Return'},
          exec: function () {
            self.executeQuery(undefined, true);
          }
        });

        editor.commands.addCommand({
          name: 'saveQuery',
          bindKey: {win: 'Ctrl-Shift-S', mac: 'Command-Shift-S', linux: 'Ctrl-Shift-S'},
          exec: function () {
            self.addAQL();
          }
        });

        editor.commands.addCommand({
          name: 'explainQuery',
          bindKey: {win: 'Ctrl-Shift-Return', mac: 'Command-Shift-Return', linux: 'Ctrl-Shift-Return'},
          exec: function () {
            self.explainQuery();
          }
        });

        editor.commands.addCommand({
          name: 'togglecomment',
          bindKey: {win: 'Ctrl-Shift-C', linux: 'Ctrl-Shift-C', mac: 'Command-Shift-C'},
          exec: function (editor) {
            editor.toggleCommentLines();
          },
          multiSelectAction: 'forEach'
        });

        editor.commands.addCommand({
          name: 'showSpotlight',
          bindKey: {win: 'Ctrl-Space', mac: 'Ctrl-Space', linux: 'Ctrl-Space'},
          exec: function () {
            self.showSpotlight();
          }
        });
      });

      this.queryPreview = ace.edit('queryPreview');
      this.queryPreview.getSession().setMode('ace/mode/aql');
      this.queryPreview.setReadOnly(true);
      this.queryPreview.setFontSize('13px');
      this.queryPreview.setShowPrintMargin(false);

      // auto focus this editor
      $('#aqlEditor .ace_text-input').focus();
    },

    updateQueryTable: function () {
      var self = this;
      this.updateLocalQueries();

      this.myQueriesTableDesc.rows = this.customQueries;
      
      // Reverse order: Last added query shall be displayed first
      self.customQueries.reverse();

      _.each(this.myQueriesTableDesc.rows, function (k) {
        k.secondRow = '<span class="spanWrapper">' +
          '<span id="copyQuery" title="Copy query"><i class="fa fa-copy"></i></span>' +
          '<span id="explQuery" title="Explain query"><i class="fa fa-comments"></i></i></span>' +
          '<span id="runQuery" title="Run query"><i class="fa fa-play-circle-o"></i></i></span>' +
          '<span id="deleteQuery" title="Delete query"><i class="fa fa-minus-circle"></i></span>' +
          '</span>';
        if (k.hasOwnProperty('parameter')) {
          delete k.parameter;
        }
        delete k.value;
      });

      function compare (a, b) {
        var x;
        if (a.name < b.name) {
          x = -1;
        } else if (a.name > b.name) {
          x = 1;
        } else {
          x = 0;
        }
        return x;
      }

      if(!this.sortByHistory) {
        this.myQueriesTableDesc.rows.sort(compare);
      }

      _.each(this.queries, function (val) {
        if (val.hasOwnProperty('parameter')) {
          delete val.parameter;
        }
        self.myQueriesTableDesc.rows.push({
          name: val.name,
          thirdRow: '<span class="spanWrapper">' +
            '<span id="copyQuery" title="Copy query"><i class="fa fa-copy"></i></span></span>'
        });
      });

      // escape all columns but the third (which contains HTML)
      this.myQueriesTableDesc.unescaped = [ false, true, true ];

      this.$(this.myQueriesId).html(this.table.render({content: this.myQueriesTableDesc}));
    },

    listenKey: function (e) {
      if (e.keyCode === 13) {
        if ($('#modalButton1').html() === 'Update') {
          this.saveAQL();
        }
      }
      this.checkSaveName();
    },

    addAQL: function () {
      // update queries first, before showing
      this.refreshAQL(true);
      // render options
      this.createCustomQueryModal();
      setTimeout(function () {
        $('#new-query-name').focus();
      }, 500);
    },

    updateAQL: function () {
      var content = this.aqlEditor.getValue();
      var queryName = $('#lastQueryName').html();
      var query = this.collection.findWhere({name: queryName});

      if (query) {
        // SET QUERY STRING
        query.set('value', content);
        // SET QUERY BIND PARAMS
        query.set('parameter', this.bindParamTableObj);

        var callback = function (error) {
          if (error) {
            arangoHelper.arangoError('Query', 'Could not save query');
          } else {
            var self = this;
            arangoHelper.arangoNotification('Saved query', '"' + queryName + '"');
            this.collection.fetch({
              success: function () {
                self.updateLocalQueries();
              }
            });
          }
        }.bind(this);
        this.collection.saveCollectionQueries(callback);
      }

      this.refreshAQL(true);
    },

    createAQL: function () {
      sessionStorage.setItem('lastOpenQuery', undefined);
      this.aqlEditor.setValue('');

      this.refreshAQL(true);

      this.breadcrumb();
      $('#updateCurrentQuery').hide();
    },

    createCustomQueryModal: function () {
      var buttons = [];
      var tableContent = [];

      tableContent.push(
        window.modalView.createTextEntry(
          'new-query-name',
          'Name',
          '',
          undefined,
          undefined,
          false,
          [
            {
              rule: Joi.string().regex(/^(\s*[a-zA-Z0-9\-._]+\s*)+$/).required(),
              msg: 'A query name is required. Characters, numbers and ".", "_", "-" symbols are allowed.'
            }
          ]
        )
      );
      buttons.push(
        window.modalView.createSuccessButton('Save', this.saveAQL.bind(this))
      );
      window.modalView.show('modalTable.ejs', 'Save Query', buttons, tableContent, undefined, undefined,
        {'keyup #new-query-name': this.listenKey.bind(this)});
    },

    checkSaveName: function () {
      var saveName = arangoHelper.escapeHtml($('#new-query-name').val());
      if (saveName === 'Insert Query') {
        $('#new-query-name').val('');
        return;
      }

      // check for invalid query names, if present change the box-shadow to red
      // and disable the save functionality
      var found = this.customQueries.some(function (query) {
        return query.name === saveName;
      });
      if (found) {
        $('#modalButton1').removeClass('button-success');
        $('#modalButton1').addClass('button-warning');
        $('#modalButton1').text('Update');
      } else {
        $('#modalButton1').removeClass('button-warning');
        $('#modalButton1').addClass('button-success');
        $('#modalButton1').text('Save');
      }
    },

    saveAQL: function (e) {
      if (e) {
        e.stopPropagation();
      }

      // update queries first, before writing
      this.refreshAQL();

      var saveName = arangoHelper.escapeHtml($('#new-query-name').val());
      var bindVars = this.bindParamTableObj;

      if ($('#new-query-name').hasClass('invalid-input')) {
        return;
      }

      // Heiko: Form-Validator - illegal query name
      if (saveName.trim() === '') {
        return;
      }

      var content = this.aqlEditor.getValue();
      // check for already existing entry
      var quit = false;
      _.each(this.customQueries, function (v) {
        if (v.name === saveName) {
          v.value = content;
          quit = true;
        }
      });

      if (quit === true) {
        // Heiko: Form-Validator - name already taken
        // Update model and save
        this.collection.findWhere({name: saveName}).set('value', content);
      } else {
        if (bindVars === '' || bindVars === undefined) {
          bindVars = '{}';
        }

        if (typeof bindVars === 'string') {
          try {
            bindVars = JSON.parse(bindVars);
          } catch (err) {
            arangoHelper.arangoError('Query', 'Could not parse bind parameter');
          }
        }
        this.collection.add({
          name: saveName,
          parameter: bindVars,
          value: content
        });
      }

      var callback = function (error) {
        if (error) {
          arangoHelper.arangoError('Query', 'Could not save query');
        } else {
          var self = this;
          this.collection.fetch({
            success: function () {
              self.updateLocalQueries();
              $('#updateCurrentQuery').show();

              self.breadcrumb(saveName);
            }
          });
        }
      }.bind(this);
      this.collection.saveCollectionQueries(callback);
      window.modalView.hide();
    },

    breadcrumb: function (name) {
      window.setTimeout(function () {
        if (name) {
          $('#subNavigationBar .breadcrumb').html(
            'Query: <span id="lastQueryName">' + name + '</span>'
          );
        } else {
          $('#subNavigationBar .breadcrumb').html('');
        }
      }, 50);
    },

    verifyQueryAndParams: function () {
      var quit = false;
      var self = this;

      if (this.aqlEditor.getValue().length === 0) {
        arangoHelper.arangoError('Query', 'Your query is empty');
        quit = true;
      }

      // if query bind parameter editor is visible
      if ($('#bindParamAceEditor').is(':visible')) {
        try {
          // check if parameters are parseable
          JSON.parse(self.bindParamAceEditor.getValue());
        } catch (e) {
          arangoHelper.arangoError('Bind Parameter', 'Could not parse bind parameter');
          quit = true;
        }
      }

      return quit;
    },

    executeQuery: function (e, selected) {
      if (this.verifyQueryAndParams()) {
        return;
      }

      $('#outputEditorWrapper' + this.outputCounter).hide();
      $('#outputEditorWrapper' + this.outputCounter).show('fast');

      this.lastSentQueryString = this.aqlEditor.getValue();

      this.renderQueryResultBox(this.outputCounter, selected);
    },

    renderQueryResultBox: function (counter, selected, cached) {
      this.$(this.outputDiv).prepend(this.outputTemplate.render({
        counter: counter,
        type: 'Query'
      }));

      var outputEditor = ace.edit('outputEditor' + counter);

      // store query and bind parameters history

      outputEditor.setFontSize('13px');
      outputEditor.$blockScrolling = Infinity;
      outputEditor.getSession().setMode('ace/mode/json');
      outputEditor.setReadOnly(true);
      outputEditor.setOption('vScrollBarAlwaysVisible', true);
      outputEditor.setShowPrintMargin(false);
      this.setEditorAutoHeight(outputEditor);

      if (!cached) {
        // Store sent query and bindParameter
        this.queriesHistory[counter] = {
          sentQuery: this.aqlEditor.getValue(),
          bindParam: this.bindParamTableObj
        };

        this.fillResult(counter, selected);
        this.outputCounter++;
      }
    },

    readQueryData: function (selected, forExecute, forProfile) {
      var data = {};

      if (!forProfile) {
        data.id = 'currentFrontendQuery';
      }

      if (selected) {
        data.query = this.aqlEditor.getSelectedText();
      } else {
        data.query = this.aqlEditor.getValue();
      }
      if (data.query.length === 0) {
        if (selected) {
          arangoHelper.arangoError('Query', 'Your query selection is empty!');
        } else {
          arangoHelper.arangoError('Query', 'Your query is empty!');
        }
        return false;
      } else {
        var bindVars = {};
        if (Object.keys(this.bindParamTableObj).length > 0) {
          _.each(this.bindParamTableObj, function (val, key) {
            if (data.query.indexOf(key) > -1) {
              bindVars[key] = val;
            }
          });
          data.bindVars = this.bindParamTableObj;
        }
        if (Object.keys(bindVars).length > 0) {
          data.bindVars = bindVars;
        }

        // add profile flag for query execution
        if (forExecute) {
          data.options = {
            profile: true
          };
        }
      }

      return data;
    },

    fillResult: function (counter, selected) {
      var self = this;

      var queryData = this.readQueryData(selected, true);

      if (queryData) {
        $.ajax({
          type: 'POST',
          url: arangoHelper.databaseUrl('/_api/cursor'),
          headers: {
            'x-arango-async': 'store'
          },
          data: JSON.stringify(queryData),
          contentType: 'application/json',
          processData: false,
          success: function (data, textStatus, xhr) {
            if (xhr.getResponseHeader('x-arango-async-id')) {
              self.queryCallbackFunction(xhr.getResponseHeader('x-arango-async-id'), counter);
            }
            Noty.clearQueue();
            Noty.closeAll();
            self.handleResult(counter);
          },
          error: function (data) {
            try {
              var temp = JSON.parse(data.responseText);
              arangoHelper.arangoError('[' + temp.errorNum + ']', temp.errorMessage);
            } catch (e) {
              arangoHelper.arangoError('Query error', 'ERROR');
            }
            self.handleResult(counter);
          }
        });
      }
    },

    handleResult: function () {
      var self = this;
      window.progressView.hide();
      $('#removeResults').show();

      // refocus ace
      window.setTimeout(function () {
        self.aqlEditor.focus();
      }, 300);
    },

    setEditorAutoHeight: function (editor) {
      // ace line height = 17px
      var winHeight = $('.centralRow').height();
      var maxLines = (winHeight - 250) / 17;

      editor.setOptions({
        maxLines: maxLines,
        minLines: 10
      });
    },

    deselect: function (editor) {
      var current = editor.getSelection();
      var currentRow = current.lead.row;
      var currentColumn = current.lead.column;

      current.setSelectionRange({
        start: {
          row: currentRow,
          column: currentColumn
        },
        end: {
          row: currentRow,
          column: currentColumn
        }
      });

      editor.focus();
    },

    warningsFunc: function (data, outputEditor) {
      var warnings = '';
      if (data.extra && data.extra.warnings && data.extra.warnings.length > 0) {
        warnings += 'Warnings:' + '\r\n\r\n';
        data.extra.warnings.forEach(function (w) {
          warnings += '[' + w.code + "], '" + w.message + "'\r\n";
        });
      }
      if (warnings !== '') {
        warnings += '\r\n' + 'Result:' + '\r\n\r\n';
      }
      outputEditor.setValue(warnings + JSON.stringify(data.result, undefined, 2), 1);
      outputEditor.getSession().setScrollTop(0);
    },

    renderQueryResult: function (data, counter, cached, queryID) {
      var self = this;
      var result;

      var activeSubView = 'query';
      try {
        activeSubView = window.App.naviView.activeSubMenu.route;
      } catch (ignore) {
      }

      if (window.location.hash === '#queries' && activeSubView === 'query') {
        var outputEditor = ace.edit('outputEditor' + counter);

        var maxHeight = $('.centralRow').height() - 250;
        var success;
        var invalidGeoJSON = 0;

        // handle explain query case
        if (!data.msg) {
          // handle usual query
          result = self.analyseQuery(data.result);
          if (result.defaultType === 'table' || result.defaultType === 'geotable') {
            $('#outputEditorWrapper' + counter + ' .arangoToolbarTop').after(
              '<div id="outputTable' + counter + '" class="outputTable"></div>'
            );
            $('#outputTable' + counter).show();
            self.renderOutputTable(result, counter);

            // apply max height for table output dynamically
            $('.outputEditorWrapper .tableWrapper').css('max-height', maxHeight);

            $('#outputEditor' + counter).hide();
            success = true;
          } else if (result.defaultType === 'graph') {
            $('#outputEditorWrapper' + counter + ' .arangoToolbarTop').after('<div id="outputGraph' + counter + '"></div>');
            $('#outputGraph' + counter).show();
            success = self.renderOutputGraph(result, counter);

            if (success) {
              $('#outputEditor' + counter).hide();

              $('#outputEditorWrapper' + counter + ' #copy2gV').show();
              $('#outputEditorWrapper' + counter + ' #copy2gV').bind('click', function () {
                self.showResultInGraphViewer(result, counter);
              });
            } else {
              $('#outputGraph' + counter).remove();
            }
          }
          if (result.defaultType === 'geo' || result.defaultType === 'geotable') {
            var geoHeight = 500;
            $('#outputEditor' + counter).hide();
            $('#outputEditorWrapper' + counter + ' .arangoToolbarTop').after(
              '<div class="geoContainer" id="outputGeo' + counter + '" style="height: ' + geoHeight + 'px; maxheight: ' + maxHeight + 'px;"></div>'
            );

            self.maps[counter] = L.map('outputGeo' + counter).setView([51.505, -0.09], 13);

            self.maps[counter].addLayer(new L.StamenTileLayer('terrain', {
              detectRetina: true
            }));

            var position = 1;
            var geojson;

            var geoStyle = {
              color: '#3498db',
              opacity: 1,
              weight: 3
            };

            var geojsonMarkerOptions = {
              radius: 8,
              fillColor: '#2ecc71',
              color: 'white',
              weight: 1,
              opacity: 1,
              fillOpacity: 0.64
            };

            var markers = [];
            _.each(data.result, function (geo) {
              var geometry = {};
              if (geo.hasOwnProperty('geometry')) {
                geometry = geo.geometry;
              } else {
                geometry = geo;
              }

              if (geometry.type === 'Point' || geometry.type === 'MultiPoint') {
                // reverse neccessary if we are using GeoJSON order
                // L.marker(geo.coordinates.reverse()).addTo(self.maps[counter]);
                try {
                  geojson = new L.GeoJSON(geometry, {
                    onEachFeature: function (feature, layer, x) {
                      layer.bindPopup('<pre style="width: 250px; max-height: 250px;">' + JSON.stringify(geo, null, 2) + '</pre>');
                    },
                    pointToLayer: function (feature, latlng) {
                      var res = L.circleMarker(latlng, geojsonMarkerOptions);
                      markers.push(res);
                      return res;
                    }
                  }).addTo(self.maps[counter]);
                } catch (ignore) {
                  invalidGeoJSON++;
                }
              } else if (geometry.type === 'Polygon' || geometry.type === 'LineString' || geometry.type === 'MultiLineString' || geometry.type === 'MultiPolygon') {
                try {
<<<<<<< HEAD
                  geojson = new L.Geodesic(geometry.coordinates).addTo(self.maps[counter]);
=======
                  geojson = new L.Geodesic().fromGeoJson(geometry).addTo(self.maps[counter]);
>>>>>>> 7e929266
                  markers.push(geojson);
                } catch (ignore) {
                  invalidGeoJSON++;
                }
              }

              // positioning
              if (position === data.result.length) {
                if (markers.length > 0) {
                  try {
                    var show = new L.FeatureGroup(markers);
                    self.maps[counter].fitBounds(show.getBounds());
                  } catch (ignore) {
                  }
                } else {
                  try {
                    self.maps[counter].fitBounds(geojson.getBounds());
                  } catch (ignore) {
                  }
                }
              }
              position++;
            });
          }

          // add active class to chosen display method
          if (success !== false) {
            if (result.defaultType === 'geotable' || result.defaultType === 'geo') {
              $('#outputTable' + counter).hide();
              if (result.defaultType === 'geotable') {
                $('#table-switch').css('display', 'inline');
              }

              if (data.result.length === invalidGeoJSON) {
                $('#outputGeo' + counter).remove();
                if (result.defaultType === 'geotable') {
                  $('#outputTable' + counter).show();
                  $('#table-switch').addClass('active').css('display', 'inline');
                } else {
                  $('#outputEditor' + counter).show();
                  $('#json-switch').addClass('active').css('display', 'inline');
                }
              } else {
                $('#geo-switch').addClass('active').css('display', 'inline');
              }
            } else {
              $('#' + result.defaultType + '-switch').addClass('active').css('display', 'inline');
            }
            $('#json-switch').css('display', 'inline');

            // fallback
            if (result.fallback && (result.fallback === 'geo' || result.fallback === 'geotable')) {
              $('#geo-switch').addClass('disabled').css('display', 'inline').css('opacity', '0.5');
              $('#geo-switch').addClass('tippy').attr('title', 'No internet connection. Map is not available.');
              arangoHelper.createTooltips();
            }
          }

          var appendSpan = function (value, icon, css) {
            if (!css) {
              css = '';
            }
            $('#outputEditorWrapper' + counter + ' .arangoToolbarTop .pull-left').append(
              '<span class="' + css + '"><i class="fa ' + icon + '"></i><i class="iconText">' + value + '</i></span>'
            );
          };

          var time = '-';
          if (data && data.extra && data.extra.stats) {
            if (data.extra.stats.executionTime > 1) {
              time = numeral(data.extra.stats.executionTime).format('0.000');
              time += ' s';
            } else {
              time = numeral(data.extra.stats.executionTime * 1000).format('0.000');
              time += ' ms';
            }
          }
          appendSpan(
            data.result.length + ' elements', 'fa-calculator'
          );
          appendSpan(time, 'fa-clock-o');

          if (data.extra) {
            if (data.extra.profile) {
              appendSpan('', 'fa-caret-down');
              self.appendProfileDetails(counter, data.extra.profile);
            }

            if (data.extra.stats) {
              if (data.extra.stats.writesExecuted > 0 || data.extra.stats.writesIgnored > 0) {
                appendSpan(
                  data.extra.stats.writesExecuted + ' writes', 'fa-check-circle positive'
                );
                if (data.extra.stats.writesIgnored === 0) {
                  appendSpan(
                    data.extra.stats.writesIgnored + ' writes ignored', 'fa-check-circle positive', 'additional'
                  );
                } else {
                  appendSpan(
                    data.extra.stats.writesIgnored + ' writes ignored', 'fa-exclamation-circle warning', 'additional'
                  );
                }
              }
            }
          }
        }

        $('#outputEditorWrapper' + counter + ' .pull-left #spinner').remove();
        $('#outputEditorWrapper' + counter + ' #cancelCurrentQuery').remove();

        self.warningsFunc(data, outputEditor);
        window.progressView.hide();

        $('#outputEditorWrapper' + counter + ' .switchAce').show();
        $('#outputEditorWrapper' + counter + ' .fa-close').show();
        $('#outputEditor' + counter).css('opacity', '1');

        if (!data.msg) {
          $('#outputEditorWrapper' + counter + ' #downloadQueryResult').show();
          $('#outputEditorWrapper' + counter + ' #copy2aqlEditor').show();
        }

        self.setEditorAutoHeight(outputEditor);
        self.deselect(outputEditor);

        // when finished send a delete req to api (free db space)
        // deletion only necessary if result was not fully fetched
        var url;
        if (queryID && data.hasMore) {
          url = arangoHelper.databaseUrl('/_api/cursor/' + encodeURIComponent(queryID));
        } else {
          if (data.id && data.hasMore) {
            url = arangoHelper.databaseUrl('/_api/cursor/' + encodeURIComponent(data.id));
          }
        }

        if (url) {
          $.ajax({
            url: url,
            type: 'DELETE'
          });
        }

        if (!cached) {
          // cache the query
          self.cachedQueries[counter] = data;

          // cache the original sent aql string
          this.cachedQueries[counter].sentQuery = self.aqlEditor.getValue();
        }

        if (data.msg) {
          if (data.extra.profile) {
            $('#outputEditorWrapper' + counter + ' .toolbarType').html('Profile');
          } else {
            $('#outputEditorWrapper' + counter + ' .toolbarType').html('Explain');
          }
          outputEditor.setValue(data.msg, 1);
        }

        if (result.defaultType === 'table' || result.defaultType === 'geotable') {
          // show csv download button
          self.checkCSV(counter);
        }
      } else {
        // if result comes in when view is not active
        // store the data into cachedQueries obj
        self.cachedQueries[counter] = data;
        self.cachedQueries[counter].sentQuery = self.lastSentQueryString;

        arangoHelper.arangoNotification('Query finished', 'Return to queries view to see the result.');
      }
    },

    bindQueryResultButtons: function (queryID, counter) {
      var self = this;

      if (queryID) {
        var cancelRunningQuery = function (id, counter) {
          $.ajax({
            url: arangoHelper.databaseUrl('/_api/job/' + encodeURIComponent(id) + '/cancel'),
            type: 'PUT',
            success: function () {
              window.clearTimeout(self.checkQueryTimer);
              $('#outputEditorWrapper' + counter).remove();
              arangoHelper.arangoNotification('Query', 'Query canceled.');
            }
          });
        };
      }

      $('#outputEditorWrapper' + counter + ' #cancelCurrentQuery').bind('click', function () {
        cancelRunningQuery(queryID, counter);
      });

      $('#outputEditorWrapper' + counter + ' #copy2aqlEditor').bind('click', function () {
        if (!$('#toggleQueries1').is(':visible')) {
          self.toggleQueries();
        }

        var aql = self.queriesHistory[counter].sentQuery;
        var bindParam = self.queriesHistory[counter].bindParam;

        self.aqlEditor.setValue(aql, 1);
        self.deselect(self.aqlEditor);
        if (Object.keys(bindParam).length > 0) {
          self.bindParamTableObj = bindParam;
          self.setCachedQuery(self.aqlEditor.getValue(), JSON.stringify(self.bindParamTableObj));

          if ($('#bindParamEditor').is(':visible')) {
            self.renderBindParamTable();
          } else {
            self.bindParamAceEditor.setValue(JSON.stringify(bindParam), 1);
            self.deselect(self.bindParamAceEditor);
          }
        }
        $('.centralRow').animate({ scrollTop: 0 }, 'fast');
        self.resize();
      });
    },

    queryCallbackFunction: function (queryID, counter) {
      var self = this;
      self.tmpQueryResult = null;

      this.bindQueryResultButtons(queryID, counter);
      this.execPending = false;

      var userLimit;
      try {
        userLimit = parseInt($('#querySize').val());
      } catch (e) {
        arangoHelper.arangoError('Parse Error', 'Could not parse defined user limit.');
      }
      if (isNaN(userLimit)) {
        userLimit = true;
      }

      var pushQueryResults = function (data) {
        if (self.tmpQueryResult === null) {
          self.tmpQueryResult = {
            result: [],
            complete: true
          };
        }

        _.each(data, function (val, key) {
          if (key !== 'result') {
            self.tmpQueryResult[key] = val;
          } else {
            _.each(data.result, function (d) {
              if (self.tmpQueryResult.result.length <= userLimit || userLimit === true) {
                if (self.tmpQueryResult.result.length < userLimit || userLimit === true) {
                  self.tmpQueryResult.result.push(d);
                }
              } else {
                self.tmpQueryResult.complete = false;
              }
            });
          }
        });
      };

      // check if async query is finished
      var checkQueryStatus = function (cursorID) {
        var method = 'PUT';
        var url = arangoHelper.databaseUrl('/_api/job/' + encodeURIComponent(queryID));
        if (cursorID) {
          method = 'POST';
          url = arangoHelper.databaseUrl('/_api/cursor/' + encodeURIComponent(cursorID));
        }

        $.ajax({
          type: method,
          url: url,
          contentType: 'application/json',
          processData: false,
          success: function (data, textStatus, xhr) {
            // query finished, now fetch results using cursor
            var flag = true;
            if (self.tmpQueryResult && self.tmpQueryResult.result && self.tmpQueryResult.result.length) {
              if (self.tmpQueryResult.result.length < userLimit || userLimit === true) {
                flag = true;
              } else {
                flag = false;
              }
            }

            if (xhr.status === 201 || xhr.status === 200) {
              if (data.hasMore && flag) {
                pushQueryResults(data);

                // continue to fetch result
                checkQueryStatus(data.id);
              } else {
                // finished fetching
                pushQueryResults(data);
                self.renderQueryResult(self.tmpQueryResult, counter, false, queryID);
                self.tmpQueryResult = null;
                // SCROLL TO RESULT BOX
                $('.centralRow').animate({ scrollTop: $('#queryContent').height() }, 'fast');
              }
            } else if (xhr.status === 204) {
            // query not ready yet, retry
              self.checkQueryTimer = window.setTimeout(function () {
                checkQueryStatus();
              }, 500);
            }
          },
          error: function (resp) {
            var error;

            try {
              if (resp.statusText === 'Gone') {
                arangoHelper.arangoNotification('Query', 'Query execution aborted.');
                self.removeOutputEditor(counter);
                return;
              }

              error = JSON.parse(resp.responseText);
              arangoHelper.arangoError('Query', error.errorMessage);
              if (error.errorMessage) {
                if (error.errorMessage.match(/\d+:\d+/g) !== null) {
                  self.markPositionError(
                    error.errorMessage.match(/'.*'/g)[0],
                    error.errorMessage.match(/\d+:\d+/g)[0]
                  );
                } else {
                  self.markPositionError(
                    error.errorMessage.match(/\(\w+\)/g)[0]
                  );
                }
                self.removeOutputEditor(counter);
              }
            } catch (e) {
              self.removeOutputEditor(counter);
              if (error.code === 409) {
                return;
              }
              if (error.code !== 400 && error.code !== 404 && error.code !== 500 && error.code !== 403 && error.code !== 501) {
                arangoHelper.arangoNotification('Query', 'Successfully aborted.');
              }
            }

            window.progressView.hide();
          }
        });
      };
      checkQueryStatus();
    },

    appendProfileDetails: function (counter, data) {
      var element = '#outputEditorWrapper' + counter;

      $(element + ' .fa-caret-down').first().on('click', function () {
        var alreadyRendered = $(element).find('.queryProfile');
        if (!$(alreadyRendered).is(':visible')) {
          $(element).append('<div class="queryProfile" counter="' + counter + '"></div>');
          var queryProfile = $(element + ' .queryProfile').first();
          queryProfile.hide();

          // var outputPosition = $(element + ' .fa-caret-down').first().offset();
          queryProfile
            .css('position', 'absolute')
            .css('left', 215)
            .css('top', 55);

          // $("#el").offset().top - $(document).scrollTop()
          var profileWidth = 590;

          var legend = [
            'A', 'B', 'C', 'D', 'E', 'F', 'G', 'H'
          ];

          var colors = [
            'rgb(48, 125, 153)',
            'rgb(241, 124, 176)',
            'rgb(137, 110, 37)',
            'rgb(93, 165, 218)',
            'rgb(250, 164, 58)',
            'rgb(64, 74, 83)',
            'rgb(96, 189, 104)',
            'rgb(221, 224, 114)'
          ];

          var descs = [
            'startup time for query engine',
            'query parsing',
            'abstract syntax tree optimizations',
            'loading collections',
            'instanciation of initial execution plan',
            'execution plan optimization and permutation',
            'query execution',
            'query finalization'
          ];

          queryProfile.append(
            '<i class="fa fa-close closeProfile"></i>' +
            '<span class="profileHeader">Profiling information</span>' +
            '<div class="pure-g pure-table pure-table-body" style="width: auto;"></div>' +
            '<div class="prof-progress"></div>' +
            '<div class="prof-progress-label"></div>' +
            '<div class="clear"></div>'
          );

          var total = 0;
          _.each(data, function (value, key) {
            if (key !== 'finished') {
              total += value * 1000;
            }
          });

          var pos = 0;
          var width;
          var adjustWidth = 0;

          var time = '';
          _.each(data, function (value, key) {
            if (key !== 'finished') {
              if (value > 1) {
                time = numeral(value).format('0.000');
                time += ' s';
              } else {
                time = numeral(value * 1000).format('0.000');
                time += ' ms';
              }

              queryProfile.find('.pure-g').append(
                '<div class="pure-table-row noHover">' +
                '<div class="pure-u-1-24 left"><p class="bold" style="background:' + colors[pos] + '">' + legend[pos] + '</p></div>' +
                '<div class="pure-u-4-24 left">' + time + '</div>' +
                '<div class="pure-u-6-24 left">' + key + '</div>' +
                '<div class="pure-u-13-24 left">' + descs[pos] + '</div>' +
                '</div>'
              );

              width = Math.floor((value * 1000) / total * 100);
              if (width === 0) {
                width = 1;
                adjustWidth++;
              }

              if (pos !== 7) {
                queryProfile.find('.prof-progress').append(
                  '<div style="width: ' + width + '%; background-color: ' + colors[pos] + '"></div>'
                );
                if (width > 1) {
                  queryProfile.find('.prof-progress-label').append(
                    '<div style="width: ' + width + '%;">' + legend[pos] + '</div>'
                  );
                } else {
                  queryProfile.find('.prof-progress-label').append(
                    '<div style="width: ' + width + '%; font-size: 9px">' + legend[pos] + '</div>'
                  );
                }
              } else {
                if (adjustWidth > 0) {
                  width = width - adjustWidth;
                }
                queryProfile.find('.prof-progress').append(
                  '<div style="width: ' + width + '%; background-color: ' + colors[pos] + '"></div>'
                );
                if (width > 1) {
                  queryProfile.find('.prof-progress-label').append(
                    '<div style="width: ' + width + '%;">' + legend[pos] + '</div>'
                  );
                } else {
                  queryProfile.find('.prof-progress-label').append(
                    '<div style="width: ' + width + '%; font-size: 9px">' + legend[pos] + '</div>'
                  );
                }
              }
              pos++;
            }
          });

          queryProfile.width(profileWidth);
          queryProfile.height('auto');
          queryProfile.fadeIn('fast');
        } else {
          $(element).find('.queryProfile').remove();
        }
      });
    },

    analyseQuery: function (result) {
      var toReturn = {
        defaultType: null,
        original: result,
        modified: null
      };

      var found = false;

      if (!Array.isArray(result)) {
        toReturn.defaultType = 'json';
        return toReturn;
      }

      // check if result could be displayed as graph
      // case a) result has keys named vertices and edges

      var index = 0;
      for (var i = 0; i < result.length; i++) {
        if (result[i]) {
          index = i;
          break;
        }
      }

      if (result[index]) {
        if (result[index].vertices && result[index].edges) {
          var hitsa = 0;
          var totala = 0;

          _.each(result, function (obj) {
            if (obj.edges) {
              _.each(obj.edges, function (edge) {
                if (edge !== null) {
                  if (edge._from && edge._to) {
                    hitsa++;
                  }
                  totala++;
                }
              });
            }
          });

          var percentagea = 0;
          if (totala > 0) {
            percentagea = hitsa / totala * 100;
          }

          if (percentagea >= 95) {
            found = true;
            toReturn.defaultType = 'graph';
            toReturn.graphInfo = 'object';
          }
        } else {
          // case b) 95% have _from and _to attribute
          var hitsb = 0;
          var totalb = result.length;

          _.each(result, function (obj) {
            if (obj) {
              if (obj._from && obj._to && obj._id) {
                hitsb++;
              }
            }
          });

          var percentageb = 0;
          if (totalb > 0) {
            percentageb = hitsb / totalb * 100;
          }

          if (percentageb >= 95) {
            found = true;
            toReturn.defaultType = 'graph';
            toReturn.graphInfo = 'array';
            // then display as graph
          }
        }
      }

      // check if result could be displayed as table
      var geojson = 0;
      if (!found) {
        var check = true;
        var attributes = {};

        if (result.length < 1) {
          check = false;
        }

        if (check) {
          _.each(result, function (obj) {
            if (typeof obj !== 'object' || obj === null || Array.isArray(obj)) {
              // not a document and not suitable for tabluar display
              return;
            }

            if (typeof obj === 'object') {
              if (obj.hasOwnProperty('coordinates') && obj.hasOwnProperty('type')) {
                if (obj.type === 'Point' || obj.type === 'MultiPoint' ||
                  obj.type === 'Polygon' || obj.type === 'MultiPolygon' ||
                  obj.type === 'LineString' || obj.type === 'MultiLineString') {
                  geojson++;
                }
              } else if (obj.hasOwnProperty('geometry')) {
                try {
                  if (obj.geometry.hasOwnProperty('coordinates') && obj.geometry.hasOwnProperty('type')) {
                    if (obj.geometry.type === 'Point' || obj.geometry.type === 'MultiPoint' ||
                      obj.geometry.type === 'Polygon' || obj.geometry.type === 'MultiPolygon' ||
                      obj.geometry.type === 'LineString' || obj.geometry.type === 'MultiLineString') {
                      geojson++;
                    }
                  }
                } catch (err) {
                 // happens e.g. if doc.geomotry === null
                }
              }
            }

            _.each(obj, function (value, key) {
              if (attributes.hasOwnProperty(key)) {
                ++attributes[key];
              } else {
                attributes[key] = 1;
              }
            });
          });

          var rate = 0;

          _.each(attributes, function (val, key) {
            if (check !== false) {
              rate = (val / result.length) * 100;
              if (rate <= 95) {
                check = false;
              }
            }
          });

          if (rate <= 95) {
            check = false;
          }
        }

        if (check) {
          found = true;
          if (result.length === geojson) {
            toReturn.defaultType = 'geotable';
          } else {
            toReturn.defaultType = 'table';
          }
        }
      }

      if (!found) {
      // if all check fails, then just display as json
        if (result.length !== 0 && result.length === geojson) {
          toReturn.defaultType = 'geo';
        } else {
          toReturn.defaultType = 'json';
        }
      }

      if (toReturn.defaultType === 'geo' || toReturn.defaultType === 'geotable') {
        if (!window.activeInternetConnection) {
          // mark the type we wanted to render
          toReturn.fallback = toReturn.defaultType;

          if (toReturn.defaultType === 'geo') {
            toReturn.defaultType = 'json';
          } else {
            toReturn.defaultType = 'table';
          }
        }
      }

      return toReturn;
    },

    markPositionError: function (text, pos) {
      var row;

      if (pos) {
        row = pos.split(':')[0];
        text = text.substr(1, text.length - 2);
      }

      var found = this.aqlEditor.find(text);

      if (!found && pos) {
        try {
          row = parseInt(row);
          if (row > 0) {
            row = row - 1;
          }
        } catch (ignore) {
        }

        this.aqlEditor.selection.moveCursorToPosition({row: row, column: 0});
        this.aqlEditor.selection.selectLine();
      }
      window.setTimeout(function () {
        $('.ace_start').first().css('background', 'rgba(255, 129, 129, 0.7)');
      }, 100);
    },

    refreshAQL: function () {
      var self = this;

      var callback = function (error) {
        if (error) {
          arangoHelper.arangoError('Query', 'Could not reload queries');
        } else {
          self.updateLocalQueries();
          self.updateQueryTable();
        }
      };

      var originCallback = function () {
        self.getSystemQueries(callback);
      };

      this.getAQL(originCallback);
    },

    getSystemQueries: function (callback) {
      var self = this;
      if (callback) {
        callback(false);
      }
      self.queries = window.aqltemplates;
    },

    updateLocalQueries: function () {
      var self = this;
      this.customQueries = [];

      this.collection.each(function (model) {
        self.customQueries.push({
          name: model.get('name'),
          value: model.get('value'),
          parameter: model.get('parameter')
        });
      });
    },

    renderOutputTable: function (data, counter) {
      var tableDescription = {
        id: 'outputTableData' + counter,
        titles: [],
        rows: []
      };

      var first = true;
      var headers = {}; // quick lookup cache
      var pos = 0;
      _.each(data.original, function (obj) {
        if (first === true && obj) {
          var titles = Object.keys(obj);
          titles.forEach(function (t) {
            headers[String(t)] = pos++;
            tableDescription.titles.push(_.escape(String(t)));
          });
          first = false;
        }
        var part = Array(pos);
        _.each(obj, function (val, key) {
          if (!headers.hasOwnProperty(key)) {
            // different attribute
            return;
          }

          if (typeof val === 'object') {
            val = JSON.stringify(val);
          }

          part[headers[key]] = val;
        });

        tableDescription.rows.push(part);
      });

      $('#outputTable' + counter).append(this.table.render({content: tableDescription}));
    },

    renderOutputGraph: function (data, counter) {
      this.graphViewers[counter] = new window.GraphViewer({
        name: undefined,
        documentStore: window.App.arangoDocumentStore,
        collection: new window.GraphCollection(),
        userConfig: window.App.userConfig,
        id: '#outputGraph' + counter,
        data: data
      });
      var success = this.graphViewers[counter].renderAQLPreview();

      return success;
    },

    showResultInGraphViewer: function (data, counter) {
      window.location.hash = '#aql_graph';

      // TODO better manage mechanism for both gv's
      if (window.App.graphViewer) {
        if (window.App.graphViewer.graphSettingsView) {
          window.App.graphViewer.graphSettingsView.remove();
        }
        window.App.graphViewer.remove();
      }

      window.App.graphViewer = new window.GraphViewer({
        name: undefined,
        documentStore: window.App.arangoDocumentStore,
        collection: new window.GraphCollection(),
        userConfig: window.App.userConfig,
        noDefinedGraph: true,
        data: data
      });
      window.App.graphViewer.renderAQL();
    },

    getAQL: function (originCallback) {
      var self = this;

      this.collection.fetch({
        success: function () {
          self.getCachedQueryAfterRender();

          // old storage method
          var item = sessionStorage.getItem('customQueries');
          if (item) {
            var queries = JSON.parse(item);
            // save queries in user collections extra attribute
            _.each(queries, function (oldQuery) {
              self.collection.add({
                value: oldQuery.value,
                name: oldQuery.name
              });
            });

            var callback = function (error) {
              if (error) {
                arangoHelper.arangoError(
                  'Custom Queries',
                  'Could not import old local storage queries'
                );
              } else {
                sessionStorage.removeItem('customQueries');
              }
            };
            self.collection.saveCollectionQueries(callback);
          }
          self.updateLocalQueries();

          if (originCallback) {
            originCallback();
          }
        },
        error: function (data, resp) {
          arangoHelper.arangoError('User Queries', resp.responseText);
        }
      });
    },

    checkCSV: function (counter) {
      var outputEditor = ace.edit('outputEditor' + counter);
      var val = outputEditor.getValue();
      var status = false;

      var tmp;
      // method: do not parse nested values
      try {
        val = JSON.parse(val);
        status = true;
        _.each(val, function (row, key1) {
          _.each(row, function (entry, key2) {
            // if nested array or object found, do not offer csv download
            try {
              tmp = JSON.parse(entry);
              // if parse success -> arr or obj found
              if (typeof tmp === 'object') {
                status = false;
              }
            } catch (ignore) {
            }
          });
        });
      } catch (ignore) {
      }

      if (status) {
        $('#outputEditorWrapper' + counter + ' #downloadCsvResult').show();
      }
    },

    doCSV: function (json) {
      var inArray = this.arrayFrom(json);
      var outArray = [];
      for (var row in inArray) {
        outArray[outArray.length] = this.parse_object(inArray[row]);
      }

      return $.csv.fromObjects(outArray);
    },

    downloadCsvResult: function (e) {
      var counter = $(e.currentTarget).attr('counter');

      var csv;
      var outputEditor = ace.edit('outputEditor' + counter);
      var val = outputEditor.getValue();
      val = JSON.parse(val);

      csv = $.csv.fromObjects(val, {
        justArrays: true
      });

      if (csv.length > 0) {
        arangoHelper.downloadLocalBlob(csv, 'csv');
      } else {
        arangoHelper.arangoError('Query error', 'Could not download the result.');
      }
    }

  });
}());<|MERGE_RESOLUTION|>--- conflicted
+++ resolved
@@ -2017,11 +2017,8 @@
                 }
               } else if (geometry.type === 'Polygon' || geometry.type === 'LineString' || geometry.type === 'MultiLineString' || geometry.type === 'MultiPolygon') {
                 try {
-<<<<<<< HEAD
                   geojson = new L.Geodesic(geometry.coordinates).addTo(self.maps[counter]);
-=======
                   geojson = new L.Geodesic().fromGeoJson(geometry).addTo(self.maps[counter]);
->>>>>>> 7e929266
                   markers.push(geojson);
                 } catch (ignore) {
                   invalidGeoJSON++;
