
  <div id="nodesContent" class="innerContent">

  <% if (Object.keys(coords).length > 0) { %>

    <% var disabled = ''; %>

    <div class="pure-g">

    <div class="pure-u-1-1 pure-u-md-1-1 pure-u-lg-1-1 pure-u-xl-1-2">

    <div class="sectionHeader pure-g">
      <div class="pure-u-1-5">
        <div class="title">
          Coordinators
        </div>
      </div>


      <div class="pure-u-4-5">

        <% if (scaling === true && frontendConfig.db === '_system') { %>
          <div class="scaleGroup" id="scaleCoords">
            <div style="text-align: -webkit-right;">
            <span class="left" id="removeCoord"><i class="fa fa-minus"></i></span>
            <input id="plannedCoords" type="text" value="<%= plannedCoords %>"/>
            <span class="right" id="addCoord"><i class="fa fa-plus"></i></span>
            </div>
          </div>
        <% } %>

        <div class="information" id="infoCoords">
          <span class="positive"><span> <%= scaleProperties.coordsOk %> </span><i class="fa fa-check-circle"></i></span>
          <% if (scaleProperties.coordsError) { %>
            <span class="negative"><span> <%= scaleProperties.coordsError %> </span><i class="fa fa-exclamation-circle"></i></span>
          <% } %>
          <% if (scaleProperties.coordsPending && scaling === true && frontendConfig.db === '_system') { %>
            <span class="warning"><span> <%= scaleProperties.coordsPending %> </span><i class="fa fa-circle-o-notch fa-spin"></i></span>
            <button class="abortClusterPlan button-navbar button-default">Abort</button>
          <% } %>
        </div>
      </div>

    </div>

    <div class="pure-g cluster-nodes-title pure-table pure-table-header pure-title" style="clear: both">
      <div class="pure-table-row">
        <div class="pure-u-9-24 left">Name</div>
        <div class="pure-u-9-24 left">Endpoint</div>
        <div class="pure-u-3-24">Version</div>
        <div class="pure-u-2-24 mid hide-small">Since</div>
        <div class="pure-u-1-24 mid"></div>
      </div>
    </div>

    <div class="pure-g cluster-nodes coords-nodes pure-table pure-table-body">
      <% _.each(coords, function(node, key) { %>
        <% var id = node.id + "-node"; %>

        <div class="pure-table-row <%= disabled %>" node="<%= id %>">

          <div class="pure-u-9-24 left" title="<%= node.id %>">
            <%= node.ShortName %>
            <i class="fa fa-bar-chart"></i>
            <% if (node.CanBeDeleted && frontendConfig.db === '_system') { %>
              <i class="fa fa-trash-o"></i>
            <% } %>
          </div>
          <div class="pure-u-9-24 left"><%= node.Endpoint %></div>

          <div class="pure-u-3-24"><%= node.Version %></div>

          <% var formatted = node.LastAckedTime.substr(11, 18); %>
          <% var full = node.LastAckedTime; %>
          <div class="pure-u-2-24 hide-small mid" title="<%= full %>"><%= formatted %></div>
<<<<<<< HEAD
=======
          <% console.log(node) %>
>>>>>>> e2f657c6

          <% if (node.Status === 'GOOD') { %>
            <div class="pure-u-1-24 mid state"><i class="fa fa-check-circle tippy" title="<%= node.SyncStatus %>"></i></div>
          <% } else { %>
            <div class="pure-u-1-24 mid state"><i class="fa fa-exclamation-circle"></i></div>
          <% } %>

        </div>

      <% }); %>
    </div>
  </div>

  <% } %>

  <% if (Object.keys(dbs).length > 0) { %>
    <% var disabled = ''; %>
    <% disabled = " dbserver"; %>
    <div class="pure-u-1-1 pure-u-md-1-1 pure-u-lg-1-1 pure-u-xl-1-2">
      <div class="sectionHeader pure-g">
        <div class="pure-u-1-5">
          <div class="title">
            DB Servers
          </div>
        </div>

        <div class="pure-u-4-5">

          <% if (scaling === true && frontendConfig.db === '_system') { %>
            <div class="scaleGroup" id="scaleCoords">
              <div style="text-align: -webkit-right;">
              <span class="left" id="removeDBs"><i class="fa fa-minus"></i></span>
              <input id="plannedDBs" value="<%= plannedDBs %>" type="text"/>
              <span class="right" id="addDBs"><i class="fa fa-plus"></i></span>
              </div>
            </div>
          <% } %>

          <div class="information" id="infoDBs">
            <span class="positive"><span> <%= scaleProperties.dbsOk %> </span><i class="fa fa-check-circle"></i></span>
            <% if (scaleProperties.dbsError) { %>
              <span class="negative"><span> <%= scaleProperties.dbsError %> </span><i class="fa fa-exclamation-circle"></i></span>
            <% } %>
            <% if (scaleProperties.dbsPending && scaling === true && frontendConfig.db === '_system') { %>
              <span class="warning"><span> <%= scaleProperties.dbsPending %> </span><i class="fa fa-circle-o-notch fa-spin"></i></span>
              <button class="abortClusterPlan button-navbar button-default">Abort</button>
            <% } %>
          </div>

        </div>

      </div>

    <div class="pure-g cluster-nodes-title pure-table pure-table-header pure-title" style="clear: both">
      <div class="pure-table-row">
        <div class="pure-u-9-24 left">Name</div>
        <div class="pure-u-9-24 left">Endpoint</div>
        <div class="pure-u-3-24">Version</div>
        <div class="pure-u-2-24 mid hide-small">Since</div>
        <div class="pure-u-1-24 mid"></div>
      </div>
    </div>

  <% } %>

    <div class="pure-g cluster-nodes dbs-nodes pure-table pure-table-body">
      <% _.each(dbs, function(node, key) { %>
        <% var id = node.id + "-node"; %>

        <div class="pure-table-row <%= disabled %>" node="<%= id %>">

          <div class="pure-u-9-24 left" title="<%= node.id %>">
            <%= node.ShortName %>
            <i class="fa fa-bar-chart"></i>
            <% if (node.CanBeDeleted && frontendConfig.db === '_system') { %>
              <i class="fa fa-trash-o"></i>
            <% } %>
          </div>
          <div class="pure-u-9-24 left"><%= node.Endpoint %></div>

          <div class="pure-u-3-24"><%= node.Version %></div>

          <% var formatted = node.LastAckedTime.substr(11, 18); %>
          <% var full = node.LastAckedTime; %>
          <div class="pure-u-2-24 hide-small mid" title="<%= full %>"><%= formatted %></div>
<<<<<<< HEAD
=======
          <% console.log(node) %>
>>>>>>> e2f657c6

          <% if (node.Status === 'GOOD') { %>
            <div class="pure-u-1-24 mid state"><i class="fa fa-check-circle tippy" title="<%= node.SyncStatus %>"></i></div>
          <% } else { %>
            <div class="pure-u-1-24 mid state"><i class="fa fa-exclamation-circle"></i></div>
          <% } %>

        </div>
      <% }); %>
    </div>
  </div>

  </div>
  </div>
<|MERGE_RESOLUTION|>--- conflicted
+++ resolved
@@ -73,10 +73,6 @@
           <% var formatted = node.LastAckedTime.substr(11, 18); %>
           <% var full = node.LastAckedTime; %>
           <div class="pure-u-2-24 hide-small mid" title="<%= full %>"><%= formatted %></div>
-<<<<<<< HEAD
-=======
-          <% console.log(node) %>
->>>>>>> e2f657c6
 
           <% if (node.Status === 'GOOD') { %>
             <div class="pure-u-1-24 mid state"><i class="fa fa-check-circle tippy" title="<%= node.SyncStatus %>"></i></div>
@@ -162,11 +158,7 @@
           <% var formatted = node.LastAckedTime.substr(11, 18); %>
           <% var full = node.LastAckedTime; %>
           <div class="pure-u-2-24 hide-small mid" title="<%= full %>"><%= formatted %></div>
-<<<<<<< HEAD
-=======
-          <% console.log(node) %>
->>>>>>> e2f657c6
-
+          
           <% if (node.Status === 'GOOD') { %>
             <div class="pure-u-1-24 mid state"><i class="fa fa-check-circle tippy" title="<%= node.SyncStatus %>"></i></div>
           <% } else { %>
