/* jshint browser: true */
/* jshint unused: false */
/* global Backbone, templateEngine, $, window, sessionStorage, Storage, arangoHelper, _ */
(function () {
  'use strict';
  window.NavigationView = Backbone.View.extend({
    el: '#navigationBar',
    subEl: '#subNavigationBar',

    events: {
      'change #arangoCollectionSelect': 'navigateBySelect',
      'click .tab': 'navigateByTab',
      'click li': 'switchTab',
      'click .arangodbLogo': 'selectMenuItem',
      'click .shortcut-icons p': 'showShortcutModal'
    },

    renderFirst: true,
    activeSubMenu: undefined,

    changeDB: function () {
      window.location.hash = '#login';
    },

    initialize: function (options) {
      var self = this;

      this.userCollection = options.userCollection;
      this.currentDB = options.currentDB;
      this.dbSelectionView = new window.DBSelectionView({
        collection: options.database,
        current: this.currentDB
      });
      this.userBarView = new window.UserBarView({
        userCollection: this.userCollection
      });
      this.notificationView = new window.NotificationView({
        collection: options.notificationCollection
      });
      this.statisticBarView = new window.StatisticBarView({
        currentDB: this.currentDB
      });

      this.isCluster = options.isCluster;
      this.foxxApiEnabled = options.foxxApiEnabled;
      this.statisticsInAllDatabases = options.statisticsInAllDatabases;

      this.handleKeyboardHotkeys();

      Backbone.history.on('all', function () {
        self.selectMenuItem();
      });
    },

    showShortcutModal: function () {
      arangoHelper.hotkeysFunctions.showHotkeysModal();
    },

    handleSelectDatabase: function () {
      this.dbSelectionView.render($('#dbSelect'));
    },

    template: templateEngine.createTemplate('navigationView.ejs'),
    templateSub: templateEngine.createTemplate('subNavigationView.ejs'),

    render: function () {
      $(this.subEl).html(this.templateSub.render({
        frontendConfig: window.frontendConfig,
        currentDB: this.currentDB.toJSON()
      }));
      arangoHelper.checkDatabasePermissions(this.continueRender.bind(this), this.continueRender.bind(this));
      if (window.frontendConfig.isEnterprise === true) {
        this.fetchServerTime();
      }
    },

    continueRender: function (readOnly) {
      var self = this;

      $(this.el).html(this.template.render({
        currentDB: this.currentDB,
        statisticsInAllDatabases: this.statisticsInAllDatabases,
        isCluster: this.isCluster,
        foxxApiEnabled: this.foxxApiEnabled,
        readOnly: readOnly
      }));

      if (this.currentDB.get('name') !== '_system') {
        $('#dashboard').parent().remove();
      }

      this.dbSelectionView.render($('#dbSelect'));
      // this.notificationView.render($("#notificationBar"))

      var callback = function (error) {
        if (!error) {
          this.userBarView.render();
        }
      }.bind(this);

      this.userCollection.whoAmI(callback);
      // this.statisticBarView.render($("#statisticBar"))

      if (this.renderFirst) {
        this.renderFirst = false;

        this.selectMenuItem();

        $('.arangodbLogo').on('click', function () {
          self.selectMenuItem();
        });

        $('#dbStatus').on('click', function () {
          self.changeDB();
        });
      }

      self.resize();

      if (window.frontendConfig.isEnterprise === true) {
        $('#ArangoDBLogo').after('<span id="enterpriseLabel" style="display: none">Enterprise Edition</span>');
        $('#enterpriseLabel').fadeIn('slow');
      } else {
        $('#ArangoDBLogo').after('<span id="communityLabel" style="display: none">Community Edition</span>');
        $('#communityLabel').fadeIn('slow');
        $('.enterprise-menu').show();
      }

      return this;
    },

    fetchLicenseInfo: function (serverTime) {
      const self = this;
      const url = arangoHelper.databaseUrl('/_admin/license');

      $.ajax({
        type: "GET",
        url: url,
        success: function (licenseData) {
          if (licenseData.status && licenseData.features && licenseData.features.expires) {
            self.renderLicenseInfo(licenseData.status, licenseData.features.expires, serverTime);
          } else {
            self.showLicenseError();  
          }
        },
        error: function () {
          self.showLicenseError();
        }
      }); 
    },

    fetchServerTime: function () {
      const self = this;
      const url = arangoHelper.databaseUrl('/_admin/time');

      $.ajax({
        type: "GET",
        url: url,
        success: function (timeData) {
<<<<<<< HEAD
          if (!timeData.error && timeData.code === 200 && timeData.time) {
            self.fetchLicenseInfo(timeData.time);
          } else {
            self.showGetTimeError();
          }          
=======
          if (self.currentDB.get('name') === '_system') {
            if (!timeData.error && timeData.code === 200 && timeData.time) {
              self.fetchLicenseInfo(timeData.time);
            } else {
              self.showGetTimeError();
            }
          }
        },
        error: function () {
          self.showGetTimeError();
>>>>>>> 600102de
        }
        // intentionally no error handling: non-root users may not be allowed to fetch license information, but in that case we do not want to show an error
      });
    },

    showLicenseError: function () {
      const errorElement = '<div id="subNavLicenseInfo" class="alert alert-danger alert-license"><span><i class="fa fa-exclamation-triangle"></i></span> <span id="licenseInfoText">Error: Failed to fetch license information</span></div>';
      $('#licenseInfoArea').append(errorElement);
    },

    showGetTimeError: function () {
      const errorElement = '<div id="subNavLicenseInfo" class="alert alert-danger alert-license"><span><i class="fa fa-exclamation-triangle"></i></span> <span id="licenseInfoText">Error: Failed to fetch server time</span></div>';
      $('#licenseInfoArea').append(errorElement);
    },

    renderLicenseInfo: function (status, expires, serverTime) {
      if (status !== null && expires !== null) {
        let infotext = '';
        let daysInfo = '';
        let alertClasses = 'alert alert-license';
        switch (status) {
        case 'expiring':
          let remains = expires - Math.round(serverTime);
          let daysInfo = Math.ceil(remains / (3600*24));
          let hoursInfo = '';
          let minutesInfo = '';
          infotext = 'Your license is expiring in under ';
          if (daysInfo > 1) {
            infotext += daysInfo + ' days';
          } else {
            hoursInfo = Math.ceil(remains / 3600);
            if (hoursInfo > 1) {
              infotext += hoursInfo + ' hours';
            } else {
              minutesInfo = Math.ceil(remains / 60);
              infotext += minutesInfo + ' minutes';
            }

          }
          infotext += '. Please contact ArangoDB sales to extend your license urgently.';
          this.appendLicenseInfoToUi(infotext, alertClasses);
          break;
        case 'expired':
          daysInfo = Math.floor((Math.round(serverTime) - expires) / (3600*24));
          infotext = 'Your license expired ' + daysInfo + ' days ago. New enterprise features cannot be created. Please contact ArangoDB sales immediately.';
          alertClasses += ' alert-danger';
          this.appendLicenseInfoToUi(infotext, alertClasses);
          break;
        case 'read-only':
          infotext = 'Your license has expired. This installation has been restricted to read-only mode. Please contact ArangoDB sales immediately to extend your license.';
          alertClasses += ' alert-danger';
          this.appendLicenseInfoToUi(infotext, alertClasses);
          break;
        default:
          break;
        }
      }
    },

    appendLicenseInfoToUi: function(infotext, alertClasses) {
      var infoElement = '<div id="subNavLicenseInfo" class="' + alertClasses + '"><span><i class="fa fa-exclamation-triangle"></i></span> <span id="licenseInfoText">' + infotext + '</span></div>';
      $('#licenseInfoArea').append(infoElement);
    },

    resize: function () {
      // set menu sizes - responsive
      const height = $(window).height() - $('.subMenuEntries').first().height();
      const navBar = $('#navigationBar');
      navBar.css('min-height', height);
      navBar.css('height', height);
    },

    navigateBySelect: function () {
      var navigateTo = $('#arangoCollectionSelect').find('option:selected').val();
      window.App.navigate(navigateTo, {trigger: true});
    },

    handleKeyboardHotkeys: function () {
      arangoHelper.enableKeyboardHotkeys(true);
    },

    navigateByTab: function (e) {
      var tab = e.target || e.srcElement;
      var navigateTo = tab.id;
      var dropdown = false;

      if (navigateTo === 'enterprise') {
        return;
      }

      if ($(tab).hasClass('fa')) {
        return;
      }

      if (navigateTo === '') {
        navigateTo = $(tab).attr('class');
      }

      if (navigateTo === 'links') {
        dropdown = true;
        $('#link_dropdown').slideToggle(1);
        e.preventDefault();
      } else if (navigateTo === 'tools') {
        dropdown = true;
        $('#tools_dropdown').slideToggle(1);
        e.preventDefault();
      } else if (navigateTo === 'dbselection') {
        dropdown = true;
        $('#dbs_dropdown').slideToggle(1);
        e.preventDefault();
      }

      if (!dropdown) {
        window.App.navigate(navigateTo, {trigger: true});
        e.preventDefault();
      }
    },

    handleSelectNavigation: function () {
      var self = this;
      $('#arangoCollectionSelect').change(function () {
        self.navigateBySelect();
      });
    },

    subViewConfig: {
      documents: 'collections',
      collection: 'collections'
    },

    subMenuConfig: {
      collections: [
        {
          name: '',
          view: undefined,
          active: false
        }
      ],
      queries: [
        {
          name: 'Editor',
          route: 'query',
          active: true
        },
        {
          name: 'Running Queries',
          route: 'queryManagement',
          params: {
            active: true
          },
          active: undefined
        },
        {
          name: 'Slow Query History',
          route: 'queryManagement',
          params: {
            active: false
          },
          active: undefined
        }
      ]
    },

    renderSubMenu: function (id) {
      var self = this;

      if (id === undefined) {
        if (window.isCluster) {
          id = 'cluster';
        } else {
          id = 'dashboard';
        }
      }

      if (this.subMenuConfig[id]) {
        $(this.subEl + ' .bottom').html('');
        var cssclass = '';

        _.each(this.subMenuConfig[id], function (menu) {
          if (menu.active) {
            cssclass = 'active';
          } else {
            cssclass = '';
          }
          if (menu.disabled) {
            cssclass = 'disabled';
          }

          $(self.subEl + ' .bottom').append(
            '<li class="subMenuEntry ' + cssclass + '"><a>' + menu.name + '</a></li>'
          );
          if (!menu.disabled) {
            $(self.subEl + ' .bottom').children().last().bind('click', function (elem) {
              $('#subNavigationBar .breadcrumb').html('');
              self.activeSubMenu = menu;
              self.renderSubView(menu, elem);
            });
          }
        });
      } else {
        $(self.subEl + ' .bottom').append(
          '<li class="subMenuEntry</li>'
        );
      }
    },

    renderSubView: function (menu, element) {
      // trigger routers route
      if (window.App[menu.route]) {
        if (window.App[menu.route].resetState) {
          window.App[menu.route].resetState();
        }
        window.App[menu.route]();
      } else if (menu.href) {
        window.App.navigate(menu.href, {trigger: true});
      }

      // select active sub view entry
      $(this.subEl + ' .bottom').children().removeClass('active');
      $(element.currentTarget).addClass('active');
    },

    switchTab: function (e) {
      var id = $(e.currentTarget).children().first().attr('id');

      if (id === 'enterprise') {
        window.open('https://www.arangodb.com/download-arangodb-enterprise/', '_blank');
        return;
      }

      if (id) {
        this.selectMenuItem(id + '-menu');
      }
    },

    selectMenuItem: function (menuItem, noMenuEntry) {
      if (menuItem === undefined) {
        menuItem = window.location.hash.split('/')[0];
        menuItem = menuItem.substr(1, menuItem.length - 1);
      }

      // Location for selecting MainView Primary Navigaation Entry
      if (menuItem === '') {
        if (window.App.isCluster) {
          menuItem = 'cluster';
        } else {
          menuItem = 'dashboard';
        }
      } else if (menuItem === 'cNodes' || menuItem === 'dNodes') {
        menuItem = 'nodes';
      }
      try {
        this.renderSubMenu(menuItem.split('-')[0]);
      } catch (e) {
        this.renderSubMenu(menuItem);
      }

      $('.navlist li').removeClass('active');
      if (typeof menuItem === 'string') {
        if (noMenuEntry) {
          $('.' + this.subViewConfig[menuItem] + '-menu').addClass('active');
        } else if (menuItem) {
          $('.' + menuItem).addClass('active');
          $('.' + menuItem + '-menu').addClass('active');
        }
      }
      arangoHelper.hideArangoNotifications();
    }

  });
}());<|MERGE_RESOLUTION|>--- conflicted
+++ resolved
@@ -157,13 +157,6 @@
         type: "GET",
         url: url,
         success: function (timeData) {
-<<<<<<< HEAD
-          if (!timeData.error && timeData.code === 200 && timeData.time) {
-            self.fetchLicenseInfo(timeData.time);
-          } else {
-            self.showGetTimeError();
-          }          
-=======
           if (self.currentDB.get('name') === '_system') {
             if (!timeData.error && timeData.code === 200 && timeData.time) {
               self.fetchLicenseInfo(timeData.time);
@@ -171,10 +164,6 @@
               self.showGetTimeError();
             }
           }
-        },
-        error: function () {
-          self.showGetTimeError();
->>>>>>> 600102de
         }
         // intentionally no error handling: non-root users may not be allowed to fetch license information, but in that case we do not want to show an error
       });
