--- conflicted
+++ resolved
@@ -1,10 +1,3 @@
-<<<<<<< HEAD
-=======
-/* jshint browser: true */
-/* jshint unused: false */
-/* global CryptoJS, frontendConfig, _, arangoHelper, Backbone, window, $ */
-
->>>>>>> 840d4cc1
 (function () {
   'use strict';
 
