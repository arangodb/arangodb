--- conflicted
+++ resolved
@@ -368,13 +368,8 @@
                       window.modalView.createReadOnlyEntry(
                         'change-write-concern',
                         'Write concern',
-<<<<<<< HEAD
                         JSON.stringify(data.writeConcern),
-                        'This collection is a satellite collection. The write concern is not changeable.',
-=======
-                        data.writeConcern,
                         'This collection is a SatelliteCollection. The write concern is not changeable.',
->>>>>>> 4d2ef25a
                         '',
                         true
                       )
