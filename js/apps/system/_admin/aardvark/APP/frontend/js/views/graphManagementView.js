--- conflicted
+++ resolved
@@ -115,19 +115,13 @@
       }
     },
 
-<<<<<<< HEAD
     isEnterpriseOnlyGraphOrIsDefaultIsEnterprise: function (editType) {
       if (editType && editType === 'community') {
         return false;
       }
 
       const graphCreationType = editType || this.getCurrentCreationGraphType();
-      if (graphCreationType === 'smart' || graphCreationType === 'enterprise' || graphCreationType === 'satellite') {
-=======
-    isEnterpriseOnlyGraphOrIsDefaultIsEnterprise: function () {
-      const graphCreationType = this.getCurrentCreationGraphType();
       if (this.isEnterpriseOnlyGraph(graphCreationType)) {
->>>>>>> bf440620
         return true;
       }
 
@@ -1591,7 +1585,6 @@
     },
 
     buildSelect2Options: function (type) {
-
       let collections = [];
       if (type === 'edge') {
         collections = this.getEdgesAutoCompletionList(
