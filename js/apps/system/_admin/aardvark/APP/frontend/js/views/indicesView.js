--- conflicted
+++ resolved
@@ -448,26 +448,21 @@
             actionString = '<span class="deleteIndex icon_arangodb_roundminus" ' +
               'data-original-title="Delete index" title="Delete index"></span>';
           }
-
-          if (v.fields !== undefined) {
-<<<<<<< HEAD
-            fieldsString = v.fields.join(', ');
-          } else {
-            fieldsString = '';
-          }
           
           if (v.storedValues !== undefined) {
             storedValuesString = v.storedValues.join(', ');
           } else {
             storedValuesString = '';
-=======
+          }
+
+          if (v.fields !== undefined) {
             fieldString = v.fields.map(
               function(v) {
                 if (typeof v === 'object') {
                   return v.name;
                 }
-                return v;}).join(', ');
->>>>>>> 506f33dd
+                return v;
+              }).join(', ');
           }
 
           // cut index id
