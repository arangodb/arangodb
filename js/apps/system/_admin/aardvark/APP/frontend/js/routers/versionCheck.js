/* jshint unused: false */
/* global $, window, _, arangoHelper */
(function () {
  'use strict';

  var showInterface = function (currentVersion, json) {
    var buttons = [];

    buttons.push(window.modalView.createSuccessButton('Download Page', function () {
      window.open('https://www.arangodb.com/download', '_blank');
      window.modalView.hide();
    }));

    var infos = [];
    var cEntry = window.modalView.createReadOnlyEntry.bind(window.modalView);
    infos.push(cEntry('current', 'Current', currentVersion.toString()));

    if (json.major) {
      infos.push(cEntry('major', 'Major', json.major.version));
    }
    if (json.minor) {
      infos.push(cEntry('minor', 'Minor', json.minor.version));
    }
    if (json.bugfix) {
      infos.push(cEntry('bugfix', 'Bugfix', json.bugfix.version));
    }

    window.modalView.show(
      'modalTable.ejs', 'New Version Available', buttons, infos
    );
  };

  window.checkVersion = function () {
    // this checks for version updates
    $.ajax({
      type: 'GET',
      cache: false,
      url: arangoHelper.databaseUrl('/_admin/status?overview=true'),
      contentType: 'application/json',
      processData: false,
      async: true,
      success: function (data) {
        var currentVersion =
        window.versionHelper.fromString(data.version);

        $('.navbar #currentVersion').html(
          data.version + '<i class="fa fa-check-circle"></i>'
        );

        window.parseVersions = function (json) {
          if (_.isEmpty(json)) {
            $('#currentVersion').addClass('up-to-date');
            return; // no new version.
          }
          $('#currentVersion').addClass('out-of-date');
          $('#currentVersion .fa').removeClass('fa-check-circle').addClass('fa-exclamation-circle');
          $('#currentVersion').click(function () {
            showInterface(currentVersion, json);
          });
<<<<<<< HEAD

          // isVersionCheckEnabled(showInterface.bind(window, currentVersion, json))
=======
>>>>>>> 67a0376a
        };

        $.ajax({
          type: 'GET',
          async: true,
          crossDomain: true,
          timeout: 3000,
          dataType: 'jsonp',
          url: 'https://www.arangodb.com/versions.php' +
            '?jsonp=parseVersions'
            + '&version=' + encodeURIComponent(data.version)
            + '&platform=' + encodeURIComponent(data.platform)
            + '&engine=' + encodeURIComponent(data.engine)
            + '&license=' + encodeURIComponent(data.license)
            + '&source=ui'
            + '&hash=' + encodeURIComponent(data.hash),
          error: function (e) {
            if (e.status === 200) {
              window.activeInternetConnection = true;
            } else {
              window.activeInternetConnection = false;
            }
          },
          success: function (e) {
            window.activeInternetConnection = true;
          }
        });
      }
    });
  };
}());<|MERGE_RESOLUTION|>--- conflicted
+++ resolved
@@ -57,11 +57,6 @@
           $('#currentVersion').click(function () {
             showInterface(currentVersion, json);
           });
-<<<<<<< HEAD
-
-          // isVersionCheckEnabled(showInterface.bind(window, currentVersion, json))
-=======
->>>>>>> 67a0376a
         };
 
         $.ajax({
