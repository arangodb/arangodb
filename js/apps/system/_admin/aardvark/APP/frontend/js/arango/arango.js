--- conflicted
+++ resolved
@@ -1,9 +1,5 @@
 /* jshint unused: false */
-<<<<<<< HEAD
-/* global Blob, window, sigma, $, Tippy, document, _, arangoHelper, frontendConfig, arangoHelper, Joi, localStorage */
-=======
 /* global Blob, window, sigma, $, Tippy, document, _, arangoHelper, frontendConfig, arangoHelper, sessionStorage, localStorage */
->>>>>>> a3e46710
 
 (function () {
   'use strict';
