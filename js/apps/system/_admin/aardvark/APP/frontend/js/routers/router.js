/* jshint unused: false */
// eslint-disable-next-line no-unused-vars
/* global window, $, Backbone, document, d3, ReactDOM, React */
/* global arangoHelper, _, frontendConfig */

(function () {
  'use strict';

  let isCurrentCoordinator = false;
  window.Router = Backbone.Router.extend({
    toUpdate: [],
    dbServers: [],
    isCluster: undefined,
    foxxApiEnabled: undefined,
    statisticsInAllDatabases: undefined,
    lastRoute: undefined,

    routes: {
      '': 'cluster',
      'dashboard': 'dashboard',
      'replication': 'replication',
      'replication/applier/:endpoint/:database': 'applier',
      'collections': 'collections',
      'analyzers': 'analyzers',
      'analyzers/:name': 'analyzers',
      'new': 'newCollection',
      'login': 'login',
      'collection/:colid/documents/:pageid': 'documents',
      'cIndices/:colname': 'cIndices',
      'cSettings/:colname': 'cSettings',
      'cSchema/:colname': 'cSchema',
      'cComputedValues/:colname': 'cComputedValues',
      'cInfo/:colname': 'cInfo',
      'collection/:colid/:docid': 'document',
      'queries': 'query',
      'databases': 'databases',
      'databases/:name': 'databases',
      'settings': 'databases',
      'services': 'applications',
      'services/install': 'installService',
      'services/install/new': 'installNewService',
      'services/install/github': 'installGitHubService',
      'services/install/upload': 'installUploadService',
      'services/install/remote': 'installUrlService',
      'service/:mount': 'applicationDetail',
      'store/:name': 'storeDetail',
      'graphs': 'graphManagement',
      'graphs/:name': 'showGraph',
      'graphs-v2/:name': 'showV2Graph',
      'metrics': 'metrics',
      'users': 'userManagement',
      'user/:name': 'userView',
      'user/:name/permission': 'userPermission',
      'userProfile': 'userProfile',
      'cluster': 'cluster',
      'nodes': 'nodes',
      'shards': 'shards',
      'maintenance': 'maintenance',
      'distribution': 'distribution',
      'node/:name': 'node',
      'nodeInfo/:id': 'nodeInfo',
      'logs': 'logger',
      'helpus': 'helpUs',
      'views': 'views',
      'view/:name': 'viewSettings',
      'view/:name/*link': 'viewSettings',
      'graph/:name': 'graph',
      'graph/:name/settings': 'graphSettings',
      'support': 'support'
    },

    execute: function (callback, args, handler, skipDirtyViewCheck = false) {
      const self = this;

      let skipExecute = false, goBack = true;
      if (this.lastRoute) {
        // service replace logic
        const replaceUrlFirst = this.lastRoute.split('/')[0];
        const replaceUrlSecond = this.lastRoute.split('/')[1];
        const replaceUrlThird = this.lastRoute.split('/')[2];

        if (!skipDirtyViewCheck && replaceUrlFirst === '#view' && args[0] !== replaceUrlSecond &&
          window.sessionStorage.getItem(`${replaceUrlSecond}-changed`)) {
          skipExecute = true;
          const tableContent = [
            window.modalView.createReadOnlyEntry('unsavedConfirmationDialog', null,
              `
                You have unsaved changes made to view: ${replaceUrlSecond}. If you navigate away
                from this page, your changes will be lost. If you are sure, click on 'Discard' to
                discard your changes and move away. Else, click 'Cancel' to go back to the view.
              `)
          ];

          const buttons = [
            window.modalView.createDeleteButton('Discard', function () {
              window.sessionStorage.removeItem(replaceUrlSecond);
              window.sessionStorage.removeItem(`${replaceUrlSecond}-changed`);
              goBack = false;
              window.modalView.hide();

              self.execute(callback, args, handler, true);
            })
          ];

          window.modalView.show('modalTable.ejs', 'You have unsaved changes!', buttons, tableContent, undefined, undefined, undefined, true);
        }

        $('#modal-dialog').on('hide', function () {
          if (goBack && replaceUrlFirst === '#view') {
            window.history.back();
          }
        });

        if (!skipExecute) {
          if (replaceUrlFirst !== '#service') {
            if (window.App.replaceApp) {
              if (replaceUrlSecond !== 'install' && replaceUrlThird) {
                window.App.replaceApp = false;
                // console.log('set replace to false!');
              }
            } else {
              // console.log('set replace to false!');
              window.App.replaceApp = false;
            }
          }

          if (this.lastRoute.substr(0, 11) === '#collection' && this.lastRoute.split(
            '/').length === 3) {
            this.documentView.cleanupEditor();
          }

          if (this.lastRoute === '#dasboard' || window.location.hash.substr(0, 5) === '#node') {
            // dom graph cleanup
            d3.selectAll('svg > *').remove();
          }

          if (this.lastRoute === '#logger') {
            if (this.loggerView.logLevelView) {
              this.loggerView.logLevelView.remove();
            }
            if (this.loggerView.logTopicView) {
              this.loggerView.logTopicView.remove();
            }
          }

          if (this.lastRoute === '#shards') {
            if (this.shardsView) {
              this.shardsView.remove();
            }
          }

          // react unmounting
          const reactRoot = document.getElementById('content-react');
          if (reactRoot) ReactDOM.unmountComponentAtNode(reactRoot);
          ReactDOM.unmountComponentAtNode(document.getElementById('content'));
        }
      }

      if (!skipExecute) {
        this.lastRoute = window.location.hash;
        // this function executes before every route call
        $('#subNavigationBar .breadcrumb').html('');
        $('#subNavigationBar .bottom').html('');
        $('#loadingScreen').hide();
        $('#content').show();
        if (callback) {
          callback.apply(this, args);
        }

        if (this.lastRoute === '#services') {
          window.App.replaceApp = false;
        }

        if (this.graphViewer) {
          if (this.graphViewer.graphSettingsView) {
            this.graphViewer.graphSettingsView.hide();
          }
        }
      }
    },

    listenerFunctions: {},

    listener: function (event) {
      _.each(window.App.listenerFunctions, function (func, key) {
        void (key);
        func(event);
      });
    },

    checkUser: function () {
      const self = this;

      if (window.location.hash === '#login') {
        return;
      }

      const startInit = function () {
        this.initOnce();

        // show hidden by default divs
        $('.bodyWrapper').show();
        $('.navbar').show();
      }.bind(this);

      const callback = function (error, user) {
        if (frontendConfig.authenticationEnabled) {
          self.currentUser = user;
          if (error || user === null) {
            if (window.location.hash !== '#login') {
              this.navigate('login', { trigger: true });
            }
          } else {
            startInit();
          }
        } else {
          startInit();
        }
      }.bind(this);

      if (frontendConfig.authenticationEnabled) {
        this.userCollection.whoAmI(callback);
      } else {
        this.initOnce();

        // show hidden by default divs
        $('.bodyWrapper').show();
        $('.navbar').show();
      }
    },

    initialize: function () {
      const self = this;

      this.init = new Promise((resolve, reject) => {
        self.initSucceeded = resolve;
        self.initFailed = reject;
      });

      // check frontend config for global conf settings
      this.isCluster = frontendConfig.isCluster;

      if (typeof frontendConfig.foxxApiEnabled === 'boolean') {
        this.foxxApiEnabled = frontendConfig.foxxApiEnabled;
      }
      if (typeof frontendConfig.statisticsInAllDatabases === 'boolean') {
        this.statisticsInAllDatabases = frontendConfig.statisticsInAllDatabases;
      }

      document.addEventListener('keyup', this.listener, false);

      // This should be the only global object
      window.modalView = new window.ModalView();

      // foxxes
      this.foxxList = new window.FoxxCollection();

      // foxx repository
      this.foxxRepo = new window.FoxxRepository();

      window.progressView = new window.ProgressView();

      this.userCollection = new window.ArangoUsers();

      this.initOnce = _.once(function () {
        const callback = function (error, isCoordinator) {
          if (isCoordinator === true) {
            isCurrentCoordinator = true;
            self.coordinatorCollection.fetch({
              success: function () {
                self.fetchDBS();
              }
            });
          }
          if (error) {
            console.log(error);
          }
        };

        window.isCoordinator(callback);

        if (frontendConfig.isCluster === false) {
          this.initSucceeded(true);
        }

        this.arangoDatabase = new window.ArangoDatabase();
        this.currentDB = new window.CurrentDatabase();

        this.arangoCollectionsStore = new window.ArangoCollections();
        this.arangoDocumentStore = new window.ArangoDocument();

        // Cluster
        this.coordinatorCollection = new window.ClusterCoordinators();

        arangoHelper.setDocumentStore(this.arangoDocumentStore);

        this.arangoCollectionsStore.fetch({
          cache: false
        });

        this.notificationList = new window.NotificationCollection();

        this.currentDB.fetch({
          cache: false,
          success: function () {
            self.naviView = new window.NavigationView({
              database: self.arangoDatabase,
              currentDB: self.currentDB,
              notificationCollection: self.notificationList,
              userCollection: self.userCollection,
              isCluster: self.isCluster,
              foxxApiEnabled: self.foxxApiEnabled,
              statisticsInAllDatabases: self.statisticsInAllDatabases
            });
            self.naviView.render();
          }
        });
        window.checkVersion();

        this.userConfig = new window.UserConfig({
          ldapEnabled: frontendConfig.ldapEnabled
        });
        this.userConfig.fetch();

        this.documentsView = new window.DocumentsView({
          collection: new window.ArangoDocuments(),
          documentStore: this.arangoDocumentStore,
          collectionsStore: this.arangoCollectionsStore
        });

        arangoHelper.initSigma();

        if (frontendConfig.foxxStoreEnabled) {
          this.foxxRepo.fetch({
            success: function () {
              if (self.serviceInstallView) {
                self.serviceInstallView.collection = self.foxxRepo;
              }
            }
          });
        }
      }).bind(this);

      $(window).on('resize', function () {
        self.handleResize();
      });

    },

    analyzers: function () {
      this.checkUser();

      this.init.then(() => ReactDOM.render(React.createElement(window.AnalyzersReactView),
        document.getElementById('content-react')));
    },

    showV2Graph: function (name) {
      this.checkUser();

      this.init.then(() => ReactDOM.render(React.createElement(window.GraphV2ReactView),
        document.getElementById('content-react'))
      );
    },

    cluster: function () {
      this.checkUser();

      this.init.then(() => {
        if (this.isCluster && frontendConfig.clusterApiJwtPolicy === 'jwt-all') {
          // no privileges to use cluster/nodes from the web interface
          this.routes[''] = 'collections';
          this.navigate('#collections', { trigger: true });
          return;
        }

        if (!this.isCluster) {
          if (this.currentDB.get('name') === '_system') {
            this.routes[''] = 'dashboard';
            this.navigate('#dashboard', { trigger: true });
          } else {
            this.routes[''] = 'collections';
            this.navigate('#collections', { trigger: true });
          }
          return;
        }
        if (this.currentDB.get('name') !== '_system' &&
          !this.statisticsInAllDatabases) {
          this.navigate('#nodes', { trigger: true });
          return;
        }

        if (!this.clusterView) {
          this.clusterView = new window.ClusterView({
            coordinators: this.coordinatorCollection,
            dbServers: this.dbServers
          });
        }
        this.clusterView.render();
      });
    },

    node: function (id) {
      this.checkUser();

      this.init.then(() => {
        if (this.isCluster && frontendConfig.clusterApiJwtPolicy === 'jwt-all') {
          // no privileges to use cluster/nodes from the web interface
          this.routes[''] = 'collections';
          this.navigate('#collections', { trigger: true });
          return;
        }

        if (this.isCluster === false) {
          this.routes[''] = 'dashboard';
          this.navigate('#dashboard', { trigger: true });
          return;
        }

        if (this.nodeView) {
          this.nodeView.remove();
        }
        this.nodeView = new window.NodeView({
          coordid: id,
          coordinators: this.coordinatorCollection,
          dbServers: this.dbServers
        });
        this.nodeView.render();
      });
    },

    shards: function () {
      this.checkUser();

      this.init.then(() => {
        if (this.isCluster === false) {
          this.routes[''] = 'dashboard';
          this.navigate('#dashboard', { trigger: true });
          return;
        }
        if (this.shardsView) {
          this.shardsView.remove();
        }
        this.shardsView = new window.ShardsView({
          dbServers: this.dbServers
        });
        this.shardsView.render();
      });
    },

    distribution: function () {
      this.checkUser();

      this.init.then(() => {
        if (this.currentDB.get('name') !== '_system') {
          if (!this.isCluster) {
            this.routes[''] = 'dashboard';
            this.navigate('#dashboard', { trigger: true });
          } else {
            this.routes[''] = 'cluster';
            this.navigate('#cluster', { trigger: true });
          }
          return;
        }

        ReactDOM.render(
          React.createElement(window.ShardDistributionReactView, {
            readOnly: this.userCollection.authOptions.ro
          }),
          document.getElementById("content")
        );

        arangoHelper.buildClusterSubNav('Distribution');
      });
    },

    maintenance: function () {
      this.checkUser();

      this.init.then(() => {
        if (frontendConfig.showMaintenanceStatus === false || this.currentDB.get(
          'name') !== '_system') {
          if (!this.isCluster) {
            this.routes[''] = 'dashboard';
            this.navigate('#dashboard', { trigger: true });
          } else {
            this.routes[''] = 'cluster';
            this.navigate('#cluster', { trigger: true });
          }

          return;
        }
        if (this.maintenanceView) {
          this.maintenanceView.remove();
        }
        this.maintenanceView = new window.MaintenanceView({});
        this.maintenanceView.render();
      });
    },

    nodes: function () {
      this.checkUser();

      this.init.then(() => {
        if (this.isCluster === false) {
          this.routes[''] = 'dashboard';
          this.navigate('#dashboard', { trigger: true });
          return;
        }
        if (this.nodesView) {
          this.nodesView.remove();
        }
        this.nodesView = new window.NodesView({});
        this.nodesView.render();
      });
    },

    cNodes: function () {
      this.checkUser();

      this.init.then(() => {
        if (this.isCluster === false) {
          this.routes[''] = 'dashboard';
          this.navigate('#dashboard', { trigger: true });
          return;
        }
        this.nodesView = new window.NodesView({
          coordinators: this.coordinatorCollection,
          dbServers: this.dbServers[0],
          toRender: 'coordinator'
        });
        this.nodesView.render();
      });
    },

    dNodes: function () {
      this.checkUser();

      this.init.then(() => {
        if (this.isCluster === false) {
          this.routes[''] = 'dashboard';
          this.navigate('#dashboard', { trigger: true });
          return;
        }
        if (this.dbServers.length === 0) {
          this.navigate('#cNodes', { trigger: true });
          return;
        }

        this.nodesView = new window.NodesView({
          coordinators: this.coordinatorCollection,
          dbServers: this.dbServers[0],
          toRender: 'dbserver'
        });
        this.nodesView.render();
      });
    },

    sNodes: function () {
      this.checkUser();

      this.init.then(() => {
        if (this.isCluster === false) {
          this.routes[''] = 'dashboard';
          this.navigate('#dashboard', { trigger: true });
          return;
        }

        this.scaleView = new window.ScaleView({
          coordinators: this.coordinatorCollection,
          dbServers: this.dbServers[0]
        });
        this.scaleView.render();
      });
    },

    addAuth: function (xhr) {
      const u = this.clusterPlan.get('user');
      if (!u) {
        xhr.abort();
        if (!this.isCheckingUser) {
          this.requestAuth();
        }
        return;
      }
      const user = u.name;
      const pass = u.passwd;
      const token = user.concat(':', pass);
      xhr.setRequestHeader('Authorization', 'Basic ' + window.btoa(token));
    },

    logger: function() {
      this.checkUser();

      this.init.then(() => {
        const redirectCallback = function() {
          this.navigate('#collections', {trigger: true});
        }.bind(this);


        const loggerCallback = function() {
          if (this.loggerView) {
            this.loggerView.remove();
          }
          const co = new window.ArangoLogs({
            upto: true,
            loglevel: 4
          });
          this.loggerView = new window.LoggerView({
            collection: co
          });
          this.loggerView.render(true);
        }.bind(this);

        if (!this.isCluster) {
          if (this.currentDB.get('name') === '_system') {
            arangoHelper.checkDatabasePermissions(redirectCallback, loggerCallback);
          } else {
            redirectCallback();
          }
        } else {
          redirectCallback();
        }
      });
    },

    applicationDetail: function (mount) {
      this.checkUser();

      this.init.then(() => {
        if (!this.foxxApiEnabled) {
          this.navigate('#dashboard', { trigger: true });
          return;
        }
        const callback = function () {
          if (this.hasOwnProperty('applicationDetailView')) {
            this.applicationDetailView.remove();
          }
          this.applicationDetailView = new window.ApplicationDetailView({
            model: this.foxxList.get(decodeURIComponent(mount))
          });

          this.applicationDetailView.model = this.foxxList.get(decodeURIComponent(mount));
          this.applicationDetailView.render('swagger');
        }.bind(this);

        if (this.foxxList.length === 0) {
          this.foxxList.fetch({
            cache: false,
            success: function () {
              callback();
            }
          });
        } else {
          callback();
        }
      });
    },

    storeDetail: function (mount) {
      this.checkUser();

      this.init.then(() => {
        if (!this.foxxApiEnabled) {
          this.navigate('#dashboard', { trigger: true });
          return;
        }
        const callback = function () {
          if (this.hasOwnProperty('storeDetailView')) {
            this.storeDetailView.remove();
          }
          this.storeDetailView = new window.StoreDetailView({
            model: this.foxxRepo.get(decodeURIComponent(mount)),
            collection: this.foxxList
          });

          this.storeDetailView.model = this.foxxRepo.get(decodeURIComponent(mount));
          this.storeDetailView.render();
        }.bind(this);

        if (this.foxxRepo.length === 0) {
          this.foxxRepo.fetch({
            cache: false,
            success: function () {
              callback();
            }
          });
        } else {
          callback();
        }
      });
    },

    login: function () {
      const callback = function (error, user) {
        if (!this.loginView) {
          this.loginView = new window.LoginView({
            collection: this.userCollection
          });
        }
        if (error || user === null || user === undefined) {
          this.loginView.render();
        } else {
          this.loginView.render(true);
        }
      }.bind(this);

      this.userCollection.whoAmI(callback);
    },

    collections: function () {
      this.checkUser();

      this.init.then(() => {
        const self = this;
        if (this.collectionsView) {
          this.collectionsView.remove();
        }
        this.collectionsView = new window.CollectionsView({
          collection: this.arangoCollectionsStore
        });
        this.arangoCollectionsStore.fetch({
          cache: false,
          success: function () {
            self.collectionsView.render();
          }
        });
      });
    },

    cIndices: function (colname) {
      const self = this;

      this.checkUser();

      this.init.then(() => {
        this.arangoCollectionsStore.fetch({
          cache: false,
          success: function () {
            ReactDOM.render(
              React.createElement(window.CollectionIndicesReactView, {
                collectionName: colname,
                collection: self.arangoCollectionsStore.findWhere({
                  name: colname,
                }),
              }),
              document.getElementById("content-react")
            );
          },
        });
      });
    },


    cSettings: function (colname) {
      const self = this;

      this.checkUser();

      this.init.then(() => {
        this.arangoCollectionsStore.fetch({
          cache: false,
          success: function () {
            self.settingsView = new window.SettingsView({
              collectionName: colname,
              collection: self.arangoCollectionsStore.findWhere({
                name: colname
              })
            });
            self.settingsView.render();
          }
        });
      });
    },

    cComputedValues: function (colname) {
      const self = this;

      this.checkUser();

      this.init.then(() => {
        this.arangoCollectionsStore.fetch({
          cache: false,
          success: function () {
            self.computedValuesView = new window.ComputedValuesView({
              collectionName: colname,
              collection: self.arangoCollectionsStore.findWhere({
                name: colname
              })
            });
            self.computedValuesView.render();
          }
        });
      });
    },

    cSchema: function (colname) {
      const self = this;

      this.checkUser();

      this.init.then(() => {
        this.arangoCollectionsStore.fetch({
          cache: false,
          success: function () {
            self.validationView = new window.ValidationView({
              collectionName: colname,
              collection: self.arangoCollectionsStore.findWhere({
                name: colname
              })
            });
            self.validationView.render();
          }
        });
      });
    },

    cInfo: function (colname) {
      const self = this;

      this.checkUser();

      this.init.then(() => {
        this.arangoCollectionsStore.fetch({
          cache: false,
          success: function () {
            self.infoView = new window.InfoView({
              collectionName: colname,
              collection: self.arangoCollectionsStore.findWhere({
                name: colname
              })
            });
            self.infoView.render();
          }
        });
      });
    },

    documents: function (colid, pageid) {
      this.checkUser();

      this.init.then(() => {
        if (this.documentsView) {
          this.documentsView.unbindEvents();
        }
        if (!this.documentsView) {
          this.documentsView = new window.DocumentsView({
            collection: new window.ArangoDocuments(),
            documentStore: this.arangoDocumentStore,
            collectionsStore: this.arangoCollectionsStore
          });
        }
        this.documentsView.setCollectionId(colid, pageid);
        this.documentsView.render();
        this.documentsView.delegateEvents();
      });
    },

    document: function (colid) {
      this.checkUser();

      this.init.then(() => {
        let mode;
        if (this.documentView) {
          if (this.documentView.defaultMode) {
            mode = this.documentView.defaultMode;
          }
          this.documentView.remove();
        }
        this.documentView = new window.DocumentView({
          collection: this.arangoDocumentStore
        });
        this.documentView.colid = colid;
        this.documentView.defaultMode = mode;

        let doc = window.location.hash.split('/')[2];
        doc = decodeURIComponent(doc);
        this.documentView.docid = doc;
        this.documentView.render();

        const callback = function (error, type) {
          void (type);
          if (!error) {
            this.documentView.setType();
          } else {
            this.documentView.renderNotFound(colid, true);
          }
        }.bind(this);

        arangoHelper.collectionApiType(colid, null, callback);
      });
    },

    query: function () {
      this.checkUser();

      this.init.then(() => {
        ReactDOM.render(
          React.createElement(window.QueryReactView),
          document.getElementById("content-react")
        );
      });
    },

    graph: function (name) {
      this.checkUser();

      this.init.then(() => {
        // TODO better manage mechanism for both gv's
        if (this.graphViewer) {
          if (this.graphViewer.graphSettingsView) {
            this.graphViewer.graphSettingsView.remove();
          }
          this.graphViewer.killCurrentGraph();
          this.graphViewer.unbind();
          this.graphViewer.remove();
        }

        this.graphViewer = new window.GraphViewer({
          name: name,
          documentStore: this.arangoDocumentStore,
          collection: new window.GraphCollection(),
          userConfig: this.userConfig
        });
        this.graphViewer.render();
      });
    },

    graphSettings: function (name) {
      this.checkUser();

      this.init.then(() => {
        if (this.graphSettingsView) {
          this.graphSettingsView.remove();
        }
        this.graphSettingsView = new window.GraphSettingsView({
          name: name,
          userConfig: this.userConfig
        });
        this.graphSettingsView.render();
      });
    },

    helpUs: function () {
      this.checkUser();

      this.init.then(() => {
        if (!this.testView) {
          this.helpUsView = new window.HelpUsView({});
        }
        this.helpUsView.render();
      });
    },

    support: function () {
      this.checkUser();

      this.init.then(() => {
        if (!this.testView) {
          this.supportView = new window.SupportView({});
        }
        this.supportView.render();
      });
    },

    databases: function () {
      this.checkUser();

      this.init.then(() => ReactDOM.render(React.createElement(window.DatabasesReactView),
        document.getElementById('content-react')));
    },

    dashboard: function () {
      this.checkUser();

      this.init.then(() => {
        if (this.dashboardView === undefined) {
          this.dashboardView = new window.DashboardView({
            dygraphConfig: window.dygraphConfig,
            database: this.arangoDatabase
          });
        }
        this.dashboardView.render();
      });
    },

    replication: function () {
      this.checkUser();

      this.init.then(() => {
        if (!this.replicationView) {
          // this.replicationView.remove();
          this.replicationView = new window.ReplicationView({});
        }
        this.replicationView.render();
      });
    },

    applier: function (endpoint, database) {
      this.checkUser();

      this.init.then(() => {
        if (this.applierView === undefined) {
          this.applierView = new window.ApplierView({});
        }
        this.applierView.endpoint = window.atob(endpoint);
        this.applierView.database = window.atob(database);
        this.applierView.render();
      });
    },

    graphManagement: function () {
      this.checkUser();

      this.init.then(() => ReactDOM.render(React.createElement(window.GraphsListReactView),
        document.getElementById('content-react')));
    },

    showGraph: function (name) {
      this.checkUser();

      this.init.then(() => {
        if (!this.graphManagementView) {
          this.graphManagementView =
            new window.GraphManagementView(
              {
                collection: new window.GraphCollection(),
                collectionCollection: this.arangoCollectionsStore
              }
            );
          this.graphManagementView.render(name, true);
        } else {
          this.graphManagementView.loadGraphViewer(name);
        }
      });
    },

    applications: function () {
      this.checkUser();

      this.init.then(() => {
        if (!this.foxxApiEnabled) {
          this.navigate('#dashboard', { trigger: true });
          return;
        }
        if (this.applicationsView === undefined) {
          this.applicationsView = new window.ApplicationsView({
            collection: this.foxxList
          });
        }
        this.applicationsView.reload();
      });
    },

    installService: function () {
      this.checkUser();

      this.init.then(() => {
        if (!this.foxxApiEnabled) {
          this.navigate('#dashboard', { trigger: true });
          return;
        }
        if (!frontendConfig.foxxStoreEnabled) {
          this.navigate('#services/install/upload', { trigger: true });
          return;
        }
        window.modalView.clearValidators();
        if (this.serviceInstallView) {
          this.serviceInstallView.remove();
        }
        this.serviceInstallView = new window.ServiceInstallView({
          collection: this.foxxRepo,
          functionsCollection: this.foxxList
        });
        this.serviceInstallView.render();
      });
    },

    installNewService: function () {
      this.checkUser();

      this.init.then(() => {
        if (!this.foxxApiEnabled) {
          this.navigate('#dashboard', { trigger: true });
          return;
        }
        window.modalView.clearValidators();
        if (this.serviceNewView) {
          this.serviceNewView.remove();
        }
        this.serviceNewView = new window.ServiceInstallNewView({
          collection: this.foxxList
        });
        this.serviceNewView.render();
      });
    },

    installGitHubService: function () {
      this.checkUser();

      this.init.then(() => {
        if (!this.foxxApiEnabled) {
          this.navigate('#dashboard', { trigger: true });
          return;
        }
        window.modalView.clearValidators();
        if (this.serviceGitHubView) {
          this.serviceGitHubView.remove();
        }
        this.serviceGitHubView = new window.ServiceInstallGitHubView({
          collection: this.foxxList
        });
        this.serviceGitHubView.render();
      });
    },

    installUrlService: function () {
      this.checkUser();

      this.init.then(() => {
        if (!this.foxxApiEnabled) {
          this.navigate('#dashboard', { trigger: true });
          return;
        }
        if (!frontendConfig.foxxAllowInstallFromRemote) {
          this.navigate('#services/install/upload', { trigger: true });
          return;
        }
        window.modalView.clearValidators();
        if (this.serviceUrlView) {
          this.serviceUrlView.remove();
        }
        this.serviceUrlView = new window.ServiceInstallUrlView({
          collection: this.foxxList
        });
        this.serviceUrlView.render();
      });
    },

    installUploadService: function () {
      this.checkUser();

      this.init.then(() => {
        if (!this.foxxApiEnabled) {
          this.navigate('#dashboard', { trigger: true });
          return;
        }
        window.modalView.clearValidators();
        if (this.serviceUploadView) {
          this.serviceUploadView.remove();
        }
        this.serviceUploadView = new window.ServiceInstallUploadView({
          collection: this.foxxList
        });
        this.serviceUploadView.render();
      });
    },

    handleSelectDatabase: function () {
      this.checkUser();

      this.init.then(() => this.naviView.handleSelectDatabase());
    },

    handleResize: function () {
      if (this.dashboardView) {
        this.dashboardView.resize();
      }
<<<<<<< HEAD
      if (this.graphManagementView && Backbone.history.getFragment() === 'graphs') {
        this.graphManagementView.handleResize($('#content').width());
=======
      if (this.queryView && Backbone.history.getFragment() === 'queries') {
        this.queryView.resize();
>>>>>>> 08114169
      }
      if (this.naviView) {
        this.naviView.resize();
      }
      if (this.graphViewer && Backbone.history.getFragment().indexOf('graph') > -1) {
        this.graphViewer.resize();
      }
      if (this.documentsView && Backbone.history.getFragment().indexOf('documents') > -1) {
        this.documentsView.resize();
      }
      if (this.documentView && Backbone.history.getFragment().indexOf('collection') > -1) {
        this.documentView.resize();
      }
      if (this.computedValuesView && Backbone.history.getFragment().indexOf('cComputedValues') > -1) {
        this.computedValuesView.resize();
      }
      if (this.validationView && Backbone.history.getFragment().indexOf('cSchema') > -1) {
        this.validationView.resize();
      }
    },

    userPermission: function (name) {
      this.checkUser();

      this.init.then(() => {
        if (this.userPermissionView) {
          this.userPermissionView.remove();
        }

        this.userPermissionView = new window.UserPermissionView({
          collection: this.userCollection,
          databases: this.arangoDatabase,
          username: name
        });

        this.userPermissionView.render();
      });
    },

    userView: function (name) {
      this.checkUser();

      this.init.then(() => {
        this.userView = new window.UserView({
          collection: this.userCollection,
          username: name
        });
        this.userView.render();
      });
    },

    userManagement: function () {
      this.checkUser();

      this.init.then(() => {
        if (this.userManagementView) {
          this.userManagementView.remove();
        }

        this.userManagementView = new window.UserManagementView({
          collection: this.userCollection
        });
        this.userManagementView.render();
      });
    },

    userProfile: function () {
      this.checkUser();

      this.init.then(() => {
        if (!this.userManagementView) {
          this.userManagementView = new window.UserManagementView({
            collection: this.userCollection
          });
        }
        this.userManagementView.render(true);
      });
    },
    viewSettings: function (name) {
      this.checkUser();

      this.init.then(
        () => ReactDOM.render(React.createElement(window.ViewSettingsReactView, { name }),
          document.getElementById('content-react')));
    },
    views: function () {
      this.checkUser();
      
      this.init.then(
       () => ReactDOM.render(React.createElement(window.ViewsListReactView),
         document.getElementById('content-react')));
    },

    fetchDBS: function (callback) {
      const self = this;
      let cb = false;

      this.coordinatorCollection.each(function (coordinator) {
        self.dbServers.push(
          new window.ClusterServers([], {
            host: coordinator.get('address')
          })
        );
      });

      this.initSucceeded(true);

      _.each(this.dbServers, function (dbservers) {
        dbservers.fetch({
          success: function () {
            if (cb === false) {
              if (callback) {
                callback();
                cb = true;
              }
            }
          }
        });
      });
    },

    getNewRoute: function (host) {
      return 'http://' + host;
    },

    registerForUpdate: function (o) {
      this.toUpdate.push(o);
      o.updateUrl();
    }
  });
}());<|MERGE_RESOLUTION|>--- conflicted
+++ resolved
@@ -1165,14 +1165,6 @@
       if (this.dashboardView) {
         this.dashboardView.resize();
       }
-<<<<<<< HEAD
-      if (this.graphManagementView && Backbone.history.getFragment() === 'graphs') {
-        this.graphManagementView.handleResize($('#content').width());
-=======
-      if (this.queryView && Backbone.history.getFragment() === 'queries') {
-        this.queryView.resize();
->>>>>>> 08114169
-      }
       if (this.naviView) {
         this.naviView.resize();
       }
