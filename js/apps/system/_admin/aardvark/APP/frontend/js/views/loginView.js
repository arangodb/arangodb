/* jshint browser: true */
/* jshint unused: false */
/* global Backbone, location, document, _, arangoHelper, window, setTimeout, $, templateEngine, frontendConfig */

(function () {
  'use strict';
  window.LoginView = Backbone.View.extend({
    el: '#content',
    el2: '.header',
    el3: '.footer',
    loggedIn: false,
    loginCounter: 0,

    events: {
      'keyPress #loginForm input': 'keyPress',
      'click #submitLogin': 'validate',
      'submit #dbForm': 'goTo',
      'click #logout': 'logout',
      'change #loginDatabase': 'renderDBS',
      'keyup #databaseInputName': 'renderDBS'
    },

    template: templateEngine.createTemplate('loginView.ejs'),

    render: function (loggedIn) {
      var self = this;
      $(this.el).html(this.template.render({}));
      $(this.el2).hide();
      $(this.el3).hide();

      var continueRender = function (user, errCallback, debug) {
        var url;

        if (!user) {
          url = arangoHelper.databaseUrl('/_api/database/user');
        } else {
          url = arangoHelper.databaseUrl('/_api/user/' + encodeURIComponent(user) + '/database', '_system');
        }

        if (frontendConfig.authenticationEnabled === false) {
          $('#logout').hide();
          $('.login-window #databases').css('height', '90px');
        }

        $('#loginForm').hide();
        $('.login-window #databases').show();

        $.ajax(url).success(function (permissions) {
          //  enable db select and login button
          $('#loginDatabase').html('');
          // fill select with allowed dbs
<<<<<<< HEAD
          var sortedArr = _.pairs(permissions.result);
          sortedArr.sort();
          sortedArr = _.object(sortedArr);
          _.each(sortedArr, function (rule, db) {
            if (frontendConfig.authenticationEnabled) {
              $('#loginDatabase').append(
                '<option>' + db + '</option>'
              );
            } else {
              $('#loginDatabase').append(
                '<option>' + rule + '</option>'
              );
            }
          });
=======
          if (Object.keys(permissions.result).length > 0) {
            // show select, remove input
            $('#loginDatabase').show();
            $('.fa-database').show();
            $('#databaseInputName').remove();

            _.each(permissions.result, function (rule, db) {
              if (frontendConfig.authenticationEnabled) {
                $('#loginDatabase').append(
                  '<option>' + db + '</option>'
                );
              } else {
                $('#loginDatabase').append(
                  '<option>' + rule + '</option>'
                );
              }
            });
          } else {
            $('#loginDatabase').hide();
            $('.fa-database').hide();
            $('#loginDatabase').after(
              '<input id="databaseInputName" class="databaseInput login-input" placeholder="_system" value="_system"></input>'
            );
          }
>>>>>>> 027a1e16

          self.renderDBS();
        }).error(function () {
          if (errCallback) {
            errCallback();
          } else {
            // existing jwt login is not valid anymore => reload
            location.reload(true);
          }
        });
      };

      if (frontendConfig.authenticationEnabled && loggedIn !== true) {
        var usr = arangoHelper.getCurrentJwtUsername();
        if (usr !== null && usr !== 'undefined' && usr !== undefined) {
          // try if existent jwt is valid
          var errCallback = function () {
            self.collection.logout();
            window.setTimeout(function () {
              $('#loginUsername').focus();
            }, 300);
          };
          continueRender(arangoHelper.getCurrentJwtUsername(), errCallback);
        } else {
          window.setTimeout(function () {
            $('#loginUsername').focus();
          }, 300);
        }
      } else if (frontendConfig.authenticationEnabled && loggedIn) {
        continueRender(arangoHelper.getCurrentJwtUsername(), null, 4);
      } else {
        continueRender(null, null, 3);
      }

      $('.bodyWrapper').show();
      self.checkVersion();

      return this;
    },

    checkVersion: function () {
      var self = this;
      window.setTimeout(function () {
        var a = document.getElementById('loginSVG');
        var svgDoc = a.contentDocument;
        var svgItem;

        if (frontendConfig.isEnterprise !== undefined) {
          if (frontendConfig.isEnterprise) {
            svgItem = svgDoc.getElementById('logo-enterprise');
          } else {
            svgItem = svgDoc.getElementById('logo-community');
          }
          svgItem.setAttribute('visibility', 'visible');
        } else {
          self.checkVersion();
        }
      }, 150);
    },

    clear: function () {
      $('#loginForm input').removeClass('form-error');
      $('.wrong-credentials').hide();
    },

    keyPress: function (e) {
      if (e.ctrlKey && e.keyCode === 13) {
        e.preventDefault();
        this.validate();
      } else if (e.metaKey && e.keyCode === 13) {
        e.preventDefault();
        this.validate();
      }
    },

    validate: function (event) {
      event.preventDefault();
      this.clear();

      var username = $('#loginUsername').val();
      var password = $('#loginPassword').val();

      if (!username) {
        // do not send unneccessary requests if no user is given
        return;
      }

      this.collection.login(username, password, this.loginCallback.bind(this, username, password));
    },

    loginCallback: function (username, password, error) {
      var self = this;

      if (error) {
        if (self.loginCounter === 0) {
          self.loginCounter++;
          self.collection.login(username, password, this.loginCallback.bind(this, username));
          return;
        }
        self.loginCounter = 0;
        $('.wrong-credentials').show();
        $('#loginDatabase').html('');
        $('#loginDatabase').append(
          '<option>_system</option>'
        );
      } else {
        self.renderDBSelection(username);
      }
    },

    renderDBSelection: function (username) {
      var self = this;
      var url = arangoHelper.databaseUrl('/_api/user/' + encodeURIComponent(username) + '/database', '_system');

      if (frontendConfig.authenticationEnabled === false) {
        url = arangoHelper.databaseUrl('/_api/database/user');
      }

      $('.wrong-credentials').hide();
      self.loggedIn = true;

      // get list of allowed dbs
      $.ajax(url).success(function (permissions) {
        $('#loginForm').hide();
        $('.login-window #databases').show();

        // enable db select and login button
        $('#loginDatabase').html('');

<<<<<<< HEAD
        var sortedArr = _.pairs(permissions.result);
        sortedArr.sort();
        sortedArr = _.object(sortedArr);
        _.each(sortedArr, function (rule, db) {
          if (frontendConfig.authenticationEnabled) {
            $('#loginDatabase').append(
              '<option>' + db + '</option>'
            );
          } else {
            $('#loginDatabase').append(
              '<option>' + rule + '</option>'
            );
          }
        });
=======
        if (Object.keys(permissions.result).length > 0) {
          // show select, remove input
          $('#loginDatabase').show();
          $('.fa-database').show();
          $('#databaseInputName').remove();

          _.each(permissions.result, function (rule, db) {
            if (frontendConfig.authenticationEnabled) {
              $('#loginDatabase').append(
                '<option>' + db + '</option>'
              );
            } else {
              $('#loginDatabase').append(
                '<option>' + rule + '</option>'
              );
            }
          });
        } else {
          $('#loginDatabase').hide();
          $('.fa-database').hide();
          $('#loginDatabase').after(
            '<input id="databaseInputName" class="databaseInput login-input" placeholder="_system" value="_system"></input>'
          );
        }
>>>>>>> 027a1e16

        self.renderDBS();
      }).error(function () {
        $('.wrong-credentials').show();
      });
    },

    renderDBS: function () {
      var message = 'Select DB: ';

      $('#noAccess').hide();
      if ($('#loginDatabase').children().length === 0) {
        if ($('#loginDatabase').is(':visible')) {
          $('#dbForm').remove();
          $('.login-window #databases').prepend(
            '<div class="no-database">You do not have permission to a database.</div>'
          );
          message = message + $('#loginDatabase').val();
          window.setTimeout(function () {
            $('#goToDatabase').focus();
          }, 150);
        } else {
          message = message + $('#databaseInputName').val();
        }
      } else {
        message = message + $('#loginDatabase').val();
        window.setTimeout(function () {
          $('#goToDatabase').focus();
        }, 150);
      }
      $('#goToDatabase').html(message);
    },

    logout: function () {
      this.collection.logout();
    },

    goTo: function (e) {
      e.preventDefault();
      var username = $('#loginUsername').val();
      var database;

      if ($('#databaseInputName').is(':visible')) {
        database = $('#databaseInputName').val();
      } else {
        database = $('#loginDatabase').val();
      }
      window.App.dbSet = database;

      var callback2 = function (error) {
        if (error) {
          arangoHelper.arangoError('User', 'Could not fetch user settings');
        }
      };

      var path = window.location.protocol + '//' + window.location.host +
        frontendConfig.basePath + '/_db/' + database + '/_admin/aardvark/index.html';

      var continueFunction = function () {
        window.location.href = path;

        // show hidden divs
        $(this.el2).show();
        $(this.el3).show();
        $('.bodyWrapper').show();
        $('.navbar').show();

        $('#currentUser').text(username);
        this.collection.loadUserSettings(callback2);
      };

      $.ajax({
        url: path,
        success: function (data) {
          continueFunction();
        },
        error: function (data) {
          if (data.responseJSON && data.responseJSON.errorMessage) {
            $('#noAccess').html('Error (DB: ' + database + '): ' + data.responseJSON.errorMessage);
          } else {
            $('#noAccess').html('Error (DB: ' + database + '): ' + data.statusText);
          }
          $('#noAccess').show();
        }
      });
    }

  });
}());<|MERGE_RESOLUTION|>--- conflicted
+++ resolved
@@ -49,29 +49,15 @@
           //  enable db select and login button
           $('#loginDatabase').html('');
           // fill select with allowed dbs
-<<<<<<< HEAD
-          var sortedArr = _.pairs(permissions.result);
-          sortedArr.sort();
-          sortedArr = _.object(sortedArr);
-          _.each(sortedArr, function (rule, db) {
-            if (frontendConfig.authenticationEnabled) {
-              $('#loginDatabase').append(
-                '<option>' + db + '</option>'
-              );
-            } else {
-              $('#loginDatabase').append(
-                '<option>' + rule + '</option>'
-              );
-            }
-          });
-=======
           if (Object.keys(permissions.result).length > 0) {
             // show select, remove input
             $('#loginDatabase').show();
             $('.fa-database').show();
             $('#databaseInputName').remove();
-
-            _.each(permissions.result, function (rule, db) {
+            var sortedArr = _.pairs(permissions.result);
+            sortedArr.sort();
+            sortedArr = _.object(sortedArr);
+            _.each(sortedArr, function (rule, db) {
               if (frontendConfig.authenticationEnabled) {
                 $('#loginDatabase').append(
                   '<option>' + db + '</option>'
@@ -89,7 +75,6 @@
               '<input id="databaseInputName" class="databaseInput login-input" placeholder="_system" value="_system"></input>'
             );
           }
->>>>>>> 027a1e16
 
           self.renderDBS();
         }).error(function () {
@@ -219,29 +204,16 @@
         // enable db select and login button
         $('#loginDatabase').html('');
 
-<<<<<<< HEAD
-        var sortedArr = _.pairs(permissions.result);
-        sortedArr.sort();
-        sortedArr = _.object(sortedArr);
-        _.each(sortedArr, function (rule, db) {
-          if (frontendConfig.authenticationEnabled) {
-            $('#loginDatabase').append(
-              '<option>' + db + '</option>'
-            );
-          } else {
-            $('#loginDatabase').append(
-              '<option>' + rule + '</option>'
-            );
-          }
-        });
-=======
         if (Object.keys(permissions.result).length > 0) {
           // show select, remove input
           $('#loginDatabase').show();
           $('.fa-database').show();
           $('#databaseInputName').remove();
 
-          _.each(permissions.result, function (rule, db) {
+          var sortedArr = _.pairs(permissions.result);
+          sortedArr.sort();
+          sortedArr = _.object(sortedArr);
+          _.each(sortedArr, function (rule, db) {
             if (frontendConfig.authenticationEnabled) {
               $('#loginDatabase').append(
                 '<option>' + db + '</option>'
@@ -259,7 +231,6 @@
             '<input id="databaseInputName" class="databaseInput login-input" placeholder="_system" value="_system"></input>'
           );
         }
->>>>>>> 027a1e16
 
         self.renderDBS();
       }).error(function () {
