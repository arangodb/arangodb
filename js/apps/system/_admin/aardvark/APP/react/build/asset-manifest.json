--- conflicted
+++ resolved
@@ -1,11 +1,7 @@
 {
   "files": {
     "main.css": "./static/css/main.86ef5a09.css",
-<<<<<<< HEAD
-    "main.js": "./static/js/main.266c27d9.js",
-=======
     "main.js": "./static/js/main.6c8dbeca.js",
->>>>>>> 05e535b6
     "static/media/fontawesome-webfont.svg?v=4.4.0": "./static/media/fontawesome-webfont.ed6298903ae1554c7f3e.svg",
     "static/media/fontawesome-webfont.ttf?v=4.4.0": "./static/media/fontawesome-webfont.f0af1680f082547a7aae.ttf",
     "static/media/fontawesome-webfont.woff?v=4.4.0": "./static/media/fontawesome-webfont.f7f1738ca345185e0185.woff",
@@ -45,18 +41,10 @@
     "index.html": "./index.html",
     "static/media/favicon.ico": "./static/media/favicon.909457142f6be9dae418.ico",
     "main.86ef5a09.css.map": "./static/css/main.86ef5a09.css.map",
-<<<<<<< HEAD
-    "main.266c27d9.js.map": "./static/js/main.266c27d9.js.map"
-  },
-  "entrypoints": [
-    "static/css/main.86ef5a09.css",
-    "static/js/main.266c27d9.js"
-=======
     "main.6c8dbeca.js.map": "./static/js/main.6c8dbeca.js.map"
   },
   "entrypoints": [
     "static/css/main.86ef5a09.css",
     "static/js/main.6c8dbeca.js"
->>>>>>> 05e535b6
   ]
 }