--- conflicted
+++ resolved
@@ -1,12 +1,7 @@
 {
   "files": {
-<<<<<<< HEAD
     "main.css": "./static/css/main.458ec3f4.css",
-    "main.js": "./static/js/main.4594307c.js",
-=======
-    "main.css": "./static/css/main.bf11c9c2.css",
-    "main.js": "./static/js/main.2a86f609.js",
->>>>>>> f690764b
+    "main.js": "./static/js/main.e37d5c38.js",
     "static/media/fontawesome-webfont.svg?v=4.4.0": "./static/media/fontawesome-webfont.ed6298903ae1554c7f3e.svg",
     "static/media/fontawesome-webfont.ttf?v=4.4.0": "./static/media/fontawesome-webfont.f0af1680f082547a7aae.ttf",
     "static/media/fontawesome-webfont.woff?v=4.4.0": "./static/media/fontawesome-webfont.f7f1738ca345185e0185.woff",
@@ -45,20 +40,11 @@
     "static/media/arangodb-icon.svg": "./static/media/arangodb-icon.35807d6e11925bd44973.svg",
     "index.html": "./index.html",
     "static/media/favicon.ico": "./static/media/favicon.909457142f6be9dae418.ico",
-<<<<<<< HEAD
     "main.458ec3f4.css.map": "./static/css/main.458ec3f4.css.map",
-    "main.4594307c.js.map": "./static/js/main.4594307c.js.map"
+    "main.e37d5c38.js.map": "./static/js/main.e37d5c38.js.map"
   },
   "entrypoints": [
     "static/css/main.458ec3f4.css",
-    "static/js/main.4594307c.js"
-=======
-    "main.bf11c9c2.css.map": "./static/css/main.bf11c9c2.css.map",
-    "main.2a86f609.js.map": "./static/js/main.2a86f609.js.map"
-  },
-  "entrypoints": [
-    "static/css/main.bf11c9c2.css",
-    "static/js/main.2a86f609.js"
->>>>>>> f690764b
+    "static/js/main.e37d5c38.js"
   ]
 }