--- conflicted
+++ resolved
@@ -1,12 +1,7 @@
 {
   "files": {
-<<<<<<< HEAD
-    "main.css": "./static/css/main.86ef5a09.css",
-    "main.js": "./static/js/main.e8e124d8.js",
-=======
     "main.css": "./static/css/main.b998fd7d.css",
     "main.js": "./static/js/main.8dd4c68e.js",
->>>>>>> 292c7f2d
     "static/media/fontawesome-webfont.svg?v=4.4.0": "./static/media/fontawesome-webfont.ed6298903ae1554c7f3e.svg",
     "static/media/fontawesome-webfont.ttf?v=4.4.0": "./static/media/fontawesome-webfont.f0af1680f082547a7aae.ttf",
     "static/media/fontawesome-webfont.woff?v=4.4.0": "./static/media/fontawesome-webfont.f7f1738ca345185e0185.woff",
@@ -45,20 +40,11 @@
     "static/media/arangodb-icon.svg": "./static/media/arangodb-icon.35807d6e11925bd44973.svg",
     "index.html": "./index.html",
     "static/media/favicon.ico": "./static/media/favicon.909457142f6be9dae418.ico",
-<<<<<<< HEAD
-    "main.86ef5a09.css.map": "./static/css/main.86ef5a09.css.map",
-    "main.e8e124d8.js.map": "./static/js/main.e8e124d8.js.map"
-  },
-  "entrypoints": [
-    "static/css/main.86ef5a09.css",
-    "static/js/main.e8e124d8.js"
-=======
     "main.b998fd7d.css.map": "./static/css/main.b998fd7d.css.map",
     "main.8dd4c68e.js.map": "./static/js/main.8dd4c68e.js.map"
   },
   "entrypoints": [
     "static/css/main.b998fd7d.css",
     "static/js/main.8dd4c68e.js"
->>>>>>> 292c7f2d
   ]
 }