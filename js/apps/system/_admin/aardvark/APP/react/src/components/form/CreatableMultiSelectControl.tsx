import { useField, useFormikContext } from "formik";
import React from "react";
import {
  MultiValue,
  Props as ReactSelectProps,
  PropsValue
} from "react-select";
import { CreatableSelectBase } from "../select/SelectBase";
import { BaseFormControlProps, FormikFormControl } from "./FormikFormControl";

type OptionType = {
  label: string;
  value: string;
};
export type InputControlProps = BaseFormControlProps & {
  selectProps?: ReactSelectProps<OptionType>;
};

<<<<<<< HEAD
=======
const CreatableSelectBase = getSelectBase<true>(CreatableSelect);

>>>>>>> 7cf08b40
export const CreatableMultiSelectControl = (props: InputControlProps) => {
  const { name, label, selectProps, ...rest } = props;
  const [field, , helper] = useField(name);
  const { isSubmitting } = useFormikContext();

  let value = selectProps?.options?.filter(option => {
    return (option as OptionType).value === field.value;
  }) as PropsValue<OptionType>;

  // this is when a value is newly created
  if (!selectProps?.options && field.value) {
    value = field.value.map((value: any) => {
      return {
        value,
        label: value
      };
    });
  }
  return (
    <FormikFormControl name={name} label={label} {...rest}>
      <CreatableSelectBase
        {...field}
        value={value}
        inputId={name}
<<<<<<< HEAD
        isDisabled={rest.isDisabled || isSubmitting}
=======
        isDisabled={isSubmitting}
        {...selectProps}
        isMulti
>>>>>>> 7cf08b40
        onChange={values => {
          const valueStringArray = (values as MultiValue<OptionType>)?.map(
            value => {
              return value.value;
            }
          );
          helper.setValue(valueStringArray);
        }}
        {...selectProps}
      />
    </FormikFormControl>
  );
};<|MERGE_RESOLUTION|>--- conflicted
+++ resolved
@@ -5,7 +5,8 @@
   Props as ReactSelectProps,
   PropsValue
 } from "react-select";
-import { CreatableSelectBase } from "../select/SelectBase";
+import CreatableSelect from "react-select/creatable";
+import { getSelectBase } from "../select/SelectBase";
 import { BaseFormControlProps, FormikFormControl } from "./FormikFormControl";
 
 type OptionType = {
@@ -16,11 +17,8 @@
   selectProps?: ReactSelectProps<OptionType>;
 };
 
-<<<<<<< HEAD
-=======
 const CreatableSelectBase = getSelectBase<true>(CreatableSelect);
 
->>>>>>> 7cf08b40
 export const CreatableMultiSelectControl = (props: InputControlProps) => {
   const { name, label, selectProps, ...rest } = props;
   const [field, , helper] = useField(name);
@@ -45,22 +43,15 @@
         {...field}
         value={value}
         inputId={name}
-<<<<<<< HEAD
         isDisabled={rest.isDisabled || isSubmitting}
-=======
-        isDisabled={isSubmitting}
         {...selectProps}
         isMulti
->>>>>>> 7cf08b40
         onChange={values => {
-          const valueStringArray = (values as MultiValue<OptionType>)?.map(
-            value => {
-              return value.value;
-            }
-          );
+          const valueStringArray = values.map(value => {
+            return value.value;
+          });
           helper.setValue(valueStringArray);
         }}
-        {...selectProps}
       />
     </FormikFormControl>
   );
