import {
  Table,
  TableContainer,
  Tbody,
  Td,
  Th,
  Thead,
  Tr
} from "@chakra-ui/react";
import { isNumber } from "lodash";
import React from "react";
import { IndexActionCell } from "./IndexActionCell";
<<<<<<< HEAD
import { IndexType, StoredValue } from "./useFetchIndices";
=======
import { IndexRowType } from "./useFetchIndices";
>>>>>>> 7cf08b40
import { useSyncIndexCreationJob } from "./useSyncIndexCreationJob";

const TABLE_HEADERS = [
  { id: "id", name: "ID" },
  { id: "type", name: "Type" },
  { id: "unique", name: "Unique" },
  { id: "sparse", name: "Sparse" },
  { id: "extras", name: "Extras" },
  { id: "selectivityEstimate", name: "Selectivity Est." },
  { id: "fields", name: "Fields" },
  { id: "storedValues", name: "Stored Values" },
  { id: "name", name: "Name" },
  { id: "action", name: "Action" }
];

export const CollectionIndicesTable = ({
  indices
}: {
  indices?: IndexRowType[];
}) => {
  useSyncIndexCreationJob();
  return (
    <TableContainer border="1px solid" borderColor="gray.200">
      <Table whiteSpace="normal" size="sm" variant="striped" colorScheme="gray">
        <Thead>
          <Tr height="10">
            {TABLE_HEADERS.map(tableHeader => {
              return <Th key={tableHeader.id}>{tableHeader.name}</Th>;
            })}
          </Tr>
        </Thead>
        <Tbody>
          {indices?.map(indexRow => {
            const indexRowData = getIndexRowData(indexRow);
            return (
              <Tr key={indexRow.id}>
                {TABLE_HEADERS.map(tableHeader => {
                  const tableCellContent =
                    indexRowData[
                      (tableHeader.id as unknown) as keyof typeof indexRowData
                    ];
                  if (tableHeader.id === "action") {
                    return (
                      <Td key={tableHeader.id}>
                        <IndexActionCell indexRow={indexRow} />
                      </Td>
                    );
                  }
                  return <Td key={tableHeader.id}>{tableCellContent}</Td>;
                })}
              </Tr>
            );
          })}
        </Tbody>
      </Table>
    </TableContainer>
  );
};

const getIndexRowData = (indexRow: IndexRowType) => {
  const {
    fields,
    storedValues,
    id,
    selectivityEstimate,
    sparse,
    unique,
    name,
    type
  } = indexRow;
  const position = id.indexOf("/");
  const indexId = id.substring(position + 1, id.length);
  let extras: string[] = [];
  [
    "deduplicate",
    "expireAfter",
    "minLength",
    "geoJson",
    "estimates",
    "cacheEnabled"
  ].forEach(function(key) {
    if (indexRow.hasOwnProperty(key)) {
      extras = [...extras, `${key}: ${(indexRow as any)[key]}`];
    }
  });
  const selectivityEstimateString = isNumber(selectivityEstimate)
    ? `${(selectivityEstimate * 100).toFixed(2)}%`
    : "n/a";
  const fieldsString = fields
    .map(field => {
      if (typeof field === "object") {
        return field.name;
      }
      return field;
    })
    .join(", ");
  let storedValuesString = storedValues?.join(",");
  if (type === "inverted") {
    storedValuesString = JSON.stringify(
      storedValues?.map(value => (value as StoredValue).fields)
    );
  }
  return {
    id: indexId,
    extras: extras.join(", "),
    fields: fieldsString,
    sparse: sparse === undefined ? "n/a" : `${sparse}`,
    selectivityEstimate: selectivityEstimateString,
    storedValues: storedValuesString,
    unique,
    name,
    type
  };
};<|MERGE_RESOLUTION|>--- conflicted
+++ resolved
@@ -10,11 +10,7 @@
 import { isNumber } from "lodash";
 import React from "react";
 import { IndexActionCell } from "./IndexActionCell";
-<<<<<<< HEAD
-import { IndexType, StoredValue } from "./useFetchIndices";
-=======
-import { IndexRowType } from "./useFetchIndices";
->>>>>>> 7cf08b40
+import { IndexRowType, StoredValue } from "./useFetchIndices";
 import { useSyncIndexCreationJob } from "./useSyncIndexCreationJob";
 
 const TABLE_HEADERS = [
