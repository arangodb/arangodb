import { InputControl, SingleSelectControl } from "@arangodb/ui";
import { Accordion, Box, FormLabel } from "@chakra-ui/react";
import { useFormikContext } from "formik";
import React from "react";
import { AddNewViewFormValues } from "./AddNewViewForm.types";
import { AdvancedAccordionItem } from "./AdvancedAccordionItem";
import { IndexesForm } from "./IndexesForm";
import { PrimarySortAccordionItem } from "./PrimarySortAccordionItem";
import { StoredValuesAccordionItem } from "./StoredValuesAccordionItem";

const typeOptions = [
  {
    label: "arangosearch",
    value: "arangosearch"
  },
  {
    label: "search-alias",
    value: "search-alias"
  }
];

export const AddNewViewForm = () => {
  return (
    <Box>
      <Box display={"grid"} gridTemplateColumns={"200px 1fr"} rowGap="5">
        <FormLabel htmlFor="name">Name</FormLabel>
        <InputControl name="name" />
        <FormLabel htmlFor="type">Type</FormLabel>
        <SingleSelectControl
          name="type"
          selectProps={{
            options: typeOptions
          }}
        />
      </Box>
      <ViewTypeForm />
    </Box>
  );
};

const ViewTypeForm = () => {
  const { values } = useFormikContext<AddNewViewFormValues>();
  if (values.type === "arangosearch") {
    return (
      <Box marginTop="5">
<<<<<<< HEAD
        <Box display={"grid"} gridTemplateColumns={"200px 1fr"} rowGap="5">
          <FormLabel htmlFor="primarySortCompression">
            Primary Sort Compression
          </FormLabel>
          <SingleSelectControl
            name="primarySortCompression"
            selectProps={{
              options: compressionOptions
            }}
          />
        </Box>
=======
>>>>>>> a24d0b9b
        <Accordion
          borderColor={"gray.200"}
          borderRightWidth="1px solid"
          borderLeftWidth="1px solid"
          marginTop="4"
          allowMultiple
          allowToggle
        >
          <PrimarySortAccordionItem />
          <StoredValuesAccordionItem />
          <AdvancedAccordionItem />
        </Accordion>
      </Box>
    );
  }
  return <IndexesForm />;
};<|MERGE_RESOLUTION|>--- conflicted
+++ resolved
@@ -43,20 +43,6 @@
   if (values.type === "arangosearch") {
     return (
       <Box marginTop="5">
-<<<<<<< HEAD
-        <Box display={"grid"} gridTemplateColumns={"200px 1fr"} rowGap="5">
-          <FormLabel htmlFor="primarySortCompression">
-            Primary Sort Compression
-          </FormLabel>
-          <SingleSelectControl
-            name="primarySortCompression"
-            selectProps={{
-              options: compressionOptions
-            }}
-          />
-        </Box>
-=======
->>>>>>> a24d0b9b
         <Accordion
           borderColor={"gray.200"}
           borderRightWidth="1px solid"
