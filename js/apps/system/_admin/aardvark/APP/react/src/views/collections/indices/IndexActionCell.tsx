import { LockIcon } from "@chakra-ui/icons";
import { Box, HStack } from "@chakra-ui/react";
import React from "react";
<<<<<<< HEAD
import { DeleteIndexButton } from "./DeleteIndexButton";
import { IndexType } from "./useFetchIndices";
import { ViewIndexButton } from "./ViewIndexButton";

export const IndexActionCell = ({ indexRow }: { indexRow: IndexType }) => {
=======
import {
  Modal,
  ModalBody,
  ModalFooter,
  ModalHeader
} from "../../../components/modal";
import { useCollectionIndicesContext } from "./CollectionIndicesContext";
import { IndexRowType } from "./useFetchIndices";

export const IndexActionCell = ({ indexRow }: { indexRow: IndexRowType; }) => {
>>>>>>> 7cf08b40
  const { type } = indexRow;
  if (type === "primary" || type === "edge") {
    return (
      <Box display="flex" justifyContent="center">
        <LockIcon />
      </Box>
    );
  }
  if (type === "inverted") {
    return (
      <HStack>
        <ViewIndexButton indexRow={indexRow} />
        <DeleteIndexButton indexRow={indexRow} />
      </HStack>
    );
  }
  return <DeleteIndexButton indexRow={indexRow} />;
<<<<<<< HEAD
=======
};
const DeleteIndexButton = ({ indexRow }: { indexRow: IndexRowType; }) => {
  const { onOpen, onClose, isOpen } = useDisclosure();
  const { readOnly } = useCollectionIndicesContext();
  return (
    <Box display="flex" justifyContent="center">
      <IconButton
        isDisabled={readOnly}
        colorScheme="red"
        variant="ghost"
        size="sm"
        aria-label="Delete Index"
        icon={<DeleteIcon />}
        onClick={onOpen} />
      <DeleteModal indexRow={indexRow} onClose={onClose} isOpen={isOpen} />
    </Box>
  );
};
const DeleteModal = ({
  onClose, isOpen, indexRow
}: {
  onClose: () => void;
  isOpen: boolean;
  indexRow: IndexRowType;
}) => {
  const { onDeleteIndex } = useCollectionIndicesContext();
  return (
    <Modal onClose={onClose} isOpen={isOpen}>
      <ModalHeader>
        Delete Index: "{indexRow.name}" (ID: {indexRow.id})?
      </ModalHeader>
      <ModalBody></ModalBody>
      <ModalFooter>
        <Stack direction="row">
          <Button onClick={onClose}>Cancel</Button>
          <Button
            colorScheme="red"
            onClick={() => onDeleteIndex({ id: indexRow.id, onSuccess: onClose })}
          >
            Delete
          </Button>
        </Stack>
      </ModalFooter>
    </Modal>
  );
>>>>>>> 7cf08b40
};<|MERGE_RESOLUTION|>--- conflicted
+++ resolved
@@ -1,24 +1,11 @@
 import { LockIcon } from "@chakra-ui/icons";
 import { Box, HStack } from "@chakra-ui/react";
 import React from "react";
-<<<<<<< HEAD
 import { DeleteIndexButton } from "./DeleteIndexButton";
-import { IndexType } from "./useFetchIndices";
+import { IndexRowType } from "./useFetchIndices";
 import { ViewIndexButton } from "./ViewIndexButton";
 
-export const IndexActionCell = ({ indexRow }: { indexRow: IndexType }) => {
-=======
-import {
-  Modal,
-  ModalBody,
-  ModalFooter,
-  ModalHeader
-} from "../../../components/modal";
-import { useCollectionIndicesContext } from "./CollectionIndicesContext";
-import { IndexRowType } from "./useFetchIndices";
-
-export const IndexActionCell = ({ indexRow }: { indexRow: IndexRowType; }) => {
->>>>>>> 7cf08b40
+export const IndexActionCell = ({ indexRow }: { indexRow: IndexRowType }) => {
   const { type } = indexRow;
   if (type === "primary" || type === "edge") {
     return (
@@ -36,52 +23,4 @@
     );
   }
   return <DeleteIndexButton indexRow={indexRow} />;
-<<<<<<< HEAD
-=======
-};
-const DeleteIndexButton = ({ indexRow }: { indexRow: IndexRowType; }) => {
-  const { onOpen, onClose, isOpen } = useDisclosure();
-  const { readOnly } = useCollectionIndicesContext();
-  return (
-    <Box display="flex" justifyContent="center">
-      <IconButton
-        isDisabled={readOnly}
-        colorScheme="red"
-        variant="ghost"
-        size="sm"
-        aria-label="Delete Index"
-        icon={<DeleteIcon />}
-        onClick={onOpen} />
-      <DeleteModal indexRow={indexRow} onClose={onClose} isOpen={isOpen} />
-    </Box>
-  );
-};
-const DeleteModal = ({
-  onClose, isOpen, indexRow
-}: {
-  onClose: () => void;
-  isOpen: boolean;
-  indexRow: IndexRowType;
-}) => {
-  const { onDeleteIndex } = useCollectionIndicesContext();
-  return (
-    <Modal onClose={onClose} isOpen={isOpen}>
-      <ModalHeader>
-        Delete Index: "{indexRow.name}" (ID: {indexRow.id})?
-      </ModalHeader>
-      <ModalBody></ModalBody>
-      <ModalFooter>
-        <Stack direction="row">
-          <Button onClick={onClose}>Cancel</Button>
-          <Button
-            colorScheme="red"
-            onClick={() => onDeleteIndex({ id: indexRow.id, onSuccess: onClose })}
-          >
-            Delete
-          </Button>
-        </Stack>
-      </ModalFooter>
-    </Modal>
-  );
->>>>>>> 7cf08b40
 };