--- conflicted
+++ resolved
@@ -1,12 +1,10 @@
 import React from "react";
 
 import { Props } from "react-select";
-import { CreatableSelectBase, OptionType } from "./SelectBase";
+import CreatableSelect from "react-select/creatable";
+import { getSelectBase, OptionType } from "./SelectBase";
 
-<<<<<<< HEAD
-=======
 const CreatableSelectBase = getSelectBase<true>(CreatableSelect);
->>>>>>> 7cf08b40
 const CreatableMultiSelect = (props: Props<OptionType>) => (
   <CreatableSelectBase {...props} isMulti />
 );
