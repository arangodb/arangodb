import { Divider, Flex, Grid, Stack, Switch, Text } from "@chakra-ui/react";
import { useField } from "formik";
import React from "react";
import { InputControl } from "../../../components/form/InputControl";
import { SelectControl } from "../../../components/form/SelectControl";
import { ExternalLink } from "../../../components/link/ExternalLink";
import { AnalyzerTypes } from "../Analyzer.types";
import { useAnalyzersContext } from "../AnalyzersContext";
import { ANALYZER_TYPE_OPTIONS } from "../AnalyzersHelpers";
import { AnalyzerTypeForm } from "./AnalyzerTypeForm";

export const AddAnalyzerForm = ({
  initialFocusRef
}: {
  initialFocusRef?: React.RefObject<HTMLInputElement>;
}) => {
  const [analyzerTypeField] = useField<AnalyzerTypes>("type");
  const { isFormDisabled: isDisabled } = useAnalyzersContext();
  const analyzerTypeValue = analyzerTypeField.value;
  return (
    <Grid templateColumns={"1fr 1fr"} gap="6">
      <Stack>
        <Text>Basic</Text>
        <Divider borderColor="gray.400" />
        <Grid templateColumns={"1fr 1fr"} columnGap="4" alignItems="start">
          <InputControl
            ref={initialFocusRef}
            isDisabled={isDisabled}
            name="name"
            label="Analyzer name"
          />
          <Flex alignItems="flex-end">
            <SelectControl
              isDisabled={isDisabled}
              name="type"
              label="Analyzer type"
              selectProps={{
                options: ANALYZER_TYPE_OPTIONS
              }}
            />
<<<<<<< HEAD
            <ExternalLink
=======
            <Link
>>>>>>> 59d4b582
              marginLeft="2"
              marginBottom="2"
              href={`https://www.arangodb.com/docs/stable/analyzers.html#${analyzerTypeValue}`}
            >
<<<<<<< HEAD
              Docs
            </ExternalLink>
=======
              <Stack spacing="1" alignItems="center" direction="row">
                <Text>Docs</Text> <ExternalLinkIcon />
              </Stack>
            </Link>
>>>>>>> 59d4b582
          </Flex>
        </Grid>
      </Stack>
      <Stack>
        <Text>Features</Text>
        <Divider borderColor="gray.400" />
        <Grid templateColumns={"1fr 1fr 1fr"} rowGap="4">
          <FeatureSwitch name="frequency" />
          <FeatureSwitch name="norm" />
          <FeatureSwitch name="position" />
          <FeatureSwitch name="offset" />
        </Grid>
      </Stack>
      <AnalyzerTypeForm analyzerType={analyzerTypeValue} />
    </Grid>
  );
};

const FEATURE_NAME_TO_LABEL_MAP = {
  frequency: "Frequency",
  norm: "Norm",
  position: "Position",
  offset: "Offset"
};

const FeatureSwitch = ({ name }: { name: string }) => {
  const [featuresField, , featuresFieldHelper] = useField("features");
  const { isFormDisabled: isDisabled } = useAnalyzersContext();

  return (
    <Switch
      display="flex"
      alignItems="center"
      isDisabled={isDisabled}
      isChecked={featuresField.value.includes(name)}
      onChange={() => {
        if (featuresField.value.includes(name)) {
          featuresFieldHelper.setValue(
            featuresField.value.filter((feature: string) => feature !== name)
          );
          return;
        }
        featuresFieldHelper.setValue([...featuresField.value, name]);
      }}
    >
      {
        FEATURE_NAME_TO_LABEL_MAP[
          name as keyof typeof FEATURE_NAME_TO_LABEL_MAP
        ]
      }
    </Switch>
  );
};<|MERGE_RESOLUTION|>--- conflicted
+++ resolved
@@ -38,24 +38,13 @@
                 options: ANALYZER_TYPE_OPTIONS
               }}
             />
-<<<<<<< HEAD
             <ExternalLink
-=======
-            <Link
->>>>>>> 59d4b582
               marginLeft="2"
               marginBottom="2"
               href={`https://www.arangodb.com/docs/stable/analyzers.html#${analyzerTypeValue}`}
             >
-<<<<<<< HEAD
               Docs
             </ExternalLink>
-=======
-              <Stack spacing="1" alignItems="center" direction="row">
-                <Text>Docs</Text> <ExternalLinkIcon />
-              </Stack>
-            </Link>
->>>>>>> 59d4b582
           </Flex>
         </Grid>
       </Stack>
