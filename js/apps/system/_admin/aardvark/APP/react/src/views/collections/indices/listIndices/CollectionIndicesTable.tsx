--- conflicted
+++ resolved
@@ -147,16 +147,8 @@
   });
   return (
     <Stack>
-<<<<<<< HEAD
-      <TableControl<Index & { progress?: number }> table={tableInstance} />
-      <ReactTable<Index & { progress?: number }>
-=======
-      <TableControl<HiddenIndex>
-        table={tableInstance}
-        columns={TABLE_COLUMNS}
-      />
+      <TableControl<HiddenIndex> table={tableInstance} />
       <ReactTable<HiddenIndex>
->>>>>>> c735da0c
         table={tableInstance}
         emptyStateMessage="No indexes found"
         onRowSelect={row => {
