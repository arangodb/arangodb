import {
  CreatableMultiSelectControl,
  SingleSelectControl,
  SwitchControl
} from "@arangodb/ui";
import { CloseIcon } from "@chakra-ui/icons";
import { Box, Button, FormLabel, IconButton } from "@chakra-ui/react";
import { FieldArray, useFormikContext } from "formik";
import React from "react";
import { FormFieldProps } from "../../../../../components/form/FormField";
import { InvertedIndexValuesType } from "./useCreateInvertedIndex";

export const InvertedIndexStoredValues = ({
  field
}: {
  field: FormFieldProps;
}) => {
  return (
    <Box
      gridColumn="1 / span 3"
      border="2px solid"
      borderRadius="md"
      borderColor="gray.200"
      padding="4"
      marginX="-4"
    >
      <StoredValuesField field={field} />
    </Box>
  );
};

const compressionOptions = [
  {
    label: "LZ4",
    value: "lz4"
  },
  { label: "None", value: "none" }
];

const StoredValuesField = ({ field }: { field: FormFieldProps }) => {
  const { values } = useFormikContext<InvertedIndexValuesType>();
  return (
    <>
      <FieldArray name="storedValues">
        {({ remove, push }) => (
          <Box display={"grid"} rowGap="4">
            {values.storedValues?.map((_, index) => {
              return (
                <Box
                  display={"grid"}
                  gridColumnGap="4"
                  gridTemplateColumns={"1fr 1fr 70px 30px"}
                  rowGap="5"
                  alignItems={"end"}
                  key={index}
                  marginTop="4"
                >
                  <Box minWidth={"0"}>
                    <FormLabel htmlFor={`storedValues.${index}.fields`}>
                      Fields
                    </FormLabel>
                    <CreatableMultiSelectControl
                      isDisabled={field.isDisabled}
                      selectProps={{
                        noOptionsMessage: () => "Start typing to add a field"
                      }}
                      name={`storedValues.${index}.fields`}
                    />
                  </Box>
                  <Box minWidth={"0"}>
                    <FormLabel htmlFor={`storedValues.${index}.compression`}>
                      Compression
                    </FormLabel>
                    <SingleSelectControl
                      isDisabled={field.isDisabled}
                      name={`storedValues.${index}.compression`}
                      selectProps={{
                        options: compressionOptions
                      }}
                    />
                  </Box>
                  <Box minWidth={"0"}>
                    <FormLabel htmlFor={`storedValues.${index}.cache`}>
                      Cache
                    </FormLabel>
                    <SwitchControl
                      switchProps={{
                        isDisabled: !window.frontendConfig.isEnterprise
                      }}
                      name={`storedValues.${index}.cache`}
                      tooltip={
                        window.frontendConfig.isEnterprise
<<<<<<< HEAD
                        ? undefined
                        : "Field normalization value caching is available in the Enterprise Edition."
=======
                          ? undefined
                          : "Field normalization value caching is available in Enterprise plans."
>>>>>>> 0630506c
                      }
                    />
                  </Box>
                  <IconButton
                    isDisabled={field.isDisabled}
                    size="sm"
                    variant="ghost"
                    colorScheme="red"
                    aria-label="Remove field"
                    icon={<CloseIcon />}
                    onClick={() => remove(index)}
                  />
                </Box>
              );
            })}
            <Button
              isDisabled={field.isDisabled}
              colorScheme="green"
              onClick={() => {
                push({ fields: [], compression: "lz4" });
              }}
              variant={"ghost"}
              justifySelf="start"
            >
              + Add stored value
            </Button>
          </Box>
        )}
      </FieldArray>
    </>
  );
};<|MERGE_RESOLUTION|>--- conflicted
+++ resolved
@@ -90,13 +90,8 @@
                       name={`storedValues.${index}.cache`}
                       tooltip={
                         window.frontendConfig.isEnterprise
-<<<<<<< HEAD
-                        ? undefined
-                        : "Field normalization value caching is available in the Enterprise Edition."
-=======
                           ? undefined
-                          : "Field normalization value caching is available in Enterprise plans."
->>>>>>> 0630506c
+                          : "Field normalization value caching is available in the Enterprise Edition."
                       }
                     />
                   </Box>
