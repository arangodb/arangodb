--- conflicted
+++ resolved
@@ -1,4 +1,8 @@
-import { CreatableMultiSelectControl, InputControl } from "@arangodb/ui";
+import {
+  CreatableMultiSelectControl,
+  InputControl,
+  SwitchControl
+} from "@arangodb/ui";
 import {
   AccordionButton,
   AccordionIcon,
@@ -8,12 +12,6 @@
   FormLabel
 } from "@chakra-ui/react";
 import React from "react";
-<<<<<<< HEAD
-=======
-import { CreatableMultiSelectControl } from "../../../../components/form/CreatableMultiSelectControl";
-import { InputControl } from "../../../../components/form/InputControl";
-import { SwitchControl } from "../../../../components/form/SwitchControl";
->>>>>>> a24d0b9b
 
 export const AdvancedAccordionItem = () => {
   return (
@@ -41,22 +39,31 @@
         }}
         tooltip={
           window.frontendConfig.isEnterprise
-          ? undefined
-          : "Field normalization value caching is available in Enterprise plans."
+            ? undefined
+            : "Field normalization value caching is available in Enterprise plans."
         }
       />
       <FormLabel htmlFor="writebufferIdle">Write Buffer Idle</FormLabel>
-      <InputControl inputProps={{
-        type: 'number'
-      }} name="writebufferIdle" />
+      <InputControl
+        inputProps={{
+          type: "number"
+        }}
+        name="writebufferIdle"
+      />
       <FormLabel htmlFor="writebufferActive">Write Buffer Active</FormLabel>
-      <InputControl inputProps={{
-        type: 'number'
-      }} name="writebufferActive" />
+      <InputControl
+        inputProps={{
+          type: "number"
+        }}
+        name="writebufferActive"
+      />
       <FormLabel htmlFor="writebufferSizeMax">Write Buffer Size Max</FormLabel>
-      <InputControl inputProps={{
-        type: 'number'
-      }} name="writebufferSizeMax" />
+      <InputControl
+        inputProps={{
+          type: "number"
+        }}
+        name="writebufferSizeMax"
+      />
       <FormLabel htmlFor="optimizeTopK">Optimize Top K</FormLabel>
       <CreatableMultiSelectControl name="optimizeTopK" />
     </Box>
