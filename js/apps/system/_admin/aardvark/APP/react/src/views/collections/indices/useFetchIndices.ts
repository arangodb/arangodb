import { ArangojsResponse } from "arangojs/lib/request";
import { useEffect, useState } from "react";
import useSWR from "swr";
import { getApiRouteForCurrentDB } from "../../../utils/arangoClient";

<<<<<<< HEAD
export type StoredValue = {
  fields: string[];
  compression: "lz4" | "none";
};
export type IndexType = {
  fields: string[];
  id: string;
  name: string;
  sparse: boolean;
  type: "primary" | "fulltext" | "edge" | "inverted" | "persistent" | "ttl";
=======
export type IndexType =
  | "primary"
  | "fulltext"
  | "edge"
  | "persistent"
  | "ttl"
  | "geo"
  | "zkd"
  | "hash";
export type IndexRowType = {
  fields: string[] | { [key: string]: string }[];
  id: string;
  name: string;
  sparse: boolean;
  type: IndexType;
>>>>>>> 7cf08b40
  unique: boolean;
  selectivityEstimate?: number;
  storedValues?: string[] | StoredValue[];
  minLength?: number;
  cacheEnabled?: boolean;
  deduplicate: boolean;
} & InvertedIndexExtraFields;

type InvertedIndexExtraFields = {
  analyzer?: string;
  cleanupIntervalStep?: number;
  commitIntervalMsec?: number;
  consolidationIntervalMsec?: number;
};

interface IndicesResponse extends ArangojsResponse {
  body: { indexes: Array<IndexRowType> };
}

export const useFetchIndices = ({
  collectionName
}: {
  collectionName: string;
}) => {
  const { data, ...rest } = useSWR<IndicesResponse>(
    `/index/?collection=${collectionName}`,
    () => {
      return (getApiRouteForCurrentDB().get(
        `/index/`,
        `collection=${collectionName}`
      ) as any) as Promise<IndicesResponse>;
    }
  );
  const result = data?.body.indexes;
  const [indices, setIndexList] = useState<IndexRowType[] | undefined>(result);

  useEffect(() => {
    setIndexList(result);
  }, [result]);
  return { indices, ...rest };
};<|MERGE_RESOLUTION|>--- conflicted
+++ resolved
@@ -3,18 +3,10 @@
 import useSWR from "swr";
 import { getApiRouteForCurrentDB } from "../../../utils/arangoClient";
 
-<<<<<<< HEAD
 export type StoredValue = {
   fields: string[];
   compression: "lz4" | "none";
 };
-export type IndexType = {
-  fields: string[];
-  id: string;
-  name: string;
-  sparse: boolean;
-  type: "primary" | "fulltext" | "edge" | "inverted" | "persistent" | "ttl";
-=======
 export type IndexType =
   | "primary"
   | "fulltext"
@@ -23,14 +15,14 @@
   | "ttl"
   | "geo"
   | "zkd"
-  | "hash";
+  | "hash"
+  | "inverted";
 export type IndexRowType = {
   fields: string[] | { [key: string]: string }[];
   id: string;
   name: string;
   sparse: boolean;
   type: IndexType;
->>>>>>> 7cf08b40
   unique: boolean;
   selectivityEstimate?: number;
   storedValues?: string[] | StoredValue[];
