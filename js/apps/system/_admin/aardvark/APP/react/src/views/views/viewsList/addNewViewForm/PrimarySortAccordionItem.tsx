import { InputControl, SingleSelectControl, SwitchControl } from "@arangodb/ui";
import { CloseIcon } from "@chakra-ui/icons";
import {
  AccordionButton,
  AccordionIcon,
  AccordionItem,
  AccordionPanel,
  Box,
  Button,
  FormLabel,
  IconButton
} from "@chakra-ui/react";
import { FieldArray, useFormikContext } from "formik";
import React from "react";
import { AddNewViewFormValues } from "./AddNewViewForm.types";

const compressionOptions = [
  {
    label: "LZ4",
    value: "lz4"
  },
  {
    label: "None",
    value: "none"
  }
];

export const PrimarySortAccordionItem = () => {
  return (
    <AccordionItem>
      <AccordionButton>
        <Box flex="1" textAlign="left">
          Primary Sort
        </Box>
        <AccordionIcon />
      </AccordionButton>
      <AccordionPanel pb={4}>
        <PrimarySortFields />
        <Box
          display={"grid"}
          gridTemplateColumns={"200px 1fr"}
          rowGap="5"
          pt={4}
        >
          <FormLabel htmlFor="primarySortCompression">Compression</FormLabel>
          <SingleSelectControl
            name="primarySortCompression"
            selectProps={{
              options: compressionOptions
            }}
          />
          <FormLabel htmlFor="primarySortCache">Cache</FormLabel>
          <SwitchControl
            name="primarySortCache"
            switchProps={{
              isDisabled: !window.frontendConfig.isEnterprise
            }}
            tooltip={
              window.frontendConfig.isEnterprise
<<<<<<< HEAD
              ? undefined
              : "Primary key column caching is available in the Enterprise Edition."
=======
                ? undefined
                : "Primary key column caching is available in Enterprise plans."
>>>>>>> 0630506c
            }
          />
        </Box>
      </AccordionPanel>
    </AccordionItem>
  );
};

const directionOptions = [
  {
    label: "Ascending",
    value: "asc"
  },
  {
    label: "Descending",
    value: "desc"
  }
];

const PrimarySortFields = () => {
  const { values } = useFormikContext<AddNewViewFormValues>();
  return (
    <Box>
      <FieldArray name="primarySort">
        {({ remove, push }) => (
          <Box display={"grid"} rowGap="4">
            {values.primarySort.map((_, index) => {
              return (
                <Box
                  display={"grid"}
                  gridColumnGap="4"
                  gridTemplateColumns={"1fr 1fr 40px"}
                  rowGap="5"
                  alignItems={"end"}
                  key={index}
                >
                  <Box>
                    <FormLabel htmlFor={`primarySort.${index}.field`}>
                      Field
                    </FormLabel>
                    <InputControl name={`primarySort.${index}.field`} />
                  </Box>
                  <Box>
                    <FormLabel htmlFor={`primarySort.${index}.direction`}>
                      Direction
                    </FormLabel>
                    <SingleSelectControl
                      name={`primarySort.${index}.direction`}
                      selectProps={{
                        options: directionOptions
                      }}
                    />
                  </Box>
                  {index > 0 ? (
                    <IconButton
                      size="sm"
                      variant="ghost"
                      colorScheme="red"
                      aria-label="Remove field"
                      icon={<CloseIcon />}
                      onClick={() => remove(index)}
                    />
                  ) : null}
                </Box>
              );
            })}
            <Button
              colorScheme="green"
              onClick={() => {
                push({ field: "", direction: "asc" });
              }}
              variant={"ghost"}
              justifySelf="start"
            >
              + Add field
            </Button>
          </Box>
        )}
      </FieldArray>
    </Box>
  );
};<|MERGE_RESOLUTION|>--- conflicted
+++ resolved
@@ -57,13 +57,8 @@
             }}
             tooltip={
               window.frontendConfig.isEnterprise
-<<<<<<< HEAD
-              ? undefined
-              : "Primary key column caching is available in the Enterprise Edition."
-=======
                 ? undefined
-                : "Primary key column caching is available in Enterprise plans."
->>>>>>> 0630506c
+                : "Primary key column caching is available in the Enterprise Edition."
             }
           />
         </Box>
