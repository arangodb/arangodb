import { get } from "lodash";
import React, { useContext } from "react";
import { Route, Switch, useRouteMatch } from "react-router-dom";
import FieldView from "../Components/FieldView";
import LinkView from "../Components/LinkView";
import { FormState, ViewContext, ViewProps } from "../constants";

const LinkPropertiesForm = ({ name }: ViewProps) => {
  const { formState: fs, isAdminUser } = useContext(ViewContext);
  const match = useRouteMatch();

  const formState = fs as FormState;
<<<<<<< HEAD
  const link = get(match.params, 'link')!;
=======
  const link = get(match.params, "link");
>>>>>>> 1b698923
  const disabled = !isAdminUser;

  return (
    <Switch>
      <Route path={`${match.path}/:field+`}>
        <FieldView disabled={disabled} name={name} />
      </Route>
      <Route exact path={`${match.path}`}>
        <LinkView
          link={link}
          links={formState.links}
          disabled={disabled}
          name={name}
        />
      </Route>
    </Switch>
  );
};

export default LinkPropertiesForm;<|MERGE_RESOLUTION|>--- conflicted
+++ resolved
@@ -10,11 +10,7 @@
   const match = useRouteMatch();
 
   const formState = fs as FormState;
-<<<<<<< HEAD
-  const link = get(match.params, 'link')!;
-=======
-  const link = get(match.params, "link");
->>>>>>> 1b698923
+  const link = get(match.params, "link")!;
   const disabled = !isAdminUser;
 
   return (
