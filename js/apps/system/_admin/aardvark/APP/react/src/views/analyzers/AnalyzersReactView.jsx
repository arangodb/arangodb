--- conflicted
+++ resolved
@@ -1,6 +1,6 @@
 /* global $ */
 
-import { isEqual, sortBy, map } from 'lodash';
+import { isEqual, map, sortBy } from 'lodash';
 import minimatch from 'minimatch';
 import React, { useCallback, useEffect, useState } from 'react';
 import useSWR from 'swr';
@@ -192,21 +192,12 @@
                 filteredAnalyzers.length
                   ? filteredAnalyzers.map((analyzer, idx) => (
                     <tr key={analyzer.name}>
-<<<<<<< HEAD
                       <ArangoTD seq={0}>{analyzer.db}</ArangoTD>
                       <ArangoTD seq={1}>{analyzer.name}</ArangoTD>
                       <ArangoTD seq={2}>{typeNameMap[analyzer.type]}</ArangoTD>
                       <ArangoTD seq={3}>
-                        <Actions analyzer={analyzer} permission={permission}/>
+                        <Actions analyzer={analyzer} permission={permission} modalCidSuffix={idx}/>
                       </ArangoTD>
-=======
-                      <td className={'arango-table-td table-cell0'}>{analyzer.db}</td>
-                      <td className={'arango-table-td table-cell1'}>{analyzer.name}</td>
-                      <td className={'arango-table-td table-cell2'}>{typeNameMap[analyzer.type]}</td>
-                      <td className={'arango-table-td table-cell3'}>
-                        <Actions analyzer={analyzer} permission={permission} modalCidSuffix={idx}/>
-                      </td>
->>>>>>> 0c5b31e2
                     </tr>
                   ))
                   : <tr>
