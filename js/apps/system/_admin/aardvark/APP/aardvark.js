--- conflicted
+++ resolved
@@ -1139,10 +1139,7 @@
   }
 
   var toReturn;
-<<<<<<< HEAD
-=======
   // if we have multiple start nodes than startVertex === undefined
->>>>>>> c70f11ae
   if (startVertex === null) {
     toReturn = {
       empty: true,
@@ -1337,16 +1334,12 @@
         sizeCategory: sizeCategory || '',
         shape: "dot",
         //shape: "circle",
-<<<<<<< HEAD
         color: calculatedNodeColor,
         font: {
           strokeWidth: 2,
           strokeColor: '#ffffff',
           vadjust: -7
         }
-=======
-        color: calculatedNodeColor
->>>>>>> c70f11ae
         /*
         style: {
           fill: calculatedNodeColor,
@@ -1440,7 +1433,6 @@
             source: edge._from,
             from: edge._from,
             label: edgeLabel,
-<<<<<<< HEAD
             target: edge._to,
             to: edge._to,
             color: calculatedEdgeColor,
@@ -1449,12 +1441,6 @@
               strokeColor: '#ffffff',
               align: 'top'
             },
-=======
-            font: { align: 'top' },
-            target: edge._to,
-            to: edge._to,
-            color: calculatedEdgeColor,
->>>>>>> c70f11ae
             length: 500,
             ...edgestyle
           };
@@ -1677,561 +1663,4 @@
 .summary('Return vertices and edges of a graph.')
 .description(dd`
   This function returns vertices and edges for a specific graph.
-<<<<<<< HEAD
-`);
-
-authRouter.get('/g6graph/:name', function (req, res) {
-  var name = req.pathParams.name;
-  var gm;
-  if (isEnterprise) {
-    gm = require('@arangodb/smart-graph');
-  } else {
-    gm = require('@arangodb/general-graph');
-  }
-  var colors = {
-    default: [
-      '#68BDF6',
-      '#6DCE9E',
-      '#FF756E',
-      '#DE9BF9',
-      '#FB95AF',
-      '#FFD86E',
-      '#A5ABB6'
-    ],
-    jans: ['rgba(166, 109, 161, 1)', 'rgba(64, 74, 83, 1)', 'rgba(90, 147, 189, 1)', 'rgba(153,63,0,1)', 'rgba(76,0,92,1)', 'rgba(25,25,25,1)', 'rgba(0,92,49,1)', 'rgba(43,206,72,1)', 'rgba(255,204,153,1)', 'rgba(128,128,128,1)', 'rgba(148,255,181,1)', 'rgba(143,124,0,1)', 'rgba(157,204,0,1)', 'rgba(194,0,136,1)', 'rgba(0,51,128,1)', 'rgba(255,164,5,1)', 'rgba(255,168,187,1)', 'rgba(66,102,0,1)', 'rgba(255,0,16,1)', 'rgba(94,241,242,1)', 'rgba(0,153,143,1)', 'rgba(224,255,102,1)', 'rgba(116,10,255,1)', 'rgba(153,0,0,1)', 'rgba(255,255,128,1)', 'rgba(255,255,0,1)', 'rgba(255,80,5,1)'],
-    highContrast: [
-      '#EACD3F',
-      '#6F308A',
-      '#DA6927',
-      '#98CDE5',
-      '#B81F34',
-      '#C0BC82',
-      '#7F7E80',
-      '#61A547',
-      '#60A446',
-      '#D285B0',
-      '#4477B3',
-      '#DD8465',
-      '#473896',
-      '#E0A02F',
-      '#8F2689',
-      '#E7E655',
-      '#7C1514',
-      '#93AD3C',
-      '#6D3312',
-      '#D02C26',
-      '#2A3415'
-    ]
-  };
-
-  var graph;
-  try {
-    graph = gm._graph(name);
-  } catch (e) {
-    res.throw('bad request', e.errorMessage);
-  }
-
-  var verticesCollections = graph._vertexCollections();
-  if (!verticesCollections || verticesCollections.length === 0) {
-    res.throw('404 NOT FOUND', 'no vertex collections found for graph');
-  }
-
-  var vertexCollections = [];
-
-  _.each(graph._vertexCollections(), function (vertex) {
-    vertexCollections.push({
-      name: vertex.name(),
-      id: vertex._id
-    });
-  });
-
-  var config;
-
-  try {
-    config = req.queryParams;
-  } catch (e) {
-    res.throw('bad request', e.message, {cause: e});
-  }
-
-  var getPseudoRandomStartVertex = function () {
-    for (var i = 0; i < graph._vertexCollections().length; i++) {
-      var vertexCollection = graph._vertexCollections()[i];
-      let maxDoc = db[vertexCollection.name()].count();
-
-      if (maxDoc === 0) {
-        continue;
-      }
-
-      if (maxDoc > 1000) {
-        maxDoc = 1000;
-      }
-
-      let randDoc = Math.floor(Math.random() * maxDoc);
-
-      let potentialVertex = db._query(
-        'FOR vertex IN @@vertexCollection LIMIT @skipN, 1 RETURN vertex',
-        {
-          '@vertexCollection': vertexCollection.name(),
-          'skipN': randDoc
-        }
-      ).toArray()[0];
-
-      if (potentialVertex) {
-        return potentialVertex;
-      }
-    }
-
-    return null;
-  };
-
-  var multipleIds;
-  var startVertex; // will be "randomly" chosen if no start vertex is specified
-
-  if (config.nodeStart) {
-    if (config.nodeStart.indexOf(' ') > -1) {
-      multipleIds = config.nodeStart.split(' ');
-    } else {
-      try {
-        startVertex = db._document(config.nodeStart);
-      } catch (e) {
-        res.throw('bad request', e.message, {cause: e});
-      }
-      if (!startVertex) {
-        startVertex = getPseudoRandomStartVertex();
-      }
-    }
-  } else {
-    startVertex = getPseudoRandomStartVertex();
-  }
-
-  var limit = 0;
-  if (config.limit !== undefined) {
-    if (config.limit.length > 0 && config.limit !== '0') {
-      limit = parseInt(config.limit);
-    }
-  }
-
-  var toReturn;
-  if (startVertex === null) {
-    toReturn = {
-      empty: true,
-      msg: 'Your graph is empty. We did not find a document in any available vertex collection.',
-      settings: {
-        vertexCollections: vertexCollections
-      }
-    };
-    if (isEnterprise) {
-      if (graph.__isSmart) {
-        toReturn.settings.isSmart = graph.__isSmart;
-        toReturn.settings.smartGraphAttribute = graph.__smartGraphAttribute;
-      }
-    }
-  } else {
-    var aqlQuery;
-    var aqlQueries = [];
-
-    let depth = parseInt(config.depth);
-
-    if (config.query) {
-      aqlQuery = config.query;
-    } else {
-      if (multipleIds) {
-        /* TODO: uncomment after #75 fix
-          aqlQuery =
-            'FOR x IN ' + JSON.stringify(multipleIds) + ' ' +
-            'FOR v, e, p IN 1..' + (depth || '2') + ' ANY x GRAPH "' + name + '"';
-        */
-        _.each(multipleIds, function (nodeid) {
-          aqlQuery =
-            'FOR v, e, p IN 1..' + (depth || '2') + ' ANY ' + JSON.stringify(nodeid) + ' GRAPH ' + JSON.stringify(name);
-          if (limit !== 0) {
-            aqlQuery += ' LIMIT ' + limit;
-          }
-          aqlQuery += ' RETURN p';
-          aqlQueries.push(aqlQuery);
-        });
-      } else {
-        aqlQuery =
-          'FOR v, e, p IN 1..' + (depth || '2') + ' ANY ' + JSON.stringify(startVertex._id) + ' GRAPH ' + JSON.stringify(name);
-        if (limit !== 0) {
-          aqlQuery += ' LIMIT ' + limit;
-        }
-        aqlQuery += ' RETURN p';
-      }
-    }
-
-    var getAttributeByKey = function (o, s) {
-      s = s.replace(/\[(\w+)\]/g, '.$1');
-      s = s.replace(/^\./, '');
-      var a = s.split('.');
-      for (var i = 0, n = a.length; i < n; ++i) {
-        var k = a[i];
-        if (k in o) {
-          o = o[k];
-        } else {
-          return;
-        }
-      }
-      return o;
-    };
-
-    var cursor;
-    // get all nodes and edges, even if they are not connected
-    // atm there is no server side function, so we need to get all docs
-    // and edges of all related collections until the given limit is reached.
-    if (config.mode === 'all') {
-      var insertedEdges = 0;
-      var insertedNodes = 0;
-      var tmpEdges, tmpNodes;
-      cursor = {
-        json: [{
-          vertices: [],
-          edges: []
-        }]
-      };
-
-      // get all nodes
-      _.each(graph._vertexCollections(), function (node) {
-        if (insertedNodes < limit || limit === 0) {
-          tmpNodes = node.all().limit(limit).toArray();
-          _.each(tmpNodes, function (n) {
-            cursor.json[0].vertices.push(n);
-          });
-          insertedNodes += tmpNodes.length;
-        }
-      });
-      // get all edges
-      _.each(graph._edgeCollections(), function (edge) {
-        if (insertedEdges < limit || limit === 0) {
-          tmpEdges = edge.all().limit(limit).toArray();
-          _.each(tmpEdges, function (e) {
-            cursor.json[0].edges.push(e);
-          });
-          insertedEdges += tmpEdges.length;
-        }
-      });
-    } else {
-      // get all nodes and edges which are connected to the given start node
-      try {
-        if (aqlQueries.length === 0) {
-          cursor = AQL_EXECUTE(aqlQuery);
-        } else {
-          var x;
-          cursor = AQL_EXECUTE(aqlQueries[0]);
-          for (var k = 1; k < aqlQueries.length; k++) {
-            x = AQL_EXECUTE(aqlQueries[k]);
-            _.each(x.json, function (val) {
-              cursor.json.push(val);
-            });
-          }
-        }
-      } catch (e) {
-        const error = new ArangoError({errorNum: e.errorNum, errorMessage: e.errorMessage});
-        res.throw(actions.arangoErrorToHttpCode(e.errorNum), error);
-      }
-    }
-
-    var nodesObj = {};
-    var nodesArr = [];
-    var edgesColorAttributes = [];
-    if(config.edgesColorAttributes) {
-      edgesColorAttributes = JSON.parse(config.edgesColorAttributes);
-    }
-    var nodesColorAttributes = [];
-    if(config.nodesColorAttributes) {
-      nodesColorAttributes = JSON.parse(config.nodesColorAttributes);
-    }
-    var nodesSizeValues = [];
-    var nodesSizeMinMax = [];
-    var connectionsCounts = [];
-    var connectionsMinMax = [];
-
-    var nodeNames = {};
-    var edgesObj = {};
-    var edgesArr = [];
-    var nodeEdgesCount = {};
-    var handledEdges = {};
-
-    var tmpObjEdges = {};
-    var tmpObjNodes = {};
-    var nodeLabel;
-    var nodeSize;
-    var sizeCategory;
-    var nodeObj;
-
-    const generateNodeObject = (node) => {
-      nodeNames[node._id] = true;
-
-      if (config.nodeLabel) {
-        if (config.nodeLabel.indexOf('.') > -1) {
-          nodeLabel = getAttributeByKey(node, config.nodeLabel);
-          if (nodeLabel === undefined || nodeLabel === '') {
-            nodeLabel = node._id;
-          }
-        } else {
-          nodeLabel = node[config.nodeLabel];
-        }
-      } else {
-        nodeLabel = node._key;
-      }
-
-      if (config.nodeLabelByCollection === 'true') {
-        nodeLabel += ' - ' + node._id.split('/')[0];
-      }
-      if (typeof nodeLabel === 'number') {
-        nodeLabel = JSON.stringify(nodeLabel);
-      }
-      
-      if (config.nodeSize && config.nodeSizeByEdges === 'false') {
-        // original code
-        nodeSize = node[config.nodeSize];
-        
-        sizeCategory = node[config.nodeSize] || '';
-        nodesSizeValues.push(node[config.nodeSize]);
-      }
-      var calculatedNodeColor = '#CBDF2F';
-      if (config.nodeColor !== undefined) {
-        if(!config.nodeColor.startsWith('#')) {
-          calculatedNodeColor = '#' + config.nodeColor;
-        } else {
-          calculatedNodeColor = config.nodeColor;
-        }
-      }
-        
-      nodeObj = {
-        id: node._id,
-        label: nodeLabel,
-        size: nodeSize || 20,
-        sizeCategory: sizeCategory || '',
-        style: {
-          fill: calculatedNodeColor,
-          stroke: calculatedNodeColor,
-          label: {
-            value: nodeLabel
-          }
-        }
-      };
-
-      if (config.nodeColorByCollection === 'true') {
-        var coll = node._id.split('/')[0];
-        if (tmpObjNodes.hasOwnProperty(coll)) {
-          nodeObj.color = tmpObjNodes[coll];
-          nodeObj.style.fill = tmpObjNodes[coll] || '#ff0'; 
-        } else {
-          tmpObjNodes[coll] = colors.jans[Object.keys(tmpObjNodes).length];
-          nodeObj.color = tmpObjNodes[coll];
-        }
-      } else if (config.nodeColorAttribute !== '') {
-        if(node[config.nodeColorAttribute]) {
-          nodeObj.colorCategory = node[config.nodeColorAttribute] || '';
-          const tempNodeColor = Math.floor(Math.random()*16777215).toString(16).substring(1, 3) + Math.floor(Math.random()*16777215).toString(16).substring(1, 3) + Math.floor(Math.random()*16777215).toString(16).substring(1, 3);
-          
-          const value2 = {
-            'name': node[config.nodeColorAttribute] || '',
-            'color': tempNodeColor
-          };
-
-          const nodesColorAttributeIndex = nodesColorAttributes.findIndex(object => object.name === value2.name);
-          if (nodesColorAttributeIndex === -1) {
-            nodesColorAttributes.push(value2);
-          }
-        }
-
-        var attr = node[config.nodeColorAttribute];
-        if (attr) {
-          if (tmpObjNodes.hasOwnProperty(attr)) {
-            nodeObj.color = '#' + nodesColorAttributes.find(obj => obj.name === attr).color;
-            nodeObj.style.fill = '#' + nodesColorAttributes.find(obj => obj.name === attr).color;
-            nodeObj[config.nodeColorAttribute] = attr;
-            nodeObj.attributeColor = tmpObjNodes[attr];
-          } else {
-            tmpObjNodes[attr] = colors.jans[Object.keys(tmpObjNodes).length];
-            nodeObj.color = tmpObjNodes[attr];
-            nodeObj.style.fill = tmpObjNodes[attr] || '#ff0'; 
-          }
-        }
-      }
-
-      nodeObj.sortColor = nodeObj.color;
-      return nodeObj;
-    }
-
-    _.each(cursor.json, function (obj) {
-      var edgeLabel = '';
-      var edgeObj;
-      _.each(obj.edges, function (edge) {
-        if (edge._to && edge._from) {
-          if (config.edgeLabel && config.edgeLabel.length > 0) {
-            // configure edge labels
-
-            if (config.edgeLabel.indexOf('.') > -1) {
-              edgeLabel = getAttributeByKey(edge, config.edgeLabel);
-              if (nodeLabel === undefined || nodeLabel === '') {
-                edgeLabel = edgeLabel._id;
-              }
-            } else {
-              edgeLabel = edge[config.edgeLabel];
-            }
-
-            if (typeof edgeLabel !== 'string') {
-              edgeLabel = JSON.stringify(edgeLabel);
-            }
-            if (config.edgeLabelByCollection === 'true') {
-              edgeLabel += ' - ' + edge._id.split('/')[0];
-            }
-          } else {
-            if (config.edgeLabelByCollection === 'true') {
-              edgeLabel = edge._id.split('/')[0];
-            }
-          }
-
-          if (config.nodeSizeByEdges === 'true') {
-            if (handledEdges[edge._id] === undefined) {
-              handledEdges[edge._id] = true;
-
-              if (nodeEdgesCount[edge._from] === undefined) {
-                nodeEdgesCount[edge._from] = 1;
-              } else {
-                nodeEdgesCount[edge._from] += 1;
-              }
-
-              if (nodeEdgesCount[edge._to] === undefined) {
-                nodeEdgesCount[edge._to] = 1;
-              } else {
-                nodeEdgesCount[edge._to] += 1;
-              }
-            }
-          }
-
-          var calculatedEdgeColor = '#1D2A12';
-          if (config.edgeColor !== undefined) {
-            calculatedEdgeColor = '#' + config.edgeColor;
-          }
-          edgeObj = {
-            id: edge._id,
-            source: edge._from,
-            label: edgeLabel,
-            target: edge._to,
-            style: {
-              stroke: calculatedEdgeColor,
-            }
-          };
-
-          if (config.edgeEditable === 'true') {
-            edgeObj.size = 1;
-          } else {
-            edgeObj.size = 1;
-          }
-
-          if (config.edgeColorByCollection === 'true') {
-            var coll = edge._id.split('/')[0];
-            if (tmpObjEdges.hasOwnProperty(coll)) {
-              edgeObj.color = tmpObjEdges[coll];
-              edgeObj.style.stroke = tmpObjEdges[coll] || '#1D2A12';
-            } else {
-              tmpObjEdges[coll] = colors.jans[Object.keys(tmpObjEdges).length];
-              edgeObj.color = tmpObjEdges[coll];
-            }
-          } else if (config.edgeColorAttribute !== '') {
-            if(edge[config.edgeColorAttribute]) {
-              edgeObj.colorCategory = edge[config.edgeColorAttribute] || '';
-              const tempEdgeColor = Math.floor(Math.random()*16777215).toString(16).substring(1, 3) + Math.floor(Math.random()*16777215).toString(16).substring(1, 3) + Math.floor(Math.random()*16777215).toString(16).substring(1, 3);
-              
-              const edgeColorObj = {
-                'name': edge[config.edgeColorAttribute] || '',
-                'color': tempEdgeColor
-              };
-
-              const edgesColorAttributeIndex = edgesColorAttributes.findIndex(object => object.name === edgeColorObj.name);
-              if (edgesColorAttributeIndex === -1) {
-                edgesColorAttributes.push(edgeColorObj);
-              }
-            }
-
-            var attr = edge[config.edgeColorAttribute];
-            if (attr) {
-              if (tmpObjEdges.hasOwnProperty(attr)) {
-                edgeObj.color = '#' + edgesColorAttributes.find(obj => obj.name === attr).color;
-                edgeObj.style.fill = '#' + edgesColorAttributes.find(obj => obj.name === attr).color;
-                edgeObj[config.edgeColorAttribute] = attr;
-                edgeObj.attributeColor = tmpObjEdges[attr];
-              } else {
-                tmpObjEdges[attr] = colors.jans[Object.keys(tmpObjEdges).length];
-                edgeObj.color = tmpObjEdges[attr];
-                edgeObj.style.fill = tmpObjEdges[attr] || '#ff0'; 
-              }
-            }
-          }
-        }
-        edgeObj.sortColor = edgeObj.color;
-        edgesObj[edge._id] = edgeObj;
-      });
-
-      _.each(obj.vertices, function (node) {
-        if (node !== null) {
-          nodesObj[node._id] = generateNodeObject(node);
-        }
-      });
-    });
-
-    // In case our AQL query did not deliver any nodes, we will put the "startVertex" into the "nodes" list
-    // as well (to be able to display at least the starting point of our graph)
-    if (Object.keys(nodesObj).length === 0) {
-      nodesObj[startVertex._id] = generateNodeObject(startVertex);
-    }
-
-    _.each(nodesObj, function (node) {
-      if (config.nodeSizeByEdges === 'true') {
-        // + 10 visual adjustment sigma
-        node.nodeEdgesCount = nodeEdgesCount[node.id];
-        connectionsCounts.push(nodeEdgesCount[node.id]);
-
-        // if a node without edges is found, use def. size 10
-        if (Number.isNaN(node.size)) {
-          node.size = 10;
-        }
-      }
-      nodesArr.push(node);
-    });
-
-    var nodeNamesArr = [];
-    _.each(nodeNames, function (found, key) {
-      nodeNamesArr.push(key);
-    });
-
-    // array format for sigma.js
-    _.each(edgesObj, function (edge) {
-      if (nodeNamesArr.indexOf(edge.source) > -1 && nodeNamesArr.indexOf(edge.target) > -1) {
-        edgesArr.push(edge);
-      }
-    });
-    toReturn = {
-      nodes: nodesArr,
-      edges: edgesArr,
-      settings: {
-        vertexCollections: vertexCollections,
-        startVertex: startVertex,
-        nodesColorAttributes: nodesColorAttributes,
-        edgesColorAttributes: edgesColorAttributes,
-        nodesSizeValues: nodesSizeValues,
-        nodesSizeMinMax: [Math.min(...nodesSizeValues), Math.max(...nodesSizeValues)],
-        connectionsCounts: connectionsCounts,
-        connectionsMinMax: [Math.min(...connectionsCounts), Math.max(...connectionsCounts)]
-      }
-    };
-    if (isEnterprise) {
-      if (graph.__isSmart) {
-        toReturn.settings.isSmart = graph.__isSmart;
-        toReturn.settings.smartGraphAttribute = graph.__smartGraphAttribute;
-      }
-    }
-  }
-
-  res.json(toReturn);
-})
-.summary('Return vertices and edges of a graph.')
-.description(dd`
-  This function returns vertices and edges for a specific graph.
-=======
->>>>>>> c70f11ae
 `);