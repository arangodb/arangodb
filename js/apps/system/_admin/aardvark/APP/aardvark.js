--- conflicted
+++ resolved
@@ -1058,7 +1058,6 @@
     res.throw('bad request', e.errorMessage);
   }
 
-<<<<<<< HEAD
   var edgesCollections = [];
 
   _.each(graph._edgeCollections(), function (edge) {
@@ -1074,14 +1073,6 @@
   }
 
   vertexCollections = [];
-=======
-  var verticesCollections = graph._vertexCollections();
-  if (!verticesCollections || verticesCollections.length === 0) {
-    res.throw('404 NOT FOUND', 'no vertex collections found for graph');
-  }
-
-  var vertexCollections = [];
->>>>>>> 2aba3a9e
 
   _.each(graph._vertexCollections(), function (vertex) {
     vertexCollections.push({
@@ -1099,7 +1090,6 @@
   }
 
   var getPseudoRandomStartVertex = function () {
-<<<<<<< HEAD
     var vertexCandidates = [];
     for (var i = 0; i < graph._vertexCollections().length; i++) {
       var vertexCollection = graph._vertexCollections()[i];
@@ -1118,35 +1108,6 @@
     if (vertexCandidates.length) {
       return _.sample(vertexCandidates);
     }
-=======
-    for (var i = 0; i < graph._vertexCollections().length; i++) {
-      var vertexCollection = graph._vertexCollections()[i];
-      let maxDoc = db[vertexCollection.name()].count();
-
-      if (maxDoc === 0) {
-        continue;
-      }
-
-      if (maxDoc > 1000) {
-        maxDoc = 1000;
-      }
-
-      let randDoc = Math.floor(Math.random() * maxDoc);
-
-      let potentialVertex = db._query(
-        'FOR vertex IN @@vertexCollection LIMIT @skipN, 1 RETURN vertex',
-        {
-          '@vertexCollection': vertexCollection.name(),
-          'skipN': randDoc
-        }
-      ).toArray()[0];
-
-      if (potentialVertex) {
-        return potentialVertex;
-      }
-    }
-
->>>>>>> 2aba3a9e
     return null;
   };
 
@@ -1372,26 +1333,12 @@
         value: nodeSize || 20,
         sizeCategory: sizeCategory || '',
         shape: "dot",
-        //shape: "circle",
-<<<<<<< HEAD
         color: calculatedNodeColor,
         font: {
           strokeWidth: 2,
           strokeColor: '#ffffff',
           vadjust: -7
         }
-=======
-        color: calculatedNodeColor
->>>>>>> 2aba3a9e
-        /*
-        style: {
-          fill: calculatedNodeColor,
-          stroke: calculatedNodeColor,
-          label: {
-            value: nodeLabel
-          }
-        }
-        */
       };
 
       if (config.nodeColorByCollection === 'true') {
@@ -1476,7 +1423,6 @@
             source: edge._from,
             from: edge._from,
             label: edgeLabel,
-<<<<<<< HEAD
             target: edge._to,
             to: edge._to,
             color: calculatedEdgeColor,
@@ -1485,12 +1431,6 @@
               strokeColor: '#ffffff',
               align: 'top'
             },
-=======
-            font: { align: 'top' },
-            target: edge._to,
-            to: edge._to,
-            color: calculatedEdgeColor,
->>>>>>> 2aba3a9e
             length: 500,
             ...edgestyle
           };
@@ -1571,7 +1511,6 @@
           node.size = 10;
         }
       }
-<<<<<<< HEAD
 
       if(multipleIds !== undefined) {
         // mark every starting node
@@ -1599,8 +1538,6 @@
         }
       }
 
-=======
->>>>>>> 2aba3a9e
       nodesArr.push(node);
     });
 
@@ -1644,7 +1581,6 @@
     const barnesHutOptions = {
       interaction: interactionOptions,
       layout: {
-<<<<<<< HEAD
           randomSeed: 0,
           hierarchical: false
       },
@@ -1656,12 +1592,6 @@
             type: "arrow"
           },
         },
-=======
-          hierarchical: false
-      },
-      edges: {
-        smooth: false
->>>>>>> 2aba3a9e
       },
       physics: {
           barnesHut: {
@@ -1677,10 +1607,7 @@
     const hierarchicalOptions = {
       interaction: interactionOptions,
         layout: {
-<<<<<<< HEAD
           randomSeed: 0,
-=======
->>>>>>> 2aba3a9e
           hierarchical: {
             levelSeparation: 150,
             nodeSpacing: 300,
@@ -1688,7 +1615,6 @@
           },
         },
         edges: {
-<<<<<<< HEAD
           smooth: false,
           arrows: {
             to: {
@@ -1696,9 +1622,6 @@
               type: "arrow"
             },
           },
-=======
-          smooth: false
->>>>>>> 2aba3a9e
         },
         physics: {
           barnesHut: {
@@ -1713,7 +1636,6 @@
     const forceAtlas2BasedOptions = {
       interaction: interactionOptions,
           layout: {
-<<<<<<< HEAD
               randomSeed: 0,
               hierarchical: false
           },
@@ -1725,12 +1647,6 @@
                 type: "arrow"
               },
             },
-=======
-              hierarchical: false
-          },
-          edges: {
-            smooth: false
->>>>>>> 2aba3a9e
           },
           physics: {
               forceAtlas2Based: {
@@ -1763,10 +1679,7 @@
         configlayout: config.layout,
         layout: layoutObject,
         vertexCollections: vertexCollections,
-<<<<<<< HEAD
         edgesCollections: edgesCollections,
-=======
->>>>>>> 2aba3a9e
         startVertex: startVertex,
         nodesColorAttributes: nodesColorAttributes,
         edgesColorAttributes: edgesColorAttributes,
