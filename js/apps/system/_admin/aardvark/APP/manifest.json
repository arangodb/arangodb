{
  "name": "aardvark",
  "description": "ArangoDB Admin Web Interface",
  "author": "ArangoDB GmbH",
  "version": "4.0.0",
  "license": "Apache-2.0",

  "engines": {
    "arangodb": "^3.0.0-0 || ^3.0.0"
  },

  "repository": {
    "type": "git",
    "url": "https://github.com/arangodb/arangodb.git"
  },

  "contributors": [
    {
      "name": "Heiko Kernbach",
      "email": "heiko@arangodb.com"
    },
    {
      "name": "Michael Hackstein",
      "email": "michael@arangodb.com"
    }
  ],

  "main": "index.js",
  "defaultDocument": "react/build/index.html",

  "configuration": {
  },

  "files": {
    "/static": "react/build/static",
    "/img": "frontend/img",
    "/static/css/static/media": "react/build/static/media",

    "/js/arango/aqltemplates.json": "react/public/assets/aqltemplates.json",
    "/favicon.ico": {
      "path": "react/build/favicon.ico",
      "gzip": false
    },
    "/worker-json.js": {
      "path": "react/build/assets/src/worker-json.js",
      "gzip": true
    },
    "/ace.js": {
      "path": "react/build/assets/src/ace.min.js",
      "gzip": true
    },
    "/mode-aql.js": {
      "path": "react/build/assets/src/mode-aql.js",
      "gzip": false
<<<<<<< HEAD
=======
    },
    "/fonts": "frontend/fonts",
    "/img": "frontend/compressed-img",
    "/data": "frontend/data",
    "/js/arango/aqltemplates.json": "frontend/aqltemplates.json",
    "/ext-searchbox.js": "frontend/src/ext-searchbox.js",
    "/worker-json.js": {
      "path": "frontend/src/worker-json.js",
      "gzip": true
>>>>>>> e38e2fdd
    }
  }
}<|MERGE_RESOLUTION|>--- conflicted
+++ resolved
@@ -52,18 +52,7 @@
     "/mode-aql.js": {
       "path": "react/build/assets/src/mode-aql.js",
       "gzip": false
-<<<<<<< HEAD
-=======
     },
-    "/fonts": "frontend/fonts",
-    "/img": "frontend/compressed-img",
-    "/data": "frontend/data",
-    "/js/arango/aqltemplates.json": "frontend/aqltemplates.json",
-    "/ext-searchbox.js": "frontend/src/ext-searchbox.js",
-    "/worker-json.js": {
-      "path": "frontend/src/worker-json.js",
-      "gzip": true
->>>>>>> e38e2fdd
-    }
+    "/ext-searchbox.js": "frontend/src/ext-searchbox.js"
   }
 }