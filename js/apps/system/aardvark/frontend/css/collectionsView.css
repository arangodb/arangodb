--- conflicted
+++ resolved
@@ -14,15 +14,11 @@
   margin-right: 10px;
 }
 
-<<<<<<< HEAD
-=======
-
 .thumbnail, .navbar-inner {
   border-radius:0;
   box-shadow: 0;
 }
 
->>>>>>> 17cd12d3
 .thumbnails2 {
   padding-top: 1px !important;
   margin-left:0;
