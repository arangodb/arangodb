<script id="collectionsView.ejs" type="text/template">
  <div class="headerBar">
    <div class="headerButtonBar">
      <ul class="headerButtonList">
        <li class="enabled">
          <a id="collectionsToggle" class="headerButton">
            <span class="icon_arangodb_settings2" title="Settings"></span>
          </a>
        </li>
      </ul>
    </div>

    <div class="pull-left">
      <a class="arangoHeader">Collections</a>
    </div>
<<<<<<< HEAD
    <div class="searchField pull-left">
      <input type="text" id="searchInput" class="searchInput" placeholder="Search..."/><img id="searchSubmit" width="16" height="16" src="img/enter_icon.png" class="searchSubmitIcon" />
=======
    <div class="search-field">
      <input type="text" id="searchInput" class="search-input" placeholder="Search..."/><img id="searchSubmit"
                                                                                            class="search-submit-icon"/>
>>>>>>> 7fbd8ed5
    </div>
  </div>


  <div id="collectionsDropdown2" class="headerDropdown">

    <div id="collectionsDropdown" class="dropdownInner">

      <ul>
        <li class="nav-header">Type</li>
        <li><a>
          <label class="checkbox checkboxLabel">
            <input class="css-checkbox" type="checkbox" id="checkSystem">
            <label class="css-label" id="checkSystem"></label>System
          </label>
        </a></li>

        <li><a>
          <label class="checkbox checkboxLabel">
            <input class="css-checkbox" type="checkbox" id="checkDocument">
            <label class="css-label" id="checkDocument"></label>Document
          </label>
        </a></li>

        <li><a>
          <label class="checkbox checkboxLabel">
            <input class="css-checkbox" type="checkbox" id="checkEdge">
            <label class="css-label" id="checkEdge"></label>Edge
          </label>
        </a></li>
      </ul>

      <ul>
        <li class="nav-header">Status</li>

        <li><a href="#">
          <label class="checkbox checkboxLabel">
            <input class="css-checkbox" type="checkbox" id="checkLoaded">
            <label class="css-label"></label>Loaded
          </label>
        </a></li>

        <li><a href="#">
          <label class="checkbox checkboxLabel">
            <input class="css-checkbox" type="checkbox" id="checkUnloaded">
            <label class="css-label"></label>Unloaded
          </label>
        </a></li>

      </ul>
      <ul>
        <li class="nav-header">Sorting</li>

        <li><a href="#">
          <label class="checkbox checkboxLabel">
            <input class="css-checkbox" type="checkbox" id="sortName">
            <label class="css-label css-label-round"></label>Sort by name
          </label>
        </a></li>

        <li><a href="#">
          <label class="checkbox checkboxLabel">
            <input class="css-checkbox" type="checkbox" id="sortType">
            <label class="css-label css-label-round"></label>Sort by type
          </label>
        </a></li>

        <li><a href="#">
          <label class="checkbox checkboxLabel">
            <input class="css-checkbox" type="checkbox" id="sortOrder">
            <label class="css-label"></label>Sort descending
          </label>
        </a></li>
      </ul>
    </div>

  </div>

  <div class="contentDiv" id="arangoCollectionsContainer">
      <div id="collectionsThumbnailsIn" class="tileList">
        <div class="tile">
          <a href="#new" class="add"><span id="newCollection" class="pull-left icon_arangodb_roundplus arangoicon add-Icon" /> Add Collection</a>
        </div>
      </div>
  </div>
</script><|MERGE_RESOLUTION|>--- conflicted
+++ resolved
@@ -13,14 +13,9 @@
     <div class="pull-left">
       <a class="arangoHeader">Collections</a>
     </div>
-<<<<<<< HEAD
-    <div class="searchField pull-left">
-      <input type="text" id="searchInput" class="searchInput" placeholder="Search..."/><img id="searchSubmit" width="16" height="16" src="img/enter_icon.png" class="searchSubmitIcon" />
-=======
     <div class="search-field">
       <input type="text" id="searchInput" class="search-input" placeholder="Search..."/><img id="searchSubmit"
                                                                                             class="search-submit-icon"/>
->>>>>>> 7fbd8ed5
     </div>
   </div>
 
