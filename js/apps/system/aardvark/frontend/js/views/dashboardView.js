/*jslint indent: 2, nomen: true, maxlen: 100, vars: true, white: true, plusplus: true */
/*global require, exports, Backbone, EJS, $, flush, window, arangoHelper, nv, d3, localStorage*/
/*global templateEngine */

(function() {
  "use strict";

  window.dashboardView = Backbone.View.extend({
    el: '#content',
    interval: 100000,
    defaultHistoryElements: 3, //in days
    chartTypeExceptions : {
        accumulated : {
            minorPageFaults : "lineChartDiffBased",
            majorPageFaults : "lineChartDiffBased",
            requestsTotal : "lineChartDiffBased",
            requestsAsync: "lineChartDiffBased",
            requestsGet: "lineChartDiffBased",
            requestsHead: "lineChartDiffBased",
            requestsPost: "lineChartDiffBased",
            requestsPut: "lineChartDiffBased",
            requestsPatch: "lineChartDiffBased",
            requestsDelete: "lineChartDiffBased",
            requestsOptions: "lineChartDiffBased",
            requestsOther: "lineChartDiffBased"

        },

        distribution : {
            totalTime : "currentDistribution",
            requestTime: "currentDistribution",
            queueTime: "currentDistribution",
            bytesSent: "currentDistribution",
            bytesReceived: "currentDistribution"
        }
    },
    combinedCharts : {
        http_requests: [
            "requestsGet","requestsHead",
            "requestsPost","requestsPut",
            "requestsPatch","requestsDelete",
            "requestsOptions", "requestsOther"
        ],
        system_systemUserTime: ["systemTime","userTime"]
    },

    stackedCharts : ["http_requests", "system_systemUserTime"],


    initialize: function () {
      this.arangoReplication = new window.ArangoReplication();
      this.documentStore = this.options.documentStore;
      this.getStatisticHistory();
      this.description = this.options.description.models[0];
      this.startUpdating();
      this.graphs = {};








    },

    prepareSeries: function () {
        var self = this;
        self.series = {};
        self.description.get("groups").forEach(function(group) {
            self.series[group.group] = {};
        });
        self.description.get("figures").forEach(function(figure) {
            self.series[figure.group][figure.identifier] = {};
            if (self.chartTypeExceptions[figure.type] &&
                self.chartTypeExceptions[figure.type][figure.identifier]) {
                self.series[figure.group][figure.identifier][
                    self.chartTypeExceptions[figure.type][figure.identifier]
                    ] = [];

                if (figure.type === "distribution") {
                    self.series[figure.group][figure.identifier]["distribution"] = undefined;
                }
            } else {
                 self.series[figure.group][figure.identifier][figure.type] = [];
            }




        });
    },


    calculateSeries: function () {
        var self = this;
        self.LastValues = {};
        self.history.forEach(function(entry) {
            var time = entry.time * 1000;
            //iteration über Gruppen
            self.description.get("groups").forEach(function(g) {
                //iteration über figures
                Object.keys(entry[g.group]).forEach(function(figure) {
                   //iteration über valuelisten:
                   var valueLists = self.series[g.group][figure];
                    Object.keys(valueLists).forEach(function (valueList) {
                        var val = entry[g.group][figure];
                        if (valueList === "lineChartDiffBased") {
                            if (!self.LastValues[figure]) {
                                self.LastValues[figure] = val;
                            }
                            valueLists[valueList].push([new Date(time), (val - self.LastValues[figure]) / val]);
                            self.LastValues[figure] = val;
                        } else if (valueList === "distribution") {
                            valueLists[valueList] = val;
                        } else if (valueList === "accumulated") {

                        } else if (valueList === "current") {
                            valueLists[valueList].push([new Date(time), val]);
                        } else if (valueList === "currentDistribution")  {
                            valueLists[valueList].push([
                                new Date(time),
                                val.count === 0 ? 0 : val.sum / val.count
                            ]);
                        }
                    });

                });
            });
            Object.keys(self.combinedCharts).forEach(function (cc) {
                var part = cc.split("_");
                if (!self.series[part[0]][part[1]]) {
                    self.series[part[0]][part[1]] = {
                        current:  []
                    };
                }
                var val = [new Date(time)];
                self.combinedCharts[cc].sort().forEach(function(attrib) {
                    val.push(entry[part[0]][attrib]);
                })
                self.series[part[0]][part[1]]["current"].push(val);
            })
        });

        Object.keys(self.series).forEach(function(group) {
            Object.keys(self.series[group]).forEach(function(figure) {
                Object.keys(self.series[group][figure]).forEach(function(valueList) {
                    if (valueList === "lineChartDiffBased") {
                        self.series[group][figure]["current"] = self.series[group][figure][valueList];
                        delete self.series[group][figure][valueList];
                    } else if (valueList === "accumulated") {
                        delete self.series[group][figure][valueList];
                    } else if (valueList === "current") {

                    } else if (valueList === "distribution") {

                    } else if (valueList === "currentDistribution")  {
                        self.series[group][figure]["current"] = self.series[group][figure][valueList];
                        delete self.series[group][figure][valueList];
                    }
                });
            });
        });
        Object.keys(self.combinedCharts).forEach(function (cc) {
            var part = cc.split("_");
            self.combinedCharts[cc].sort().forEach(function(attrib) {
                delete self.series[part[0]][attrib];
            })
        })
        console.log(self.series);
        delete self.LastValues;
    },


    createLineChart: function(figure) {
        if (!this.graphs[figure]) {
            var g = new Dygraph(
                document.getElementById(id),
                data,
                {   title: 'Average request time in milliseconds'
                    //yLabelWidth: "15",
                    //labelsDivStyles: { 'backgroundColor': 'transparent','textAlign': 'right' },
                    //hideOverlayOnMouseOut: true,
                    //labelsSeparateLines: true,
                    //legend: "always",
                    //labelsDivWidth: 150,
                    //labelsShowZeroValues: false,
                    //highlightSeriesBackgroundAlpha: 0.5,
                    //drawPoints: true,
                    //width: 480,
                    //height: 320,
                    //labels: createLabels(),
                    //visibility:getVisibility() ,
                    //valueRange: [self.min -0.1 * self.min, self.max + 0.1 * self.max],
                    //stackedGraph: false,
                    //axes: {
                    //  y: {
                    //        valueFormatter: function(y) {
                    //          return y.toPrecision(2);
                    //                          },
                    //      axisLabelFormatter: function(y) {
                    //          return y.toPrecision(2);
                    //      }
                    //  },
                    //      x: {
                    //      valueFormatter: function(d) {
                    //              if (d === -1) {return "";}
                    //              var date = new Date(d);
                    //              return Dygraph.zeropad(date.getHours()) + ":"
                    //                  + Dygraph.zeropad(date.getMinutes()) + ":"
                    //                  + Dygraph.zeropad(date.getSeconds());
                    //                          }
                    //  }
                    //                  },
                    //highlightCircleSize: 2,
                    //strokeWidth: 1,
                    //strokeBorderWidth: null,
                    //highlightSeriesOpts: {
//                        strokeWidth: 3,
//                        strokeBorderWidth: 1,
//                        highlightCircleSize: 5
                        //}
                    });
                var onclick = function(ev) {
                    if (self.graph.isSeriesLocked()) {
                        self.graph.clearSelection();
                    } else {
                        self.graph.setSelection(self.graph.getSelection(), self.graph.getHighlightSeries(), true);
                    }
                };
                self.graph.updateOptions({clickCallback: onclick}, true);
                self.graph.setSelection(false, 'ClusterAverage', true);
            }
    },

    renderFigures: function () {

    },

    renderPieCharts: function () {

    },

    renderLineChart: function () {

    },

    getStatisticHistory : function () {
        this.documentStore.getStatisticsHistory(
            (new Date().getTime() - this.defaultHistoryElements * 86400 * 1000) / 1000
        );

        this.history = this.documentStore.history;
    },

    startUpdating: function () {
        var self = this;
        if (this.isUpdating) {
            return;
        }
        this.isUpdating = true;
        var self = this;
        this.timer = window.setInterval(function() {
                self.collection.fetch({
                success: function() {
                    self.history.push({
                        time : new Date().getTime() / 1000,

                        client: self.collection.first().get("client"),
                        http: self.collection.first().get("http"),
                        server: self.collection.first().get("server"),
                        system: self.collection.first().get("system")

                    });
                    self.prepareSeries();
                    self.calculateSeries();
                    self.renderFigures();
                    self.renderPieCharts();
<<<<<<< HEAD
                    self.renderLineChart();
=======
                    //self.renderLineCharts();
>>>>>>> 026ce33e
                },
                 error: function() {

                  }
                });
            },
            self.interval
        );
    },

    template: templateEngine.createTemplate("dashboardView.ejs"),

    httpTemplate: templateEngine.createTemplate("dashboardHttpGroup.ejs"),

    renderHttpGroup: function() {
      $('.contentDiv').append(this.httpTemplate.render());
    },

    render: function() {
      var self = this;
      $(this.el).html(this.template.render({}));
      this.prepareSeries();
      this.calculateSeries();
      this.renderFigures();
      this.renderPieCharts();
<<<<<<< HEAD
      this.renderCharts();
=======
      //this.renderLineCharts();
>>>>>>> 026ce33e

      this.renderHttpGroup();
      console.log(this.series);
    }


   });
}()
  );<|MERGE_RESOLUTION|>--- conflicted
+++ resolved
@@ -172,12 +172,13 @@
     },
 
 
-    createLineChart: function(figure) {
-        if (!this.graphs[figure]) {
-            var g = new Dygraph(
-                document.getElementById(id),
-                data,
-                {   title: 'Average request time in milliseconds'
+    createLineChart: function() {
+        if (!this.graphs["request"]) {
+            console.log(this.series["http"]["requests"]["current"]);
+            this.graphs["request"] = new Dygraph(
+                document.getElementById("dashboardHttpGroup"),
+                this.series["http"]["requests"]["current"],
+                {   title: 'Average request time in milliseconds',
                     //yLabelWidth: "15",
                     //labelsDivStyles: { 'backgroundColor': 'transparent','textAlign': 'right' },
                     //hideOverlayOnMouseOut: true,
@@ -189,7 +190,10 @@
                     //drawPoints: true,
                     //width: 480,
                     //height: 320,
-                    //labels: createLabels(),
+                    labels: ["dateTime", "requestsGet","requestsHead",
+                        "requestsPost","requestsPut",
+                        "requestsPatch","requestsDelete",
+                        "requestsOptions", "requestsOther"],
                     //visibility:getVisibility() ,
                     //valueRange: [self.min -0.1 * self.min, self.max + 0.1 * self.max],
                     //stackedGraph: false,
@@ -215,23 +219,29 @@
                     //highlightCircleSize: 2,
                     //strokeWidth: 1,
                     //strokeBorderWidth: null,
-                    //highlightSeriesOpts: {
-//                        strokeWidth: 3,
-//                        strokeBorderWidth: 1,
-//                        highlightCircleSize: 5
-                        //}
+                   highlightSeriesOpts: {
+                        strokeWidth: 3,
+                        strokeBorderWidth: 1,
+                        highlightCircleSize: 5
+                      }
                     });
                 var onclick = function(ev) {
-                    if (self.graph.isSeriesLocked()) {
-                        self.graph.clearSelection();
+                    if (this.graphs["request"].isSeriesLocked()) {
+                        this.graphs["request"].clearSelection();
                     } else {
-                        self.graph.setSelection(self.graph.getSelection(), self.graph.getHighlightSeries(), true);
+                        this.graphs["request"].setSelection(this.graphs["request"].getSelection(), this.graphs["request"].getHighlightSeries(), true);
                     }
                 };
-                self.graph.updateOptions({clickCallback: onclick}, true);
-                self.graph.setSelection(false, 'ClusterAverage', true);
-            }
-    },
+                this.graphs["request"].updateOptions({clickCallback: onclick}, true);
+                this.graphs["request"].setSelection(false, 'ClusterAverage', true);
+             } else {
+
+            this.graph.updateOptions( {
+                'file': this.series["http"]["requests"]["current"]
+            } );
+        }
+        }
+    ,
 
     renderFigures: function () {
 
@@ -276,11 +286,7 @@
                     self.calculateSeries();
                     self.renderFigures();
                     self.renderPieCharts();
-<<<<<<< HEAD
-                    self.renderLineChart();
-=======
-                    //self.renderLineCharts();
->>>>>>> 026ce33e
+                    self.createLineChart();
                 },
                  error: function() {
 
@@ -306,11 +312,7 @@
       this.calculateSeries();
       this.renderFigures();
       this.renderPieCharts();
-<<<<<<< HEAD
-      this.renderCharts();
-=======
-      //this.renderLineCharts();
->>>>>>> 026ce33e
+      this.createLineChart();
 
       this.renderHttpGroup();
       console.log(this.series);
