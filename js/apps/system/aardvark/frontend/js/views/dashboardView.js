--- conflicted
+++ resolved
@@ -123,25 +123,7 @@
                 );
 
         });
-<<<<<<< HEAD
-        delete self.LastValues;
-    },
-
-    renderGroups: function () {
-      var self = this;
-      _.forEach(this.series, function(k,v) {
-        $('.contentDiv').append(self.groupTemplate.render({"name": v}));
-      });
-    },
-
-    renderCharts: function () {
-      var self = this;
-      _.forEach(self.series, function(key, group) {
-        _.forEach(key, function(x,y) {
-          $('#'+group).append(self.chartTemplate.render({"name": y}));
-        })
-      });
-=======
+
         Object.keys(self.series).forEach(function(group) {
                 Object.keys(self.series[group]).forEach(function(figure) {
                     Object.keys(self.series[group][figure]).forEach(function(valueList) {
@@ -163,7 +145,22 @@
         });
         console.log(self.series);
         delete self.LastValues;
->>>>>>> 4e02b6dd
+    },
+
+    renderGroups: function () {
+      var self = this;
+      _.forEach(this.series, function(k,v) {
+        $('.contentDiv').append(self.groupTemplate.render({"name": v}));
+      });
+    },
+
+    renderCharts: function () {
+      var self = this;
+      _.forEach(self.series, function(key, group) {
+        _.forEach(key, function(x,y) {
+          $('#'+group).append(self.chartTemplate.render({"name": y}));
+        })
+      });
     },
 
     renderFigures: function () {
@@ -184,10 +181,6 @@
         );
 
         this.history = this.documentStore.history;
-<<<<<<< HEAD
-        //console.log(this.history);
-=======
->>>>>>> 4e02b6dd
     },
 
     startUpdating: function () {
