--- conflicted
+++ resolved
@@ -32,13 +32,7 @@
             stat.url = dbserver.get("address").replace("tcp", "http") + "/_admin/statistics";
             statCollect.add(stat);
         });
-<<<<<<< HEAD
 
-        var byAddress = this.dbservers.byAddress();
-        byAddress = this.coordinators.byAddress(byAddress);
-        console.log(byAddress);
-
-=======
         this.coordinators.forEach(function (coordinator) {
             var stat = new window.Statistics({name: coordinator.id});
             stat.url = coordinator.get("address").replace("tcp", "http") + "/_admin/statistics";
@@ -46,7 +40,10 @@
         });
         statCollect.fetch();
         this.data = statCollect;
->>>>>>> 71219b30
+
+        var byAddress = this.dbservers.byAddress();
+        byAddress = this.coordinators.byAddress(byAddress);
+        console.log(byAddress);
     },
 
 
