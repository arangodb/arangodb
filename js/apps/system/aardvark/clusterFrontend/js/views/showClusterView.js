--- conflicted
+++ resolved
@@ -10,7 +10,6 @@
 
     template: clusterTemplateEngine.createTemplate("showCluster.ejs"),
 
-<<<<<<< HEAD
       events: {
           "mouseover #lineGraph"      : "setShowAll",
           "mouseout #lineGraph"      : "resetShowAll"
@@ -65,47 +64,13 @@
         this.coordinators.bind("change", this.rerender.bind(this));
         this.coordinators.bind("remove", this.rerender.bind(this));
         this.startUpdating();
-=======
-    initialize: function() {
-      this.interval = 1000;
-      this.isUpdating = false;
-      this.timer = null;
-      this.totalTimeChart = {};
-      this.knownServers = [];
-      this.graph = undefined;
-      this.updateServerTime();
-
-      this.dbservers = new window.ClusterServers();
-      this.dbservers.fetch({
-        async : false
-      });
-      this.coordinators = new window.ClusterCoordinators();
-      this.coordinators.fetch({
-        async : false
-      });
-      this.dbservers.startUpdating();
-      this.coordinators.startUpdating();
-
-      if (this.statisticsDescription === undefined) {
-        this.statisticsDescription = new window.StatisticsDescription();
-        this.statisticsDescription.fetch({
+
+        var typeModel = new window.ClusterType();
+        typeModel.fetch({
           async: false
         });
-      }
-
-      var typeModel = new window.ClusterType();
-      typeModel.fetch({
-        async: false
-      });
-      this.type = typeModel.get("type");
-
-
-      this.dbservers.bind("add", this.rerender.bind(this));
-      this.dbservers.bind("change", this.rerender.bind(this));
-      this.dbservers.bind("remove", this.rerender.bind(this));
-      this.coordinators.bind("add", this.rerender.bind(this));
-      this.coordinators.bind("change", this.rerender.bind(this));
-      this.coordinators.bind("remove", this.rerender.bind(this));
+        this.type = typeModel.get("type");
+
       this.startUpdating();
     },
 
@@ -115,10 +80,6 @@
       return byAddress;
     },
 
-    updateServerTime: function() {
-        this.serverTime = new Date().getTime();
->>>>>>> af0458e4
-    },
 
     rerender : function() {
         this.getServerStatistics();
@@ -364,7 +325,7 @@
                                       + Dygraph.zeropad(date.getMinutes()) + ":"
                                       + Dygraph.zeropad(date.getSeconds());
 
-                              },
+                              }
                           }
 
                       },
