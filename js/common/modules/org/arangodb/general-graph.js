/*jslint indent: 2, nomen: true, maxlen: 100, sloppy: true, vars: true, white: true, plusplus: true */
/*global require, exports, Graph, arguments */

////////////////////////////////////////////////////////////////////////////////
/// @brief Graph functionality
///
/// @file
///
/// DISCLAIMER
///
/// Copyright 2010-2014 triagens GmbH, Cologne, Germany
///
/// Licensed under the Apache License, Version 2.0 (the "License");
/// you may not use this file except in compliance with the License.
/// You may obtain a copy of the License at
///
///     http://www.apache.org/licenses/LICENSE-2.0
///
/// Unless required by applicable law or agreed to in writing, software
/// distributed under the License is distributed on an "AS IS" BASIS,
/// WITHOUT WARRANTIES OR CONDITIONS OF ANY KIND, either express or implied.
/// See the License for the specific language governing permissions and
/// limitations under the License.
///
/// Copyright holder is triAGENS GmbH, Cologne, Germany
///
/// @author Florian Bartels
/// @author Copyright 2011-2014, triAGENS GmbH, Cologne, Germany
////////////////////////////////////////////////////////////////////////////////


var arangodb = require("org/arangodb"),
<<<<<<< HEAD
	ArangoCollection = arangodb.ArangoCollection,
	db = arangodb.db,
  _ = require("underscore");

=======
    ArangoCollection = arangodb.ArangoCollection,
    db = arangodb.db;
>>>>>>> f9be58c6


// -----------------------------------------------------------------------------
// --SECTION--                             module "org/arangodb/general-graph"
// -----------------------------------------------------------------------------

// -----------------------------------------------------------------------------
// --SECTION--                                                 private functions
// -----------------------------------------------------------------------------

////////////////////////////////////////////////////////////////////////////////
/// @brief transform a string into an array.
////////////////////////////////////////////////////////////////////////////////


var stringToArray = function (x) {
  if (typeof(x) === "string") {
    return [x];
  }
  return x;
};

////////////////////////////////////////////////////////////////////////////////
/// @brief checks if a parameter is not defined, an empty string or an empty
//  array
////////////////////////////////////////////////////////////////////////////////


var isValidCollectionsParameter = function (x) {
  if (!x) {
    return false;
  }
  if (Array.isArray(x) && x.length === 0) {
    return false;
  }
  if (typeof(x) !== "string" && !Array.isArray(x)) {
    return false;
  }
  return true;
};

////////////////////////////////////////////////////////////////////////////////
/// @brief find or create a collection by name
////////////////////////////////////////////////////////////////////////////////

var findOrCreateCollectionByName = function (name, type) {
  var col = db._collection(name),res = false;
  if (col === null) {
    if (type === ArangoCollection.TYPE_DOCUMENT) {
      col = db._create(name);
    } else {
      col = db._createEdgeCollection(name);
    }
    res = true;
  } else if (!(col instanceof ArangoCollection) || col.type() !== type) {
    throw "<" + name + "> must be a " +
    (type === ArangoCollection.TYPE_DOCUMENT ? "document" : "edge")
    + " collection";
  }
  return res;
};

// -----------------------------------------------------------------------------
// --SECTION--                             module "org/arangodb/general-graph"
// -----------------------------------------------------------------------------

// -----------------------------------------------------------------------------
// --SECTION--                                                 public functions
// -----------------------------------------------------------------------------

////////////////////////////////////////////////////////////////////////////////
/// @brief define an undirected relation.
////////////////////////////////////////////////////////////////////////////////


var _undirectedRelationDefinition = function (relationName, vertexCollections) {

  if (arguments.length < 2) {
    throw "method _undirectedRelationDefinition expects 2 arguments";
  }

  if (typeof relationName !== "string" || relationName === "") {
    throw "<relationName> must be a not empty string";
  }

  if (!isValidCollectionsParameter(vertexCollections)) {
    throw "<vertexCollections> must be a not empty string or array";
  }

  return {
    collection: "relationName",
    from: stringToArray(vertexCollections),
    to: stringToArray(vertexCollections)
  };
};


////////////////////////////////////////////////////////////////////////////////
/// @brief define an directed relation.
////////////////////////////////////////////////////////////////////////////////


var _directedRelationDefinition = function (
  relationName, fromVertexCollections, toVertexCollections) {

  if (arguments.length < 3) {
    throw "method _undirectedRelationDefinition expects 3 arguments";
  }

  if (typeof relationName !== "string" || relationName === "") {
    throw "<relationName> must be a not empty string";
  }

  if (!isValidCollectionsParameter(fromVertexCollections)) {
    throw "<fromVertexCollections> must be a not empty string or array";
  }

  if (!isValidCollectionsParameter(toVertexCollections)) {
    throw "<toVertexCollections> must be a not empty string or array";
  }

  return {
    collection: "relationName",
    from: stringToArray(fromVertexCollections),
    to: stringToArray(toVertexCollections)
  };
};

////////////////////////////////////////////////////////////////////////////////
/// @brief create a list of edge definitions
////////////////////////////////////////////////////////////////////////////////


var edgeDefinitions = function () {

  var res = [], args = arguments;
  Object.keys(args).forEach(function (x) {
    res.push(args[x]);
  });

  return res;

};

////////////////////////////////////////////////////////////////////////////////
/// @brief create a new graph
////////////////////////////////////////////////////////////////////////////////


var _create = function (graphName, edgeDefinitions) {

<<<<<<< HEAD
	var gdb = db._collection("_graphs"),
		g,
		graphAlreadyExists = true;

	if (gdb === null) {
		throw "_graphs collection does not exist.";
	}

	if (!graphName) {
		throw "a graph name is required to create a graph.";
	}
	if (!Array.isArray(edgeDefinitions) || edgeDefinitions.length === 0) {
		throw "at least one edge definition is required to create a graph.";
	}

	try {
		g = gdb.document(graphName);
	} catch (e) {
		if (e.errorNum !== 1202) {
			throw e;
		}
		graphAlreadyExists = false;
	}

	if (graphAlreadyExists) {
		throw "graph " + graphName + " already exists.";
	}

  var vertexCollections = {};
  var edgeCollections = {};
	edgeDefinitions.forEach(function (e) {
		e.from.concat(e.to).forEach(function (v) {
			findOrCreateCollectionByName(v, ArangoCollection.TYPE_DOCUMENT);
      vertexCollections[v] = db[v];
    });
		findOrCreateCollectionByName(e.collection, ArangoCollection.TYPE_EDGE);
    edgeCollections[e] = db[e];
	});

	gdb.save({
		'edgeDefinitions' : edgeDefinitions,
		'_key' : graphName
	});

	return new Graph(graphName, edgeDefinitions, vertexCollections, edgeCollections);
=======
  var gdb = db._collection("_graphs"),
      g,
      graphAlreadyExists = true,
      createdCollections = []
  ;

  if (gdb === null) {
    throw "_graphs collection does not exist.";
  }

  if (!graphName) {
    throw "a graph name is required to create a graph.";
  }
  if (!Array.isArray(edgeDefinitions) || edgeDefinitions.length === 0) {
    throw "at least one edge definition is required to create a graph.";
  }

  try {
    g = gdb.document(graphName);
  } catch (e) {
    if (e.errorNum !== 1202) {
      throw e;
    }
    graphAlreadyExists = false;
  }

  if (graphAlreadyExists) {
    throw "graph " + graphName + " already exists.";
  }

  edgeDefinitions.forEach(function (e) {
    e.from.concat(e.to).forEach(function (v) {
      if (findOrCreateCollectionByName(v, ArangoCollection.TYPE_DOCUMENT)) {
        createdCollections.push(v);
      }
    });
    if (findOrCreateCollectionByName(e.collection, ArangoCollection.TYPE_EDGE)) {
      createdCollections.push(e.collection);
    }
  });

  gdb.save({
    'edgeDefinitions' : edgeDefinitions,
    '_key' : graphName
  });

  return new Graph(graphName, edgeDefinitions);
>>>>>>> f9be58c6

};



////////////////////////////////////////////////////////////////////////////////
/// @brief load a graph.
////////////////////////////////////////////////////////////////////////////////

var Graph = function(graphName, edgeDefinitions, vertexCollections, edgeCollections) {
  this.vertexCollections = vertexCollections;
  this.edgeCollections = edgeCollections;
  this.edgeDefinitions = edgeDefinitions;
};

var _graph = function() {
  return new Graph();
};

////////////////////////////////////////////////////////////////////////////////
/// @brief return all edge collections of the graph.
////////////////////////////////////////////////////////////////////////////////

Graph.prototype.edgeCollections = function() {
  return _.values(this.edgeCollections);
};

////////////////////////////////////////////////////////////////////////////////
/// @brief return all vertex collections of the graph.
////////////////////////////////////////////////////////////////////////////////

Graph.prototype.vertexCollections = function() {
  return _.values(this.vertexCollections);
};

////////////////////////////////////////////////////////////////////////////////
/// @brief edges(vertexId).
////////////////////////////////////////////////////////////////////////////////

Graph.prototype.edges = function(vertexId) {
  var edgeCollections = this.edgeCollections();
  var result = [];


  edgeCollections.forEach(
    function(edgeCollection) {
      //todo: test, if collection may point to vertex
      result = result.concat(edgeCollection.edges(vertexId));
    }
  );
  return result;
};

////////////////////////////////////////////////////////////////////////////////
/// @brief inEdges(vertexId).
////////////////////////////////////////////////////////////////////////////////

Graph.prototype.inEdges = function(vertexId) {
  var edgeCollections = this.edgeCollections();
  var result = [];


  edgeCollections.forEach(
    function(edgeCollection) {
      //todo: test, if collection may point to vertex
      result = result.concat(edgeCollection.inEdges(vertexId));
    }
  );
  return result;
};

////////////////////////////////////////////////////////////////////////////////
/// @brief outEdges(vertexId).
////////////////////////////////////////////////////////////////////////////////

Graph.prototype.outEdges = function(vertexId) {
  var edgeCollections = this.edgeCollections();
  var result = [];


  edgeCollections.forEach(
    function(edgeCollection) {
      //todo: test, if collection may point to vertex
      result = result.concat(edgeCollection.outEdges(vertexId));
    }
  );
  return result;
};

////////////////////////////////////////////////////////////////////////////////
/// @brief get ingoing vertex of an edge.
////////////////////////////////////////////////////////////////////////////////

Graph.prototype.getInVertex = function(edgeId) {
  var edgeCollection = this.getEdgeCollectionByName(edgeId.split("/")[0]);
  var document = edgeCollection.document(edgeId);
  if (document) {
    var vertexId = document._from;
    var vertexCollection = this.getVertexCollectionByName(vertexId.split("/")[0]);
    return vertexCollection.document(vertexId);
  }
};

////////////////////////////////////////////////////////////////////////////////
/// @brief get outgoing vertex of an edge .
////////////////////////////////////////////////////////////////////////////////

Graph.prototype.getOutVertex = function(edgeId) {
  var edgeCollection = this.getEdgeCollectionByName(edgeId.split("/")[0]);
  var document = edgeCollection.document(edgeId);
  if (document) {
    var vertexId = document._to;
    var vertexCollection = this.getVertexCollectionByName(vertexId.split("/")[0]);
    return vertexCollection.document(vertexId);
  }
};


////////////////////////////////////////////////////////////////////////////////
/// @brief get edge collection by name.
////////////////////////////////////////////////////////////////////////////////

Graph.prototype.getEdgeCollectionByName = function(name) {
  var edgeCollections = this.edgeCollections();
  var results = edgeCollections.filter(
    function(edgeCollection) {
      return edgeCollection.name() === name;
    }
  );

  if (results.length === 1) {
    return results[0];
  }
  throw "Collection " + name + " does not exist in graph.";
};

////////////////////////////////////////////////////////////////////////////////
/// @brief get vertex collection by name.
////////////////////////////////////////////////////////////////////////////////

Graph.prototype.getVertexCollectionByName = function(name) {
  var vertexCollections = this.vertexCollections();
  var results = vertexCollections.filter(
    function(vertexCollection) {
      return vertexCollection.name() === name;
    }
  );

  if (results.length === 1) {
    return results[0];
  }
  throw "Collection " + name + " does not exist in graph.";
};

// -----------------------------------------------------------------------------
// --SECTION--                                                    MODULE EXPORTS
// -----------------------------------------------------------------------------

exports._undirectedRelationDefinition = _undirectedRelationDefinition;
exports._directedRelationDefinition = _directedRelationDefinition;
exports._graph = _graph;
exports.edgeDefinitions = edgeDefinitions;
exports._create = _create;

// -----------------------------------------------------------------------------
// --SECTION--                                                       END-OF-FILE
// -----------------------------------------------------------------------------

// Local Variables:
// mode: outline-minor
// outline-regexp: "^\\(/// @brief\\|/// @addtogroup\\|// --SECTION--\\|/// @page\\|/// @}\\)"
// End:<|MERGE_RESOLUTION|>--- conflicted
+++ resolved
@@ -30,15 +30,9 @@
 
 
 var arangodb = require("org/arangodb"),
-<<<<<<< HEAD
-	ArangoCollection = arangodb.ArangoCollection,
-	db = arangodb.db,
+  ArangoCollection = arangodb.ArangoCollection,
+  db = arangodb.db,
   _ = require("underscore");
-
-=======
-    ArangoCollection = arangodb.ArangoCollection,
-    db = arangodb.db;
->>>>>>> f9be58c6
 
 
 // -----------------------------------------------------------------------------
@@ -190,58 +184,9 @@
 
 var _create = function (graphName, edgeDefinitions) {
 
-<<<<<<< HEAD
-	var gdb = db._collection("_graphs"),
-		g,
-		graphAlreadyExists = true;
-
-	if (gdb === null) {
-		throw "_graphs collection does not exist.";
-	}
-
-	if (!graphName) {
-		throw "a graph name is required to create a graph.";
-	}
-	if (!Array.isArray(edgeDefinitions) || edgeDefinitions.length === 0) {
-		throw "at least one edge definition is required to create a graph.";
-	}
-
-	try {
-		g = gdb.document(graphName);
-	} catch (e) {
-		if (e.errorNum !== 1202) {
-			throw e;
-		}
-		graphAlreadyExists = false;
-	}
-
-	if (graphAlreadyExists) {
-		throw "graph " + graphName + " already exists.";
-	}
-
-  var vertexCollections = {};
-  var edgeCollections = {};
-	edgeDefinitions.forEach(function (e) {
-		e.from.concat(e.to).forEach(function (v) {
-			findOrCreateCollectionByName(v, ArangoCollection.TYPE_DOCUMENT);
-      vertexCollections[v] = db[v];
-    });
-		findOrCreateCollectionByName(e.collection, ArangoCollection.TYPE_EDGE);
-    edgeCollections[e] = db[e];
-	});
-
-	gdb.save({
-		'edgeDefinitions' : edgeDefinitions,
-		'_key' : graphName
-	});
-
-	return new Graph(graphName, edgeDefinitions, vertexCollections, edgeCollections);
-=======
   var gdb = db._collection("_graphs"),
-      g,
-      graphAlreadyExists = true,
-      createdCollections = []
-  ;
+    g,
+    graphAlreadyExists = true;
 
   if (gdb === null) {
     throw "_graphs collection does not exist.";
@@ -267,15 +212,15 @@
     throw "graph " + graphName + " already exists.";
   }
 
+  var vertexCollections = {};
+  var edgeCollections = {};
   edgeDefinitions.forEach(function (e) {
     e.from.concat(e.to).forEach(function (v) {
-      if (findOrCreateCollectionByName(v, ArangoCollection.TYPE_DOCUMENT)) {
-        createdCollections.push(v);
-      }
+      findOrCreateCollectionByName(v, ArangoCollection.TYPE_DOCUMENT);
+      vertexCollections[v] = db[v];
     });
-    if (findOrCreateCollectionByName(e.collection, ArangoCollection.TYPE_EDGE)) {
-      createdCollections.push(e.collection);
-    }
+    findOrCreateCollectionByName(e.collection, ArangoCollection.TYPE_EDGE);
+    edgeCollections[e] = db[e];
   });
 
   gdb.save({
@@ -283,9 +228,7 @@
     '_key' : graphName
   });
 
-  return new Graph(graphName, edgeDefinitions);
->>>>>>> f9be58c6
-
+  return new Graph(graphName, edgeDefinitions, vertexCollections, edgeCollections);
 };
 
 
