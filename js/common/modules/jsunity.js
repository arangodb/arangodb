--- conflicted
+++ resolved
@@ -167,11 +167,7 @@
   FAILED = 0;
   DURATION = 0;
 
-<<<<<<< HEAD
-  return RESULTS;
-=======
   return COMPLETE;
->>>>>>> ae411fde
 }
 
 ////////////////////////////////////////////////////////////////////////////////
