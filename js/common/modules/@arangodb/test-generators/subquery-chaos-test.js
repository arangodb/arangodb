/*jshint globalstrict:false, strict:false, maxlen: 500 */
/*global assertEqual */

// //////////////////////////////////////////////////////////////////////////////
// / DISCLAIMER
// /
// / Copyright 2014-2024 ArangoDB GmbH, Cologne, Germany
// / Copyright 2004-2014 triAGENS GmbH, Cologne, Germany
// /
// / Licensed under the Business Source License 1.1 (the "License");
// / you may not use this file except in compliance with the License.
// / You may obtain a copy of the License at
// /
// /     https://github.com/arangodb/arangodb/blob/devel/LICENSE
// /
// / Unless required by applicable law or agreed to in writing, software
// / distributed under the License is distributed on an "AS IS" BASIS,
// / WITHOUT WARRANTIES OR CONDITIONS OF ANY KIND, either express or implied.
// / See the License for the specific language governing permissions and
// / limitations under the License.
// /
// / Copyright holder is ArangoDB GmbH, Cologne, Germany
// /
/// @author Markus Pfeiffer
// //////////////////////////////////////////////////////////////////////////////
const db = require("@arangodb").db;
const _ = require("lodash");
const {md5} = require("@arangodb/crypto");

const batchSize = 10;

// This is a seedable RandomNumberGenerator
// it is not operfect for Random numbers,
// but good enough for what we are doing here
function randomNumberGeneratorGenerator(seed) {
  const rng = (function* (seed) {
    while (true) {
      const nextVal = Math.cos(seed++) * 10000;
      yield nextVal - Math.floor(nextVal);
    }
  })(seed);

  return function () {
    return rng.next().value;
  };
}

function coinToss(generator, bias) {
  if (typeof bias === "number") {
    return generator() < Math.min(bias, 1);
  } else if (typeof bias === "undefined") {
    return generator() < 0.5;
  }
  throw "coinToss: bias must be a number if given (actual " + typeof bias + ")";
}

function randomInt(generator, from, to) {
  if (typeof from === "number") {
    if (typeof to === "undefined") {
      to = from;
      from = 0;
    }
    if (typeof to === "number") {
      return from + Math.trunc((to - from) * generator());
    }
    throw "randomInt: either an upper bound or both from and to have to be given and be of type number";
  }
  return 0;
}

function pickRandomElement(generator, list) {
  if (list.length > 0) {
    return list[randomInt(generator, list.length)];
  } else {
    throw "Cannot pick random element of empty list";
    return undefined;
  }
}

// chooses a random element from list,
// removes it from the list, and returns it.
function popRandomElement(generator, list) {
  if (list.length > 0) {
    const idx = randomInt(generator, list.length);
    return list.splice(idx, 1);
  } else {
    throw "Cannot pick random element of empty list";
    return undefined;
  }
}

function randomFilter(generator, indent, bias, variables = []) {
  if (variables.length > 0 && coinToss(generator, bias)) {
    let variable = Math.trunc(randomInt(generator, 0, variables.length));
    return (
      indent +
      " FILTER " +
      variables[variable] +
      " < " +
      randomInt(generator, 0, 15) +
      "\n"
    );
  }
  return "";
}

function randomLimit(generator, indent, bias) {
  return (
    indent +
    " LIMIT " +
    randomInt(generator, 20) +
    "," +
    randomInt(generator, 20) +
    "\n"
  );
}

function randomCollectWithCount(generator, indent, bias) {
  if (coinToss(generator, bias)) {
    return indent + " COLLECT WITH COUNT INTO counter \n";
  } else {
    return "";
  }
}

function randomUpsert(generator, indent, bias, variables, collectionName) {
  if (coinToss(generator, bias)) {
    const variable = pickRandomElement(generator, variables);
    return `${indent} UPSERT { value: ${variable}.value } INSERT { value: ${variable}.value } UPDATE {updated: true} IN ${collectionName}\n`;
  } else {
    return "";
  }
}

function* idGeneratorGenerator() {
  let counter = 0;
  while (true) {
    yield counter;
    counter = counter + 1;
  }
}

function createChaosQuery(seed, numberSubqueries) {
  let subqueryTotal = numberSubqueries;
  const idGenerator = idGeneratorGenerator();
  const randomGenerator = randomNumberGeneratorGenerator(seed);
  const collectionSize = 20;

  const query = function (indent, outerVariables) {
    // We have access to all variables in the enclosing scope
    // but we don't want them to leak outside, so we take a copy
    let variables = {
      forVariables: [...outerVariables.forVariables],
      subqueryVariables: [...outerVariables.subqueryVariables],
    };

    const for_variable = "fv" + idGenerator.next().value;
    variables.forVariables.push(for_variable);

    let my_query = "FOR " + for_variable + " IN 1.." + collectionSize + "\n";

    my_query = my_query + randomFilter(randomGenerator, indent, 0.2, variables);

    let nqueries = randomInt(randomGenerator, 0, Math.min(subqueryTotal, 3));
    subqueryTotal -= nqueries;
    for (let i = 0; i < nqueries; i++) {
      let sqv = "sq" + idGenerator.next().value;
      let sq = query(indent + "  ", variables);
      variables.subqueryVariables.push(sqv);

      my_query += indent + " LET " + sqv + " = (" + sq + ")\n";
      my_query += randomFilter(randomGenerator, 0.4, variables.forVariables);
    }

    my_query += randomLimit(randomGenerator, indent, 0.7);

    let collect = randomCollectWithCount(randomGenerator, indent, 0.1);
    if (collect !== "") {
      my_query += collect;
      variables = { forVariables: [], subqueryVariables: ["counter"] };
    } else {
      variables.forVariables = [for_variable];
    }

    my_query +=
      indent +
      " RETURN {" +
      [...variables.forVariables, ...variables.subqueryVariables].join(", ") +
      "}";

    return my_query;
  };
  return {
    collectionNames: [],
    queryString: query("", { forVariables: [], subqueryVariables: [] }),
  };
}

function createModifyingChaosQuery(seed, numberSubqueries) {
  let subqueryTotal = numberSubqueries;
  const idGenerator = idGeneratorGenerator();
  const randomGenerator = randomNumberGeneratorGenerator(seed);
  const collectionSize = 20;

  const collectionIdGenerator = (function* () {
    let counter = 0;
    while (true) {
      let cn = "SubqueryChaosCollection" + counter;
      counter = counter + 1;
      yield cn;
    }
  })();

  const query = function (indent, outerVariables) {
    let variables = {
      forVariables: [...outerVariables.forVariables],
      subqueryVariables: [...outerVariables.subqueryVariables],
      collectionNames: [...outerVariables.collectionNames],
    };

    const for_variable = "fv" + idGenerator.next().value;
    variables.forVariables.push(for_variable);

    const collection = collectionIdGenerator.next().value;
    variables.collectionNames.push(collection);
    let my_query = "FOR " + for_variable + " IN " + collection + " \n";

    my_query += randomFilter(randomGenerator, indent, 0.2, variables);

    let nqueries = randomInt(randomGenerator, 0, Math.min(subqueryTotal, 3));
    subqueryTotal -= nqueries;
    for (let i = 0; i < nqueries; i++) {
      let sqv = "sq" + idGenerator.next().value;
      let sq = query(indent + "  ", variables);
      variables.subqueryVariables.push(sqv);
      variables.collectionNames = sq.collectionNames;

      my_query += indent + " LET " + sqv + " = (" + sq.queryString + ")\n";
      my_query += randomFilter(randomGenerator, indent, 0.4, variables.forVariables);
    }

    // at the moment we only modify the current collection, as we otherwise
    // run into problems with generating queries that try to access data after
    // modification
    my_query +=
      randomUpsert(
        randomGenerator,
        indent,
        0.3,
        variables.forVariables,
        collection
      );

    my_query += randomLimit(randomGenerator, indent, 0.7);

    let collect = randomCollectWithCount(randomGenerator, indent, 0.1);
    if (collect !== "") {
      my_query += collect;
      variables = {
        forVariables: [],
        collectionNames: variables.collectionNames,
        subqueryVariables: ["counter"],
      };
    } else {
      variables.forVariables = [for_variable];
    }

    const returns = [...variables.forVariables, ...variables.subqueryVariables]
      .map((x) => x + ": UNSET_RECURSIVE(" + x + ',"_rev", "_id", "_key")')
      .join(", ");

    my_query += indent + " RETURN {" + returns + "}";

    return {
      collectionNames: variables.collectionNames,
      queryString: my_query,
    };
  };
  return query("", {
    forVariables: [],
    subqueryVariables: [],
    collectionNames: [],
    modifiableCollectionNames: [],
  });
}

function runQuery(query, queryOptions, testOptions) {
  /* Create collections required for this query */
  for (const cn of query.collectionNames) {
    db._drop(cn);
    db._createDocumentCollection(cn);
    db._query(`FOR i IN 1..10 INSERT { value: i } INTO ${cn}`);
  }

  queryOptions = { ...(testOptions.queryOptions || {}), ...queryOptions };
  if (testOptions.explainQuery) {
    db._explain(query.queryString, {}, queryOptions);
  }

<<<<<<< HEAD
  let oldLogLevel;
  if (testOptions.enableLogging) {
    oldLogLevel = arango.GET("/_admin/log/level").queries;
    arango.PUT("/_admin/log/level", { queries: "trace" });
  }

  /* Run query with all optimizations */
  const result = db._query(query.queryString, {}, queryOptions).toArray();

  if (testOptions.enableLogging) {
    arango.PUT("/_admin/log/level", { queries: oldLogLevel });
  }

=======
  /* Run query */
  const result = db._createStatement({query: query.queryString, batchSize, options: queryOptions}).execute();
 
  /* Create a simple hash value from the query results, so that we don't have to
   * load the entire result set into memory and work with it */
  let hash = "";
  while (result.hasNext()) {
    let row = JSON.stringify(result.next());
    hash = md5(hash + row); 
  }

  /* Cleanup */
>>>>>>> 02ef94a5
  for (const cn of query.collectionNames) {
    db._drop(cn);
  }

  return hash;
}

function testQuery(query, testOptions) {
  /* Print query string */
  if (testOptions.printQuery === true) {
    console.log(`testing query: ${query.queryString}`);
  }

  /* Run query with all optimizations */
  const result1 = runQuery(query, {batchSize}, testOptions);

  /* Run query with full count */
  const result2 = runQuery(
    query,
    {fullCount: true, batchSize}, 
    testOptions
  );

  if (!_.isEqual(result1, result2)) {
    const msg = `Results of query
	${query.queryString}
        hash without fullcount:
	${JSON.stringify(result1)}
        hash with fullcount:
        ${JSON.stringify(result2)}
	do not match!`;

    if (testOptions.throwOnMismatch) {
      throw msg;
    } else {
      console.log(msg);
    }
  }
}

function testQueryWithSeed(testOptions) {
  if (testOptions.showReproduce) {
    console.log(
      `require("@arangodb/test-generators/subquery-chaos-test").testQueryWithSeed(${JSON.stringify(
        testOptions
      )});`
    );
  }
  const query = createChaosQuery(
    testOptions.seed,
    testOptions.numberSubqueries
  );

  testQuery(query, testOptions);
}

function testModifyingQueryWithSeed(testOptions) {
  if (testOptions.showReproduce) {
    console.log(
      `require("@arangodb/test-generators/subquery-chaos-test").testModifyingQueryWithSeed(${JSON.stringify(
        testOptions
      )});`
    );
  }
  const query = createModifyingChaosQuery(
    testOptions.seed,
    testOptions.numberSubqueries
  );

  testQuery(query, testOptions);
}

exports.testQuery = testQuery;
exports.testQueryWithSeed = testQueryWithSeed;
exports.testModifyingQueryWithSeed = testModifyingQueryWithSeed;<|MERGE_RESOLUTION|>--- conflicted
+++ resolved
@@ -297,23 +297,18 @@
     db._explain(query.queryString, {}, queryOptions);
   }
 
-<<<<<<< HEAD
   let oldLogLevel;
   if (testOptions.enableLogging) {
     oldLogLevel = arango.GET("/_admin/log/level").queries;
     arango.PUT("/_admin/log/level", { queries: "trace" });
   }
 
-  /* Run query with all optimizations */
-  const result = db._query(query.queryString, {}, queryOptions).toArray();
+  /* Run query */
+  const result = db._createStatement({query: query.queryString, batchSize, options: queryOptions}).execute();
 
   if (testOptions.enableLogging) {
     arango.PUT("/_admin/log/level", { queries: oldLogLevel });
   }
-
-=======
-  /* Run query */
-  const result = db._createStatement({query: query.queryString, batchSize, options: queryOptions}).execute();
  
   /* Create a simple hash value from the query results, so that we don't have to
    * load the entire result set into memory and work with it */
@@ -324,7 +319,6 @@
   }
 
   /* Cleanup */
->>>>>>> 02ef94a5
   for (const cn of query.collectionNames) {
     db._drop(cn);
   }
