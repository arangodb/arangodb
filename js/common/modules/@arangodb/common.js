/* global arango:true */

'use strict';

// ////////////////////////////////////////////////////////////////////////////
// @brief JavaScript base module
//
// @file
//
// DISCLAIMER
//
// Copyright 2004-2013 triAGENS GmbH, Cologne, Germany
//
// Licensed under the Apache License, Version 2.0 (the "License")
// you may not use this file except in compliance with the License.
// You may obtain a copy of the License at
//
//     http://www.apache.org/licenses/LICENSE-2.0
//
// Unless required by applicable law or agreed to in writing, software
// distributed under the License is distributed on an "AS IS" BASIS,
// WITHOUT WARRANTIES OR CONDITIONS OF ANY KIND, either express or implied.
// See the License for the specific language governing permissions and
// limitations under the License.
//
// Copyright holder is triAGENS GmbH, Cologne, Germany
//
// @author Dr. Frank Celler
// @author Copyright 2012-2013, triAGENS GmbH, Cologne, Germany
// @author Copyright 2020, ArangoDB GmbH, Cologne, Germany
// //////////////////////////////////////////////////////////////////////////////

var internal = require('internal');
var fs = require('fs');

// //////////////////////////////////////////////////////////////////////////////
// / @brief errors
// //////////////////////////////////////////////////////////////////////////////

Object.keys(internal.errors).forEach(function(key) {
  exports[key] = internal.errors[key].code;
});

function isAqlQuery(query) {
  return Boolean(query && typeof query.query === "string" && query.bindVars);
}

function isGeneratedAqlQuery(query) {
  return isAqlQuery(query) && typeof query._source === "function";
}

function isAqlLiteral(literal) {
  return Boolean(literal && typeof literal.toAQL === "function");
}

exports.aql = function aql(templateStrings, ...args) {
  const strings = [...templateStrings];
  const bindVars = {};
  const bindVals = [];
  let query = strings[0];
  for (let i = 0; i < args.length; i++) {
    const rawValue = args[i];
    let value = rawValue;
    if (isGeneratedAqlQuery(rawValue)) {
      const src = rawValue._source();
      if (src.args.length) {
        query += src.strings[0];
        args.splice(i, 1, ...src.args);
        strings.splice(
          i,
          2,
          strings[i] + src.strings[0],
          ...src.strings.slice(1, src.args.length),
          src.strings[src.args.length] + strings[i + 1]
        );
      } else {
        query += rawValue.query + strings[i + 1];
        args.splice(i, 1);
        strings.splice(i, 2, strings[i] + rawValue.query + strings[i + 1]);
      }
      i -= 1;
      continue;
    }
    if (rawValue === undefined) {
      query += strings[i + 1];
      continue;
    }
    if (isAqlLiteral(rawValue)) {
      query += `${rawValue.toAQL()}${strings[i + 1]}`;
      continue;
    }
    const index = bindVals.indexOf(rawValue);
    const isKnown = index !== -1;
    let name = `value${isKnown ? index : bindVals.length}`;
    if (rawValue && rawValue.isArangoCollection) {
      name = `@${name}`;
      value = rawValue.name();
    }
    if (!isKnown) {
      bindVals.push(rawValue);
      bindVars[name] = value;
    }
    query += `@${name}${strings[i + 1]}`;
  }
  return {
    query,
    bindVars,
    _source: () => ({ strings, args })
  };
};

exports.aql.literal = function (value) {
  if (isAqlLiteral(value)) {
    return value;
  }
  return {
    toAQL() {
      if (value === undefined) {
        return "";
      }
      return String(value);
    }
  };
};

exports.aql.join = function (values, sep = " ") {
  if (!values.length) {
    return exports.aql``;
  }
  if (values.length === 1) {
    return exports.aql`${values[0]}`;
  }
  return exports.aql(
    ["", ...Array(values.length - 1).fill(sep), ""],
    ...values
  );
};

exports.isValidDocumentKey = function (documentKey) {
  if (!documentKey) return false;
  // see VocBase/KeyGenerator.cpp keyCharLookupTable
  return /^[-_!$%'()*+,.:;=@0-9a-z]+$/i.test(documentKey);
};

exports.errors = internal.errors;

exports.time = internal.time;

// //////////////////////////////////////////////////////////////////////////////
// / @brief ArangoError
// //////////////////////////////////////////////////////////////////////////////

exports.ArangoError = internal.ArangoError;

// //////////////////////////////////////////////////////////////////////////////
// / @brief defines a module
// //////////////////////////////////////////////////////////////////////////////

exports.defineModule = function(path, file) {
  let content = fs.read(file);
  let mc = internal.db._collection('_modules');

  path = module.normalize(path);
  let m = mc.firstExample({path: path});

  if (m === null) {
    mc.save({path: path, content: content});
  } else {
    mc.replace(m, {path: path, content: content});
  }
};

// //////////////////////////////////////////////////////////////////////////////
// / @brief normalizeURL
// /
// / If @FA{path} starts with "." or "..", then it is a relative path.
// / Otherwise it is an absolute path. Normalizing will remove `//`,
// / `/./`, `/../` from the url - expect in the beginning, where it keeps
// / `../` and or at most one `./`.
// /
// / If @FA{path} is empty, the url `./` will be returned.
// //////////////////////////////////////////////////////////////////////////////

exports.normalizeURL = function(path) {
  var i;
  var n;
  var p;
  var q;
  var r;
  var x;

  if (path === '') {
    return './';
  }

  p = path.split('/');

  // relative path
  if (p[0] === '.' || p[0] === '..') {
    r = p[0] + '/';
    p.shift();
    q = p;
  } else if (p[0] === '') {
    // absolute path
    r = '/';
    p.shift();
    q = p;
  } else {
    // assume that the path is relative
    r = './';
    q = p;
  }

  // normalize path
  n = [];

  for (i = 0; i < q.length; ++i) {
    x = q[i];

    if (x === '..') {
      if (n.length === 0) {
        if (r === '../') {
          n.push(x);
        } else if (r === './') {
          r = '../';
        } else {
          throw "cannot use '..' to escape top-level-directory";
        }
      } else if (n[n.length - 1] === '..') {
        n.push(x);
      } else {
        n.pop();
      }
    } else if (x !== '' && x !== '.') {
      n.push(x);
    }
  }

  return r + n.join('/');
};

// //////////////////////////////////////////////////////////////////////////////
// / @brief inspect
// //////////////////////////////////////////////////////////////////////////////

exports.inspect = internal.inspect;

// //////////////////////////////////////////////////////////////////////////////
// / @brief output
// /
// / In order to allow "capture" output to work, we cannot assigne the
// / function here.
// //////////////////////////////////////////////////////////////////////////////

exports.output = function() {
  internal.output.apply(internal.output, arguments);
};

// //////////////////////////////////////////////////////////////////////////////
// / @brief print
// //////////////////////////////////////////////////////////////////////////////

exports.print = internal.print;

// //////////////////////////////////////////////////////////////////////////////
// / @brief printf
// //////////////////////////////////////////////////////////////////////////////

exports.printf = internal.printf;

// //////////////////////////////////////////////////////////////////////////////
// / @brief sprintf
// //////////////////////////////////////////////////////////////////////////////

exports.sprintf = internal.sprintf;

// //////////////////////////////////////////////////////////////////////////////
// / @brief printObject
// //////////////////////////////////////////////////////////////////////////////

exports.printObject = internal.printObject;

// //////////////////////////////////////////////////////////////////////////////
// / @brief 2D ASCII table printing
// //////////////////////////////////////////////////////////////////////////////

exports.printTable = function(list, columns, options) {
  options = options || {};
  if (options.totalString === undefined) {
    options.totalString = '%s document(s)\n';
  }

  var pad = '...';
  var descriptions, matrix, col, what, j;

  if (columns === undefined) {
    what = list[0];
  } else if (Array.isArray(columns)) {
    what = {};

    columns.forEach(function(col) {
      what[col] = null;
    });
  } else {
    what = columns;
  }

  j = 0;
  descriptions = [];
  matrix = [[]];

  for (col in what) {
    if (what.hasOwnProperty(col)) {
      var fixedLength = null;

      if (columns && columns.hasOwnProperty(col) && columns[col] > 0) {
        fixedLength = columns[col] >= pad.length ? columns[col] : pad.length;
      }

      // header
      var name = col;

      // rename header?
      if (options.hasOwnProperty('rename')) {
        if (options.rename.hasOwnProperty(col)) {
          name = options.rename[col];
        }
      }

      descriptions.push({
        id: col,
        fixedLength: fixedLength,
        length: fixedLength || name.length,
      });

      matrix[0][j++] = name;
    }
  }

  // determine values & max widths
  list.forEach(function(row, i) {
    matrix[i + 1] = [];
    descriptions.forEach(function(col) {
      if (row.hasOwnProperty(col.id)) {
        var value;
        if (options.prettyStrings && typeof row[col.id] === 'string') {
          value = row[col.id];
        } else {
          value = JSON.stringify(row[col.id]) || '';
        }

        matrix[i + 1].push(value);

        if (value.length > col.length && !col.fixedLength) {
          col.length = Math.min(value.length, 100);
        }
      } else {
        // undefined
        matrix[i + 1].push('');
      }
    });
  });

  var divider = function() {
    var parts = [];
    descriptions.forEach(function(desc) {
      parts.push(exports.stringPadding('', desc.length, '-', 'r'));
    });

    if (options.framed) {
      return '+-' + parts.join('-+-') + '-+\n';
    }

    return parts.join('   ') + '\n';
  };

  var compose = function() {
    var result = '';

    if (options.framed) {
      result += divider();
    }
    matrix.forEach(function(row, i) {
      var parts = [];

      row.forEach(function(col, j) {
        var len = descriptions[j].length,
          value = row[j];
        if (value.length > len) {
          value = value.substr(0, len - pad.length) + pad;
        }
        parts.push(exports.stringPadding(value, len, ' ', 'r'));
      });

      if (options.framed) {
        result += '| ' + parts.join(' | ') + ' |\n';
      } else {
        result += parts.join('   ') + '\n';
      }

      if (i === 0) {
        result += divider();
      }
    });

    result += divider();

    if (!options.hideTotal) {
      result += internal.sprintf(options.totalString, String(list.length));
    }
    return result;
  };

  if (!Array.isArray(list)) {
    // not an array
    return;
  }

  if (list.length === 0) {
    exports.print(options.emptyString || 'no document(s)');
  } else {
    exports.print(compose());
  }
};

// //////////////////////////////////////////////////////////////////////////////
// / @brief stringPadding
// //////////////////////////////////////////////////////////////////////////////

exports.stringPadding = function(str, len, pad, dir) {
  // yes, this is more code than new Array(length).join(chr), but it makes jslint happy
  function fill(length, chr) {
    var result = '',
      i;
    for (i = 0; i < length; ++i) {
      result += chr;
    }
    return result;
  }

  if (typeof len === 'undefined') {
    len = 0;
  }
  if (typeof pad === 'undefined') {
    pad = ' ';
  }

  if (len + 1 >= str.length) {
    switch (dir || 'r') {
      // LEFT
      case 'l':
        str = fill(len + 1 - str.length, pad) + str;
        break;

      // BOTH
      case 'b':
        var padlen = len - str.length;
        var right = Math.ceil(padlen / 2);
        var left = padlen - right;
        str = fill(left + 1, pad) + str + fill(right + 1, pad);
        break;

      default:
        str = str + fill(len + 1 - str.length, pad);
        break;
    }
  }

  return str;
};

// //////////////////////////////////////////////////////////////////////////////
// / @brief throws an error in case of missing file
// //////////////////////////////////////////////////////////////////////////////

exports.throwFileNotFound = function(msg) {
  throw new exports.ArangoError({
    errorNum: exports.errors.ERROR_FILE_NOT_FOUND.code,
    errorMessage:
      exports.errors.ERROR_FILE_NOT_FOUND.message + ': ' + String(msg),
  });
};

// //////////////////////////////////////////////////////////////////////////////
// / @brief throws an error in case of a bad parameter
// //////////////////////////////////////////////////////////////////////////////

exports.throwBadParameter = function(msg) {
  throw new exports.ArangoError({
    errorNum: exports.errors.ERROR_BAD_PARAMETER.code,
    errorMessage:
      exports.errors.ERROR_BAD_PARAMETER.message + ': ' + String(msg),
  });
};

// //////////////////////////////////////////////////////////////////////////////
// / @brief checks parameter, throws an error if missing
// //////////////////////////////////////////////////////////////////////////////

exports.checkParameter = function(usage, descs, vars) {
  var i;

  for (i = 0; i < descs.length; ++i) {
    var desc = descs[i];

    if (typeof vars[i] === 'undefined') {
      exports.throwBadParameter(desc[0] + ' missing, usage: ' + usage);
    }

    if (typeof vars[i] !== desc[1]) {
      exports.throwBadParameter(
        desc[0] +
          " should be a '" +
          desc[1] +
          "', " +
          "not '" +
          typeof vars[i] +
          "'"
      );
    }
  }
};

// //////////////////////////////////////////////////////////////////////////////
// / @brief generate info message for newer version(s) available
// //////////////////////////////////////////////////////////////////////////////

exports.checkAvailableVersions = function() {
  var version = internal.version;
  var isServer = require('@arangodb').isServer;
  var console = require('console');
  var log;

  if (isServer) {
    log = console.info;
  } else {
    log = internal.print;
  }

  if (version.match(/beta|alpha|preview|milestone|devel/) !== null) {
    if (internal.quiet !== true) {
      log(
        "You are using a milestone/alpha/beta/preview version ('" +
          version +
          "') of ArangoDB"
      );
    }
  } else if (internal.isEnterprise()) {
    // don't check for version updates in the enterprise version
    return;
  }
  
  try {
    var hash = "A" + Math.random();
    var engine = "unknown";
    var platform = internal.platform;
    var license = (internal.isEnterprise() ? "enterprise" : "community");

    if (isServer) {
      engine = internal.db._engine().name;
      var role = global.ArangoServerState.role();

      if (role === "COORDINATOR") {
        try {
          var c = ArangoClusterInfo.getCoordinators().length.toString(16).toUpperCase();
          var d = ArangoClusterInfo.getDBServers().length.toString(16).toUpperCase();
        } catch (err) {
          hash = "1-FFFF-0001-arangod";
        }
        hash = "1-" + c + "-" + d + "-" + global.ArangoServerState.id();
      } else if (role === "PRIMARY") {
        hash = "1-FFFF-0002-arangod";
      } else if (role === "AGENT") {
        hash = "1-FFFF-0003-arangod";
      } else if (role === "SINGLE") {
        hash = "1-FFFF-0004-arangod";
      } else {
        hash = "1-FFFF-0005-arangod";
      }

      hash = internal.base64Encode(hash);
    } else {
      try {
        var result = arango.GET('/_admin/status?overview=true');
        version = result.version;
        hash = result.hash;
        engine = result.engine;
        platform = result.platform;
        license = result.license;
      } catch (err) {
        if (console && console.debug) {
          console.debug('cannot check for newer version: ', err.stack);
        }
      }
    }

    var u =
<<<<<<< HEAD
      'https://www.arangodb.com/versions.php?'
        + 'version=' + encodeURIComponent(version)
        + '&platform=' + encodeURIComponent(platform)
        + '&engine=' + encodeURIComponent(engine)
        + '&license=' + encodeURIComponent(license)
        + '&source=' + (isServer ? "arangod" : "arangosh")
        + '&hash=' + encodeURIComponent(hash);
    var d = internal.download(u, '', {timeout: 5});
=======
      'https://www.arangodb.com/repositories/versions.php?version=' +
      version +
      '&os=' +
      internal.platform;
    var d = internal.download(u, '', {timeout: 3});
>>>>>>> 67a0376a
    var v = JSON.parse(d.body);

    if (!isServer && internal.quiet !== true) {
      if (v.hasOwnProperty('bugfix')) {
        log(
          "Please note that a new bugfix version '" +
            v.bugfix.version +
            "' is available"
        );
      }

      if (v.hasOwnProperty('minor')) {
        log(
          "Please note that a new minor version '" +
            v.minor.version +
            "' is available"
        );
      }

      if (v.hasOwnProperty('major')) {
        log(
          "Please note that a new major version '" +
            v.major.version +
            "' is available"
        );
      }
    }
  } catch (err) {
    if (console && console.debug) {
      console.debug('cannot check for newer version: ', err.stack);
    }
  }
};

exports.query = function query (strings, ...args) {
  if (!Array.isArray(strings)) {
    const options = strings;
    const extra = args;
    return function queryWithOptions(strings, ...args) {
      return internal.db._query(exports.aql(strings, ...args), options, ...extra);
    };
  }
  return internal.db._query(exports.aql(strings, ...args));
};<|MERGE_RESOLUTION|>--- conflicted
+++ resolved
@@ -595,7 +595,6 @@
     }
 
     var u =
-<<<<<<< HEAD
       'https://www.arangodb.com/versions.php?'
         + 'version=' + encodeURIComponent(version)
         + '&platform=' + encodeURIComponent(platform)
@@ -603,14 +602,7 @@
         + '&license=' + encodeURIComponent(license)
         + '&source=' + (isServer ? "arangod" : "arangosh")
         + '&hash=' + encodeURIComponent(hash);
-    var d = internal.download(u, '', {timeout: 5});
-=======
-      'https://www.arangodb.com/repositories/versions.php?version=' +
-      version +
-      '&os=' +
-      internal.platform;
     var d = internal.download(u, '', {timeout: 3});
->>>>>>> 67a0376a
     var v = JSON.parse(d.body);
 
     if (!isServer && internal.quiet !== true) {
