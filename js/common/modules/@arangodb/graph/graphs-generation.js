/*jshint globalstrict:false, strict:false */
/*global assertTrue */
'use strict';

// //////////////////////////////////////////////////////////////////////////////
// / @brief Pregel Tests: graph generation
// /
// / @file
// /
// / DISCLAIMER
// /
// / Copyright 2022 ArangoDB GmbH, Cologne, Germany
// /
// / Licensed under the Apache License, Version 2.0 (the "License")
// / you may not use this file except in compliance with the License.
// / You may obtain a copy of the License at
// /
// /     http://www.apache.org/licenses/LICENSE-2.0
// /
// / Unless required by applicable law or agreed to in writing, software
// / distributed under the License is distributed on an "AS IS" BASIS,
// / WITHOUT WARRANTIES OR CONDITIONS OF ANY KIND, either express or implied.
// / See the License for the specific language governing permissions and
// / limitations under the License.
// /
// / Copyright holder is ArangoDB GmbH, Cologne, Germany
// /
// / @author Roman Rabinovich
// //////////////////////////////////////////////////////////////////////////////

const communityGenerator = function (vColl, label) {
    return {
        makeEdge: function (from, to) {
            return {
                _from: `${vColl}/${label}_${from}`,
                _to: `${vColl}/${label}_${to}`,
                vertex: `${label}_${from}`
            };
        }, makeVertex: function (name) {
            return {
                _key: `${label}_${name}`,
                label: `${label}`
            };
        }
    };
};

const graphGenerator = function (verticesEdgesGenerator) {
    const {makeVertex, makeEdge} = verticesEdgesGenerator;

    const makeVertices = function (length) {
        let vertices = [];
        for (let i = 0; i < length; ++i) {
            vertices.push(makeVertex(i));
        }
        return vertices;
    };

    const makeOneVertex = function () {
        return makeVertices(1)[0];
    };

    const makeSingleVertexNoEdges = function () {
        const vertices = makeVertices(1);
        const edges = [];
        return {vertices, edges};
    };

    // length must be at least 2, shorter cycles make no sense and throw
    // because then the test is wrong
    const makeDirectedCycle = function (length) {
        if (length < 2) {
            console.error(`createDirectedCycle: error: length must be at least 2, instead got ${length}`);
            assertTrue(false);
        }
        let vertices = makeVertices(length);
        let edges = [];
        for (let i = 0; i < length - 1; ++i) {
            edges.push(makeEdge(i, i + 1));
        }
        edges.push(makeEdge(length - 1, 0));
        return {vertices, edges};
    };

    // An alternating cycle is obtained from a directed cycle
    // by replacing every second edge (v,w) by (w,v).
    // Note that if length is odd,
    // there may be a sub-path of length 2: (length-1) -> 0 -> 1.
    const makeAlternatingCycle = function (length) {
        if (length < 2) {
            return {};
        }
        let vertices = makeVertices(length);
        let edges = [];
        for (let i = 0; i < length - 1; ++i) {
            if (i % 2 === 0) {
                edges.push(makeEdge(i + 1, i));
            } else {
                edges.push(makeEdge(i, i + 1));
            }
        }
        // special case: if length == 2, this would produce the edge (1, 0), but it has been already produced above
        if (length > 2) {
            if ((length - 1) % 2 === 0) {
                edges.push(makeEdge(0, length - 1));
            } else {
                edges.push(makeEdge(length - 1, 0));
            }
        }
        return {vertices, edges};
    };

    // Creates a full binary tree of depth treeDepth (0 means: only the root) with edges directed away from the root.
    // If alternating is true, on every second level of edges starting from the first, the edges are inverted:
    // (v,w) is replaced by (w,v). (I.e., if alternating is true, two edges point to the root of the tree.)
    const makeFullBinaryTree = function (treeDepth, alternating = false) {
        if (treeDepth === 0) {
            return {vertices: [0], edges: []};
        }
        if (treeDepth > 14) {
            console.warn(`createFullBinaryTree WARNING: creating ${Math.pow(2, treeDepth + 1) - 1} vertices!`);
        }
        let vertices = makeVertices(Math.pow(2, treeDepth + 1) - 1);
        // We create edges level by level top-down.
        // variable firstFree: the least index of a vertex not yet connected by an edge.
        // variable leaves: the set of current leaves (vertices on the lowest connected level). Acts as a FIFO queue.
        // We always add an edge from the first leaf to firstFree (and update them).
        let edges = [];
        let firstFree = 1; // vertex with index 1 exists as treeDepth is > 0 here
        let leaves = [0];
        for (let d = 0; d < treeDepth; ++d) {
            let leavesNestLevel = [];
            const inverted = alternating && d % 2 === 0;
            for (const leaf of leaves) {
                if (inverted) {
                    edges.push(makeEdge(firstFree, leaf));
                } else {
                    edges.push(makeEdge(leaf, firstFree));
                }
                ++firstFree;
                if (inverted) {
                    edges.push(makeEdge(firstFree, leaf));
                } else {
                    edges.push(makeEdge(leaf, firstFree));
                }
                ++firstFree;
                // the last level of vertices is not collected to leavesNestLevel: its vertices have no children
                if (d <= treeDepth - 2) {
                    leavesNestLevel.push(firstFree - 2);
                    leavesNestLevel.push(firstFree - 1);
                }
                leaves = leavesNestLevel;
            }
        }
        return {vertices, edges};
    };

// Creates a graph with size many vertices such that for each pair (v,w) of distinct vertices,
// (v,w) or (w,v) is an edge (or both). There are no self-loops.
// The parameter kind has the following meaning:
//  - "bidirected": for all distinct vertices v,w, there are edges (v,w) and (w,v)
//  - "linear": the edges constitute a linear order <:
//              there is an edge from v to w if and only if index of v < index of w.
// Note that the number of edges grows quadratically in size!
    const makeClique = function (size, kind = "bidirected") {
        let vertices = makeVertices(size);
        let edges = [];
        for (let v = 0; v < size; ++v) {
            for (let w = v + 1; w < size; ++w) {
                switch (kind) {
                    case "bidirected":
                        edges.push(makeEdge(v, w));
                        edges.push(makeEdge(w, v));
                        break;
                    case "linear":
                        edges.push(makeEdge(v, w));
                        break;
                }
            }
        }
        return {vertices, edges};
    };

    // a wrapper to unify the call of createDirectedCycle, createAlternatingCycle, createFullBinaryTree
    const makeBidirectedClique = function (size) {
        return makeClique(size, "bidirected");
    };

    // Creates a path with length many vertices.
    // The parameter kind has the following meaning:
    //  - "directed" (default):  directed path
    //  - "bidirected": as "directed" but for every edge (v,w), we also have the edge (w,v)
    //  - "alternating": as "directed" but every second edge is inverted
    const makePath = function (length, kind = "directed") {
        let vertices = makeVertices(length);
        let edges = [];
        for (let v = 0; v < length - 1; ++v) {
            switch (kind) {
                case "directed":
                    edges.push(makeEdge(v, v + 1));
                    break;
                case "bidirected":
                    edges.push(makeEdge(v, v + 1));
                    edges.push(makeEdge(v + 1, v));
                    break;
                case "alternating":
                    const inverted = v % 2 === 0;
                    if (inverted) {
                        edges.push(makeEdge(v + 1, v));
                    } else {
                        edges.push(makeEdge(v, v + 1));
                    }
                    break;
            }

        }
        return {vertices, edges};
    };

    // Creates a with numberLeaves many rays. The center has index 0.
    // The parameter kind has the following meaning:
    //  - "fromCenter":  the edges point from the center to the leaves
    //  - "toCenter":  the edges point from the leaves to the center
    //  - "bidirected" (default): as "fromCenter" but for every edge (v,w), we also have the edge (w,v)
    //  - "fromAndToCenter": the half of the edges point as with "fromCenter", the other half vice versa; if
    //      numberLeaves is odd, one more edge points from the center to a leaf
    const makeStar = function (numberLeaves, kind = "bidirected") {
        let vertices = makeVertices(numberLeaves + 1);
        let edges = [];
        switch (kind) {
            case "fromCenter":
                for (let v = 1; v <= numberLeaves; ++v) {
                    edges.push(makeEdge(0, v));
                }
                break;
            case "toCenter":
                for (let v = 1; v <= numberLeaves; ++v) {
                    edges.push(makeEdge(v, 0));
                }
                break;
            case "bidirected":
                for (let v = 1; v <= numberLeaves; ++v) {
                    edges.push(makeEdge(0, v));
                    edges.push(makeEdge(v, 0));
                }
                break;
            case "fromAndToCenter":
                for (let v = 1; v < Math.floor(numberLeaves / 2); ++v) {
                    edges.push(makeEdge(v, 0));
                }
                for (let v = Math.floor(numberLeaves / 2); v <= numberLeaves; ++v) {
                    edges.push(makeEdge(0, v));
                }
                break;
        }
        return {vertices, edges};
    };

    /**
     * Creates a grid with dimensions numberLayers x thickness. If parameter kind is "directed", the edges go from
     * Layer i to Layer i+1. Edges between vertices of the same layer all go to the same direction and edges of two
     * layers go to the same direction. If parameter kind is "zigzag", edges within one layer go to the same direction,
     * but edges between neighbor layers go to the opposite directions. If parameter
     * kind is "bidirected", the graph is bidirected. The vertices are enumerated layer-wise: the first layer gets
     * indexes 0, 1, ..., thickness - 1, the second one thickness, thickness + 1, 2*thickness -1 etc.
     * @param numberLayers the number of layers between source and target
     * @param thickness the number of vertices in each layer
     * @param kind "directed", "zigzag" or "bidirected"
     */

    const makeGrid = function (numberLayers, thickness, kind) {
        assertTrue(numberLayers > 1,
            `makeGrid: numberLayers should be at least 2, it is ${numberLayers}`);
        assertTrue(thickness > 1,
            `makeGrid: thickness should be at least 2, it is ${thickness}`);
        assertTrue(kind === "directed" || kind === "zigzag" || kind === "bidirected",
            `makeGrid: kind should one of {"directed", "zigzag", "bidirected"}, it is ${kind}`);
        let vertices = makeVertices(numberLayers * thickness);
        let edges = [];
        for (let layer = 0; layer < numberLayers; ++layer) {
            // edges within one layer
            for (let i = 0; i < thickness - 1; ++i) {
                const s = layer * thickness + i;
                const t = s + 1;
                switch (kind) {
                    case "directed":
                        edges.push(makeEdge(s, t));
                        break;
                    case "zigzag":
                        if (layer % 2 === 0) {
                            edges.push(makeEdge(s, t));
                        } else {
                            edges.push(makeEdge(t, s));
                        }
                        break;
                    case "bidirected":
                        edges.push(makeEdge(s, t));
                        edges.push(makeEdge(t, s));
                        break;
                }
            }
            // edges between layers: from previous layer to current layer (and back if "bidirected")
            if (layer === 0) {
                continue;
            }
            for (let i = 0; i < thickness; ++i) {
                const t = layer * thickness + i;
                const s = t - thickness;
                edges.push(makeEdge(s, t));
                if (kind === "bidirected") {
                    edges.push(makeEdge(t, s));
                }
            }
        }
        return {vertices, edges};
    };

    /**
     * Creates a graph consisting of a grid with dimensions numberLayers x thickness and, additionally,
     * two vertices source and target. Vertex source is connected to each of thickness many vertices of the first layer.
     * Each of thickness many vertices of the last layer is connected to vertex target. If parameter kind is "directed",
     * the edges go from source to the first layer, from Layer i to Layer i+1 and from the last layer to target. Edges
     * between vertices of the same layer all go to the same direction and edges of two layers go to the same direction.
     * If parameter kind is "zigzag", edges between source, the layers and target are as for "directed", edges within
     * one layer go to the same direction, but edges between neighbor layers go to the opposite directions. If parameter
     * kind is "bidirected", the graph is bidirected. The vertices are enumerated layer-wise: the first layer gets
     * indexes 0, 1, ..., thickness - 1, the second one thickness, thickness + 1, 2*thickness -1 etc. Source gets index
     * numberLayers x thickness and target gets index numberLayers x thickness + 1.
     * @param numberLayers the number of layers between source and target
     * @param thickness the number of vertices in each layer
     * @param kind "directed", "zigzag" or "bidirected"
     */
    const makeCrystal = function (numberLayers, thickness, kind) {
        let {vertices, edges} = makeGrid(numberLayers, thickness, kind);
        const source = vertices.length;
        const target = vertices.length + 1;
        vertices.push(makeVertex(source));
        vertices.push(makeVertex(target));
        for (let i = 0; i < thickness; ++i) {
            edges.push(makeEdge(source, i));
            edges.push(makeEdge(numberLayers * (thickness - 1) + i, target));
        }
        return {vertices, edges};
    };


    return {
        makeVertices,
        makeOneVertex,
        makeSingleVertexNoEdges,
        makeDirectedCycle,
        makeAlternatingCycle,
        makeFullBinaryTree,
        makeClique,
        makeBidirectedClique,
        makePath,
        makeStar,
        makeGrid,
        makeCrystal
    };
};

const makeEdgeBetweenVertices = function(vColl, from, fromLabel, to, toLabel) {
    return {
        _from: `${vColl}/${fromLabel}_${from}`,
        _to: `${vColl}/${toLabel}_${to}`,
        vertex: `${fromLabel}_${from}`
    };
};

/**
 * Make the graph that is the disjoint union of given subgraphs. it is assumed that the
 * subgraphs are disjoint.
 * @param subgraphs a document containing "vertices" and "edges"
 * @returns {{vertices: *[], edges: *[]}}
 */
const unionGraph = function(subgraphs) {
    let vertices = [];
    for (const subgraph of subgraphs) {
        vertices = vertices.concat(subgraph.vertices);
    }
    let edges = [];
    for (const subgraph of subgraphs) {
        edges = edges.concat(subgraph.edges);
    }
    return {vertices, edges};
};

<<<<<<< HEAD
/**
 * Prints the topology of a graph (for manual testing of generated graphs).
 * @param vertices
 * @param edges
 */
const printTopology = function (vertices, edges) {
    console.warn("VERTICES:");
    for (const v of vertices) {
        console.warn(`    ${v._key}`);
    }
    console.warn("EDGES:");
    for (const e of edges) {
        console.warn(`    ${e._from.substr(e._from.indexOf('/') + 1)} ${e._to.substr(e._to.indexOf('/') + 1)}`);
    }
};

exports.communityGenerator = communityGenerator;
exports.graphGenerator = graphGenerator;
exports.makeEdgeBetweenVertices = makeEdgeBetweenVertices;
exports.unionGraph = unionGraph;
exports.printTopology = printTopology;
=======
exports.communityGenerator = communityGenerator;
exports.graphGenerator = graphGenerator;
exports.makeEdgeBetweenVertices = makeEdgeBetweenVertices;
>>>>>>> 08f4f836
exports.unionGraph = unionGraph;<|MERGE_RESOLUTION|>--- conflicted
+++ resolved
@@ -386,7 +386,6 @@
     return {vertices, edges};
 };
 
-<<<<<<< HEAD
 /**
  * Prints the topology of a graph (for manual testing of generated graphs).
  * @param vertices
@@ -408,9 +407,4 @@
 exports.makeEdgeBetweenVertices = makeEdgeBetweenVertices;
 exports.unionGraph = unionGraph;
 exports.printTopology = printTopology;
-=======
-exports.communityGenerator = communityGenerator;
-exports.graphGenerator = graphGenerator;
-exports.makeEdgeBetweenVertices = makeEdgeBetweenVertices;
->>>>>>> 08f4f836
 exports.unionGraph = unionGraph;