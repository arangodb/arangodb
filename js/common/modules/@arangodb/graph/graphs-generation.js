--- conflicted
+++ resolved
@@ -168,7 +168,7 @@
 //  - "directed" (default):  directed path
 //  - "bidirected": as "directed" but for every edge (v,w), we also have the edge (w,v)
 //  - "alternating": as "directed" but every second edge is inverted
-function createPath(length, vColl, name_prefix, kind = "directed") {
+function makePath(length, vColl, name_prefix, kind = "directed") {
     let vertices = makeVertices(length, name_prefix);
     let edges = [];
     for (let v = 0; v < length - 1; ++v) {
@@ -197,19 +197,10 @@
 
 exports.makeVertex = makeVertex;
 exports.makeEdge = makeEdge;
-<<<<<<< HEAD
-exports.createDirectedCycle = createDirectedCycle;
-exports.createAlternatingCycle = createAlternatingCycle;
-exports.createFullBinaryTree = createFullBinaryTree;
-exports.createClique = createClique;
-exports.createBidirectedClique = createBidirectedClique;
-exports.createSingleVertex = createSingleVertex;
-exports.createPath = createPath;
-=======
 exports.makeDirectedCycle = makeDirectedCycle;
 exports.makeAlternatingCycle = makeAlternatingCycle;
 exports.makeFullBinaryTree = makeFullBinaryTree;
 exports.makeClique = makeClique;
 exports.makeBidirectedClique = makeBidirectedClique;
 exports.makeSingleVertex = makeSingleVertex;
->>>>>>> eefd45f9
+exports.makePath = makePath;