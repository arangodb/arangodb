--- conflicted
+++ resolved
@@ -155,7 +155,7 @@
         return {vertices, edges};
     };
 
-    // Creates a graph with size many vertices such that for each pair (v,w) of distinct vertices,
+// Creates a graph with size many vertices such that for each pair (v,w) of distinct vertices,
 // (v,w) or (w,v) is an edge (or both). There are no self-loops.
 // The parameter kind has the following meaning:
 //  - "bidirected": for all distinct vertices v,w, there are edges (v,w) and (w,v)
@@ -217,7 +217,6 @@
         return {vertices, edges};
     };
 
-<<<<<<< HEAD
     // Creates a with numberLeaves many rays.
     // The parameter kind has the following meaning:
     //  - "fromCenter":  the edges point from the center to the leaves
@@ -258,8 +257,6 @@
         return {vertices, edges};
     };
 
-=======
->>>>>>> 81ccd9e6
     return {
         makeVertices,
         makeOneVertex,
@@ -269,12 +266,8 @@
         makeFullBinaryTree,
         makeClique,
         makeBidirectedClique,
-<<<<<<< HEAD
         makePath,
         makeStar
-=======
-        makePath
->>>>>>> 81ccd9e6
     };
 };
 
