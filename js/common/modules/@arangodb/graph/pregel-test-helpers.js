/*jshint globalstrict:false, strict:false */
/*global assertEqual, assertTrue, JSON */
'use strict';

// //////////////////////////////////////////////////////////////////////////////
// / @brief Pregel Tests: graph generation
// /
// / @file
// /
// / DISCLAIMER
// /
// / Copyright 2022 ArangoDB GmbH, Cologne, Germany
// /
// / Licensed under the Apache License, Version 2.0 (the "License")
// / you may not use this file except in compliance with the License.
// / You may obtain a copy of the License at
// /
// /     http://www.apache.org/licenses/LICENSE-2.0
// /
// / Unless required by applicable law or agreed to in writing, software
// / distributed under the License is distributed on an "AS IS" BASIS,
// / WITHOUT WARRANTIES OR CONDITIONS OF ANY KIND, either express or implied.
// / See the License for the specific language governing permissions and
// / limitations under the License.
// /
// / Copyright holder is ArangoDB GmbH, Cologne, Germany
// /
// / @author Roman Rabinovich
// //////////////////////////////////////////////////////////////////////////////

let db = require("@arangodb").db;
let general_graph_module = require("@arangodb/general-graph");
const isEnterprise = require('internal').isEnterprise();
let smart_graph_module;
if (isEnterprise) {
    smart_graph_module = require("@arangodb/smart-graph");
}
let internal = require("internal");
let pregel = require("@arangodb/pregel");
let graphGeneration = require("@arangodb/graph/graphs-generation");

const Kleinberg = "Kleinberg";
const Graetzer = "Graetzer";
const Wiki = "Wiki";

const graphGenerator = graphGeneration.graphGenerator;

const loadGraphGenerators = function (isSmart) {
    if (isSmart) {
        return {
            makeEdgeBetweenVertices:
            require("@arangodb/graph/graphs-generation-enterprise").enterpriseMakeEdgeBetweenVertices,
            verticesEdgesGenerator:
            require("@arangodb/graph/graphs-generation-enterprise").enterpriseGenerator
        };
    }
    return {
        makeEdgeBetweenVertices: graphGeneration.makeEdgeBetweenVertices,
        verticesEdgesGenerator: graphGeneration.communityGenerator
    };
};

/**
 * Assert that expected and actual are equal up to the tolerance epsilon.
 * @param expected the expected value, a number
 * @param actual the actual value, a number
 * @param epsilon the tolerance, a number
 * @param msg the message to prepend th output of the values
 * @param expectedDescription the description of expected
 * @param actualDescription the description of actual
 * @param context the context in that the test is performed, output after the values
 */
const assertAlmostEquals = function (expected, actual, epsilon, msg, expectedDescription, actualDescription, context) {
    if (Math.abs(expected - actual) >= epsilon) {
        console.error(msg + ":");
        console.error("    " + expectedDescription + ":");
        console.error("        " + expected);
        console.error("    " + actualDescription + ":");
        console.error("        " + actual);
        console.error("    Difference: " + Math.abs(actual - expected));
        console.error(context);
        assertTrue(false);
    }
};

const runPregelInstance = function (algName, graphName, parameters, query, maxWaitTimeSecs = 120) {
    const pid = pregel.start(algName, graphName, parameters);
    const sleepIntervalSecs = 0.2;
    let wakeupsLeft = maxWaitTimeSecs / sleepIntervalSecs;
    while (pregel.status(pid).state !== "done" && wakeupsLeft > 0) {
        wakeupsLeft--;
        internal.sleep(0.2);
    }
    const statusState = pregel.status(pid).state;
    assertEqual(statusState, "done", `Pregel Job did never succeed. Status: ${statusState}`);
    return db._query(query).toArray();
};

const dampingFactor = 0.85;
let epsilon = 0.00001;

const testPageRankOnGraph = function (vertices, edges, seeded = false) {
    db[vColl].save(vertices);
    db[eColl].save(edges);
    const query = `
                  FOR v in ${vColl}
                  RETURN {"_key": v._key, "value": v.pagerank}  
              `;
    let parameters = {maxGSS: 100, resultField: "pagerank"};
    if (seeded) {
        parameters.sourceField = "input";
    }
    const result = runPregelInstance("pagerank", graphName, parameters, query);

    const graph = new Graph(vertices, edges);
    for (const v of result) {
        graph.vertex(v._key).value = v.value;
    }
    const pr = new PageRank(dampingFactor, vertices.length);
    for (const resultV of result) {
<<<<<<< HEAD
        assertAlmostEquals(resultV.value, pr.doOnePagerankStep(resultV._key, graph), epsilon,
            "The Pagerank algorithm did not find a fixed point",
            "it returned",
            "but another test iteration returned",
            `for vertex ${JSON.stringify(resultV)}. The ranks returned by the algorithm are ${JSON.stringify(result)}.`
        );
    }
};

/**
 * Save vertices and edges, perform 100 steps HITS and 100 steps self-made algorithm. Test that the results are equal
 * up to epsilon if compare is true. Test that the self-made result is a fixed point (up to epsilon in each vertex).
 * @param vertices
 * @param edges
 * @param compare if true, compares if the result is the same as of a testing sequential algorithm
 * @param variant "Kleinberg": after Jon M. Kleinberg, Authoritative Sources in a Hyperlinked Environment, 1998;
 *                "Wiki": after the variant described in the Wikipedia (Pregel cannot do this yet), or
 *                "Graetzer": the original ArangoDB Pregel version
 */
const testHITSKleinbergOnGraph = function (vertices, edges) {
    db[vColl].save(vertices);
    db[eColl].save(edges);
    const query = `
                  FOR v in ${vColl}
                  RETURN {"_key": v._key, "value": {hits_hub: v.hits_hub, hits_auth: v.hits_auth}}  
              `;
    const numberIterations = 50;

    let parameters = {resultField: "hits", maxNumIterations: numberIterations};
    let algName = "hitsKleinberg";
    const result = runPregelInstance(algName, graphName, parameters, query);

    const hits = new HITS();
    const graph = new Graph(vertices, edges);

    let maxDiff = hits.computeFixedPointKleinberg(graph, numberIterations, epsilon);


    // check that the test algorithm reached a fixed point
    // (in principle, it is possible that it reached the maximum number of steps before a fixed point,
    // but we should give it it tests enough steps to converge)
    assertTrue(maxDiff < epsilon,
        `Test algorithm computeFixedPointKleinberg: the maximum difference ${maxDiff} between two last iterations is bigger than ${epsilon}.`);

    // check that Pregel returned the same result as our test algorithm.
    for (const resultV of result) {
        const vKey = resultV._key;
        const v = graph.vertex(resultV._key);
        // auth
        assertAlmostEquals(resultV.value.hits_auth, v.value.hits_auth, epsilon,
            `Different authority values for vertex ${vKey}`,
            "Pregel returned",
            "test returned",
            ""
        );

        // hub
        assertAlmostEquals(resultV.value.hits_hub, v.value.hits_hub, epsilon,
            `Different hub values for vertex ${vKey}`,
            "Pregel returned",
            "test returned",
            ""
        );
=======
        if (!amostEquals(resultV.value, pr.doOnePagerankStep(resultV._key, graph), epsilon)) {
            console.error(`The Pagerank algorithm 
            did not find a fixed point: it returned ' +
                    '${resultV.value}, but another test iteration returned ' + 
                    '${pr.doOnePagerankStep(resultV._key, graph)} for vertex ${JSON.stringify(resultV)}. ' +
                    'The ranks returned by the algorithm are ${JSON.stringify(result)}.`);
        }
>>>>>>> dbaf00ad
    }
};

/**
 * Run the given algorithm, collect buckets labeled with parameters.resultField with their sizes and returns
 * an array [{parameters.resultField: <label>, size: <size>} for all possible <label>s].
 * @param algName
 * @param graphName
 * @param parameters should contain the attribute "resultField"
 * @returns {*}
 */
const pregelRunSmallInstanceGetComponents = function (algName, graphName, parameters) {
    assertTrue(parameters.hasOwnProperty("resultField"),
        `Malformed test: the parameter "parameters" of pregelRunSmallInstanceGetComponents 
        must have an attribute "resultField"`);
    const query = `
        FOR v IN ${vColl}
          COLLECT ${parameters.resultField} = v.result WITH COUNT INTO size
          SORT size DESC
          RETURN {${parameters.resultField}, size}
      `;
    return runPregelInstance(algName, graphName, parameters, query);
};

const graphName = "UnitTest_pregel";
const vColl = "UnitTest_pregel_v", eColl = "UnitTest_pregel_e";

function makeSetUp(smart, smartAttribute, numberOfShards) {
    return function () {
        if (smart) {
            smart_graph_module._create(graphName, [smart_graph_module._relation(eColl, vColl, vColl)], [],
                {smartGraphAttribute: smartAttribute, numberOfShards: numberOfShards});
        } else {
            db._create(vColl, {numberOfShards: numberOfShards});
            db._createEdgeCollection(eColl, {
                numberOfShards: numberOfShards,
                replicationFactor: 1,
                shardKeys: ["vertex"],
                distributeShardsLike: vColl
            });
            general_graph_module._create(graphName, [general_graph_module._relation(eColl, vColl, vColl)], []);
        }
    };

}

function makeTearDown(smart) {
    if (smart) {
        graphGeneration.smart = false;
        return function () {
            smart_graph_module._drop(graphName, true);
        };
    }
    return function () {
        general_graph_module._drop(graphName, true);
    };
}

class ComponentGenerator {
    constructor(generator, parameters) {
        this.generator = generator;
        this.parameters = parameters;
    }
}

/**
 * Runs the algorithm on the graph and tests whether vertices grouped by the result field have the same
 * labels and the groups have the expected sizes.
 * @param algName
 * @param graphName
 * @param parameters If parameters has attribute "test" (to test the test), only the result of the Pregel
 *                   computation is printed, no real tests are performed.
 * @param expectedSizes
 */
const testSubgraphs = function (algName, graphName, parameters, expectedSizes) {
    parameters.resultField = "result"; // ignore passed resultField if any
    // sorting in the descending order is needed because pregelRunSmallInstanceGetComponents
    // sorts the results like this
    expectedSizes.sort(function (a, b) {
        return b - a;
    });
    if (parameters.hasOwnProperty("test") && parameters.test) {
        delete parameters.test;
        const query = `
        FOR v in ${vColl}
        RETURN {"vertex": v._key, "result": v.result}
    `;
        runPregelInstance(algName, graphName, parameters, query);
        return;
    }
    const computedComponents = pregelRunSmallInstanceGetComponents(algName, graphName, parameters);

    assertEqual(computedComponents.length, expectedSizes.length,
        `Expected ${expectedSizes.length} many elements, obtained ${JSON.stringify(computedComponents)}`);
    for (let i = 0; i < computedComponents.length; ++i) {
        const computedComponent = computedComponents[i];
        const componentId = computedComponent.result;
        // get the vertices of the computed subgraph
        const queryVerticesOfComponent = `
                        FOR v IN ${vColl}
                        FILTER v.result == ${componentId}
                          RETURN v.label
                      `;
        const vertexLabelsOfComponent = db._query(queryVerticesOfComponent).toArray();

        // test component size
        assertEqual(computedComponent.size, expectedSizes[i],
            `Expected ${expectedSizes[i]} as the size of the current component, 
                            obtained ${computedComponent.size}`);
        // Test that the labels of vertices in the computed component are all the same.
        for (let vertexLabel of vertexLabelsOfComponent) {
            // note: vertexLabelsOfComponent is not the empty array
            assertEqual(vertexLabel, `${vertexLabelsOfComponent[0]}`,
                `Expected vertex label is ${vertexLabelsOfComponent[0]}, obtained ${vertexLabel}`);
        }
    }
};

/**
 * Create disjoint components using parameters from componentGenerators, apply WCC on the graph and test
 * the result. The function relies on the generators to produce vertex labels in the form <size>_<uniqueLabel>
 *     where <size> is the correct size of the component and uniqueLabels are the same within one generators
 *     but unique w.r.t. the other generators.
 * @param componentGenerators is a list of ComponentGenerator's. Expected that a ComponentGenerator
 *        has fields generator and parameters, the latter should be an object with the field length.
 * @param algorithmName
 */
const testComponentsAlgorithmOnDisjointComponents = function (componentGenerators, algorithmName = "wcc") {
    // we expect that '_' appears in the string (should it not, return the whole string)
    const extractSizeUniqueLabel = function (v) {
        const indexOf_ = v.indexOf('_');
        return {size: v.substr(0, indexOf_), uniqueLabel: v.substr(indexOf_ + 1)};
    };

    // Produce the graph.
    for (let componentGenerator of componentGenerators) {
        let {vertices, edges} = componentGenerator.generator(componentGenerator.parameters.length);
        db[vColl].save(vertices);
        db[eColl].save(edges);
    }

    // Get the result of Pregel's algorithm.
    const computedComponents = pregelRunSmallInstanceGetComponents(algorithmName, graphName, {
        resultField: "result",
        store: true
    });
    assertEqual(computedComponents.length, componentGenerators.length,
        `We expected ${componentGenerators.length} components, instead got ${JSON.stringify(computedComponents)}`);

    // Test that components contain correct vertices:
    //   we saved the components such that a has vertices with labels
    //   `${s}_i` where s is the size of the component and i is unique among all components
    for (let computedComponent of computedComponents) {
        const componentId = computedComponent.result;
        // get the vertices of the computed component
        const queryVerticesOfComponent = `
        FOR v IN ${vColl}
        FILTER v.result == ${componentId}
          RETURN v.label
      `;
        const vertexLabelsOfComponent = db._query(queryVerticesOfComponent).toArray();
        // note that vertexLabelsOfComponent cannot be empty
        const expectedSize = extractSizeUniqueLabel(vertexLabelsOfComponent[0]).size;
        // test component size
        assertEqual(computedComponent.size, expectedSize,
            `Expected ${expectedSize} as the size of the current component, obtained ${computedComponent.size}`);
        // Test that the labels of vertices in the computed component are all the same.
        for (let vertexLabel of vertexLabelsOfComponent) {
            assertEqual(vertexLabel, `${vertexLabelsOfComponent[0]}`,
                `Expected vertex label is ${vertexLabelsOfComponent[0]}, obtained ${vertexLabel}`);
        }
    }
};


class Vertex {
<<<<<<< HEAD
    constructor(key, label, value = 0) {
=======
    constructor(key, label, value=0) {
>>>>>>> dbaf00ad
        this.outEdges = [];
        this.outNeighbors = new Set();
        this.inEdges = [];
        this.inNeighbors = new Set();
        this._key = key;
        this.label = label;
        this.value = value;
    }

    outDegree() {
        return this.outNeighbors.size;
    }
}

class Graph {

    vertex(key) {
        return this.vertices.get(key);
    }

<<<<<<< HEAD
    printVertices(onlyKeys = false) {
        if (onlyKeys) {
            let listVertices = [];
            for (const [vKey,] of this.vertices) {
                listVertices.push(vKey);
            }
            console.warn(listVertices);
        } else {
            console.warn(`Vertices: `);
            for (const [vKey, v] of this.vertices) {
                console.warn(`  ${vKey} : `);
                console.warn(`    label: ${v.label}`);
                console.warn(`    value: ${JSON.stringify(v.value)}$`);
                console.warn(`    outNeighbs: ${JSON.stringify(v.outNeighbors)}`);
                console.warn(`    inNeighbs:  ${JSON.stringify(v.inNeighbors)}`);
            }
            console.warn("End vertices");
        }

=======
    printVertices() {
        let listVertices = [];
        for (const [vKey, v] of this.vertices) {
            listVertices.push([vKey, v.label, v.value, v.outNeighbors, v.inNeighbors]);
        }
        console.warn(listVertices);
>>>>>>> dbaf00ad
    }

    /**
     * Constructs a graph.
     * @param vertices Array of objects containing attributes "_key" (unique vertex key) and "result".
     * @param edges Array of objects representing edges, each object should contain attributes "_from" and "_to"
     *      and for each value of "_from" and "_to" there should be a vertex whose _key is this value.
     */
    constructor(vertices, edges) {
        const getKey = function (v) {
            return v.substr(v.indexOf('/') + 1);
        };

<<<<<<< HEAD
        this.vertices = new Map(); // maps vertex key to the vertex object
=======
        this.vertices = new Map();
>>>>>>> dbaf00ad
        for (const v of vertices) {
            this.vertices.set(v._key, new Vertex(v._key, v.label));
        }

        this.edges = new Set();
        for (const e of edges) {
            const from = getKey(e._from);
            const to = getKey(e._to);
            assertTrue(this.vertices.has(from),
                `vertices do not contain the _from of ${JSON.stringify(e)} (which is ${from})`);
            assertTrue(this.vertices.has(`${to}`),
                `vertices do not contain the _to of ${JSON.stringify(e)} (which is ${to})`);

            this.edges.add(e);

            this.vertices.get(from).outEdges.push(e);
            this.vertices.get(to).inEdges.push(e);
            if (from !== to) {
                this.vertices.get(from).outNeighbors.add(to);
                this.vertices.get(to).inNeighbors.add(from);
            }
        }
        // this.printVertices();
    }


    /**
     * Performs BFS from source, calls cbOnFindVertex on a vertex when the vertex is reached and cbOnPopVertex
     * when the vertex is popped from the queue.
     * @param source The key of the vertex to start the search from
     * @param cbOnFindVertex Either undefiend or the callback function to run on a vertex
     *              that is being pushed on the queue. The function can have one or two arguments:
     *              the vertex being pushed and its parent in the search. The second argument can be undefined.
     * @param cbOnPopVertex Either undefined or the callback function to run on a vertex
     *              that is being popped from the queue. The function must have one argument: the vertex being popped.
     */
<<<<<<< HEAD
    bfs(source, cbOnFindVertex, cbOnPopVertex) {
        assertTrue(typeof (source) === `string`, `${source} is not a string`);
        assertTrue(this.vertices.has(`${source}`), `bfs: the given source "${JSON.stringify(source)}" is not a vertex`);
=======
    bfs (source, cbOnFindVertex, cbOnPopVertex) {
        assertTrue(this.vertices.has(source), `bfs: the given source "${source}" is not a vertex`);
>>>>>>> dbaf00ad
        let visited = new Set();
        visited.add(source);
        if (cbOnFindVertex !== undefined) {
            cbOnFindVertex(this.vertex(source));
        }
        let queue = [source];
        while (queue.length !== 0) {
            const vKey = queue.shift();
            const v = this.vertex(vKey);
            if (cbOnPopVertex !== undefined) {
                cbOnPopVertex(v);
            }
<<<<<<< HEAD
            for (const wKey of v.outNeighbors) {
                if (!visited.has(wKey)) {
=======
                for (const wKey of v.outNeighbors) {
                if (! visited.has(wKey)) {
>>>>>>> dbaf00ad
                    visited.add(wKey);
                    if (cbOnFindVertex !== undefined) {
                        cbOnFindVertex(this.vertex(wKey), v);
                    }
                    queue.push(wKey);
                }
            }
        }
    }

    /**
     * Performs DFS from source, calls cbOnFindVertex on a vertex when the vertex is reached and cbOnPopVertex
     * when the vertex is popped from the queue.
     */
<<<<<<< HEAD
    dfs(source, cbOnFindVertex, cbOnPopVertex) {
=======
    dfs (source, cbOnFindVertex, cbOnPopVertex) {
>>>>>>> dbaf00ad
        assertTrue(this.vertices.has(source), `dfs: the given source "${source}" is not a vertex`);
        let visited = new Set();
        visited.add(source);
        let stack = [source];
        if (cbOnFindVertex !== undefined) {
            cbOnFindVertex(this.vertex(source));
        }
        while (stack.length !== 0) {
            const vKey = stack.pop();
            const v = this.vertex(vKey);
            if (cbOnPopVertex !== undefined) {
                cbOnPopVertex(v);
            }
            for (const wKey of v.outNeighbors) {
<<<<<<< HEAD
                if (!visited.has(wKey)) {
=======
                if (! visited.has(wKey)) {
>>>>>>> dbaf00ad
                    visited.add(wKey);
                    if (cbOnFindVertex !== undefined) {
                        cbOnFindVertex(this.vertex(wKey), v);
                    }
                    stack.push(wKey);
                }
            }
        }
    }
}

class PageRank {
    constructor(dampingFactor, numVertices) {
        this.dampingFactor = dampingFactor;
        this.commonProbability = (1 - dampingFactor) / numVertices;
    }


    /**
     * Perform one step of the pagerank algorithm and return the new pagerank value of the given vertex.
     * @returns {*}
     * @param vKey vertex key
     * @param graph a graph containing a vertex with this key
     */
    doOnePagerankStep(vKey, graph) {
        let sum = 0.0;
        const v = graph.vertex(vKey);
        for (const predKey of v.inNeighbors) {
            const pred = graph.vertex(predKey);
            assertTrue(pred.hasOwnProperty("value"));
            sum += pred.value / pred.outDegree();
        }
        return this.dampingFactor * sum + this.commonProbability;
    }

}

// This class only accumulates functions that belong to the HITS algorithm, it has no data
class HITS {

    computeAuthNorm(graph) {
        let sum = 0.0;
        for (const [, vertex] of graph.vertices) {
            assertTrue(vertex.hasOwnProperty("value"));
            sum += vertex.value.hits_auth * vertex.value.hits_auth;
        }
        return Math.sqrt(sum);
    }

    computeHubNorm(graph) {
        let sum = 0.0;
        for (const [, vertex] of graph.vertices) {
            sum += vertex.value.hits_hub * vertex.value.hits_hub;
        }
        return Math.sqrt(sum);
    }

    computeFixedPointKleinberg(graph, numSteps, epsilon) {
        for (let [, vertex] of graph.vertices) {
            vertex.value = {hits_auth: 1.0, hits_hub: 1.0, old_hits_auth: 1.0, old_hits_hub: 1.0};
        }
        const computeAuth = function () {
            let authNorm = 0.0;
            for (let [, vertex] of graph.vertices) {
                let sumAuth = 0.0;
                for (const predKey of vertex.inNeighbors) {
                    const pred = graph.vertex(predKey);
                    assertTrue(pred.hasOwnProperty("value"));
                    sumAuth += pred.value.hits_hub;
                }

                vertex.value.old_hits_auth = vertex.value.hits_auth;
                vertex.value.hits_auth = sumAuth;

                authNorm += sumAuth * sumAuth;
            }

            authNorm = Math.sqrt(authNorm);
            return {authNorm};
        };

        const computeHub = function () {
            let hubNorm = 0.0;
            for (let [, vertex] of graph.vertices) {
                let sumHub = 0.0;
                for (const succKey of vertex.outNeighbors) {
                    const succ = graph.vertex(succKey);
                    assertTrue(succ.hasOwnProperty("value"));
                    sumHub += succ.value.hits_auth;
                }

                vertex.value.old_hits_hub = vertex.value.hits_hub;
                vertex.value.hits_hub = sumHub;

                hubNorm += sumHub * sumHub;
            }

            hubNorm = Math.sqrt(hubNorm);

            return {hubNorm};
        };

        assertTrue(epsilon > 0);
        assertTrue(numSteps > 0);
        // initialize
        for (let [, vertex] of graph.vertices) {
            vertex.value = {hits_auth: 1.0, hits_hub: 1.0};
        }

        let step = 0;
        let maxDiff = 0.0;
        do {
            maxDiff = 0.0;
            const {authNorm} = computeAuth();
            // based on values computed in computeAuth()
            const {hubNorm} = computeHub();
            for (let [, vertex] of graph.vertices) {
                vertex.value.hits_auth /= authNorm;
                maxDiff = Math.max(maxDiff, Math.abs(vertex.value.hits_auth - vertex.value.old_hits_auth));
                vertex.value.hits_hub /= hubNorm;
                maxDiff = Math.max(maxDiff, Math.abs(vertex.value.hits_hub - vertex.value.old_hits_hub));
            }
            ++step;
        } while (step < numSteps && maxDiff > epsilon);
        return maxDiff;
    }

    computeFixedPointWiki(graph, numSteps, epsilon) {
        for (let [, vertex] of graph.vertices) {
            vertex.value = {hits_auth: 1.0, hits_hub: 1.0, old_hits_auth: 1.0, old_hits_hub: 1.0};
        }
        const computeAuth = function () {
            let authNorm = 0.0;

            for (let [, vertex] of graph.vertices) {
                vertex.value.old_hits_auth = vertex.value.hits_auth;

                let sumAuth = 0.0;
                for (const predKey of vertex.inNeighbors) {
                    const pred = graph.vertex(predKey);
                    assertTrue(pred.hasOwnProperty("value"));
                    sumAuth += pred.value.hits_hub;
                }
                vertex.value.hits_auth = sumAuth;
                authNorm += sumAuth * sumAuth;
            }

            authNorm = Math.sqrt(authNorm);

            let maxDiffAuth = 0.0;
            for (let [, vertex] of graph.vertices) {
                vertex.value.hits_auth /= authNorm;
                const diff = Math.abs(vertex.value.hits_auth - vertex.value.old_hits_auth);
                if (maxDiffAuth < diff && diff - maxDiffAuth > epsilon) {
                    // console.warn(`vertex: ${vertex._key}, maxDiffAuth: ${maxDiffAuth}, diff: ${diff}, hits_auth ${vertex.value.hits_auth}, oldValue: ${vertex.value.old_hits_auth}`);
                    maxDiffAuth = diff;

                }
            }
            return {maxDiffAuth};
        };

        const computeHub = function () {
            let hubNorm = 0.0;
            for (let [, vertex] of graph.vertices) {
                vertex.value.old_hits_hub = vertex.value.hits_hub;

                let sumHub = 0.0;
                for (const succKey of vertex.outNeighbors) {
                    const succ = graph.vertex(succKey);
                    assertTrue(succ.hasOwnProperty("value"));
                    sumHub += succ.value.hits_auth;
                }

                vertex.value.hits_hub = sumHub;
                hubNorm += sumHub * sumHub;
            }

            hubNorm = Math.sqrt(hubNorm);

            let maxDiffHub = 0.0;
            for (let [, vertex] of graph.vertices) {
                vertex.value.hits_hub /= hubNorm;
                const diff = Math.abs(vertex.value.hits_hub - vertex.value.old_hits_hub);
                if (maxDiffHub < diff && diff - maxDiffHub > epsilon) {
                    maxDiffHub = diff;

                }
            }
            return {maxDiffHub};
        };

        assertTrue(epsilon > 0);
        assertTrue(numSteps > 0);
        // initialize
        for (let [, vertex] of graph.vertices) {
            vertex.value.hits_auth = 1.0;
            vertex.value.hits_hub = 1.0;
        }

        let step = 0;
        let maxDiff = 0.0;
        do {
            const {maxDiffAuth} = computeAuth();
            const {maxDiffHub} = computeHub();
            maxDiff = Math.max(maxDiffAuth, maxDiffHub);
            ++step;
        } while (step < numSteps && maxDiff > epsilon);

        return maxDiff;
    }

    computeFixedPointGraetzer(graph, numSteps, epsilon) {
        for (let [, vertex] of graph.vertices) {
            vertex.value = {hits_auth: 1.0, hits_hub: 1.0, old_hits_auth: 1.0, old_hits_hub: 1.0};
        }

        const computeAuth = function (authDivisor) {
            let maxDiffAuth = 0.0;
            for (let [, vertex] of graph.vertices) {
                let sumAuth = 0.0;
                for (const predKey of vertex.inNeighbors) {
                    const pred = graph.vertex(predKey);
                    assertTrue(pred.hasOwnProperty("value"));
                    sumAuth += pred.value.old_hits_hub;
                }
                vertex.value.hits_auth = sumAuth / authDivisor;
                maxDiffAuth = Math.max(maxDiffAuth, Math.abs(vertex.value.hits_auth - vertex.value.old_hits_auth));
            }

            return {maxDiffAuth};
        };

        const computeHub = function (hubDivisor) {
            let maxDiffHub = 0.0;
            for (let [, vertex] of graph.vertices) {
                let sumHub = 0.0;
                for (const succKey of vertex.outNeighbors) {
                    const succ = graph.vertex(succKey);
                    assertTrue(succ.hasOwnProperty("value"));
                    sumHub += succ.value.old_hits_auth;
                }

                vertex.value.hits_hub = sumHub / hubDivisor;
                maxDiffHub = Math.max(maxDiffHub, Math.abs(vertex.value.hits_hub - vertex.value.old_hits_hub));
            }

            return {maxDiffHub};
        };

        const getAuthDivisorFromHub = function () {
            let divisor = 0.0;
            for (const [, v] of graph.vertices) {
                divisor += v.value.hits_hub * v.value.hits_hub;
            }
            return Math.sqrt(divisor);
        };

        const getHubDivisorFromAuth = function () {
            let divisor = 0.0;
            for (const [, v] of graph.vertices) {
                divisor += v.value.hits_auth * v.value.hits_auth;
            }
            return Math.sqrt(divisor);
        };

        const saveOldValues = function () {
            for (let [, v] of graph.vertices) {
                v.value.old_hits_auth = v.value.hits_auth;
                v.value.old_hits_hub = v.value.hits_hub;
            }
        };

        assertTrue(epsilon > 0);
        assertTrue(numSteps > 0);

        let step = 0;
        let maxDiff = 0.0;
        do {
            maxDiff = 0.0;
            const authDivisor = getAuthDivisorFromHub();
            const hubDivisor = getHubDivisorFromAuth();
            saveOldValues();
            const {maxDiffAuth} = computeAuth(authDivisor);
            const {maxDiffHub} = computeHub(hubDivisor);
            maxDiff = Math.max(maxDiff, maxDiffAuth, maxDiffHub);
            ++step;
        } while (step < numSteps && maxDiff > epsilon);

        return maxDiff;
    }

    /**
     * Perform one step of the HITS algorithm and return the new value of the given vertex.
     * @returns {*}
     * @param vKey vertex key
     * @param graph a graph containing a vertex with this key
     */
    doOneHITSStep(vKey, graph) {

        const authNorm = this.computeAuthNorm(graph);
        const hubNorm = this.computeHubNorm(graph);
        const v = graph.vertex(vKey);

        // auth
        let sumAuth = 0.0;
        for (const predKey of v.inNeighbors) {
            const pred = graph.vertex(predKey);
            assertTrue(pred.hasOwnProperty("value"));
            sumAuth += pred.value.hits_hub;
        }
        sumAuth /= authNorm;
        // hub
        let sumHub = 0.0;
        for (const predKey of v.outNeighbors) {
            const pred = graph.vertex(predKey);
            assertTrue(pred.hasOwnProperty("value"));
            sumHub += pred.value.hits_auth;
        }
        sumHub /= hubNorm;
        return {hits_hub: sumHub, hits_auth: sumAuth};
    }
}

function makeWCCTestSuite(isSmart, smartAttribute, numberOfShards) {

    const {makeEdgeBetweenVertices, verticesEdgesGenerator} = loadGraphGenerators(isSmart);

    return function () {
        'use strict';

        return {

            setUp: makeSetUp(isSmart, smartAttribute, numberOfShards),

            tearDown: makeTearDown(isSmart),

            testWCCFourDirectedCycles: function () {
                const componentSizes = [2, 10, 5, 23];
                let componentGenerators = [];
                let uniqueLabel = 0;
                for (let size of componentSizes) {
                    const label = `${size}_${uniqueLabel}`;
                    uniqueLabel++;
                    const parameters = {length: size};
                    let componentGenerator = new ComponentGenerator(
                        graphGenerator(verticesEdgesGenerator(vColl, `${label}`)).makeDirectedCycle, parameters);
                    componentGenerators.push(componentGenerator);
                }
                testComponentsAlgorithmOnDisjointComponents(componentGenerators);
            },

            testWCC20DirectedCycles: function () {
                let componentSizes = [];
                // cycles of length smaller than 2 cannot be produced
                for (let i = 2; i < 22; ++i) {
                    componentSizes.push(i);
                }
                let componentGenerators = [];
                let uniqueLabel = 0;
                for (let size of componentSizes) {
                    const label = `${size}_${uniqueLabel}`;
                    uniqueLabel++;
                    const parameters = {length: size};
                    let componentGenerator = new ComponentGenerator(
                        graphGenerator(verticesEdgesGenerator(vColl, `${label}`)).makeDirectedCycle, parameters);
                    componentGenerators.push(componentGenerator);
                }
                testComponentsAlgorithmOnDisjointComponents(componentGenerators);
            },

            testWCC20AlternatingCycles: function () {
                let componentSizes = [];
                // cycles of length smaller than 2 cannot be produced
                for (let i = 2; i < 22; ++i) {
                    componentSizes.push(i);
                }
                let componentGenerators = [];
                let uniqueLabel = 0;
                for (let size of componentSizes) {
                    const label = `${size}_${uniqueLabel}`;
                    uniqueLabel++;
                    const parameters = {length: size};
                    let componentGenerator = new ComponentGenerator(
                        graphGenerator(verticesEdgesGenerator(vColl, `${label}`)).makeAlternatingCycle, parameters);
                    componentGenerators.push(componentGenerator);
                }
                testComponentsAlgorithmOnDisjointComponents(componentGenerators);
            },

            testWCCOneSingleVertex: function () {
                let {vertices, edges} = graphGenerator(verticesEdgesGenerator(vColl, "")).makeSingleVertexNoEdges();
                db[vColl].save(vertices);
                db[eColl].save(edges);

                const computedComponents = pregelRunSmallInstanceGetComponents("wcc", graphName, {
                    resultField: "result",
                    store: true
                });
                assertEqual(computedComponents.length, 1, `We expected 1 components, instead got ${JSON.stringify(computedComponents)}`);
                assertEqual(computedComponents[0].size, 1, `We expected 1 element, instead got ${JSON.stringify(computedComponents[0])}`);
            },

            testWCCTwoIsolatedVertices: function () {
                let isolatedVertex0 = graphGenerator(verticesEdgesGenerator(vColl, "v0")).makeOneVertex();
                let isolatedVertex1 = graphGenerator(verticesEdgesGenerator(vColl, "v1")).makeOneVertex();
                const vertices = [isolatedVertex0, isolatedVertex1];
                db[vColl].save(vertices);
                const edges = [];
                db[eColl].save(edges);

                const computedComponents = pregelRunSmallInstanceGetComponents("wcc", graphName, {
                    resultField: "result",
                    store: true
                });
                assertEqual(computedComponents.length, 2,
                    `We expected 2 components, instead got ${JSON.stringify(computedComponents)}`);
                assertEqual(computedComponents[0].size, 1);
                assertEqual(computedComponents[1].size, 1);
            },

            testWCCOneDirectedTree: function () {
                const depth = 3;
                let {
                    vertices,
                    edges
                } = graphGenerator(verticesEdgesGenerator(vColl, "")).makeFullBinaryTree(depth, false);
                db[vColl].save(vertices);
                db[eColl].save(edges);

                const computedComponents = pregelRunSmallInstanceGetComponents("wcc", graphName, {
                    resultField: "result",
                    store: true
                });
                assertEqual(computedComponents.length, 1, `We expected 1 component, instead got ${JSON.stringify(computedComponents)}`);

                assertEqual(computedComponents[0].size, Math.pow(2, depth + 1) - 1); // number of vertices in a full binary tree

            },

            testWCCOneDepth3AlternatingTree: function () {
                const depth = 3;
                let {
                    vertices,
                    edges
                } = graphGenerator(verticesEdgesGenerator(vColl, "")).makeFullBinaryTree(depth, true);
                db[vColl].save(vertices);
                db[eColl].save(edges);

                const computedComponents = pregelRunSmallInstanceGetComponents("wcc", graphName, {
                    resultField: "result",
                    store: true
                });
                assertEqual(computedComponents.length, 1, `We expected 1 component, instead got ${JSON.stringify(computedComponents)}`);

                assertEqual(computedComponents[0].size, Math.pow(2, depth + 1) - 1); // number of vertices in a full binary tree
            },

            testWCCOneDepth4AlternatingTree: function () {
                const depth = 4;
                let {
                    vertices,
                    edges
                } = graphGenerator(verticesEdgesGenerator(vColl, "")).makeFullBinaryTree(depth, vColl, "v", true);
                db[vColl].save(vertices);
                db[eColl].save(edges);

                const computedComponents = pregelRunSmallInstanceGetComponents("wcc", graphName, {
                    resultField: "result",
                    store: true
                });
                assertEqual(computedComponents.length, 1, `We expected 1 component, instead got ${JSON.stringify(computedComponents)}`);

                assertEqual(computedComponents[0].size, Math.pow(2, depth + 1) - 1); // number of vertices in a full binary tree
            },

            testWCCAlternatingTreeAlternatingCycle: function () {
                // tree
                const depth = 3;
                const {
                    vertices,
                    edges
                } = graphGenerator(verticesEdgesGenerator(vColl, "t")).makeFullBinaryTree(depth, true);
                db[vColl].save(vertices);
                db[eColl].save(edges);

                // cycle
                const length = 5;
                const resultC = graphGenerator(verticesEdgesGenerator(vColl, "c")).makeAlternatingCycle(length);
                db[vColl].save(resultC.vertices);
                db[eColl].save(resultC.edges);

                const computedComponents = pregelRunSmallInstanceGetComponents("wcc", graphName, {
                    resultField: "result",
                    store: true
                });
                assertEqual(computedComponents.length, 2, `We expected 2 components, instead got ${JSON.stringify(computedComponents)}`);

                assertEqual(computedComponents[0].size, Math.pow(2, depth + 1) - 1); // number of vertices in a full binary tree
                assertEqual(computedComponents[1].size, length);
            },

            testWCCTwoCliquesConnectedByDirectedCycle: function () {
                // first clique
                const size0 = 20;
                const {
                    vertices,
                    edges
                } = graphGenerator(verticesEdgesGenerator(vColl, "c0")).makeBidirectedClique(size0, true);
                db[vColl].save(vertices);
                db[eColl].save(edges);

                // second clique
                const size1 = 21;
                const resultC1 = graphGenerator(verticesEdgesGenerator(vColl, "c1")).makeAlternatingCycle(size1);
                db[vColl].save(resultC1.vertices);
                db[eColl].save(resultC1.edges);

                // connecting edge
                const connectingEdge = makeEdgeBetweenVertices(vColl, "0", "c0", "0", "c1");
                db[eColl].save([connectingEdge]);

                const computedComponents = pregelRunSmallInstanceGetComponents("wcc", graphName, {
                    resultField: "result",
                    store: true
                });
                assertEqual(computedComponents.length, 1, `We expected 1 component, instead got ${JSON.stringify(computedComponents)}`);
                assertEqual(computedComponents[0].size, size0 + size1);
            },

        };
    };
}

function makeHeavyWCCTestSuite(isSmart, smartAttribute, numberOfShards) {

    const verticesEdgesGenerator = loadGraphGenerators(isSmart).verticesEdgesGenerator;

    return function () {
        'use strict';

        return {

            setUp: makeSetUp(isSmart, smartAttribute, numberOfShards),

            tearDown: makeTearDown(isSmart),

            testWCC10BidirectedCliques: function () {
                let componentSizes = [];
                for (let i = 120; i < 130; ++i) {
                    componentSizes.push(i);
                }
                let componentGenerators = [];
                let uniqueLabel = 0;
                for (let size of componentSizes) {
                    const label = `${size}_${uniqueLabel}`;
                    uniqueLabel++;
                    const parameters = {length: size};
                    let componentGenerator = new ComponentGenerator(
                        graphGenerator(verticesEdgesGenerator(vColl, `${label}`)).makeBidirectedClique, parameters);
                    componentGenerators.push(componentGenerator);
                }
                testComponentsAlgorithmOnDisjointComponents(componentGenerators);
            },
        };
    };
}

function makeSCCTestSuite(isSmart, smartAttribute, numberOfShards) {

    const verticesEdgesGenerator = loadGraphGenerators(isSmart).verticesEdgesGenerator;
    const makeEdgesBetweenVertices = loadGraphGenerators(isSmart).makeEdgeBetweenVertices;

    return function () {
        'use strict';

        return {

            setUp: makeSetUp(isSmart, smartAttribute, numberOfShards),

            tearDown: makeTearDown(isSmart),

            // todo: refactor s.t. one can pass the generator without set unique label
            //  then the first lines of the following can be abstracted into a function
            testSCCFourDirectedCycles: function () {
                let componentGenerators = [];
                const sizes = [2, 10, 5, 23];
                let uniqueLabel = 0;
                for (const size of sizes) {
                    componentGenerators.push(new ComponentGenerator(graphGenerator(verticesEdgesGenerator(vColl,
                        `${size}_${uniqueLabel++}`)).makeDirectedCycle, {length: size}));
                }
                testComponentsAlgorithmOnDisjointComponents(componentGenerators, "scc");
            },

            testSCC20DirectedCycles: function () {
                let componentGenerators = [];
                let uniqueLabel = 0;
                for (let size = 2; size < 22; ++size) {
                    componentGenerators.push(new ComponentGenerator(graphGenerator(verticesEdgesGenerator(vColl,
                        `${size}_${uniqueLabel++}`)).makeDirectedCycle, {length: size}));
                }
                testComponentsAlgorithmOnDisjointComponents(componentGenerators, "scc");
            },

            testSCC10BidirectedCliques() {
                let componentGenerators = [];
                let uniqueLabel = 0;
                for (let size = 120; size < 130; ++size) {
                    componentGenerators.push(new ComponentGenerator(graphGenerator(verticesEdgesGenerator(vColl,
                        `${size}_${uniqueLabel++}`)).makeDirectedCycle, {length: size}));
                }

                testComponentsAlgorithmOnDisjointComponents(componentGenerators, "scc");
            },

            testSCCOneSingleVertex: function () {
                let {vertices, edges} = graphGenerator(verticesEdgesGenerator(vColl, "v")).makeSingleVertexNoEdges("v");
                db[vColl].save(vertices);
                db[eColl].save(edges);

                const computedComponents = pregelRunSmallInstanceGetComponents("scc", graphName, {
                    resultField: "result",
                    store: true
                });
                assertEqual(computedComponents.length, 1, `We expected 1 components, instead got ${JSON.stringify(computedComponents)}`);
                assertEqual(computedComponents[0].size, 1, `We expected 1 element, instead got ${JSON.stringify(computedComponents[0])}`);
            },

            testSCCTwoIsolatedVertices: function () {
                let isolatedVertex0 = graphGenerator(verticesEdgesGenerator(vColl, "v0")).makeOneVertex();
                let isolatedVertex1 = graphGenerator(verticesEdgesGenerator(vColl, "v1")).makeOneVertex();
                const vertices = [isolatedVertex0, isolatedVertex1];
                db[vColl].save(vertices);
                const edges = [];
                db[eColl].save(edges);

                const computedComponents = pregelRunSmallInstanceGetComponents("scc", graphName, {
                    resultField: "result",
                    store: true
                });
                assertEqual(computedComponents.length, 2, `We expected 2 components, instead got ${JSON.stringify(computedComponents)}`);
                assertEqual(computedComponents[0].size, 1);
                assertEqual(computedComponents[1].size, 1);
            },

            testSCCOneEdge: function () {
                let vertex0 = graphGenerator(verticesEdgesGenerator(vColl, "v0")).makeOneVertex();
                let vertex1 = graphGenerator(verticesEdgesGenerator(vColl, "v1")).makeOneVertex();
                const vertices = [vertex0, vertex1];
                db[vColl].save(vertices);
                const edges = [makeEdgesBetweenVertices(vColl, 0, "v0", 0, "v1")];
                db[eColl].save(edges);

                const computedComponents = pregelRunSmallInstanceGetComponents("scc", graphName, {
                    resultField: "result",
                    store: true
                });
                assertEqual(computedComponents.length, 2, `We expected 2 components, instead got ${JSON.stringify(computedComponents)}`);
                assertEqual(computedComponents[0].size, 1);
                assertEqual(computedComponents[1].size, 1);
            },

            testSCCOneDirected10Path: function () {
                const length = 10;
                const {vertices, edges} = graphGenerator(verticesEdgesGenerator(vColl, "v")).makePath(length);
                db[vColl].save(vertices);
                db[eColl].save(edges);

                const computedComponents = pregelRunSmallInstanceGetComponents("scc", graphName, {
                    resultField: "result",
                    store: true
                });
                assertEqual(computedComponents.length, length,
                    `We expected ${length} components, instead got ${JSON.stringify(computedComponents)}`);
                for (const component of computedComponents) {
                    assertEqual(component.size, 1);
                }
            },

            testSCCOneBidirected10Path: function () {
                const length = 10;
                const {
                    vertices,
                    edges
                } = graphGenerator(verticesEdgesGenerator(vColl, "v")).makePath(length, "bidirected");
                db[vColl].save(vertices);
                db[eColl].save(edges);

                const computedComponents = pregelRunSmallInstanceGetComponents("scc", graphName, {
                    resultField: "result",
                    store: true
                });
                assertEqual(computedComponents.length, 1,
                    `We expected ${length} components, instead got ${JSON.stringify(computedComponents)}`);
                assertEqual(computedComponents[0].size, length);
            },

            testSCCOneAlternated10Path: function () {
                const length = 10;
                const {
                    vertices,
                    edges
                } = graphGenerator(verticesEdgesGenerator(vColl, "v")).makePath(length, "alternating");
                db[vColl].save(vertices);
                db[eColl].save(edges);

                const computedComponents = pregelRunSmallInstanceGetComponents("scc", graphName, {
                    resultField: "result",
                    store: true
                });
                assertEqual(computedComponents.length, length,
                    `We expected ${length} components, instead got ${JSON.stringify(computedComponents)}`);
                for (const component of computedComponents) {
                    assertEqual(component.size, 1);
                }
            },

            testSCCOneDirectedTree: function () {
                // Each vertex induces its own strongly connected component.
                const depth = 3;
                let {
                    vertices,
                    edges
                } = graphGenerator(verticesEdgesGenerator(vColl, "v")).makeFullBinaryTree(depth, false);
                db[vColl].save(vertices);
                db[eColl].save(edges);

                const computedComponents = pregelRunSmallInstanceGetComponents("scc", graphName, {
                    resultField: "result",
                    store: true
                });
                // number of vertices in a full binary tree
                const numVertices = Math.pow(2, depth + 1) - 1;
                assertEqual(computedComponents.length, numVertices,
                    `We expected ${numVertices} components, instead got ${JSON.stringify(computedComponents)}`);

                for (const component of computedComponents) {
                    assertEqual(component.size, 1);
                }

            },

            testSCCOneDepth3AlternatingTree: function () {
                // Each vertex induces its own strongly connected component.
                const depth = 3;
                let {
                    vertices,
                    edges
                } = graphGenerator(verticesEdgesGenerator(vColl, "v")).makeFullBinaryTree(depth, true);
                db[vColl].save(vertices);
                db[eColl].save(edges);

                const computedComponents = pregelRunSmallInstanceGetComponents("scc", graphName, {
                    resultField: "result",
                    store: true
                });
                // number of vertices in a full binary tree
                const numVertices = Math.pow(2, depth + 1) - 1;
                assertEqual(computedComponents.length, numVertices,
                    `We expected ${numVertices} component, instead got ${JSON.stringify(computedComponents)}`);

                for (const component of computedComponents) {
                    assertEqual(component.size, 1);
                }
            },

            testSCCOneDepth4AlternatingTree: function () {
                const depth = 4;
                // Each vertex induces its own strongly connected component.
                let {
                    vertices,
                    edges
                } = graphGenerator(verticesEdgesGenerator(vColl, "v")).makeFullBinaryTree(depth, true);
                db[vColl].save(vertices);
                db[eColl].save(edges);

                const computedComponents = pregelRunSmallInstanceGetComponents("scc", graphName, {
                    resultField: "result",
                    store: true
                });
                // number of vertices in a full binary tree
                const numVertices = Math.pow(2, depth + 1) - 1;
                assertEqual(computedComponents.length, numVertices,
                    `We expected ${numVertices} component, instead got ${JSON.stringify(computedComponents)}`);

                for (const component of computedComponents) {
                    assertEqual(component.size, 1);
                }
            },

            testSCCAlternatingTreeAlternatingCycle: function () {
                // tree
                const depth = 3;
                const {
                    vertices,
                    edges
                } = graphGenerator(verticesEdgesGenerator(vColl, "t")).makeFullBinaryTree(depth, true);
                db[vColl].save(vertices);
                db[eColl].save(edges);

                // cycle
                const length = 5;
                const resultC = graphGenerator(verticesEdgesGenerator(vColl, "c")).makeAlternatingCycle(length);
                db[vColl].save(resultC.vertices);
                db[eColl].save(resultC.edges);

                const computedComponents = pregelRunSmallInstanceGetComponents("scc", graphName, {
                    resultField: "result",
                    store: true
                });
                assertEqual(computedComponents.length, Math.pow(2, depth + 1) - 1 + length,
                    `We expected ${Math.pow(2, depth + 1) - 1 + length} components, instead got ${JSON.stringify(computedComponents)}`);

                for (let component of computedComponents) {
                    assertEqual(component.size, 1);
                }
            },
        };
    };
}

function makeLabelPropagationTestSuite(isSmart, smartAttribute, numberOfShards) {

    const verticesEdgesGenerator = loadGraphGenerators(isSmart).verticesEdgesGenerator;
    const makeEdgeBetweenVertices = loadGraphGenerators(isSmart).makeEdgeBetweenVertices;

    return function () {
        'use strict';

        return {

            setUp: makeSetUp(isSmart, smartAttribute, numberOfShards),

            tearDown: makeTearDown(isSmart),

            testLPOneDirectedCycle: function () {
                const length = 3;
                const {vertices, edges} = graphGenerator(verticesEdgesGenerator(vColl, "v")).makeDirectedCycle(length);
                db[vColl].save(vertices);
                db[eColl].save(edges);
                const query = `
                  FOR v in ${vColl}
                  RETURN {"_key": v._key, "community": v.community}  
              `;
                const result = runPregelInstance("labelpropagation", graphName,
                    {maxGSS: 100, resultField: "community"}, query);
                assertEqual(result.length, length);
                for (const value of result) {
                    assertEqual(value.community, result[0].community);
                }
            },

            testLPTwoDisjointDirectedCycles: function () {
                const length = 3;
                const {vertices, edges} = graphGenerator(verticesEdgesGenerator(vColl, "v0")).makeDirectedCycle(length);
                db[vColl].save(vertices);
                db[eColl].save(edges);
                const verticesEdges = graphGenerator(verticesEdgesGenerator(vColl, "v1")).makeDirectedCycle(length);
                db[vColl].save(verticesEdges.vertices);
                db[eColl].save(verticesEdges.edges);

                const query = `
                  FOR v in ${vColl}
                  COLLECT community = v.community WITH COUNT INTO size
                  SORT size DESC
                  RETURN {community, size}
              `;
                const result = runPregelInstance("labelpropagation", graphName,
                    {maxGSS: 100, resultField: "community"}, query);
                assertEqual(result.length, 2);
                assertEqual(result[0].size, length);
                assertEqual(result[1].size, length);
            },

            testLPTwoDirectedCyclesConnectedByDirectedEdge: function () {
                const size = 5;
                const {vertices, edges} = graphGenerator(verticesEdgesGenerator(vColl, "v0")).makeDirectedCycle(size);
                db[vColl].save(vertices);
                db[eColl].save(edges);
                const verticesEdges = graphGenerator(verticesEdgesGenerator(vColl, "v1")).makeDirectedCycle(size);
                db[vColl].save(verticesEdges.vertices);
                db[eColl].save(verticesEdges.edges);

                db[eColl].save(makeEdgeBetweenVertices(vColl, 0, "v0", 0, "v1"));

                const query = `
                  FOR v in ${vColl}
                  COLLECT community = v.community WITH COUNT INTO size
                  SORT size DESC
                  RETURN {community, size}
              `;
                // expected (depending on the "random" distribution of initial ids) that
                //  - all vertices are in one community:
                //      if the least initial value of vertices in the component with label v0,
                //      is less than the least initial value of vertices in the component with label v1,
                //  - or two communities otherwise.
                const result = runPregelInstance("labelpropagation", graphName,
                    {maxGSS: 100, resultField: "community"}, query);
                assertTrue(result.length === 1 || result.length === 2, `Expected 1 or 2, obtained ${result}`);
                if (result.length === 1) {
                    assertEqual(result[0].size, 2 * size);
                } else {
                    assertEqual(result[0].size, size);
                    assertEqual(result[1].size, size);
                }
            },

            testLPTwo4CliquesConnectedByDirectedEdge: function () {
                const size = 4;
                const {
                    vertices,
                    edges
                } = graphGenerator(verticesEdgesGenerator(vColl, "v0")).makeBidirectedClique(size);
                db[vColl].save(vertices);
                db[eColl].save(edges);
                const verticesEdges = graphGenerator(verticesEdgesGenerator(vColl, "v1")).makeBidirectedClique(size);
                db[vColl].save(verticesEdges.vertices);
                db[eColl].save(verticesEdges.edges);

                db[eColl].save(makeEdgeBetweenVertices(vColl, 0, "v0", 0, "v1"));

                testSubgraphs("labelpropagation", graphName, {maxGSS: 100}, [size, size]);
            },

            testLPTwo4CliquesConnectedBy2DirectedEdges: function () {
                const size = 4;
                const {
                    vertices,
                    edges
                } = graphGenerator(verticesEdgesGenerator(vColl, "v0")).makeBidirectedClique(size);
                db[vColl].save(vertices);
                db[eColl].save(edges);
                const verticesEdges = graphGenerator(verticesEdgesGenerator(vColl, "v1")).makeBidirectedClique(size);
                db[vColl].save(verticesEdges.vertices);
                db[eColl].save(verticesEdges.edges);

                db[eColl].save(makeEdgeBetweenVertices(vColl, 0, "v0", 0, "v1"));

                db[eColl].save(makeEdgeBetweenVertices(vColl, 1, "v0", 0, "v1"));

                testSubgraphs("labelpropagation", graphName, {maxGSS: 100}, [size, size]);
            },

            testLPThree4_5_6CliquesConnectedByUndirectedTriangle: function () {
                const expectedSizes = [4, 5, 6];
                for (let i = 0; i < 3; ++i) {
                    const {
                        vertices,
                        edges
                    } = graphGenerator(verticesEdgesGenerator(vColl, `v${i}`)).makeBidirectedClique(expectedSizes[i]);
                    db[vColl].save(vertices);
                    db[eColl].save(edges);
                }

                for (let i = 0; i < 3; ++i) {
                    for (let j = i + 1; j < 3; ++j) {
                        db[eColl].save(makeEdgeBetweenVertices(vColl, i, `v${i}`, j, `v${j}`));
                        db[eColl].save(makeEdgeBetweenVertices(vColl, j, `v${j}`, i, `v${i}`));
                    }
                }

                testSubgraphs("labelpropagation", graphName, {maxGSS: 100}, expectedSizes);
            },

            testLP10Star: function () {
                const numberLeaves = 10;
                const {
                    vertices,
                    edges
                } = graphGenerator(verticesEdgesGenerator(vColl, `v`)).makeStar(numberLeaves, "bidirected");
                db[vColl].save(vertices);
                db[eColl].save(edges);

                // expect that all 11 vertices are in the same community
                testSubgraphs("labelpropagation", graphName, {maxGSS: 100}, [numberLeaves + 1]);
            },
        };
    };
}

function makePagerankTestSuite(isSmart, smartAttribute, numberOfShards) {

    const verticesEdgesGenerator = loadGraphGenerators(isSmart).verticesEdgesGenerator;
    const makeEdgeBetweenVertices = loadGraphGenerators(isSmart).makeEdgeBetweenVertices;

    return function () {
        'use strict';

        const unionGraph = graphGeneration.unionGraph;

        return {

            setUp: makeSetUp(isSmart, smartAttribute, numberOfShards),

            tearDown: makeTearDown(isSmart),

            testPROneDirectedCycle: function () {
                const length = 3;
                const {vertices, edges} = graphGenerator(verticesEdgesGenerator(vColl, "v")).makeDirectedCycle(length);
                testPageRankOnGraph(vertices, edges);

            },

            testPRTwoDisjointDirectedCycles: function () {
                const length = 3;
                const subgraph01 = graphGenerator(verticesEdgesGenerator(vColl, "v0")).makeDirectedCycle(length);
                const subgraph02 = graphGenerator(verticesEdgesGenerator(vColl, "v1")).makeDirectedCycle(length);
                const {vertices, edges} = unionGraph([subgraph01, subgraph02]);
                testPageRankOnGraph(vertices, edges);
            },

            testPRTwoDirectedCyclesConnectedByDirectedEdge: function () {
                const size = 5;
                const subgraph01 = graphGenerator(verticesEdgesGenerator(vColl, "v0")).makeDirectedCycle(size);
                const subgraph02 = graphGenerator(verticesEdgesGenerator(vColl, "v1")).makeDirectedCycle(size);
                let {vertices, edges} = unionGraph([subgraph01, subgraph02]);
                edges.push(makeEdgeBetweenVertices(vColl, 0, "v0", 0, "v1"));
                testPageRankOnGraph(vertices, edges);
            },

            testPRTwo4CliquesConnectedByDirectedEdge: function () {
                const size = 4;
                const subgraph01 = graphGenerator(verticesEdgesGenerator(vColl, "v0")).makeBidirectedClique(size);
                const subgraph02 = graphGenerator(verticesEdgesGenerator(vColl, "v1")).makeBidirectedClique(size);
                let {vertices, edges} = unionGraph([subgraph01, subgraph02]);
                edges.push(makeEdgeBetweenVertices(vColl, 0, "v0", 0, "v1"));
                testPageRankOnGraph(vertices, edges);
            },
            testPRThree4_5_6CliquesConnectedByUndirectedTriangle: function () {
                const sizes = [4, 5, 6];
                let subgraphs = [];
                for (let i = 0; i < 3; ++i) {
                    subgraphs.push(graphGenerator(verticesEdgesGenerator(vColl, `v${i}`)).makeBidirectedClique(sizes[i]));
                }
                let {vertices, edges} = unionGraph(subgraphs);

                for (let i = 0; i < 3; ++i) {
                    for (let j = i + 1; j < 3; ++j) {
                        edges.push(makeEdgeBetweenVertices(vColl, i, `v${i}`, j, `v${j}`));
                        edges.push(makeEdgeBetweenVertices(vColl, j, `v${j}`, i, `v${i}`));
                    }
                }
                testPageRankOnGraph(vertices, edges);
            },

            testPR10Star: function () {
                const numberLeaves = 10;
                const {
                    vertices,
                    edges
                } = graphGenerator(verticesEdgesGenerator(vColl, `v`)).makeStar(numberLeaves, "bidirected");
                testPageRankOnGraph(vertices, edges);
            },

        };
    };
}

function makeSeededPagerankTestSuite(isSmart, smartAttribute, numberOfShards) {

    const verticesEdgesGenerator = loadGraphGenerators(isSmart).verticesEdgesGenerator;
    const makeEdgeBetweenVertices = loadGraphGenerators(isSmart).makeEdgeBetweenVertices;

    return function () {
        'use strict';

        const unionGraph = graphGeneration.unionGraph;

        /**
         * Set initial probability for vertices given in seeds as given there
         * and set the rest probability for other vertices equally.
         * The property for the initial probability is "input".
         * @param vertices array of vertices
         * @param seeds a Map mapping vertex names to probabilities
         */
        const setSeeds = function (vertices, seeds) {
            let verticesCopy = new Set(vertices);

            let totalProbability = 0;
            for (const vertexName of seeds) {
                if (!verticesCopy.contains(vertexName)) {
                    console.error(`Error: seeds should not contain probabilities` +
                        ` for vertices that do not appear in vertices: ${vertexName}`);
                    assertTrue(false);
                }
                if (!seeds[vertexName].isNumber) {
                    console.error(`Error: the value ${seeds[vertexName]} of ${vertexName} is not a number.`);
                    assertTrue(false);
                }
                totalProbability += seeds[vertexName];
                if (totalProbability > 1) {
                    console.error(`Error: totalProbability should be at most 1, now it is ${totalProbability}`);
                    assertTrue(false);
                }
            }
            if (vertices.length === seeds.length && totalProbability < 0.999 /* === 1.0 modulo precision*/) {
                console.error(`Error: totalProbability should be at least 1, now it is ${totalProbability} and` +
                    " there are no vertices any more.");
                assertTrue(false);
            }
            const restProbPerRestVertex = (1 - totalProbability) / (vertices.length - seeds.length
                /*!= 0 by the previous check*/);
            for (let i = 0; i < vertices.length; ++i) {
                if (vertices[i]._key in seeds) {
                    vertices[i].input = seeds[vertices[i]._key];
                } else {
                    vertices[i].input = restProbPerRestVertex;
                }
            }
        };

        return {

            setUp: makeSetUp(isSmart, smartAttribute, numberOfShards),

            tearDown: makeTearDown(isSmart),

            testSPROneDirectedCycle: function () {
                const length = 3;
                const {vertices, edges} = graphGenerator(verticesEdgesGenerator(vColl, "v")).makeDirectedCycle(length);
                let seeds = new Map();
                seeds[vertices[0]] = 0.3;
                seeds[vertices[1]] = 0.4;
                setSeeds(vertices, seeds);
                testPageRankOnGraph(vertices, edges);
                seeds.clear();
                seeds[vertices[0]] = 0.01;
                seeds[vertices[1]] = 0.01;
                setSeeds(vertices, seeds);
                testPageRankOnGraph(vertices, edges);
            },

            testSPRTwoDisjointDirectedCycles: function () {
                const length = 3;
                const subgraph01 = graphGenerator(verticesEdgesGenerator(vColl, "v0")).makeDirectedCycle(length);
                const subgraph02 = graphGenerator(verticesEdgesGenerator(vColl, "v1")).makeDirectedCycle(length);
                const {vertices, edges} = unionGraph([subgraph01, subgraph02]);
                let seeds = new Map();
                seeds[vertices[0]] = 0.1; // "v0_0"
                seeds[vertices[length]] = 0.2; // "v1_0"
                testPageRankOnGraph(vertices, edges);
            },

            testSPRTwoDirectedCyclesConnectedByDirectedEdge: function () {
                const size = 5;
                const subgraph01 = graphGenerator(verticesEdgesGenerator(vColl, "v0")).makeDirectedCycle(size);
                const subgraph02 = graphGenerator(verticesEdgesGenerator(vColl, "v1")).makeDirectedCycle(size);
                let {vertices, edges} = unionGraph([subgraph01, subgraph02]);
                let seeds = new Map();
                // share probability 0.4 equally among the first cycle
                for (let i = 0; i < size; ++i) {
                    seeds[vertices[i]] = 0.4 / size;
                }
                // share probability 0.3 equally among the second cycle
                for (let i = size; i < size * 2; ++i) {
                    seeds[vertices[i]] = 0.3 / size;
                }
                setSeeds(vertices, seeds);
                edges.push(makeEdgeBetweenVertices(vColl, 0, "v0", 0, "v1"));
                testPageRankOnGraph(vertices, edges);
            },

            testSPRTwo4CliquesConnectedByDirectedEdge: function () {
                const size = 4;
                const subgraph01 = graphGenerator(verticesEdgesGenerator(vColl, "v0")).makeBidirectedClique(size);
                const subgraph02 = graphGenerator(verticesEdgesGenerator(vColl, "v1")).makeBidirectedClique(size);
                let {vertices, edges} = unionGraph([subgraph01, subgraph02]);
                let seeds = new Map();
                // share probability 0.4 equally among the first clique
                for (let i = 0; i < size; ++i) {
                    seeds[vertices[i]] = 0.4 / size;
                }
                // share probability 0.3 equally among the second clique
                for (let i = size; i < size * 2; ++i) {
                    seeds[vertices[i]] = 0.3 / size;
                }
                setSeeds(vertices, seeds);
                edges.push(makeEdgeBetweenVertices(vColl, 0, "v0", 0, "v1"));
                testPageRankOnGraph(vertices, edges);
            },
            testSPRThree4_5_6CliquesConnectedByUndirectedTriangle: function () {
                const sizes = [4, 5, 6];
                let subgraphs = [];
                for (let i = 0; i < 3; ++i) {
                    subgraphs.push(graphGenerator(verticesEdgesGenerator(vColl, `v${i}`)).makeBidirectedClique(sizes[i]));
                }
                let {vertices, edges} = unionGraph(subgraphs);
                let seeds = new Map();
                // share probability 0.8 equally among the first clique
                for (let i = 0; i < sizes[0]; ++i) {
                    seeds[vertices[i]] = 0.4 / sizes[0];
                }
                // share probability 0.2 equally among the second clique
                for (let i = sizes[0]; i < sizes[1]; ++i) {
                    seeds[vertices[i]] = 0.3 / sizes[1];
                }
                // the third clique has no probability
                setSeeds(vertices, seeds);

                for (let i = 0; i < 3; ++i) {
                    for (let j = i + 1; j < 3; ++j) {
                        edges.push(makeEdgeBetweenVertices(vColl, i, `v${i}`, j, `v${j}`));
                        edges.push(makeEdgeBetweenVertices(vColl, j, `v${j}`, i, `v${i}`));
                    }
                }
                testPageRankOnGraph(vertices, edges);
            },

            testSPR10Star: function () {
                const numberLeaves = 10;
                const {
                    vertices,
                    edges
                } = graphGenerator(verticesEdgesGenerator(vColl, `v`)).makeStar(numberLeaves, "bidirected");
                let seeds = new Map();
                // put all probability on the leaves
                for (let i = 1; i < numberLeaves; ++i) {
                    seeds[vertices[i]] = 1 / numberLeaves;
                }
                setSeeds(vertices, seeds);
                testPageRankOnGraph(vertices, edges);

                seeds.clear();
                // put all probability on the center
                seeds[vertices[0]] = 1;
                setSeeds(vertices, seeds);
                testPageRankOnGraph(vertices, edges);
            },

            testSPR10StarMultipleEdges: function () {
                const numberLeaves = 10;
<<<<<<< HEAD
                const {
                    vertices,
                    edges
                } = graphGenerator(verticesEdgesGenerator(vColl, `v`)).makeStar(numberLeaves, "bidirected");
=======
                const {vertices, edges} = graphGenerator(verticesEdgesGenerator(vColl, `v`)).makeStar(numberLeaves, "bidirected");
>>>>>>> dbaf00ad
                // insert each edge twice
                let edges2 = [];
                for (const e of edges) {
                    edges2.push(e);
                    edges2.push(e);
                }
                let seeds = new Map();
                // put all probability on the leaves
                for (let i = 1; i < numberLeaves; ++i) {
                    seeds[vertices[i]] = 1 / numberLeaves;
                }
                setSeeds(vertices, seeds);
                testPageRankOnGraph(vertices, edges2);

                seeds.clear();
                // put all probability on the center
                seeds[vertices[0]] = 1;
                setSeeds(vertices, seeds);
                testPageRankOnGraph(vertices, edges2);
            },

        };
    };
}

function makeSSSPTestSuite(isSmart, smartAttribute, numberOfShards) {

    const verticesEdgesGenerator = loadGraphGenerators(isSmart).verticesEdgesGenerator;
    const makeEdgeBetweenVertices = loadGraphGenerators(isSmart).makeEdgeBetweenVertices;

<<<<<<< HEAD

    // only for debugging
    const printVertexKey = function (vertex) {
        console.warn(`printVertexKey: ${vertex._key}`);
    };

=======
>>>>>>> dbaf00ad
    const writeDistance = function (vertex, parent) {
        if (parent === undefined) {
            vertex.value = 0;
        } else {
            vertex.value = parent.value + 1;
        }
    };

    /**
     *
     * @param vertices
     * @param edges
     * @param source
     */
<<<<<<< HEAD
    const testSSSPOnGraph = function (vertices, edges, source) {
        assertEqual(typeof (source), 'string', `${source} is not a string`);
=======
    const testSSSPOnGraph = function(vertices, edges, source) {
>>>>>>> dbaf00ad
        db[vColl].save(vertices);
        db[eColl].save(edges);
        const query = `
                  FOR v in ${vColl}
                  RETURN {"_key": v._key, "result": v.distance}  
              `;
        let parameters = {source: `${vColl}/${source}`, resultField: "distance"};
        const result = runPregelInstance("sssp", graphName, parameters, query);
        const graph = new Graph(vertices, edges);
        // assign to each vertex.value infinity
        // (This is what Pregel, in fact, returns if a vertex is not reachable.
        // The documentation says "length above 9007199254740991 (max safe integer)".)
        const infinity = 9223372036854776000;
<<<<<<< HEAD
        for (let [, vertex] of graph.vertices) {
=======
        for (let [ , vertex] of graph.vertices) {
>>>>>>> dbaf00ad
            vertex.value = infinity;
        }
        graph.bfs(source, writeDistance, undefined);
        for (const element of result) {
            assertTrue(element.result === (graph.vertex(element._key)).value
                || (element.result > 9007199254740991 && (graph.vertex(element._key)).value === infinity),
                `Different distances. Pregel returned ${element.result}, ` +
                `test computed ${(graph.vertex(element._key)).value} for vertex ${element._key} ` +
                `where source is ${source}`);
        }
    };

    return function () {
        'use strict';

        const unionGraph = graphGeneration.unionGraph;

        return {

            setUp: makeSetUp(isSmart, smartAttribute, numberOfShards),

            tearDown: makeTearDown(isSmart),

<<<<<<< HEAD
            testSSSPDirectedCrystalGraphWithAdditionalEdge: function () {
=======
            testDirectedCrystalGraphWithAdditionalEdge: function () {
>>>>>>> dbaf00ad
                // directed crystal graph (vertical edges go down):
                //   ->0 -> 3 -> 6 ->
                //     |    |    |
                // 9 ->1 -> 4 -> 7 -> 10
                //     |    |    |
                //   ->2 -> 5 -> 8 ->

                // this test includes cases of unreachable vertices (vertex v_9),
                // of vertices reachable by paths of different lengths (vertex v_7)
                // and of vertices reachable by different paths of minimal
                // length (vertex v_4)

                const numberLayers = 3;
                const thickness = 3;

<<<<<<< HEAD
                const generator = graphGenerator(verticesEdgesGenerator(vColl, "v"));
                const {vertices, edges} = generator.makeCrystal(numberLayers, thickness, "directed");
                // add an edge
                edges.push(makeEdgeBetweenVertices(vColl, "0", "v", "7", "v"));
                const source = generator.makeVertex("0")._key;
=======
                const {vertices, edges} = graphGenerator(verticesEdgesGenerator(vColl, "v"))
                    .makeCrystal(numberLayers, thickness, "directed");
                // add an edge
                edges.push(makeEdgeBetweenVertices(vColl, "0", "v", "7", "v"));
                const source = verticesEdgesGenerator(vColl, "v").makeVertex('0')._key;
>>>>>>> dbaf00ad
                testSSSPOnGraph(vertices, edges, source);

            },

            testSSSPTwoEdges: function () {
<<<<<<< HEAD
                const generator = graphGenerator(verticesEdgesGenerator(vColl, "v"));
                const vertices = generator.makeVertices(3);
                let edges = [];
                edges.push(makeEdgeBetweenVertices(vColl, "0", "v", "1", "v"));
                edges.push(makeEdgeBetweenVertices(vColl, "2", "v", "1", "v"));
                const source = generator.makeVertex("0")._key;
=======
                const vertices = graphGenerator(verticesEdgesGenerator(vColl, `v`)).makeVertices(3);
                let edges = [];
                edges.push(makeEdgeBetweenVertices(vColl, "0", "v", "1", "v"));
                edges.push(makeEdgeBetweenVertices(vColl, "2", "v", "1", "v"));
                const source = verticesEdgesGenerator(vColl, "v").makeVertex('0')._key;
>>>>>>> dbaf00ad
                testSSSPOnGraph(vertices, edges, source);
            },

            testSSSPTwoEdgesWithSelfloops: function () {
<<<<<<< HEAD
                const generator = graphGenerator(verticesEdgesGenerator(vColl, "v"));
                const vertices = generator.makeVertices(3);
=======
                const vertices = graphGenerator(verticesEdgesGenerator(vColl, `v`)).makeVertices(3);
>>>>>>> dbaf00ad
                let edges = [];
                edges.push(makeEdgeBetweenVertices(vColl, "0", "v", "1", "v"));
                edges.push(makeEdgeBetweenVertices(vColl, "2", "v", "1", "v"));
                // self-loops
                edges.push(makeEdgeBetweenVertices(vColl, "0", "v", "0", "v"));
                edges.push(makeEdgeBetweenVertices(vColl, "1", "v", "1", "v"));
                edges.push(makeEdgeBetweenVertices(vColl, "2", "v", "2", "v"));
<<<<<<< HEAD
                const source = generator.makeVertex("0")._key;
=======
                const source = verticesEdgesGenerator(vColl, "v").makeVertex('0')._key;
>>>>>>> dbaf00ad
                testSSSPOnGraph(vertices, edges, source);
            },

            testSSSPTwoDisjointDirectedCycles: function () {

                const length = 3;
<<<<<<< HEAD
                const generator0 = graphGenerator(verticesEdgesGenerator(vColl, "v0"));
                const subgraph01 = generator0.makeDirectedCycle(length);
                const generator1 = graphGenerator(verticesEdgesGenerator(vColl, "v1"));
                const subgraph02 = generator1.makeDirectedCycle(length);
                const {vertices, edges} = unionGraph([subgraph01, subgraph02]);
                const source = generator0.makeVertex("0")._key;
=======
                const subgraph01 = graphGenerator(verticesEdgesGenerator(vColl, "v0")).makeDirectedCycle(length);
                const subgraph02 = graphGenerator(verticesEdgesGenerator(vColl, "v1")).makeDirectedCycle(length);
                const {vertices, edges} = unionGraph([subgraph01, subgraph02]);
                const source = verticesEdgesGenerator(vColl, "v0").makeVertex('0')._key;
>>>>>>> dbaf00ad
                testSSSPOnGraph(vertices, edges, source);
            },

            testSSSP10Star: function () {
                const numberLeaves = 10;
<<<<<<< HEAD
                const generator = graphGenerator(verticesEdgesGenerator(vColl, "v"));
                const {
                    vertices,
                    edges
                } = generator.makeStar(numberLeaves, "bidirected");
                const source = generator.makeVertex("0")._key;
=======
                const {
                    vertices,
                    edges
                } = graphGenerator(verticesEdgesGenerator(vColl, `v`)).makeStar(numberLeaves, "bidirected");
                const source = verticesEdgesGenerator(vColl, "v").makeVertex('0')._key;
>>>>>>> dbaf00ad
                testSSSPOnGraph(vertices, edges, source);
            },

            testSSSP10StarMultipleEdges: function () {
                const numberLeaves = 10;
<<<<<<< HEAD
                const generator = graphGenerator(verticesEdgesGenerator(vColl, "v"));
                const {
                    vertices,
                    edges
                } = generator.makeStar(numberLeaves, "bidirected");
                // insert each edge twice
                let edges2 = edges.slice();
                for (const e of edges) {
                    edges2.push({...e});
                }
                const source = generator.makeVertex("0")._key;
=======

                const {
                    vertices,
                    edges
                } = graphGenerator(verticesEdgesGenerator(vColl, `v`)).makeStar(numberLeaves, "bidirected");
                // insert each edge twice
                let edges2 = edges.slice();
                for (const e of edges) {
                    edges2.push({... e});
                }
                const source = verticesEdgesGenerator(vColl, "v").makeVertex('0')._key;
>>>>>>> dbaf00ad
                testSSSPOnGraph(vertices, edges2, source);
            }


        };
    };
}
<<<<<<< HEAD

function makeHITSTestSuite(isSmart, smartAttribute, numberOfShards) {

    const verticesEdgesGenerator = loadGraphGenerators(isSmart).verticesEdgesGenerator;
    const makeEdgeBetweenVertices = loadGraphGenerators(isSmart).makeEdgeBetweenVertices;

    return function () {
        'use strict';

        const unionGraph = graphGeneration.unionGraph;

        return {

            setUp: makeSetUp(isSmart, smartAttribute, numberOfShards),

            tearDown: makeTearDown(isSmart),

            testHITSOneDirectedCycle: function () {
                const length = 3;
                const {vertices, edges} = graphGenerator(verticesEdgesGenerator(vColl, "v0")).makeDirectedCycle(length);
                testHITSKleinbergOnGraph(vertices, edges);

            },
            testHITSTwoDisjointDirectedCycles: function () {
                const length = 3;
                const subgraph01 = graphGenerator(verticesEdgesGenerator(vColl, "v0")).makeDirectedCycle(length);
                const subgraph02 = graphGenerator(verticesEdgesGenerator(vColl, "v1")).makeDirectedCycle(length);
                const {vertices, edges} = unionGraph([subgraph01, subgraph02]);
                testHITSKleinbergOnGraph(vertices, edges);
            },
            testHITSTwoDirectedCyclesConnectedByDirectedEdge: function () {
                const size = 2;
                const subgraph01 = graphGenerator(verticesEdgesGenerator(vColl, "v0")).makeDirectedCycle(size);
                const subgraph02 = graphGenerator(verticesEdgesGenerator(vColl, "v1")).makeDirectedCycle(size);
                let {vertices, edges} = unionGraph([subgraph01, subgraph02]);
                edges.push(makeEdgeBetweenVertices(vColl, 0, "v0", 0, "v1"));
                testHITSKleinbergOnGraph(vertices, edges);
            },
            testHITSTwo4CliquesConnectedByDirectedEdge: function () {
                const size = 4;
                const subgraph01 = graphGenerator(verticesEdgesGenerator(vColl, "v0")).makeBidirectedClique(size);
                const subgraph02 = graphGenerator(verticesEdgesGenerator(vColl, "v1")).makeBidirectedClique(size);
                let {vertices, edges} = unionGraph([subgraph01, subgraph02]);
                edges.push(makeEdgeBetweenVertices(vColl, 0, "v0", 0, "v1"));
                testHITSKleinbergOnGraph(vertices, edges);
            },
            testHITSThree4_5_6CliquesConnectedByUndirectedTriangle: function () {
                const sizes = [4, 5, 6];
                let subgraphs = [];
                for (let i = 0; i < 3; ++i) {
                    subgraphs.push(graphGenerator(verticesEdgesGenerator(vColl, `v${i}`)).makeBidirectedClique(sizes[i]));
                }
                let {vertices, edges} = unionGraph(subgraphs);

                for (let i = 0; i < 3; ++i) {
                    for (let j = i + 1; j < 3; ++j) {
                        edges.push(makeEdgeBetweenVertices(vColl, i, `v${i}`, j, `v${j}`));
                        edges.push(makeEdgeBetweenVertices(vColl, j, `v${j}`, i, `v${i}`));
                    }
                }
                testHITSKleinbergOnGraph(vertices, edges);
            },
            testHITS10Star: function () {
                const numberLeaves = 10;
                const {
                    vertices,
                    edges
                } = graphGenerator(verticesEdgesGenerator(vColl, `v0`)).makeStar(numberLeaves, "bidirected");
                testHITSKleinbergOnGraph(vertices, edges);
            },
            testHITS10MultiEdgesStar: function () {
                const numberLeaves = 10;
                const {
                    vertices,
                    edges
                } = graphGenerator(verticesEdgesGenerator(vColl, `v0`)).makeStar(numberLeaves, "bidirected");
                let edges2 = edges.slice();
                for (const e of edges) {
                    edges2.push(e);
                }
                testHITSKleinbergOnGraph(vertices, edges2);
            },

        };
    };
}
=======
>>>>>>> dbaf00ad

exports.makeWCCTestSuite = makeWCCTestSuite;
exports.makeHeavyWCCTestSuite = makeHeavyWCCTestSuite;
exports.makeSCCTestSuite = makeSCCTestSuite;
exports.makeLabelPropagationTestSuite = makeLabelPropagationTestSuite;
exports.makePagerankTestSuite = makePagerankTestSuite;
exports.makeSeededPagerankTestSuite = makeSeededPagerankTestSuite;
<<<<<<< HEAD
exports.makeSSSPTestSuite = makeSSSPTestSuite;
exports.makeHITSTestSuite = makeHITSTestSuite;
=======
exports.makeSSSPTestSuite = makeSSSPTestSuite;
>>>>>>> dbaf00ad
<|MERGE_RESOLUTION|>--- conflicted
+++ resolved
@@ -118,7 +118,6 @@
     }
     const pr = new PageRank(dampingFactor, vertices.length);
     for (const resultV of result) {
-<<<<<<< HEAD
         assertAlmostEquals(resultV.value, pr.doOnePagerankStep(resultV._key, graph), epsilon,
             "The Pagerank algorithm did not find a fixed point",
             "it returned",
@@ -182,15 +181,6 @@
             "test returned",
             ""
         );
-=======
-        if (!amostEquals(resultV.value, pr.doOnePagerankStep(resultV._key, graph), epsilon)) {
-            console.error(`The Pagerank algorithm 
-            did not find a fixed point: it returned ' +
-                    '${resultV.value}, but another test iteration returned ' + 
-                    '${pr.doOnePagerankStep(resultV._key, graph)} for vertex ${JSON.stringify(resultV)}. ' +
-                    'The ranks returned by the algorithm are ${JSON.stringify(result)}.`);
-        }
->>>>>>> dbaf00ad
     }
 };
 
@@ -367,11 +357,8 @@
 
 
 class Vertex {
-<<<<<<< HEAD
+
     constructor(key, label, value = 0) {
-=======
-    constructor(key, label, value=0) {
->>>>>>> dbaf00ad
         this.outEdges = [];
         this.outNeighbors = new Set();
         this.inEdges = [];
@@ -392,7 +379,6 @@
         return this.vertices.get(key);
     }
 
-<<<<<<< HEAD
     printVertices(onlyKeys = false) {
         if (onlyKeys) {
             let listVertices = [];
@@ -411,15 +397,6 @@
             }
             console.warn("End vertices");
         }
-
-=======
-    printVertices() {
-        let listVertices = [];
-        for (const [vKey, v] of this.vertices) {
-            listVertices.push([vKey, v.label, v.value, v.outNeighbors, v.inNeighbors]);
-        }
-        console.warn(listVertices);
->>>>>>> dbaf00ad
     }
 
     /**
@@ -433,11 +410,7 @@
             return v.substr(v.indexOf('/') + 1);
         };
 
-<<<<<<< HEAD
         this.vertices = new Map(); // maps vertex key to the vertex object
-=======
-        this.vertices = new Map();
->>>>>>> dbaf00ad
         for (const v of vertices) {
             this.vertices.set(v._key, new Vertex(v._key, v.label));
         }
@@ -474,14 +447,10 @@
      * @param cbOnPopVertex Either undefined or the callback function to run on a vertex
      *              that is being popped from the queue. The function must have one argument: the vertex being popped.
      */
-<<<<<<< HEAD
     bfs(source, cbOnFindVertex, cbOnPopVertex) {
         assertTrue(typeof (source) === `string`, `${source} is not a string`);
         assertTrue(this.vertices.has(`${source}`), `bfs: the given source "${JSON.stringify(source)}" is not a vertex`);
-=======
-    bfs (source, cbOnFindVertex, cbOnPopVertex) {
-        assertTrue(this.vertices.has(source), `bfs: the given source "${source}" is not a vertex`);
->>>>>>> dbaf00ad
+
         let visited = new Set();
         visited.add(source);
         if (cbOnFindVertex !== undefined) {
@@ -494,13 +463,9 @@
             if (cbOnPopVertex !== undefined) {
                 cbOnPopVertex(v);
             }
-<<<<<<< HEAD
             for (const wKey of v.outNeighbors) {
                 if (!visited.has(wKey)) {
-=======
-                for (const wKey of v.outNeighbors) {
-                if (! visited.has(wKey)) {
->>>>>>> dbaf00ad
+
                     visited.add(wKey);
                     if (cbOnFindVertex !== undefined) {
                         cbOnFindVertex(this.vertex(wKey), v);
@@ -515,11 +480,8 @@
      * Performs DFS from source, calls cbOnFindVertex on a vertex when the vertex is reached and cbOnPopVertex
      * when the vertex is popped from the queue.
      */
-<<<<<<< HEAD
     dfs(source, cbOnFindVertex, cbOnPopVertex) {
-=======
-    dfs (source, cbOnFindVertex, cbOnPopVertex) {
->>>>>>> dbaf00ad
+
         assertTrue(this.vertices.has(source), `dfs: the given source "${source}" is not a vertex`);
         let visited = new Set();
         visited.add(source);
@@ -534,11 +496,8 @@
                 cbOnPopVertex(v);
             }
             for (const wKey of v.outNeighbors) {
-<<<<<<< HEAD
                 if (!visited.has(wKey)) {
-=======
-                if (! visited.has(wKey)) {
->>>>>>> dbaf00ad
+
                     visited.add(wKey);
                     if (cbOnFindVertex !== undefined) {
                         cbOnFindVertex(this.vertex(wKey), v);
@@ -1771,14 +1730,11 @@
 
             testSPR10StarMultipleEdges: function () {
                 const numberLeaves = 10;
-<<<<<<< HEAD
                 const {
                     vertices,
                     edges
                 } = graphGenerator(verticesEdgesGenerator(vColl, `v`)).makeStar(numberLeaves, "bidirected");
-=======
-                const {vertices, edges} = graphGenerator(verticesEdgesGenerator(vColl, `v`)).makeStar(numberLeaves, "bidirected");
->>>>>>> dbaf00ad
+
                 // insert each edge twice
                 let edges2 = [];
                 for (const e of edges) {
@@ -1809,15 +1765,6 @@
     const verticesEdgesGenerator = loadGraphGenerators(isSmart).verticesEdgesGenerator;
     const makeEdgeBetweenVertices = loadGraphGenerators(isSmart).makeEdgeBetweenVertices;
 
-<<<<<<< HEAD
-
-    // only for debugging
-    const printVertexKey = function (vertex) {
-        console.warn(`printVertexKey: ${vertex._key}`);
-    };
-
-=======
->>>>>>> dbaf00ad
     const writeDistance = function (vertex, parent) {
         if (parent === undefined) {
             vertex.value = 0;
@@ -1832,12 +1779,9 @@
      * @param edges
      * @param source
      */
-<<<<<<< HEAD
     const testSSSPOnGraph = function (vertices, edges, source) {
         assertEqual(typeof (source), 'string', `${source} is not a string`);
-=======
-    const testSSSPOnGraph = function(vertices, edges, source) {
->>>>>>> dbaf00ad
+
         db[vColl].save(vertices);
         db[eColl].save(edges);
         const query = `
@@ -1851,11 +1795,8 @@
         // (This is what Pregel, in fact, returns if a vertex is not reachable.
         // The documentation says "length above 9007199254740991 (max safe integer)".)
         const infinity = 9223372036854776000;
-<<<<<<< HEAD
         for (let [, vertex] of graph.vertices) {
-=======
-        for (let [ , vertex] of graph.vertices) {
->>>>>>> dbaf00ad
+
             vertex.value = infinity;
         }
         graph.bfs(source, writeDistance, undefined);
@@ -1879,11 +1820,8 @@
 
             tearDown: makeTearDown(isSmart),
 
-<<<<<<< HEAD
             testSSSPDirectedCrystalGraphWithAdditionalEdge: function () {
-=======
-            testDirectedCrystalGraphWithAdditionalEdge: function () {
->>>>>>> dbaf00ad
+
                 // directed crystal graph (vertical edges go down):
                 //   ->0 -> 3 -> 6 ->
                 //     |    |    |
@@ -1899,48 +1837,28 @@
                 const numberLayers = 3;
                 const thickness = 3;
 
-<<<<<<< HEAD
                 const generator = graphGenerator(verticesEdgesGenerator(vColl, "v"));
                 const {vertices, edges} = generator.makeCrystal(numberLayers, thickness, "directed");
                 // add an edge
                 edges.push(makeEdgeBetweenVertices(vColl, "0", "v", "7", "v"));
                 const source = generator.makeVertex("0")._key;
-=======
-                const {vertices, edges} = graphGenerator(verticesEdgesGenerator(vColl, "v"))
-                    .makeCrystal(numberLayers, thickness, "directed");
-                // add an edge
-                edges.push(makeEdgeBetweenVertices(vColl, "0", "v", "7", "v"));
-                const source = verticesEdgesGenerator(vColl, "v").makeVertex('0')._key;
->>>>>>> dbaf00ad
                 testSSSPOnGraph(vertices, edges, source);
 
             },
 
             testSSSPTwoEdges: function () {
-<<<<<<< HEAD
                 const generator = graphGenerator(verticesEdgesGenerator(vColl, "v"));
                 const vertices = generator.makeVertices(3);
                 let edges = [];
                 edges.push(makeEdgeBetweenVertices(vColl, "0", "v", "1", "v"));
                 edges.push(makeEdgeBetweenVertices(vColl, "2", "v", "1", "v"));
                 const source = generator.makeVertex("0")._key;
-=======
-                const vertices = graphGenerator(verticesEdgesGenerator(vColl, `v`)).makeVertices(3);
-                let edges = [];
-                edges.push(makeEdgeBetweenVertices(vColl, "0", "v", "1", "v"));
-                edges.push(makeEdgeBetweenVertices(vColl, "2", "v", "1", "v"));
-                const source = verticesEdgesGenerator(vColl, "v").makeVertex('0')._key;
->>>>>>> dbaf00ad
                 testSSSPOnGraph(vertices, edges, source);
             },
 
             testSSSPTwoEdgesWithSelfloops: function () {
-<<<<<<< HEAD
                 const generator = graphGenerator(verticesEdgesGenerator(vColl, "v"));
                 const vertices = generator.makeVertices(3);
-=======
-                const vertices = graphGenerator(verticesEdgesGenerator(vColl, `v`)).makeVertices(3);
->>>>>>> dbaf00ad
                 let edges = [];
                 edges.push(makeEdgeBetweenVertices(vColl, "0", "v", "1", "v"));
                 edges.push(makeEdgeBetweenVertices(vColl, "2", "v", "1", "v"));
@@ -1948,55 +1866,35 @@
                 edges.push(makeEdgeBetweenVertices(vColl, "0", "v", "0", "v"));
                 edges.push(makeEdgeBetweenVertices(vColl, "1", "v", "1", "v"));
                 edges.push(makeEdgeBetweenVertices(vColl, "2", "v", "2", "v"));
-<<<<<<< HEAD
                 const source = generator.makeVertex("0")._key;
-=======
-                const source = verticesEdgesGenerator(vColl, "v").makeVertex('0')._key;
->>>>>>> dbaf00ad
                 testSSSPOnGraph(vertices, edges, source);
             },
 
             testSSSPTwoDisjointDirectedCycles: function () {
 
                 const length = 3;
-<<<<<<< HEAD
                 const generator0 = graphGenerator(verticesEdgesGenerator(vColl, "v0"));
                 const subgraph01 = generator0.makeDirectedCycle(length);
                 const generator1 = graphGenerator(verticesEdgesGenerator(vColl, "v1"));
                 const subgraph02 = generator1.makeDirectedCycle(length);
                 const {vertices, edges} = unionGraph([subgraph01, subgraph02]);
                 const source = generator0.makeVertex("0")._key;
-=======
-                const subgraph01 = graphGenerator(verticesEdgesGenerator(vColl, "v0")).makeDirectedCycle(length);
-                const subgraph02 = graphGenerator(verticesEdgesGenerator(vColl, "v1")).makeDirectedCycle(length);
-                const {vertices, edges} = unionGraph([subgraph01, subgraph02]);
-                const source = verticesEdgesGenerator(vColl, "v0").makeVertex('0')._key;
->>>>>>> dbaf00ad
                 testSSSPOnGraph(vertices, edges, source);
             },
 
             testSSSP10Star: function () {
                 const numberLeaves = 10;
-<<<<<<< HEAD
                 const generator = graphGenerator(verticesEdgesGenerator(vColl, "v"));
                 const {
                     vertices,
                     edges
                 } = generator.makeStar(numberLeaves, "bidirected");
                 const source = generator.makeVertex("0")._key;
-=======
-                const {
-                    vertices,
-                    edges
-                } = graphGenerator(verticesEdgesGenerator(vColl, `v`)).makeStar(numberLeaves, "bidirected");
-                const source = verticesEdgesGenerator(vColl, "v").makeVertex('0')._key;
->>>>>>> dbaf00ad
                 testSSSPOnGraph(vertices, edges, source);
             },
 
             testSSSP10StarMultipleEdges: function () {
                 const numberLeaves = 10;
-<<<<<<< HEAD
                 const generator = graphGenerator(verticesEdgesGenerator(vColl, "v"));
                 const {
                     vertices,
@@ -2008,19 +1906,6 @@
                     edges2.push({...e});
                 }
                 const source = generator.makeVertex("0")._key;
-=======
-
-                const {
-                    vertices,
-                    edges
-                } = graphGenerator(verticesEdgesGenerator(vColl, `v`)).makeStar(numberLeaves, "bidirected");
-                // insert each edge twice
-                let edges2 = edges.slice();
-                for (const e of edges) {
-                    edges2.push({... e});
-                }
-                const source = verticesEdgesGenerator(vColl, "v").makeVertex('0')._key;
->>>>>>> dbaf00ad
                 testSSSPOnGraph(vertices, edges2, source);
             }
 
@@ -2028,7 +1913,6 @@
         };
     };
 }
-<<<<<<< HEAD
 
 function makeHITSTestSuite(isSmart, smartAttribute, numberOfShards) {
 
@@ -2115,8 +1999,7 @@
         };
     };
 }
-=======
->>>>>>> dbaf00ad
+
 
 exports.makeWCCTestSuite = makeWCCTestSuite;
 exports.makeHeavyWCCTestSuite = makeHeavyWCCTestSuite;
@@ -2124,9 +2007,5 @@
 exports.makeLabelPropagationTestSuite = makeLabelPropagationTestSuite;
 exports.makePagerankTestSuite = makePagerankTestSuite;
 exports.makeSeededPagerankTestSuite = makeSeededPagerankTestSuite;
-<<<<<<< HEAD
 exports.makeSSSPTestSuite = makeSSSPTestSuite;
-exports.makeHITSTestSuite = makeHITSTestSuite;
-=======
-exports.makeSSSPTestSuite = makeSSSPTestSuite;
->>>>>>> dbaf00ad
+exports.makeHITSTestSuite = makeHITSTestSuite;