/* jshint strict: false, maxlen: 300 */
/* global arango */

var db = require('@arangodb').db,
  internal = require('internal'),
  _ = require('lodash'),
  systemColors = internal.COLORS,
  print = internal.print,
  colors = {};

// max elements to print from array/objects
const maxMembersToPrint = 20;

let uniqueValue = 0;

const anonymize = function (doc) {
  if (Array.isArray(doc)) {
    return doc.map(anonymize);
  }
  if (typeof doc === 'string') {
    // make unique values because of unique indexes
    return Array(doc.length + 1).join('X') + uniqueValue++;
  }
  if (doc === null || typeof doc === 'number' || typeof doc === 'boolean') {
    return doc;
  }
  if (typeof doc === 'object') {
    let result = {};
    Object.keys(doc).forEach(function (key) {
      if (key.startsWith('_') || key.startsWith('@')) {
        // This excludes system attributes in examples
        // and collections in bindVars
        result[key] = doc[key];
      } else {
        result[key] = anonymize(doc[key]);
      }
    });
    return result;
  }
  return doc;
};

let stringBuilder = {
  output: '',
  prefix: '',

  appendLine: function (line) {
    if (line) {
      this.output += this.prefix + line;
    }
    this.output += '\n';
  },

  getOutput: function () {
    return this.output;
  },

  clearOutput: function () {
    this.output = '';
  },

  wrap: function (str, width) {
    let re = '.{1,' + width + '}(\\s|$)|\\S+?(\\s|$)';
    return str.match(new RegExp(re, 'g')).join('\n' + this.prefix).replace(/\n+/g, '\n ' + this.prefix);
  }

};

/* set colors for output */
function setColors(useSystemColors) {
  'use strict';

  ['COLOR_RESET',
    'COLOR_CYAN', 'COLOR_BLUE', 'COLOR_GREEN', 'COLOR_MAGENTA', 'COLOR_YELLOW', 'COLOR_RED', 'COLOR_WHITE',
    'COLOR_BOLD_CYAN', 'COLOR_BOLD_BLUE', 'COLOR_BOLD_GREEN', 'COLOR_BOLD_MAGENTA', 'COLOR_BOLD_YELLOW',
    'COLOR_BOLD_RED', 'COLOR_BOLD_WHITE'].forEach(function (c) {
      colors[c] = useSystemColors ? systemColors[c] : '';
    });
}

/* colorizer and output helper functions */

function bracketize(node, v) {
  'use strict';
  if (node && node.subNodes && node.subNodes.length > 1) {
    return '(' + v + ')';
  }
  return v;
}

function attributeUncolored(v) {
  'use strict';
  return '`' + v + '`';
}

function keyword(v) {
  'use strict';
  return colors.COLOR_CYAN + v + colors.COLOR_RESET;
}

function annotation(v) {
  'use strict';
  return colors.COLOR_BLUE + v + colors.COLOR_RESET;
}

function value(v) {
  'use strict';
  if (typeof v === 'string' && v.length > 1024) {
    return colors.COLOR_GREEN + v.substr(0, 1024) + '...' + colors.COLOR_RESET;
  }
  return colors.COLOR_GREEN + v + colors.COLOR_RESET;
}

function variable(v) {
  'use strict';
  if (v[0] === '#') {
    return colors.COLOR_MAGENTA + v + colors.COLOR_RESET;
  }
  return colors.COLOR_YELLOW + v + colors.COLOR_RESET;
}

function func(v) {
  'use strict';
  return colors.COLOR_GREEN + v + colors.COLOR_RESET;
}

function collection(v) {
  'use strict';
  return colors.COLOR_RED + v + colors.COLOR_RESET;
}

function view(v) {
  'use strict';
  return colors.COLOR_RED + v + colors.COLOR_RESET;
}

function attribute(v) {
  'use strict';
  return '`' + colors.COLOR_YELLOW + v + colors.COLOR_RESET + '`';
}

function header(v) {
  'use strict';
  return colors.COLOR_MAGENTA + v + colors.COLOR_RESET;
}

function section(v) {
  'use strict';
  return colors.COLOR_BOLD_BLUE + v + colors.COLOR_RESET;
}

// return n times ' '
function pad(n) {
  'use strict';
  if (n < 0) {
    // value seems invalid...
    n = 0;
  }
  return new Array(n).join(' ');
}

/* print functions */

/* print query string */
function printQuery(query, cacheable) {
  'use strict';
  // restrict max length of printed query to avoid endless printing for
  // very long query strings
  var maxLength = 4096, headline = 'Query String (' + query.length + ' chars';
  if (query.length > maxLength) {
    headline += ' - truncated...';
    query = query.substr(0, maxLength / 2) + ' ... ' + query.substr(query.length - maxLength / 2);
  }
  headline += ', cacheable: ' + (cacheable ? 'true' : 'false');
  headline += '):';
  stringBuilder.appendLine(section(headline));
  stringBuilder.appendLine(' ' + value(stringBuilder.wrap(query, 100)));
  stringBuilder.appendLine();
}

/* print write query modification flags */
function printModificationFlags(flags) {
  'use strict';
  if (flags === undefined) {
    return;
  }
  stringBuilder.appendLine(section('Write query options:'));
  var keys = Object.keys(flags), maxLen = 'Option'.length;
  keys.forEach(function (k) {
    if (k.length > maxLen) {
      maxLen = k.length;
    }
  });
  stringBuilder.appendLine(' ' + header('Option') + pad(1 + maxLen - 'Option'.length) + '   ' + header('Value'));
  keys.forEach(function (k) {
    stringBuilder.appendLine(' ' + keyword(k) + pad(1 + maxLen - k.length) + '   ' + value(JSON.stringify(flags[k])));
  });
  stringBuilder.appendLine();
}

/* print optimizer rules */
function printRules(rules) {
  'use strict';

  stringBuilder.appendLine(section('Optimization rules applied:'));
  if (rules.length === 0) {
    stringBuilder.appendLine(' ' + value('none'));
  } else {
    var maxIdLen = String('Id').length;
    stringBuilder.appendLine(' ' + pad(1 + maxIdLen - String('Id').length) + header('Id') + '   ' + header('RuleName'));
    for (var i = 0; i < rules.length; ++i) {
      stringBuilder.appendLine(' ' + pad(1 + maxIdLen - String(i + 1).length) + variable(String(i + 1)) + '   ' + keyword(rules[i]));
    }
  }
  stringBuilder.appendLine();
}

/* print warnings */
function printWarnings(warnings) {
  'use strict';
  if (!Array.isArray(warnings) || warnings.length === 0) {
    return;
  }

  stringBuilder.appendLine(section('Warnings:'));
  var maxIdLen = String('Code').length;
  stringBuilder.appendLine(' ' + pad(1 + maxIdLen - String('Code').length) + header('Code') + '   ' + header('Message'));
  for (var i = 0; i < warnings.length; ++i) {
    stringBuilder.appendLine(' ' + pad(1 + maxIdLen - String(warnings[i].code).length) + variable(warnings[i].code) + '   ' + keyword(warnings[i].message));
  }
  stringBuilder.appendLine();
}

/* print stats */
function printStats(stats) {
  'use strict';
  if (!stats) {
    return;
  }

  stringBuilder.appendLine(section('Query Statistics:'));
  var maxWELen = String('Writes Exec').length;
  var maxWILen = String('Writes Ign').length;
  var maxSFLen = String('Scan Full').length;
  var maxSILen = String('Scan Index').length;
  var maxFLen = String('Filtered').length;
  var maxETen = String('Exec Time [s]').length;
  stats.executionTime = stats.executionTime.toFixed(5);
  stringBuilder.appendLine(' ' + header('Writes Exec') + '   ' + header('Writes Ign') + '   ' + header('Scan Full') + '   ' +
    header('Scan Index') + '   ' + header('Filtered') + '   ' + header('Exec Time [s]'));

  stringBuilder.appendLine(' ' + pad(1 + maxWELen - String(stats.writesExecuted).length) + value(stats.writesExecuted) + '   ' +
    pad(1 + maxWILen - String(stats.writesIgnored).length) + value(stats.writesIgnored) + '   ' +
    pad(1 + maxSFLen - String(stats.scannedFull).length) + value(stats.scannedFull) + '   ' +
    pad(1 + maxSILen - String(stats.scannedIndex).length) + value(stats.scannedIndex) + '   ' +
    pad(1 + maxFLen - String(stats.filtered).length) + value(stats.filtered) + '   ' +
    pad(1 + maxETen - String(stats.executionTime).length) + value(stats.executionTime));
  stringBuilder.appendLine();
}

function printProfile(profile) {
  'use strict';
  if (!profile) {
    return;
  }

  stringBuilder.appendLine(section('Query Profile:'));
  let maxHeadLen = 0;
  let maxDurLen = 'Duration [s]'.length;
  Object.keys(profile).forEach(key => {
    if (key.length > maxHeadLen) {
      maxHeadLen = key.length;
    }
    if (profile[key].toFixed(5).length > maxDurLen) {
      maxDurLen = profile[key].toFixed(5).length;
    }
  });
  stringBuilder.appendLine(' ' + header('Query Stage') + pad(1 + maxHeadLen - String('Query Stage').length) + '   ' + pad(1 + maxDurLen - 'Duration [s]'.length) + header('Duration [s]'));
  Object.keys(profile).forEach(key => {
    stringBuilder.appendLine(' ' + keyword(key) + pad(1 + maxHeadLen - String(key).length) + '   ' + pad(1 + maxDurLen - profile[key].toFixed(5).length) + value(profile[key].toFixed(5)));
  });
  stringBuilder.appendLine();
}

/* print indexes used */
function printIndexes(indexes) {
  'use strict';

  stringBuilder.appendLine(section('Indexes used:'));

  if (indexes.length === 0) {
    stringBuilder.appendLine(' ' + value('none'));
  } else {
    var maxIdLen = String('By').length;
    var maxCollectionLen = String('Collection').length;
    var maxUniqueLen = String('Unique').length;
    var maxSparseLen = String('Sparse').length;
    var maxNameLen = String('Name').length;
    var maxTypeLen = String('Type').length;
    var maxSelectivityLen = String('Selectivity').length;
    var maxFieldsLen = String('Fields').length;
    indexes.forEach(function (index) {
      var l = String(index.node).length;
      if (l > maxIdLen) {
        maxIdLen = l;
      }
      l = index.name ? index.name.length : 0;
      if (l > maxNameLen) {
        maxNameLen = l;
      }
      l = index.type.length;
      if (l > maxTypeLen) {
        maxTypeLen = l;
      }
      l = index.fields.map(attributeUncolored).join(', ').length + '[  ]'.length;
      if (l > maxFieldsLen) {
        maxFieldsLen = l;
      }
      l = index.collection.length;
      if (l > maxCollectionLen) {
        maxCollectionLen = l;
      }
    });
    var line = ' ' + pad(1 + maxIdLen - String('By').length) + header('By') + '   ' +
      header('Name') + pad(1 + maxNameLen - 'Name'.length) + '   ' +
      header('Type') + pad(1 + maxTypeLen - 'Type'.length) + '   ' +
      header('Collection') + pad(1 + maxCollectionLen - 'Collection'.length) + '   ' +
      header('Unique') + pad(1 + maxUniqueLen - 'Unique'.length) + '   ' +
      header('Sparse') + pad(1 + maxSparseLen - 'Sparse'.length) + '   ' +
      header('Selectivity') + '   ' +
      header('Fields') + pad(1 + maxFieldsLen - 'Fields'.length) + '   ' +
      header('Ranges');

    stringBuilder.appendLine(line);

    for (var i = 0; i < indexes.length; ++i) {
      var uniqueness = (indexes[i].unique ? 'true' : 'false');
      var sparsity = (indexes[i].hasOwnProperty('sparse') ? (indexes[i].sparse ? 'true' : 'false') : 'n/a');
      var fields = '[ ' + indexes[i].fields.map(attribute).join(', ') + ' ]';
      var fieldsLen = indexes[i].fields.map(attributeUncolored).join(', ').length + '[  ]'.length;
      var ranges;
      if (indexes[i].hasOwnProperty('condition')) {
        ranges = indexes[i].condition;
      } else {
        ranges = '[ ' + indexes[i].ranges + ' ]';
      }

      let estimate;
      if (indexes[i].hasOwnProperty('selectivityEstimate')) {
        estimate = (indexes[i].selectivityEstimate * 100).toFixed(2) + ' %';
      } else if (indexes[i].unique) {
        // hard-code estimate to 100%
        estimate = '100.00 %';
      } else {
        estimate = 'n/a';
      }

      line = ' ' +
        pad(1 + maxIdLen - String(indexes[i].node).length) + variable(String(indexes[i].node)) + '   ' +
        collection(indexes[i].name) + pad(1 + maxNameLen - indexes[i].name.length) + '   ' +
        keyword(indexes[i].type) + pad(1 + maxTypeLen - indexes[i].type.length) + '   ' +
        collection(indexes[i].collection) + pad(1 + maxCollectionLen - indexes[i].collection.length) + '   ' +
        value(uniqueness) + pad(1 + maxUniqueLen - uniqueness.length) + '   ' +
        value(sparsity) + pad(1 + maxSparseLen - sparsity.length) + '   ' +
        pad(1 + maxSelectivityLen - estimate.length) + value(estimate) + '   ' +
        fields + pad(1 + maxFieldsLen - fieldsLen) + '   ' +
        ranges;

      stringBuilder.appendLine(line);
    }
  }
}

function printFunctions(functions) {
  'use strict';

  let funcArray = [];
  Object.keys(functions).forEach(function (f) {
    funcArray.push(functions[f]);
  });

  if (funcArray.length === 0) {
    return;
  }
  stringBuilder.appendLine();
  stringBuilder.appendLine(section('Functions used:'));

  let maxNameLen = String('Name').length;
  let maxDeterministicLen = String('Deterministic').length;
  let maxCacheableLen = String('Cacheable').length;
  let maxV8Len = String('Uses V8').length;
  funcArray.forEach(function (f) {
    let l = String(f.name).length;
    if (l > maxNameLen) {
      maxNameLen = l;
    }
  });
  let line = ' ' +
    header('Name') + pad(1 + maxNameLen - 'Name'.length) + '   ' +
    header('Deterministic') + pad(1 + maxDeterministicLen - 'Deterministic'.length) + '   ' +
    header('Cacheable') + pad(1 + maxCacheableLen - 'Cacheable'.length) + '   ' +
    header('Uses V8') + pad(1 + maxV8Len - 'Uses V8'.length);

  stringBuilder.appendLine(line);

  for (var i = 0; i < funcArray.length; ++i) {
    // prevent "undefined"
    let deterministic = String(funcArray[i].isDeterministic || false);
    let cacheable = String(funcArray[i].cacheable || false);
    let usesV8 = String(funcArray[i].usesV8 || false);
    line = ' ' +
      variable(funcArray[i].name) + pad(1 + maxNameLen - funcArray[i].name.length) + '   ' +
      value(deterministic) + pad(1 + maxDeterministicLen - deterministic.length) + '   ' +
      value(cacheable) + pad(1 + maxCacheableLen - cacheable.length) + '   ' +
      value(usesV8) + pad(1 + maxV8Len - usesV8.length);

    stringBuilder.appendLine(line);
  }
}

/* create a table with a given amount of columns and arbitrary many rows */
class PrintedTable {
  constructor(numColumns) {
    this.content = [];
    for (let i = 0; i < numColumns; ++i) {
      this.content.push({
        header: "",
        cells: [],
        size: 0
      });
    }
  }

  setHeader(index, value) {
    this.content[index].header = value;
    this.content[index].size = Math.max(this.content[index].size, value.length);
  }

  addCell(index, value, valueLength) {
    // Value might be empty
    value = value || "";
    valueLength = valueLength || value.length;
    this.content[index].cells.push({ formatted: value, size: valueLength });
    this.content[index].size = Math.max(this.content[index].size, valueLength);
  }

  alignNewEntry() {
    let rowsNeeded = Math.max(...this.content.map(c => c.cells.length));
    for (let c of this.content) {
      while (c.cells.length < rowsNeeded) {
        c.cells.push({ formatted: '', size: 0 });
      }
    }
  }

  print(builder) {
    let rowsNeeded = Math.max(...this.content.map(c => c.cells.length));
    // Print the header
    let line = ' ';
    let isFirst = true;
    for (let c of this.content) {
      line += (isFirst ? '' : pad(3)) + header(c.header) + pad(1 + c.size - c.header.length);
      isFirst = false;
    }
    builder.appendLine(line);

    // Print the cells
    for (let i = 0; i < rowsNeeded; ++i) {
      let line = ' ';
      let isFirst = true;
      for (let c of this.content) {
        if (c.cells.length > i) {
          line += (isFirst ? '' : pad(3)) + c.cells[i].formatted + pad(1 + c.size - c.cells[i].size);
        } else {
          line += (isFirst ? '' : pad(3)) + pad(1 + c.size);
        }
        isFirst = false;
      }
      builder.appendLine(line);
    }
  }
}

/* print traversal info */
function printTraversalDetails(traversals) {
  'use strict';
  if (traversals.length === 0) {
    return;
  }

  stringBuilder.appendLine();
  stringBuilder.appendLine(section('Traversals on graphs:'));

  let outTable = new PrintedTable(6);
  outTable.setHeader(0, 'Id');
  outTable.setHeader(1, 'Depth');
  outTable.setHeader(2, 'Vertex collections');
  outTable.setHeader(3, 'Edge collections');
  outTable.setHeader(4, 'Options');
  outTable.setHeader(5, 'Filter / Prune Conditions');


  var optify = function (options, colorize) {
    var opts = {
      bfs: options.bfs || undefined, /* only print if set to true to save room */
      neighbors: options.neighbors || undefined, /* only print if set to true to save room */
      uniqueVertices: options.uniqueVertices,
      uniqueEdges: options.uniqueEdges
    };

    var result = '';
    for (var att in opts) {
      if (result.length > 0) {
        result += ', ';
      }
      if (opts[att] === undefined) {
        continue;
      }
      if (colorize) {
        result += keyword(att) + ': ';
        if (typeof opts[att] === 'boolean') {
          result += value(opts[att] ? 'true' : 'false');
        } else {
          result += value(String(opts[att]));
        }
      } else {
        result += att + ': ';
        if (typeof opts[att] === 'boolean') {
          result += opts[att] ? 'true' : 'false';
        } else {
          result += String(opts[att]);
        }
      }
    }
    return result;
  };

  traversals.forEach(node => {
    outTable.alignNewEntry();
    outTable.addCell(0, String(node.id));
    outTable.addCell(1, node.minMaxDepth);
    outTable.addCell(2, node.vertexCollectionNameStr, node.vertexCollectionNameStrLen);
    outTable.addCell(3, node.edgeCollectionNameStr, node.edgeCollectionNameStrLen);
    if (node.hasOwnProperty('options')) {
      outTable.addCell(4, optify(node.options, true), optify(node.options, false).length);
    } else if (node.hasOwnProperty('traversalFlags')) {
      outTable.addCell(4, optify(node.traversalFlags, true), optify(node.options, false).length);
    }
    // else do not add a cell in 4
    if (node.hasOwnProperty('ConditionStr')) {
      outTable.addCell(5, 'FILTER ' + node.ConditionStr);
    }
    if (node.hasOwnProperty('PruneConditionStr')) {
      outTable.addCell(5, 'PRUNE ' + node.PruneConditionStr);
    }
  });
  outTable.print(stringBuilder);
}

/* print shortest_path info */
function printShortestPathDetails(shortestPaths) {
  'use strict';
  if (shortestPaths.length === 0) {
    return;
  }

  stringBuilder.appendLine();
  stringBuilder.appendLine(section('Shortest paths on graphs:'));

  var maxIdLen = String('Id').length;
  var maxVertexCollectionNameStrLen = String('Vertex collections').length;
  var maxEdgeCollectionNameStrLen = String('Edge collections').length;

  shortestPaths.forEach(function (node) {
    var l = String(node.id).length;
    if (l > maxIdLen) {
      maxIdLen = l;
    }

    if (node.hasOwnProperty('vertexCollectionNameStr')) {
      if (node.vertexCollectionNameStrLen > maxVertexCollectionNameStrLen) {
        maxVertexCollectionNameStrLen = node.vertexCollectionNameStrLen;
      }
    }
    if (node.hasOwnProperty('edgeCollectionNameStr')) {
      if (node.edgeCollectionNameStrLen > maxEdgeCollectionNameStrLen) {
        maxEdgeCollectionNameStrLen = node.edgeCollectionNameStrLen;
      }
    }
  });

  var line = ' ' + pad(1 + maxIdLen - String('Id').length) + header('Id') + '   ' +
    header('Vertex collections') + pad(1 + maxVertexCollectionNameStrLen - 'Vertex collections'.length) + '   ' +
    header('Edge collections') + pad(1 + maxEdgeCollectionNameStrLen - 'Edge collections'.length);

  stringBuilder.appendLine(line);

  for (let sp of shortestPaths) {
    line = ' ' + pad(1 + maxIdLen - String(sp.id).length) + sp.id + '   ';

    if (sp.hasOwnProperty('vertexCollectionNameStr')) {
      line += sp.vertexCollectionNameStr +
        pad(1 + maxVertexCollectionNameStrLen - sp.vertexCollectionNameStrLen) + '   ';
    } else {
      line += pad(1 + maxVertexCollectionNameStrLen) + '   ';
    }

    if (sp.hasOwnProperty('edgeCollectionNameStr')) {
      line += sp.edgeCollectionNameStr +
        pad(1 + maxEdgeCollectionNameStrLen - sp.edgeCollectionNameStrLen) + '   ';
    } else {
      line += pad(1 + maxEdgeCollectionNameStrLen) + '   ';
    }

    if (sp.hasOwnProperty('ConditionStr')) {
      line += sp.ConditionStr;
    }

    stringBuilder.appendLine(line);
  }
}

function printKShortestPathsDetails(shortestPaths) {
  'use strict';
  if (shortestPaths.length === 0) {
    return;
  }

  stringBuilder.appendLine();
  stringBuilder.appendLine(section('k shortest paths on graphs:'));

  var maxIdLen = String('Id').length;
  var maxVertexCollectionNameStrLen = String('Vertex collections').length;
  var maxEdgeCollectionNameStrLen = String('Edge collections').length;

  shortestPaths.forEach(function (node) {
    var l = String(node.id).length;
    if (l > maxIdLen) {
      maxIdLen = l;
    }

    if (node.hasOwnProperty('vertexCollectionNameStr')) {
      if (node.vertexCollectionNameStrLen > maxVertexCollectionNameStrLen) {
        maxVertexCollectionNameStrLen = node.vertexCollectionNameStrLen;
      }
    }
    if (node.hasOwnProperty('edgeCollectionNameStr')) {
      if (node.edgeCollectionNameStrLen > maxEdgeCollectionNameStrLen) {
        maxEdgeCollectionNameStrLen = node.edgeCollectionNameStrLen;
      }
    }
  });

  var line = ' ' + pad(1 + maxIdLen - String('Id').length) + header('Id') + '   ' +
    header('Vertex collections') + pad(1 + maxVertexCollectionNameStrLen - 'Vertex collections'.length) + '   ' +
    header('Edge collections') + pad(1 + maxEdgeCollectionNameStrLen - 'Edge collections'.length);

  stringBuilder.appendLine(line);

  for (let sp of shortestPaths) {
    line = ' ' + pad(1 + maxIdLen - String(sp.id).length) + sp.id + '   ';

    if (sp.hasOwnProperty('vertexCollectionNameStr')) {
      line += sp.vertexCollectionNameStr +
        pad(1 + maxVertexCollectionNameStrLen - sp.vertexCollectionNameStrLen) + '   ';
    } else {
      line += pad(1 + maxVertexCollectionNameStrLen) + '   ';
    }

    if (sp.hasOwnProperty('edgeCollectionNameStr')) {
      line += sp.edgeCollectionNameStr +
        pad(1 + maxEdgeCollectionNameStrLen - sp.edgeCollectionNameStrLen) + '   ';
    } else {
      line += pad(1 + maxEdgeCollectionNameStrLen) + '   ';
    }

    if (sp.hasOwnProperty('ConditionStr')) {
      line += sp.ConditionStr;
    }

    stringBuilder.appendLine(line);
  }
}


/* analyze and print execution plan */
function processQuery(query, explain, planIndex) {
  'use strict';
  var nodes = {},
    parents = {},
    rootNode = null,
    maxTypeLen = 0,
    maxSiteLen = 0,
    maxIdLen = String('Id').length,
    maxEstimateLen = String('Est.').length,
    maxCallsLen = String('Calls').length,
    maxItemsLen = String('Items').length,
    maxRuntimeLen = String('Runtime [s]').length,
    stats = explain.stats;

  let plan = explain.plan;
  if (planIndex !== undefined) {
    plan = explain.plans[planIndex];
  }

  /// mode with actual runtime stats per node
  let profileMode = stats && stats.hasOwnProperty('nodes');

  var isCoordinator = false;
  if (typeof ArangoClusterComm === 'object') {
    isCoordinator = require('@arangodb/cluster').isCoordinator();
  } else {
    try {
      if (arango) {
        var result = arango.GET('/_admin/server/role');
        if (result.role === 'COORDINATOR') {
          isCoordinator = true;
        }
      }
    } catch (err) {
      // ignore error
    }
  }

  var recursiveWalk = function (partNodes, level, site) {
    let n = _.clone(partNodes);
    n.reverse();
    n.forEach(function (node) {
      // set location of execution node in cluster
      node.site = site;

      nodes[node.id] = node;
      if (level === 0 && node.dependencies.length === 0) {
        rootNode = node.id;
      }
      if (node.type === 'SubqueryNode') {
        // enter subquery
        recursiveWalk(node.subquery.nodes, level + 1, site);
      } else if (node.type === 'RemoteNode') {
        site = (site === 'COOR' ? 'DBS' : 'COOR');
      }
      node.dependencies.forEach(function (d) {
        if (!parents.hasOwnProperty(d)) {
          parents[d] = [];
        }
        parents[d].push(node.id);
      });

      if (String(node.id).length > maxIdLen) {
        maxIdLen = String(node.id).length;
      }
      if (String(node.type).length > maxTypeLen) {
        maxTypeLen = String(node.type).length;
      }
      if (String(node.site).length > maxSiteLen) {
        maxSiteLen = String(node.site).length;
      }
      if (!profileMode) { // not shown when we got actual runtime stats
        if (String(node.estimatedNrItems).length > maxEstimateLen) {
          maxEstimateLen = String(node.estimatedNrItems).length;
        }
      }
    });
  };
  recursiveWalk(plan.nodes, 0, 'COOR');

  if (profileMode) { // merge runtime info into plan
    stats.nodes.forEach(n => {
      if (nodes.hasOwnProperty(n.id)) {
        nodes[n.id].calls = (n.calls === undefined ? "n/a" : n.calls);
        nodes[n.id].items = (n.items === undefined ? "n/a" : n.items);
        nodes[n.id].runtime = (n.runtime === undefined ? "n/a" : n.runtime);

        if (String(nodes[n.id].calls).length > maxCallsLen) {
          maxCallsLen = String(nodes[n.id].calls).length;
        }
        if (String(nodes[n.id].items).length > maxItemsLen) {
          maxItemsLen = String(nodes[n.id].items).length;
        }
        let l;
        if (typeof nodes[n.id].runtime === 'number') {
          l = String(nodes[n.id].runtime.toFixed(3)).length;
        } else {
          l = nodes[n.id].runtime.length;
        }
        if (l > maxRuntimeLen) {
          maxRuntimeLen = l;
        }
      }
    });
    // by design the runtime is cumulative right now.
    // by subtracting the dependencies from parent runtime we get the runtime per node
    stats.nodes.forEach(n => {
      if (typeof n.runtime === 'number') {
        if (parents.hasOwnProperty(n.id)) {
          parents[n.id].forEach(pid => {
            if (typeof nodes[pid].runtime === 'number') {
              nodes[pid].runtime -= n.runtime;
            }
          });
        }
      }
    });
  }

  var references = {},
    collectionVariables = {},
    usedVariables = {},
    indexes = [],
    traversalDetails = [],
    shortestPathDetails = [],
    kShortestPathsDetails = [],
    functions = [],
    modificationFlags,
    isConst = true,
    currentNode = null;

  var variableName = function (node) {
    try {
      if (/^[0-9_]/.test(node.name)) {
        return variable('#' + node.name);
      }
    } catch (x) {
      require('console').warn("got unexpected invalid variable struct in explainer");
      require("console").trace();
      throw x;
    }

    if (collectionVariables.hasOwnProperty(node.id)) {
      usedVariables[node.name] = collectionVariables[node.id];
    }
    return variable(node.name);
  };

  var lateVariableCallback = function () {
    require("internal").print("Called");
    return (node) => variableName(node);
  };

  var buildExpression = function (node) {
    var binaryOperator = function (node, name) {
      var lhs = buildExpression(node.subNodes[0]);
      var rhs = buildExpression(node.subNodes[1]);
      if (node.subNodes.length === 3) {
        // array operator node... prepend "all" | "any" | "none" to node type
        name = node.subNodes[2].quantifier + ' ' + name;
      }
      if (node.sorted) {
        return lhs + ' ' + name + ' ' + annotation('/* sorted */') + ' ' + rhs;
      }
      return lhs + ' ' + name + ' ' + rhs;
    };

    isConst = isConst && (['value', 'object', 'object element', 'array'].indexOf(node.type) !== -1);

    switch (node.type) {
      case 'reference':
        if (references.hasOwnProperty(node.name)) {
          var ref = references[node.name];
          delete references[node.name];
          if (Array.isArray(ref)) {
            var out = buildExpression(ref[1]) + '[' + (new Array(ref[0] + 1).join('*'));
            if (ref[2].type !== 'no-op') {
              out += ' ' + keyword('FILTER') + ' ' + buildExpression(ref[2]);
            }
            if (ref[3].type !== 'no-op') {
              out += ' ' + keyword('LIMIT ') + ' ' + buildExpression(ref[3]);
            }
            if (ref[4].type !== 'no-op') {
              out += ' ' + keyword('RETURN ') + ' ' + buildExpression(ref[4]);
            }
            out += ']';
            return out;
          }
          return buildExpression(ref) + '[*]';
        }
        return variableName(node);
      case 'collection':
        return collection(node.name) + '   ' + annotation('/* all collection documents */');
      case 'value':
        return value(JSON.stringify(node.value));
      case 'object':
        if (node.hasOwnProperty('subNodes')) {
          if (node.subNodes.length > maxMembersToPrint) {
            // print only the first few values from the object
            return '{ ' + node.subNodes.slice(0, maxMembersToPrint).map(buildExpression).join(', ') + ', ... }';
          }
          return '{ ' + node.subNodes.map(buildExpression).join(', ') + ' }';
        }
        return '{ }';
      case 'object element':
        return value(JSON.stringify(node.name)) + ' : ' + buildExpression(node.subNodes[0]);
      case 'calculated object element':
        return '[ ' + buildExpression(node.subNodes[0]) + ' ] : ' + buildExpression(node.subNodes[1]);
      case 'array':
        if (node.hasOwnProperty('subNodes')) {
          if (node.subNodes.length > maxMembersToPrint) {
            // print only the first few values from the array
            return '[ ' + node.subNodes.slice(0, maxMembersToPrint).map(buildExpression).join(', ') + ', ... ]';
          }
          return '[ ' + node.subNodes.map(buildExpression).join(', ') + ' ]';
        }
        return '[ ]';
      case 'unary not':
        return '! ' + buildExpression(node.subNodes[0]);
      case 'unary plus':
        return '+ ' + buildExpression(node.subNodes[0]);
      case 'unary minus':
        return '- ' + buildExpression(node.subNodes[0]);
      case 'array limit':
        return buildExpression(node.subNodes[0]) + ', ' + buildExpression(node.subNodes[1]);
      case 'attribute access':
        return buildExpression(node.subNodes[0]) + '.' + attribute(node.name);
      case 'indexed access':
        return buildExpression(node.subNodes[0]) + '[' + buildExpression(node.subNodes[1]) + ']';
      case 'range':
        return buildExpression(node.subNodes[0]) + ' .. ' + buildExpression(node.subNodes[1]) + '   ' + annotation('/* range */');
      case 'expand':
      case 'expansion':
        if (node.subNodes.length > 2) {
          // [FILTER ...]
          references[node.subNodes[0].subNodes[0].name] = [node.levels, node.subNodes[0].subNodes[1], node.subNodes[2], node.subNodes[3], node.subNodes[4]];
        } else {
          // [*]
          references[node.subNodes[0].subNodes[0].name] = node.subNodes[0].subNodes[1];
        }
        return buildExpression(node.subNodes[1]);
      case 'user function call':
        return func(node.name) + '(' + ((node.subNodes && node.subNodes[0].subNodes) || []).map(buildExpression).join(', ') + ')' + '   ' + annotation('/* user-defined function */');
      case 'function call':
        return func(node.name) + '(' + ((node.subNodes && node.subNodes[0].subNodes) || []).map(buildExpression).join(', ') + ')';
      case 'plus':
        return '(' + binaryOperator(node, '+') + ')';
      case 'minus':
        return '(' + binaryOperator(node, '-') + ')';
      case 'times':
        return '(' + binaryOperator(node, '*') + ')';
      case 'division':
        return '(' + binaryOperator(node, '/') + ')';
      case 'modulus':
        return '(' + binaryOperator(node, '%') + ')';
      case 'compare not in':
      case 'array compare not in':
        return '(' + binaryOperator(node, 'not in') + ')';
      case 'compare in':
      case 'array compare in':
        return '(' + binaryOperator(node, 'in') + ')';
      case 'compare ==':
      case 'array compare ==':
        return '(' + binaryOperator(node, '==') + ')';
      case 'compare !=':
      case 'array compare !=':
        return '(' + binaryOperator(node, '!=') + ')';
      case 'compare >':
      case 'array compare >':
        return '(' + binaryOperator(node, '>') + ')';
      case 'compare >=':
      case 'array compare >=':
        return '(' + binaryOperator(node, '>=') + ')';
      case 'compare <':
      case 'array compare <':
        return '(' + binaryOperator(node, '<') + ')';
      case 'compare <=':
      case 'array compare <=':
        return '(' + binaryOperator(node, '<=') + ')';
      case 'logical or':
        return '(' + binaryOperator(node, '||') + ')';
      case 'logical and':
        return '(' + binaryOperator(node, '&&') + ')';
      case 'ternary':
        if (node.subNodes.length === 2) {
          return '(' + buildExpression(node.subNodes[0]) + ' ?: ' + buildExpression(node.subNodes[1]) + ')';
        }
        return '(' + buildExpression(node.subNodes[0]) + ' ? ' + buildExpression(node.subNodes[1]) + ' : ' + buildExpression(node.subNodes[2]) + ')';
      case 'n-ary or':
        if (node.hasOwnProperty('subNodes')) {
          return bracketize(node, node.subNodes.map(function (sub) { return buildExpression(sub); }).join(' || '));
        }
        return '';
      case 'n-ary and':
        if (node.hasOwnProperty('subNodes')) {
          return bracketize(node, node.subNodes.map(function (sub) { return buildExpression(sub); }).join(' && '));
        }
        return '';
      case 'parameter':
      case 'datasource parameter':
        return value('@' + node.name);
      default:
        return 'unhandled node type (' + node.type + ')';
    }
  };

  var buildSimpleExpression = function (simpleExpressions) {
    var rc = '';

    for (var indexNo in simpleExpressions) {
      if (simpleExpressions.hasOwnProperty(indexNo)) {
        if (rc.length > 0) {
          rc += ' AND ';
        }
        for (var i = 0; i < simpleExpressions[indexNo].length; i++) {
          var item = simpleExpressions[indexNo][i];
          rc += attribute('Path') + '.';
          if (item.isEdgeAccess) {
            rc += attribute('edges');
          } else {
            rc += attribute('vertices');
          }
          rc += '[' + value(indexNo) + '] -> ';
          rc += buildExpression(item.varAccess);
          rc += ' ' + item.comparisonTypeStr + ' ';
          rc += buildExpression(item.compareTo);
        }
      }
    }
    return rc;
  };

  var buildBound = function (attr, operators, bound) {
    var boundValue = bound.isConstant ? value(JSON.stringify(bound.bound)) : buildExpression(bound.bound);
    return attribute(attr) + ' ' + operators[bound.include ? 1 : 0] + ' ' + boundValue;
  };

  var buildRanges = function (ranges) {
    var results = [];
    ranges.forEach(function (range) {
      var attr = range.attr;

      if (range.lowConst.hasOwnProperty('bound') && range.highConst.hasOwnProperty('bound') &&
        JSON.stringify(range.lowConst.bound) === JSON.stringify(range.highConst.bound)) {
        range.equality = true;
      }

      if (range.equality) {
        if (range.lowConst.hasOwnProperty('bound')) {
          results.push(buildBound(attr, ['==', '=='], range.lowConst));
        } else if (range.hasOwnProperty('lows')) {
          range.lows.forEach(function (bound) {
            results.push(buildBound(attr, ['==', '=='], bound));
          });
        }
      } else {
        if (range.lowConst.hasOwnProperty('bound')) {
          results.push(buildBound(attr, ['>', '>='], range.lowConst));
        }
        if (range.highConst.hasOwnProperty('bound')) {
          results.push(buildBound(attr, ['<', '<='], range.highConst));
        }
        if (range.hasOwnProperty('lows')) {
          range.lows.forEach(function (bound) {
            results.push(buildBound(attr, ['>', '>='], bound));
          });
        }
        if (range.hasOwnProperty('highs')) {
          range.highs.forEach(function (bound) {
            results.push(buildBound(attr, ['<', '<='], bound));
          });
        }
      }
    });
    if (results.length > 1) {
      return '(' + results.join(' && ') + ')';
    }
    return results[0];
  };

  var projection = function (node) {
    if (node.projections && node.projections.length > 0) {
      return ', projections: `' + node.projections.join('`, `') + '`';
    }
    return '';
  };

  const restriction = function (node) {
    if (node.restrictedTo) {
      return `, shard: ${node.restrictedTo}`;
    } else if (node.numberOfShards) {
      return `, ${node.numberOfShards} shard(s)`;
    }
    return '';
  };

  var iterateIndexes = function (idx, i, node, types, variable) {
    var what = (node.reverse ? 'reverse ' : '') + idx.type + ' index scan' + ((node.producesResult || !node.hasOwnProperty('producesResult')) ? (node.indexCoversProjections ? ', index only' : '') : ', scan only');
    if (types.length === 0 || what !== types[types.length - 1]) {
      types.push(what);
    }
    idx.collection = node.collection;
    idx.node = node.id;
    if (node.hasOwnProperty('condition') && node.condition.type && node.condition.type === 'n-ary or') {
      idx.condition = buildExpression(node.condition.subNodes[i]);
    } else {
      if (variable !== false && variable !== undefined) {
        idx.condition = variable;
      }
    }
    if (idx.condition === '' || idx.condition === undefined) {
      idx.condition = '*'; // empty condition. this is likely an index used for sorting or scanning only
    }
    indexes.push(idx);
  };

  var label = function (node) {
    var rc, v, vNames, e, eNames, edgeCols, i, d, directions, isLast;
    var parts = [];
    var types = [];
    var filter = '';
    // index in this array gives the traversal direction
    const translate = ['ANY', 'INBOUND', 'OUTBOUND'];
    switch (node.type) {
      case 'SingletonNode':
        return keyword('ROOT');
      case 'NoResultsNode':
        return keyword('EMPTY') + '   ' + annotation('/* empty result set */');
      case 'EnumerateCollectionNode':
        collectionVariables[node.outVariable.id] = node.collection;
        if (node.filter) {
          filter = '   ' + keyword('FILTER') + ' ' + buildExpression(node.filter) + '   ' + annotation('/* early pruning */');
        }
        return keyword('FOR') + ' ' + variableName(node.outVariable) + ' ' + keyword('IN') + ' ' + collection(node.collection) + '   ' + annotation('/* full collection scan' + (node.random ? ', random order' : '') + projection(node) + (node.satellite ? ', satellite' : '') + ((node.producesResult || !node.hasOwnProperty('producesResult')) ? '' : ', scan only') + `${restriction(node)} */`) + filter;
      case 'EnumerateListNode':
        return keyword('FOR') + ' ' + variableName(node.outVariable) + ' ' + keyword('IN') + ' ' + variableName(node.inVariable) + '   ' + annotation('/* list iteration */');
      case 'EnumerateViewNode':
        var condition = '';
        if (node.condition && node.condition.hasOwnProperty('type')) {
          condition = keyword(' SEARCH ') + buildExpression(node.condition);
        }

        var sortCondition = '';
        if (node.primarySort && Array.isArray(node.primarySort)) {
          var primarySortBuckets = node.primarySort.length;
          if (typeof node.primarySortBuckets === 'number') {
            primarySortBuckets = Math.min(node.primarySortBuckets, primarySortBuckets);
          }

          sortCondition = keyword(' SORT ') + node.primarySort.slice(0, primarySortBuckets).map(function (element) {
            return variableName(node.outVariable) + '.' + attribute(element.field) + ' ' + keyword(element.asc ? 'ASC' : 'DESC');
          }).join(', ');
        }

        var scorers = '';
        if (node.scorers && node.scorers.length > 0) {
          scorers = node.scorers.map(function (scorer) {
            return keyword(' LET ') + variableName(scorer) + ' = ' + buildExpression(scorer.node);
          }).join('');
        }
        let viewAnnotation = '/* view query';
        if (node.hasOwnProperty('outNmDocId') && node.hasOwnProperty('outNmColPtr')) {
          viewAnnotation += ' with late materialization';
        } else if (node.hasOwnProperty('noMaterialization') && node.noMaterialization) {
          viewAnnotation += ' without materialization';
        }
        viewAnnotation += ' */';
        let viewVariables = '';
        if (node.hasOwnProperty('viewValuesVars') && node.viewValuesVars.length > 0) {
          viewVariables = node.viewValuesVars.map(function (viewValuesColumn) {
            if (viewValuesColumn.hasOwnProperty('field')) {
              return keyword(' LET ') + variableName(viewValuesColumn) + ' = ' + variableName(node.outVariable) + '.' + attribute(viewValuesColumn.field);
            } else {
              return viewValuesColumn.viewStoredValuesVars.map(function (viewValuesVar) {
                return keyword(' LET ') + variableName(viewValuesVar) + ' = ' + variableName(node.outVariable) + '.' + attribute(viewValuesVar.field);
              }).join('');
            }
          }).join('');
        }
        return keyword('FOR ') + variableName(node.outVariable) + keyword(' IN ') +
               view(node.view) + condition + sortCondition + scorers + viewVariables +
               '   ' + annotation(viewAnnotation);
      case 'IndexNode':
        collectionVariables[node.outVariable.id] = node.collection;
        if (node.filter) {
          filter = '   ' + keyword('FILTER') + ' ' + buildExpression(node.filter) + '   ' + annotation('/* early pruning */');
        }
        let indexAnnotation = '';
        let indexVariables = '';
        if (node.hasOwnProperty('outNmDocId')) {
          indexAnnotation += '/* with late materialization */';
          if (node.hasOwnProperty('indexValuesVars') && node.indexValuesVars.length > 0) {
            indexVariables = node.indexValuesVars.map(function (indexValuesVar) {
              return keyword(' LET ') + variableName(indexValuesVar) + ' = ' + variableName(node.outVariable) + '.' + attribute(indexValuesVar.field);
            }).join('');
          }
        }
        node.indexes.forEach(function (idx, i) { iterateIndexes(idx, i, node, types, false); });
        return `${keyword('FOR')} ${variableName(node.outVariable)} ${keyword('IN')} ${collection(node.collection)}` + indexVariables +
          `   ${annotation(`/* ${types.join(', ')}${projection(node)}${node.satellite ? ', satellite' : ''}${restriction(node)} */`)} ` + filter +
          '   ' + annotation(indexAnnotation);
      case 'TraversalNode':
        if (node.hasOwnProperty("options")) {
          node.minMaxDepth = node.options.minDepth + '..' + node.options.maxDepth;
        } else if (node.hasOwnProperty("traversalFlags")) {
          node.minMaxDepth = node.traversalFlags.minDepth + '..' + node.traversalFlags.maxDepth;
        } else {
          node.minMaxDepth = '1..1';
        }
        node.minMaxDepthLen = node.minMaxDepth.length;

        rc = keyword('FOR ');
        if (node.hasOwnProperty('vertexOutVariable')) {
          if (node.options.hasOwnProperty('produceVertices') && !node.options.produceVertices) {
            parts.push(variableName(node.vertexOutVariable) + '  ' + annotation('/* vertex optimized away */'));
          } else {
            parts.push(variableName(node.vertexOutVariable) + '  ' + annotation('/* vertex */'));
          }
        } else {
          parts.push(annotation('/* vertex optimized away */'));
        }
        if (node.hasOwnProperty('edgeOutVariable')) {
          parts.push(variableName(node.edgeOutVariable) + '  ' + annotation('/* edge */'));
        }
        if (node.hasOwnProperty('pathOutVariable')) {
          parts.push(variableName(node.pathOutVariable) + '  ' + annotation('/* paths */'));
        }

        rc += parts.join(', ') + ' ' + keyword('IN') + ' ' +
          value(node.minMaxDepth) + '  ' + annotation('/* min..maxPathDepth */') + ' ';

        directions = [];
        for (i = 0; i < node.edgeCollections.length; ++i) {
          isLast = (i + 1 === node.edgeCollections.length);
          if (!isLast && node.edgeCollections[i] === node.edgeCollections[i + 1]) {
            // direction ANY is represented by two traversals: an INBOUND and an OUTBOUND traversal
            // on the same collection
            directions.push({ collection: node.edgeCollections[i], direction: 0 /* ANY */ });
            ++i;
          } else {
            directions.push({ collection: node.edgeCollections[i], direction: node.directions[i] });
          }
        }
        var allIndexes = [];
        for (i = 0; i < node.edgeCollections.length; ++i) {
          d = node.directions[i];
          // base indexes
          var ix = node.indexes.base[i];
          ix.collection = node.edgeCollections[i];
          ix.condition = keyword("base " + translate[d]);
          ix.level = -1;
          ix.direction = d;
          ix.node = node.id;
          allIndexes.push(ix);

          // level-specific indexes
          for (var l in node.indexes.levels) {
            ix = node.indexes.levels[l][i];
            ix.collection = node.edgeCollections[i];
            ix.condition = keyword("level " + parseInt(l, 10) + " " + translate[d]);
            ix.level = parseInt(l, 10);
            ix.direction = d;
            ix.node = node.id;
            allIndexes.push(ix);
          }
        }

        allIndexes.sort(function (l, r) {
          if (l.collection !== r.collection) {
            return l.collection < r.collection ? -1 : 1;
          }
          if (l.level !== r.level) {
            return l.level < r.level ? -1 : 1;
          }
          if (l.direction !== r.direction) {
            return l.direction < r.direction ? -1 : 1;
          }
          return 0;
        });

        rc += keyword(translate[node.defaultDirection]);
        if (node.hasOwnProperty('vertexId')) {
          rc += " '" + value(node.vertexId) + "' ";
        } else {
          rc += ' ' + variableName(node.inVariable) + ' ';
        }
        rc += annotation('/* startnode */') + '  ';

        if (Array.isArray(node.graph)) {
          if (directions.length > 0) {
            rc += collection(directions[0].collection);
            for (i = 1; i < directions.length; ++i) {
              rc += ', ' + keyword(translate[directions[i].direction]) + ' ' + collection(directions[i].collection);
            }
          } else {
            rc += annotation('/* no edge collections */');
          }
        } else {
          rc += keyword('GRAPH') + " '" + value(node.graph) + "'";
        }

        traversalDetails.push(node);
        if (node.hasOwnProperty('condition')) {
          node.ConditionStr = buildExpression(node.condition);
        }
        if (node.hasOwnProperty('expression')) {
          node.PruneConditionStr = buildExpression(node.expression);
        }

        e = [];
        eNames = [];
        if (node.hasOwnProperty('graphDefinition')) {
          v = [];
          vNames = [];
          if (node.hasOwnProperty('options') && node.options.hasOwnProperty('vertexCollections')) {
            node.options.vertexCollections.forEach(function (vcn) {
              v.push(collection(vcn));
              vNames.push(vcn);
            });
          } else {
            node.graphDefinition.vertexCollectionNames.forEach(function (vcn) {
              v.push(collection(vcn));
              vNames.push(vcn);
            });
          }
          node.vertexCollectionNameStr = v.join(', ');
          node.vertexCollectionNameStrLen = vNames.join(', ').length;

          if (node.hasOwnProperty('options') && node.options.hasOwnProperty('edgeCollections')) {
            node.options.edgeCollections.forEach(function (ecn) {
              e.push(collection(ecn));
              eNames.push(ecn);
            });
          } else {
            node.graphDefinition.edgeCollectionNames.forEach(function (ecn) {
              e.push(collection(ecn));
              eNames.push(ecn);
            });
          }
          node.edgeCollectionNameStr = e.join(', ');
          node.edgeCollectionNameStrLen = eNames.join(', ').length;
        } else {
          if (node.hasOwnProperty('options') && node.options.hasOwnProperty('edgeCollections')) {
            node.options.edgeCollections.forEach(function (ecn) {
              e.push(collection(ecn));
              eNames.push(ecn);
            });
          } else {
            edgeCols = node.graph || [];
            edgeCols.forEach(function (ecn) {
              e.push(collection(ecn));
              eNames.push(ecn);
            });
          }
          node.edgeCollectionNameStr = e.join(', ');
          node.edgeCollectionNameStrLen = eNames.join(', ').length;
          node.graph = '<anonymous>';

          if (node.hasOwnProperty('options') && node.options.hasOwnProperty('vertexCollections')) {
            v = [];
            node.options.vertexCollections.forEach(function (vcn) {
              v.push(collection(vcn));
            });
            node.vertexCollectionNameStr = v.join(', ');
            node.vertexCollectionNameStrLen = node.options.vertexCollections.join(', ').length;
          }
        }

        allIndexes.forEach(function (idx) {
          indexes.push(idx);
        });

        return rc;
      case 'ShortestPathNode': {
        if (node.hasOwnProperty('vertexOutVariable')) {
          parts.push(variableName(node.vertexOutVariable) + '  ' + annotation('/* vertex */'));
        }
        if (node.hasOwnProperty('edgeOutVariable')) {
          parts.push(variableName(node.edgeOutVariable) + '  ' + annotation('/* edge */'));
        }
        let defaultDirection = node.defaultDirection;
        rc = `${keyword("FOR")} ${parts.join(", ")} ${keyword("IN")} ${keyword(translate[defaultDirection])} ${keyword("SHORTEST_PATH")} `;
        if (node.hasOwnProperty('startVertexId')) {
          rc += `'${value(node.startVertexId)}'`;
        } else {
          rc += variableName(node.startInVariable);
        }
        rc += ` ${annotation("/* startnode */")} ${keyword("TO")} `;

        if (node.hasOwnProperty('targetVertexId')) {
          rc += `'${value(node.targetVertexId)}'`;
        } else {
          rc += variableName(node.targetInVariable);
        }
        rc += ` ${annotation("/* targetnode */")} `;

        if (Array.isArray(node.graph)) {
          directions = [];
          for (i = 0; i < node.edgeCollections.length; ++i) {
              isLast = (i + 1 === node.edgeCollections.length);
              d = node.directions[i];
              if (!isLast && node.edgeCollections[i] === node.edgeCollections[i + 1]) {
                  // direction ANY is represented by two traversals: an INBOUND and an OUTBOUND traversal
                  // on the same collection
                  d = 0; // ANY
                  ++i;
              }
              directions.push({ collection: node.edgeCollections[i], direction: d });
          }
          rc += directions.map(function (g, index) {
            var tmp = '';
            if (g.direction !== defaultDirection) {
              tmp += keyword(translate[g.direction]);
              tmp += ' ';
            }
            return tmp + collection(g.collection);
          }).join(', ');
        } else {
          rc += keyword('GRAPH') + " '" + value(node.graph) + "'";
        }

        shortestPathDetails.push(node);
        e = [];
        eNames = [];
        if (node.hasOwnProperty('graphDefinition')) {
          v = [];
          vNames = [];
          if (node.hasOwnProperty('options') && node.options.hasOwnProperty('vertexCollections')) {
            node.options.vertexCollections.forEach(function (vcn) {
              v.push(collection(vcn));
              vNames.push(vcn);
            });
          } else {            
            node.graphDefinition.vertexCollectionNames.forEach(function (vcn) {
              v.push(collection(vcn));
              vNames.push(vcn);
            });
          }
          node.vertexCollectionNameStr = v.join(', ');
          node.vertexCollectionNameStrLen = vNames.join(', ').length;

          if (node.hasOwnProperty('options') && node.options.hasOwnProperty('edgeCollections')) {
            node.options.edgeCollections.forEach(function (ecn) {
              e.push(collection(ecn));
              eNames.push(ecn);
            });
          } else {
            node.graphDefinition.edgeCollectionNames.forEach(function (ecn) {
              e.push(collection(ecn));
              eNames.push(ecn);
            });
          }
          node.edgeCollectionNameStr = e.join(', ');
          node.edgeCollectionNameStrLen = eNames.join(', ').length;
        } else {
          if (node.hasOwnProperty('options') && node.options.hasOwnProperty('edgeCollections')) {
            node.options.edgeCollections.forEach(function (ecn) {
              e.push(collection(ecn));
              eNames.push(ecn);
            });
          } else {
            edgeCols = node.graph || [];
            edgeCols.forEach(function (ecn) {
              e.push(collection(ecn));
              eNames.push(ecn);
            });
          }
          node.edgeCollectionNameStr = e.join(', ');
          node.edgeCollectionNameStrLen = eNames.join(', ').length;
          node.graph = '<anonymous>';
          if (node.hasOwnProperty('options') && node.options.hasOwnProperty('vertexCollections')) {
            v = [];
            node.options.vertexCollections.forEach(function (vcn) {
              v.push(collection(vcn));
            });
            node.vertexCollectionNameStr = v.join(', ');
            node.vertexCollectionNameStrLen = node.options.vertexCollections.join(', ').length;
          }
        }
        return rc;
      }
      case 'KShortestPathsNode': {
        if (node.hasOwnProperty('pathOutVariable')) {
          parts.push(variableName(node.pathOutVariable) + '  ' + annotation('/* path */'));
        }
        let defaultDirection = node.defaultDirection;
        rc = `${keyword("FOR")} ${parts.join(", ")} ${keyword("IN")} ${keyword(translate[defaultDirection])} ${keyword("K_SHORTEST_PATHS")} `;
        if (node.hasOwnProperty('startVertexId')) {
          rc += `'${value(node.startVertexId)}'`;
        } else {
          rc += variableName(node.startInVariable);
        }
        rc += ` ${annotation("/* startnode */")} ${keyword("TO")} `;

        if (node.hasOwnProperty('targetVertexId')) {
          rc += `'${value(node.targetVertexId)}'`;
        } else {
          rc += variableName(node.targetInVariable);
        }
        rc += ` ${annotation("/* targetnode */")} `;

        if (Array.isArray(node.graph)) {
          directions = [];
          for (i = 0; i < node.edgeCollections.length; ++i) {
              isLast = (i + 1 === node.edgeCollections.length);
              d = node.directions[i];
              if (!isLast && node.edgeCollections[i] === node.edgeCollections[i + 1]) {
                  // direction ANY is represented by two traversals: an INBOUND and an OUTBOUND traversal
                  // on the same collection
                  d = 0; // ANY
                  ++i;
              }
              directions.push({ collection: node.edgeCollections[i], direction: d });
          }
          rc += directions.map(function (g, index) {
            var tmp = '';
            if (g.direction !== defaultDirection) {
              tmp += keyword(translate[g.direction]);
              tmp += ' ';
            }
            return tmp + collection(g.collection);
          }).join(', ');
        } else {
          rc += keyword('GRAPH') + " '" + value(node.graph) + "'";
        }

        kShortestPathsDetails.push(node);
        e = [];
        eNames = [];
        if (node.hasOwnProperty('graphDefinition')) {
          v = [];
          vNames = [];
          if (node.hasOwnProperty('options') && node.options.hasOwnProperty('vertexCollections')) {
            node.options.vertexCollections.forEach(function (vcn) {
              v.push(collection(vcn));
              vNames.push(vcn);
            });
          } else {
            node.graphDefinition.vertexCollectionNames.forEach(function (vcn) {
              v.push(collection(vcn));
              vNames.push(vcn);
            });
          }
          node.vertexCollectionNameStr = v.join(', ');
          node.vertexCollectionNameStrLen = vNames.join(', ').length;

          if (node.hasOwnProperty('options') && node.options.hasOwnProperty('edgeCollections')) {
            node.options.edgeCollections.forEach(function (ecn) {
              e.push(collection(ecn));
              eNames.push(ecn);
            });
          } else {
            node.graphDefinition.edgeCollectionNames.forEach(function (ecn) {
              e.push(collection(ecn));
              eNames.push(ecn);
            });
          }
          node.edgeCollectionNameStr = e.join(', ');
          node.edgeCollectionNameStrLen = eNames.join(', ').length;
        } else {
          if (node.hasOwnProperty('options') && node.options.hasOwnProperty('edgeCollections')) {
            node.options.edgeCollections.forEach(function (ecn) {
              e.push(collection(ecn));
              eNames.push(ecn);
            });
          } else {
            edgeCols = node.graph || [];
            edgeCols.forEach(function (ecn) {
              e.push(collection(ecn));
              eNames.push(ecn);
            });
          }
          node.edgeCollectionNameStr = e.join(', ');
          node.edgeCollectionNameStrLen = eNames.join(', ').length;
          node.graph = '<anonymous>';
          if (node.hasOwnProperty('options') && node.options.hasOwnProperty('vertexCollections')) {
            v = [];
            node.options.vertexCollections.forEach(function (vcn) {
              v.push(collection(vcn));
            });
            node.vertexCollectionNameStr = v.join(', ');
            node.vertexCollectionNameStrLen = node.options.vertexCollections.join(', ').length;
          }
        }
        return rc;
      }
      case 'CalculationNode':
        (node.functions || []).forEach(function (f) {
          functions[f.name] = f;
        });
        return keyword('LET') + ' ' + variableName(node.outVariable) + ' = ' + buildExpression(node.expression) + '   ' + annotation('/* ' + node.expressionType + ' expression */');
      case 'FilterNode':
        return keyword('FILTER') + ' ' + variableName(node.inVariable);
      case 'AggregateNode': /* old-style COLLECT node */
        return keyword('COLLECT') + ' ' + node.aggregates.map(function (node) {
          return variableName(node.outVariable) + ' = ' + variableName(node.inVariable);
        }).join(', ') +
          (node.count ? ' ' + keyword('WITH COUNT') : '') +
          (node.outVariable ? ' ' + keyword('INTO') + ' ' + variableName(node.outVariable) : '') +
          (node.keepVariables ? ' ' + keyword('KEEP') + ' ' + node.keepVariables.map(function (variable) { return variableName(variable); }).join(', ') : '') +
          '   ' + annotation('/* ' + node.aggregationOptions.method + ' */');
      case 'CollectNode':
        var collect = keyword('COLLECT') + ' ' +
          node.groups.map(function (node) {
            return variableName(node.outVariable) + ' = ' + variableName(node.inVariable);
          }).join(', ');

        if (node.hasOwnProperty('aggregates') && node.aggregates.length > 0) {
          if (node.groups.length > 0) {
            collect += ' ';
          }
          collect += keyword('AGGREGATE') + ' ' +
            node.aggregates.map(function (node) {
              return variableName(node.outVariable) + ' = ' + func(node.type) + '(' + variableName(node.inVariable) + ')';
            }).join(', ');
        }
        collect +=
          (node.count ? ' ' + keyword('WITH COUNT') : '') +
          (node.outVariable ? ' ' + keyword('INTO') + ' ' + variableName(node.outVariable) : '') +
          ((node.expressionVariable && node.outVariable) ? " = " + variableName(node.expressionVariable) : "") +
          (node.keepVariables ? ' ' + keyword('KEEP') + ' ' + node.keepVariables.map(function (variable) { return variableName(variable.variable); }).join(', ') : '') +
          '   ' + annotation('/* ' + node.collectOptions.method + ' */');
        return collect;
      case 'SortNode':
        return keyword('SORT') + ' ' + node.elements.map(function (node) {
          return variableName(node.inVariable) + ' ' + keyword(node.ascending ? 'ASC' : 'DESC');
        }).join(', ') + annotation(`   /* sorting strategy: ${node.strategy.split("-").join(" ")} */`);
      case 'LimitNode':
        return keyword('LIMIT') + ' ' + value(JSON.stringify(node.offset)) + ', ' + value(JSON.stringify(node.limit)) + (node.fullCount ? '  ' + annotation('/* fullCount */') : '');
      case 'ReturnNode':
        return keyword('RETURN') + ' ' + variableName(node.inVariable);
      case 'SubqueryNode':
        return keyword('LET') + ' ' + variableName(node.outVariable) + ' = ...   ' + annotation('/* ' + (node.isConst ? 'const ' : '') + 'subquery */');
      case 'SubqueryStartNode':
        return `${keyword('LET')} ${variableName(node.subqueryOutVariable)} = ( ${annotation(`/* subquery begin */`)}` ;
      case 'SubqueryEndNode':
<<<<<<< HEAD
        return `${keyword('RETURN')}  ${variableName(node.inVariable)} ) ${annotation(`/* subquery end */`)}`;
      case 'ParallelStartNode':
        return keyword('PARALLEL');
      case 'ParallelEndNode':
        // nothing to print - line will be skipped
        return '';
=======
        if (node.inVariable) {
          return `${keyword('RETURN')}  ${variableName(node.inVariable)} ) ${annotation(`/* subquery end */`)}`;
        }
        // special hack for spliced subqueries that do not return any data
        return `) ${annotation(`/* subquery end */`)}`;
>>>>>>> a82a89fe
      case 'InsertNode': {
        modificationFlags = node.modificationFlags;
        let restrictString = '';
        if (node.restrictedTo) {
          restrictString = annotation('/* ' + restriction(node) + ' */');
        }
        return keyword('INSERT') + ' ' + variableName(node.inVariable) + ' ' + keyword('IN') + ' ' + collection(node.collection) + ' ' + restrictString;
      }
      case 'UpdateNode': {
        modificationFlags = node.modificationFlags;
        let inputExplain = '';
        let indexRef = '';
        if (node.hasOwnProperty('inKeyVariable')) {
          indexRef = `${variableName(node.inKeyVariable)}`;
          inputExplain = `${variableName(node.inKeyVariable)} ${keyword('WITH')} ${variableName(node.inDocVariable)}`;
        } else {
          indexRef = inputExplain = `${variableName(node.inDocVariable)}`;
        }
        let restrictString = '';
        if (node.restrictedTo) {
          restrictString = annotation('/* ' + restriction(node) + ' */');
        }
        node.indexes.forEach(function (idx, i) { iterateIndexes(idx, i, node, types, indexRef); });
        return `${keyword('UPDATE')} ${inputExplain} ${keyword('IN')} ${collection(node.collection)} ${restrictString}`;
      }
      case 'ReplaceNode': {
        modificationFlags = node.modificationFlags;
        let inputExplain = '';
        let indexRef = '';
        if (node.hasOwnProperty('inKeyVariable')) {
          indexRef = `${variableName(node.inKeyVariable)}`;
          inputExplain = `${variableName(node.inKeyVariable)} ${keyword('WITH')} ${variableName(node.inDocVariable)}`;
        } else {
          indexRef = inputExplain = `${variableName(node.inDocVariable)}`;
        }
        let restrictString = '';
        if (node.restrictedTo) {
          restrictString = annotation('/* ' + restriction(node) + ' */');
        }
        node.indexes.forEach(function (idx, i) { iterateIndexes(idx, i, node, types, indexRef); });
        return `${keyword('REPLACE')} ${inputExplain} ${keyword('IN')} ${collection(node.collection)} ${restrictString}`;
      }
      case 'UpsertNode':
        modificationFlags = node.modificationFlags;
        let indexRef = `${variableName(node.inDocVariable)}`;
        node.indexes.forEach(function (idx, i) { iterateIndexes(idx, i, node, types, indexRef); });
        return keyword('UPSERT') + ' ' + variableName(node.inDocVariable) + ' ' + keyword('INSERT') + ' ' + variableName(node.insertVariable) + ' ' + keyword(node.isReplace ? 'REPLACE' : 'UPDATE') + ' ' + variableName(node.updateVariable) + ' ' + keyword('IN') + ' ' + collection(node.collection);
      case 'RemoveNode': {
        modificationFlags = node.modificationFlags;
        let restrictString = '';
        if (node.restrictedTo) {
          restrictString = annotation('/* ' + restriction(node) + ' */');
        }
        let indexRef = `${variableName(node.inVariable)}`;
        node.indexes.forEach(function (idx, i) { iterateIndexes(idx, i, node, types, indexRef); });
        return `${keyword('REMOVE')} ${variableName(node.inVariable)} ${keyword('IN')} ${collection(node.collection)} ${restrictString}`;
      }
      case 'SingleRemoteOperationNode': {
        switch (node.mode) {
          case "IndexNode": {
            collectionVariables[node.outVariable.id] = node.collection;
            let indexRef = `${variable(JSON.stringify(node.key))}`;
            node.indexes.forEach(function (idx, i) { iterateIndexes(idx, i, node, types, indexRef); });
            return `${keyword('FOR')} ${variableName(node.outVariable)} ${keyword('IN')} ${collection(node.collection)} ${keyword('FILTER')} ${variable('_key')} == ${indexRef} ${annotation(`/* primary index scan */`)}`;
            // `
          }
          case 'InsertNode': {
            modificationFlags = node.modificationFlags;
            collectionVariables[node.inVariable.id] = node.collection;
            let indexRef = `${variableName(node.inVariable)}`;
            if (node.hasOwnProperty('indexes')) {
              node.indexes.forEach(function (idx, i) { iterateIndexes(idx, i, node, types, indexRef); });
            }
            return `${keyword('INSERT')} ${variableName(node.inVariable)} ${keyword('IN')} ${collection(node.collection)}`;
          }
          case 'UpdateNode': {
            modificationFlags = node.modificationFlags;
            let OLD = "";
            if (node.hasOwnProperty('inVariable')) {
              collectionVariables[node.inVariable.id] = node.collection;
              OLD = `${keyword('WITH')} ${variableName(node.inVariable)} `;
            }
            let indexRef;
            let keyCondition = "";
            let filterCondition;
            if (node.hasOwnProperty('key')) {
              keyCondition = `{ _key: ${variable(JSON.stringify(node.key))} } `;
              indexRef = `${variable(JSON.stringify(node.key))} `;
              filterCondition = `${variable('doc._key')} == ${variable(JSON.stringify(node.key))}`;
            } else if (node.hasOwnProperty('inVariable')) {
              keyCondition = `${variableName(node.inVariable)} `;
              indexRef = `${variableName(node.inVariable)}`;
            } else {
              keyCondition = "<UNSUPPORTED>";
              indexRef = "<UNSUPPORTED>";
            }
            if (node.hasOwnProperty('indexes')) {
              node.indexes.forEach(function (idx, i) { iterateIndexes(idx, i, node, types, indexRef); });
            }
            let forStatement = "";
            if (node.replaceIndexNode) {
              forStatement = `${keyword('FOR')} ${variable('doc')} ${keyword('IN')} ${collection(node.collection)} ${keyword('FILTER')} ${filterCondition} `;
              keyCondition = `${variable('doc')} `;
            }
            return `${forStatement}${keyword('UPDATE')} ${keyCondition}${OLD}${keyword('IN')} ${collection(node.collection)}`;
          }
          case 'ReplaceNode': {
            modificationFlags = node.modificationFlags;
            let OLD = "";
            if (node.hasOwnProperty('inVariable')) {
              collectionVariables[node.inVariable.id] = node.collection;
              OLD = `${keyword('WITH')} ${variableName(node.inVariable)} `;
            }
            let indexRef;
            let keyCondition = "";
            let filterCondition;
            if (node.hasOwnProperty('key')) {
              keyCondition = `{ _key: ${variable(JSON.stringify(node.key))} } `;
              indexRef = `${variable(JSON.stringify(node.key))}`;
              filterCondition = `${variable('doc._key')} == ${variable(JSON.stringify(node.key))}`;
            } else if (node.hasOwnProperty('inVariable')) {
              keyCondition = `${variableName(node.inVariable)} `;
              indexRef = `${variableName(node.inVariable)}`;
            } else {
              keyCondition = "<UNSUPPORTED>";
              indexRef = "<UNSUPPORTED>";
            }
            if (node.hasOwnProperty('indexes')) {
              node.indexes.forEach(function (idx, i) { iterateIndexes(idx, i, node, types, indexRef); });
            }
            let forStatement = "";
            if (node.replaceIndexNode) {
              forStatement = `${keyword('FOR')} ${variable('doc')} ${keyword('IN')} ${collection(node.collection)} ${keyword('FILTER')} ${filterCondition} `;
              keyCondition = `${variable('doc')} `;
            }
            return `${forStatement}${keyword('REPLACE')} ${keyCondition}${OLD}${keyword('IN')} ${collection(node.collection)}`;
          }
          case 'RemoveNode': {
            modificationFlags = node.modificationFlags;
            if (node.hasOwnProperty('inVariable')) {
              collectionVariables[node.inVariable.id] = node.collection;
            }
            let indexRef;
            let keyCondition;
            let filterCondition;
            if (node.hasOwnProperty('key')) {
              keyCondition = `{ _key: ${variable(JSON.stringify(node.key))} } `;
              indexRef = `${variable(JSON.stringify(node.key))}`;
              filterCondition = `${variable('doc._key')} == ${variable(JSON.stringify(node.key))}`;
            } else if (node.hasOwnProperty('inVariable')) {
              keyCondition = `${variableName(node.inVariable)} `;
              indexRef = `${variableName(node.inVariable)}`;
            } else {
              keyCondition = "<UNSUPPORTED>";
              indexRef = "<UNSUPPORTED>";
            }
            if (node.hasOwnProperty('indexes')) {
              node.indexes.forEach(function (idx, i) { iterateIndexes(idx, i, node, types, indexRef); });
            }
            let forStatement = "";
            if (node.replaceIndexNode) {
              forStatement = `${keyword('FOR')} ${variable('doc')} ${keyword('IN')} ${collection(node.collection)} ${keyword('FILTER')} ${filterCondition} `;
              keyCondition = `${variable('doc')} `;
            }
            return `${forStatement}${keyword('REMOVE')} ${keyCondition}${keyword('IN')} ${collection(node.collection)}`;
          }
        }
      }
        break;
      case 'RemoteNode':
        return keyword('REMOTE');
      case 'DistributeNode':
        return keyword('DISTRIBUTE') + '  ' + annotation('/* create keys: ' + node.createKeys + ', variable: ') + variableName(node.variable) + ' ' + annotation('*/');
      case 'ScatterNode':
        return keyword('SCATTER');
      case 'GatherNode':
        let gatherAnnotations = [];
        if (node.parallelism === 'parallel') {
          gatherAnnotations.push('parallel');
        }
        if (node.sortmode !== 'unset') {
          gatherAnnotations.push('sort mode: ' + node.sortmode);
        } 
        return keyword('GATHER') + ' ' + node.elements.map(function (node) {
          if (node.path && node.path.length) {
            return variableName(node.inVariable) + node.path.map(function (n) { return '.' + attribute(n); }) + ' ' + keyword(node.ascending ? 'ASC' : 'DESC');
          }
          return variableName(node.inVariable) + ' ' + keyword(node.ascending ? 'ASC' : 'DESC');
        }).join(', ') + (gatherAnnotations.length ? '  ' + annotation('/* ' + gatherAnnotations.join(', ') + ' */') : '');

      case 'MaterializeNode':
      	return keyword('MATERIALIZE') + ' ' + variableName(node.outVariable);
    }

    return 'unhandled node type (' + node.type + ')';
  };

  var level = 0, subqueries = [], subqueryCallbacks = [];
  var indent = function (level, isRoot) {
    return pad(1 + level + level) + (isRoot ? '* ' : '- ');
  };

  var preHandle = function (node) {
    usedVariables = {};
    currentNode = node.id;
    isConst = true;
    if (node.type === 'SubqueryNode' || node.type === 'SubqueryStartNode') {
      subqueries.push(level);
    }
    if (node.type === 'SubqueryEndNode' && !node.inVariable && subqueries.length > 0) {
      // special hack for spliced subqueries that do not return any data
      --level;
    }
  };

  var postHandle = function (node) {
    if (node.type === 'SubqueryEndNode' && subqueries.length > 0) {
      level = subqueries.pop();
    }
    var isLeafNode = !parents.hasOwnProperty(node.id);

    if (['EnumerateCollectionNode',
      'EnumerateListNode',
      'EnumerateViewNode',
      'IndexRangeNode',
      'IndexNode',
      'TraversalNode',
      'ParallelStartNode',
      'SubqueryStartNode',
      'SubqueryNode'].indexOf(node.type) !== -1) {
      level++;
    } else if (isLeafNode && subqueries.length > 0) {
      level = subqueries.pop();
    } else if (node.type === 'SingletonNode') {
      level++;
    } else if (node.type === 'ParallelEndNode') {
      --level;
    }
  };

  var constNess = function () {
    if (isConst) {
      return '   ' + annotation('/* const assignment */');
    }
    return '';
  };

  var variablesUsed = function () {
    var used = [];
    for (var a in usedVariables) {
      if (usedVariables.hasOwnProperty(a)) {
        used.push(variable(a) + ' : ' + collection(usedVariables[a]));
      }
    }
    if (used.length > 0) {
      return '   ' + annotation('/* collections used:') + ' ' + used.join(', ') + ' ' + annotation('*/');
    }
    return '';
  };

  var printNode = function (node) {
    preHandle(node);
    var line = ' ' +
      pad(1 + maxIdLen - String(node.id).length) + variable(node.id) + '   ' +
      keyword(node.type) + pad(1 + maxTypeLen - String(node.type).length) + '   ';

    if (isCoordinator) {
      line += variable(node.site) + pad(1 + maxSiteLen - String(node.site).length) + '  ';
    }
        
    let nodeLabel = label(node);

    if (profileMode) {
      if (node.calls === undefined) {
        node.calls = 'n/a';
      }
      if (node.items === undefined) {
        node.items = 'n/a';
      }
      let runtime = node.runtime;
      if (runtime === undefined) {
        runtime = 'n/a';
      } else {
        runtime = String(Math.abs(node.runtime).toFixed(5));
      }
  
      line += pad(1 + maxCallsLen - String(node.calls).length) + value(node.calls) + '   ' +
        pad(1 + maxItemsLen - String(node.items).length) + value(node.items) + '   ' +
        pad(1 + maxRuntimeLen - runtime.length) + value(runtime) + '   ';
    } else {
      line += pad(1 + maxEstimateLen - String(node.estimatedNrItems).length) + value(node.estimatedNrItems) + '   ';
    }
        
    line += indent(level, node.type === 'SingletonNode') + nodeLabel;

    if (node.type === 'CalculationNode') {
      line += variablesUsed() + constNess();
    }
    if (nodeLabel !== '') {
      // don't print lines for ParallelEndNodes, as they are empty anyway
      stringBuilder.appendLine(line);
    }
    postHandle(node);
  };

  if (planIndex === undefined) {
    printQuery(query, explain.cacheable);
  }

  stringBuilder.appendLine(section('Execution plan:'));

  var line = ' ' +
    pad(1 + maxIdLen - String('Id').length) + header('Id') + '   ' +
    header('NodeType') + pad(1 + maxTypeLen - String('NodeType').length) + '   ';

  if (isCoordinator) {
    line += header('Site') + pad(1 + maxSiteLen - String('Site').length) + '  ';
  }

  if (profileMode) {
    line += pad(1 + maxCallsLen - String('Calls').length) + header('Calls') + '   ' +
      pad(1 + maxItemsLen - String('Items').length) + header('Items') + '   ' +
      pad(1 + maxRuntimeLen - String('Runtime [s]').length) + header('Runtime [s]') + '   ' +
      header('Comment');
  } else {
    line += pad(1 + maxEstimateLen - String('Est.').length) + header('Est.') + '   ' +
      header('Comment');
  }


  stringBuilder.appendLine(line);

  var walk = [rootNode];
  while (walk.length > 0) {
    var id = walk.pop();
    var node = nodes[id];
    printNode(node);
    if (parents.hasOwnProperty(id)) {
      walk = walk.concat(parents[id]);
    }
    if (node.type === 'SubqueryNode') {
      walk = walk.concat([node.subquery.nodes[0].id]);
    }
  }

  stringBuilder.appendLine();
  printIndexes(indexes);
  printFunctions(functions);
  printTraversalDetails(traversalDetails);
  printShortestPathDetails(shortestPathDetails);
  printKShortestPathsDetails(kShortestPathsDetails);
  stringBuilder.appendLine();

  printRules(plan.rules);
  printModificationFlags(modificationFlags);
  printWarnings(explain.warnings);
  if (profileMode) {
    printStats(explain.stats);
    printProfile(explain.profile);
  }
}

/* the exposed explain function */
function explain(data, options, shouldPrint) {
  'use strict';
  if (typeof data === 'string') {
    data = { query: data, options: options };
  }
  if (!(data instanceof Object)) {
    throw 'ArangoStatement needs initial data';
  }

  if (options === undefined) {
    options = data.options;
  }
  options = options || {};
  options.verbosePlans = true;
  setColors(options.colors === undefined ? true : options.colors);

  stringBuilder.clearOutput();
  let stmt = db._createStatement(data);
  let result = stmt.explain(options);
  if (options.allPlans) {
    // multiple plans
    printQuery(data.query);
    for (let i = 0; i < result.plans.length; ++i) {
      if (i > 0) {
        stringBuilder.appendLine();
      }
      stringBuilder.appendLine(section("Plan #" + (i + 1) + " of " + result.plans.length + " (estimated cost: " + result.plans[i].estimatedCost.toFixed(2) + ")"));
      stringBuilder.prefix = ' ';
      stringBuilder.appendLine();
      processQuery(data.query, result, i);
      stringBuilder.prefix = '';
    }
  } else {
    // single plan
    processQuery(data.query, result, undefined);
  }

  if (shouldPrint === undefined || shouldPrint) {
    print(stringBuilder.getOutput());
  } else {
    return stringBuilder.getOutput();
  }
}


/* the exposed profile query function */
function profileQuery(data, shouldPrint) {
  'use strict';
  if (!(data instanceof Object) || !data.hasOwnProperty("options")) {
    throw 'ArangoStatement needs initial data';
  }
  let options = data.options || {};
  options.silent = true;
  options.allPlans = false; // always turn this off, as it will not work with profiling
  setColors(options.colors === undefined ? true : options.colors);

  stringBuilder.clearOutput();
  let stmt = db._createStatement(data);
  let cursor = stmt.execute();
  let extra = cursor.getExtra();
  processQuery(data.query, extra, undefined);

  if (shouldPrint === undefined || shouldPrint) {
    print(stringBuilder.getOutput());
  } else {
    return stringBuilder.getOutput();
  }
}

/* the exposed debug function */
function debug(query, bindVars, options) {
  'use strict';
  let input = {};

  if (query instanceof Object) {
    if (typeof query.toAQL === 'function') {
      query = query.toAQL();
    }
    input = query;
  } else {
    input.query = query;
    if (bindVars !== undefined) {
      input.bindVars = anonymize(bindVars);
    }
    if (options !== undefined) {
      input.options = options;
    }
  }
  if (!input.options) {
    input.options = {};
  }
  let result = {
    engine: db._engine(),
    version: db._version(true),
    database: db._name(),
    query: input,
    collections: {},
    views: {}
  };

  result.fancy = require('@arangodb/aql/explainer').explain(input, { colors: false }, false);

  let stmt = db._createStatement(input);
  result.explain = stmt.explain(input.options);

  let graphs = {};
  let collections = result.explain.plan.collections;
  let map = {};
  collections.forEach(function (c) {
    map[c.name] = true;
  });

  // export graphs
  let findGraphs = function (nodes) {
    nodes.forEach(function (node) {
      if (node.type === 'TraversalNode') {
        if (node.graph && node.graphDefinition) {
          // named graphs have their name in "graph", but non-graph traversal queries too
          // the distinction can thus be made only by peeking into graphDefinition, which
          // is only populated for named graphs
          try {
            graphs[node.graph] = db._graphs.document(node.graph);
          } catch (err) { }
        }
        if (node.graphDefinition) {
          try {
            node.graphDefinition.vertexCollectionNames.forEach(function (c) {
              if (!map.hasOwnProperty(c)) {
                map[c] = true;
                collections.push({ name: c });
              }
            });
          } catch (err) { }
          try {
            node.graphDefinition.edgeCollectionNames.forEach(function (c) {
              if (!map.hasOwnProperty(c)) {
                map[c] = true;
                collections.push({ name: c });
              }
            });
          } catch (err) { }
        }
      } else if (node.type === 'SubqueryNode') {
        // recurse into subqueries
        findGraphs(node.subquery.nodes);
      }
    });
  };
  // mangle with graphs used in query
  findGraphs(result.explain.plan.nodes);
  
  let handleCollection = function(collection) {
    let c = db._collection(collection.name);
    if (c === null) {
      // probably a view...
      let v = db._view(collection.name);
      if (v === null) {
        return;
      }

      result.views[collection.name] = {
        type: v.type(),
        properties: v.properties()
      };
    } else {
      // a collection
      if (c.type() === 3 && collection.name.match(/^_(local|from|to)_.+/)) {
        // an internal smart-graph collection. let's skip this
        return;
      }
      let examples;
      if (input.options.examples) {
        // include example data from collections
        let max = 10; // default number of documents 
        if (typeof input.options.examples === 'number') {
          max = input.options.examples;
        }
        if (max > 100) {
          max = 100;
        } else if (max < 0) {
          max = 0;
        }
        examples = db._query("FOR doc IN @@collection LIMIT @max RETURN doc", { max, "@collection": collection.name }).toArray();
        if (input.options.anonymize) {
          examples = examples.map(anonymize);
        }
      }
      result.collections[collection.name] = {
        name: collection.name,
        type: c.type(),
        properties: c.properties(),
        indexes: c.getIndexes(true),
        count: c.count(),
        counts: c.count(true),
        examples
      };
    }
  };

  // add collection information
  collections.forEach(function (collection) {
    handleCollection(collection);
  });

  // add prototypes used for distributeShardsLike
  let sortedCollections = [];
  Object.values(result.collections).forEach(function(collection) {
    if (collection.properties.distributeShardsLike &&
        !result.collections.hasOwnProperty(collection.distributeShardsLike)) {
      handleCollection({ name: collection.name });
    }
    sortedCollections.push(collection);
  });

  sortedCollections.sort(function(l, r) {
    if (l.properties.distributeShardsLike && !r.properties.distributeShardsLike) {
      return 1;
    } else if (!l.properties.distributeShardsLike && r.properties.distributeShardsLike) {
      return -1;
    }
    if (l.type === 2 && r.type === 3) {
      return -1;
    } else if (r.type === 3 && l.type === 2) {
      return 1;
    }
    if (l.name < r.name) {
      return -1;
    } else if (l.name > r.name) {
      return 1;
    }
    // should not happen
    return 0;
  });

  result.collections = {};
  sortedCollections.forEach(function(c) {
    result.collections[c.name] = c;
  });

  result.graphs = graphs;
  return result;
}

function debugDump(filename, query, bindVars, options) {
  let result = debug(query, bindVars, options);
  require('fs').write(filename, JSON.stringify(result));
  require('console').log("stored query debug information in file '" + filename + "'");
}

function inspectDump(filename, outfile) {
  let internal = require('internal');
  if (outfile !== undefined) {
    internal.startCaptureMode();
  }

  let data = JSON.parse(require('fs').read(filename));
  if (data.version && data.version) {
    print("/* original data is from " + data.version["server-version"] + ", " + data.version.license + " */");
  }
  if (data.database) {
    print("/* original data gathered from database '" + data.database + "' */");
  }
  if (db._engine().name !== data.engine.name) {
    print("/* using different storage engine (' " + db._engine().name + "') than in debug information ('" + data.engine.name + "') */");
  }
  print();

  print("/* graphs */");
  let graphs = data.graphs || {};
  Object.keys(graphs).forEach(function (graph) {
    let details = graphs[graph];
    print("try { db._graphs.remove(" + JSON.stringify(graph) + "); } catch (err) {}");
    print("db._graphs.insert(" + JSON.stringify(details) + ");");
  });
  print();

  // all collections and indexes first, as data insertion may go wrong later
  print("/* collections and indexes setup */");
  const keys = Object.keys(data.collections);
  if (keys.length > 0) {
    // drop in reverse order, because of distributeShardsLike
    for (let i = keys.length; i > 0; --i) {
      let collection = keys[i - 1];
      let details = data.collections[collection];
      let name = details.name || collection;
      if (name[0] === '_') {
        // system collection
        print("try { db._drop(" + JSON.stringify(collection) + ", true); } catch (err) { print(String(err)); }");
      } else {
        print("try { db._drop(" + JSON.stringify(collection) + "); } catch (err) { print(String(err)); }");
      }
    }
    // create in forward order because of distributeShardsLike
    for (let i = 0; i < keys.length; ++i) {
      let collection = keys[i];
      let details = data.collections[collection];
      if (details.type === false || details.type === 3) {
        if (details.properties.isSmart) {
          delete details.properties.numberOfShards;
        }
        print("db._createEdgeCollection(" + JSON.stringify(collection) + ", " + JSON.stringify(details.properties) + ");");
      } else {
        print("db._create(" + JSON.stringify(collection) + ", " + JSON.stringify(details.properties) + ");");
      }
      details.indexes.forEach(function (index) {
        delete index.figures;
        delete index.selectivityEstimate;
        if (index.type !== 'primary' && index.type !== 'edge') {
          print("db[" + JSON.stringify(collection) + "].ensureIndex(" + JSON.stringify(index) + ");");
        }
      });
      print();
    }
  }
  print();

  // insert example data
  print("/* example data */");
  Object.keys(data.collections).forEach(function (collection) {
    let details = data.collections[collection];
    if (details.examples) {
      details.examples.forEach(function (example) {
        print("db[" + JSON.stringify(collection) + "].insert(" + JSON.stringify(example) + ", {isRestore: true});");
      });
    }
    let missing = details.count;
    if (details.examples) {
      missing -= details.examples.length;
    }
    if (missing > 0) {
      print("/* collection '" + collection + "' needs " + missing + " more document(s) */");
    }
    print();
  });
  print();

  // views
  print("/* views */");
  Object.keys(data.views || {}).forEach(function (view) {
    let details = data.views[view];
    print("db._dropView(" + JSON.stringify(view) + ");");
    print("db._createView(" + JSON.stringify(view) + ", " + JSON.stringify(details.type) + ", " + JSON.stringify(details.properties) + ");");
  });
  print();

  print("/* explain result */");
  print(data.fancy.trim().split(/\n/).map(function (line) { return "// " + line; }).join("\n"));
  print();

  print("/* explain command */");
  if (data.query.options) {
    delete data.query.options.anonymize;
    delete data.query.options.colors;
    delete data.query.options.examples;
  }
  print("db._explain(" + JSON.stringify(data.query) + ");");
  print();

  if (outfile !== undefined) {
    require('fs').write(outfile, internal.stopCaptureMode());
    require('console').log("stored query restore script in file '" + outfile + "'");
    require('console').log("to run it, execute  require('internal').load('" + outfile + "');");
  }
}

exports.explain = explain;
exports.profileQuery = profileQuery;
exports.debug = debug;
exports.debugDump = debugDump;
exports.inspectDump = inspectDump;<|MERGE_RESOLUTION|>--- conflicted
+++ resolved
@@ -1620,20 +1620,11 @@
       case 'SubqueryStartNode':
         return `${keyword('LET')} ${variableName(node.subqueryOutVariable)} = ( ${annotation(`/* subquery begin */`)}` ;
       case 'SubqueryEndNode':
-<<<<<<< HEAD
-        return `${keyword('RETURN')}  ${variableName(node.inVariable)} ) ${annotation(`/* subquery end */`)}`;
-      case 'ParallelStartNode':
-        return keyword('PARALLEL');
-      case 'ParallelEndNode':
-        // nothing to print - line will be skipped
-        return '';
-=======
         if (node.inVariable) {
           return `${keyword('RETURN')}  ${variableName(node.inVariable)} ) ${annotation(`/* subquery end */`)}`;
         }
         // special hack for spliced subqueries that do not return any data
         return `) ${annotation(`/* subquery end */`)}`;
->>>>>>> a82a89fe
       case 'InsertNode': {
         modificationFlags = node.modificationFlags;
         let restrictString = '';
@@ -1861,7 +1852,6 @@
       'IndexRangeNode',
       'IndexNode',
       'TraversalNode',
-      'ParallelStartNode',
       'SubqueryStartNode',
       'SubqueryNode'].indexOf(node.type) !== -1) {
       level++;
@@ -1869,8 +1859,6 @@
       level = subqueries.pop();
     } else if (node.type === 'SingletonNode') {
       level++;
-    } else if (node.type === 'ParallelEndNode') {
-      --level;
     }
   };
 
@@ -1903,8 +1891,6 @@
     if (isCoordinator) {
       line += variable(node.site) + pad(1 + maxSiteLen - String(node.site).length) + '  ';
     }
-        
-    let nodeLabel = label(node);
 
     if (profileMode) {
       if (node.calls === undefined) {
@@ -1922,20 +1908,17 @@
   
       line += pad(1 + maxCallsLen - String(node.calls).length) + value(node.calls) + '   ' +
         pad(1 + maxItemsLen - String(node.items).length) + value(node.items) + '   ' +
-        pad(1 + maxRuntimeLen - runtime.length) + value(runtime) + '   ';
+        pad(1 + maxRuntimeLen - runtime.length) + value(runtime) + '   ' +
+        indent(level, node.type === 'SingletonNode') + label(node);
     } else {
-      line += pad(1 + maxEstimateLen - String(node.estimatedNrItems).length) + value(node.estimatedNrItems) + '   ';
-    }
-        
-    line += indent(level, node.type === 'SingletonNode') + nodeLabel;
+      line += pad(1 + maxEstimateLen - String(node.estimatedNrItems).length) + value(node.estimatedNrItems) + '   ' +
+        indent(level, node.type === 'SingletonNode') + label(node);
+    }
 
     if (node.type === 'CalculationNode') {
       line += variablesUsed() + constNess();
     }
-    if (nodeLabel !== '') {
-      // don't print lines for ParallelEndNodes, as they are empty anyway
-      stringBuilder.appendLine(line);
-    }
+    stringBuilder.appendLine(line);
     postHandle(node);
   };
 
