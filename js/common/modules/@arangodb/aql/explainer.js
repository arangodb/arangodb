/* jshint strict: false, maxlen: 300 */
/* global arango */

var db = require('@arangodb').db,
  internal = require('internal'),
  _ = require('lodash'),
  systemColors = internal.COLORS,
  print = internal.print,
  colors = {};

// max elements to print from array/objects
const maxMembersToPrint = 20;

let uniqueValue = 0;

const anonymize = function (doc) {
  if (Array.isArray(doc)) {
    return doc.map(anonymize);
  }
  if (typeof doc === 'string') {
    // make unique values because of unique indexes
    return Array(doc.length + 1).join('X') + uniqueValue++;
  }
  if (doc === null || typeof doc === 'number' || typeof doc === 'boolean') {
    return doc;
  }
  if (typeof doc === 'object') {
    let result = {};
    Object.keys(doc).forEach(function (key) {
      if (key.startsWith('_') || key.startsWith('@')) {
        // This excludes system attributes in examples
        // and collections in bindVars
        result[key] = doc[key];
      } else {
        result[key] = anonymize(doc[key]);
      }
    });
    return result;
  }
  return doc;
};

let stringBuilder = {
  output: '',
  prefix: '',

  appendLine: function (line) {
    if (line) {
      this.output += this.prefix + line;
    }
    this.output += '\n';
  },

  getOutput: function () {
    return this.output;
  },

  clearOutput: function () {
    this.output = '';
  },

  wrap: function (str, width) {
    let re = '.{1,' + width + '}(\\s|$)|\\S+?(\\s|$)';
    return str.match(new RegExp(re, 'g')).join('\n' + this.prefix).replace(/\n+/g, '\n ' + this.prefix);
  }

};

/* set colors for output */
function setColors(useSystemColors) {
  'use strict';

  ['COLOR_RESET',
    'COLOR_CYAN', 'COLOR_BLUE', 'COLOR_GREEN', 'COLOR_MAGENTA', 'COLOR_YELLOW', 'COLOR_RED', 'COLOR_WHITE',
    'COLOR_BOLD_CYAN', 'COLOR_BOLD_BLUE', 'COLOR_BOLD_GREEN', 'COLOR_BOLD_MAGENTA', 'COLOR_BOLD_YELLOW',
    'COLOR_BOLD_RED', 'COLOR_BOLD_WHITE'].forEach(function (c) {
      colors[c] = useSystemColors ? systemColors[c] : '';
    });
}

/* colorizer and output helper functions */

function bracketize(node, v) {
  'use strict';
  if (node && node.subNodes && node.subNodes.length > 1) {
    return '(' + v + ')';
  }
  return v;
}

function attributeUncolored(v) {
  'use strict';
  return '`' + v + '`';
}

function keyword(v) {
  'use strict';
  return colors.COLOR_CYAN + v + colors.COLOR_RESET;
}

function annotation(v) {
  'use strict';
  return colors.COLOR_BLUE + v + colors.COLOR_RESET;
}

function value(v) {
  'use strict';
  if (typeof v === 'string' && v.length > 1024) {
    return colors.COLOR_GREEN + v.substr(0, 1024) + '...' + colors.COLOR_RESET;
  }
  return colors.COLOR_GREEN + v + colors.COLOR_RESET;
}

function variable(v) {
  'use strict';
  if (v[0] === '#') {
    return colors.COLOR_MAGENTA + v + colors.COLOR_RESET;
  }
  return colors.COLOR_YELLOW + v + colors.COLOR_RESET;
}

function func(v) {
  'use strict';
  return colors.COLOR_GREEN + v + colors.COLOR_RESET;
}

function collection(v) {
  'use strict';
  return colors.COLOR_RED + v + colors.COLOR_RESET;
}

function view(v) {
  'use strict';
  return colors.COLOR_RED + v + colors.COLOR_RESET;
}

function attribute(v) {
  'use strict';
  return '`' + colors.COLOR_YELLOW + v + colors.COLOR_RESET + '`';
}

function header(v) {
  'use strict';
  return colors.COLOR_MAGENTA + v + colors.COLOR_RESET;
}

function section(v) {
  'use strict';
  return colors.COLOR_BOLD_BLUE + v + colors.COLOR_RESET;
}

// return n times ' '
function pad(n) {
  'use strict';
  if (n < 0) {
    // value seems invalid...
    n = 0;
  }
  return new Array(n).join(' ');
}

/* print functions */

/* print query string */
function printQuery(query, cacheable) {
  'use strict';
  // restrict max length of printed query to avoid endless printing for
  // very long query strings
  var maxLength = 4096, headline = 'Query String (' + query.length + ' chars';
  if (query.length > maxLength) {
    headline += ' - truncated...';
    query = query.substr(0, maxLength / 2) + ' ... ' + query.substr(query.length - maxLength / 2);
  }
  headline += ', cacheable: ' + (cacheable ? 'true' : 'false');
  headline += '):';
  stringBuilder.appendLine(section(headline));
  stringBuilder.appendLine(' ' + value(stringBuilder.wrap(query, 100)));
  stringBuilder.appendLine();
}

/* print write query modification flags */
function printModificationFlags(flags) {
  'use strict';
  if (flags === undefined) {
    return;
  }
  stringBuilder.appendLine(section('Write query options:'));
  var keys = Object.keys(flags), maxLen = 'Option'.length;
  keys.forEach(function (k) {
    if (k.length > maxLen) {
      maxLen = k.length;
    }
  });
  stringBuilder.appendLine(' ' + header('Option') + pad(1 + maxLen - 'Option'.length) + '   ' + header('Value'));
  keys.forEach(function (k) {
    stringBuilder.appendLine(' ' + keyword(k) + pad(1 + maxLen - k.length) + '   ' + value(JSON.stringify(flags[k])));
  });
  stringBuilder.appendLine();
}

/* print optimizer rules */
function printRules(rules) {
  'use strict';

  stringBuilder.appendLine(section('Optimization rules applied:'));
  if (rules.length === 0) {
    stringBuilder.appendLine(' ' + value('none'));
  } else {
    var maxIdLen = String('Id').length;
    stringBuilder.appendLine(' ' + pad(1 + maxIdLen - String('Id').length) + header('Id') + '   ' + header('RuleName'));
    for (var i = 0; i < rules.length; ++i) {
      stringBuilder.appendLine(' ' + pad(1 + maxIdLen - String(i + 1).length) + variable(String(i + 1)) + '   ' + keyword(rules[i]));
    }
  }
  stringBuilder.appendLine();
}

/* print warnings */
function printWarnings(warnings) {
  'use strict';
  if (!Array.isArray(warnings) || warnings.length === 0) {
    return;
  }

  stringBuilder.appendLine(section('Warnings:'));
  var maxIdLen = String('Code').length;
  stringBuilder.appendLine(' ' + pad(1 + maxIdLen - String('Code').length) + header('Code') + '   ' + header('Message'));
  for (var i = 0; i < warnings.length; ++i) {
    stringBuilder.appendLine(' ' + pad(1 + maxIdLen - String(warnings[i].code).length) + variable(warnings[i].code) + '   ' + keyword(warnings[i].message));
  }
  stringBuilder.appendLine();
}

/* print stats */
function printStats(stats) {
  'use strict';
  if (!stats) {
    return;
  }

  stringBuilder.appendLine(section('Query Statistics:'));
  var maxWELen = String('Writes Exec').length;
  var maxWILen = String('Writes Ign').length;
  var maxSFLen = String('Scan Full').length;
  var maxSILen = String('Scan Index').length;
  var maxFLen = String('Filtered').length;
  var maxETen = String('Exec Time [s]').length;
  stats.executionTime = stats.executionTime.toFixed(5);
  stringBuilder.appendLine(' ' + header('Writes Exec') + '   ' + header('Writes Ign') + '   ' + header('Scan Full') + '   ' +
    header('Scan Index') + '   ' + header('Filtered') + '   ' + header('Exec Time [s]'));

  stringBuilder.appendLine(' ' + pad(1 + maxWELen - String(stats.writesExecuted).length) + value(stats.writesExecuted) + '   ' +
    pad(1 + maxWILen - String(stats.writesIgnored).length) + value(stats.writesIgnored) + '   ' +
    pad(1 + maxSFLen - String(stats.scannedFull).length) + value(stats.scannedFull) + '   ' +
    pad(1 + maxSILen - String(stats.scannedIndex).length) + value(stats.scannedIndex) + '   ' +
    pad(1 + maxFLen - String(stats.filtered).length) + value(stats.filtered) + '   ' +
    pad(1 + maxETen - String(stats.executionTime).length) + value(stats.executionTime));
  stringBuilder.appendLine();
}

function printProfile(profile) {
  'use strict';
  if (!profile) {
    return;
  }

  stringBuilder.appendLine(section('Query Profile:'));
  let maxHeadLen = 0;
  let maxDurLen = 'Duration [s]'.length;
  Object.keys(profile).forEach(key => {
    if (key.length > maxHeadLen) {
      maxHeadLen = key.length;
    }
    if (profile[key].toFixed(5).length > maxDurLen) {
      maxDurLen = profile[key].toFixed(5).length;
    }
  });
  stringBuilder.appendLine(' ' + header('Query Stage') + pad(1 + maxHeadLen - String('Query Stage').length) + '   ' + pad(1 + maxDurLen - 'Duration [s]'.length) + header('Duration [s]'));
  Object.keys(profile).forEach(key => {
    stringBuilder.appendLine(' ' + keyword(key) + pad(1 + maxHeadLen - String(key).length) + '   ' + pad(1 + maxDurLen - profile[key].toFixed(5).length) + value(profile[key].toFixed(5)));
  });
  stringBuilder.appendLine();
}

/* print indexes used */
function printIndexes(indexes) {
  'use strict';

  stringBuilder.appendLine(section('Indexes used:'));

  if (indexes.length === 0) {
    stringBuilder.appendLine(' ' + value('none'));
  } else {
    var maxIdLen = String('By').length;
    var maxCollectionLen = String('Collection').length;
    var maxUniqueLen = String('Unique').length;
    var maxSparseLen = String('Sparse').length;
    var maxNameLen = String('Name').length;
    var maxTypeLen = String('Type').length;
    var maxSelectivityLen = String('Selectivity').length;
    var maxFieldsLen = String('Fields').length;
    indexes.forEach(function (index) {
      var l = String(index.node).length;
      if (l > maxIdLen) {
        maxIdLen = l;
      }
      l = index.name ? index.name.length : 0;
      if (l > maxNameLen) {
        maxNameLen = l;
      }
      l = index.type.length;
      if (l > maxTypeLen) {
        maxTypeLen = l;
      }
      l = index.fields.map(attributeUncolored).join(', ').length + '[  ]'.length;
      if (l > maxFieldsLen) {
        maxFieldsLen = l;
      }
      l = index.collection.length;
      if (l > maxCollectionLen) {
        maxCollectionLen = l;
      }
    });
    var line = ' ' + pad(1 + maxIdLen - String('By').length) + header('By') + '   ' +
      header('Name') + pad(1 + maxNameLen - 'Name'.length) + '   ' +
      header('Type') + pad(1 + maxTypeLen - 'Type'.length) + '   ' +
      header('Collection') + pad(1 + maxCollectionLen - 'Collection'.length) + '   ' +
      header('Unique') + pad(1 + maxUniqueLen - 'Unique'.length) + '   ' +
      header('Sparse') + pad(1 + maxSparseLen - 'Sparse'.length) + '   ' +
      header('Selectivity') + '   ' +
      header('Fields') + pad(1 + maxFieldsLen - 'Fields'.length) + '   ' +
      header('Ranges');

    stringBuilder.appendLine(line);

    for (var i = 0; i < indexes.length; ++i) {
      var uniqueness = (indexes[i].unique ? 'true' : 'false');
      var sparsity = (indexes[i].hasOwnProperty('sparse') ? (indexes[i].sparse ? 'true' : 'false') : 'n/a');
      var fields = '[ ' + indexes[i].fields.map(attribute).join(', ') + ' ]';
      var fieldsLen = indexes[i].fields.map(attributeUncolored).join(', ').length + '[  ]'.length;
      var ranges;
      if (indexes[i].hasOwnProperty('condition')) {
        ranges = indexes[i].condition;
      } else {
        ranges = '[ ' + indexes[i].ranges + ' ]';
      }

      let estimate;
      if (indexes[i].hasOwnProperty('selectivityEstimate')) {
        estimate = (indexes[i].selectivityEstimate * 100).toFixed(2) + ' %';
      } else if (indexes[i].unique) {
        // hard-code estimate to 100%
        estimate = '100.00 %';
      } else {
        estimate = 'n/a';
      }

      line = ' ' +
        pad(1 + maxIdLen - String(indexes[i].node).length) + variable(String(indexes[i].node)) + '   ' +
        collection(indexes[i].name) + pad(1 + maxNameLen - indexes[i].name.length) + '   ' +
        keyword(indexes[i].type) + pad(1 + maxTypeLen - indexes[i].type.length) + '   ' +
        collection(indexes[i].collection) + pad(1 + maxCollectionLen - indexes[i].collection.length) + '   ' +
        value(uniqueness) + pad(1 + maxUniqueLen - uniqueness.length) + '   ' +
        value(sparsity) + pad(1 + maxSparseLen - sparsity.length) + '   ' +
        pad(1 + maxSelectivityLen - estimate.length) + value(estimate) + '   ' +
        fields + pad(1 + maxFieldsLen - fieldsLen) + '   ' +
        ranges;

      stringBuilder.appendLine(line);
    }
  }
}

function printFunctions(functions) {
  'use strict';

  let funcArray = [];
  Object.keys(functions).forEach(function (f) {
    funcArray.push(functions[f]);
  });

  if (funcArray.length === 0) {
    return;
  }
  stringBuilder.appendLine();
  stringBuilder.appendLine(section('Functions used:'));

  let maxNameLen = String('Name').length;
  let maxDeterministicLen = String('Deterministic').length;
  let maxCacheableLen = String('Cacheable').length;
  let maxV8Len = String('Uses V8').length;
  funcArray.forEach(function (f) {
    let l = String(f.name).length;
    if (l > maxNameLen) {
      maxNameLen = l;
    }
  });
  let line = ' ' +
    header('Name') + pad(1 + maxNameLen - 'Name'.length) + '   ' +
    header('Deterministic') + pad(1 + maxDeterministicLen - 'Deterministic'.length) + '   ' +
    header('Cacheable') + pad(1 + maxCacheableLen - 'Cacheable'.length) + '   ' +
    header('Uses V8') + pad(1 + maxV8Len - 'Uses V8'.length);

  stringBuilder.appendLine(line);

  for (var i = 0; i < funcArray.length; ++i) {
    // prevent "undefined"
    let deterministic = String(funcArray[i].isDeterministic || false);
    let cacheable = String(funcArray[i].cacheable || false);
    let usesV8 = String(funcArray[i].usesV8 || false);
    line = ' ' +
      variable(funcArray[i].name) + pad(1 + maxNameLen - funcArray[i].name.length) + '   ' +
      value(deterministic) + pad(1 + maxDeterministicLen - deterministic.length) + '   ' +
      value(cacheable) + pad(1 + maxCacheableLen - cacheable.length) + '   ' +
      value(usesV8) + pad(1 + maxV8Len - usesV8.length);

    stringBuilder.appendLine(line);
  }
}

/* create a table with a given amount of columns and arbitrary many rows */
class PrintedTable {
  constructor(numColumns) {
    this.content = [];
    for (let i = 0; i < numColumns; ++i) {
      this.content.push({
        header: "",
        cells: [],
        size: 0
      });
    }
  }

  setHeader(index, value) {
    this.content[index].header = value;
    this.content[index].size = Math.max(this.content[index].size, value.length);
  }

  addCell(index, value, valueLength) {
    // Value might be empty
    value = value || "";
    valueLength = valueLength || value.length;
    this.content[index].cells.push({ formatted: value, size: valueLength });
    this.content[index].size = Math.max(this.content[index].size, valueLength);
  }

  alignNewEntry() {
    let rowsNeeded = Math.max(...this.content.map(c => c.cells.length));
    for (let c of this.content) {
      while (c.cells.length < rowsNeeded) {
        c.cells.push({ formatted: '', size: 0 });
      }
    }
  }

  print(builder) {
    let rowsNeeded = Math.max(...this.content.map(c => c.cells.length));
    // Print the header
    let line = ' ';
    let isFirst = true;
    for (let c of this.content) {
      line += (isFirst ? '' : pad(3)) + header(c.header) + pad(1 + c.size - c.header.length);
      isFirst = false;
    }
    builder.appendLine(line);

    // Print the cells
    for (let i = 0; i < rowsNeeded; ++i) {
      let line = ' ';
      let isFirst = true;
      for (let c of this.content) {
        if (c.cells.length > i) {
          line += (isFirst ? '' : pad(3)) + c.cells[i].formatted + pad(1 + c.size - c.cells[i].size);
        } else {
          line += (isFirst ? '' : pad(3)) + pad(1 + c.size);
        }
        isFirst = false;
      }
      builder.appendLine(line);
    }
  }
}

/* print traversal info */
function printTraversalDetails(traversals) {
  'use strict';
  if (traversals.length === 0) {
    return;
  }

  stringBuilder.appendLine();
  stringBuilder.appendLine(section('Traversals on graphs:'));

  let outTable = new PrintedTable(6);
  outTable.setHeader(0, 'Id');
  outTable.setHeader(1, 'Depth');
  outTable.setHeader(2, 'Vertex collections');
  outTable.setHeader(3, 'Edge collections');
  outTable.setHeader(4, 'Options');
  outTable.setHeader(5, 'Filter / Prune Conditions');


  var optify = function (options, colorize) {
    var opts = {
      bfs: options.bfs || undefined, /* only print if set to true to save room */
      neighbors: options.neighbors || undefined, /* only print if set to true to save room */
      uniqueVertices: options.uniqueVertices,
      uniqueEdges: options.uniqueEdges
    };

    var result = '';
    for (var att in opts) {
      if (result.length > 0) {
        result += ', ';
      }
      if (opts[att] === undefined) {
        continue;
      }
      if (colorize) {
        result += keyword(att) + ': ';
        if (typeof opts[att] === 'boolean') {
          result += value(opts[att] ? 'true' : 'false');
        } else {
          result += value(String(opts[att]));
        }
      } else {
        result += att + ': ';
        if (typeof opts[att] === 'boolean') {
          result += opts[att] ? 'true' : 'false';
        } else {
          result += String(opts[att]);
        }
      }
    }
    return result;
  };

  traversals.forEach(node => {
    outTable.alignNewEntry();
    outTable.addCell(0, String(node.id));
    outTable.addCell(1, node.minMaxDepth);
    outTable.addCell(2, node.vertexCollectionNameStr, node.vertexCollectionNameStrLen);
    outTable.addCell(3, node.edgeCollectionNameStr, node.edgeCollectionNameStrLen);
    if (node.hasOwnProperty('options')) {
      outTable.addCell(4, optify(node.options, true), optify(node.options, false).length);
    } else if (node.hasOwnProperty('traversalFlags')) {
      outTable.addCell(4, optify(node.traversalFlags, true), optify(node.options, false).length);
    }
    // else do not add a cell in 4
    if (node.hasOwnProperty('ConditionStr')) {
      outTable.addCell(5, 'FILTER ' + node.ConditionStr);
    }
    if (node.hasOwnProperty('PruneConditionStr')) {
      outTable.addCell(5, 'PRUNE ' + node.PruneConditionStr);
    }
  });
  outTable.print(stringBuilder);
}

/* print shortest_path info */
function printShortestPathDetails(shortestPaths) {
  'use strict';
  if (shortestPaths.length === 0) {
    return;
  }

  stringBuilder.appendLine();
  stringBuilder.appendLine(section('Shortest paths on graphs:'));

  var maxIdLen = String('Id').length;
  var maxVertexCollectionNameStrLen = String('Vertex collections').length;
  var maxEdgeCollectionNameStrLen = String('Edge collections').length;

  shortestPaths.forEach(function (node) {
    var l = String(node.id).length;
    if (l > maxIdLen) {
      maxIdLen = l;
    }

    if (node.hasOwnProperty('vertexCollectionNameStr')) {
      if (node.vertexCollectionNameStrLen > maxVertexCollectionNameStrLen) {
        maxVertexCollectionNameStrLen = node.vertexCollectionNameStrLen;
      }
    }
    if (node.hasOwnProperty('edgeCollectionNameStr')) {
      if (node.edgeCollectionNameStrLen > maxEdgeCollectionNameStrLen) {
        maxEdgeCollectionNameStrLen = node.edgeCollectionNameStrLen;
      }
    }
  });

  var line = ' ' + pad(1 + maxIdLen - String('Id').length) + header('Id') + '   ' +
    header('Vertex collections') + pad(1 + maxVertexCollectionNameStrLen - 'Vertex collections'.length) + '   ' +
    header('Edge collections') + pad(1 + maxEdgeCollectionNameStrLen - 'Edge collections'.length);

  stringBuilder.appendLine(line);

  for (let sp of shortestPaths) {
    line = ' ' + pad(1 + maxIdLen - String(sp.id).length) + sp.id + '   ';

    if (sp.hasOwnProperty('vertexCollectionNameStr')) {
      line += sp.vertexCollectionNameStr +
        pad(1 + maxVertexCollectionNameStrLen - sp.vertexCollectionNameStrLen) + '   ';
    } else {
      line += pad(1 + maxVertexCollectionNameStrLen) + '   ';
    }

    if (sp.hasOwnProperty('edgeCollectionNameStr')) {
      line += sp.edgeCollectionNameStr +
        pad(1 + maxEdgeCollectionNameStrLen - sp.edgeCollectionNameStrLen) + '   ';
    } else {
      line += pad(1 + maxEdgeCollectionNameStrLen) + '   ';
    }

    if (sp.hasOwnProperty('ConditionStr')) {
      line += sp.ConditionStr;
    }

    stringBuilder.appendLine(line);
  }
}

function printKShortestPathsDetails(shortestPaths) {
  'use strict';
  if (shortestPaths.length === 0) {
    return;
  }

  stringBuilder.appendLine();
  stringBuilder.appendLine(section('k shortest paths on graphs:'));

  var maxIdLen = String('Id').length;
  var maxVertexCollectionNameStrLen = String('Vertex collections').length;
  var maxEdgeCollectionNameStrLen = String('Edge collections').length;

  shortestPaths.forEach(function (node) {
    var l = String(node.id).length;
    if (l > maxIdLen) {
      maxIdLen = l;
    }

    if (node.hasOwnProperty('vertexCollectionNameStr')) {
      if (node.vertexCollectionNameStrLen > maxVertexCollectionNameStrLen) {
        maxVertexCollectionNameStrLen = node.vertexCollectionNameStrLen;
      }
    }
    if (node.hasOwnProperty('edgeCollectionNameStr')) {
      if (node.edgeCollectionNameStrLen > maxEdgeCollectionNameStrLen) {
        maxEdgeCollectionNameStrLen = node.edgeCollectionNameStrLen;
      }
    }
  });

  var line = ' ' + pad(1 + maxIdLen - String('Id').length) + header('Id') + '   ' +
    header('Vertex collections') + pad(1 + maxVertexCollectionNameStrLen - 'Vertex collections'.length) + '   ' +
    header('Edge collections') + pad(1 + maxEdgeCollectionNameStrLen - 'Edge collections'.length);

  stringBuilder.appendLine(line);

  for (let sp of shortestPaths) {
    line = ' ' + pad(1 + maxIdLen - String(sp.id).length) + sp.id + '   ';

    if (sp.hasOwnProperty('vertexCollectionNameStr')) {
      line += sp.vertexCollectionNameStr +
        pad(1 + maxVertexCollectionNameStrLen - sp.vertexCollectionNameStrLen) + '   ';
    } else {
      line += pad(1 + maxVertexCollectionNameStrLen) + '   ';
    }

    if (sp.hasOwnProperty('edgeCollectionNameStr')) {
      line += sp.edgeCollectionNameStr +
        pad(1 + maxEdgeCollectionNameStrLen - sp.edgeCollectionNameStrLen) + '   ';
    } else {
      line += pad(1 + maxEdgeCollectionNameStrLen) + '   ';
    }

    if (sp.hasOwnProperty('ConditionStr')) {
      line += sp.ConditionStr;
    }

    stringBuilder.appendLine(line);
  }
}


/* analyze and print execution plan */
function processQuery(query, explain, planIndex) {
  'use strict';
  var nodes = {},
    parents = {},
    rootNode = null,
    maxTypeLen = 0,
    maxSiteLen = 0,
    maxIdLen = String('Id').length,
    maxEstimateLen = String('Est.').length,
    maxCallsLen = String('Calls').length,
    maxItemsLen = String('Items').length,
    maxRuntimeLen = String('Runtime [s]').length,
    stats = explain.stats;

  let plan = explain.plan;
  if (planIndex !== undefined) {
    plan = explain.plans[planIndex];
  }

  /// mode with actual runtime stats per node
  let profileMode = stats && stats.hasOwnProperty('nodes');

  var isCoordinator = false;
  if (typeof ArangoClusterComm === 'object') {
    isCoordinator = require('@arangodb/cluster').isCoordinator();
  } else {
    try {
      if (arango) {
        var result = arango.GET('/_admin/server/role');
        if (result.role === 'COORDINATOR') {
          isCoordinator = true;
        }
      }
    } catch (err) {
      // ignore error
    }
  }

  var recursiveWalk = function (partNodes, level, site) {
    let n = _.clone(partNodes);
    n.reverse();
    n.forEach(function (node) {
      // set location of execution node in cluster
      node.site = site;

      nodes[node.id] = node;
      if (level === 0 && node.dependencies.length === 0) {
        rootNode = node.id;
      }
      if (node.type === 'SubqueryNode') {
        // enter subquery
        recursiveWalk(node.subquery.nodes, level + 1, site);
      } else if (node.type === 'RemoteNode') {
        site = (site === 'COOR' ? 'DBS' : 'COOR');
      }
      node.dependencies.forEach(function (d) {
        if (!parents.hasOwnProperty(d)) {
          parents[d] = [];
        }
        parents[d].push(node.id);
      });

      if (String(node.id).length > maxIdLen) {
        maxIdLen = String(node.id).length;
      }
      if (String(node.type).length > maxTypeLen) {
        maxTypeLen = String(node.type).length;
      }
      if (String(node.site).length > maxSiteLen) {
        maxSiteLen = String(node.site).length;
      }
      if (!profileMode) { // not shown when we got actual runtime stats
        if (String(node.estimatedNrItems).length > maxEstimateLen) {
          maxEstimateLen = String(node.estimatedNrItems).length;
        }
      }
    });
  };
  recursiveWalk(plan.nodes, 0, 'COOR');

  if (profileMode) { // merge runtime info into plan
    stats.nodes.forEach(n => {
      if (nodes.hasOwnProperty(n.id)) {
        nodes[n.id].calls = (n.calls === undefined ? "n/a" : n.calls);
        nodes[n.id].items = (n.items === undefined ? "n/a" : n.items);
        nodes[n.id].runtime = (n.runtime === undefined ? "n/a" : n.runtime);

        if (String(nodes[n.id].calls).length > maxCallsLen) {
          maxCallsLen = String(nodes[n.id].calls).length;
        }
        if (String(nodes[n.id].items).length > maxItemsLen) {
          maxItemsLen = String(nodes[n.id].items).length;
        }
        let l;
        if (typeof nodes[n.id].runtime === 'number') {
          l = String(nodes[n.id].runtime.toFixed(3)).length;
        } else {
          l = nodes[n.id].runtime.length;
        }
        if (l > maxRuntimeLen) {
          maxRuntimeLen = l;
        }
      }
    });
    // by design the runtime is cumulative right now.
    // by subtracting the dependencies from parent runtime we get the runtime per node
    stats.nodes.forEach(n => {
      if (typeof n.runtime === 'number') {
        if (parents.hasOwnProperty(n.id)) {
          parents[n.id].forEach(pid => {
            if (typeof nodes[pid].runtime === 'number') {
              nodes[pid].runtime -= n.runtime;
            }
          });
        }
      }
    });
  }

  var references = {},
    collectionVariables = {},
    usedVariables = {},
    indexes = [],
    traversalDetails = [],
    shortestPathDetails = [],
    kShortestPathsDetails = [],
    functions = [],
    modificationFlags,
    isConst = true,
    currentNode = null;

  var variableName = function (node) {
    try {
      if (/^[0-9_]/.test(node.name)) {
        return variable('#' + node.name);
      }
    } catch (x) {
      print(node);
      throw x;
    }

    if (collectionVariables.hasOwnProperty(node.id)) {
      usedVariables[node.name] = collectionVariables[node.id];
    }
    return variable(node.name);
  };

  var lateVariableCallback = function () {
    require("internal").print("Called");
    return (node) => variableName(node);
  };

  var buildExpression = function (node) {
    var binaryOperator = function (node, name) {
      var lhs = buildExpression(node.subNodes[0]);
      var rhs = buildExpression(node.subNodes[1]);
      if (node.subNodes.length === 3) {
        // array operator node... prepend "all" | "any" | "none" to node type
        name = node.subNodes[2].quantifier + ' ' + name;
      }
      if (node.sorted) {
        return lhs + ' ' + name + ' ' + annotation('/* sorted */') + ' ' + rhs;
      }
      return lhs + ' ' + name + ' ' + rhs;
    };

    isConst = isConst && (['value', 'object', 'object element', 'array'].indexOf(node.type) !== -1);

    switch (node.type) {
      case 'reference':
        if (references.hasOwnProperty(node.name)) {
          var ref = references[node.name];
          delete references[node.name];
          if (Array.isArray(ref)) {
            var out = buildExpression(ref[1]) + '[' + (new Array(ref[0] + 1).join('*'));
            if (ref[2].type !== 'no-op') {
              out += ' ' + keyword('FILTER') + ' ' + buildExpression(ref[2]);
            }
            if (ref[3].type !== 'no-op') {
              out += ' ' + keyword('LIMIT ') + ' ' + buildExpression(ref[3]);
            }
            if (ref[4].type !== 'no-op') {
              out += ' ' + keyword('RETURN ') + ' ' + buildExpression(ref[4]);
            }
            out += ']';
            return out;
          }
          return buildExpression(ref) + '[*]';
        }
        return variableName(node);
      case 'collection':
        return collection(node.name) + '   ' + annotation('/* all collection documents */');
      case 'value':
        return value(JSON.stringify(node.value));
      case 'object':
        if (node.hasOwnProperty('subNodes')) {
          if (node.subNodes.length > maxMembersToPrint) {
            // print only the first few values from the object
            return '{ ' + node.subNodes.slice(0, maxMembersToPrint).map(buildExpression).join(', ') + ', ... }';
          }
          return '{ ' + node.subNodes.map(buildExpression).join(', ') + ' }';
        }
        return '{ }';
      case 'object element':
        return value(JSON.stringify(node.name)) + ' : ' + buildExpression(node.subNodes[0]);
      case 'calculated object element':
        return '[ ' + buildExpression(node.subNodes[0]) + ' ] : ' + buildExpression(node.subNodes[1]);
      case 'array':
        if (node.hasOwnProperty('subNodes')) {
          if (node.subNodes.length > maxMembersToPrint) {
            // print only the first few values from the array
            return '[ ' + node.subNodes.slice(0, maxMembersToPrint).map(buildExpression).join(', ') + ', ... ]';
          }
          return '[ ' + node.subNodes.map(buildExpression).join(', ') + ' ]';
        }
        return '[ ]';
      case 'unary not':
        return '! ' + buildExpression(node.subNodes[0]);
      case 'unary plus':
        return '+ ' + buildExpression(node.subNodes[0]);
      case 'unary minus':
        return '- ' + buildExpression(node.subNodes[0]);
      case 'array limit':
        return buildExpression(node.subNodes[0]) + ', ' + buildExpression(node.subNodes[1]);
      case 'attribute access':
        return buildExpression(node.subNodes[0]) + '.' + attribute(node.name);
      case 'indexed access':
        return buildExpression(node.subNodes[0]) + '[' + buildExpression(node.subNodes[1]) + ']';
      case 'range':
        return buildExpression(node.subNodes[0]) + ' .. ' + buildExpression(node.subNodes[1]) + '   ' + annotation('/* range */');
      case 'expand':
      case 'expansion':
        if (node.subNodes.length > 2) {
          // [FILTER ...]
          references[node.subNodes[0].subNodes[0].name] = [node.levels, node.subNodes[0].subNodes[1], node.subNodes[2], node.subNodes[3], node.subNodes[4]];
        } else {
          // [*]
          references[node.subNodes[0].subNodes[0].name] = node.subNodes[0].subNodes[1];
        }
        return buildExpression(node.subNodes[1]);
      case 'user function call':
        return func(node.name) + '(' + ((node.subNodes && node.subNodes[0].subNodes) || []).map(buildExpression).join(', ') + ')' + '   ' + annotation('/* user-defined function */');
      case 'function call':
        return func(node.name) + '(' + ((node.subNodes && node.subNodes[0].subNodes) || []).map(buildExpression).join(', ') + ')';
      case 'plus':
        return '(' + binaryOperator(node, '+') + ')';
      case 'minus':
        return '(' + binaryOperator(node, '-') + ')';
      case 'times':
        return '(' + binaryOperator(node, '*') + ')';
      case 'division':
        return '(' + binaryOperator(node, '/') + ')';
      case 'modulus':
        return '(' + binaryOperator(node, '%') + ')';
      case 'compare not in':
      case 'array compare not in':
        return '(' + binaryOperator(node, 'not in') + ')';
      case 'compare in':
      case 'array compare in':
        return '(' + binaryOperator(node, 'in') + ')';
      case 'compare ==':
      case 'array compare ==':
        return '(' + binaryOperator(node, '==') + ')';
      case 'compare !=':
      case 'array compare !=':
        return '(' + binaryOperator(node, '!=') + ')';
      case 'compare >':
      case 'array compare >':
        return '(' + binaryOperator(node, '>') + ')';
      case 'compare >=':
      case 'array compare >=':
        return '(' + binaryOperator(node, '>=') + ')';
      case 'compare <':
      case 'array compare <':
        return '(' + binaryOperator(node, '<') + ')';
      case 'compare <=':
      case 'array compare <=':
        return '(' + binaryOperator(node, '<=') + ')';
      case 'logical or':
        return '(' + binaryOperator(node, '||') + ')';
      case 'logical and':
        return '(' + binaryOperator(node, '&&') + ')';
      case 'ternary':
        if (node.subNodes.length === 2) {
          return '(' + buildExpression(node.subNodes[0]) + ' ?: ' + buildExpression(node.subNodes[1]) + ')';
        }
        return '(' + buildExpression(node.subNodes[0]) + ' ? ' + buildExpression(node.subNodes[1]) + ' : ' + buildExpression(node.subNodes[2]) + ')';
      case 'n-ary or':
        if (node.hasOwnProperty('subNodes')) {
          return bracketize(node, node.subNodes.map(function (sub) { return buildExpression(sub); }).join(' || '));
        }
        return '';
      case 'n-ary and':
        if (node.hasOwnProperty('subNodes')) {
          return bracketize(node, node.subNodes.map(function (sub) { return buildExpression(sub); }).join(' && '));
        }
        return '';
      case 'parameter':
      case 'datasource parameter':
        return value('@' + node.name);
      default:
        return 'unhandled node type (' + node.type + ')';
    }
  };

  var buildSimpleExpression = function (simpleExpressions) {
    var rc = '';

    for (var indexNo in simpleExpressions) {
      if (simpleExpressions.hasOwnProperty(indexNo)) {
        if (rc.length > 0) {
          rc += ' AND ';
        }
        for (var i = 0; i < simpleExpressions[indexNo].length; i++) {
          var item = simpleExpressions[indexNo][i];
          rc += attribute('Path') + '.';
          if (item.isEdgeAccess) {
            rc += attribute('edges');
          } else {
            rc += attribute('vertices');
          }
          rc += '[' + value(indexNo) + '] -> ';
          rc += buildExpression(item.varAccess);
          rc += ' ' + item.comparisonTypeStr + ' ';
          rc += buildExpression(item.compareTo);
        }
      }
    }
    return rc;
  };

  var buildBound = function (attr, operators, bound) {
    var boundValue = bound.isConstant ? value(JSON.stringify(bound.bound)) : buildExpression(bound.bound);
    return attribute(attr) + ' ' + operators[bound.include ? 1 : 0] + ' ' + boundValue;
  };

  var buildRanges = function (ranges) {
    var results = [];
    ranges.forEach(function (range) {
      var attr = range.attr;

      if (range.lowConst.hasOwnProperty('bound') && range.highConst.hasOwnProperty('bound') &&
        JSON.stringify(range.lowConst.bound) === JSON.stringify(range.highConst.bound)) {
        range.equality = true;
      }

      if (range.equality) {
        if (range.lowConst.hasOwnProperty('bound')) {
          results.push(buildBound(attr, ['==', '=='], range.lowConst));
        } else if (range.hasOwnProperty('lows')) {
          range.lows.forEach(function (bound) {
            results.push(buildBound(attr, ['==', '=='], bound));
          });
        }
      } else {
        if (range.lowConst.hasOwnProperty('bound')) {
          results.push(buildBound(attr, ['>', '>='], range.lowConst));
        }
        if (range.highConst.hasOwnProperty('bound')) {
          results.push(buildBound(attr, ['<', '<='], range.highConst));
        }
        if (range.hasOwnProperty('lows')) {
          range.lows.forEach(function (bound) {
            results.push(buildBound(attr, ['>', '>='], bound));
          });
        }
        if (range.hasOwnProperty('highs')) {
          range.highs.forEach(function (bound) {
            results.push(buildBound(attr, ['<', '<='], bound));
          });
        }
      }
    });
    if (results.length > 1) {
      return '(' + results.join(' && ') + ')';
    }
    return results[0];
  };

  var projection = function (node) {
    if (node.projections && node.projections.length > 0) {
      return ', projections: `' + node.projections.join('`, `') + '`';
    }
    return '';
  };

  const restriction = function (node) {
    if (node.restrictedTo) {
      return `, shard: ${node.restrictedTo}`;
    } else if (node.numberOfShards) {
      return `, ${node.numberOfShards} shard(s)`;
    }
    return '';
  };

  var iterateIndexes = function (idx, i, node, types, variable) {
    var what = (node.reverse ? 'reverse ' : '') + idx.type + ' index scan' + ((node.producesResult || !node.hasOwnProperty('producesResult')) ? (node.indexCoversProjections ? ', index only' : '') : ', scan only');
    if (types.length === 0 || what !== types[types.length - 1]) {
      types.push(what);
    }
    idx.collection = node.collection;
    idx.node = node.id;
    if (node.hasOwnProperty('condition') && node.condition.type && node.condition.type === 'n-ary or') {
      idx.condition = buildExpression(node.condition.subNodes[i]);
    } else {
      if (variable !== false && variable !== undefined) {
        idx.condition = variable;
      }
    }
    if (idx.condition === '' || idx.condition === undefined) {
      idx.condition = '*'; // empty condition. this is likely an index used for sorting or scanning only
    }
    indexes.push(idx);
  };

  var label = function (node) {
    var rc, v, vNames, e, eNames, edgeCols, i, d, directions, isLast;
    var parts = [];
    var types = [];
    var filter = '';
    // index in this array gives the traversal direction
    const translate = ['ANY', 'INBOUND', 'OUTBOUND'];
    switch (node.type) {
      case 'SingletonNode':
        return keyword('ROOT');
      case 'NoResultsNode':
        return keyword('EMPTY') + '   ' + annotation('/* empty result set */');
      case 'EnumerateCollectionNode':
        collectionVariables[node.outVariable.id] = node.collection;
        if (node.filter) {
          filter = '   ' + keyword('FILTER') + ' ' + buildExpression(node.filter) + '   ' + annotation('/* early pruning */');
        }
        return keyword('FOR') + ' ' + variableName(node.outVariable) + ' ' + keyword('IN') + ' ' + collection(node.collection) + '   ' + annotation('/* full collection scan' + (node.random ? ', random order' : '') + projection(node) + (node.satellite ? ', satellite' : '') + ((node.producesResult || !node.hasOwnProperty('producesResult')) ? '' : ', scan only') + `${restriction(node)} */`) + filter;
      case 'EnumerateListNode':
        return keyword('FOR') + ' ' + variableName(node.outVariable) + ' ' + keyword('IN') + ' ' + variableName(node.inVariable) + '   ' + annotation('/* list iteration */');
      case 'EnumerateViewNode':
        var condition = '';
        if (node.condition && node.condition.hasOwnProperty('type')) {
          condition = keyword(' SEARCH ') + buildExpression(node.condition);
        }

        var sortCondition = '';
        if (node.primarySort && Array.isArray(node.primarySort)) {
          var primarySortBuckets = node.primarySort.length;
          if (typeof node.primarySortBuckets === 'number') {
            primarySortBuckets = Math.min(node.primarySortBuckets, primarySortBuckets);
          }

          sortCondition = keyword(' SORT ') + node.primarySort.slice(0, primarySortBuckets).map(function (element) {
            return variableName(node.outVariable) + '.' + attribute(element.field) + ' ' + keyword(element.asc ? 'ASC' : 'DESC');
          }).join(', ');
        }

        var scorers = '';
        if (node.scorers && node.scorers.length > 0) {
          scorers = node.scorers.map(function (scorer) {
            return keyword(' LET ') + variableName(scorer) + ' = ' + buildExpression(scorer.node);
          }).join('');
        }
        let viewAnnotation = '/* view query';
        if (node.hasOwnProperty('outNmDocId') && node.hasOwnProperty('outNmColPtr')) {
          viewAnnotation += ' with late materialization';
        } else if (node.hasOwnProperty('noMaterialization') && node.noMaterialization) {
          viewAnnotation += ' without materialization';
        }
        viewAnnotation += ' */';
        let viewVariables = '';
        if (node.hasOwnProperty('viewValuesVars') && node.viewValuesVars.length > 0) {
          viewVariables = node.viewValuesVars.map(function (viewValuesColumn) {
            if (viewValuesColumn.hasOwnProperty('field')) {
              return keyword(' LET ') + variableName(viewValuesColumn) + ' = ' + variableName(node.outVariable) + '.' + attribute(viewValuesColumn.field);
            } else {
              return viewValuesColumn.viewStoredValuesVars.map(function (viewValuesVar) {
                return keyword(' LET ') + variableName(viewValuesVar) + ' = ' + variableName(node.outVariable) + '.' + attribute(viewValuesVar.field);
              }).join('');
            }
          }).join('');
        }
        return keyword('FOR ') + variableName(node.outVariable) + keyword(' IN ') +
               view(node.view) + condition + sortCondition + scorers + viewVariables +
               '   ' + annotation(viewAnnotation);
      case 'IndexNode':
        collectionVariables[node.outVariable.id] = node.collection;
        if (node.filter) {
          filter = '   ' + keyword('FILTER') + ' ' + buildExpression(node.filter) + '   ' + annotation('/* early pruning */');
        }
        let indexAnnotation = '';
        let indexVariables = '';
        if (node.hasOwnProperty('outNmDocId')) {
          indexAnnotation += '/* with late materialization */';
          if (node.hasOwnProperty('indexValuesVars') && node.indexValuesVars.length > 0) {
            indexVariables = node.indexValuesVars.map(function (indexValuesVar) {
              return keyword(' LET ') + variableName(indexValuesVar) + ' = ' + variableName(node.outVariable) + '.' + attribute(indexValuesVar.field);
            }).join('');
          }
        }
        node.indexes.forEach(function (idx, i) { iterateIndexes(idx, i, node, types, false); });
        return `${keyword('FOR')} ${variableName(node.outVariable)} ${keyword('IN')} ${collection(node.collection)}` + indexVariables +
          `   ${annotation(`/* ${types.join(', ')}${projection(node)}${node.satellite ? ', satellite' : ''}${restriction(node)} */`)} ` + filter +
          '   ' + annotation(indexAnnotation);

      case 'TraversalNode':
        if (node.hasOwnProperty("options")) {
          node.minMaxDepth = node.options.minDepth + '..' + node.options.maxDepth;
        } else if (node.hasOwnProperty("traversalFlags")) {
          node.minMaxDepth = node.traversalFlags.minDepth + '..' + node.traversalFlags.maxDepth;
        } else {
          node.minMaxDepth = '1..1';
        }
        node.minMaxDepthLen = node.minMaxDepth.length;

        rc = keyword('FOR ');
        if (node.hasOwnProperty('vertexOutVariable')) {
          if (node.options.hasOwnProperty('produceVertices') && !node.options.produceVertices) {
            parts.push(variableName(node.vertexOutVariable) + '  ' + annotation('/* vertex optimized away */'));
          } else {
            parts.push(variableName(node.vertexOutVariable) + '  ' + annotation('/* vertex */'));
          }
        } else {
          parts.push(annotation('/* vertex optimized away */'));
        }
        if (node.hasOwnProperty('edgeOutVariable')) {
          parts.push(variableName(node.edgeOutVariable) + '  ' + annotation('/* edge */'));
        }
        if (node.hasOwnProperty('pathOutVariable')) {
          parts.push(variableName(node.pathOutVariable) + '  ' + annotation('/* paths */'));
        }

        rc += parts.join(', ') + ' ' + keyword('IN') + ' ' +
          value(node.minMaxDepth) + '  ' + annotation('/* min..maxPathDepth */') + ' ';

        directions = [];
        for (i = 0; i < node.edgeCollections.length; ++i) {
          isLast = (i + 1 === node.edgeCollections.length);
          if (!isLast && node.edgeCollections[i] === node.edgeCollections[i + 1]) {
            // direction ANY is represented by two traversals: an INBOUND and an OUTBOUND traversal
            // on the same collection
            directions.push({ collection: node.edgeCollections[i], direction: 0 /* ANY */ });
            ++i;
          } else {
            directions.push({ collection: node.edgeCollections[i], direction: node.directions[i] });
          }
        }
        var allIndexes = [];
        for (i = 0; i < node.edgeCollections.length; ++i) {
          d = node.directions[i];
          // base indexes
          var ix = node.indexes.base[i];
          ix.collection = node.edgeCollections[i];
          ix.condition = keyword("base " + translate[d]);
          ix.level = -1;
          ix.direction = d;
          ix.node = node.id;
          allIndexes.push(ix);

          // level-specific indexes
          for (var l in node.indexes.levels) {
            ix = node.indexes.levels[l][i];
            ix.collection = node.edgeCollections[i];
            ix.condition = keyword("level " + parseInt(l, 10) + " " + translate[d]);
            ix.level = parseInt(l, 10);
            ix.direction = d;
            ix.node = node.id;
            allIndexes.push(ix);
          }
        }

        allIndexes.sort(function (l, r) {
          if (l.collection !== r.collection) {
            return l.collection < r.collection ? -1 : 1;
          }
          if (l.level !== r.level) {
            return l.level < r.level ? -1 : 1;
          }
          if (l.direction !== r.direction) {
            return l.direction < r.direction ? -1 : 1;
          }
          return 0;
        });

        rc += keyword(translate[node.defaultDirection]);
        if (node.hasOwnProperty('vertexId')) {
          rc += " '" + value(node.vertexId) + "' ";
        } else {
          rc += ' ' + variableName(node.inVariable) + ' ';
        }
        rc += annotation('/* startnode */') + '  ';

        if (Array.isArray(node.graph)) {
          if (directions.length > 0) {
            rc += collection(directions[0].collection);
            for (i = 1; i < directions.length; ++i) {
              rc += ', ' + keyword(translate[directions[i].direction]) + ' ' + collection(directions[i].collection);
            }
          } else {
            rc += annotation('/* no edge collections */');
          }
        } else {
          rc += keyword('GRAPH') + " '" + value(node.graph) + "'";
        }

        traversalDetails.push(node);
        if (node.hasOwnProperty('condition')) {
          node.ConditionStr = buildExpression(node.condition);
        }
        if (node.hasOwnProperty('expression')) {
          node.PruneConditionStr = buildExpression(node.expression);
        }

        e = [];
        eNames = [];
        if (node.hasOwnProperty('graphDefinition')) {
          v = [];
          vNames = [];
          if (node.hasOwnProperty('options') && node.options.hasOwnProperty('vertexCollections')) {
            node.options.vertexCollections.forEach(function (vcn) {
              v.push(collection(vcn));
              vNames.push(vcn);
            });
          } else {
            node.graphDefinition.vertexCollectionNames.forEach(function (vcn) {
              v.push(collection(vcn));
              vNames.push(vcn);
            });
          }
          node.vertexCollectionNameStr = v.join(', ');
          node.vertexCollectionNameStrLen = vNames.join(', ').length;

          if (node.hasOwnProperty('options') && node.options.hasOwnProperty('edgeCollections')) {
            node.options.edgeCollections.forEach(function (ecn) {
              e.push(collection(ecn));
              eNames.push(ecn);
            });
          } else {
            node.graphDefinition.edgeCollectionNames.forEach(function (ecn) {
              e.push(collection(ecn));
              eNames.push(ecn);
            });
          }
          node.edgeCollectionNameStr = e.join(', ');
          node.edgeCollectionNameStrLen = eNames.join(', ').length;
        } else {
          if (node.hasOwnProperty('options') && node.options.hasOwnProperty('edgeCollections')) {
            node.options.edgeCollections.forEach(function (ecn) {
              e.push(collection(ecn));
              eNames.push(ecn);
            });
          } else {
            edgeCols = node.graph || [];
            edgeCols.forEach(function (ecn) {
              e.push(collection(ecn));
              eNames.push(ecn);
            });
          }
          node.edgeCollectionNameStr = e.join(', ');
          node.edgeCollectionNameStrLen = eNames.join(', ').length;
          node.graph = '<anonymous>';

          if (node.hasOwnProperty('options') && node.options.hasOwnProperty('vertexCollections')) {
            v = [];
            node.options.vertexCollections.forEach(function (vcn) {
              v.push(collection(vcn));
            });
            node.vertexCollectionNameStr = v.join(', ');
            node.vertexCollectionNameStrLen = node.options.vertexCollections.join(', ').length;
          }
        }

        allIndexes.forEach(function (idx) {
          indexes.push(idx);
        });

        if (node.isSatelliteNode) {
          rc += annotation(' /* satellite node, ' + (node.isUsedAsSatellite ? '' : 'not ') + 'used as satellite */');
        }

        return rc;
      case 'ShortestPathNode': {
        if (node.hasOwnProperty('vertexOutVariable')) {
          parts.push(variableName(node.vertexOutVariable) + '  ' + annotation('/* vertex */'));
        }
        if (node.hasOwnProperty('edgeOutVariable')) {
          parts.push(variableName(node.edgeOutVariable) + '  ' + annotation('/* edge */'));
        }
        let defaultDirection = node.defaultDirection;
        rc = `${keyword("FOR")} ${parts.join(", ")} ${keyword("IN")} ${keyword(translate[defaultDirection])} ${keyword("SHORTEST_PATH")} `;
        if (node.hasOwnProperty('startVertexId')) {
          rc += `'${value(node.startVertexId)}'`;
        } else {
          rc += variableName(node.startInVariable);
        }
        rc += ` ${annotation("/* startnode */")} ${keyword("TO")} `;

        if (node.hasOwnProperty('targetVertexId')) {
          rc += `'${value(node.targetVertexId)}'`;
        } else {
          rc += variableName(node.targetInVariable);
        }
        rc += ` ${annotation("/* targetnode */")} `;

        if (Array.isArray(node.graph)) {
          directions = [];
          for (i = 0; i < node.edgeCollections.length; ++i) {
              isLast = (i + 1 === node.edgeCollections.length);
              d = node.directions[i];
              if (!isLast && node.edgeCollections[i] === node.edgeCollections[i + 1]) {
                  // direction ANY is represented by two traversals: an INBOUND and an OUTBOUND traversal
                  // on the same collection
                  d = 0; // ANY
                  ++i;
              }
              directions.push({ collection: node.edgeCollections[i], direction: d });
          }
          rc += directions.map(function (g, index) {
            var tmp = '';
            if (g.direction !== defaultDirection) {
              tmp += keyword(translate[g.direction]);
              tmp += ' ';
            }
            return tmp + collection(g.collection);
          }).join(', ');
        } else {
          rc += keyword('GRAPH') + " '" + value(node.graph) + "'";
        }

        shortestPathDetails.push(node);
        e = [];
        eNames = [];
        if (node.hasOwnProperty('graphDefinition')) {
          v = [];
          vNames = [];
          if (node.hasOwnProperty('options') && node.options.hasOwnProperty('vertexCollections')) {
            node.options.vertexCollections.forEach(function (vcn) {
              v.push(collection(vcn));
              vNames.push(vcn);
            });
          } else {            
            node.graphDefinition.vertexCollectionNames.forEach(function (vcn) {
              v.push(collection(vcn));
              vNames.push(vcn);
            });
          }
          node.vertexCollectionNameStr = v.join(', ');
          node.vertexCollectionNameStrLen = vNames.join(', ').length;

          if (node.hasOwnProperty('options') && node.options.hasOwnProperty('edgeCollections')) {
            node.options.edgeCollections.forEach(function (ecn) {
              e.push(collection(ecn));
              eNames.push(ecn);
            });
          } else {
            node.graphDefinition.edgeCollectionNames.forEach(function (ecn) {
              e.push(collection(ecn));
              eNames.push(ecn);
            });
          }
          node.edgeCollectionNameStr = e.join(', ');
          node.edgeCollectionNameStrLen = eNames.join(', ').length;
        } else {
          if (node.hasOwnProperty('options') && node.options.hasOwnProperty('edgeCollections')) {
            node.options.edgeCollections.forEach(function (ecn) {
              e.push(collection(ecn));
              eNames.push(ecn);
            });
          } else {
            edgeCols = node.graph || [];
            edgeCols.forEach(function (ecn) {
              e.push(collection(ecn));
              eNames.push(ecn);
            });
          }
          node.edgeCollectionNameStr = e.join(', ');
          node.edgeCollectionNameStrLen = eNames.join(', ').length;
          node.graph = '<anonymous>';
          if (node.hasOwnProperty('options') && node.options.hasOwnProperty('vertexCollections')) {
            v = [];
            node.options.vertexCollections.forEach(function (vcn) {
              v.push(collection(vcn));
            });
            node.vertexCollectionNameStr = v.join(', ');
            node.vertexCollectionNameStrLen = node.options.vertexCollections.join(', ').length;
          }
        }
        return rc;
      }
      case 'KShortestPathsNode': {
        if (node.hasOwnProperty('pathOutVariable')) {
          parts.push(variableName(node.pathOutVariable) + '  ' + annotation('/* path */'));
        }
        let defaultDirection = node.defaultDirection;
        rc = `${keyword("FOR")} ${parts.join(", ")} ${keyword("IN")} ${keyword(translate[defaultDirection])} ${keyword("K_SHORTEST_PATHS")} `;
        if (node.hasOwnProperty('startVertexId')) {
          rc += `'${value(node.startVertexId)}'`;
        } else {
          rc += variableName(node.startInVariable);
        }
        rc += ` ${annotation("/* startnode */")} ${keyword("TO")} `;

        if (node.hasOwnProperty('targetVertexId')) {
          rc += `'${value(node.targetVertexId)}'`;
        } else {
          rc += variableName(node.targetInVariable);
        }
        rc += ` ${annotation("/* targetnode */")} `;

        if (Array.isArray(node.graph)) {
          directions = [];
          for (i = 0; i < node.edgeCollections.length; ++i) {
              isLast = (i + 1 === node.edgeCollections.length);
              d = node.directions[i];
              if (!isLast && node.edgeCollections[i] === node.edgeCollections[i + 1]) {
                  // direction ANY is represented by two traversals: an INBOUND and an OUTBOUND traversal
                  // on the same collection
                  d = 0; // ANY
                  ++i;
              }
              directions.push({ collection: node.edgeCollections[i], direction: d });
          }
          rc += directions.map(function (g, index) {
            var tmp = '';
            if (g.direction !== defaultDirection) {
              tmp += keyword(translate[g.direction]);
              tmp += ' ';
            }
            return tmp + collection(g.collection);
          }).join(', ');
        } else {
          rc += keyword('GRAPH') + " '" + value(node.graph) + "'";
        }

        kShortestPathsDetails.push(node);
        e = [];
        eNames = [];
        if (node.hasOwnProperty('graphDefinition')) {
          v = [];
          vNames = [];
          if (node.hasOwnProperty('options') && node.options.hasOwnProperty('vertexCollections')) {
            node.options.vertexCollections.forEach(function (vcn) {
              v.push(collection(vcn));
              vNames.push(vcn);
            });
          } else {
            node.graphDefinition.vertexCollectionNames.forEach(function (vcn) {
              v.push(collection(vcn));
              vNames.push(vcn);
            });
          }
          node.vertexCollectionNameStr = v.join(', ');
          node.vertexCollectionNameStrLen = vNames.join(', ').length;

          if (node.hasOwnProperty('options') && node.options.hasOwnProperty('edgeCollections')) {
            node.options.edgeCollections.forEach(function (ecn) {
              e.push(collection(ecn));
              eNames.push(ecn);
            });
          } else {
            node.graphDefinition.edgeCollectionNames.forEach(function (ecn) {
              e.push(collection(ecn));
              eNames.push(ecn);
            });
          }
          node.edgeCollectionNameStr = e.join(', ');
          node.edgeCollectionNameStrLen = eNames.join(', ').length;
        } else {
          if (node.hasOwnProperty('options') && node.options.hasOwnProperty('edgeCollections')) {
            node.options.edgeCollections.forEach(function (ecn) {
              e.push(collection(ecn));
              eNames.push(ecn);
            });
          } else {
            edgeCols = node.graph || [];
            edgeCols.forEach(function (ecn) {
              e.push(collection(ecn));
              eNames.push(ecn);
            });
          }
          node.edgeCollectionNameStr = e.join(', ');
          node.edgeCollectionNameStrLen = eNames.join(', ').length;
          node.graph = '<anonymous>';
          if (node.hasOwnProperty('options') && node.options.hasOwnProperty('vertexCollections')) {
            v = [];
            node.options.vertexCollections.forEach(function (vcn) {
              v.push(collection(vcn));
            });
            node.vertexCollectionNameStr = v.join(', ');
            node.vertexCollectionNameStrLen = node.options.vertexCollections.join(', ').length;
          }
        }
        return rc;
      }
      case 'CalculationNode':
        (node.functions || []).forEach(function (f) {
          functions[f.name] = f;
        });
        return keyword('LET') + ' ' + variableName(node.outVariable) + ' = ' + buildExpression(node.expression) + '   ' + annotation('/* ' + node.expressionType + ' expression */');
      case 'FilterNode':
        return keyword('FILTER') + ' ' + variableName(node.inVariable);
      case 'AggregateNode': /* old-style COLLECT node */
        return keyword('COLLECT') + ' ' + node.aggregates.map(function (node) {
          return variableName(node.outVariable) + ' = ' + variableName(node.inVariable);
        }).join(', ') +
          (node.count ? ' ' + keyword('WITH COUNT') : '') +
          (node.outVariable ? ' ' + keyword('INTO') + ' ' + variableName(node.outVariable) : '') +
          (node.keepVariables ? ' ' + keyword('KEEP') + ' ' + node.keepVariables.map(function (variable) { return variableName(variable); }).join(', ') : '') +
          '   ' + annotation('/* ' + node.aggregationOptions.method + ' */');
      case 'CollectNode':
        var collect = keyword('COLLECT') + ' ' +
          node.groups.map(function (node) {
            return variableName(node.outVariable) + ' = ' + variableName(node.inVariable);
          }).join(', ');

        if (node.hasOwnProperty('aggregates') && node.aggregates.length > 0) {
          if (node.groups.length > 0) {
            collect += ' ';
          }
          collect += keyword('AGGREGATE') + ' ' +
            node.aggregates.map(function (node) {
              return variableName(node.outVariable) + ' = ' + func(node.type) + '(' + variableName(node.inVariable) + ')';
            }).join(', ');
        }
        collect +=
          (node.count ? ' ' + keyword('WITH COUNT') : '') +
          (node.outVariable ? ' ' + keyword('INTO') + ' ' + variableName(node.outVariable) : '') +
          ((node.expressionVariable && node.outVariable) ? " = " + variableName(node.expressionVariable) : "") +
          (node.keepVariables ? ' ' + keyword('KEEP') + ' ' + node.keepVariables.map(function (variable) { return variableName(variable.variable); }).join(', ') : '') +
          '   ' + annotation('/* ' + node.collectOptions.method + ' */');
        return collect;
      case 'SortNode':
        return keyword('SORT') + ' ' + node.elements.map(function (node) {
          return variableName(node.inVariable) + ' ' + keyword(node.ascending ? 'ASC' : 'DESC');
        }).join(', ') + annotation(`   /* sorting strategy: ${node.strategy.split("-").join(" ")} */`);
      case 'LimitNode':
        return keyword('LIMIT') + ' ' + value(JSON.stringify(node.offset)) + ', ' + value(JSON.stringify(node.limit)) + (node.fullCount ? '  ' + annotation('/* fullCount */') : '');
      case 'ReturnNode':
        return keyword('RETURN') + ' ' + variableName(node.inVariable);
      case 'SubqueryNode':
        return keyword('LET') + ' ' + variableName(node.outVariable) + ' = ...   ' + annotation('/* ' + (node.isConst ? 'const ' : '') + 'subquery */');
      case 'SubqueryStartNode':
        return `${keyword('LET')} ${variableName(node.subqueryOutVariable)} = ( ${annotation(`/* subquery begin */`)}` ;
      case 'SubqueryEndNode':
        return `${keyword('RETURN')}  ${variableName(node.inVariable)} ) ${annotation(`/* subquery end */`)}`;
      case 'InsertNode': {
        modificationFlags = node.modificationFlags;
        let restrictString = '';
        if (node.restrictedTo) {
          restrictString = annotation('/* ' + restriction(node) + ' */');
        }
        return keyword('INSERT') + ' ' + variableName(node.inVariable) + ' ' + keyword('IN') + ' ' + collection(node.collection) + ' ' + restrictString;
      }
      case 'UpdateNode': {
        modificationFlags = node.modificationFlags;
        let inputExplain = '';
        let indexRef = '';
        if (node.hasOwnProperty('inKeyVariable')) {
          indexRef = `${variableName(node.inKeyVariable)}`;
          inputExplain = `${variableName(node.inKeyVariable)} ${keyword('WITH')} ${variableName(node.inDocVariable)}`;
        } else {
          indexRef = inputExplain = `${variableName(node.inDocVariable)}`;
        }
        let restrictString = '';
        if (node.restrictedTo) {
          restrictString = annotation('/* ' + restriction(node) + ' */');
        }
        node.indexes.forEach(function (idx, i) { iterateIndexes(idx, i, node, types, indexRef); });
        return `${keyword('UPDATE')} ${inputExplain} ${keyword('IN')} ${collection(node.collection)} ${restrictString}`;
      }
      case 'ReplaceNode': {
        modificationFlags = node.modificationFlags;
        let inputExplain = '';
        let indexRef = '';
        if (node.hasOwnProperty('inKeyVariable')) {
          indexRef = `${variableName(node.inKeyVariable)}`;
          inputExplain = `${variableName(node.inKeyVariable)} ${keyword('WITH')} ${variableName(node.inDocVariable)}`;
        } else {
          indexRef = inputExplain = `${variableName(node.inDocVariable)}`;
        }
        let restrictString = '';
        if (node.restrictedTo) {
          restrictString = annotation('/* ' + restriction(node) + ' */');
        }
        node.indexes.forEach(function (idx, i) { iterateIndexes(idx, i, node, types, indexRef); });
        return `${keyword('REPLACE')} ${inputExplain} ${keyword('IN')} ${collection(node.collection)} ${restrictString}`;
      }
      case 'UpsertNode':
        modificationFlags = node.modificationFlags;
        let indexRef = `${variableName(node.inDocVariable)}`;
        node.indexes.forEach(function (idx, i) { iterateIndexes(idx, i, node, types, indexRef); });
        return keyword('UPSERT') + ' ' + variableName(node.inDocVariable) + ' ' + keyword('INSERT') + ' ' + variableName(node.insertVariable) + ' ' + keyword(node.isReplace ? 'REPLACE' : 'UPDATE') + ' ' + variableName(node.updateVariable) + ' ' + keyword('IN') + ' ' + collection(node.collection);
      case 'RemoveNode': {
        modificationFlags = node.modificationFlags;
        let restrictString = '';
        if (node.restrictedTo) {
          restrictString = annotation('/* ' + restriction(node) + ' */');
        }
        let indexRef = `${variableName(node.inVariable)}`;
        node.indexes.forEach(function (idx, i) { iterateIndexes(idx, i, node, types, indexRef); });
        return `${keyword('REMOVE')} ${variableName(node.inVariable)} ${keyword('IN')} ${collection(node.collection)} ${restrictString}`;
      }
      case 'SingleRemoteOperationNode': {
        switch (node.mode) {
          case "IndexNode": {
            collectionVariables[node.outVariable.id] = node.collection;
            let indexRef = `${variable(JSON.stringify(node.key))}`;
            node.indexes.forEach(function (idx, i) { iterateIndexes(idx, i, node, types, indexRef); });
            return `${keyword('FOR')} ${variableName(node.outVariable)} ${keyword('IN')} ${collection(node.collection)} ${keyword('FILTER')} ${variable('_key')} == ${indexRef} ${annotation(`/* primary index scan */`)}`;
            // `
          }
          case 'InsertNode': {
            modificationFlags = node.modificationFlags;
            collectionVariables[node.inVariable.id] = node.collection;
            let indexRef = `${variableName(node.inVariable)}`;
            if (node.hasOwnProperty('indexes')) {
              node.indexes.forEach(function (idx, i) { iterateIndexes(idx, i, node, types, indexRef); });
            }
            return `${keyword('INSERT')} ${variableName(node.inVariable)} ${keyword('IN')} ${collection(node.collection)}`;
          }
          case 'UpdateNode': {
            modificationFlags = node.modificationFlags;
            let OLD = "";
            if (node.hasOwnProperty('inVariable')) {
              collectionVariables[node.inVariable.id] = node.collection;
              OLD = `${keyword('WITH')} ${variableName(node.inVariable)} `;
            }
            let indexRef;
            let keyCondition = "";
            let filterCondition;
            if (node.hasOwnProperty('key')) {
              keyCondition = `{ _key: ${variable(JSON.stringify(node.key))} } `;
              indexRef = `${variable(JSON.stringify(node.key))} `;
              filterCondition = `${variable('doc._key')} == ${variable(JSON.stringify(node.key))}`;
            } else if (node.hasOwnProperty('inVariable')) {
              keyCondition = `${variableName(node.inVariable)} `;
              indexRef = `${variableName(node.inVariable)}`;
            } else {
              keyCondition = "<UNSUPPORTED>";
              indexRef = "<UNSUPPORTED>";
            }
            if (node.hasOwnProperty('indexes')) {
              node.indexes.forEach(function (idx, i) { iterateIndexes(idx, i, node, types, indexRef); });
            }
            let forStatement = "";
            if (node.replaceIndexNode) {
              forStatement = `${keyword('FOR')} ${variable('doc')} ${keyword('IN')} ${collection(node.collection)} ${keyword('FILTER')} ${filterCondition} `;
              keyCondition = `${variable('doc')} `;
            }
            return `${forStatement}${keyword('UPDATE')} ${keyCondition}${OLD}${keyword('IN')} ${collection(node.collection)}`;
          }
          case 'ReplaceNode': {
            modificationFlags = node.modificationFlags;
            let OLD = "";
            if (node.hasOwnProperty('inVariable')) {
              collectionVariables[node.inVariable.id] = node.collection;
              OLD = `${keyword('WITH')} ${variableName(node.inVariable)} `;
            }
            let indexRef;
            let keyCondition = "";
            let filterCondition;
            if (node.hasOwnProperty('key')) {
              keyCondition = `{ _key: ${variable(JSON.stringify(node.key))} } `;
              indexRef = `${variable(JSON.stringify(node.key))}`;
              filterCondition = `${variable('doc._key')} == ${variable(JSON.stringify(node.key))}`;
            } else if (node.hasOwnProperty('inVariable')) {
              keyCondition = `${variableName(node.inVariable)} `;
              indexRef = `${variableName(node.inVariable)}`;
            } else {
              keyCondition = "<UNSUPPORTED>";
              indexRef = "<UNSUPPORTED>";
            }
            if (node.hasOwnProperty('indexes')) {
              node.indexes.forEach(function (idx, i) { iterateIndexes(idx, i, node, types, indexRef); });
            }
            let forStatement = "";
            if (node.replaceIndexNode) {
              forStatement = `${keyword('FOR')} ${variable('doc')} ${keyword('IN')} ${collection(node.collection)} ${keyword('FILTER')} ${filterCondition} `;
              keyCondition = `${variable('doc')} `;
            }
            return `${forStatement}${keyword('REPLACE')} ${keyCondition}${OLD}${keyword('IN')} ${collection(node.collection)}`;
          }
          case 'RemoveNode': {
            modificationFlags = node.modificationFlags;
            if (node.hasOwnProperty('inVariable')) {
              collectionVariables[node.inVariable.id] = node.collection;
            }
            let indexRef;
            let keyCondition;
            let filterCondition;
            if (node.hasOwnProperty('key')) {
              keyCondition = `{ _key: ${variable(JSON.stringify(node.key))} } `;
              indexRef = `${variable(JSON.stringify(node.key))}`;
              filterCondition = `${variable('doc._key')} == ${variable(JSON.stringify(node.key))}`;
            } else if (node.hasOwnProperty('inVariable')) {
              keyCondition = `${variableName(node.inVariable)} `;
              indexRef = `${variableName(node.inVariable)}`;
            } else {
              keyCondition = "<UNSUPPORTED>";
              indexRef = "<UNSUPPORTED>";
            }
            if (node.hasOwnProperty('indexes')) {
              node.indexes.forEach(function (idx, i) { iterateIndexes(idx, i, node, types, indexRef); });
            }
            let forStatement = "";
            if (node.replaceIndexNode) {
              forStatement = `${keyword('FOR')} ${variable('doc')} ${keyword('IN')} ${collection(node.collection)} ${keyword('FILTER')} ${filterCondition} `;
              keyCondition = `${variable('doc')} `;
            }
            return `${forStatement}${keyword('REMOVE')} ${keyCondition}${keyword('IN')} ${collection(node.collection)}`;
          }
        }
      }
        break;
      case 'RemoteNode':
        return keyword('REMOTE');
      case 'DistributeNode':
        return keyword('DISTRIBUTE') + '  ' + annotation('/* create keys: ' + node.createKeys + ', variable: ') + variableName(node.variable) + ' ' + annotation('*/');
      case 'ScatterNode':
        return keyword('SCATTER');
      case 'GatherNode':
        let gatherAnnotations = [];
        if (node.parallelism === 'parallel') {
          gatherAnnotations.push('parallel');
        }
        if (node.sortmode !== 'unset') {
          gatherAnnotations.push('sort mode: ' + node.sortmode);
        }
<<<<<<< HEAD
        if (node.elements.length === 0) {
          gatherAnnotations.push('unsorted');
        }
=======
>>>>>>> 357ab702
        return keyword('GATHER') + ' ' + node.elements.map(function (node) {
          if (node.path && node.path.length) {
            return variableName(node.inVariable) + node.path.map(function (n) { return '.' + attribute(n); }) + ' ' + keyword(node.ascending ? 'ASC' : 'DESC');
          }
          return variableName(node.inVariable) + ' ' + keyword(node.ascending ? 'ASC' : 'DESC');
        }).join(', ') + (gatherAnnotations.length ? '  ' + annotation('/* ' + gatherAnnotations.join(', ') + ' */') : '');

      case 'MaterializeNode':
      	return keyword('MATERIALIZE') + ' ' + variableName(node.outVariable);
    }

    return 'unhandled node type (' + node.type + ')';
  };

  var level = 0, subqueries = [], subqueryCallbacks = [];
  var indent = function (level, isRoot) {
    return pad(1 + level + level) + (isRoot ? '* ' : '- ');
  };

  var preHandle = function (node) {
    usedVariables = {};
    currentNode = node.id;
    isConst = true;
    if (node.type === 'SubqueryNode' || node.type === 'SubqueryStartNode') {
      subqueries.push(level);
    }
  };

  var postHandle = function (node) {
    if (node.type === 'SubqueryEndNode' && subqueries.length > 0) {
      level = subqueries.pop();
    }
    var isLeafNode = !parents.hasOwnProperty(node.id);

    if (['EnumerateCollectionNode',
      'EnumerateListNode',
      'EnumerateViewNode',
      'IndexRangeNode',
      'IndexNode',
      'TraversalNode',
      'SubqueryStartNode',
      'SubqueryNode'].indexOf(node.type) !== -1) {
      level++;
    } else if (isLeafNode && subqueries.length > 0) {
      level = subqueries.pop();
    } else if (node.type === 'SingletonNode') {
      level++;
    }
  };

  var constNess = function () {
    if (isConst) {
      return '   ' + annotation('/* const assignment */');
    }
    return '';
  };

  var variablesUsed = function () {
    var used = [];
    for (var a in usedVariables) {
      if (usedVariables.hasOwnProperty(a)) {
        used.push(variable(a) + ' : ' + collection(usedVariables[a]));
      }
    }
    if (used.length > 0) {
      return '   ' + annotation('/* collections used:') + ' ' + used.join(', ') + ' ' + annotation('*/');
    }
    return '';
  };

  var printNode = function (node) {
    preHandle(node);
    var line = ' ' +
      pad(1 + maxIdLen - String(node.id).length) + variable(node.id) + '   ' +
      keyword(node.type) + pad(1 + maxTypeLen - String(node.type).length) + '   ';

    if (isCoordinator) {
      line += variable(node.site) + pad(1 + maxSiteLen - String(node.site).length) + '  ';
    }

    if (profileMode) {
      if (node.calls === undefined) {
        node.calls = 'n/a';
      }
      if (node.items === undefined) {
        node.items = 'n/a';
      }
      let runtime = node.runtime;
      if (runtime === undefined) {
        runtime = 'n/a';
      } else {
        runtime = String(Math.abs(node.runtime).toFixed(5));
      }

      line += pad(1 + maxCallsLen - String(node.calls).length) + value(node.calls) + '   ' +
        pad(1 + maxItemsLen - String(node.items).length) + value(node.items) + '   ' +
        pad(1 + maxRuntimeLen - runtime.length) + value(runtime) + '   ' +
        indent(level, node.type === 'SingletonNode') + label(node);
    } else {
      line += pad(1 + maxEstimateLen - String(node.estimatedNrItems).length) + value(node.estimatedNrItems) + '   ' +
        indent(level, node.type === 'SingletonNode') + label(node);
    }

    if (node.type === 'CalculationNode') {
      line += variablesUsed() + constNess();
    }
    stringBuilder.appendLine(line);
    postHandle(node);
  };

  if (planIndex === undefined) {
    printQuery(query, explain.cacheable);
  }

  stringBuilder.appendLine(section('Execution plan:'));

  var line = ' ' +
    pad(1 + maxIdLen - String('Id').length) + header('Id') + '   ' +
    header('NodeType') + pad(1 + maxTypeLen - String('NodeType').length) + '   ';

  if (isCoordinator) {
    line += header('Site') + pad(1 + maxSiteLen - String('Site').length) + '  ';
  }

  if (profileMode) {
    line += pad(1 + maxCallsLen - String('Calls').length) + header('Calls') + '   ' +
      pad(1 + maxItemsLen - String('Items').length) + header('Items') + '   ' +
      pad(1 + maxRuntimeLen - String('Runtime [s]').length) + header('Runtime [s]') + '   ' +
      header('Comment');
  } else {
    line += pad(1 + maxEstimateLen - String('Est.').length) + header('Est.') + '   ' +
      header('Comment');
  }


  stringBuilder.appendLine(line);

  var walk = [rootNode];
  while (walk.length > 0) {
    var id = walk.pop();
    var node = nodes[id];
    printNode(node);
    if (parents.hasOwnProperty(id)) {
      walk = walk.concat(parents[id]);
    }
    if (node.type === 'SubqueryNode') {
      walk = walk.concat([node.subquery.nodes[0].id]);
    }
  }

  stringBuilder.appendLine();
  printIndexes(indexes);
  printFunctions(functions);
  printTraversalDetails(traversalDetails);
  printShortestPathDetails(shortestPathDetails);
  printKShortestPathsDetails(kShortestPathsDetails);
  stringBuilder.appendLine();

  printRules(plan.rules);
  printModificationFlags(modificationFlags);
  printWarnings(explain.warnings);
  if (profileMode) {
    printStats(explain.stats);
    printProfile(explain.profile);
  }
}

/* the exposed explain function */
function explain(data, options, shouldPrint) {
  'use strict';
  if (typeof data === 'string') {
    data = { query: data, options: options };
  }
  if (!(data instanceof Object)) {
    throw 'ArangoStatement needs initial data';
  }

  if (options === undefined) {
    options = data.options;
  }
  options = options || {};
  options.verbosePlans = true;
  setColors(options.colors === undefined ? true : options.colors);

  stringBuilder.clearOutput();
  let stmt = db._createStatement(data);
  let result = stmt.explain(options);
  if (options.allPlans) {
    // multiple plans
    printQuery(data.query);
    for (let i = 0; i < result.plans.length; ++i) {
      if (i > 0) {
        stringBuilder.appendLine();
      }
      stringBuilder.appendLine(section("Plan #" + (i + 1) + " of " + result.plans.length + " (estimated cost: " + result.plans[i].estimatedCost.toFixed(2) + ")"));
      stringBuilder.prefix = ' ';
      stringBuilder.appendLine();
      processQuery(data.query, result, i);
      stringBuilder.prefix = '';
    }
  } else {
    // single plan
    processQuery(data.query, result, undefined);
  }

  if (shouldPrint === undefined || shouldPrint) {
    print(stringBuilder.getOutput());
  } else {
    return stringBuilder.getOutput();
  }
}


/* the exposed profile query function */
function profileQuery(data, shouldPrint) {
  'use strict';
  if (!(data instanceof Object) || !data.hasOwnProperty("options")) {
    throw 'ArangoStatement needs initial data';
  }
  let options = data.options || {};
  options.silent = true;
  options.allPlans = false; // always turn this off, as it will not work with profiling
  setColors(options.colors === undefined ? true : options.colors);

  stringBuilder.clearOutput();
  let stmt = db._createStatement(data);
  let cursor = stmt.execute();
  let extra = cursor.getExtra();
  processQuery(data.query, extra, undefined);

  if (shouldPrint === undefined || shouldPrint) {
    print(stringBuilder.getOutput());
  } else {
    return stringBuilder.getOutput();
  }
}

/* the exposed debug function */
function debug(query, bindVars, options) {
  'use strict';
  let input = {};

  if (query instanceof Object) {
    if (typeof query.toAQL === 'function') {
      query = query.toAQL();
    }
    input = query;
  } else {
    input.query = query;
    if (bindVars !== undefined) {
      input.bindVars = anonymize(bindVars);
    }
    if (options !== undefined) {
      input.options = options;
    }
  }
  if (!input.options) {
    input.options = {};
  }
  let result = {
    engine: db._engine(),
    version: db._version(true),
    database: db._name(),
    query: input,
    collections: {},
    views: {}
  };

  result.fancy = require('@arangodb/aql/explainer').explain(input, { colors: false }, false);

  let stmt = db._createStatement(input);
  result.explain = stmt.explain(input.options);

  let graphs = {};
  let collections = result.explain.plan.collections;
  let map = {};
  collections.forEach(function (c) {
    map[c.name] = true;
  });

  // export graphs
  let findGraphs = function (nodes) {
    nodes.forEach(function (node) {
      if (node.type === 'TraversalNode') {
        if (node.graph && node.graphDefinition) {
          // named graphs have their name in "graph", but non-graph traversal queries too
          // the distinction can thus be made only by peeking into graphDefinition, which
          // is only populated for named graphs
          try {
            graphs[node.graph] = db._graphs.document(node.graph);
          } catch (err) { }
        }
        if (node.graphDefinition) {
          try {
            node.graphDefinition.vertexCollectionNames.forEach(function (c) {
              if (!map.hasOwnProperty(c)) {
                map[c] = true;
                collections.push({ name: c });
              }
            });
          } catch (err) { }
          try {
            node.graphDefinition.edgeCollectionNames.forEach(function (c) {
              if (!map.hasOwnProperty(c)) {
                map[c] = true;
                collections.push({ name: c });
              }
            });
          } catch (err) { }
        }
      } else if (node.type === 'SubqueryNode') {
        // recurse into subqueries
        findGraphs(node.subquery.nodes);
      }
    });
  };
  // mangle with graphs used in query
  findGraphs(result.explain.plan.nodes);

  let handleCollection = function(collection) {
    let c = db._collection(collection.name);
    if (c === null) {
      // probably a view...
      let v = db._view(collection.name);
      if (v === null) {
        return;
      }

      result.views[collection.name] = {
        type: v.type(),
        properties: v.properties()
      };
    } else {
      // a collection
      if (c.type() === 3 && collection.name.match(/^_(local|from|to)_.+/)) {
        // an internal smart-graph collection. let's skip this
        return;
      }
      let examples;
      if (input.options.examples) {
        // include example data from collections
        let max = 10; // default number of documents
        if (typeof input.options.examples === 'number') {
          max = input.options.examples;
        }
        if (max > 100) {
          max = 100;
        } else if (max < 0) {
          max = 0;
        }
        examples = db._query("FOR doc IN @@collection LIMIT @max RETURN doc", { max, "@collection": collection.name }).toArray();
        if (input.options.anonymize) {
          examples = examples.map(anonymize);
        }
      }
      result.collections[collection.name] = {
        name: collection.name,
        type: c.type(),
        properties: c.properties(),
        indexes: c.getIndexes(true),
        count: c.count(),
        counts: c.count(true),
        examples
      };
    }
  };

  // add collection information
  collections.forEach(function (collection) {
    handleCollection(collection);
  });

  // add prototypes used for distributeShardsLike
  let sortedCollections = [];
  Object.values(result.collections).forEach(function(collection) {
    if (collection.properties.distributeShardsLike &&
        !result.collections.hasOwnProperty(collection.distributeShardsLike)) {
      handleCollection({ name: collection.name });
    }
    sortedCollections.push(collection);
  });

  sortedCollections.sort(function(l, r) {
    if (l.properties.distributeShardsLike && !r.properties.distributeShardsLike) {
      return 1;
    } else if (!l.properties.distributeShardsLike && r.properties.distributeShardsLike) {
      return -1;
    }
    if (l.type === 2 && r.type === 3) {
      return -1;
    } else if (r.type === 3 && l.type === 2) {
      return 1;
    }
    if (l.name < r.name) {
      return -1;
    } else if (l.name > r.name) {
      return 1;
    }
    // should not happen
    return 0;
  });

  result.collections = {};
  sortedCollections.forEach(function(c) {
    result.collections[c.name] = c;
  });

  result.graphs = graphs;
  return result;
}

function debugDump(filename, query, bindVars, options) {
  let result = debug(query, bindVars, options);
  require('fs').write(filename, JSON.stringify(result));
  require('console').log("stored query debug information in file '" + filename + "'");
}

function inspectDump(filename, outfile) {
  let internal = require('internal');
  if (outfile !== undefined) {
    internal.startCaptureMode();
  }

  let data = JSON.parse(require('fs').read(filename));
  if (data.database) {
    print("/* original data gathered from database '" + data.database + "' */");
  }
  if (db._engine().name !== data.engine.name) {
    print("/* using different storage engine (' " + db._engine().name + "') than in debug information ('" + data.engine.name + "') */");
  }
  print();

  print("/* graphs */");
  let graphs = data.graphs || {};
  Object.keys(graphs).forEach(function (graph) {
    let details = graphs[graph];
    print("try { db._graphs.remove(" + JSON.stringify(graph) + "); } catch (err) {}");
    print("db._graphs.insert(" + JSON.stringify(details) + ");");
  });
  print();

  // all collections and indexes first, as data insertion may go wrong later
  print("/* collections and indexes setup */");
  const keys = Object.keys(data.collections);
  if (keys.length > 0) {
    // drop in reverse order, because of distributeShardsLike
    for (let i = keys.length; i > 0; --i) {
      let collection = keys[i - 1];
      let details = data.collections[collection];
      let name = details.name || collection;
      if (name[0] === '_') {
        // system collection
        print("try { db._drop(" + JSON.stringify(collection) + ", true); } catch (err) { print(String(err)); }");
      } else {
        print("try { db._drop(" + JSON.stringify(collection) + "); } catch (err) { print(String(err)); }");
      }
    }
    // create in forward order because of distributeShardsLike
    for (let i = 0; i < keys.length; ++i) {
      let collection = keys[i];
      let details = data.collections[collection];
      if (details.type === false || details.type === 3) {
        if (details.properties.isSmart) {
          delete details.properties.numberOfShards;
        }
        print("db._createEdgeCollection(" + JSON.stringify(collection) + ", " + JSON.stringify(details.properties) + ");");
      } else {
        print("db._create(" + JSON.stringify(collection) + ", " + JSON.stringify(details.properties) + ");");
      }
      details.indexes.forEach(function (index) {
        delete index.figures;
        delete index.selectivityEstimate;
        if (index.type !== 'primary' && index.type !== 'edge') {
          print("db[" + JSON.stringify(collection) + "].ensureIndex(" + JSON.stringify(index) + ");");
        }
      });
      print();
    }
  }
  print();

  // insert example data
  print("/* example data */");
  Object.keys(data.collections).forEach(function (collection) {
    let details = data.collections[collection];
    if (details.examples) {
      details.examples.forEach(function (example) {
        print("db[" + JSON.stringify(collection) + "].insert(" + JSON.stringify(example) + ");");
      });
    }
    let missing = details.count;
    if (details.examples) {
      missing -= details.examples.length;
    }
    if (missing > 0) {
      print("/* collection '" + collection + "' needs " + missing + " more document(s) */");
    }
    print();
  });
  print();

  // views
  print("/* views */");
  Object.keys(data.views || {}).forEach(function (view) {
    let details = data.views[view];
    print("db._dropView(" + JSON.stringify(view) + ");");
    print("db._createView(" + JSON.stringify(view) + ", " + JSON.stringify(details.type) + ", " + JSON.stringify(details.properties) + ");");
  });
  print();

  print("/* explain result */");
  print(data.fancy.trim().split(/\n/).map(function (line) { return "// " + line; }).join("\n"));
  print();

  print("/* explain command */");
  if (data.query.options) {
    delete data.query.options.anonymize;
    delete data.query.options.colors;
    delete data.query.options.examples;
  }
  print("db._explain(" + JSON.stringify(data.query) + ");");
  print();

  if (outfile !== undefined) {
    require('fs').write(outfile, internal.stopCaptureMode());
    require('console').log("stored query restore script in file '" + outfile + "'");
    require('console').log("to run it, execute  require('internal').load('" + outfile + "');");
  }
}

exports.explain = explain;
exports.profileQuery = profileQuery;
exports.debug = debug;
exports.debugDump = debugDump;
exports.inspectDump = inspectDump;<|MERGE_RESOLUTION|>--- conflicted
+++ resolved
@@ -1420,7 +1420,7 @@
               v.push(collection(vcn));
               vNames.push(vcn);
             });
-          } else {            
+          } else {
             node.graphDefinition.vertexCollectionNames.forEach(function (vcn) {
               v.push(collection(vcn));
               vNames.push(vcn);
@@ -1808,12 +1808,9 @@
         if (node.sortmode !== 'unset') {
           gatherAnnotations.push('sort mode: ' + node.sortmode);
         }
-<<<<<<< HEAD
         if (node.elements.length === 0) {
           gatherAnnotations.push('unsorted');
         }
-=======
->>>>>>> 357ab702
         return keyword('GATHER') + ' ' + node.elements.map(function (node) {
           if (node.path && node.path.length) {
             return variableName(node.inVariable) + node.path.map(function (n) { return '.' + attribute(n); }) + ' ' + keyword(node.ascending ? 'ASC' : 'DESC');
