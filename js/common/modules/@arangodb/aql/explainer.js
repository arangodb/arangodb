--- conflicted
+++ resolved
@@ -1030,10 +1030,7 @@
         return keyword('FOR') + ' ' + variableName(node.outVariable) + ' ' + keyword('IN') + ' ' + view(node.view) + '   ' + annotation('/* view query */');
       case 'IndexNode':
         collectionVariables[node.outVariable.id] = node.collection;
-<<<<<<< HEAD
-=======
         node.indexes.forEach(function(idx, i) { iterateIndexes(idx, i, node, types, false); });
->>>>>>> 478caebf
         return `${keyword('FOR')} ${variableName(node.outVariable)} ${keyword('IN')} ${collection(node.collection)}   ${annotation(`/* ${types.join(', ')}${projection(node)}${node.satellite ? ', satellite':''}${restriction(node)}`)} */`;
         //`
       case 'TraversalNode':
