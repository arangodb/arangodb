/* jshint globalstrict:false, strict:false, maxlen: 5000 */
/* global describe, beforeEach, afterEach, it */
'use strict';

// //////////////////////////////////////////////////////////////////////////////
// / DISCLAIMER
// /
// / Copyright 2016 ArangoDB GmbH, Cologne, Germany
// /
// / Licensed under the Apache License, Version 2.0 (the "License")
// / you may not use this file except in compliance with the License.
// / You may obtain a copy of the License at
// /
// /     http://www.apache.org/licenses/LICENSE-2.0
// /
// / Unless required by applicable law or agreed to in writing, software
// / distributed under the License is distributed on an "AS IS" BASIS,
// / WITHOUT WARRANTIES OR CONDITIONS OF ANY KIND, either express or implied.
// / See the License for the specific language governing permissions and
// / limitations under the License.
// /
// / Copyright holder is ArangoDB GmbH, Cologne, Germany
// /
// / @author Michael Hackstein
// //////////////////////////////////////////////////////////////////////////////

const chai = require('chai');
const expect = chai.expect;
chai.Assertion.addProperty('does', function () { return this; });

const arangodb = require('@arangodb');
const request = require('@arangodb/request');

const ERRORS = arangodb.errors;
const db = arangodb.db;
const internal = require('internal');
const wait = internal.wait;

describe('_api/gharial', () => {

  const graphName = 'UnitTestGraph';
  const vColName = 'UnitTestVertices';
  const eColName = 'UnitTestRelations';
  const oColName = 'UnitTestOrphans';
  const oColName2 = 'UnitTestOrphansSecond';
  const url = '/_api/gharial';

  const cleanup = () => {
    try {
      db._drop(vColName);
    } catch (e) {
    }
    try {
      db._drop(eColName);
    } catch (e) {
    }
    try {
      db._drop(oColName);
    } catch (e) {
    }
    try {
      db._drop(oColName2);
    } catch (e) {
    }
    try {
      db._graphs.remove(graphName);
    } catch (e) {
    }
    try {
      db._graphs.remove('knows_graph');
    } catch (e) {
    }
    try {
      db._drop('persons');
    } catch (e) {
    }
    try {
      db._drop('knows');
    } catch (e) {
    }
  };

  beforeEach(cleanup);

  afterEach(cleanup);

  it('should create a graph without orphans', () => {
    const graphDef = {
      "name": graphName,
      "edgeDefinitions": [{
              "collection":  eColName,
              "from": [vColName],
              "to": [vColName]
          }
      ],
      "isSmart": false
    };
    expect(db._collection(eColName)).to.be.null;
    expect(db._collection(vColName)).to.be.null;
    let req = request.post(url, {
      body: JSON.stringify(graphDef)
    });
    expect(req.statusCode).to.equal(202);

    // This is all async give it some time
    do {
      wait(0.1);
      req = request.get(url + "/" + graphName); 
    } while (req.statusCode !== 200);

    expect(db._collection(eColName)).to.not.be.null; 
    expect(db._collection(vColName)).to.not.be.null;
  });

  it('should create a graph with orphans', () => {
    const graphDef = {
      "name": graphName,
      "edgeDefinitions": [{
            "collection":  eColName,
            "from": [vColName],
            "to": [vColName]
        }
      ],
      "orphanCollections": [
        oColName,
        oColName2
      ],
      "isSmart": false
    };
    expect(db._collection(eColName)).to.be.null;
    expect(db._collection(vColName)).to.be.null;
    expect(db._collection(oColName)).to.be.null;
    expect(db._collection(oColName2)).to.be.null;
    let req = request.post(url, {
      body: JSON.stringify(graphDef)
    });
    expect(req.statusCode).to.equal(202);

    // This is all async give it some time
    do {
      wait(0.1);
      req = request.get(url + "/" + graphName);
    } while (req.statusCode !== 200);

    expect(db._collection(eColName)).to.not.be.null;
    expect(db._collection(vColName)).to.not.be.null;
    expect(db._collection(oColName)).to.not.be.null;
    expect(db._collection(oColName2)).to.not.be.null;
  });

  it('should check if edges can only be created if their _from and _to vertices are existent - should create', () => {
    const examples = require('@arangodb/graph-examples/example-graph');
    const exampleGraphName = 'knows_graph';
    const vName = 'persons';
    const eName = 'knows';
    expect(db._collection(eName)).to.be.null; // edgec
    expect(db._collection(vName)).to.be.null; // vertexc
    const g = examples.loadGraph(exampleGraphName);
    expect(g).to.not.be.null;

    const edgeDef = {
      _from: 'persons/bob',
      _to: 'persons/charlie'
    };
    let req = request.post(url + '/' + exampleGraphName + '/edge/knows', {
      body: JSON.stringify(edgeDef)
    });
    expect(req.statusCode).to.equal(202);

    expect(db._collection(eName)).to.not.be.null;
    expect(db._collection(vName)).to.not.be.null;
  });

  it('should check if edges can only be created if their _from and _to vertices are existent - should NOT create - missing from document', () => {
    const examples = require('@arangodb/graph-examples/example-graph');
    const exampleGraphName = 'knows_graph';
    const vName = 'persons';
    const eName = 'knows';
    expect(db._collection(eName)).to.be.null; // edgec
    expect(db._collection(vName)).to.be.null; // vertexc
    const g = examples.loadGraph(exampleGraphName);
    expect(g).to.not.be.null;

    const edgeDef = {
      _from: 'persons/notavailable',
      _to: 'persons/charlie'
    };
    let req = request.post(url + '/' + exampleGraphName + '/edge/knows', {
      body: JSON.stringify(edgeDef)
    });
    expect(req.statusCode).to.equal(404);
    expect(req.json.errorNum).to.equal(ERRORS.ERROR_ARANGO_DOCUMENT_NOT_FOUND.code);

    expect(db._collection(eName)).to.not.be.null;
    expect(db._collection(vName)).to.not.be.null;
  });

  it('should check if edges can only be created if their _from and _to vertices are existent - should NOT create - missing to document', () => {
    const examples = require('@arangodb/graph-examples/example-graph');
    const exampleGraphName = 'knows_graph';
    const vName = 'persons';
    const eName = 'knows';
    expect(db._collection(eName)).to.be.null; // edgec
    expect(db._collection(vName)).to.be.null; // vertexc
    const g = examples.loadGraph(exampleGraphName);
    expect(g).to.not.be.null;

    const edgeDef = {
      _from: 'persons/bob',
      _to: 'persons/notavailable'
    };
    let req = request.post(url + '/' + exampleGraphName + '/edge/knows', {
      body: JSON.stringify(edgeDef)
    });
    expect(req.statusCode).to.equal(404);
    expect(req.json.errorNum).to.equal(ERRORS.ERROR_ARANGO_DOCUMENT_NOT_FOUND.code);

    expect(db._collection(eName)).to.not.be.null;
    expect(db._collection(vName)).to.not.be.null;
  });

  it('should check if edges can only be created if their _from and _to vertices are existent - should NOT create - missing both from and to documents', () => {
    const examples = require('@arangodb/graph-examples/example-graph');
    const exampleGraphName = 'knows_graph';
    const vName = 'persons';
    const eName = 'knows';
    expect(db._collection(eName)).to.be.null; // edgec
    expect(db._collection(vName)).to.be.null; // vertexc
    const g = examples.loadGraph(exampleGraphName);
    expect(g).to.not.be.null;

    const edgeDef = {
      _from: 'persons/notavailable',
      _to: 'persons/notavailable'
    };
    let req = request.post(url + '/' + exampleGraphName + '/edge/knows', {
      body: JSON.stringify(edgeDef)
    });
    expect(req.statusCode).to.equal(404);
    expect(req.json.errorNum).to.equal(ERRORS.ERROR_ARANGO_DOCUMENT_NOT_FOUND.code);

    expect(db._collection(eName)).to.not.be.null;
    expect(db._collection(vName)).to.not.be.null;
  });

  it('should check if edges can only be created if their _from and _to vertices are existent - should NOT create - missing from collection', () => {
    const examples = require('@arangodb/graph-examples/example-graph');
    const exampleGraphName = 'knows_graph';
    const vName = 'persons';
    const eName = 'knows';
    expect(db._collection(eName)).to.be.null; // edgec
    expect(db._collection(vName)).to.be.null; // vertexc
    const g = examples.loadGraph(exampleGraphName);
    expect(g).to.not.be.null;

    const edgeDef = {
      _from: 'xxx/peter',
      _to: 'persons/charlie'
    };
    let req = request.post(url + '/' + exampleGraphName + '/edge/knows', {
      body: JSON.stringify(edgeDef)
    });
    expect(req.statusCode).to.equal(404);
    expect(req.json.errorNum).to.equal(ERRORS.ERROR_ARANGO_DATA_SOURCE_NOT_FOUND.code);

    expect(db._collection(eName)).to.not.be.null;
    expect(db._collection(vName)).to.not.be.null;
  });

  it('should check if edges can only be created if their _from and _to vertices are existent - should NOT create - missing to collection', () => {
    const examples = require('@arangodb/graph-examples/example-graph');
    const exampleGraphName = 'knows_graph';
    const vName = 'persons';
    const eName = 'knows';
    expect(db._collection(eName)).to.be.null; // edgec
    expect(db._collection(vName)).to.be.null; // vertexc
    const g = examples.loadGraph(exampleGraphName);
    expect(g).to.not.be.null;

    const edgeDef = {
      _from: 'persons/bob',
      _to: 'xxx/charlie'
    };
    let req = request.post(url + '/' + exampleGraphName + '/edge/knows', {
      body: JSON.stringify(edgeDef)
    });
    expect(req.statusCode).to.equal(404);
    expect(req.json.errorNum).to.equal(ERRORS.ERROR_ARANGO_DATA_SOURCE_NOT_FOUND.code);

    expect(db._collection(eName)).to.not.be.null;
    expect(db._collection(vName)).to.not.be.null;
  });

  it('should check if edges can only be created if their _from and _to vertices are existent - should NOT create - missing from and to collection', () => {
    const examples = require('@arangodb/graph-examples/example-graph');
    const exampleGraphName = 'knows_graph';
    const vName = 'persons';
    const eName = 'knows';
    expect(db._collection(eName)).to.be.null; // edgec
    expect(db._collection(vName)).to.be.null; // vertexc
    const g = examples.loadGraph(exampleGraphName);
    expect(g).to.not.be.null;

    const edgeDef = {
      _from: 'xxx/peter',
      _to: 'xxx/charlie'
    };
    let req = request.post(url + '/' + exampleGraphName + '/edge/knows', {
      body: JSON.stringify(edgeDef)
    });
    expect(req.statusCode).to.equal(404);
    expect(req.json.errorNum).to.equal(ERRORS.ERROR_ARANGO_DATA_SOURCE_NOT_FOUND.code);

    expect(db._collection(eName)).to.not.be.null;
    expect(db._collection(vName)).to.not.be.null;
  });

  it('should check if edges can only be created if their _from and _to vertices are existent - should NOT create - invalid from', () => {
    const examples = require('@arangodb/graph-examples/example-graph');
    const exampleGraphName = 'knows_graph';
    const vName = 'persons';
    const eName = 'knows';
    expect(db._collection(eName)).to.be.null; // edgec
    expect(db._collection(vName)).to.be.null; // vertexc
    const g = examples.loadGraph(exampleGraphName);
    expect(g).to.not.be.null;

    const edgeDef = {
      _from: 'peter',
      _to: 'persons/charlie'
    };
    let req = request.post(url + '/' + exampleGraphName + '/edge/knows', {
      body: JSON.stringify(edgeDef)
    });
    expect(req.statusCode).to.equal(400);
    expect(req.json.errorNum).to.equal(ERRORS.ERROR_ARANGO_INVALID_EDGE_ATTRIBUTE.code);

    expect(db._collection(eName)).to.not.be.null;
    expect(db._collection(vName)).to.not.be.null;
  });

  it('should check if edges can only be created if their _from and _to vertices are existent - should NOT create - invalid to', () => {
    const examples = require('@arangodb/graph-examples/example-graph');
    const exampleGraphName = 'knows_graph';
    const vName = 'persons';
    const eName = 'knows';
    expect(db._collection(eName)).to.be.null; // edgec
    expect(db._collection(vName)).to.be.null; // vertexc
    const g = examples.loadGraph(exampleGraphName);
    expect(g).to.not.be.null;

    const edgeDef = {
      _from: 'persons/peter',
      _to: 'charlie'
    };
    let req = request.post(url + '/' + exampleGraphName + '/edge/knows', {
      body: JSON.stringify(edgeDef)
    });
    expect(req.statusCode).to.equal(400);
    expect(req.json.errorNum).to.equal(ERRORS.ERROR_ARANGO_INVALID_EDGE_ATTRIBUTE.code);

    expect(db._collection(eName)).to.not.be.null;
    expect(db._collection(vName)).to.not.be.null;
  });

  it('should check if edges can only be created if their _from and _to vertices are existent - should NOT create - invalid from and to attributes', () => {
    const examples = require('@arangodb/graph-examples/example-graph');
    const exampleGraphName = 'knows_graph';
    const vName = 'persons';
    const eName = 'knows';
    expect(db._collection(eName)).to.be.null; // edgec
    expect(db._collection(vName)).to.be.null; // vertexc
    const g = examples.loadGraph(exampleGraphName);
    expect(g).to.not.be.null;

    const edgeDef = {
      _from: 'peter',
      _to: 'charlie'
    };
    let req = request.post(url + '/' + exampleGraphName + '/edge/knows', {
      body: JSON.stringify(edgeDef)
    });
    expect(req.statusCode).to.equal(400);
    expect(req.json.errorNum).to.equal(ERRORS.ERROR_ARANGO_INVALID_EDGE_ATTRIBUTE.code);

    expect(db._collection(eName)).to.not.be.null;
    expect(db._collection(vName)).to.not.be.null;
  });

  it('should check if edges can only be created if their _from and _to vertices are existent - should NOT create - missing from and to attributes', () => {
    const examples = require('@arangodb/graph-examples/example-graph');
    const exampleGraphName = 'knows_graph';
    const vName = 'persons';
    const eName = 'knows';
    expect(db._collection(eName)).to.be.null; // edgec
    expect(db._collection(vName)).to.be.null; // vertexc
    const g = examples.loadGraph(exampleGraphName);
    expect(g).to.not.be.null;

    const edgeDef = {
    };
    let req = request.post(url + '/' + exampleGraphName + '/edge/knows', {
      body: JSON.stringify(edgeDef)
    });
    expect(req.statusCode).to.equal(400);
    expect(req.json.errorNum).to.equal(ERRORS.ERROR_ARANGO_INVALID_EDGE_ATTRIBUTE.code);

    expect(db._collection(eName)).to.not.be.null;
    expect(db._collection(vName)).to.not.be.null;
  });

  it('should check if incident edges are deleted with a vertex', () => {
    const examples = require('@arangodb/graph-examples/example-graph');
    const exampleGraphName = 'knows_graph';
    const vName = 'persons';
    const eName = 'knows';
    // vertices
    const alice = 'alice';
    const bob = 'bob';
    const eve = 'eve';

    expect(db._collection(eName)).to.be.null;
    expect(db._collection(vName)).to.be.null;
    // load graph
    const g = examples.loadGraph(exampleGraphName);
    expect(g).to.not.be.null;
    expect(db._collection(eName)).to.not.be.null;
    expect(db._collection(vName)).to.not.be.null;

    // pre-check that the expected edges are there
    expect(db[eName].all().toArray().length).to.equal(5);

    // delete vertex bob
    const res = request.delete(
      `${url}/${exampleGraphName}/vertex/${vName}/${bob}`
    );

    // check response
    expect(res).to.be.an.instanceof(request.Response);
    expect(res.body).to.be.a('string');
    const body = JSON.parse(res.body);
    // 202 without waitForSync (default)
    expect(body).to.eql({
      error: false,
      code: 202,
      removed: true
    });

    // check that all edges incident to bob were removed as well
    expect(db[eName].all().toArray().length).to.equal(1);

    // check that the remaining edge is the expected one
    const eveKnowsAlice = db[eName].all().toArray()[0];
    expect(eveKnowsAlice).to.have.all.keys(
      ['_key', '_id', '_rev', '_from', '_to', 'vertex']
    );
    expect(eveKnowsAlice).to.include({
      _from: `${vName}/${eve}`,
      _to: `${vName}/${alice}`,
      vertex: eve
    });
  });

  it('should check that non-graph incident edges are not deleted with a' +
    ' vertex', () => {
    const examples = require('@arangodb/graph-examples/example-graph');
    const exampleGraphName = 'knows_graph';
    const vName = 'persons';
    const eName = 'knows';
    // vertices
    const alice = 'alice';
    const bob = 'bob';
    const charlie = 'charlie';
    const dave = 'dave';
    const eve = 'eve';

    expect(db._collection(eName)).to.be.null;
    expect(db._collection(vName)).to.be.null;
    // load graph
    const g = examples.loadGraph(exampleGraphName);
    expect(g).to.not.be.null;
    expect(db._collection(eName)).to.not.be.null;
    expect(db._collection(vName)).to.not.be.null;

    const ngEdges = db._create(eColName);
    ngEdges.insert({
      _from: `${vName}/${bob}`,
      _to: `${vName}/${charlie}`,
      name: 'bob->charlie'
    });
    ngEdges.insert({
      _from: `${vName}/${dave}`,
      _to: `${vName}/${bob}`,
      name: 'dave->bob'
    });

    // pre-check that the expected edges are there
    expect(db[eName].all().toArray().length).to.equal(5);

    // delete vertex bob
    const res = request.delete(
      `${url}/${exampleGraphName}/vertex/${vName}/${bob}`
    );

    // check response
    expect(res).to.be.an.instanceof(request.Response);
    expect(res.body).to.be.a('string');
    const body = JSON.parse(res.body);
    // 202 without waitForSync (default)
    expect(body).to.eql({
      error: false,
      code: 202,
      removed: true
    });

    // check that the edges outside of g are still there
    let remainingEdges = ngEdges.all().toArray();
    expect(remainingEdges.length).to.equal(2);
    expect(remainingEdges.map(x => x.name))
      .to.have.members(['bob->charlie', 'dave->bob']);
  });

  it('should check that edges can be replaced', () => {
    const examples = require('@arangodb/graph-examples/example-graph');
    const exampleGraphName = 'knows_graph';
    const vName = 'persons';
    const eName = 'knows';
    expect(db._collection(eName)).to.be.null; // edgec
    expect(db._collection(vName)).to.be.null; // vertexc
    const g = examples.loadGraph(exampleGraphName);
    expect(g).to.not.be.null;
    expect(db._collection(eName)).to.not.be.null;
    expect(db._collection(vName)).to.not.be.null;

    const e = db.knows.any();

    const newEdge = Object.assign({}, e);
    newEdge.newAttribute = 'new value';

    const res = request.put(
      `${url}/${exampleGraphName}/edge/${eName}/${e._key}`,
      {body: JSON.stringify(newEdge)}
    );

    // 202 without waitForSync (default)
    expect(res.statusCode).to.equal(202);
    expect(res.json.code).to.equal(202);
    expect(res.json.error).to.equal(false);
    expect(res.json.edge._key).to.equal(e._key);

    expect(db.knows.document(e._key))
      .to.be.an('object')
      .that.has.property('newAttribute')
      .which.equals('new value');
  });

  it('should check that edges can NOT be replaced if their _from or _to' +
    ' attribute is missing', () => {
    const examples = require('@arangodb/graph-examples/example-graph');
    const exampleGraphName = 'knows_graph';
    const vName = 'persons';
    const eName = 'knows';
    expect(db._collection(eName)).to.be.null; // edgec
    expect(db._collection(vName)).to.be.null; // vertexc
    const g = examples.loadGraph(exampleGraphName);
    expect(g).to.not.be.null;
    expect(db._collection(eName)).to.not.be.null;
    expect(db._collection(vName)).to.not.be.null;

    const e = db.knows.any();

    let newEdge;
    let newEdges = {};
    newEdge = newEdges['_from missing'] = Object.assign({new: "new"}, e);
    delete newEdge._from;
    newEdge = newEdges['_to missing'] = Object.assign({new: "new"}, e);
    delete newEdge._to;
    newEdge = newEdges['_from and _to missing'] = Object.assign({new: "new"}, e);
    delete newEdge._from;
    delete newEdge._to;


    for (let key in newEdges) {
      if (!newEdges.hasOwnProperty(key)) {
        continue;
      }
      const description = key;
      const newEdge = newEdges[key];

      const res = request.put(
        `${url}/${exampleGraphName}/edge/${eName}/${e._key}`,
        {body: JSON.stringify(newEdge)}
      );

      expect(res.statusCode, description).to.equal(400);
      expect(res.json.errorNum, description)
        .to.equal(ERRORS.ERROR_ARANGO_INVALID_EDGE_ATTRIBUTE.code);
    }

    expect(db.knows.document(e._key))
      .to.be.an('object')
      .that.does.not.have.property('new');

  });

<<<<<<< HEAD
  it('should also remove an edge in a second graph if connection in first graph is removed', () => {
    // G1 = X ---- e ----> Y
    // G2 = A --^               // A points to e in G1
    //      A ---- b ----> B    // A points to B in G2

    // TODO tests failing because of no proper cleanup (angeblich)
    var graph = require("@arangodb/general-graph");
    // G1
    var g1 = graph._create("firstGraph",
      graph._edgeDefinitions(
        graph._relation("firstEdge", ["firstFrom"], ["firstTo"])
      )
    );
    var vertexFrom1 = db["firstFrom"].save({});
    var vertexIDFrom1 = vertexFrom1._id;
    var vertexTo1 = db["firstTo"].save({});
    var vertexIDTo1 = vertexTo1._id;

    var edge1 = db["firstEdge"].save(vertexIDTo1, vertexIDFrom1, {_key: "1"});
    var edgeID1 = edge1._id;

    // G2
    var g2 = graph._create("secondGraph",
      graph._edgeDefinitions(
        graph._relation("secondEdge", ["secondFrom"], ["firstEdge"])
      )
    );
    var vertexFrom2 = db["secondFrom"].save({});
    var vertexIDFrom2 = vertexFrom2._id;

    // create edge from G2 to G1 using HTTP API
    const edgeDef = {
      _from: vertexIDFrom2,
      _to: edgeID1
    };

    // create edge pointing from g2 to g1 (edge)
    let req = request.post(url + '/' + 'secondGraph' + '/edge/secondEdge', {
      body: JSON.stringify(edgeDef)
    });
    expect(req.statusCode).to.equal(202);
    let toBeRemovedEdgeID = req.json.edge._id;

    // now delete the target edge of g1
    let req2 = request.delete(url + '/' + 'firstGraph' + '/edge/' + edgeID1);
    expect(req2.statusCode).to.equal(202);

    var deleted = false;
    try {
      let deletedEdge = db._document(toBeRemovedEdgeID);
    } catch (e) {
      expect(e.errorNum).to.equal(ERRORS.ERROR_ARANGO_DOCUMENT_NOT_FOUND.code);
      deleted = true;
    }

    graph._drop("firstGraph", true);
    graph._drop("secondGraph", true);

    expect(deleted).to.equal(true);
  });

  it('should also remove an edge in a second graph if connected vertex in first graph is removed', () => {
    // G1 = X ---- e ----> Y
    // G2 = A -------------^    // A points to Y in G1
    //      A ---- b ----> B    // A points to B in G2

    // TODO tests failing because of no proper cleanup (angeblich)
    var graph = require("@arangodb/general-graph");
    // G1
    var g1 = graph._create("firstGraph",
      graph._edgeDefinitions(
        graph._relation("firstEdge", ["firstFrom"], ["firstTo"])
      )
    );
    var vertexFrom1 = db["firstFrom"].save({});
    var vertexIDFrom1 = vertexFrom1._id;
    var vertexTo1 = db["firstTo"].save({});
    var vertexIDTo1 = vertexTo1._id;

    var edge1 = db["firstEdge"].save(vertexIDTo1, vertexIDFrom1, {_key: "1"});
    var edgeID1 = edge1._id;

    // G2
    var g2 = graph._create("secondGraph",
      graph._edgeDefinitions(
        graph._relation("secondEdge", ["secondFrom"], ["firstTo"])
      )
    );
    var vertexFrom2 = db["secondFrom"].save({});
    var vertexIDFrom2 = vertexFrom2._id;

    // create edge from G2 to G1 using HTTP API
    const edgeDef = {
      _from: vertexIDFrom2,
      _to: vertexIDTo1
    };

    // create edge pointing from g2 to g1 (edge)
    let req = request.post(url + '/' + 'secondGraph' + '/edge/secondEdge', {
      body: JSON.stringify(edgeDef)
    });
    expect(req.statusCode).to.equal(202);
    let toBeRemovedEdgeID = req.json.edge._id;

    // now delete the target edge of g1 (a vertex)
    let req2 = request.delete(url + '/' + 'firstGraph' + '/vertex/' + vertexIDTo1);
    expect(req2.statusCode).to.equal(202);

    var deleted = false;
    try {
      let deletedEdge = db._document(toBeRemovedEdgeID);
      print(deletedEdge);
    } catch (e) {
      expect(e.errorNum).to.equal(ERRORS.ERROR_ARANGO_DOCUMENT_NOT_FOUND.code);
      deleted = true;
    }

    graph._drop("firstGraph", true);
    graph._drop("secondGraph", true);

    expect(deleted).to.equal(true);
=======
  it('should check if the if-match header is working - positive', () => {
    const examples = require('@arangodb/graph-examples/example-graph');
    const exampleGraphName = 'knows_graph';
    const vName = 'persons';
    const eName = 'knows';
    expect(db._collection(eName)).to.be.null; // edgec
    expect(db._collection(vName)).to.be.null; // vertexc
    const g = examples.loadGraph(exampleGraphName);
    expect(g).to.not.be.null;
    expect(db._collection(eName)).to.not.be.null;
    expect(db._collection(vName)).to.not.be.null;

    const key = 'bob';
    const doc = db[vName].document(key);
    const revision = doc._rev; // get a valid revision

    let req = request.get(url + '/' + exampleGraphName + '/edge/' + vName + '/' + key , {
      headers: {
        'if-match': revision
      }
    });
    expect(req.statusCode).to.equal(200);
    expect(req.json.edge).to.deep.equal(doc);
  });

  it('should check if the if-match header is working - negative', () => {
    const examples = require('@arangodb/graph-examples/example-graph');
    const exampleGraphName = 'knows_graph';
    const vName = 'persons';
    const eName = 'knows';
    expect(db._collection(eName)).to.be.null; // edgec
    expect(db._collection(vName)).to.be.null; // vertexc
    const g = examples.loadGraph(exampleGraphName);
    expect(g).to.not.be.null;
    expect(db._collection(eName)).to.not.be.null;
    expect(db._collection(vName)).to.not.be.null;

    const key = 'bob';
    const doc = db[vName].document(key);
    let revision = doc._rev; // get a valid revision
    revision = revision + 'x';

    const revisions = [null, undefined, true, false, revision];

    revisions.forEach(function (rev) {
      let req = request.get(url + '/' + exampleGraphName + '/edge/' + vName + '/' + key , {
        headers: {
          'if-match': rev
        }
      });
      expect(req.json.error).to.equal(true);
      expect(req.statusCode).to.equal(ERRORS.ERROR_HTTP_PRECONDITION_FAILED.code);
      expect(req.json.code).to.equal(ERRORS.ERROR_HTTP_PRECONDITION_FAILED.code);
      expect(req.json.errorMessage).to.equal(ERRORS.ERROR_HTTP_PRECONDITION_FAILED.message);
    });
  });

  it('should check if the if-none-match header is working - positive', () => {
    const examples = require('@arangodb/graph-examples/example-graph');
    const exampleGraphName = 'knows_graph';
    const vName = 'persons';
    const eName = 'knows';
    expect(db._collection(eName)).to.be.null; // edgec
    expect(db._collection(vName)).to.be.null; // vertexc
    const g = examples.loadGraph(exampleGraphName);
    expect(g).to.not.be.null;
    expect(db._collection(eName)).to.not.be.null;
    expect(db._collection(vName)).to.not.be.null;

    const key = 'bob';
    const doc = db[vName].document(key);
    const revision = doc._rev; // get a valid revision

    let req = request.get(url + '/' + exampleGraphName + '/edge/' + vName + '/' + key , {
      headers: {
        'if-none-match': revision
      }
    });
    expect(req.status).to.equal(304);
    expect(req.json).to.equal(undefined);
  });

  it('should check if the if-none-match header is working - negative', () => {
    const examples = require('@arangodb/graph-examples/example-graph');
    const exampleGraphName = 'knows_graph';
    const vName = 'persons';
    const eName = 'knows';
    expect(db._collection(eName)).to.be.null; // edgec
    expect(db._collection(vName)).to.be.null; // vertexc
    const g = examples.loadGraph(exampleGraphName);
    expect(g).to.not.be.null;
    expect(db._collection(eName)).to.not.be.null;
    expect(db._collection(vName)).to.not.be.null;

    const key = 'bob';
    const doc = db[vName].document(key);
    let revision = doc._rev; // get a valid revision
    revision = revision + 'x';

    const revisions = [null, undefined, true, false, revision];

    revisions.forEach(function (rev) {
      let req = request.get(url + '/' + exampleGraphName + '/edge/' + vName + '/' + key , {
        headers: {
          'if-none-match': rev
        }
      });
      expect(req.statusCode).to.equal(200);
      expect(req.json.edge).to.deep.equal(doc);
    });
>>>>>>> aeadad07
  });

});<|MERGE_RESOLUTION|>--- conflicted
+++ resolved
@@ -603,7 +603,6 @@
 
   });
 
-<<<<<<< HEAD
   it('should also remove an edge in a second graph if connection in first graph is removed', () => {
     // G1 = X ---- e ----> Y
     // G2 = A --^               // A points to e in G1
@@ -725,7 +724,8 @@
     graph._drop("secondGraph", true);
 
     expect(deleted).to.equal(true);
-=======
+  });
+
   it('should check if the if-match header is working - positive', () => {
     const examples = require('@arangodb/graph-examples/example-graph');
     const exampleGraphName = 'knows_graph';
@@ -836,7 +836,6 @@
       expect(req.statusCode).to.equal(200);
       expect(req.json.edge).to.deep.equal(doc);
     });
->>>>>>> aeadad07
   });
 
 });