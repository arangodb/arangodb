/* jshint -W051:true */
/* eslint-disable */
<<<<<<< HEAD

let appendHeaders = function(appender, headers) {
  var key;
  // generate header
  appender('HTTP/1.1 ' + headers['http/1.1'] + '\n');

  for (key in headers) {
    if (headers.hasOwnProperty(key)) {
      if (key !== 'http/1.1' && key !== 'server' && key !== 'connection'
          && key !== 'content-length') {
        appender(key + ': ' + headers[key] + '\n');
      }
    }
  }
};

=======
>>>>>>> 5bc6eac6
;(function () {
  'use strict'
  /* eslint-enable */

  // //////////////////////////////////////////////////////////////////////////////
  // / @brief module "internal"
  // /
  // / @file
  // /
  // / DISCLAIMER
  // /
  // / Copyright 2004-2013 triAGENS GmbH, Cologne, Germany
  // /
  // / Licensed under the Apache License, Version 2.0 (the "License")
  // / you may not use this file except in compliance with the License.
  // / You may obtain a copy of the License at
  // /
  // /     http://www.apache.org/licenses/LICENSE-2.0
  // /
  // / Unless required by applicable law or agreed to in writing, software
  // / distributed under the License is distributed on an "AS IS" BASIS,
  // / WITHOUT WARRANTIES OR CONDITIONS OF ANY KIND, either express or implied.
  // / See the License for the specific language governing permissions and
  // / limitations under the License.
  // /
  // / Copyright holder is triAGENS GmbH, Cologne, Germany
  // /
  // / @author Dr. Frank Celler
  // / @author Copyright 2010-2013, triAGENS GmbH, Cologne, Germany
  // //////////////////////////////////////////////////////////////////////////////

  var exports = require('internal');

  // //////////////////////////////////////////////////////////////////////////////
  // / @brief hide global variables
  // //////////////////////////////////////////////////////////////////////////////

  if (global.ArangoConnection) {
    exports.ArangoConnection = global.ArangoConnection;
  }

  if (global.SYS_ARANGO) {
    exports.arango = global.SYS_ARANGO;
    delete global.SYS_ARANGO;
  }

  // //////////////////////////////////////////////////////////////////////////////
  // / @brief write-ahead log functionality
  // //////////////////////////////////////////////////////////////////////////////

  exports.wal = {
    flush: function (waitForSync, waitForCollector) {
      var wfs = waitForSync ? 'true' : 'false';
      var wfc = waitForCollector ? 'true' : 'false';
      exports.arango.PUT('/_admin/wal/flush?waitForSync=' + wfs + '&waitForCollector=' + wfc, null);
    },

    properties: function (value) {
      if (value !== undefined) {
        return exports.arango.PUT('/_admin/wal/properties', value);
      }

      return exports.arango.GET('/_admin/wal/properties', '');
    },

    transactions: function () {
      return exports.arango.GET('/_admin/wal/transactions', null);
    }
  };

  // //////////////////////////////////////////////////////////////////////////////
<<<<<<< HEAD
=======
  // / @brief are we talking to a single server or cluster?
  // //////////////////////////////////////////////////////////////////////////////

  exports.isCluster = function () {
    const arangosh = require('@arangodb/arangosh');
    let requestResult = exports.arango.GET("/_admin/server/role");
    arangosh.checkRequestResult(requestResult);
    return requestResult.role === "COORDINATOR";
  };

  // //////////////////////////////////////////////////////////////////////////////
>>>>>>> 5bc6eac6
  // / @brief processStatistics
  // //////////////////////////////////////////////////////////////////////////////

  if (global.SYS_PROCESS_STATISTICS) {
    exports.thisProcessStatistics = global.SYS_PROCESS_STATISTICS;
    delete global.SYS_PROCESS_STATISTICS;
  }

  exports.processStatistics = function () {
<<<<<<< HEAD
    if (exports.arango) {
      const arangosh = require('@arangodb/arangosh');
      let requestResult = exports.arango.GET('/_admin/statistics');
      arangosh.checkRequestResult(requestResult);
      return requestResult.system;
    }
    throw 'not connected';
=======
    const arangosh = require('@arangodb/arangosh');
    let requestResult = exports.arango.GET('/_admin/statistics');
    arangosh.checkRequestResult(requestResult);
    return requestResult.system;
>>>>>>> 5bc6eac6
  };

  // / @brief serverStatistics
  exports.serverStatistics = function () {
<<<<<<< HEAD
    if (exports.arango) {
      const arangosh = require('@arangodb/arangosh');
      let requestResult = exports.arango.GET('/_admin/statistics');
      arangosh.checkRequestResult(requestResult);
      return requestResult.server;
    }
    throw 'not connected';
=======
    const arangosh = require('@arangodb/arangosh');
    let requestResult = exports.arango.GET('/_admin/statistics');
    arangosh.checkRequestResult(requestResult);
    return requestResult.server;
>>>>>>> 5bc6eac6
  };

  // / @brief ttlStatistics
  exports.ttlStatistics = function () {
    const arangosh = require('@arangodb/arangosh');
    let requestResult = exports.arango.GET('/_api/ttl/statistics');
    arangosh.checkRequestResult(requestResult);
    return requestResult.result;
  };

  // / @brief ttlProperties
  exports.ttlProperties = function (properties) {
    const arangosh = require('@arangodb/arangosh');
    let requestResult;
    if (properties === undefined) {
      requestResult = exports.arango.GET('/_api/ttl/properties');
    } else {
      requestResult = exports.arango.PUT('/_api/ttl/properties', properties);
    }
    arangosh.checkRequestResult(requestResult);
    return requestResult.result;
  };

  // //////////////////////////////////////////////////////////////////////////////
  // / @brief reloads the AQL user functions
  // //////////////////////////////////////////////////////////////////////////////

  exports.reloadAqlFunctions = function () {
    exports.arango.POST('/_admin/aql/reload', null);
  };

  // //////////////////////////////////////////////////////////////////////////////
  // / @brief rebuilds the routing cache
  // //////////////////////////////////////////////////////////////////////////////

  exports.reloadRouting = function () {
    exports.arango.POST('/_admin/routing/reload', null);
  };

  // //////////////////////////////////////////////////////////////////////////////
  // / @brief logs a request in curl format
  // //////////////////////////////////////////////////////////////////////////////

  exports.appendCurlRequest = function (shellAppender, jsonAppender, rawAppender) {
    return function (method, url, body, headers) {
      var response;
      var curl;
      var jsonBody = false;

      if ((typeof body !== 'string') && (body !== undefined)) {
        jsonBody = true;
        body = exports.inspect(body);
      }
      if (headers === undefined || headers === null || headers === '') {
        headers = {};
      }
      if (!headers.hasOwnProperty('Accept') && !headers.hasOwnProperty('accept')) {
        headers['accept'] = 'application/json';
      }

      curl = 'shell> curl ';

      if (method === 'POST') {
        response = exports.arango.POST_RAW(url, body, headers);
        curl += '-X ' + method + ' ';
      } else if (method === 'PUT') {
        response = exports.arango.PUT_RAW(url, body, headers);
        curl += '-X ' + method + ' ';
      } else if (method === 'GET') {
        response = exports.arango.GET_RAW(url, headers);
      } else if (method === 'DELETE') {
        response = exports.arango.DELETE_RAW(url, body, headers);
        curl += '-X ' + method + ' ';
      } else if (method === 'PATCH') {
        response = exports.arango.PATCH_RAW(url, body, headers);
        curl += '-X ' + method + ' ';
      } else if (method === 'HEAD') {
        response = exports.arango.HEAD_RAW(url, headers);
        curl += '-X ' + method + ' ';
      } else if (method === 'OPTION' || method === 'OPTIONS') {
        response = exports.arango.OPTION_RAW(url, body, headers);
        curl += '-X ' + method + ' ';
      }
      if (headers !== undefined && headers !== '') {
        for (let i in headers) {
          if (headers.hasOwnProperty(i)) {
            curl += "--header '" + i + ': ' + headers[i] + "' ";
          }
        }
      }

      if (body !== undefined && body !== '') {
        curl += '--data-binary @- ';
      }

      curl += '--dump - http://localhost:8529' + url;

      shellAppender(curl);

      if (body !== undefined && body !== '' && body) {
        rawAppender(' &lt;&lt;EOF\n');
        if (jsonBody) {
          jsonAppender(body);
        } else {
          rawAppender(body);
        }
        rawAppender('\nEOF');
      }
      rawAppender('\n\n');
      return response;
    };
  };

  let appendHeaders = function(appender, headers) {
    var key;
    // generate header
    appender('HTTP/1.1 ' + headers['http/1.1'] + '\n');

    for (key in headers) {
      if (headers.hasOwnProperty(key)) {
        if (key !== 'http/1.1' && key !== 'server' && key !== 'connection'
            && key !== 'content-length') {
          appender(key + ': ' + headers[key] + '\n');
        }
      }
    }
  };

  // //////////////////////////////////////////////////////////////////////////////
  // / @brief logs a raw response
  // //////////////////////////////////////////////////////////////////////////////

  exports.appendRawResponse = function (appender, syntaxAppender) {
    return function (response) {
      appendHeaders(appender, response.headers);
      appender('\n');

      // append body
      if (response.body !== undefined) {
        syntaxAppender(exports.inspect(response.body));
        appender('\n');
      }
    };
  };

  // //////////////////////////////////////////////////////////////////////////////
  // / @brief logs a raw response - don't string escape etc.
  // //////////////////////////////////////////////////////////////////////////////

  exports.appendPlainResponse = function (appender, syntaxAppender) {
    return function (response) {
      appendHeaders(appender, response.headers);
      appender('\n');

      // append body
      if (response.body !== undefined) {
        let splitted = response.body.split(/\r\n|\r|\n/);
        if (splitted.length > 0) {
          splitted.forEach(function (line) {
            syntaxAppender(line);
            appender('\n');
          });
        } else {
            syntaxAppender(response.body);
          appender('\n');
        }
      }
    };
  };

  // //////////////////////////////////////////////////////////////////////////////
  // / @brief logs a response in JSON
  // //////////////////////////////////////////////////////////////////////////////

  exports.appendJsonResponse = function (appender, syntaxAppender) {
    return function (response) {
      var syntaxAppend = exports.appendRawResponse(syntaxAppender, syntaxAppender);

      // copy original body (this is necessary because 'response' is passed by reference)
      var copy = response.body;
      // overwrite body with parsed JSON && append
      try {
        response.body = JSON.parse(response.body);
      }
      catch (e) {
        throw ` ${e}: ${JSON.stringify(response)}`;
      }
      syntaxAppend(response);
      // restore original body
      response.body = copy;
    };
  };

  // //////////////////////////////////////////////////////////////////////////////
  // / @brief logs a response in JSON
  // //////////////////////////////////////////////////////////////////////////////

  exports.appendJsonLResponse = function (appender, syntaxAppender) {
    return function (response) {
      var syntaxAppend = exports.appendRawResponse(syntaxAppender, syntaxAppender);

      appendHeaders(appender, response.headers);
      appender('\n');

      var splitted = response.body.split("\n");
      splitted.forEach(function(line) {
        try {
          if (line.length > 0) {
            syntaxAppender(exports.inspect(JSON.parse(line)));
          }
        }
        catch (e) {
          throw ` ${e}: (${line})\n${JSON.stringify(response)}`;
        }
      }
                      );
    };
  };

  // //////////////////////////////////////////////////////////////////////////////
  // / @brief returns if we are in enterprise version or not
  // //////////////////////////////////////////////////////////////////////////////

  if (global.SYS_IS_ENTERPRISE) {
    exports.isEnterprise = global.SYS_IS_ENTERPRISE;
    delete global.SYS_IS_ENTERPRISE;
  }

  // //////////////////////////////////////////////////////////////////////////////
  // / @brief log function
  // //////////////////////////////////////////////////////////////////////////////

  exports.log = function (level, msg) {
    exports.output(level, ': ', msg, '\n');
  };

  // //////////////////////////////////////////////////////////////////////////////
  // / @brief sprintf wrapper
  // //////////////////////////////////////////////////////////////////////////////

  try {
    if (typeof window !== 'undefined') {
      exports.sprintf = function (format) {
        var n = arguments.length;
        if (n === 0) {
          return '';
        }
        if (n <= 1) {
          return String(format);
        }

        var i;
        var args = [];
        for (i = 1; i < arguments.length; ++i) {
          args.push(arguments[i]);
        }
        i = 0;

        return format.replace(/%[dfs]/, function () {
          return String(args[i++]);
        });
      };
    }
  } catch (e) {
    // noop
  }
}());<|MERGE_RESOLUTION|>--- conflicted
+++ resolved
@@ -1,6 +1,5 @@
 /* jshint -W051:true */
 /* eslint-disable */
-<<<<<<< HEAD
 
 let appendHeaders = function(appender, headers) {
   var key;
@@ -16,9 +15,7 @@
     }
   }
 };
-
-=======
->>>>>>> 5bc6eac6
+  
 ;(function () {
   'use strict'
   /* eslint-enable */
@@ -71,101 +68,62 @@
 
   exports.wal = {
     flush: function (waitForSync, waitForCollector) {
-      var wfs = waitForSync ? 'true' : 'false';
-      var wfc = waitForCollector ? 'true' : 'false';
-      exports.arango.PUT('/_admin/wal/flush?waitForSync=' + wfs + '&waitForCollector=' + wfc, null);
+      if (exports.arango) {
+        var wfs = waitForSync ? 'true' : 'false';
+        var wfc = waitForCollector ? 'true' : 'false';
+        exports.arango.PUT('/_admin/wal/flush?waitForSync=' + wfs + '&waitForCollector=' + wfc, null);
+        return;
+      }
+
+      throw 'not connected';
     },
 
     properties: function (value) {
-      if (value !== undefined) {
-        return exports.arango.PUT('/_admin/wal/properties', value);
-      }
-
-      return exports.arango.GET('/_admin/wal/properties', '');
+      if (exports.arango) {
+        if (value !== undefined) {
+          return exports.arango.PUT('/_admin/wal/properties', value);
+        }
+
+        return exports.arango.GET('/_admin/wal/properties', '');
+      }
+
+      throw 'not connected';
     },
 
     transactions: function () {
-      return exports.arango.GET('/_admin/wal/transactions', null);
-    }
-  };
-
-  // //////////////////////////////////////////////////////////////////////////////
-<<<<<<< HEAD
-=======
-  // / @brief are we talking to a single server or cluster?
-  // //////////////////////////////////////////////////////////////////////////////
-
-  exports.isCluster = function () {
-    const arangosh = require('@arangodb/arangosh');
-    let requestResult = exports.arango.GET("/_admin/server/role");
-    arangosh.checkRequestResult(requestResult);
-    return requestResult.role === "COORDINATOR";
-  };
-
-  // //////////////////////////////////////////////////////////////////////////////
->>>>>>> 5bc6eac6
-  // / @brief processStatistics
-  // //////////////////////////////////////////////////////////////////////////////
-
-  if (global.SYS_PROCESS_STATISTICS) {
-    exports.thisProcessStatistics = global.SYS_PROCESS_STATISTICS;
-    delete global.SYS_PROCESS_STATISTICS;
-  }
-
-  exports.processStatistics = function () {
-<<<<<<< HEAD
+      if (exports.arango) {
+        return exports.arango.GET('/_admin/wal/transactions', null);
+      }
+
+      throw 'not connected';
+    }
+  };
+  
+  // / @brief ttlStatistics
+  exports.ttlStatistics = function () {
     if (exports.arango) {
       const arangosh = require('@arangodb/arangosh');
-      let requestResult = exports.arango.GET('/_admin/statistics');
+      let requestResult = exports.arango.GET('/_api/ttl/statistics');
       arangosh.checkRequestResult(requestResult);
-      return requestResult.system;
+      return requestResult.result;
     }
     throw 'not connected';
-=======
-    const arangosh = require('@arangodb/arangosh');
-    let requestResult = exports.arango.GET('/_admin/statistics');
-    arangosh.checkRequestResult(requestResult);
-    return requestResult.system;
->>>>>>> 5bc6eac6
-  };
-
-  // / @brief serverStatistics
-  exports.serverStatistics = function () {
-<<<<<<< HEAD
+  };
+  
+  // / @brief ttlProperties
+  exports.ttlProperties = function (properties) {
     if (exports.arango) {
       const arangosh = require('@arangodb/arangosh');
-      let requestResult = exports.arango.GET('/_admin/statistics');
+      let requestResult;
+      if (properties === undefined) {
+        requestResult = exports.arango.GET('/_api/ttl/properties');
+      } else {
+        requestResult = exports.arango.PUT('/_api/ttl/properties', properties);
+      }
       arangosh.checkRequestResult(requestResult);
-      return requestResult.server;
+      return requestResult.result;
     }
     throw 'not connected';
-=======
-    const arangosh = require('@arangodb/arangosh');
-    let requestResult = exports.arango.GET('/_admin/statistics');
-    arangosh.checkRequestResult(requestResult);
-    return requestResult.server;
->>>>>>> 5bc6eac6
-  };
-
-  // / @brief ttlStatistics
-  exports.ttlStatistics = function () {
-    const arangosh = require('@arangodb/arangosh');
-    let requestResult = exports.arango.GET('/_api/ttl/statistics');
-    arangosh.checkRequestResult(requestResult);
-    return requestResult.result;
-  };
-
-  // / @brief ttlProperties
-  exports.ttlProperties = function (properties) {
-    const arangosh = require('@arangodb/arangosh');
-    let requestResult;
-    if (properties === undefined) {
-      requestResult = exports.arango.GET('/_api/ttl/properties');
-    } else {
-      requestResult = exports.arango.PUT('/_api/ttl/properties', properties);
-    }
-    arangosh.checkRequestResult(requestResult);
-    return requestResult.result;
   };
 
   // //////////////////////////////////////////////////////////////////////////////
@@ -173,7 +131,12 @@
   // //////////////////////////////////////////////////////////////////////////////
 
   exports.reloadAqlFunctions = function () {
-    exports.arango.POST('/_admin/aql/reload', null);
+    if (exports.arango) {
+      exports.arango.POST('/_admin/aql/reload', null);
+      return;
+    }
+
+    throw 'not connected';
   };
 
   // //////////////////////////////////////////////////////////////////////////////
@@ -181,9 +144,14 @@
   // //////////////////////////////////////////////////////////////////////////////
 
   exports.reloadRouting = function () {
-    exports.arango.POST('/_admin/routing/reload', null);
-  };
-
+    if (exports.arango) {
+      exports.arango.POST('/_admin/routing/reload', null);
+      return;
+    }
+
+    throw 'not connected';
+  };
+  
   // //////////////////////////////////////////////////////////////////////////////
   // / @brief logs a request in curl format
   // //////////////////////////////////////////////////////////////////////////////
@@ -258,21 +226,6 @@
     };
   };
 
-  let appendHeaders = function(appender, headers) {
-    var key;
-    // generate header
-    appender('HTTP/1.1 ' + headers['http/1.1'] + '\n');
-
-    for (key in headers) {
-      if (headers.hasOwnProperty(key)) {
-        if (key !== 'http/1.1' && key !== 'server' && key !== 'connection'
-            && key !== 'content-length') {
-          appender(key + ': ' + headers[key] + '\n');
-        }
-      }
-    }
-  };
-
   // //////////////////////////////////////////////////////////////////////////////
   // / @brief logs a raw response
   // //////////////////////////////////////////////////////////////////////////////
@@ -286,31 +239,6 @@
       if (response.body !== undefined) {
         syntaxAppender(exports.inspect(response.body));
         appender('\n');
-      }
-    };
-  };
-
-  // //////////////////////////////////////////////////////////////////////////////
-  // / @brief logs a raw response - don't string escape etc.
-  // //////////////////////////////////////////////////////////////////////////////
-
-  exports.appendPlainResponse = function (appender, syntaxAppender) {
-    return function (response) {
-      appendHeaders(appender, response.headers);
-      appender('\n');
-
-      // append body
-      if (response.body !== undefined) {
-        let splitted = response.body.split(/\r\n|\r|\n/);
-        if (splitted.length > 0) {
-          splitted.forEach(function (line) {
-            syntaxAppender(line);
-            appender('\n');
-          });
-        } else {
-            syntaxAppender(response.body);
-          appender('\n');
-        }
       }
     };
   };
