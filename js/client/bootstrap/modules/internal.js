--- conflicted
+++ resolved
@@ -126,28 +126,6 @@
   };
 
   // //////////////////////////////////////////////////////////////////////////////
-<<<<<<< HEAD
-  // / @brief rebuilds the routing cache
-  // //////////////////////////////////////////////////////////////////////////////
-
-  exports.routingCache = function () {
-    if (exports.arango) {
-      return exports.arango.GET('/_admin/routing/routes', null);
-=======
-  // / @brief rebuilds the authentication cache
-  // //////////////////////////////////////////////////////////////////////////////
-
-  exports.reloadAuth = function () {
-    if (exports.arango) {
-      exports.arango.POST('/_admin/auth/reload', null);
-      return;
->>>>>>> fc204a2b
-    }
-
-    throw 'not connected';
-  };
-
-  // //////////////////////////////////////////////////////////////////////////////
   // / @brief logs a request in curl format
   // //////////////////////////////////////////////////////////////////////////////
 
