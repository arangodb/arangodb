--- conflicted
+++ resolved
@@ -86,11 +86,7 @@
     }
     let testCases = tu.scanTestPaths(testPaths[path], localOptions);
     testCases = tu.splitBuckets(options, testCases);
-<<<<<<< HEAD
     let rc = new resilienceRunner(localOptions, suiteName, {
-=======
-    let rc = new trs.runLocalInArangoshRunner(localOptions, suiteName, {
->>>>>>> 2e64a76e
       'javascript.allow-external-process-control': 'true',
       'javascript.allow-port-testing': 'true',
       'javascript.allow-admin-execute': 'true',
