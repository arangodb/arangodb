/* jshint strict: false, sub: true */
/* global print */
'use strict';

// //////////////////////////////////////////////////////////////////////////////
// / DISCLAIMER
// /
// / Copyright 2014-2024 ArangoDB GmbH, Cologne, Germany
// / Copyright 2004-2014 triAGENS GmbH, Cologne, Germany
// /
// / Licensed under the Business Source License 1.1 (the "License");
// / you may not use this file except in compliance with the License.
// / You may obtain a copy of the License at
// /
// /     https://github.com/arangodb/arangodb/blob/devel/LICENSE
// /
// / Unless required by applicable law or agreed to in writing, software
// / distributed under the License is distributed on an "AS IS" BASIS,
// / WITHOUT WARRANTIES OR CONDITIONS OF ANY KIND, either express or implied.
// / See the License for the specific language governing permissions and
// / limitations under the License.
// /
// / Copyright holder is ArangoDB GmbH, Cologne, Germany
// /
// / @author Max Neunhoeffer
// //////////////////////////////////////////////////////////////////////////////

const functionsDocumentation = {
  'fuerte': 'fuerte gtest test suites'
};
const optionsDocumentation = [
  '   - `skipFuerte`: if set to true the fuerte tests are skipped'
];

const fs = require('fs');
const pu = require('@arangodb/testutils/process-utils');
const im = require('@arangodb/testutils/instance-manager');
const {getGTestResults} = require('@arangodb/testutils/result-processing');

const testPaths = {
  'fuerte': []
};

const RED = require('internal').COLORS.COLOR_RED;
const RESET = require('internal').COLORS.COLOR_RESET;

// //////////////////////////////////////////////////////////////////////////////
// / @brief TEST: GTest
// //////////////////////////////////////////////////////////////////////////////

function locateGTest(name) {
  var file = fs.join(pu.UNITTESTS_DIR, name + pu.executableExt);

  if (!fs.exists(file)) {
    file = fs.join(pu.BIN_DIR, name + pu.executableExt);
    if (!fs.exists(file)) {
      return '';
    }
  }
  return file;
}

function gtestRunner(options) {
  let results = { failed: 0 };
  let rootDir = fs.join(fs.getTempPath(), 'fuertetest');
  let testResultJsonFile = fs.join(rootDir, 'testResults.json');

  const run = locateGTest('fuertetest');
  if (options.skipFuerte) {
    return results;
  }

  if (run === '') {
    results.failed += 1;
    results.fuerte = {
      failed: 1,
      status: false,
      message: 'binary "fuertetest" not found when trying to run suite "fuertetest"'
    };
    return results;
  }

  // start server
  print('Starting server...');

  let instanceManager = new im.instanceManager('tcp', options, {
    "http.keep-alive-timeout": "10",
<<<<<<< HEAD
    //"log.level": "requests=TRACE"
=======
    "log.level": "requests=INFO"
>>>>>>> 8a247c54
  }, 'fuerte');
  instanceManager.prepareInstance();
  instanceManager.launchTcpDump("");
  if (!instanceManager.launchInstance()) {
    return {
      fuerte: {
        status: false,
        message: 'failed to start server!'
      }
    };
  }
  instanceManager.reconnect();

  let argv = [
    '--gtest_output=json:' + testResultJsonFile
  ];
  if (options.hasOwnProperty('testCase') && (typeof (options.testCase) !== 'undefined')) {
    argv.push('--gtest_filter=' + options.testCase);
  }
  // all non gtest args have to come last
  argv.push('--log.line-number');
  argv.push(options.extremeVerbosity ? "true" : "false");

  // TODO use JWT tokens ?
  argv.push('--endpoint=' + instanceManager.endpoint);
  argv.push('--authentication=' + "basic:root:");

  print(argv);

  results.fuerte = pu.executeAndWait(run, argv, options, 'fuertetest', rootDir, options.coreCheck);
  results.fuerte.failed = results.fuerte.status ? 0 : 1;
  if (!results.fuerte.status) {
    results.failed += 1;
  }
  results = getGTestResults(testResultJsonFile, results);

  print('Shutting down...');

  results['shutdown'] = instanceManager.shutdownInstance(false);
  instanceManager.destructor(results.status);

  return results;
}

exports.setup = function (testFns, opts, fnDocs, optionsDoc, allTestPaths) {
  Object.assign(allTestPaths, testPaths);
  testFns['fuerte'] = gtestRunner;

  opts['skipFuerte'] = false;

  for (var attrname in functionsDocumentation) { fnDocs[attrname] = functionsDocumentation[attrname]; }
  for (var i = 0; i < optionsDocumentation.length; i++) { optionsDoc.push(optionsDocumentation[i]); }
};<|MERGE_RESOLUTION|>--- conflicted
+++ resolved
@@ -85,11 +85,7 @@
 
   let instanceManager = new im.instanceManager('tcp', options, {
     "http.keep-alive-timeout": "10",
-<<<<<<< HEAD
-    //"log.level": "requests=TRACE"
-=======
     "log.level": "requests=INFO"
->>>>>>> 8a247c54
   }, 'fuerte');
   instanceManager.prepareInstance();
   instanceManager.launchTcpDump("");
