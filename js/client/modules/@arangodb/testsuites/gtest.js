/* jshint strict: false, sub: true */
/* global print */
'use strict';

// //////////////////////////////////////////////////////////////////////////////
// / DISCLAIMER
// /
// / Copyright 2016 ArangoDB GmbH, Cologne, Germany
// / Copyright 2014 triagens GmbH, Cologne, Germany
// /
// / Licensed under the Apache License, Version 2.0 (the "License")
// / you may not use this file except in compliance with the License.
// / You may obtain a copy of the License at
// /
// /     http://www.apache.org/licenses/LICENSE-2.0
// /
// / Unless required by applicable law or agreed to in writing, software
// / distributed under the License is distributed on an "AS IS" BASIS,
// / WITHOUT WARRANTIES OR CONDITIONS OF ANY KIND, either express or implied.
// / See the License for the specific language governing permissions and
// / limitations under the License.
// /
// / Copyright holder is ArangoDB GmbH, Cologne, Germany
// /
// / @author Max Neunhoeffer
// //////////////////////////////////////////////////////////////////////////////

const functionsDocumentation = {
  'gtest': 'gtest test suites'
};
const optionsDocumentation = [
  '   - `skipGTest`: if set to true the gtest unittests are skipped',
  '   - `skipGeo`: obsolete and only here for downwards-compatibility'
];

const fs = require('fs');
const pu = require('@arangodb/process-utils');
const tu = require('@arangodb/test-utils');

const testPaths = {
  'gtest': [],
  'catch': [],
};

const RED = require('internal').COLORS.COLOR_RED;
const RESET = require('internal').COLORS.COLOR_RESET;

// //////////////////////////////////////////////////////////////////////////////
// / @brief TEST: GTest
// //////////////////////////////////////////////////////////////////////////////

function locateGTest (name) {
  var file = fs.join(pu.UNITTESTS_DIR, name + pu.executableExt);

  if (!fs.exists(file)) {
    file = fs.join(pu.BIN_DIR, name + pu.executableExt);
    if (!fs.exists(file)) {
      return '';
    }
  }
  return file;
}

function readGreylist() {
  let greylist = [];
  const gtestGreylistRX = new RegExp('- gtest:.*', 'gm');
  let raw_greylist = fs.read(fs.join('tests', 'Greylist.txt'));
<<<<<<< HEAD
  raw_greylist.match(gtestGreylistRX).forEach(function(match) {
    let partMatch = /- gtest:(.*)/.exec(match);
    if (partMatch.length !== 2) {
      throw new Error("failed to match the test to greylist in: " + match);
    }
    greylist.push(partMatch[1]);
  });
=======
  let greylistMatches = raw_greylist.match(gtestGreylistRX);
    if (greylistMatches != null) {
    greylistMatches.forEach(function(match) {
      let partMatch = /- gtest:(.*)/.exec(match);
      if (partMatch.length !== 2) {
        throw new Error("failed to match the test to greylist in: " + match);
      }
      greylist.push(partMatch[1]);
    });
  }
>>>>>>> dba199a0
  if (greylist.length !== 0) {
    print(RED + "Greylisting tests: " + JSON.stringify(greylist) + RESET);
  }
  return greylist;
}

function getGTestResults(fileName, defaultResults) {
  let results = defaultResults;
<<<<<<< HEAD
=======
  if (! fs.exists(fileName)) {
    defaultResults.failed += 1;
    print(RED + "No testresult file found at: " + fileName + RESET);    
    return defaultResults;
  }
>>>>>>> dba199a0
  let gTestResults = JSON.parse(fs.read(fileName));
  results.failed = gTestResults.failures + gTestResults.errors;
  results.status = (gTestResults.errors === 0) || (gTestResults.failures === 0);
  gTestResults.testsuites.forEach(function(testSuite) {
    results[testSuite.name] = {
      failed: testSuite.failures + testSuite.errors,
      status: (testSuite.failures + testSuite.errors ) === 0,
      duration: testSuite.time
    };
    if (testSuite.failures !== 0) {
      let message = "";
      testSuite.testsuite.forEach(function (suite) {
        if (suite.hasOwnProperty('failures')) {
          suite.failures.forEach(function (fail) {
            message += fail.failure;
          });
        }
      });
      results[testSuite.name].message = message;
    }
  });
  return results;
}

function gtestRunner (options) {
  let results = { failed: 0 };
  let rootDir = fs.join(fs.getTempPath(), 'gtest');
  let testResultJsonFile = fs.join(rootDir, 'testResults.json');
  let greylist =   readGreylist();
  // we append one cleanup directory for the invoking logic...
  let dummyDir = fs.join(fs.getTempPath(), 'gtest_dummy');
  if (!fs.exists(dummyDir)) {
    fs.makeDirectory(dummyDir);
  }
  pu.cleanupDBDirectoriesAppend(dummyDir);

  const run = locateGTest('arangodbtests');
  if (!options.skipGTest) {
    if (run !== '') {
      let argv = [
        '--log.line-number',
        options.extremeVerbosity ? "true" : "false",
        '--gtest_output=json:' + testResultJsonFile,
        '--gtest_filter=-*_LongRunning',
      ];
      greylist.forEach(function(greyItem) {
        argv.push('--gtest_filter=-'+greyItem);
      });
      results.basics = pu.executeAndWait(run, argv, options, 'all-gtest', rootDir, false, options.coreCheck);
      results.basics.failed = results.basics.status ? 0 : 1;
      if (!results.basics.status) {
        results.failed += 1;
      }
      results = getGTestResults(testResultJsonFile, results);
    } else {
      results.failed += 1;
      results.basics = {
        failed: 1,
        status: false,
        message: 'binary "arangodbtests" not found when trying to run suite "all-gtest"'
      };
    }
  }
  return results;
}

exports.setup = function (testFns, defaultFns, opts, fnDocs, optionsDoc, allTestPaths) {
  Object.assign(allTestPaths, testPaths);
  testFns['gtest'] = gtestRunner;
  testFns['catch'] = gtestRunner;
  testFns['boost'] = gtestRunner;

  opts['skipGtest'] = false;
  opts['skipGeo'] = false; // not used anymore - only here for downwards-compatibility

  defaultFns.push('gtest');

  for (var attrname in functionsDocumentation) { fnDocs[attrname] = functionsDocumentation[attrname]; }
  for (var i = 0; i < optionsDocumentation.length; i++) { optionsDoc.push(optionsDocumentation[i]); }
};<|MERGE_RESOLUTION|>--- conflicted
+++ resolved
@@ -65,15 +65,6 @@
   let greylist = [];
   const gtestGreylistRX = new RegExp('- gtest:.*', 'gm');
   let raw_greylist = fs.read(fs.join('tests', 'Greylist.txt'));
-<<<<<<< HEAD
-  raw_greylist.match(gtestGreylistRX).forEach(function(match) {
-    let partMatch = /- gtest:(.*)/.exec(match);
-    if (partMatch.length !== 2) {
-      throw new Error("failed to match the test to greylist in: " + match);
-    }
-    greylist.push(partMatch[1]);
-  });
-=======
   let greylistMatches = raw_greylist.match(gtestGreylistRX);
     if (greylistMatches != null) {
     greylistMatches.forEach(function(match) {
@@ -84,7 +75,6 @@
       greylist.push(partMatch[1]);
     });
   }
->>>>>>> dba199a0
   if (greylist.length !== 0) {
     print(RED + "Greylisting tests: " + JSON.stringify(greylist) + RESET);
   }
@@ -93,14 +83,11 @@
 
 function getGTestResults(fileName, defaultResults) {
   let results = defaultResults;
-<<<<<<< HEAD
-=======
   if (! fs.exists(fileName)) {
     defaultResults.failed += 1;
     print(RED + "No testresult file found at: " + fileName + RESET);    
     return defaultResults;
   }
->>>>>>> dba199a0
   let gTestResults = JSON.parse(fs.read(fileName));
   results.failed = gTestResults.failures + gTestResults.errors;
   results.status = (gTestResults.errors === 0) || (gTestResults.failures === 0);
