--- conflicted
+++ resolved
@@ -250,11 +250,7 @@
           if (delta.length !== 0) {
             results[te] = {
               status: false,
-<<<<<<< HEAD
               message: 'Cleanup missing - test left over collections! [' + delta + '] - Original test status: ' + JSON.stringify(results[te])
-=======
-              message: 'Cleanup missing - test left over collections: ' + delta + '. Original test status: ' + JSON.stringify(result[te])
->>>>>>> d5411090
             };
             collectionsBefore = [];
             db._collections().forEach(collection => {
