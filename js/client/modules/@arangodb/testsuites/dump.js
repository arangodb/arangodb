
/* jshint strict: false, sub: true */
/* global print, arango */
'use strict';

// /////////////////////////////////////////////////////////////////////////////
// DISCLAIMER
// 
// Copyright 2016-2019 ArangoDB GmbH, Cologne, Germany
// Copyright 2014 triagens GmbH, Cologne, Germany
// 
// Licensed under the Apache License, Version 2.0 (the "License")
// you may not use this file except in compliance with the License.
// You may obtain a copy of the License at
// 
//      http://www.apache.org/licenses/LICENSE-2.0
// 
// Unless required by applicable law or agreed to in writing, software
// distributed under the License is distributed on an "AS IS" BASIS,
// WITHOUT WARRANTIES OR CONDITIONS OF ANY KIND, either express or implied.
// See the License for the specific language governing permissions and
// limitations under the License.
// 
// Copyright holder is ArangoDB GmbH, Cologne, Germany
// 
// @author Max Neunhoeffer
// //////////////////////////////////////////////////////////////////////////////

const functionsDocumentation = {
  'dump': 'dump tests',
  'dump_authentication': 'dump tests with authentication',
  'dump_encrypted': 'encrypted dump tests',
  'dump_maskings': 'masked dump tests',
  'dump_multiple': 'restore multiple DBs at once',
  'hot_backup': 'hotbackup tests'
};

const optionsDocumentation = [
  '   - `skipEncrypted` : if set to true the encryption tests are skipped'
];

const pu = require('@arangodb/process-utils');
const tu = require('@arangodb/test-utils');
const fs = require('fs');
const _ = require('lodash');
const hb = require("@arangodb/hotbackup");
const sleep = require("internal").sleep;

// const BLUE = require('internal').COLORS.COLOR_BLUE;
const CYAN = require('internal').COLORS.COLOR_CYAN;
// const GREEN = require('internal').COLORS.COLOR_GREEN;
// const RED = require('internal').COLORS.COLOR_RED;
const RESET = require('internal').COLORS.COLOR_RESET;
// const YELLOW = require('internal').COLORS.COLOR_YELLOW;

const testPaths = {
  'dump': [tu.pathForTesting('server/dump')],
  'dump_authentication': [tu.pathForTesting('server/dump')],
  'dump_encrypted': [tu.pathForTesting('server/dump')],
  'dump_maskings': [tu.pathForTesting('server/dump')],
  'dump_multiple': [tu.pathForTesting('server/dump')],
  'hot_backup': [tu.pathForTesting('server/dump')]
};

class DumpRestoreHelper {
  constructor(instanceInfo, options, clientAuth, dumpOptions, restoreOptions, which, afterServerStart) {
    this.instanceInfo = instanceInfo;
    this.options = options;
    this.clientAuth = clientAuth;
    this.dumpOptions = dumpOptions;
    this.restoreOptions = restoreOptions;
    this.which = which;
    this.fn = afterServerStart(instanceInfo);
    this.results = {failed: 1};
    this.arangosh = tu.runInArangosh.bind(this, this.options, this.instanceInfo);
    this.dumpConfig = pu.createBaseConfig('dump', this.dumpOptions, this.instanceInfo);
    this.dumpConfig.setOutputDirectory('dump');
    this.dumpConfig.setIncludeSystem(true);

    if (dumpOptions.hasOwnProperty("maskings")) {
       this.dumpConfig.setMaskings(dumpOptions.maskings);
    }
    if (dumpOptions.allDatabases) {
      this.dumpConfig.setAllDatabases();
    }

    this.restoreConfig = pu.createBaseConfig('restore', this.restoreOptions, this.instanceInfo);
    this.restoreConfig.setInputDirectory('dump', true);
    this.restoreConfig.setIncludeSystem(true);

    this.restoreOldConfig = pu.createBaseConfig('restore', this.restoreOptions, this.instanceInfo);
    this.restoreOldConfig.setInputDirectory('dump', true);
    this.restoreOldConfig.setIncludeSystem(true);
    this.restoreOldConfig.setRootDir(pu.TOP_DIR);

    if (dumpOptions.encrypted) {
      this.dumpConfig.activateEncryption();
    }
    if (restoreOptions.encrypted) {
      this.restoreConfig.activateEncryption();
      this.restoreOldConfig.activateEncryption();
    }
    if (dumpOptions.compressed) {
      this.dumpConfig.activateCompression();
    }
    if (options.deactivateCompression) {
      this.dumpConfig.deactivateCompression();
    }
    if (restoreOptions.allDatabases) {
      this.restoreConfig.setAllDatabases();
      this.restoreOldConfig.setAllDatabases();
    } else {
      this.restoreOldConfig.setDatabase('_system');
    }

    this.arangorestore = pu.run.arangoDumpRestoreWithConfig.bind(this, this.restoreConfig, this.restoreOptions, this.instanceInfo.rootDir, this.options.coreCheck);
    this.arangorestoreOld = pu.run.arangoDumpRestoreWithConfig.bind(this, this.restoreOldConfig, this.restoreOptions, this.instanceInfo.rootDir, this.options.coreCheck);
    this.arangodump = pu.run.arangoDumpRestoreWithConfig.bind(this, this.dumpConfig, this.dumpOptions, this.instanceInfo.rootDir, this.options.coreCheck);
  }

  print (s) {
    print(CYAN + Date() + ': ' + this.which + ' and Restore - ' + s + RESET);
  }

  adjustRestoreToDump()
  {
    this.restoreOptions = this.dumpOptions;
    this.restoreConfig = pu.createBaseConfig('restore', this.dumpOptions, this.instanceInfo);
    this.arangorestore = pu.run.arangoDumpRestoreWithConfig.bind(this, this.restoreConfig, this.restoreOptions, this.instanceInfo.rootDir, this.options.coreCheck);
  }

  isAlive() {
    return pu.arangod.check.instanceAlive(this.instanceInfo, this.options);
  }

  getUptime() {
    try {
      return pu.arangod.check.uptime(this.instanceInfo, this.options);
    }
    catch (x) {
      print(x); // TODO
      print("uptime continuing anyways");
      return {};
    }
  }

  validate(phaseInfo) {
    phaseInfo.failed = (phaseInfo.status !== true || !this.isAlive() ? 1 : 0);
    return phaseInfo.failed === 0;
  };
 
  extractResults() {
    if (this.fn !== undefined) {
      fs.remove(this.fn);
    }
    print(CYAN + 'Shutting down...' + RESET);
    this.results['shutdown'] = pu.shutdownInstance(this.instanceInfo, this.options);
    print(CYAN + 'done.' + RESET);

    print();
    return this.results;
  }

  runSetupSuite(path) {
    this.print('Setting up');
    this.results.setup = this.arangosh(path, this.clientAuth);
    return this.validate(this.results.setup);
  }

  runCheckDumpFilesSuite(path) {
    this.print('Inspecting dumped files');
    process.env['dump-directory'] = this.dumpConfig.config['output-directory'];
    this.results.checkDumpFiles = this.arangosh(path, this.clientAuth);
    delete process.env['dump-directory'];
    return this.validate(this.results.checkDumpFiles);
  }

  runCleanupSuite(path) {
    this.print('Cleaning up');
    this.results.cleanup = this.arangosh(path, this.clientAuth);
    return this.validate(this.results.cleanup);
  }

  dumpFrom(database, separateDir = false) {
    this.print('dump');
    if (separateDir) {
      if (!fs.exists(fs.join(this.instanceInfo.rootDir, 'dump'))) {
        fs.makeDirectory(fs.join(this.instanceInfo.rootDir, 'dump'));
      }
      this.dumpConfig.setOutputDirectory('dump' + fs.pathSeparator + database);
    }
    if (!this.dumpConfig.haveSetAllDatabases()) {
      this.dumpConfig.setDatabase(database);
    }
    this.results.dump = this.arangodump();
    return this.validate(this.results.dump);
  }

  restoreTo(database, options = { separate: false, fromDir: '' }) {
    this.print('restore');

    if (options.hasOwnProperty('separate') && options.separate === true) {
      if (!options.hasOwnProperty('fromDir') || typeof options.fromDir !== 'string') {
        options.fromDir = database;
      }
      if (!fs.exists(fs.join(this.instanceInfo.rootDir, 'dump'))) {
        fs.makeDirectory(fs.join(this.instanceInfo.rootDir, 'dump'));
      }
      this.restoreConfig.setInputDirectory('dump' + fs.pathSeparator + options.fromDir, true);
    }

    if (!this.restoreConfig.haveSetAllDatabases()) {
      this.restoreConfig.setDatabase(database);
    }
    this.results.restore = this.arangorestore();
    return this.validate(this.results.restore);
  }

  runTests(file, database) {
    this.print('dump after restore');
    if (this.restoreConfig.haveSetAllDatabases()) {
      // if we dump with multiple databases, it remains with the original name.
      database = 'UnitTestsDumpSrc';
    }
    this.results.test = this.arangosh(file, {'server.database': database});
    return this.validate(this.results.test);
  }

  runReTests(file, database) {
    this.print('revalidating modifications');
    this.results.test = this.arangosh(file, {'server.database': database});
    return this.validate(this.results.test);
  }

  tearDown(file) {
    this.print('teardown');
    this.results.tearDown = this.arangosh(file);
    return this.validate(this.results.tearDown);
  }

  restoreOld(directory) {
    this.print('restoreOld');
    this.restoreOldConfig.setInputDirectory(directory, true);
    this.results.restoreOld = this.arangorestoreOld();
    return this.validate(this.results.restoreOld);
  }

  testRestoreOld(file) {
    this.print('test restoreOld');
    this.results.testRestoreOld = this.arangosh(file);
    return this.validate(this.results.testRestoreOld);
  }

  restoreFoxxComplete(database) {
    this.print('Foxx Apps with full restore');
    this.restoreConfig.setDatabase(database);
    this.restoreConfig.setIncludeSystem(true);
    this.results.restoreFoxxComplete = this.arangorestore();
    return this.validate(this.results.restoreFoxxComplete);
  }

  testFoxxComplete(file, database) {
    this.print('Test Foxx Apps after full restore');
    this.results.testFoxxComplete = this.arangosh(file, {'server.database': database});
    return this.validate(this.results.testFoxxComplete);
  }

  restoreFoxxAppsBundle(database) {
    this.print('Foxx Apps restore _apps then _appbundles');
    this.restoreConfig.setDatabase(database);
    this.restoreConfig.restrictToCollection('_apps');
    this.results.restoreFoxxAppBundlesStep1 = this.arangorestore();
    if (!this.validate(this.results.restoreFoxxAppBundlesStep1)) {
      return false;
    }
    this.restoreConfig.restrictToCollection('_appbundles');
    // TODO if cluster, switch coordinator!
    this.results.restoreFoxxAppBundlesStep2 = this.arangorestore();
    return this.validate(this.results.restoreFoxxAppBundlesStep2);
  }

  testFoxxAppsBundle(file, database) {
    this.print('Test Foxx Apps after _apps then _appbundles restore');
    this.results.testFoxxAppBundles = this.arangosh(file, {'server.database': database});
    return this.validate(this.results.testFoxxAppBundles);
  }

  restoreFoxxBundleApps(database) {
    this.print('Foxx Apps restore _appbundles then _apps');
    this.restoreConfig.setDatabase(database);
    this.restoreConfig.restrictToCollection('_appbundles');
    this.results.restoreFoxxAppBundlesStep1 = this.arangorestore();
    if (!this.validate(this.results.restoreFoxxAppBundlesStep1)) {
      return false;
    }
    this.restoreConfig.restrictToCollection('_apps');
    // TODO if cluster, switch coordinator!
    this.results.restoreFoxxAppBundlesStep2 = this.arangorestore();
    return this.validate(this.results.restoreFoxxAppBundlesStep2);
  }

  testFoxxBundleApps(file, database) {
    this.print('Test Foxx Apps after _appbundles then _apps restore');
    this.results.testFoxxFoxxAppBundles = this.arangosh(file, {'server.database': database});
    return this.validate(this.results.testFoxxAppBundles);
  }
  
  createHotBackup() {
    this.print("creating backup");
    let cmds = {
      "label": "testHotBackup"
    };
    this.results.createHotBackup = pu.run.arangoBackup(this.options, this.instanceInfo, "create", cmds, this.instanceInfo.rootDir, true);
    this.print("done creating backup");
    return this.results.createHotBackup.status;
  }

  restoreHotBackup() {
    this.print("restoring backup - start");
    let list = this.listHotBackup();
    let backupName;
    Object.keys(list).forEach(function (name, i) {
      if (name.search("testHotBackup") !== -1) {
        backupName = name;
      }
    });
    if (backupName === undefined) {
      this.print("didn't find a backup matching our pattern!");
      this.results.restoreHotBackup = { status: false };
      return false;
    }
    this.print("restoring backup");
    let cmds = {
      "identifier": backupName,
      "max-wait-for-restart": 100.0
    };
    this.results.restoreHotBackup = pu.run.arangoBackup(this.options, this.instanceInfo, "restore", cmds, this.instanceInfo.rootDir, true);
    this.print("done restoring backup");
    return true;
  }

  listHotBackup() {
    return hb.get();
  }
};

function getClusterStrings(options) {
  if (options.hasOwnProperty('allDatabases') && options.allDatabases) {
    return {
      cluster: '-multiple',
      notCluster: '-multiple'
    };
  }
  if (options.cluster) {
    return {
      cluster: '-cluster',
      notCluster: '-singleserver'
    };
  } else {
    return {
      cluster: '',
      notCluster: '-cluster'
    };
  }
}

function dump_backend (options, serverAuthInfo, clientAuth, dumpOptions, restoreOptions, which, tstFiles, afterServerStart) {
  print(CYAN + which + ' tests...' + RESET);

  let instanceInfo = pu.startInstance('tcp', options, serverAuthInfo, which);

  if (instanceInfo === false) {
    let rc =  {
      failed: 1,
    };
    rc[which] = {
      status: false,
      message: 'failed to start server!'
    };
    return rc;
  }
  const helper = new DumpRestoreHelper(instanceInfo, options, clientAuth, dumpOptions, restoreOptions, which, afterServerStart);
 
  const setupFile = tu.makePathUnix(fs.join(testPaths[which][0], tstFiles.dumpSetup));
  const cleanupFile = tu.makePathUnix(fs.join(testPaths[which][0], tstFiles.dumpCleanup));
  const checkDumpFiles = tu.makePathUnix(fs.join(testPaths[which][0], tstFiles.dumpCheckDumpFiles));
  const testFile = tu.makePathUnix(fs.join(testPaths[which][0], tstFiles.dumpAgain));
  const tearDownFile = tu.makePathUnix(fs.join(testPaths[which][0], tstFiles.dumpTearDown));

  if (options.hasOwnProperty("multipleDumps") && options.multipleDumps) {
    if (!helper.runSetupSuite(setupFile) ||
        !helper.dumpFrom('_system', true) ||
        !helper.dumpFrom('UnitTestsDumpSrc', true) ||
        !helper.runCheckDumpFilesSuite(checkDumpFiles) ||
        !helper.runCleanupSuite(cleanupFile) ||
        !helper.restoreTo('UnitTestsDumpDst', { separate: true, fromDir: 'UnitTestsDumpSrc'}) ||
        !helper.restoreTo('_system', { separate: true }) ||
        !helper.runTests(testFile,'UnitTestsDumpDst') ||
        !helper.tearDown(tearDownFile)) {
      return helper.extractResults();
    }
  }
  else {
    if (!helper.runSetupSuite(setupFile) ||
        !helper.dumpFrom('UnitTestsDumpSrc') ||
        !helper.runCheckDumpFilesSuite(checkDumpFiles) ||
        !helper.runCleanupSuite(cleanupFile) ||
        !helper.restoreTo('UnitTestsDumpDst') ||
        !helper.runTests(testFile,'UnitTestsDumpDst') ||
        !helper.tearDown(tearDownFile)) {
      return helper.extractResults();
    }
  }

  if (tstFiles.hasOwnProperty("dumpCheckGraph")) {
    const notCluster = getClusterStrings(options).notCluster;
    const restoreDir = tu.makePathUnix(tu.pathForTesting('server/dump/dump' + notCluster));
    const oldTestFile = tu.makePathUnix(fs.join(testPaths[which][0], tstFiles.dumpCheckGraph));
    if (!helper.restoreOld(restoreDir) ||
        !helper.testRestoreOld(oldTestFile)) {
      return helper.extractResults();
    }
  }

  if (tstFiles.hasOwnProperty("foxxTest")) {
    const foxxTestFile = tu.makePathUnix(fs.join(testPaths[which][0], tstFiles.foxxTest));
    if (options.hasOwnProperty("multipleDumps") && options.multipleDumps) {
      helper.adjustRestoreToDump();
      helper.restoreConfig.setInputDirectory(fs.join('dump','UnitTestsDumpSrc'), true);
    }
    if (!helper.restoreFoxxComplete('UnitTestsDumpFoxxComplete') ||
        !helper.testFoxxComplete(foxxTestFile, 'UnitTestsDumpFoxxComplete') ||
        !helper.restoreFoxxAppsBundle('UnitTestsDumpFoxxAppsBundle') ||
        !helper.testFoxxAppsBundle(foxxTestFile, 'UnitTestsDumpFoxxAppsBundle') ||
        !helper.restoreFoxxAppsBundle('UnitTestsDumpFoxxBundleApps') ||
        !helper.testFoxxAppsBundle(foxxTestFile, 'UnitTestsDumpFoxxBundleApps')) {
      return helper.extractResults();
    }
  }

  return helper.extractResults();
}

function dump (options) {
  let c = getClusterStrings(options);
  let tstFiles = {
    dumpSetup: 'dump-setup' + c.cluster + '.js',
    dumpCheckDumpFiles: 'dump-check-dump-files-compressed.js',
    dumpCleanup: 'cleanup-nothing.js',
    dumpAgain: 'dump' + c.cluster + '.js',
    dumpTearDown: 'dump-teardown' + c.cluster + '.js',
    dumpCheckGraph: 'check-graph.js',
    foxxTest: 'check-foxx.js'
  };

  return dump_backend(options, {}, {}, options, options, 'dump', tstFiles, function(){});
}

function dumpMultiple (options) {
  let c = getClusterStrings(options);
  let tstFiles = {
    dumpSetup: 'dump-setup' + c.cluster + '.js',
    dumpCheckDumpFiles: 'dump-check-dump-files-uncompressed.js',
    dumpCleanup: 'cleanup-multiple.js',
    dumpAgain: 'dump' + c.cluster + '.js',
    dumpTearDown: 'dump-teardown' + c.cluster + '.js',
    dumpCheckGraph: 'check-graph-multiple.js'
  };
  
  let dumpOptions = {
    allDatabases: true,
    deactivateCompression: true
  };
  _.defaults(dumpOptions, options);
  return dump_backend(dumpOptions, {}, {}, dumpOptions, dumpOptions, 'dump_multiple', tstFiles, function(){});
}

function dumpAuthentication (options) {
  const clientAuth = {
    'server.authentication': 'true'
  };

  const serverAuthInfo = {
    'server.authentication': 'true',
    'server.jwt-secret': 'haxxmann'
  };

  let dumpAuthOpts = {
    username: 'foobaruser',
    password: 'foobarpasswd'
  };

  let restoreAuthOpts = {
    username: 'foobaruser',
    password: 'pinus'
  };

  _.defaults(dumpAuthOpts, options);
  _.defaults(restoreAuthOpts, options);

  let tstFiles = {
    dumpSetup: 'dump-authentication-setup.js',
    dumpCheckDumpFiles: 'dump-check-dump-files-nothing.js',
    dumpCleanup: 'cleanup-alter-user.js',
    dumpAgain: 'dump-authentication.js',
    dumpTearDown: 'dump-teardown.js',
    foxxTest: 'check-foxx.js'
  };

  options.multipleDumps = true;
  options['server.jwt-secret'] = 'haxxmann';

  return dump_backend(options, serverAuthInfo, clientAuth, dumpAuthOpts, restoreAuthOpts, 'dump_authentication', tstFiles, function(){});
}

function dumpEncrypted (options) {
  // test is only meaningful in the enterprise version
  let skip = true;
  if (global.ARANGODB_CLIENT_VERSION) {
    let version = global.ARANGODB_CLIENT_VERSION(true);
    if (version.hasOwnProperty('enterprise-version')) {
      skip = false;
    }
  }

  if (skip) {
    print('skipping dump_encrypted test');
    return {
      dump_encrypted: {
        status: true,
        skipped: true
      }
    };
  }

  let c = getClusterStrings(options);

  let afterServerStart = function(instanceInfo) {
    let keyFile = fs.join(instanceInfo.rootDir, 'secret-key');
    fs.write(keyFile, 'DER-HUND-der-hund-der-hund-der-h'); // must be exactly 32 chars long
    return keyFile;
  };

  let dumpOptions = _.clone(options);
  dumpOptions.encrypted = true;
  dumpOptions.compressed = true; // Should be overruled by 'encrypted'
  
  let tstFiles = {
    dumpSetup: 'dump-setup' + c.cluster + '.js',
    dumpCheckDumpFiles: 'dump-check-dump-files-encrypted.js',
    dumpCleanup: 'cleanup-nothing.js',
    dumpAgain: 'dump' + c.cluster + '.js',
    dumpTearDown: 'dump-teardown' + c.cluster + '.js',
    foxxTest: 'check-foxx.js'
  };

  return dump_backend(options, {}, {}, dumpOptions, dumpOptions, 'dump_encrypted', tstFiles, afterServerStart);
}

function dumpMaskings (options) {
  // test is only meaningful in the enterprise version
  let skip = true;
  if (global.ARANGODB_CLIENT_VERSION) {
    let version = global.ARANGODB_CLIENT_VERSION(true);
    if (version.hasOwnProperty('enterprise-version')) {
      skip = false;
    }
  }

  if (skip) {
    print('skipping dump_maskings test');
    return {
      dump_maskings: {
        status: true,
        skipped: true
      }
    };
  }

  let tstFiles = {
    dumpSetup: 'dump-maskings-setup.js',
    dumpCheckDumpFiles: 'dump-check-dump-files-nothing.js',
    dumpCleanup: 'cleanup-nothing.js',
    dumpAgain: 'dump-maskings.js',
    dumpTearDown: 'dump-teardown.js'
  };

  let dumpMaskingsOpts = {
    maskings: 'maskings1.json'
  };

  _.defaults(dumpMaskingsOpts, options);

  return dump_backend(options, {}, {}, dumpMaskingsOpts, options, 'dump_maskings', tstFiles, function(){});
}

function hotBackup (options) {
  let c = getClusterStrings(options);
  if (!require("internal").isEnterprise()) {
    return {
      'hotbackup is only enterprise': {
        status: true,
      }
    };
  }
  let tstFiles = {
    dumpSetup: 'dump-setup' + c.cluster + '.js',
<<<<<<< HEAD
=======
    dumpCheckDumpFiles: 'dump-check-dump-files-nothing.js',
>>>>>>> 63595073
    dumpCheck: 'dump' + c.cluster + '.js',
    dumpModify: 'dump-modify.js',
    dumpRecheck: 'dump-modified.js',
    dumpTearDown: 'dump-teardown' + c.cluster + '.js',
    // do we need this? dumpCheckGraph: 'check-graph.js',
    // todo foxxTest: 'check-foxx.js'
  };

  let which = "dump";
  // /return dump_backend(options, {}, {}, dumpMaskingsOpts, options, 'dump_maskings', tstFiles, function(){});
  print(CYAN + which + ' tests...' + RESET);

  let instanceInfo = pu.startInstance('tcp', options, {}, which);

  if (instanceInfo === false) {
    let rc =  {
      failed: 1,
    };
    rc[which] = {
      status: false,
      message: 'failed to start server!'
    };
    return rc;
  }
  const helper = new DumpRestoreHelper(instanceInfo, options, {}, options, options, which, function(){});
  const setupFile = tu.makePathUnix(fs.join(testPaths[which][0], tstFiles.dumpSetup));
  const dumpCheck = tu.makePathUnix(fs.join(testPaths[which][0], tstFiles.dumpCheck));
  const dumpModify = tu.makePathUnix(fs.join(testPaths[which][0], tstFiles.dumpModify));
  const dumpRecheck  = tu.makePathUnix(fs.join(testPaths[which][0], tstFiles.dumpRecheck));
  const tearDownFile = tu.makePathUnix(fs.join(testPaths[which][0], tstFiles.dumpTearDown));
  if (!helper.runSetupSuite(setupFile) ||
      !helper.dumpFrom('UnitTestsDumpSrc') ||
      !helper.restoreTo('UnitTestsDumpDst') ||
      !helper.isAlive() ||
      !helper.createHotBackup() ||
      !helper.isAlive() ||
      !helper.runTests(dumpModify,'UnitTestsDumpDst') ||
      !helper.isAlive() ||
      !helper.runReTests(dumpRecheck,'UnitTestsDumpDst') ||
      !helper.isAlive() ||
      !helper.restoreHotBackup() ||
      !helper.runTests(dumpCheck, 'UnitTestsDumpDst')||
      !helper.tearDown(tearDownFile)) {
    return helper.extractResults();
  }

  if (tstFiles.hasOwnProperty("dumpCheckGraph")) {
    const notCluster = getClusterStrings(options).notCluster;
    const restoreDir = tu.makePathUnix(tu.pathForTesting('server/dump/dump' + notCluster));
    const oldTestFile = tu.makePathUnix(fs.join(testPaths[which][0], tstFiles.dumpCheckGraph));
    if (!helper.restoreOld(restoreDir) ||
        !helper.testRestoreOld(oldTestFile)) {
      return helper.extractResults();
    }
  }

  if (tstFiles.hasOwnProperty("foxxTest")) {
    const foxxTestFile = tu.makePathUnix(fs.join(testPaths[which][0], tstFiles.foxxTest));
    if (!helper.restoreFoxxComplete('UnitTestsDumpFoxxComplete') ||
        !helper.testFoxxComplete(foxxTestFile, 'UnitTestsDumpFoxxComplete') ||
        !helper.restoreFoxxAppsBundle('UnitTestsDumpFoxxAppsBundle') ||
        !helper.testFoxxAppsBundle(foxxTestFile, 'UnitTestsDumpFoxxAppsBundle') ||
        !helper.restoreFoxxAppsBundle('UnitTestsDumpFoxxBundleApps') ||
        !helper.testFoxxAppsBundle(foxxTestFile, 'UnitTestsDumpFoxxBundleApps')) {
      return helper.extractResults();
    }
  }

  return helper.extractResults();
}

exports.setup = function (testFns, defaultFns, opts, fnDocs, optionsDoc, allTestPaths) {
  Object.assign(allTestPaths, testPaths);

  testFns['dump'] = dump;
  defaultFns.push('dump');

  testFns['dump_authentication'] = dumpAuthentication;
  defaultFns.push('dump_authentication');

  testFns['dump_encrypted'] = dumpEncrypted;
  defaultFns.push('dump_encrypted');

  testFns['dump_maskings'] = dumpMaskings;
  defaultFns.push('dump_maskings');

  testFns['dump_multiple'] = dumpMultiple;
  defaultFns.push('dump_multiple');

  testFns['hot_backup'] = hotBackup;
  defaultFns.push('hot_backup');

  for (var attrname in functionsDocumentation) { fnDocs[attrname] = functionsDocumentation[attrname]; }
  for (var i = 0; i < optionsDocumentation.length; i++) { optionsDoc.push(optionsDocumentation[i]); }
};<|MERGE_RESOLUTION|>--- conflicted
+++ resolved
@@ -605,10 +605,7 @@
   }
   let tstFiles = {
     dumpSetup: 'dump-setup' + c.cluster + '.js',
-<<<<<<< HEAD
-=======
     dumpCheckDumpFiles: 'dump-check-dump-files-nothing.js',
->>>>>>> 63595073
     dumpCheck: 'dump' + c.cluster + '.js',
     dumpModify: 'dump-modify.js',
     dumpRecheck: 'dump-modified.js',
