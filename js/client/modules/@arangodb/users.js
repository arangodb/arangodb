--- conflicted
+++ resolved
@@ -281,21 +281,4 @@
 
 exports.currentUser = function() {
   return internal.arango.connectedUser();
-<<<<<<< HEAD
-}
-
-var authIsActive = null;
-exports.isAuthActive = function() {
-  if (authIsActive === null) {
-    try {
-      let c = internal.db._collection("_users");
-      authIsActive = false;
-    } catch(ignored) {
-      authIsActive = true;
-    }
-  }  
-  return authIsActive;
-}
-=======
-};
->>>>>>> 78fb6f4e
+};