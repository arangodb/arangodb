/*jshint strict: false */

// //////////////////////////////////////////////////////////////////////////////
// / @brief ArangoCollection
// /
// / @file
// /
// / DISCLAIMER
// /
// / Copyright 2013 triagens GmbH, Cologne, Germany
// /
// / Licensed under the Apache License, Version 2.0 (the "License")
// / you may not use this file except in compliance with the License.
// / You may obtain a copy of the License at
// /
// /     http://www.apache.org/licenses/LICENSE-2.0
// /
// / Unless required by applicable law or agreed to in writing, software
// / distributed under the License is distributed on an "AS IS" BASIS,
// / WITHOUT WARRANTIES OR CONDITIONS OF ANY KIND, either express or implied.
// / See the License for the specific language governing permissions and
// / limitations under the License.
// /
// / Copyright holder is triAGENS GmbH, Cologne, Germany
// /
// / @author Achim Brandt
// / @author Dr. Frank Celler
// / @author Copyright 2012-2013, triAGENS GmbH, Cologne, Germany
// //////////////////////////////////////////////////////////////////////////////

var internal = require('internal');
var arangosh = require('@arangodb/arangosh');
var engine = null;

function getEngine(db) {
  if (engine === null) {
    try {
      var requestResult = db._connection.GET('/_api/engine');
      if (requestResult && requestResult.name) {
        engine = requestResult.name;
      }
    } catch (err) {
      // ignore any errors
    }
  }
  return engine;
}

// //////////////////////////////////////////////////////////////////////////////
// / @brief add options from arguments to index specification
// //////////////////////////////////////////////////////////////////////////////

function addIndexOptions (body, parameters) {
  body.fields = [];

  var setOption = function (k) {
    if (! body.hasOwnProperty(k)) {
      body[k] = parameters[i][k];
    }
  };

  var i;
  for (i = 0; i < parameters.length; ++i) {
    if (typeof parameters[i] === 'string') {
      // set fields
      body.fields.push(parameters[i]);
    }
    else if (typeof parameters[i] === 'object' &&
      ! Array.isArray(parameters[i]) &&
      parameters[i] !== null) {
      // set arbitrary options
      Object.keys(parameters[i]).forEach(setOption);
      break;
    }
  }

  return body;
}

// //////////////////////////////////////////////////////////////////////////////
// / @brief constructor
// //////////////////////////////////////////////////////////////////////////////

function ArangoCollection (database, data) {
  this._database = database;
  this._dbName = database._name();
  this._dbPrefix = '/_db/' + encodeURIComponent(database._name());

  if (typeof data === 'string') {
    this._id = null;
    this._name = data;
    this._status = null;
    this._type = null;
  }
  else if (data !== undefined) {
    this._id = data.id;
    this._name = data.name;
    this._status = data.status;
    this._type = data.type;
  }else {
    this._id = null;
    this._name = null;
    this._status = null;
    this._type = null;
  }
}

exports.ArangoCollection = ArangoCollection;

// must be called after exporting ArangoCollection
require('@arangodb/arango-collection-common');

var ArangoError = require('@arangodb').ArangoError;

// //////////////////////////////////////////////////////////////////////////////
// / @brief append the waitForSync parameter to a URL
// //////////////////////////////////////////////////////////////////////////////

let appendSyncParameter = function (url, waitForSync) {
  if (waitForSync) {
    if (url.indexOf('?') === -1) {
      url += '?';
    }else {
      url += '&';
    }
    url += 'waitForSync=true';
  }
  return url;
};

let appendOverwriteModeParameter = function (url, mode) {
  if (mode) {
    if (url.indexOf('?') === -1) {
      url += '?';
    }else {
      url += '&';
    }
    url += 'overwriteMode=' + mode;
  }
  return url;
};


// //////////////////////////////////////////////////////////////////////////////
// / @brief append some boolean parameter to a URL
// //////////////////////////////////////////////////////////////////////////////

let appendBoolParameter = function (url, name, val) {
  if (url.indexOf('?') === -1) {
    url += '?';
  }else {
    url += '&';
  }
  url += name + (val ? '=true' : '=false');
  return url;
};

// //////////////////////////////////////////////////////////////////////////////
// / @brief prefix a URL with the database name of the collection
// //////////////////////////////////////////////////////////////////////////////

ArangoCollection.prototype._prefixurl = function (url) {
  if (url.substr(0, 5) === '/_db/') {
    return url;
  }

  if (url[0] === '/') {
    return this._dbPrefix + url;
  }
  return this._dbPrefix + '/' + url;
};

// //////////////////////////////////////////////////////////////////////////////
// / @brief return the base url for collection usage
// //////////////////////////////////////////////////////////////////////////////

ArangoCollection.prototype._baseurl = function (suffix) {
  var url = this._database._collectionurl(this.name());

  if (suffix) {
    url += '/' + suffix;
  }

  return this._prefixurl(url);
};

// //////////////////////////////////////////////////////////////////////////////
// / @brief return the base url for document usage
// //////////////////////////////////////////////////////////////////////////////

ArangoCollection.prototype._documenturl = function (id) {
  var s = id.split('/'), url;
  var name = this.name();
  if (s.length === 1) {
    url = this._database._documenturl(name + '/' + id, name);
  }else {
    url = this._database._documenturl(id, name);
  }

  return this._prefixurl(url);
};

// //////////////////////////////////////////////////////////////////////////////
// / @brief return the base url for document usage with collection name
// //////////////////////////////////////////////////////////////////////////////

ArangoCollection.prototype._documentcollectionurl = function () {
  return this._prefixurl('/_api/document/' + this.name());
};

// //////////////////////////////////////////////////////////////////////////////
// / @brief return the base url for collection index usage
// //////////////////////////////////////////////////////////////////////////////

ArangoCollection.prototype._indexurl = function () {
  return this._prefixurl('/_api/index?collection=' + encodeURIComponent(this.name()));
};

// //////////////////////////////////////////////////////////////////////////////
// / @brief executes an edge query
// //////////////////////////////////////////////////////////////////////////////

ArangoCollection.prototype._edgesQuery = function (vertex, direction) {
  if (!(vertex instanceof Array)) {
    vertex = [vertex];
  }
  vertex = vertex.map(function (v) {
    if (v.hasOwnProperty('_id')) {
      return v._id;
    }
    return v;
  });

  // get the edges
  var url = '/_api/edges/' + encodeURIComponent(this.name())
  + (direction ? '?direction=' + direction : '');

  var requestResult = this._database._connection.POST(this._prefixurl(url), vertex);

  arangosh.checkRequestResult(requestResult);

  return requestResult.edges;
};

ArangoCollection.prototype.shards = function (details) {
  var requestResult = this._database._connection.GET(this._baseurl('shards') + '?details=' + (details ? 'true' : 'false'));

  arangosh.checkRequestResult(requestResult);

  return requestResult.shards;
};

// //////////////////////////////////////////////////////////////////////////////
// / @brief converts into an array
// //////////////////////////////////////////////////////////////////////////////

ArangoCollection.prototype.toArray = function () {
  return this.all().toArray();
};

// //////////////////////////////////////////////////////////////////////////////
// / @brief print the help for ArangoCollection
// //////////////////////////////////////////////////////////////////////////////

var helpArangoCollection = arangosh.createHelpHeadline('ArangoCollection help') +
  'ArangoCollection constructor:                                             ' + '\n' +
  ' > col = db.mycoll;                                                       ' + '\n' +
  ' > col = db._create("mycoll");                                            ' + '\n' +
  '                                                                          ' + '\n' +
  'Administration Functions:                                                 ' + '\n' +
  '  name()                                collection name                   ' + '\n' +
  '  status()                              status of the collection          ' + '\n' +
  '  type()                                type of the collection            ' + '\n' +
  '  truncate()                            remove all documents              ' + '\n' +
  '  properties()                          show collection properties        ' + '\n' +
  '  properties(<data>)                    change collection properties      ' + '\n' +
  '  drop()                                delete a collection               ' + '\n' +
  '  load()                                load a collection                 ' + '\n' +
  '  unload()                              unload a collection               ' + '\n' +
  '  rename(<new-name>)                    renames a collection              ' + '\n' +
  '  getIndexes()                          return defined indexes            ' + '\n' +
  '  refresh()                             refresh the status and name       ' + '\n' +
  '  _help()                               this help                         ' + '\n' +
  '                                                                          ' + '\n' +
  'Document Functions:                                                       ' + '\n' +
  '  count()                               return number of documents        ' + '\n' +
  '  save(<data>)                          create document and return handle ' + '\n' +
  '  document(<id>)                        get document by handle (_id or _key)' + '\n' +
  '  replace(<id>, <data>, <overwrite>)    overwrite document                ' + '\n' +
  '  update(<id>, <data>, <overwrite>,     partially update document         ' + '\n' +
  '         <keepNull>)                                                      ' + '\n' +
  '  remove(<id>)                          remove document                   ' + '\n' +
  '  exists(<id>)                          check whether a document exists   ' + '\n' +
  '                                                                          ' + '\n' +
  'Attributes:                                                               ' + '\n' +
  '  _database                             database object                   ' + '\n' +
  '  _id                                   collection identifier             ';

ArangoCollection.prototype._help = function () {
  internal.print(helpArangoCollection);
};

// //////////////////////////////////////////////////////////////////////////////
// / @brief gets the name of a collection
// //////////////////////////////////////////////////////////////////////////////

ArangoCollection.prototype.name = function () {
  if (this._name === null) {
    this.refresh();
  }

  return this._name;
};

// //////////////////////////////////////////////////////////////////////////////
// / @brief gets the status of a collection
// //////////////////////////////////////////////////////////////////////////////

ArangoCollection.prototype.status = function () {
  if (this._status === null ||
      this._status === ArangoCollection.STATUS_UNLOADING ||
      this._status === ArangoCollection.STATUS_UNLOADED) {
    this._status = null;
    this.refresh();
  }

  // save original status
  var result = this._status;

  if (this._status === ArangoCollection.STATUS_UNLOADING ||
      this._status === ArangoCollection.STATUS_UNLOADED) {
    // if collection is currently unloading, we must not cache this info
    this._status = null;
  }

  // return the correct result
  return result;
};

// //////////////////////////////////////////////////////////////////////////////
// / @brief gets the type of a collection
// //////////////////////////////////////////////////////////////////////////////

ArangoCollection.prototype.type = function () {
  if (this._type === null) {
    this.refresh();
  }

  return this._type;
};

// //////////////////////////////////////////////////////////////////////////////
// / @brief gets or sets the properties of a collection
// //////////////////////////////////////////////////////////////////////////////

ArangoCollection.prototype.properties = function (properties) {
  var attributes = {
    'doCompact': true,
    'journalSize': true,
    'isSmart': false,
    'isSystem': false,
    'isVolatile': false,
    'waitForSync': true,
    'shardKeys': false,
    'smartGraphAttribute': false,
    'smartJoinAttribute': false,
    'numberOfShards': false,
    'keyOptions': false,
    'indexBuckets': true,
    'replicationFactor': true,
    'minReplicationFactor': true,
    'writeConcern': true,
    'distributeShardsLike': false,
    'shardingStrategy': false,
    'cacheEnabled': true,
<<<<<<< HEAD
    'usesRevisionsAsDocumentIds': false,
    'validators' : [ ]
=======
    'validation' : null
>>>>>>> f087bf2f
  };
  var a;

  var requestResult;
  if (properties === undefined) {
    requestResult = this._database._connection.GET(this._baseurl('properties'));

    arangosh.checkRequestResult(requestResult);
  } else {
    var body = {};

    for (a in attributes) {
      if (attributes.hasOwnProperty(a) &&
        properties.hasOwnProperty(a)) {
        body[a] = properties[a];
      }
    }

    requestResult = this._database._connection.PUT(this._baseurl('properties'), body);

    arangosh.checkRequestResult(requestResult);
  }

  var result = { };
  for (a in attributes) {
    if (attributes.hasOwnProperty(a) &&
      requestResult.hasOwnProperty(a) &&
      requestResult[a] !== undefined) {
      result[a] = requestResult[a];
    }
  }

  return result;
};

// //////////////////////////////////////////////////////////////////////////////
// / @brief rotate the journal of a collection
// //////////////////////////////////////////////////////////////////////////////

ArangoCollection.prototype.rotate = function () {
  var requestResult = this._database._connection.PUT(this._baseurl('rotate'), null);

  arangosh.checkRequestResult(requestResult);

  return requestResult.result;
};


// //////////////////////////////////////////////////////////////////////////////
// / @brief recalculate counts of a acollection
// //////////////////////////////////////////////////////////////////////////////

ArangoCollection.prototype.recalculateCount = function () {
  var requestResult = this._database._connection.PUT(this._baseurl('recalculateCount'), null);

  arangosh.checkRequestResult(requestResult);

  return requestResult.result;
};

// //////////////////////////////////////////////////////////////////////////////
// / @brief gets the figures of a collection
// //////////////////////////////////////////////////////////////////////////////

ArangoCollection.prototype.figures = function () {
  var requestResult = this._database._connection.GET(this._baseurl('figures'));

  arangosh.checkRequestResult(requestResult);

  return requestResult.figures;
};

// //////////////////////////////////////////////////////////////////////////////
// / @brief gets the responsible shard for a specific value
// //////////////////////////////////////////////////////////////////////////////

ArangoCollection.prototype.getResponsibleShard = function (data) {
  if (data === undefined || data === null) {
    data = {};
  } else if (typeof data === 'string' || typeof data === 'number') {
    data = { _key: String(data) };
  }
  var requestResult = this._database._connection.PUT(this._baseurl('responsibleShard'), data);

  arangosh.checkRequestResult(requestResult);

  return requestResult.shardId;
};

// //////////////////////////////////////////////////////////////////////////////
// / @brief gets the checksum of a collection
// //////////////////////////////////////////////////////////////////////////////

ArangoCollection.prototype.checksum = function (withRevisions, withData) {
  var append = '';
  if (withRevisions) {
    append += '?withRevisions=true';
  }
  if (withData) {
    append += (append === '' ? '?' : '&') + 'withData=true';
  }
  var requestResult = this._database._connection.GET(this._baseurl('checksum') + append);

  arangosh.checkRequestResult(requestResult);

  return {
    checksum: requestResult.checksum,
    revision: requestResult.revision
  };
};

// //////////////////////////////////////////////////////////////////////////////
// / @brief gets the revision id of a collection
// //////////////////////////////////////////////////////////////////////////////

ArangoCollection.prototype.revision = function () {
  var requestResult = this._database._connection.GET(this._baseurl('revision'));

  arangosh.checkRequestResult(requestResult);

  return requestResult.revision;
};

// //////////////////////////////////////////////////////////////////////////////
// / @brief drops a collection
// //////////////////////////////////////////////////////////////////////////////

ArangoCollection.prototype.drop = function (options) {
  var requestResult;
  if (typeof options === 'object' && options.isSystem) {
    requestResult = this._database._connection.DELETE(this._baseurl() + '?isSystem=true');
  } else {
    requestResult = this._database._connection.DELETE(this._baseurl());
  }

  if (requestResult !== null
    && requestResult !== undefined
    && requestResult.error === true
    && requestResult.errorNum !== internal.errors.ERROR_ARANGO_DATA_SOURCE_NOT_FOUND.code) {
    // check error in case we got anything else but "collection not found"
    arangosh.checkRequestResult(requestResult);
  }

  this._status = ArangoCollection.STATUS_DELETED;

  var database = this._database;
  var name;

  for (name in database) {
    if (database.hasOwnProperty(name)) {
      var collection = database[name];

      if (collection instanceof ArangoCollection) {
        if (collection.name() === this.name()) {
          delete database[name];
        }
      }
    }
  }
};

// //////////////////////////////////////////////////////////////////////////////
// / @brief truncates a collection
// //////////////////////////////////////////////////////////////////////////////

ArangoCollection.prototype.truncate = function (options) {
  if (typeof options === 'boolean') {
    options = { waitForSync: options || false };
  } else {
    options = options || {};
  }

  let headers = {};
  if (options && options.transactionId) {
    headers['x-arango-trx-id'] = options.transactionId;
  }

  var append = (options.waitForSync ? '&waitForSync=true' : '');
  var requestResult = this._database._connection.PUT(this._baseurl('truncate') + append, null, headers);

  arangosh.checkRequestResult(requestResult);
  // invalidate cache
  this._status = null;

  if (!options.compact) {
    return;
  }

  // fetch storage engine type
  var engine = getEngine(this._database);

  if (engine === 'mmfiles') {
    try {
      // after we are done with the truncation, we flush the WAL to move out all
      // remove operations
      this._database._connection.PUT(this._prefixurl('/_admin/wal/flush?waitForSync=true&waitForCollector=true&maxWaitTime=5'), null);
      try {
        // after the WAL flush, we rotate the collection's active journals, so they can be
        // compacted
        this._database._connection.PUT(this._baseurl('rotate'), null);
      } catch (err) {
        // this operation is invisible to the user, so we will intentionally ignore all errors here
      }
    } catch (err) {
      // ignore any WAL-flush related error (may be a privilege issue anyway)
    }
  }
};

// //////////////////////////////////////////////////////////////////////////////
// / @brief compacts a collection
// //////////////////////////////////////////////////////////////////////////////

ArangoCollection.prototype.compact = function () {
  let requestResult = this._database._connection.PUT(this._baseurl('compact'), null);

  arangosh.checkRequestResult(requestResult);
  // invalidate cache
  this._status = null;
};

// //////////////////////////////////////////////////////////////////////////////
// / @brief loads a collection
// //////////////////////////////////////////////////////////////////////////////

ArangoCollection.prototype.load = function (count) {
  var data = { count: true };

  // return the number of documents? this might slow down loading
  if (count !== undefined) {
    data.count = count;
  }

  var requestResult = this._database._connection.PUT(this._baseurl('load'), data);

  arangosh.checkRequestResult(requestResult);

  // invalidate cache
  this._status = null;
};

// //////////////////////////////////////////////////////////////////////////////
// / @brief unloads a collection
// //////////////////////////////////////////////////////////////////////////////

ArangoCollection.prototype.unload = function () {
  this._status = null;
  var requestResult = this._database._connection.PUT(this._baseurl('unload'), null);
  this._status = null;

  arangosh.checkRequestResult(requestResult);
};

// //////////////////////////////////////////////////////////////////////////////
// / @brief renames a collection
// //////////////////////////////////////////////////////////////////////////////

ArangoCollection.prototype.rename = function (name) {
  var body = { name: name };
  var requestResult = this._database._connection.PUT(this._baseurl('rename'), body);

  arangosh.checkRequestResult(requestResult);

  delete this._database[this._name];
  this._database[name] = this;

  this._status = null;
  this._name = null;
};

// //////////////////////////////////////////////////////////////////////////////
// / @brief refreshes a collection status and name
// //////////////////////////////////////////////////////////////////////////////

ArangoCollection.prototype.refresh = function () {
  var requestResult = this._database._connection.GET(this._database._collectionurl(this._id));

  arangosh.checkRequestResult(requestResult);

  this._name = requestResult.name;
  this._status = requestResult.status;
  this._type = requestResult.type;
};

// //////////////////////////////////////////////////////////////////////////////
// / @brief gets all indexes
// //////////////////////////////////////////////////////////////////////////////

ArangoCollection.prototype.getIndexes = ArangoCollection.prototype.indexes = function (withStats, withHidden) {
  let url = this._indexurl() + '&withStats=' + (withStats || false);
  if (withHidden) {
    url += '&withHidden=true';
  }
  var requestResult = this._database._connection.GET(url);

  arangosh.checkRequestResult(requestResult);

  return requestResult.indexes;
};

// //////////////////////////////////////////////////////////////////////////////
// / @brief gets one index
// //////////////////////////////////////////////////////////////////////////////

ArangoCollection.prototype.index = function (id) {
  if (id.hasOwnProperty('id')) {
    id = id.id;
  } else if (id.hasOwnProperty('name')) {
    id = id.name;
  }

  var requestResult = this._database._connection.GET(this._database._indexurl(id, this.name()));

  arangosh.checkRequestResult(requestResult);

  return requestResult;
};

// //////////////////////////////////////////////////////////////////////////////
// / @brief deletes an index
// //////////////////////////////////////////////////////////////////////////////

ArangoCollection.prototype.dropIndex = function (id) {
  if (id.hasOwnProperty('id')) {
    id = id.id;
  } else if (id.hasOwnProperty('name')) {
    id = id.name;
  }

  var requestResult = this._database._connection.DELETE(this._database._indexurl(id, this.name()));

  if (requestResult !== null
    && requestResult.error === true
    && requestResult.errorNum
    === internal.errors.ERROR_ARANGO_INDEX_NOT_FOUND.code) {
    return false;
  }

  arangosh.checkRequestResult(requestResult);

  return true;
};

// //////////////////////////////////////////////////////////////////////////////
// / @brief ensures an index
// //////////////////////////////////////////////////////////////////////////////

ArangoCollection.prototype.ensureIndex = function (data) {
  if (typeof data !== 'object' || Array.isArray(data)) {
    throw 'usage: ensureIndex(<description>)';
  }

  var requestResult = this._database._connection.POST(this._indexurl(), data);

  arangosh.checkRequestResult(requestResult);

  return requestResult;
};

// //////////////////////////////////////////////////////////////////////////////
// / @brief gets the number of documents
// //////////////////////////////////////////////////////////////////////////////

ArangoCollection.prototype.count = function (details) {
  var requestResult;
  if (details) {
    requestResult = this._database._connection.GET(this._baseurl('count') + '?details=true');
  } else {
    requestResult = this._database._connection.GET(this._baseurl('count'));
  }
  arangosh.checkRequestResult(requestResult);

  return requestResult.count;
};

// //////////////////////////////////////////////////////////////////////////////
// / @brief gets a single document from the collection
// //////////////////////////////////////////////////////////////////////////////

ArangoCollection.prototype.document = function (id, options) {
  var rev = null;
  var requestResult;

  if (id === undefined || id === null) {
    throw new ArangoError({
      errorNum: internal.errors.ERROR_ARANGO_DOCUMENT_HANDLE_BAD.code,
      errorMessage: internal.errors.ERROR_ARANGO_DOCUMENT_HANDLE_BAD.message
    });
  }

  let headers = {};
  if (options && options.transactionId) {
    headers['x-arango-trx-id'] = options.transactionId;
  }

  if (Array.isArray(id)) {
    var url = this._documentcollectionurl() + '?onlyget=true&ignoreRevs=false';
    requestResult = this._database._connection.PUT(url, id, headers);
  } else {
    if (typeof id === 'object') {
      if (id.hasOwnProperty('_rev')) {
        rev = id._rev;
      }
      if (id.hasOwnProperty('_id')) {
        id = id._id;
      } else if (id.hasOwnProperty('_key')) {
        id = id._key;
      }
    }
    if (rev !== null) {
      headers['if-match'] = JSON.stringify(rev);
    }
    requestResult = this._database._connection.GET(this._documenturl(id), headers);
  }

  if (requestResult !== null && requestResult.error === true) {
    if (requestResult.errorNum === internal.errors.ERROR_HTTP_PRECONDITION_FAILED.code) {
      requestResult.errorNum = internal.errors.ERROR_ARANGO_CONFLICT.code;
    }
  }

  arangosh.checkRequestResult(requestResult);

  return requestResult;
};

// //////////////////////////////////////////////////////////////////////////////
// / @brief checks whether a specific document exists
// //////////////////////////////////////////////////////////////////////////////

ArangoCollection.prototype.exists = function (id) {
  var rev = null;
  var requestResult;

  if (id === undefined || id === null) {
    throw new ArangoError({
      errorNum: internal.errors.ERROR_ARANGO_DOCUMENT_HANDLE_BAD.code,
      errorMessage: internal.errors.ERROR_ARANGO_DOCUMENT_HANDLE_BAD.message
    });
  }

  if (typeof id === 'object') {
    if (id.hasOwnProperty('_rev')) {
      rev = id._rev;
    }
    if (id.hasOwnProperty('_id')) {
      id = id._id;
    } else if (id.hasOwnProperty('_key')) {
      id = id._key;
    }
  }

  if (rev === null) {
    requestResult = this._database._connection.GET(this._documenturl(id));
  }else {
    requestResult = this._database._connection.GET(this._documenturl(id),
      {'if-match': JSON.stringify(rev) });
  }

  if (requestResult !== null && requestResult.error === true) {
    if (requestResult.errorNum === internal.errors.ERROR_ARANGO_DOCUMENT_NOT_FOUND.code) {
      return false;
    }
    if (requestResult.errorNum === internal.errors.ERROR_HTTP_PRECONDITION_FAILED.code) {
      requestResult.errorNum = internal.errors.ERROR_ARANGO_CONFLICT.code;
    }
  }

  arangosh.checkRequestResult(requestResult);

  return {_id: requestResult._id, _key: requestResult._key,
  _rev: requestResult._rev};
};

// //////////////////////////////////////////////////////////////////////////////
// / @brief gets a random element from the collection
// //////////////////////////////////////////////////////////////////////////////

ArangoCollection.prototype.any = function () {
  var requestResult = this._database._connection.PUT(
    this._prefixurl('/_api/simple/any'),
    { collection: this._name });

  arangosh.checkRequestResult(requestResult);

  return requestResult.document;
};

// //////////////////////////////////////////////////////////////////////////////
// / @brief constructs a query-by-example for a collection
// //////////////////////////////////////////////////////////////////////////////

ArangoCollection.prototype.firstExample = function (example) {
  var e;
  var i;

  // example is given as only argument
  if (arguments.length === 1) {
    e = example;
  }

  // example is given as list
  else {
    e = {};

    for (i = 0;  i < arguments.length;  i += 2) {
      e[arguments[i]] = arguments[i + 1];
    }
  }

  var data = {
    collection: this.name(),
    example: e
  };

  var requestResult = this._database._connection.PUT(
    this._prefixurl('/_api/simple/first-example'),
    data
  );

  if (requestResult !== null
    && requestResult.error === true
    && requestResult.errorNum === internal.errors.ERROR_HTTP_NOT_FOUND.code) {
    return null;
  }

  arangosh.checkRequestResult(requestResult);

  return requestResult.document;
};

// //////////////////////////////////////////////////////////////////////////////
// / @brief saves a document in the collection
// / note: this method is used to save documents and edges, but save() has a
// / different signature for both. For document collections, the signature is
// / save(<data>, <options>), whereas for edge collections, the signature is
// / save(<from>, <to>, <data>, <options>)
// //////////////////////////////////////////////////////////////////////////////

ArangoCollection.prototype.save =
  ArangoCollection.prototype.insert = function (from, to, data, options) {
    let type = this.type(), url;

    if (type === undefined) {
      type = ArangoCollection.TYPE_DOCUMENT;
    }

    if (type === ArangoCollection.TYPE_DOCUMENT || data === undefined) {
      data = from;
      options = to;
    }
    else if (type === ArangoCollection.TYPE_EDGE) {
      if (typeof data === 'object' && Array.isArray(data)) {
        throw new ArangoError({
          errorNum: internal.errors.ERROR_ARANGO_DOCUMENT_TYPE_INVALID.code,
          errorMessage: internal.errors.ERROR_ARANGO_DOCUMENT_TYPE_INVALID.message
        });
      }
      if (data === undefined || data === null || typeof data !== 'object') {
        throw new ArangoError({
          errorNum: internal.errors.ERROR_ARANGO_DOCUMENT_TYPE_INVALID.code,
          errorMessage: internal.errors.ERROR_ARANGO_DOCUMENT_TYPE_INVALID.message
        });
      }

      if (typeof from === 'object' && from.hasOwnProperty('_id')) {
        from = from._id;
      }

      if (typeof to === 'object' && to.hasOwnProperty('_id')) {
        to = to._id;
      }

      data._from = from;
      data._to = to;
    }

    url = this._dbPrefix + '/_api/document/' + encodeURIComponent(this.name());

    if (options === undefined) {
      options = {};
    }

    // the following parameters are optional, so we only append them if necessary
    if (options.waitForSync) {
      url = appendSyncParameter(url, options.waitForSync);
    }

    if (options.skipDocumentValidation) {
      url = appendBoolParameter(url, 'skipDocumentValidation', options.skipDocumentValidation);
    }

    if (options.returnNew) {
      url = appendBoolParameter(url, 'returnNew', options.returnNew);
    }

    if (options.returnOld) {
      url = appendBoolParameter(url, 'returnOld', options.returnOld);
    }

    if (options.silent) {
      url = appendBoolParameter(url, 'silent', options.silent);
    }

    if (options.overwrite) {
      url = appendBoolParameter(url, 'overwrite', options.overwrite);
    }

    if (options.overwriteMode) {
      url = appendOverwriteModeParameter(url, options.overwriteMode);

      if (options.keepNull) {
        url = appendBoolParameter(url, 'keepNull', options.keepNull);
      }

      if (options.mergeObjects !== undefined) {
        url = appendBoolParameter(url, 'mergeObjects', options.mergeObjects);
      }
    }

    let headers = {};
    if (options.transactionId) {
      headers['x-arango-trx-id'] = options.transactionId;
    }

    if (data === undefined || typeof data !== 'object') {
      throw new ArangoError({
        errorNum: internal.errors.ERROR_ARANGO_DOCUMENT_TYPE_INVALID.code,
        errorMessage: internal.errors.ERROR_ARANGO_DOCUMENT_TYPE_INVALID.message
      });
    }

    let requestResult = this._database._connection.POST(
      url, data, headers
    );

    arangosh.checkRequestResult(requestResult);

    return options.silent ? true : requestResult;
};

// //////////////////////////////////////////////////////////////////////////////
// / @brief removes a document in the collection
// / @param id the id of the document
// / @param overwrite (optional) a boolean value or a json object
// / @param waitForSync (optional) a boolean value .
// / @example remove("example/996280832675")
// / @example remove("example/996280832675", true)
// / @example remove("example/996280832675", false)
// / @example remove("example/996280832675", {waitForSync: false, overwrite: true})
// //////////////////////////////////////////////////////////////////////////////

ArangoCollection.prototype.remove = function (id, overwrite, waitForSync) {
  let rev = null;

  if (id === undefined || id === null) {
    throw new ArangoError({
      errorNum: internal.errors.ERROR_ARANGO_DOCUMENT_HANDLE_BAD.code,
      errorMessage: internal.errors.ERROR_ARANGO_DOCUMENT_HANDLE_BAD.message
    });
  }

  let ignoreRevs = false;
  let options;
  if (typeof overwrite === 'object') {
    // we assume the caller uses new signature (id, data, options)
    if (typeof waitForSync !== 'undefined') {
      throw 'too many arguments';
    }
    options = overwrite;
    if (options.hasOwnProperty('overwrite') && options.overwrite) {
      ignoreRevs = true;
    }
    if (options.hasOwnProperty('waitForSync')) {
      waitForSync = options.waitForSync;
    }
  } else {
    if (overwrite) {
      ignoreRevs = true;
    }
    options = {};
  }

  if (ignoreRevs) {
    delete id._rev;
  }

  let url;
  let body = null;

  if (Array.isArray(id)) {
    url = this._documentcollectionurl();
    body = id;
  } else {
    if (typeof id === 'object') {
      if (id.hasOwnProperty('_rev')) {
        rev = id._rev;
      }
      if (id.hasOwnProperty('_id')) {
        id = id._id;
      } else if (id.hasOwnProperty('_key')) {
        id = id._key;
      }
    }
    url = this._documenturl(id);
  }

  url = appendBoolParameter(url, 'ignoreRevs', ignoreRevs);
  // the following parameters are optional, so we only append them if necessary

  if (options.returnOld) {
    url = appendBoolParameter(url, 'returnOld', options.returnOld);
  }
  if (options.silent) {
    url = appendBoolParameter(url, 'silent', options.silent);
  }

  let headers = {};
  if (options.transactionId) {
    headers['x-arango-trx-id'] = options.transactionId;
  }
  if (rev !== null && !ignoreRevs) {
    headers['if-match'] = JSON.stringify(rev);
  }

  let requestResult = this._database._connection.DELETE(url, body, headers);
  if (requestResult !== null && requestResult.error === true) {
    if (requestResult.errorNum === internal.errors.ERROR_HTTP_PRECONDITION_FAILED.code) {
      requestResult.errorNum = internal.errors.ERROR_ARANGO_CONFLICT.code;
    }
  }

  arangosh.checkRequestResult(requestResult);

  return options.silent ? true : requestResult;
};

// //////////////////////////////////////////////////////////////////////////////
// / @brief replaces a document in the collection
// / @param id the id of the document
// / @param overwrite (optional) a boolean value or a json object
// / @param waitForSync (optional) a boolean value .
// / @example replace("example/996280832675", { a : 1, c : 2} )
// / @example replace("example/996280832675", { a : 1, c : 2}, true)
// / @example replace("example/996280832675", { a : 1, c : 2}, false)
// / @example replace("example/996280832675", { a : 1, c : 2}, {waitForSync: false, overwrite: true})
// //////////////////////////////////////////////////////////////////////////////

function fillInSpecial (id, data) {
  let pos;
  if (data === null || typeof data !== 'object' || Array.isArray(data)) {
    return;
  }
  if (typeof id === 'object' && id !== null && !Array.isArray(id)) {
    if (id.hasOwnProperty('_rev')) {
      data._rev = id._rev;
    }
    if (id.hasOwnProperty('_id')) {
      data._id = id._id;
      pos = id._id.indexOf('/');
      if (pos >= 0) {
        data._key = id._id.substr(pos + 1);
      } else {
        delete data._key;
      }
    } else if (id.hasOwnProperty('_key')) {
      data._key = id._key;
      delete data._id;
    } else {
      delete data._id;
      delete data._key;
    // Server shall fail here
    }
  } else if (typeof id === 'string') {
    delete data._rev;
    pos = id.indexOf('/');
    if (pos >= 0) {
      data._id = id;
      data._key = id.substr(pos + 1);
    } else {
      data._key = id;
      delete data._id;
    }
  } else {
    delete data._id;
    delete data._key;
  }
}

ArangoCollection.prototype.replace = function (id, data, overwrite, waitForSync) {
  let rev = null;

  if (id === undefined || id === null) {
    throw new ArangoError({
      error: true,
      errorCode: internal.errors.ERROR_ARANGO_DOCUMENT_HANDLE_BAD.code,
      errorNum: internal.errors.ERROR_ARANGO_DOCUMENT_HANDLE_BAD.code,
      errorMessage: internal.errors.ERROR_ARANGO_DOCUMENT_HANDLE_BAD.message
    });
  }

  var ignoreRevs = false;
  var options;
  if (typeof overwrite === 'object') {
    if (typeof waitForSync !== 'undefined') {
      throw 'too many arguments';
    }
    // we assume the caller uses new signature (id, data, options)
    options = overwrite;
    if (options.hasOwnProperty('overwrite') && options.overwrite) {
      ignoreRevs = true;
    }
    if (options.hasOwnProperty('waitForSync')) {
      waitForSync = options.waitForSync;
    }

    if (!options.hasOwnProperty('skipDocumentValidation')) {
      options.skipDocumentValidation = false;
    }
  } else {
    if (overwrite) {
      ignoreRevs = true;
    }
    options = {};
  }

  let url;
  if (Array.isArray(id)) {
    if (!Array.isArray(data) || id.length !== data.length) {
      throw new ArangoError({
        error: true,
        errorCode: internal.errors.ERROR_ARANGO_DOCUMENT_HANDLE_BAD.code,
        errorNum: internal.errors.ERROR_ARANGO_DOCUMENT_TYPE_INVALID.code,
        errorMessage: internal.errors.ERROR_ARANGO_DOCUMENT_TYPE_INVALID.message
      });
    }
    for (let i = 0; i < id.length; i++) {
      fillInSpecial(id[i], data[i]);
    }
    url = this._documentcollectionurl();
  } else if (typeof id === 'object') {
    if (id.hasOwnProperty('_rev')) {
      rev = id._rev;
    }
    if (id.hasOwnProperty('_id')) {
      id = id._id;
    } else if (id.hasOwnProperty('_key')) {
      id = id._key;
    }
    url = this._documenturl(id);
  } else {
    url = this._documenturl(id);
  }

  url = appendBoolParameter(url, 'ignoreRevs', ignoreRevs);
  // the following parameters are optional, so we only append them if necessary
  if (waitForSync) {
    url = appendSyncParameter(url, waitForSync);
  }
  if (options.skipDocumentValidation) {
    url = appendBoolParameter(url, 'skipDocumentValidation', options.skipDocumentValidation);
  }
  if (options.returnOld) {
    url = appendBoolParameter(url, 'returnOld', options.returnOld);
  }
  if (options.returnNew) {
    url = appendBoolParameter(url, 'returnNew', options.returnNew);
  }
  if (options.silent) {
    url = appendBoolParameter(url, 'silent', options.silent);
  }

  let headers ={};
  if (options.transactionId) {
    headers['x-arango-trx-id'] = options.transactionId;
  }
  if (rev !== null && !ignoreRevs) {
    headers['if-match'] = JSON.stringify(rev);
  }

  let requestResult = this._database._connection.PUT(url, data, headers);
  if (requestResult !== null && requestResult.error === true) {
    if (requestResult.errorNum === internal.errors.ERROR_HTTP_PRECONDITION_FAILED.code) {
      requestResult.errorNum = internal.errors.ERROR_ARANGO_CONFLICT.code;
    }
  }

  arangosh.checkRequestResult(requestResult);

  return options.silent ? true : requestResult;
};

// //////////////////////////////////////////////////////////////////////////////
// / @brief update a document in the collection
// / @param id the id of the document
// / @param overwrite (optional) a boolean value or a json object
// / @param keepNull (optional) determines if null values should saved or not
// / @param mergeObjects (optional) whether or not object values should be merged
// / @param waitForSync (optional) a boolean value .
// / @example update("example/996280832675", { a : 1, c : 2} )
// / @example update("example/996280832675", { a : 1, c : 2, x: null}, true, true, true)
// / @example update("example/996280832675", { a : 1, c : 2, x: null},
//                 {keepNull: true, waitForSync: false, overwrite: true})
// //////////////////////////////////////////////////////////////////////////////

ArangoCollection.prototype.update = function (id, data, overwrite, keepNull, waitForSync) {
  let rev = null;

  if (id === undefined || id === null) {
    throw new ArangoError({
      errorNum: internal.errors.ERROR_ARANGO_DOCUMENT_HANDLE_BAD.code,
      errorMessage: internal.errors.ERROR_ARANGO_DOCUMENT_HANDLE_BAD.message
    });
  }

  var params = '';
  var ignoreRevs = false;
  var options;

  if (typeof overwrite === 'object') {
    if (typeof keepNull !== 'undefined') {
      throw 'too many arguments';
    }
    // we assume the caller uses new signature (id, data, options)
    options = overwrite;

    if (!options.hasOwnProperty('skipDocumentValidation')) {
      options.skipDocumentValidation = false;
    }
    params = '?skipDocumentValidation=' + options.skipDocumentValidation;

    if (! options.hasOwnProperty('keepNull')) {
      options.keepNull = true;
    }
    params += '&keepNull=' + options.keepNull;

    if (!options.hasOwnProperty('mergeObjects')) {
      options.mergeObjects = true;
    }
    params += '&mergeObjects=' + options.mergeObjects;

    if (options.hasOwnProperty('overwrite') && options.overwrite) {
      ignoreRevs = true;
    }
  } else {
    // set default value for keepNull
    var keepNullValue = ((typeof keepNull === 'undefined') ? true : keepNull);
    params = '?keepNull=' + (keepNullValue ? 'true' : 'false');

    if (overwrite) {
      ignoreRevs = true;
    }

    options = {};
  }

  var url;
  if (Array.isArray(id)) {
    if (!Array.isArray(data) || id.length !== data.length) {
      throw new ArangoError({
        errorNum: internal.errors.ERROR_ARANGO_DOCUMENT_TYPE_INVALID.code,
        errorMessage: internal.errors.ERROR_ARANGO_DOCUMENT_TYPE_INVALID.message
      });
    }
    for (var i = 0; i < id.length; i++) {
      fillInSpecial(id[i], data[i]);
    }
    url = this._documentcollectionurl() + params;
  } else if (typeof id === 'object') {
    if (id.hasOwnProperty('_rev')) {
      rev = id._rev;
    }
    if (id.hasOwnProperty('_id')) {
      id = id._id;
    } else if (id.hasOwnProperty('_key')) {
      id = id._key;
    }
    url = this._documenturl(id) + params;
  } else {
    url = this._documenturl(id) + params;
  }

  url = appendBoolParameter(url, 'ignoreRevs', ignoreRevs);
  // the following parameters are optional, so we only append them if necessary
  if (waitForSync) {
    url = appendSyncParameter(url, waitForSync);
  }

  if (options.returnOld) {
    url = appendBoolParameter(url, 'returnOld', options.returnOld);
  }
  if (options.returnNew) {
    url = appendBoolParameter(url, 'returnNew', options.returnNew);
  }
  if (options.silent) {
    url = appendBoolParameter(url, 'silent', options.silent);
  }

  let headers = {};
  if (options.transactionId) {
    headers['x-arango-trx-id'] = options.transactionId;
  }
  if (rev !== null && !ignoreRevs) {
    headers['if-match'] = JSON.stringify(rev);
  }

  let requestResult = this._database._connection.PATCH(url, data, headers);
  if (requestResult !== null && requestResult.error === true) {
    if (requestResult.errorNum === internal.errors.ERROR_HTTP_PRECONDITION_FAILED.code) {
      requestResult.errorNum = internal.errors.ERROR_ARANGO_CONFLICT.code;
    }
  }

  arangosh.checkRequestResult(requestResult);

  return options.silent ? true : requestResult;
};

// //////////////////////////////////////////////////////////////////////////////
// / @brief returns the edges starting or ending in a vertex
// //////////////////////////////////////////////////////////////////////////////

ArangoCollection.prototype.edges = function (vertex) {
  return this._edgesQuery(vertex);
};

// //////////////////////////////////////////////////////////////////////////////
// / @brief returns the edges ending in a vertex
// //////////////////////////////////////////////////////////////////////////////

ArangoCollection.prototype.inEdges = function (vertex) {
  return this._edgesQuery(vertex, 'in');
};

// //////////////////////////////////////////////////////////////////////////////
// / @brief returns the edges starting in a vertex
// //////////////////////////////////////////////////////////////////////////////

ArangoCollection.prototype.outEdges = function (vertex) {
  return this._edgesQuery(vertex, 'out');
};

// //////////////////////////////////////////////////////////////////////////////
// / @brief removes documents matching an example
// //////////////////////////////////////////////////////////////////////////////

ArangoCollection.prototype.removeByExample = function (example,
  waitForSync,
  limit) {
  var data = {
    collection: this._name,
    example: example,
    waitForSync: waitForSync,
    limit: limit
  };

  if (typeof waitForSync === 'object') {
    if (typeof limit !== 'undefined') {
      throw 'too many parameters';
    }
    data = {
      collection: this._name,
      example: example,
      options: waitForSync
    };
  }

  var requestResult = this._database._connection.PUT(
    this._prefixurl('/_api/simple/remove-by-example'), data);

  arangosh.checkRequestResult(requestResult);

  return requestResult.deleted;
};

// //////////////////////////////////////////////////////////////////////////////
// / @brief replaces documents matching an example
// //////////////////////////////////////////////////////////////////////////////

ArangoCollection.prototype.replaceByExample = function (example,
  newValue,
  waitForSync,
  limit) {
  var data = {
    collection: this._name,
    example: example,
    newValue: newValue,
    waitForSync: waitForSync,
    limit: limit
  };

  if (typeof waitForSync === 'object') {
    if (typeof limit !== 'undefined') {
      throw 'too many parameters';
    }
    data = {
      collection: this._name,
      example: example,
      newValue: newValue,
      options: waitForSync
    };
  }
  var requestResult = this._database._connection.PUT(
    this._prefixurl('/_api/simple/replace-by-example'), data);

  arangosh.checkRequestResult(requestResult);

  return requestResult.replaced;
};

// //////////////////////////////////////////////////////////////////////////////
// / @brief updates documents matching an example
// //////////////////////////////////////////////////////////////////////////////

ArangoCollection.prototype.updateByExample = function (example,
  newValue,
  keepNull,
  waitForSync,
  limit) {
  var data = {
    collection: this._name,
    example: example,
    newValue: newValue,
    keepNull: keepNull,
    waitForSync: waitForSync,
    limit: limit
  };
  if (typeof keepNull === 'object') {
    if (typeof waitForSync !== 'undefined') {
      throw 'too many parameters';
    }
    var options = keepNull;
    data = {
      collection: this._name,
      example: example,
      newValue: newValue,
      options: options
    };
  }
  var requestResult = this._database._connection.PUT(
    this._prefixurl('/_api/simple/update-by-example'), data);

  arangosh.checkRequestResult(requestResult);

  return requestResult.updated;
};

// //////////////////////////////////////////////////////////////////////////////
// / @brief looks up documents by keys
// //////////////////////////////////////////////////////////////////////////////

ArangoCollection.prototype.documents = function (keys) {
  var data = {
    collection: this._name,
    keys: keys || []
  };

  var requestResult = this._database._connection.PUT(
    this._prefixurl('/_api/simple/lookup-by-keys'), data);

  arangosh.checkRequestResult(requestResult);

  return {
    documents: requestResult.documents
  };
};

// .lookupByKeys is now an alias for .documents
ArangoCollection.prototype.lookupByKeys = ArangoCollection.prototype.documents;

// //////////////////////////////////////////////////////////////////////////////
// / @brief removes documents by keys
// //////////////////////////////////////////////////////////////////////////////

ArangoCollection.prototype.removeByKeys = function (keys) {
  var data = {
    collection: this._name,
    keys: keys || []
  };

  var requestResult = this._database._connection.PUT(
    this._prefixurl('/_api/simple/remove-by-keys'), data);

  arangosh.checkRequestResult(requestResult);

  return {
    removed: requestResult.removed,
    ignored: requestResult.ignored
  };
};

// //////////////////////////////////////////////////////////////////////////////
// / @brief load indexes of a collection into memory
// //////////////////////////////////////////////////////////////////////////////

ArangoCollection.prototype.loadIndexesIntoMemory = function () {
  this._status = null;
  var requestResult = this._database._connection.PUT(this._baseurl('loadIndexesIntoMemory'), null);
  this._status = null;

  arangosh.checkRequestResult(requestResult);
  return { result: true };
};<|MERGE_RESOLUTION|>--- conflicted
+++ resolved
@@ -373,12 +373,8 @@
     'distributeShardsLike': false,
     'shardingStrategy': false,
     'cacheEnabled': true,
-<<<<<<< HEAD
     'usesRevisionsAsDocumentIds': false,
-    'validators' : [ ]
-=======
     'validation' : null
->>>>>>> f087bf2f
   };
   var a;
 
