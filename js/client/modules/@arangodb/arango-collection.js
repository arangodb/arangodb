/*jshint strict: false */

// //////////////////////////////////////////////////////////////////////////////
// / @brief ArangoCollection
// /
// / @file
// /
// / DISCLAIMER
// /
// / Copyright 2013 triagens GmbH, Cologne, Germany
// /
// / Licensed under the Apache License, Version 2.0 (the "License")
// / you may not use this file except in compliance with the License.
// / You may obtain a copy of the License at
// /
// /     http://www.apache.org/licenses/LICENSE-2.0
// /
// / Unless required by applicable law or agreed to in writing, software
// / distributed under the License is distributed on an "AS IS" BASIS,
// / WITHOUT WARRANTIES OR CONDITIONS OF ANY KIND, either express or implied.
// / See the License for the specific language governing permissions and
// / limitations under the License.
// /
// / Copyright holder is triAGENS GmbH, Cologne, Germany
// /
// / @author Achim Brandt
// / @author Dr. Frank Celler
// / @author Copyright 2012-2013, triAGENS GmbH, Cologne, Germany
// //////////////////////////////////////////////////////////////////////////////

var internal = require('internal');
var arangosh = require('@arangodb/arangosh');
var engine = null;

function getEngine(db) {
  if (engine === null) {
    try {
      var requestResult = db._connection.GET('/_api/engine');
      if (requestResult && requestResult.name) {
        engine = requestResult.name;
      }
    } catch (err) {
      // ignore any errors
    }
  }
  return engine;
}

// //////////////////////////////////////////////////////////////////////////////
// / @brief add options from arguments to index specification
// //////////////////////////////////////////////////////////////////////////////

function addIndexOptions (body, parameters) {
  body.fields = [];

  var setOption = function (k) {
    if (! body.hasOwnProperty(k)) {
      body[k] = parameters[i][k];
    }
  };

  var i;
  for (i = 0; i < parameters.length; ++i) {
    if (typeof parameters[i] === 'string') {
      // set fields
      body.fields.push(parameters[i]);
    }
    else if (typeof parameters[i] === 'object' &&
      ! Array.isArray(parameters[i]) &&
      parameters[i] !== null) {
      // set arbitrary options
      Object.keys(parameters[i]).forEach(setOption);
      break;
    }
  }

  return body;
}

// //////////////////////////////////////////////////////////////////////////////
// / @brief constructor
// //////////////////////////////////////////////////////////////////////////////

function ArangoCollection (database, data) {
  this._database = database;
  this._dbName = database._name();
  this._dbPrefix = '/_db/' + encodeURIComponent(database._name());

  if (typeof data === 'string') {
    this._id = null;
    this._name = data;
    this._status = null;
    this._type = null;
  }
  else if (data !== undefined) {
    this._id = data.id;
    this._name = data.name;
    this._status = data.status;
    this._type = data.type;
  }else {
    this._id = null;
    this._name = null;
    this._status = null;
    this._type = null;
  }
}

exports.ArangoCollection = ArangoCollection;

// must be called after exporting ArangoCollection
require('@arangodb/arango-collection-common');

var ArangoError = require('@arangodb').ArangoError;

// //////////////////////////////////////////////////////////////////////////////
// / @brief append the waitForSync parameter to a URL
// //////////////////////////////////////////////////////////////////////////////

let appendSyncParameter = function (url, waitForSync) {
  if (waitForSync) {
    if (url.indexOf('?') === -1) {
      url += '?';
    }else {
      url += '&';
    }
    url += 'waitForSync=true';
  }
  return url;
};

let appendOverwriteModeParameter = function (url, mode) {
  if (mode) {
    if (url.indexOf('?') === -1) {
      url += '?';
    }else {
      url += '&';
    }
    url += 'overwriteMode=' + mode;
  }
  return url;
};


// //////////////////////////////////////////////////////////////////////////////
// / @brief append some boolean parameter to a URL
// //////////////////////////////////////////////////////////////////////////////

let appendBoolParameter = function (url, name, val) {
  if (url.indexOf('?') === -1) {
    url += '?';
  }else {
    url += '&';
  }
  url += name + (val ? '=true' : '=false');
  return url;
};

// //////////////////////////////////////////////////////////////////////////////
// / @brief prefix a URL with the database name of the collection
// //////////////////////////////////////////////////////////////////////////////

ArangoCollection.prototype._prefixurl = function (url) {
  if (url.substr(0, 5) === '/_db/') {
    return url;
  }

  if (url[0] === '/') {
    return this._dbPrefix + url;
  }
  return this._dbPrefix + '/' + url;
};

// //////////////////////////////////////////////////////////////////////////////
// / @brief return the base url for collection usage
// //////////////////////////////////////////////////////////////////////////////

ArangoCollection.prototype._baseurl = function (suffix) {
  var url = this._database._collectionurl(this.name());

  if (suffix) {
    url += '/' + suffix;
  }

  return this._prefixurl(url);
};

// //////////////////////////////////////////////////////////////////////////////
// / @brief return the base url for document usage
// //////////////////////////////////////////////////////////////////////////////

ArangoCollection.prototype._documenturl = function (id) {
  var s = id.split('/'), url;
  var name = this.name();
  if (s.length === 1) {
    url = this._database._documenturl(name + '/' + id, name);
  }else {
    url = this._database._documenturl(id, name);
  }

  return this._prefixurl(url);
};

// //////////////////////////////////////////////////////////////////////////////
// / @brief return the base url for document usage with collection name
// //////////////////////////////////////////////////////////////////////////////

ArangoCollection.prototype._documentcollectionurl = function () {
  return this._prefixurl('/_api/document/' + this.name());
};

// //////////////////////////////////////////////////////////////////////////////
// / @brief return the base url for collection index usage
// //////////////////////////////////////////////////////////////////////////////

ArangoCollection.prototype._indexurl = function () {
  return this._prefixurl('/_api/index?collection=' + encodeURIComponent(this.name()));
};

// //////////////////////////////////////////////////////////////////////////////
// / @brief executes an edge query
// //////////////////////////////////////////////////////////////////////////////

ArangoCollection.prototype._edgesQuery = function (vertex, direction) {
  if (!(vertex instanceof Array)) {
    vertex = [vertex];
  }
  vertex = vertex.map(function (v) {
    if (v.hasOwnProperty('_id')) {
      return v._id;
    }
    return v;
  });

  // get the edges
  var url = '/_api/edges/' + encodeURIComponent(this.name())
  + (direction ? '?direction=' + direction : '');

  var requestResult = this._database._connection.POST(this._prefixurl(url), vertex);

  arangosh.checkRequestResult(requestResult);

  return requestResult.edges;
};

ArangoCollection.prototype.shards = function (details) {
  var requestResult = this._database._connection.GET(this._baseurl('shards') + '?details=' + (details ? 'true' : 'false'));

  arangosh.checkRequestResult(requestResult);

  return requestResult.shards;
};

// //////////////////////////////////////////////////////////////////////////////
// / @brief converts into an array
// //////////////////////////////////////////////////////////////////////////////

ArangoCollection.prototype.toArray = function () {
  return this.all().toArray();
};

// //////////////////////////////////////////////////////////////////////////////
// / @brief print the help for ArangoCollection
// //////////////////////////////////////////////////////////////////////////////

var helpArangoCollection = arangosh.createHelpHeadline('ArangoCollection help') +
  'ArangoCollection constructor:                                             ' + '\n' +
  ' > col = db.mycoll;                                                       ' + '\n' +
  ' > col = db._create("mycoll");                                            ' + '\n' +
  '                                                                          ' + '\n' +
  'Administration Functions:                                                 ' + '\n' +
  '  name()                                collection name                   ' + '\n' +
  '  status()                              status of the collection          ' + '\n' +
  '  type()                                type of the collection            ' + '\n' +
  '  truncate()                            remove all documents              ' + '\n' +
  '  properties()                          show collection properties        ' + '\n' +
  '  properties(<data>)                    change collection properties      ' + '\n' +
  '  drop()                                delete a collection               ' + '\n' +
  '  load()                                load a collection                 ' + '\n' +
  '  unload()                              unload a collection               ' + '\n' +
  '  rename(<new-name>)                    renames a collection              ' + '\n' +
  '  getIndexes()                          return defined indexes            ' + '\n' +
  '  refresh()                             refresh the status and name       ' + '\n' +
  '  _help()                               this help                         ' + '\n' +
  '                                                                          ' + '\n' +
  'Document Functions:                                                       ' + '\n' +
  '  count()                               return number of documents        ' + '\n' +
  '  save(<data>)                          create document and return handle ' + '\n' +
  '  document(<id>)                        get document by handle (_id or _key)' + '\n' +
  '  replace(<id>, <data>, <overwrite>)    overwrite document                ' + '\n' +
  '  update(<id>, <data>, <overwrite>,     partially update document         ' + '\n' +
  '         <keepNull>)                                                      ' + '\n' +
  '  remove(<id>)                          remove document                   ' + '\n' +
  '  exists(<id>)                          check whether a document exists   ' + '\n' +
  '                                                                          ' + '\n' +
  'Attributes:                                                               ' + '\n' +
  '  _database                             database object                   ' + '\n' +
  '  _id                                   collection identifier             ';

ArangoCollection.prototype._help = function () {
  internal.print(helpArangoCollection);
};

// //////////////////////////////////////////////////////////////////////////////
// / @brief gets the name of a collection
// //////////////////////////////////////////////////////////////////////////////

ArangoCollection.prototype.name = function () {
  if (this._name === null) {
    this.refresh();
  }

  return this._name;
};

// //////////////////////////////////////////////////////////////////////////////
// / @brief gets the status of a collection
// //////////////////////////////////////////////////////////////////////////////

ArangoCollection.prototype.status = function () {
  if (this._status === null ||
      this._status === ArangoCollection.STATUS_UNLOADING ||
      this._status === ArangoCollection.STATUS_UNLOADED) {
    this._status = null;
    this.refresh();
  }

  // save original status
  var result = this._status;

  if (this._status === ArangoCollection.STATUS_UNLOADING ||
      this._status === ArangoCollection.STATUS_UNLOADED) {
    // if collection is currently unloading, we must not cache this info
    this._status = null;
  }

  // return the correct result
  return result;
};

// //////////////////////////////////////////////////////////////////////////////
// / @brief gets the type of a collection
// //////////////////////////////////////////////////////////////////////////////

ArangoCollection.prototype.type = function () {
  if (this._type === null) {
    this.refresh();
  }

  return this._type;
};

// //////////////////////////////////////////////////////////////////////////////
// / @brief gets or sets the properties of a collection
// //////////////////////////////////////////////////////////////////////////////

ArangoCollection.prototype.properties = function (properties) {
  var attributes = {
    'doCompact': true,
    'journalSize': true,
    'isSmart': false,
    'isSystem': false,
    'isVolatile': false,
    'waitForSync': true,
    'shardKeys': false,
    'smartGraphAttribute': false,
    'smartJoinAttribute': false,
    'numberOfShards': false,
    'keyOptions': false,
    'indexBuckets': true,
    'replicationFactor': true,
    'minReplicationFactor': true,
    'writeConcern': true,
    'distributeShardsLike': false,
    'shardingStrategy': false,
    'cacheEnabled': true,
<<<<<<< HEAD
    'usesRevisionsAsDocumentIds': false,
    'schema' : null
=======
    'syncByRevision': true,
    'validation' : null
>>>>>>> f1cb715a
  };
  var a;

  var requestResult;
  if (properties === undefined) {
    requestResult = this._database._connection.GET(this._baseurl('properties'));

    arangosh.checkRequestResult(requestResult);
  } else {
    var body = {};

    for (a in attributes) {
      if (attributes.hasOwnProperty(a) &&
        properties.hasOwnProperty(a)) {
        body[a] = properties[a];
      }
    }

    requestResult = this._database._connection.PUT(this._baseurl('properties'), body);

    arangosh.checkRequestResult(requestResult);
  }

  var result = { };
  for (a in attributes) {
    if (attributes.hasOwnProperty(a) &&
      requestResult.hasOwnProperty(a) &&
      requestResult[a] !== undefined) {
      result[a] = requestResult[a];
    }
  }

  return result;
};

// //////////////////////////////////////////////////////////////////////////////
// / @brief recalculate counts of a acollection
// //////////////////////////////////////////////////////////////////////////////

ArangoCollection.prototype.recalculateCount = function () {
  var requestResult = this._database._connection.PUT(this._baseurl('recalculateCount'), null);

  arangosh.checkRequestResult(requestResult);

  return requestResult.result;
};

// //////////////////////////////////////////////////////////////////////////////
// / @brief gets the figures of a collection
// //////////////////////////////////////////////////////////////////////////////

ArangoCollection.prototype.figures = function () {
  var requestResult = this._database._connection.GET(this._baseurl('figures'));

  arangosh.checkRequestResult(requestResult);

  return requestResult.figures;
};

// //////////////////////////////////////////////////////////////////////////////
// / @brief gets the responsible shard for a specific value
// //////////////////////////////////////////////////////////////////////////////

ArangoCollection.prototype.getResponsibleShard = function (data) {
  if (data === undefined || data === null) {
    data = {};
  } else if (typeof data === 'string' || typeof data === 'number') {
    data = { _key: String(data) };
  }
  var requestResult = this._database._connection.PUT(this._baseurl('responsibleShard'), data);

  arangosh.checkRequestResult(requestResult);

  return requestResult.shardId;
};

// //////////////////////////////////////////////////////////////////////////////
// / @brief gets the checksum of a collection
// //////////////////////////////////////////////////////////////////////////////

ArangoCollection.prototype.checksum = function (withRevisions, withData) {
  var append = '';
  if (withRevisions) {
    append += '?withRevisions=true';
  }
  if (withData) {
    append += (append === '' ? '?' : '&') + 'withData=true';
  }
  var requestResult = this._database._connection.GET(this._baseurl('checksum') + append);

  arangosh.checkRequestResult(requestResult);

  return {
    checksum: requestResult.checksum,
    revision: requestResult.revision
  };
};

// //////////////////////////////////////////////////////////////////////////////
// / @brief gets the revision id of a collection
// //////////////////////////////////////////////////////////////////////////////

ArangoCollection.prototype.revision = function () {
  var requestResult = this._database._connection.GET(this._baseurl('revision'));

  arangosh.checkRequestResult(requestResult);

  return requestResult.revision;
};

// //////////////////////////////////////////////////////////////////////////////
// / @brief drops a collection
// //////////////////////////////////////////////////////////////////////////////

ArangoCollection.prototype.drop = function (options) {
  var requestResult;
  if (typeof options === 'object' && options.isSystem) {
    requestResult = this._database._connection.DELETE(this._baseurl() + '?isSystem=true');
  } else {
    requestResult = this._database._connection.DELETE(this._baseurl());
  }

  if (requestResult !== null
    && requestResult !== undefined
    && requestResult.error === true
    && requestResult.errorNum !== internal.errors.ERROR_ARANGO_DATA_SOURCE_NOT_FOUND.code) {
    // check error in case we got anything else but "collection not found"
    arangosh.checkRequestResult(requestResult);
  }

  this._status = ArangoCollection.STATUS_DELETED;

  var database = this._database;
  var name;

  for (name in database) {
    if (database.hasOwnProperty(name)) {
      var collection = database[name];

      if (collection instanceof ArangoCollection) {
        if (collection.name() === this.name()) {
          delete database[name];
        }
      }
    }
  }
};

// //////////////////////////////////////////////////////////////////////////////
// / @brief truncates a collection
// //////////////////////////////////////////////////////////////////////////////

ArangoCollection.prototype.truncate = function (options) {
  if (typeof options === 'boolean') {
    options = { waitForSync: options || false };
  } else {
    options = options || {};
  }

  let headers = {};
  if (options && options.transactionId) {
    headers['x-arango-trx-id'] = options.transactionId;
  }

  var append = (options.waitForSync ? '&waitForSync=true' : '');
  var requestResult = this._database._connection.PUT(this._baseurl('truncate') + append, null, headers);

  arangosh.checkRequestResult(requestResult);
  // invalidate cache
  this._status = null;

  if (!options.compact) {
    return;
  }
};

// //////////////////////////////////////////////////////////////////////////////
// / @brief compacts a collection
// //////////////////////////////////////////////////////////////////////////////

ArangoCollection.prototype.compact = function () {
  let requestResult = this._database._connection.PUT(this._baseurl('compact'), null);

  arangosh.checkRequestResult(requestResult);
  // invalidate cache
  this._status = null;
};

// //////////////////////////////////////////////////////////////////////////////
// / @brief loads a collection
// //////////////////////////////////////////////////////////////////////////////

ArangoCollection.prototype.load = function (count) {
  var data = { count: true };

  // return the number of documents? this might slow down loading
  if (count !== undefined) {
    data.count = count;
  }

  var requestResult = this._database._connection.PUT(this._baseurl('load'), data);

  arangosh.checkRequestResult(requestResult);

  // invalidate cache
  this._status = null;
};

// //////////////////////////////////////////////////////////////////////////////
// / @brief unloads a collection
// //////////////////////////////////////////////////////////////////////////////

ArangoCollection.prototype.unload = function () {
  this._status = null;
  var requestResult = this._database._connection.PUT(this._baseurl('unload'), null);
  this._status = null;

  arangosh.checkRequestResult(requestResult);
};

// //////////////////////////////////////////////////////////////////////////////
// / @brief renames a collection
// //////////////////////////////////////////////////////////////////////////////

ArangoCollection.prototype.rename = function (name) {
  var body = { name: name };
  var requestResult = this._database._connection.PUT(this._baseurl('rename'), body);

  arangosh.checkRequestResult(requestResult);

  delete this._database[this._name];
  this._database[name] = this;

  this._status = null;
  this._name = null;
};

// //////////////////////////////////////////////////////////////////////////////
// / @brief refreshes a collection status and name
// //////////////////////////////////////////////////////////////////////////////

ArangoCollection.prototype.refresh = function () {
  var requestResult = this._database._connection.GET(this._database._collectionurl(this._id));

  arangosh.checkRequestResult(requestResult);

  this._name = requestResult.name;
  this._status = requestResult.status;
  this._type = requestResult.type;
};

// //////////////////////////////////////////////////////////////////////////////
// / @brief gets all indexes
// //////////////////////////////////////////////////////////////////////////////

ArangoCollection.prototype.getIndexes = ArangoCollection.prototype.indexes = function (withStats, withHidden) {
  let url = this._indexurl() + '&withStats=' + (withStats || false);
  if (withHidden) {
    url += '&withHidden=true';
  }
  var requestResult = this._database._connection.GET(url);

  arangosh.checkRequestResult(requestResult);

  return requestResult.indexes;
};

// //////////////////////////////////////////////////////////////////////////////
// / @brief gets one index
// //////////////////////////////////////////////////////////////////////////////

ArangoCollection.prototype.index = function (id) {
  if (id.hasOwnProperty('id')) {
    id = id.id;
  } else if (id.hasOwnProperty('name')) {
    id = id.name;
  }

  var requestResult = this._database._connection.GET(this._database._indexurl(id, this.name()));

  arangosh.checkRequestResult(requestResult);

  return requestResult;
};

// //////////////////////////////////////////////////////////////////////////////
// / @brief deletes an index
// //////////////////////////////////////////////////////////////////////////////

ArangoCollection.prototype.dropIndex = function (id) {
  if (id.hasOwnProperty('id')) {
    id = id.id;
  } else if (id.hasOwnProperty('name')) {
    id = id.name;
  }

  var requestResult = this._database._connection.DELETE(this._database._indexurl(id, this.name()));

  if (requestResult !== null
    && requestResult.error === true
    && requestResult.errorNum
    === internal.errors.ERROR_ARANGO_INDEX_NOT_FOUND.code) {
    return false;
  }

  arangosh.checkRequestResult(requestResult);

  return true;
};

// //////////////////////////////////////////////////////////////////////////////
// / @brief ensures an index
// //////////////////////////////////////////////////////////////////////////////

ArangoCollection.prototype.ensureIndex = function (data) {
  if (typeof data !== 'object' || Array.isArray(data)) {
    throw 'usage: ensureIndex(<description>)';
  }

  var requestResult = this._database._connection.POST(this._indexurl(), data);

  arangosh.checkRequestResult(requestResult);

  return requestResult;
};

// //////////////////////////////////////////////////////////////////////////////
// / @brief gets the number of documents
// //////////////////////////////////////////////////////////////////////////////

ArangoCollection.prototype.count = function (details) {
  var requestResult;
  if (details) {
    requestResult = this._database._connection.GET(this._baseurl('count') + '?details=true');
  } else {
    requestResult = this._database._connection.GET(this._baseurl('count'));
  }
  arangosh.checkRequestResult(requestResult);

  return requestResult.count;
};

// //////////////////////////////////////////////////////////////////////////////
// / @brief gets a single document from the collection
// //////////////////////////////////////////////////////////////////////////////

ArangoCollection.prototype.document = function (id, options) {
  var rev = null;
  var requestResult;

  if (id === undefined || id === null) {
    throw new ArangoError({
      errorNum: internal.errors.ERROR_ARANGO_DOCUMENT_HANDLE_BAD.code,
      errorMessage: internal.errors.ERROR_ARANGO_DOCUMENT_HANDLE_BAD.message
    });
  }

  let headers = {};
  if (options && options.transactionId) {
    headers['x-arango-trx-id'] = options.transactionId;
  }

  if (Array.isArray(id)) {
    var url = this._documentcollectionurl() + '?onlyget=true&ignoreRevs=false';
    requestResult = this._database._connection.PUT(url, id, headers);
  } else {
    if (typeof id === 'object') {
      if (id.hasOwnProperty('_rev')) {
        rev = id._rev;
      }
      if (id.hasOwnProperty('_id')) {
        id = id._id;
      } else if (id.hasOwnProperty('_key')) {
        id = id._key;
      }
    }
    if (rev !== null) {
      headers['if-match'] = JSON.stringify(rev);
    }
    requestResult = this._database._connection.GET(this._documenturl(id), headers);
  }

  if (requestResult !== null && requestResult.error === true) {
    if (requestResult.errorNum === internal.errors.ERROR_HTTP_PRECONDITION_FAILED.code) {
      requestResult.errorNum = internal.errors.ERROR_ARANGO_CONFLICT.code;
    }
  }

  arangosh.checkRequestResult(requestResult);

  return requestResult;
};

// //////////////////////////////////////////////////////////////////////////////
// / @brief checks whether a specific document exists
// //////////////////////////////////////////////////////////////////////////////

ArangoCollection.prototype.exists = function (id) {
  var rev = null;
  var requestResult;

  if (id === undefined || id === null) {
    throw new ArangoError({
      errorNum: internal.errors.ERROR_ARANGO_DOCUMENT_HANDLE_BAD.code,
      errorMessage: internal.errors.ERROR_ARANGO_DOCUMENT_HANDLE_BAD.message
    });
  }

  if (typeof id === 'object') {
    if (id.hasOwnProperty('_rev')) {
      rev = id._rev;
    }
    if (id.hasOwnProperty('_id')) {
      id = id._id;
    } else if (id.hasOwnProperty('_key')) {
      id = id._key;
    }
  }

  if (rev === null) {
    requestResult = this._database._connection.GET(this._documenturl(id));
  }else {
    requestResult = this._database._connection.GET(this._documenturl(id),
      {'if-match': JSON.stringify(rev) });
  }

  if (requestResult !== null && requestResult.error === true) {
    if (requestResult.errorNum === internal.errors.ERROR_ARANGO_DOCUMENT_NOT_FOUND.code) {
      return false;
    }
    if (requestResult.errorNum === internal.errors.ERROR_HTTP_PRECONDITION_FAILED.code) {
      requestResult.errorNum = internal.errors.ERROR_ARANGO_CONFLICT.code;
    }
  }

  arangosh.checkRequestResult(requestResult);

  return {_id: requestResult._id, _key: requestResult._key,
  _rev: requestResult._rev};
};

// //////////////////////////////////////////////////////////////////////////////
// / @brief gets a random element from the collection
// //////////////////////////////////////////////////////////////////////////////

ArangoCollection.prototype.any = function () {
  var requestResult = this._database._connection.PUT(
    this._prefixurl('/_api/simple/any'),
    { collection: this._name });

  arangosh.checkRequestResult(requestResult);

  return requestResult.document;
};

// //////////////////////////////////////////////////////////////////////////////
// / @brief constructs a query-by-example for a collection
// //////////////////////////////////////////////////////////////////////////////

ArangoCollection.prototype.firstExample = function (example) {
  var e;
  var i;

  // example is given as only argument
  if (arguments.length === 1) {
    e = example;
  }

  // example is given as list
  else {
    e = {};

    for (i = 0;  i < arguments.length;  i += 2) {
      e[arguments[i]] = arguments[i + 1];
    }
  }

  var data = {
    collection: this.name(),
    example: e
  };

  var requestResult = this._database._connection.PUT(
    this._prefixurl('/_api/simple/first-example'),
    data
  );

  if (requestResult !== null
    && requestResult.error === true
    && requestResult.errorNum === internal.errors.ERROR_HTTP_NOT_FOUND.code) {
    return null;
  }

  arangosh.checkRequestResult(requestResult);

  return requestResult.document;
};

// //////////////////////////////////////////////////////////////////////////////
// / @brief saves a document in the collection
// / note: this method is used to save documents and edges, but save() has a
// / different signature for both. For document collections, the signature is
// / save(<data>, <options>), whereas for edge collections, the signature is
// / save(<from>, <to>, <data>, <options>)
// //////////////////////////////////////////////////////////////////////////////

ArangoCollection.prototype.save =
  ArangoCollection.prototype.insert = function (from, to, data, options) {
    let type = this.type(), url;

    if (type === undefined) {
      type = ArangoCollection.TYPE_DOCUMENT;
    }

    if (type === ArangoCollection.TYPE_DOCUMENT || data === undefined) {
      data = from;
      options = to;
    }
    else if (type === ArangoCollection.TYPE_EDGE) {
      if (typeof data === 'object' && Array.isArray(data)) {
        throw new ArangoError({
          errorNum: internal.errors.ERROR_ARANGO_DOCUMENT_TYPE_INVALID.code,
          errorMessage: internal.errors.ERROR_ARANGO_DOCUMENT_TYPE_INVALID.message
        });
      }
      if (data === undefined || data === null || typeof data !== 'object') {
        throw new ArangoError({
          errorNum: internal.errors.ERROR_ARANGO_DOCUMENT_TYPE_INVALID.code,
          errorMessage: internal.errors.ERROR_ARANGO_DOCUMENT_TYPE_INVALID.message
        });
      }

      if (typeof from === 'object' && from.hasOwnProperty('_id')) {
        from = from._id;
      }

      if (typeof to === 'object' && to.hasOwnProperty('_id')) {
        to = to._id;
      }

      data._from = from;
      data._to = to;
    }

    url = this._dbPrefix + '/_api/document/' + encodeURIComponent(this.name());

    if (options === undefined) {
      options = {};
    }

    // the following parameters are optional, so we only append them if necessary
    if (options.waitForSync) {
      url = appendSyncParameter(url, options.waitForSync);
    }

    ["skipDocumentValidation", "returnNew", "returnOld", "silent", "overwrite", "isRestore"].forEach(function(key) {
      if (options[key]) {
        url = appendBoolParameter(url, key, options[key]);
      }
    });

    if (options.overwriteMode) {
      url = appendOverwriteModeParameter(url, options.overwriteMode);

      if (options.keepNull) {
        url = appendBoolParameter(url, 'keepNull', options.keepNull);
      }

      if (options.mergeObjects !== undefined) {
        url = appendBoolParameter(url, 'mergeObjects', options.mergeObjects);
      }
    }

    let headers = {};
    if (options.transactionId) {
      headers['x-arango-trx-id'] = options.transactionId;
    }

    if (data === undefined || typeof data !== 'object') {
      throw new ArangoError({
        errorNum: internal.errors.ERROR_ARANGO_DOCUMENT_TYPE_INVALID.code,
        errorMessage: internal.errors.ERROR_ARANGO_DOCUMENT_TYPE_INVALID.message
      });
    }

    let requestResult = this._database._connection.POST(
      url, data, headers
    );

    arangosh.checkRequestResult(requestResult);

    return options.silent ? true : requestResult;
};

// //////////////////////////////////////////////////////////////////////////////
// / @brief removes a document in the collection
// / @param id the id of the document
// / @param overwrite (optional) a boolean value or a json object
// / @param waitForSync (optional) a boolean value .
// / @example remove("example/996280832675")
// / @example remove("example/996280832675", true)
// / @example remove("example/996280832675", false)
// / @example remove("example/996280832675", {waitForSync: false, overwrite: true})
// //////////////////////////////////////////////////////////////////////////////

ArangoCollection.prototype.remove = function (id, overwrite, waitForSync) {
  let rev = null;

  if (id === undefined || id === null) {
    throw new ArangoError({
      errorNum: internal.errors.ERROR_ARANGO_DOCUMENT_HANDLE_BAD.code,
      errorMessage: internal.errors.ERROR_ARANGO_DOCUMENT_HANDLE_BAD.message
    });
  }

  let ignoreRevs = false;
  let options;
  if (typeof overwrite === 'object') {
    // we assume the caller uses new signature (id, data, options)
    if (typeof waitForSync !== 'undefined') {
      throw 'too many arguments';
    }
    options = overwrite;
    if (options.hasOwnProperty('overwrite') && options.overwrite) {
      ignoreRevs = true;
    }
    if (options.hasOwnProperty('waitForSync')) {
      waitForSync = options.waitForSync;
    }
  } else {
    if (overwrite) {
      ignoreRevs = true;
    }
    options = {};
  }

  if (ignoreRevs) {
    delete id._rev;
  }

  let url;
  let body = null;

  if (Array.isArray(id)) {
    url = this._documentcollectionurl();
    body = id;
  } else {
    if (typeof id === 'object') {
      if (id.hasOwnProperty('_rev')) {
        rev = id._rev;
      }
      if (id.hasOwnProperty('_id')) {
        id = id._id;
      } else if (id.hasOwnProperty('_key')) {
        id = id._key;
      }
    }
    url = this._documenturl(id);
  }

  url = appendBoolParameter(url, 'ignoreRevs', ignoreRevs);
  // the following parameters are optional, so we only append them if necessary

  if (options.returnOld) {
    url = appendBoolParameter(url, 'returnOld', options.returnOld);
  }
  if (options.silent) {
    url = appendBoolParameter(url, 'silent', options.silent);
  }

  let headers = {};
  if (options.transactionId) {
    headers['x-arango-trx-id'] = options.transactionId;
  }
  if (rev !== null && !ignoreRevs) {
    headers['if-match'] = JSON.stringify(rev);
  }

  let requestResult = this._database._connection.DELETE(url, body, headers);
  if (requestResult !== null && requestResult.error === true) {
    if (requestResult.errorNum === internal.errors.ERROR_HTTP_PRECONDITION_FAILED.code) {
      requestResult.errorNum = internal.errors.ERROR_ARANGO_CONFLICT.code;
    }
  }

  arangosh.checkRequestResult(requestResult);

  return options.silent ? true : requestResult;
};

// //////////////////////////////////////////////////////////////////////////////
// / @brief replaces a document in the collection
// / @param id the id of the document
// / @param overwrite (optional) a boolean value or a json object
// / @param waitForSync (optional) a boolean value .
// / @example replace("example/996280832675", { a : 1, c : 2} )
// / @example replace("example/996280832675", { a : 1, c : 2}, true)
// / @example replace("example/996280832675", { a : 1, c : 2}, false)
// / @example replace("example/996280832675", { a : 1, c : 2}, {waitForSync: false, overwrite: true})
// //////////////////////////////////////////////////////////////////////////////

function fillInSpecial (id, data) {
  let pos;
  if (data === null || typeof data !== 'object' || Array.isArray(data)) {
    return;
  }
  if (typeof id === 'object' && id !== null && !Array.isArray(id)) {
    if (id.hasOwnProperty('_rev')) {
      data._rev = id._rev;
    }
    if (id.hasOwnProperty('_id')) {
      data._id = id._id;
      pos = id._id.indexOf('/');
      if (pos >= 0) {
        data._key = id._id.substr(pos + 1);
      } else {
        delete data._key;
      }
    } else if (id.hasOwnProperty('_key')) {
      data._key = id._key;
      delete data._id;
    } else {
      delete data._id;
      delete data._key;
    // Server shall fail here
    }
  } else if (typeof id === 'string') {
    delete data._rev;
    pos = id.indexOf('/');
    if (pos >= 0) {
      data._id = id;
      data._key = id.substr(pos + 1);
    } else {
      data._key = id;
      delete data._id;
    }
  } else {
    delete data._id;
    delete data._key;
  }
}

ArangoCollection.prototype.replace = function (id, data, overwrite, waitForSync) {
  let rev = null;

  if (id === undefined || id === null) {
    throw new ArangoError({
      error: true,
      errorCode: internal.errors.ERROR_ARANGO_DOCUMENT_HANDLE_BAD.code,
      errorNum: internal.errors.ERROR_ARANGO_DOCUMENT_HANDLE_BAD.code,
      errorMessage: internal.errors.ERROR_ARANGO_DOCUMENT_HANDLE_BAD.message
    });
  }

  var ignoreRevs = false;
  var options;
  if (typeof overwrite === 'object') {
    if (typeof waitForSync !== 'undefined') {
      throw 'too many arguments';
    }
    // we assume the caller uses new signature (id, data, options)
    options = overwrite;
    if (options.hasOwnProperty('overwrite') && options.overwrite) {
      ignoreRevs = true;
    }
    if (options.hasOwnProperty('waitForSync')) {
      waitForSync = options.waitForSync;
    }

    if (!options.hasOwnProperty('skipDocumentValidation')) {
      options.skipDocumentValidation = false;
    }
  } else {
    if (overwrite) {
      ignoreRevs = true;
    }
    options = {};
  }

  let url;
  if (Array.isArray(id)) {
    if (!Array.isArray(data) || id.length !== data.length) {
      throw new ArangoError({
        error: true,
        errorCode: internal.errors.ERROR_ARANGO_DOCUMENT_HANDLE_BAD.code,
        errorNum: internal.errors.ERROR_ARANGO_DOCUMENT_TYPE_INVALID.code,
        errorMessage: internal.errors.ERROR_ARANGO_DOCUMENT_TYPE_INVALID.message
      });
    }
    for (let i = 0; i < id.length; i++) {
      fillInSpecial(id[i], data[i]);
    }
    url = this._documentcollectionurl();
  } else if (typeof id === 'object') {
    if (id.hasOwnProperty('_rev')) {
      rev = id._rev;
    }
    if (id.hasOwnProperty('_id')) {
      id = id._id;
    } else if (id.hasOwnProperty('_key')) {
      id = id._key;
    }
    url = this._documenturl(id);
  } else {
    url = this._documenturl(id);
  }

  url = appendBoolParameter(url, 'ignoreRevs', ignoreRevs);
  // the following parameters are optional, so we only append them if necessary
  if (waitForSync) {
    url = appendSyncParameter(url, waitForSync);
  }
  if (options.skipDocumentValidation) {
    url = appendBoolParameter(url, 'skipDocumentValidation', options.skipDocumentValidation);
  }
  if (options.returnOld) {
    url = appendBoolParameter(url, 'returnOld', options.returnOld);
  }
  if (options.returnNew) {
    url = appendBoolParameter(url, 'returnNew', options.returnNew);
  }
  if (options.silent) {
    url = appendBoolParameter(url, 'silent', options.silent);
  }

  let headers ={};
  if (options.transactionId) {
    headers['x-arango-trx-id'] = options.transactionId;
  }
  if (rev !== null && !ignoreRevs) {
    headers['if-match'] = JSON.stringify(rev);
  }

  let requestResult = this._database._connection.PUT(url, data, headers);
  if (requestResult !== null && requestResult.error === true) {
    if (requestResult.errorNum === internal.errors.ERROR_HTTP_PRECONDITION_FAILED.code) {
      requestResult.errorNum = internal.errors.ERROR_ARANGO_CONFLICT.code;
    }
  }

  arangosh.checkRequestResult(requestResult);

  return options.silent ? true : requestResult;
};

// //////////////////////////////////////////////////////////////////////////////
// / @brief update a document in the collection
// / @param id the id of the document
// / @param overwrite (optional) a boolean value or a json object
// / @param keepNull (optional) determines if null values should saved or not
// / @param mergeObjects (optional) whether or not object values should be merged
// / @param waitForSync (optional) a boolean value .
// / @example update("example/996280832675", { a : 1, c : 2} )
// / @example update("example/996280832675", { a : 1, c : 2, x: null}, true, true, true)
// / @example update("example/996280832675", { a : 1, c : 2, x: null},
//                 {keepNull: true, waitForSync: false, overwrite: true})
// //////////////////////////////////////////////////////////////////////////////

ArangoCollection.prototype.update = function (id, data, overwrite, keepNull, waitForSync) {
  let rev = null;

  if (id === undefined || id === null) {
    throw new ArangoError({
      errorNum: internal.errors.ERROR_ARANGO_DOCUMENT_HANDLE_BAD.code,
      errorMessage: internal.errors.ERROR_ARANGO_DOCUMENT_HANDLE_BAD.message
    });
  }

  var params = '';
  var ignoreRevs = false;
  var options;

  if (typeof overwrite === 'object') {
    if (typeof keepNull !== 'undefined') {
      throw 'too many arguments';
    }
    // we assume the caller uses new signature (id, data, options)
    options = overwrite;

    if (!options.hasOwnProperty('skipDocumentValidation')) {
      options.skipDocumentValidation = false;
    }
    params = '?skipDocumentValidation=' + options.skipDocumentValidation;

    if (! options.hasOwnProperty('keepNull')) {
      options.keepNull = true;
    }
    params += '&keepNull=' + options.keepNull;

    if (!options.hasOwnProperty('mergeObjects')) {
      options.mergeObjects = true;
    }
    params += '&mergeObjects=' + options.mergeObjects;

    if (options.hasOwnProperty('overwrite') && options.overwrite) {
      ignoreRevs = true;
    }
  } else {
    // set default value for keepNull
    var keepNullValue = ((typeof keepNull === 'undefined') ? true : keepNull);
    params = '?keepNull=' + (keepNullValue ? 'true' : 'false');

    if (overwrite) {
      ignoreRevs = true;
    }

    options = {};
  }

  var url;
  if (Array.isArray(id)) {
    if (!Array.isArray(data) || id.length !== data.length) {
      throw new ArangoError({
        errorNum: internal.errors.ERROR_ARANGO_DOCUMENT_TYPE_INVALID.code,
        errorMessage: internal.errors.ERROR_ARANGO_DOCUMENT_TYPE_INVALID.message
      });
    }
    for (var i = 0; i < id.length; i++) {
      fillInSpecial(id[i], data[i]);
    }
    url = this._documentcollectionurl() + params;
  } else if (typeof id === 'object') {
    if (id.hasOwnProperty('_rev')) {
      rev = id._rev;
    }
    if (id.hasOwnProperty('_id')) {
      id = id._id;
    } else if (id.hasOwnProperty('_key')) {
      id = id._key;
    }
    url = this._documenturl(id) + params;
  } else {
    url = this._documenturl(id) + params;
  }

  url = appendBoolParameter(url, 'ignoreRevs', ignoreRevs);
  // the following parameters are optional, so we only append them if necessary
  if (waitForSync) {
    url = appendSyncParameter(url, waitForSync);
  }

  if (options.returnOld) {
    url = appendBoolParameter(url, 'returnOld', options.returnOld);
  }
  if (options.returnNew) {
    url = appendBoolParameter(url, 'returnNew', options.returnNew);
  }
  if (options.silent) {
    url = appendBoolParameter(url, 'silent', options.silent);
  }

  let headers = {};
  if (options.transactionId) {
    headers['x-arango-trx-id'] = options.transactionId;
  }
  if (rev !== null && !ignoreRevs) {
    headers['if-match'] = JSON.stringify(rev);
  }

  let requestResult = this._database._connection.PATCH(url, data, headers);
  if (requestResult !== null && requestResult.error === true) {
    if (requestResult.errorNum === internal.errors.ERROR_HTTP_PRECONDITION_FAILED.code) {
      requestResult.errorNum = internal.errors.ERROR_ARANGO_CONFLICT.code;
    }
  }

  arangosh.checkRequestResult(requestResult);

  return options.silent ? true : requestResult;
};

// //////////////////////////////////////////////////////////////////////////////
// / @brief returns the edges starting or ending in a vertex
// //////////////////////////////////////////////////////////////////////////////

ArangoCollection.prototype.edges = function (vertex) {
  return this._edgesQuery(vertex);
};

// //////////////////////////////////////////////////////////////////////////////
// / @brief returns the edges ending in a vertex
// //////////////////////////////////////////////////////////////////////////////

ArangoCollection.prototype.inEdges = function (vertex) {
  return this._edgesQuery(vertex, 'in');
};

// //////////////////////////////////////////////////////////////////////////////
// / @brief returns the edges starting in a vertex
// //////////////////////////////////////////////////////////////////////////////

ArangoCollection.prototype.outEdges = function (vertex) {
  return this._edgesQuery(vertex, 'out');
};

// //////////////////////////////////////////////////////////////////////////////
// / @brief removes documents matching an example
// //////////////////////////////////////////////////////////////////////////////

ArangoCollection.prototype.removeByExample = function (example,
  waitForSync,
  limit) {
  var data = {
    collection: this._name,
    example: example,
    waitForSync: waitForSync,
    limit: limit
  };

  if (typeof waitForSync === 'object') {
    if (typeof limit !== 'undefined') {
      throw 'too many parameters';
    }
    data = {
      collection: this._name,
      example: example,
      options: waitForSync
    };
  }

  var requestResult = this._database._connection.PUT(
    this._prefixurl('/_api/simple/remove-by-example'), data);

  arangosh.checkRequestResult(requestResult);

  return requestResult.deleted;
};

// //////////////////////////////////////////////////////////////////////////////
// / @brief replaces documents matching an example
// //////////////////////////////////////////////////////////////////////////////

ArangoCollection.prototype.replaceByExample = function (example,
  newValue,
  waitForSync,
  limit) {
  var data = {
    collection: this._name,
    example: example,
    newValue: newValue,
    waitForSync: waitForSync,
    limit: limit
  };

  if (typeof waitForSync === 'object') {
    if (typeof limit !== 'undefined') {
      throw 'too many parameters';
    }
    data = {
      collection: this._name,
      example: example,
      newValue: newValue,
      options: waitForSync
    };
  }
  var requestResult = this._database._connection.PUT(
    this._prefixurl('/_api/simple/replace-by-example'), data);

  arangosh.checkRequestResult(requestResult);

  return requestResult.replaced;
};

// //////////////////////////////////////////////////////////////////////////////
// / @brief updates documents matching an example
// //////////////////////////////////////////////////////////////////////////////

ArangoCollection.prototype.updateByExample = function (example,
  newValue,
  keepNull,
  waitForSync,
  limit) {
  var data = {
    collection: this._name,
    example: example,
    newValue: newValue,
    keepNull: keepNull,
    waitForSync: waitForSync,
    limit: limit
  };
  if (typeof keepNull === 'object') {
    if (typeof waitForSync !== 'undefined') {
      throw 'too many parameters';
    }
    var options = keepNull;
    data = {
      collection: this._name,
      example: example,
      newValue: newValue,
      options: options
    };
  }
  var requestResult = this._database._connection.PUT(
    this._prefixurl('/_api/simple/update-by-example'), data);

  arangosh.checkRequestResult(requestResult);

  return requestResult.updated;
};

// //////////////////////////////////////////////////////////////////////////////
// / @brief looks up documents by keys
// //////////////////////////////////////////////////////////////////////////////

ArangoCollection.prototype.documents = function (keys) {
  var data = {
    collection: this._name,
    keys: keys || []
  };

  var requestResult = this._database._connection.PUT(
    this._prefixurl('/_api/simple/lookup-by-keys'), data);

  arangosh.checkRequestResult(requestResult);

  return {
    documents: requestResult.documents
  };
};

// .lookupByKeys is now an alias for .documents
ArangoCollection.prototype.lookupByKeys = ArangoCollection.prototype.documents;

// //////////////////////////////////////////////////////////////////////////////
// / @brief removes documents by keys
// //////////////////////////////////////////////////////////////////////////////

ArangoCollection.prototype.removeByKeys = function (keys) {
  var data = {
    collection: this._name,
    keys: keys || []
  };

  var requestResult = this._database._connection.PUT(
    this._prefixurl('/_api/simple/remove-by-keys'), data);

  arangosh.checkRequestResult(requestResult);

  return {
    removed: requestResult.removed,
    ignored: requestResult.ignored
  };
};

// //////////////////////////////////////////////////////////////////////////////
// / @brief load indexes of a collection into memory
// //////////////////////////////////////////////////////////////////////////////

ArangoCollection.prototype.loadIndexesIntoMemory = function () {
  this._status = null;
  var requestResult = this._database._connection.PUT(this._baseurl('loadIndexesIntoMemory'), null);
  this._status = null;

  arangosh.checkRequestResult(requestResult);
  return { result: true };
};<|MERGE_RESOLUTION|>--- conflicted
+++ resolved
@@ -373,13 +373,8 @@
     'distributeShardsLike': false,
     'shardingStrategy': false,
     'cacheEnabled': true,
-<<<<<<< HEAD
-    'usesRevisionsAsDocumentIds': false,
     'schema' : null
-=======
     'syncByRevision': true,
-    'validation' : null
->>>>>>> f1cb715a
   };
   var a;
 
