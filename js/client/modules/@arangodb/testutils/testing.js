--- conflicted
+++ resolved
@@ -153,13 +153,10 @@
   '   - `extremeVerbosity`: if set to true, then there will be more test run',
   '     output, especially for cluster tests.',
   '   - `testCase`: filter a jsunity testsuite for one special test case',
-<<<<<<< HEAD
   '   - `failed`: if set to true, re-runs only those tests that failed in the',
   '     previous test run. The information which tests previously failed is taken',
   '     from the "UNITTEST_RESULT.json" (if available).',
-=======
   '   - `encryptionAtRest`: enable on disk encryption, enterprise only',
->>>>>>> 3e689926
   ''
 ];
 
