--- conflicted
+++ resolved
@@ -57,10 +57,7 @@
   ' The following properties of `options` are defined:',
   '',
   '   - `testOutputDirectory`: set the output directory for testresults, defaults to `out`',
-<<<<<<< HEAD
-=======
   '   - `testXmlOutputDirectory`: set the output directory for xml testresults, defaults to `out`',
->>>>>>> fb7704d9
   '   - `force`: if set to true the tests are continued even if one fails',
   '',
   '   - `maxLogFileSize`: how big logs should be at max - 500k by default',
