/* jshint strict: false, sub: true */
/* global print, arango */
'use strict';

// //////////////////////////////////////////////////////////////////////////////
// / DISCLAIMER
// /
// / Copyright 2014-2024 ArangoDB GmbH, Cologne, Germany
// / Copyright 2004-2014 triAGENS GmbH, Cologne, Germany
// /
// / Licensed under the Business Source License 1.1 (the "License");
// / you may not use this file except in compliance with the License.
// / You may obtain a copy of the License at
// /
// /     https://github.com/arangodb/arangodb/blob/devel/LICENSE
// /
// / Unless required by applicable law or agreed to in writing, software
// / distributed under the License is distributed on an "AS IS" BASIS,
// / WITHOUT WARRANTIES OR CONDITIONS OF ANY KIND, either express or implied.
// / See the License for the specific language governing permissions and
// / limitations under the License.
// /
// / Copyright holder is ArangoDB GmbH, Cologne, Germany
// /
// / @author Max Neunhoeffer
// / @author Wilfried Goesgnes
// //////////////////////////////////////////////////////////////////////////////

const _ = require('lodash');
const fs = require('fs');

const pu = require('@arangodb/testutils/process-utils');
const rp = require('@arangodb/testutils/result-processing');
const cu = require('@arangodb/testutils/crash-utils');
const tu = require('@arangodb/testutils/test-utils');
const {versionHas, flushInstanceInfo} = require("@arangodb/test-helper");
const internal = require('internal');
const platform = internal.platform;

const BLUE = internal.COLORS.COLOR_BLUE;
const CYAN = internal.COLORS.COLOR_CYAN;
const GREEN = internal.COLORS.COLOR_GREEN;
const RED = internal.COLORS.COLOR_RED;
const RESET = internal.COLORS.COLOR_RESET;
const YELLOW = internal.COLORS.COLOR_YELLOW;

let functionsDocumentation = {
  'find': 'searches all testcases, and eventually filters them by `--test`, ' +
    'will dump testcases associated to testsuites.',
  'auto': 'uses find; if the testsuite for the testcase is located, ' +
    'runs the suite with the filter applied'
};

let optionsDocumentation = [
  '',

  ' The following properties of `options` are defined:',
  '   - `force`: if set to true the tests are continued even if one fails',
  '   - `setInterruptable`: register special break handler',
  '',
  '   - `forceJson`: don\'t use vpack - for better debugability',
  '   - `protocol`: the protocol to talk to the server - [tcp (default), ssl, unix]',
  '   - `vst`: attempt to connect to the SUT via vst',
  '   - `http2`: attempt to connect to the SUT via http2',
  '   - `oneTestTimeout`: how long a single js testsuite  should run',
  '   - `cleanup`: if set to false the data files',
  '                and logs are not removed after termination of the test.',
  '',
  '',
  '   - `verbose`: if set to true, be more verbose',
  '   - `noStartStopLogs`: if set to true, suppress startup and shutdown messages printed by process manager. Overridden by `extremeVerbosity`',
  '   - `extremeVerbosity`: if set to true, then there will be more test run',
  '     output, especially SUT process management etc.',
  '   - `failed`: if set to true, re-runs only those tests that failed in the',
  '     previous test run. The information which tests previously failed is taken',
  '     from the "UNITTEST_RESULT.json" (if available).',
  '   - `optionsJson`: all of the above, as json list for mutliple suite launches',
  ''
];

const isCoverage = versionHas('coverage');
const isInstrumented = versionHas('asan') || versionHas('tsan') || versionHas('coverage');
const optionsDefaults = {
  'cleanup': true,
  'concurrency': 3,
  'duration': 10,
  'extremeVerbosity': false,
  'force': true,
  'forceJson': false,
  'password': '',
  'protocol': 'tcp',
  'replication': false,
  'setInterruptable': ! internal.isATTy(),
  'oneTestTimeout': (isInstrumented? 25 : 15) * 60,
  'isCov': isCoverage,
  'isInstrumented': isInstrumented,
  'useReconnect': true,
  'username': 'root',
  'verbose': false,
  'noStartStopLogs': internal.isATTy(),
  'vst': false,
  'http2': false,
  'failed': false,
  'optionsJson': null,
};

let globalStatus = true;

let allTests = [];
let testFuncs = {};
let optionHandlers = [];

// //////////////////////////////////////////////////////////////////////////////
// / @brief print usage information
// //////////////////////////////////////////////////////////////////////////////

function printUsage () {
  print();
  print('Usage: UnitTest([which, ...], options)');
  print();
  print('       where "which" is one of:\n');

  for (let i in testFuncs) {
    if (testFuncs.hasOwnProperty(i)) {
      let oneFunctionDocumentation;

      if (functionsDocumentation.hasOwnProperty(i)) {
        oneFunctionDocumentation = ' - ' + functionsDocumentation[i];
      } else {
        oneFunctionDocumentation = '';
      }

      print(`     ${i} ${oneFunctionDocumentation}`);
    }
  }

  for (let i in optionsDocumentation) {
    if (optionsDocumentation.hasOwnProperty(i)) {
      print(optionsDocumentation[i]);
    }
  }
}

let allTestPaths = {};

function findTestCases(options) {
  let filterTestcases = (options.hasOwnProperty('test') && (typeof (options.test) !== 'undefined'));
  let found = !filterTestcases;
  let allTestFiles = {};
  for (let testSuiteName in allTestPaths) {
    var myList = [];
    var _opts = _.clone(options);
    _opts.extremeVerbosity = 'silence';
    let files = tu.scanTestPaths(allTestPaths[testSuiteName], _opts);
    if (options.hasOwnProperty('test') && (typeof (options.test) !== 'undefined')) {
      for (let j = 0; j < files.length; j++) {
        let foo = {};
        if (tu.filterTestcaseByOptions(files[j], options, foo)) {
          myList.push(files[j]);
          found = true;
        }
      }
    } else {
      myList = myList.concat(files);
    }

    if (!filterTestcases || (myList.length > 0)) {
      allTestFiles[testSuiteName] = myList;
    }
  }
  return [found, allTestFiles];
}

function isClusterTest(options) {
  let rc = false;
  if (options.hasOwnProperty('test') && (typeof (options.test) !== 'undefined')) {
    if (typeof (options.test) === 'string') {
      rc = (options.test.search('-cluster') >= 0);
    } else {
      options.test.forEach(
        filter => {
          if (filter.search('-cluster') >= 0) {
            rc = true;
          }
        }
      );
    }
  }
  return rc;
}

function findTest(options) {
  if (isClusterTest(options)) {
    options.cluster = true;
  }
  let rc = findTestCases(options);
  if (rc[0]) {
    print(rc[1]);
    return {
      findTest: {
        status: true,
        total: 1,
        message: 'we have found a test. see above.',
        duration: 0,
        failed: [],
        found: {
          status: true,
          duration: 0,
          message: 'we have found a test.'
        }
      }
    };
  } else {
    return {
      findTest: {
        status: false,
        total: 1,
        failed: 1,
        message: 'we haven\'t found a test.',
        duration: 0,
        found: {
          status: false,
          duration: 0,
          message: 'we haven\'t found a test.'
        }
      }
    };
  }
}

function autoTest(options) {
  if (!options.hasOwnProperty('test') || (typeof (options.test) === 'undefined')) {
    return {
      findTest: {
        status: false,
        total: 1,
        failed: 1,
        message: 'you must specify a --test filter.',
        duration: 0,
        found: {
          status: false,
          duration: 0,
          message: 'you must specify a --test filter.'
        }
      }
    };
  }
  if (isClusterTest(options)) {
    options.cluster = true;
  }
  let rc = findTestCases(options);
  if (rc[0]) {
    let testSuites = Object.keys(rc[1]);
    return iterateTests(testSuites, options, true);
  } else {
    return {
      findTest: {
        status: false,
        total: 1,
        failed: 1,
        message: 'we haven\'t found a test.',
        duration: 0,
        found: {
          status: false,
          duration: 0,
          message: 'we haven\'t found a test.'
        }
      }
    };
  }
}

// //////////////////////////////////////////////////////////////////////////////
// / @brief load the available testsuites
// //////////////////////////////////////////////////////////////////////////////

function loadTestSuites () {
  let testSuites = _.filter(fs.list(fs.join(__dirname, '..', 'testsuites')),
                            function (p) {
                              return (p.substr(-3) === '.js');
                            }).sort();

  for (let j = 0; j < testSuites.length; j++) {
    try {
      require('@arangodb/testsuites/' + testSuites[j]).setup(testFuncs,
                                                             optionsDefaults,
                                                             functionsDocumentation,
                                                             optionsDocumentation,
                                                             allTestPaths);
    } catch (x) {
      print('failed to load module ' + testSuites[j]);
      throw x;
    }
  }
  allTests = Object.keys(testFuncs);
  testFuncs['find'] = findTest;
  testFuncs['auto'] = autoTest;
}

let MODULES_LOADED=false;
function loadModuleOptions () {
  if (MODULES_LOADED) {
    return false;
  }
  MODULES_LOADED = true;
  const nonModules = ['clusterstats.js',
                      'joinHelper.js',
                      'testing.js',
                      'block-cache-test-helper.js',
                      'cluster-test-helper.js',
                      'user-helper.js',
                      'unittest.js'
                     ];
  let testModules = _.filter(fs.list(__dirname),
                             function (p) {
                               return (
<<<<<<< HEAD
                                 p.substr(-3) === '.js' && !(
=======
                                 p.endsWith('.js') && !(
>>>>>>> e4d0716a
                                   (p.indexOf('aql-') !== -1) ||
                                     (nonModules.find(m => { return m === p;}) === p)
                                 )
                               );
                             }).sort();
  for (let j = 0; j < testModules.length; j++) {
    try {
      let m = require('@arangodb/testutils/' + testModules[j]);
      if (m.hasOwnProperty('registerOptions')){
        m.registerOptions(optionsDefaults, optionsDocumentation, optionHandlers);
      }
    } catch (x) {
      print('failed to load module ' + testModules[j]);
      throw x;
    }
  }
  optionsDocumentation.push(' testsuite specific options:');
}

function translateTestList(cases, options) {
  let caselist = [];
  const expandWildcard = ( name ) => {
    if (!name.endsWith('*')) {
      return name;
    }
    const prefix = name.substring(0, name.length - 1);
    return allTests.filter( ( s ) => s.startsWith(prefix) ).join(',');
  };

  for (let n = 0; n < cases.length; ++n) {
    let splitted = expandWildcard(cases[n]).split(/[,;|]/);
    for (let m = 0; m < splitted.length; ++m) {
      let which = splitted[m];

      if (testFuncs.hasOwnProperty(which)) {
        caselist.push(which);
      } else {
        if (fs.exists(which)) {
          options.test = which;
          return translateTestList(['auto'], options);
        }
        print('Unknown test "' + which + '"\nKnown tests are: ' + Object.keys(testFuncs).sort().join(', '));
        throw new Error("USAGE ERROR");
      }
    }
  }
  // Expand meta tests like "all"
  caselist = (function() {
    let flattened = [];
    for (let n = 0; n < caselist.length; ++n) {
      let w = testFuncs[caselist[n]];
      if (Array.isArray(w)) {
        w.forEach(function(sub) { flattened.push(sub); });
      } else {
        flattened.push(caselist[n]);
      }
    }
    return flattened;
  })();
  if (cases === undefined || cases.length === 0) {
    printUsage();
    
    print('\nFATAL: "which" is undefined\n');
    throw new Error("USAGE ERROR");
  }
  return caselist;
}

function iterateTests(cases, options) {
  // tests to run
  let caselist = [];

  let results = {};
  let cleanup = true;

  if (options.extremeVerbosity === true) {
    internal.logLevel('V8=debug');
  }
  if (options.failed) {
    // we are applying the failed filter -> only consider cases with failed tests
    cases = _.filter(cases, c => options.failed.hasOwnProperty(c));
  }
  caselist = translateTestList(cases, options);
  let optionsList = [];
  if (options.optionsJson != null) {
    optionsList = JSON.parse(options.optionsJson);
    if (optionsList.length !== caselist.length) {
      throw new Error("optionsJson must have one entry per suite!");
    }
  }
  // running all tests
  for (let n = 0; n < caselist.length; ++n) {
    // required, because each different test suite may operate with a different set of servers!
    flushInstanceInfo();

    const currentTest = caselist[n];
    var localOptions = _.cloneDeep(options);
    if (localOptions.failed) {
      localOptions.failed = localOptions.failed[currentTest];
    }
    if (optionsList.length !== 0) {
      localOptions = _.defaults(optionsList[n], localOptions);
    }
    let printTestName = currentTest;
    if (options.testBuckets) {
      printTestName += " - " + options.testBuckets;
    }
    print(YELLOW + '================================================================================');
    print('Executing test', printTestName);
    print('================================================================================\n' + RESET);

    if (localOptions.verbose) {
      print(CYAN + 'with options:', localOptions, RESET);
    }

    let result;
    let status = true;
    let shutdownSuccess = true;

    result = testFuncs[currentTest](localOptions);
    // grrr...normalize structure
    delete result.status;
    delete result.failed;
    delete result.crashed;
    if (result.hasOwnProperty('shutdown')) {
      shutdownSuccess = result['shutdown'];
      delete result.shutdown;
    }

    status = rp.gatherStatus(result);
    let failed = rp.gatherFailed(result);
    if (!status) {
      globalStatus = false;
    }
    result.failed = failed;
    result.status = status;
    results[currentTest] = result;
  }

  results.status = globalStatus;
  results.crashed = pu.serverCrashed;

  if (options.extremeVerbosity === true) {
    rp.yamlDumpResults(options, results);
  }
  return results;
}

// //////////////////////////////////////////////////////////////////////////////
// / @brief framework to perform unittests
// /
// / This function gets one or two arguments, the first describes which tests
// / to perform and the second is an options object. For `which` the following
// / values are allowed:
// /  Empty will give you a complete list.
// //////////////////////////////////////////////////////////////////////////////

function unitTest (cases, options) {
  if (typeof options !== 'object') {
    options = {};
  }
  loadModuleOptions();
  loadTestSuites();

  // testsuites may register more defaults...
  _.defaults(options, optionsDefaults);

  if (options.extremeVerbosity) {
    print(JSON.stringify(options));
  }
  if (options.failed ||
      (Array.isArray(options.commandSwitches) && options.commandSwitches.includes("failed"))) {
    options.failed = rp.getFailedTestCases(options);
  }
  if (options.setInterruptable) {
    internal.SetSignalToImmediateDeadline();
  }
  optionHandlers.forEach(h => h(options));
  try {
    pu.setupBinaries(options);
  }
  catch (err) {
    print(err);
    return {
      status: false,
      crashed: true,
      ALL: [{
        status: false,
        failed: 1,
        message: `${err.message} ; ${err.stack}`
      }]
    };
  }

  arango.forceJson(options.forceJson);

  if ((cases.length === 1) && cases[0] === 'auto') {
    return autoTest(options);
  } else {
    return iterateTests(cases, options);
  }
}

function dumpCompletions() {
  loadTestSuites();
  const result = {};
  result.options = Object.keys(optionsDefaults).map(o => '--' + o).sort();
  result.suites = allTests.concat('auto', 'find').sort();
  print(JSON.stringify(result));
  return 0;
}

// /////////////////////////////////////////////////////////////////////////////
// exports
// /////////////////////////////////////////////////////////////////////////////
Object.defineProperty(exports, 'optionsDefaults', {
  get: () => {
    loadModuleOptions();
    return optionsDefaults;
  }
});
exports.unitTest = unitTest;

exports.testFuncs = testFuncs;
exports.dumpCompletions = dumpCompletions;<|MERGE_RESOLUTION|>--- conflicted
+++ resolved
@@ -314,11 +314,7 @@
   let testModules = _.filter(fs.list(__dirname),
                              function (p) {
                                return (
-<<<<<<< HEAD
-                                 p.substr(-3) === '.js' && !(
-=======
                                  p.endsWith('.js') && !(
->>>>>>> e4d0716a
                                    (p.indexOf('aql-') !== -1) ||
                                      (nonModules.find(m => { return m === p;}) === p)
                                  )
