--- conflicted
+++ resolved
@@ -290,11 +290,7 @@
 function doOnePathInner (path) {
   return _.filter(fs.list(makePathUnix(path)),
                   function (p) {
-<<<<<<< HEAD
-                    return (p.substr(-3) === '.js');
-=======
                     return p.endsWith('.js');
->>>>>>> e4d0716a
                   })
     .map(function (x) {
       return fs.join(makePathUnix(path), x);
