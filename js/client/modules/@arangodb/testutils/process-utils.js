--- conflicted
+++ resolved
@@ -378,10 +378,7 @@
   
   instanceInfo.pid = res.pid;
   instanceInfo.exitStatus = res;
-<<<<<<< HEAD
-=======
   sh.resetSanOptions();
->>>>>>> e4d0716a
   const deltaTime = time() - startTime;
   let errorMessage = ' - ';
   if (sh.fetchSanFileAfterExit(res.pid)) {
