/* jshint strict: false, sub: true */
/* global print, arango */
'use strict';

// //////////////////////////////////////////////////////////////////////////////
// / DISCLAIMER
// /
// / Copyright 2016 ArangoDB GmbH, Cologne, Germany
// / Copyright 2014 triagens GmbH, Cologne, Germany
// /
// / Licensed under the Apache License, Version 2.0 (the "License")
// / you may not use this file except in compliance with the License.
// / You may obtain a copy of the License at
// /
// /     http://www.apache.org/licenses/LICENSE-2.0
// /
// / Unless required by applicable law or agreed to in writing, software
// / distributed under the License is distributed on an "AS IS" BASIS,
// / WITHOUT WARRANTIES OR CONDITIONS OF ANY KIND, either express or implied.
// / See the License for the specific language governing permissions and
// / limitations under the License.
// /
// / Copyright holder is ArangoDB GmbH, Cologne, Germany
// /
// / @author Wilfried Goesgens
// //////////////////////////////////////////////////////////////////////////////

const internal = require('internal');
const fs = require('fs');

const download = internal.download;
const time = internal.time;
const sleep = internal.sleep;

const pu = require('@arangodb/testutils/process-utils');
const im = require('@arangodb/testutils/instance-manager');

const options = JSON.parse(internal.env.OPTIONS);
pu.setupBinaries(options.build, options.buildType, options.configDir);

let instanceManager = new im.instanceManager(options.protocol, options, {}, '');
try {
  instanceManager.setFromStructure(JSON.parse(internal.env.INSTANCEINFO));
} catch (ex) {
  print("Failed to deserialize the instance manager!");
  print(ex);
  print(ex.stack);
}
const outfn = fs.join(instanceManager.rootDir, 'stats.jsonl');
// TODO: jwt?
const opts = Object.assign(pu.makeAuthorizationHeaders(options, {}),
                           { method: 'GET' });

while(true) {
  let state = {
    state: true,
    before: time(),
    delta: [],
    fails: []
  };
  let results = [];
<<<<<<< HEAD
  for (let i = 0; i < 60; i++) {
  const before = time();
    let oneSet = { state: true };
    results.push(oneSet);
    instanceManager.arangods.forEach(arangod => {
      let serverId = arangod.role + '_' + arangod.port;
      let beforeCall = time();
      let procStats = arangod._getProcessStats();
      if (arangod.role === "agent") {
        let reply = download(arangod.url + '/_api/version', '', opts);
        if (reply.hasOwnProperty('error') || reply.code !== 200) {
          print("fail: " + JSON.stringify(reply) +
                " - ps before: " + JSON.stringify(procStats) +
                " - ps now: " + JSON.stringify(arangod._getProcessStats()));
          state.state = false;
          oneSet.state = false;
          oneSet[serverId] = {
            error: true,
            start: beforeCall,
            delta: time() - beforeCall
          };
        } else {
          let statisticsReply = JSON.parse(reply.body);
          oneSet[serverId] = {
            error: false,
            start: beforeCall,
            delta: time() - beforeCall
          };
        }
      } else {
        let reply = download(arangod.url + '/_admin/statistics', '', opts);
        if (reply.hasOwnProperty('error') || reply.code !== 200) {
          print("fail: " + JSON.stringify(reply) +
                " - ps before: " + JSON.stringify(procStats) +
                " - ps now: " + JSON.stringify(arangod._getProcessStats()));
          state.state = false;
          oneSet.state = false;
          oneSet[serverId] = {
            error: true,
            start: beforeCall,
            delta: time() - beforeCall
          };
        } else {
          let statisticsReply = JSON.parse(reply.body);
          oneSet[serverId] = {
            error: false,
            start: beforeCall,
            delta: time() - beforeCall,
            uptime: statisticsReply.server.uptime
          };
=======
  try {
    for (let i = 0; i < 10; i++) {
      const before = time();
      let oneSet = { state: true };
      results.push(oneSet);
      instanceManager.arangods.forEach(arangod => {
        let serverId = arangod.instanceRole + '_' + arangod.port;
        let beforeCall = time();
        let procStats = arangod._getProcessStats();
        if (arangod.instanceRole === "agent") {
          let reply = download(arangod.url + '/_api/version', '', opts);
          if (reply.hasOwnProperty('error') || reply.code !== 200) {
            print("fail: " + JSON.stringify(reply) +
                  " - ps before: " + JSON.stringify(procStats) +
                  " - ps now: " + JSON.stringify(arangod._getProcessStats()));
            state.state = false;
            oneSet.state = false;
            oneSet[serverId] = {
              error: true,
              start: beforeCall,
              delta: time() - beforeCall
            };
          } else {
            let statisticsReply = JSON.parse(reply.body);
            oneSet[serverId] = {
              error: false,
              start: beforeCall,
              delta: time() - beforeCall
            };
          }
        } else {
          let reply = download(arangod.url + '/_admin/statistics', '', opts);
          if (reply.hasOwnProperty('error') || reply.code !== 200) {
            print("fail: " + JSON.stringify(reply) +
                  " - ps before: " + JSON.stringify(procStats) +
                  " - ps now: " + JSON.stringify(arangod._getProcessStats()));
            state.state = false;
            oneSet.state = false;
            oneSet[serverId] = {
              error: true,
              start: beforeCall,
              delta: time() - beforeCall
            };
          } else {
            let statisticsReply = JSON.parse(reply.body);
            oneSet[serverId] = {
              error: false,
              start: beforeCall,
              delta: time() - beforeCall,
              uptime: statisticsReply.server.uptime
            };
          }
>>>>>>> dad4e0fa
        }
      });
      state['delta'].push(time() - before);
      if (state.delta > 1000) {
        print("marking FAIL since it took to long");
        state.state = false;
      }
      if (!oneSet.state) {
        state.fails.push(oneSet);
      }
      sleep(1);
    }
  } catch (ex) {
    print(`Exiting clusterstats because of: ${ex}`);
    break;
  }
  fs.append(outfn, JSON.stringify(state) + "\n");
}<|MERGE_RESOLUTION|>--- conflicted
+++ resolved
@@ -59,58 +59,6 @@
     fails: []
   };
   let results = [];
-<<<<<<< HEAD
-  for (let i = 0; i < 60; i++) {
-  const before = time();
-    let oneSet = { state: true };
-    results.push(oneSet);
-    instanceManager.arangods.forEach(arangod => {
-      let serverId = arangod.role + '_' + arangod.port;
-      let beforeCall = time();
-      let procStats = arangod._getProcessStats();
-      if (arangod.role === "agent") {
-        let reply = download(arangod.url + '/_api/version', '', opts);
-        if (reply.hasOwnProperty('error') || reply.code !== 200) {
-          print("fail: " + JSON.stringify(reply) +
-                " - ps before: " + JSON.stringify(procStats) +
-                " - ps now: " + JSON.stringify(arangod._getProcessStats()));
-          state.state = false;
-          oneSet.state = false;
-          oneSet[serverId] = {
-            error: true,
-            start: beforeCall,
-            delta: time() - beforeCall
-          };
-        } else {
-          let statisticsReply = JSON.parse(reply.body);
-          oneSet[serverId] = {
-            error: false,
-            start: beforeCall,
-            delta: time() - beforeCall
-          };
-        }
-      } else {
-        let reply = download(arangod.url + '/_admin/statistics', '', opts);
-        if (reply.hasOwnProperty('error') || reply.code !== 200) {
-          print("fail: " + JSON.stringify(reply) +
-                " - ps before: " + JSON.stringify(procStats) +
-                " - ps now: " + JSON.stringify(arangod._getProcessStats()));
-          state.state = false;
-          oneSet.state = false;
-          oneSet[serverId] = {
-            error: true,
-            start: beforeCall,
-            delta: time() - beforeCall
-          };
-        } else {
-          let statisticsReply = JSON.parse(reply.body);
-          oneSet[serverId] = {
-            error: false,
-            start: beforeCall,
-            delta: time() - beforeCall,
-            uptime: statisticsReply.server.uptime
-          };
-=======
   try {
     for (let i = 0; i < 10; i++) {
       const before = time();
@@ -163,7 +111,6 @@
               uptime: statisticsReply.server.uptime
             };
           }
->>>>>>> dad4e0fa
         }
       });
       state['delta'].push(time() - before);
