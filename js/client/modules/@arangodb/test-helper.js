--- conflicted
+++ resolved
@@ -218,11 +218,7 @@
 (function() {
 let tries = 0;
 while (true) {
-<<<<<<< HEAD
-  if (++tries % 10 === 0) {
-=======
   if (++tries % 3 === 0) {
->>>>>>> 40cf388d
     if (db['${cn}'].exists('stop')) {
       break;
     }
@@ -267,11 +263,7 @@
     db[cn].insert({ _key: "stop" }, { overwriteMode: "ignore" });
     let tries = 0;
     let done = 0;
-<<<<<<< HEAD
-    while (++tries < 60) {
-=======
     while (++tries < 120) {
->>>>>>> 40cf388d
       clients.forEach(function (client) {
         if (!client.done) {
           let status = internal.statusExternal(client.pid);
