--- conflicted
+++ resolved
@@ -607,14 +607,8 @@
     res = executeExternal(cmd, args);
     instanceInfo.pid = res.pid;
     instanceInfo.exitStatus = res;
-<<<<<<< HEAD
-    runProcdump(options, instanceInfo, rootDir, res.pid);
-    Object.assign(instanceInfo.exitStatus,
-                  statusExternal(res.pid, true));
-    stopProcdump(options, instanceInfo);
-=======
     if (runProcdump(options, instanceInfo, rootDir, res.pid)) {
-      Object.assign(instanceInfo.exitStatus, 
+      Object.assign(instanceInfo.exitStatus,
                     statusExternal(res.pid, true));
       stopProcdump(options, instanceInfo);
     } else {
@@ -623,7 +617,6 @@
       instanceInfo.pid = res.pid;
       instanceInfo.exitStatus = res;
     }
->>>>>>> 4ef47fc7
   } else {
     res = executeExternalAndWait(cmd, args);
     instanceInfo.pid = res.pid;
@@ -1742,7 +1735,7 @@
       oneInstanceInfo.pid = executeArangod(ARANGOD_BIN, toArgv(oneInstanceInfo.args), options).pid;
     } catch (x) {
       print(Date() + ' failed to run arangod - ' + JSON.stringify(x));
-      
+
       throw x;
     }
     if (platform.substr(0, 3) === 'win' && !options.disableMonitor) {
@@ -1755,7 +1748,7 @@
       }
     }
   };
-  
+
   const startTime = time();
 
   instanceInfo.arangods.forEach(function (oneInstance, i) {
@@ -1763,7 +1756,7 @@
     delete(oneInstance.pid);
     oneInstance.upAndRunning = false;
   });
-  
+
   if (options.cluster) {
     let agencyInstance = {arangods: []};
     instanceInfo.arangods.forEach(function (oneInstance, i) {
