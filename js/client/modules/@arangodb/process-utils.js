/* jshint strict: false, sub: true */
/* global print, arango */
'use strict';

// //////////////////////////////////////////////////////////////////////////////
// / DISCLAIMER
// /
// / Copyright 2016 ArangoDB GmbH, Cologne, Germany
// / Copyright 2014 triagens GmbH, Cologne, Germany
// /
// / Licensed under the Apache License, Version 2.0 (the "License")
// / you may not use this file except in compliance with the License.
// / You may obtain a copy of the License at
// /
// /     http://www.apache.org/licenses/LICENSE-2.0
// /
// / Unless required by applicable law or agreed to in writing, software
// / distributed under the License is distributed on an "AS IS" BASIS,
// / WITHOUT WARRANTIES OR CONDITIONS OF ANY KIND, either express or implied.
// / See the License for the specific language governing permissions and
// / limitations under the License.
// /
// / Copyright holder is ArangoDB GmbH, Cologne, Germany
// /
// / @author Max Neunhoeffer
// //////////////////////////////////////////////////////////////////////////////

/* Modules: */
const _ = require('lodash');
const fs = require('fs');
const yaml = require('js-yaml');
const internal = require('internal');
const toArgv = internal.toArgv;
const crashUtils = require('@arangodb/crash-utils');
const crypto = require('@arangodb/crypto');

/* Functions: */
const executeExternal = internal.executeExternal;
const executeExternalAndWait = internal.executeExternalAndWait;
const killExternal = internal.killExternal;
const statusExternal = internal.statusExternal;
const base64Encode = internal.base64Encode;
const testPort = internal.testPort;
const download = internal.download;
const time = internal.time;
const wait = internal.wait;
const sleep = internal.sleep;

/* Constants: */
// const BLUE = internal.COLORS.COLOR_BLUE;
const CYAN = internal.COLORS.COLOR_CYAN;
const GREEN = internal.COLORS.COLOR_GREEN;
const RED = internal.COLORS.COLOR_RED;
const RESET = internal.COLORS.COLOR_RESET;
// const YELLOW = internal.COLORS.COLOR_YELLOW;

const platform = internal.platform;

const abortSignal = 6;

class ConfigBuilder {
  constructor(type) {
    this.config = {
      'log.foreground-tty': 'true'
    };
    this.type = type;
    switch (type) {
      case 'restore':
        this.config.configuration = fs.join(CONFIG_DIR, 'arangorestore.conf'); 
        this.executable = ARANGORESTORE_BIN;
        break;
      case 'dump':
        this.config.configuration = fs.join(CONFIG_DIR, 'arangodump.conf'); 
        this.executable = ARANGODUMP_BIN;
        break;
      default:
        throw 'Sorry this type of Arango-Binary is not yet implemented: ' + type;
    }
  }

  setAuth(username, password) {
    this.config['server.username'] = username;
    this.config['server.password'] = password;
  }
  setEndpoint(endpoint) { this.config['server.endpoint'] = endpoint; }
  setDatabase(database) { this.config['server.database'] = database; }
  setIncludeSystem(active) {
    if (this.type !== 'restore' && this.type !== 'dump') {
      throw '"include-system-collections" is not supported for binary: ' + this.type;
    }
    this.config['include-system-collections'] = active ? 'true' : 'false';
  }
  setOutputDirectory(dir) {
    if (this.type !== 'dump') {
      throw '"output-directory" is not supported for binary: ' + this.type;
    }
    this.config['output-directory'] = fs.join(this.rootDir, dir);
  }
  setInputDirectory(dir, createDatabase) {
    if (this.type !== 'restore') {
      throw '"input-directory" is not supported for binary: ' + this.type;
    }
    this.config['input-directory'] = fs.join(this.rootDir, dir);
    if (createDatabase) {
      this.config['create-database'] = 'true';
    } else {
      this.config['create-database'] = 'false';
    }
  }
  activateEncryption() { this.config['encription.keyfile'] = fs.join(this.rootDir, 'secret-key'); }
  setRootDir(dir) { this.rootDir = dir; }
  restrictToCollection(collection) {
    if (this.type !== 'restore' && this.type !== 'dump') {
      throw '"collection" is not supported for binary: ' + this.type;
    }
    this.config['collection'] = collection;
  };

  toArgv() { return internal.toArgv(this.config); }

  getExe() { return this.executable; }

  print() {
    print(this.executable);
    print(this.config);
  }
}

const createBaseConfigBuilder = function (type, options, instanceInfo, database = '_system') {
  const cfg = new ConfigBuilder(type);
  cfg.setAuth(options.username, options.password);
  cfg.setDatabase(database);
  cfg.setEndpoint(instanceInfo.endpoint);
  cfg.setRootDir(instanceInfo.rootDir);
  return cfg;
};

let executableExt = '';
if (platform.substr(0, 3) === 'win') {
  executableExt = '.exe';
}

let serverCrashedLocal = false;
let serverFailMessagesLocal = "";
let cleanupDirectories = [];

let BIN_DIR;
let ARANGOBENCH_BIN;
let ARANGODUMP_BIN;
let ARANGOD_BIN;
let ARANGOIMPORT_BIN;
let ARANGORESTORE_BIN;
let ARANGOEXPORT_BIN;
let ARANGOSH_BIN;
let CONFIG_ARANGODB_DIR;
let CONFIG_RELATIVE_DIR;
let CONFIG_DIR;
let JS_DIR;
let JS_ENTERPRISE_DIR;
let LOGS_DIR;
let UNITTESTS_DIR;

const TOP_DIR = (function findTopDir () {
  const topDir = fs.normalize(fs.makeAbsolute('.'));

  if (!fs.exists('3rdParty') && !fs.exists('arangod') &&
    !fs.exists('arangosh') && !fs.exists('tests')) {
    throw new Error('Must be in ArangoDB topdir to execute tests.');
  }

  return topDir;
}());

// //////////////////////////////////////////////////////////////////////////////
// / @brief calculates all the path locations
// / required to be called first.
// //////////////////////////////////////////////////////////////////////////////

function setupBinaries (builddir, buildType, configDir) {
  if (builddir === '') {
    if (fs.exists('build') && fs.exists(fs.join('build', 'bin'))) {
      builddir = 'build';
    } else if (fs.exists('bin')) {
      builddir = '.';
    } else {
      print('FATAL: cannot find binaries, use "--build"\n');

      return {
        status: false
      };
    }
  }

  BIN_DIR = fs.join(builddir, 'bin');
  if (!fs.exists(BIN_DIR)) {
    BIN_DIR = fs.join(TOP_DIR, BIN_DIR);
  }

  UNITTESTS_DIR = fs.join(fs.join(builddir, 'tests'));
  if (!fs.exists(UNITTESTS_DIR)) {
    UNITTESTS_DIR = fs.join(TOP_DIR, UNITTESTS_DIR);
  }

  if (buildType !== '') {
    BIN_DIR = fs.join(BIN_DIR, buildType);
    UNITTESTS_DIR = fs.join(UNITTESTS_DIR, buildType);
  }

  ARANGOBENCH_BIN = fs.join(BIN_DIR, 'arangobench' + executableExt);
  ARANGODUMP_BIN = fs.join(BIN_DIR, 'arangodump' + executableExt);
  ARANGOD_BIN = fs.join(BIN_DIR, 'arangod' + executableExt);
  ARANGOIMPORT_BIN = fs.join(BIN_DIR, 'arangoimport' + executableExt);
  ARANGORESTORE_BIN = fs.join(BIN_DIR, 'arangorestore' + executableExt);
  ARANGOEXPORT_BIN = fs.join(BIN_DIR, 'arangoexport' + executableExt);
  ARANGOSH_BIN = fs.join(BIN_DIR, 'arangosh' + executableExt);

  CONFIG_ARANGODB_DIR = fs.join(builddir, 'etc', 'arangodb3');
  if (!fs.exists(CONFIG_ARANGODB_DIR)) {
    CONFIG_ARANGODB_DIR = fs.join(TOP_DIR, CONFIG_ARANGODB_DIR);
  }

  CONFIG_RELATIVE_DIR = fs.join(TOP_DIR, 'etc', 'relative');
  CONFIG_DIR = fs.join(TOP_DIR, configDir);

  JS_DIR = fs.join(TOP_DIR, 'js');
  JS_ENTERPRISE_DIR = fs.join(TOP_DIR, 'enterprise/js');

  LOGS_DIR = fs.join(TOP_DIR, 'logs');

  let checkFiles = [
    ARANGOBENCH_BIN,
    ARANGODUMP_BIN,
    ARANGOD_BIN,
    ARANGOIMPORT_BIN,
    ARANGORESTORE_BIN,
    ARANGOEXPORT_BIN,
    ARANGOSH_BIN];
  for (let b = 0; b < checkFiles.length; ++b) {
    if (!fs.isFile(checkFiles[b])) {
      throw new Error('unable to locate ' + checkFiles[b]);
    }
  }
}

// //////////////////////////////////////////////////////////////////////////////
// / @brief finds a free port
// //////////////////////////////////////////////////////////////////////////////

function findFreePort (minPort, maxPort, usedPorts) {
  if (typeof maxPort !== 'number') {
    maxPort = 32768;
  }

  if (maxPort - minPort < 0) {
    throw new Error('minPort ' + minPort + ' is smaller than maxPort ' + maxPort);
  }

  let tries = 0;
  while (true) {
    const port = Math.floor(Math.random() * (maxPort - minPort)) + minPort;
    tries++;
    if (tries > 20) {
      throw new Error('Couldn\'t find a port after ' + tries + ' tries. portrange of ' + minPort + ', ' + maxPort + ' too narrow?');
    }
    if (Array.isArray(usedPorts) && usedPorts.indexOf(port) >= 0) {
      continue;
    }
    const free = testPort('tcp://0.0.0.0:' + port);

    if (free) {
      return port;
    }

    internal.wait(0.1, false);
  }
}

// //////////////////////////////////////////////////////////////////////////////
// / @brief scans the log files for important infos
// //////////////////////////////////////////////////////////////////////////////

function readImportantLogLines (logPath) {
  const list = fs.list(logPath);
  let importantLines = {};

  for (let i = 0; i < list.length; i++) {
    let fnLines = [];

    if (list[i].slice(0, 3) === 'log') {
      const buf = fs.readBuffer(fs.join(logPath, list[i]));
      let lineStart = 0;
      let maxBuffer = buf.length;

      for (let j = 0; j < maxBuffer; j++) {
        if (buf[j] === 10) { // \n
          const line = buf.asciiSlice(lineStart, j);
          lineStart = j + 1;

          // filter out regular INFO lines, and test related messages
          let warn = line.search('WARNING about to execute:') !== -1;
          let info = line.search(' INFO ') !== -1;

          if (warn || info) {
            continue;
          }
          fnLines.push(line);
        }
      }
    }

    if (fnLines.length > 0) {
      importantLines[list[i]] = fnLines;
    }
  }

  return importantLines;
}

// //////////////////////////////////////////////////////////////////////////////
// / @brief cleans up the database direcory
// //////////////////////////////////////////////////////////////////////////////

function cleanupLastDirectory (options) {
  if (options.cleanup) {
    while (cleanupDirectories.length) {
      const cleanupDirectory = cleanupDirectories.shift();
      if (options.extremeVerbosity === true) {
        print("Cleaning up: " + cleanupDirectory);
      }
      // Avoid attempting to remove the same directory multiple times
      if ((cleanupDirectories.indexOf(cleanupDirectory) === -1) &&
          (fs.exists(cleanupDirectory))) {
        let i = 0;
        while (i < 5) {
          try {
            fs.removeDirectoryRecursive(cleanupDirectory, true);
            return;
          } catch (x) {
            print('failed to delete directory "' + cleanupDirectory + '" - "' +
                  x + '" - Will retry in 5 seconds"');
            sleep(5);
          }
          i += 1;
        }
        print('failed to delete directory "' + cleanupDirectory + '" - "' +
              '" - Deferring cleanup for test run end."');
        cleanupDirectories.unshift(cleanupDirectory);
      }
      break;
    }
  }
}

function cleanupDBDirectories (options) {
  if (options.cleanup) {
    while (cleanupDirectories.length) {
      const cleanupDirectory = cleanupDirectories.shift();

      // Avoid attempting to remove the same directory multiple times
      if ((cleanupDirectories.indexOf(cleanupDirectory) === -1) &&
          (fs.exists(cleanupDirectory))) {
        fs.removeDirectoryRecursive(cleanupDirectory, true);
      }
    }
  }
}

function cleanupDBDirectoriesAppend (appendThis) {
  cleanupDirectories.unshift(appendThis);
}

function getCleanupDBDirectories () {
  return JSON.stringify(cleanupDirectories);
}

// //////////////////////////////////////////////////////////////////////////////
// / @brief adds authorization headers
// //////////////////////////////////////////////////////////////////////////////

function makeAuthorizationHeaders (options) {
  if (options['server.jwt-secret']) {
    var jwt = crypto.jwtEncode(options['server.jwt-secret'],
                             {'server_id': 'none',
                              'iss': 'arangodb'}, 'HS256');
    if (options.extremeVerbosity) {
      print('Using jwt token:     ' + jwt);
    }
    return {
      'headers': {
        'Authorization': 'bearer ' + jwt
      }
    };
  } else {
    return {
      'headers': {
        'Authorization': 'Basic ' + base64Encode(options.username + ':' +
            options.password)
      }
    };
  }
}

// //////////////////////////////////////////////////////////////////////////////
// / @brief converts endpoints to URL
// //////////////////////////////////////////////////////////////////////////////

function endpointToURL (endpoint) {
  if (endpoint.substr(0, 6) === 'ssl://') {
    return 'https://' + endpoint.substr(6);
  }

  const pos = endpoint.indexOf('://');

  if (pos === -1) {
    return 'http://' + endpoint;
  }

  return 'http' + endpoint.substr(pos);
}

// //////////////////////////////////////////////////////////////////////////////
// / @brief arguments for testing (server)
// //////////////////////////////////////////////////////////////////////////////

function makeArgsArangod (options, appDir, role, tmpDir) {
  console.assert(tmpDir !== undefined);
  if (appDir === undefined) {
    appDir = fs.getTempPath();
  }

  fs.makeDirectoryRecursive(appDir, true);

  fs.makeDirectoryRecursive(tmpDir, true);

  let config = 'arangod.conf';

  if (role !== undefined && role !== null && role !== '') {
    config = 'arangod-' + role + '.conf';
  }

  let args = {
    'configuration': fs.join(CONFIG_DIR, config),
    'define': 'TOP_DIR=' + TOP_DIR,
    'wal.flush-timeout': options.walFlushTimeout,
    'javascript.app-path': appDir,
    'javascript.copy-installation': false,
    'http.trusted-origin': options.httpTrustedOrigin || 'all',
    'cluster.create-waits-for-sync-replication': false,
    'temp.path': tmpDir
  };
  if (options.storageEngine !== undefined) {
    args['server.storage-engine'] = options.storageEngine;
  }
  return args;
}


// //////////////////////////////////////////////////////////////////////////////
// / @brief check whether process does bad on the wintendo
// //////////////////////////////////////////////////////////////////////////////

function runProcdump (options, instanceInfo, rootDir, pid) {
  let procdumpArgs = [ ];
  let dumpFile = fs.join(rootDir, 'core_' + pid + '.dmp');
  if (options.exceptionFilter != null) {
    procdumpArgs = [
      '-accepteula',
      '-64',
      '-e',
      options.exceptionCount
    ];
    let filters = options.exceptionFilter.split(',');
    for (let which in filters) {
      procdumpArgs.push('-f');
      procdumpArgs.push(filters[which]);
    }
    procdumpArgs.push('-ma');
    procdumpArgs.push(pid);
    procdumpArgs.push(dumpFile);
  } else {
    procdumpArgs = [
      '-accepteula',
      '-e',
      '-ma',
      pid,
      dumpFile
    ];
  }
  try {
    if (options.extremeVerbosity) {
      print("Starting procdump: " + JSON.stringify(procdumpArgs));
    }
    instanceInfo.monitor = executeExternal('procdump', procdumpArgs);
    instanceInfo.coreFilePattern = dumpFile;
  } catch (x) {
    print('failed to start procdump - is it installed?');
    // throw x;
  }
}

// //////////////////////////////////////////////////////////////////////////////
// / @brief executes a command and waits for result
// //////////////////////////////////////////////////////////////////////////////

function executeAndWait (cmd, args, options, valgrindTest, rootDir, circumventCores, coreCheck = false) {
  if (valgrindTest && options.valgrind) {
    let valgrindOpts = {};

    if (options.valgrindArgs) {
      valgrindOpts = options.valgrindArgs;
    }

    let testfn = options.valgrindFileBase;

    if (testfn.length > 0) {
      testfn += '_';
    }

    testfn += valgrindTest;

    if (valgrindOpts.xml === 'yes') {
      valgrindOpts['xml-file'] = testfn + '.%p.xml';
    }

    valgrindOpts['log-file'] = testfn + '.%p.valgrind.log';

    args = toArgv(valgrindOpts, true).concat([cmd]).concat(args);
    cmd = options.valgrind;
  }

  if (circumventCores) {
    if (platform.substr(0, 3) !== 'win') {
      // this shellscript will prevent cores from being writen on macos and linux.
      args.unshift(cmd);
      cmd = TOP_DIR + '/scripts/disable-cores.sh';
    }
  }
  
  if (options.extremeVerbosity) {
    print('executeAndWait: cmd =', cmd, 'args =', args);
  }

  const startTime = time();
  if ((typeof (cmd) !== 'string') || (cmd === 'true') || (cmd === 'false')) {
    return {
      status: false,
      message: 'true or false as binary name for test cmd =' + cmd + 'args =' + args
    };
  }

  let instanceInfo = {
    rootDir: rootDir,
    pid: 0,
    exitStatus: {}
  };

  let res = {};
  if (platform.substr(0, 3) === 'win' && !options.disableMonitor) {
    res = executeExternal(cmd, args);
    instanceInfo.pid = res.pid;
    instanceInfo.exitStatus = res;
    runProcdump(options, instanceInfo, rootDir, res.pid);
    Object.assign(instanceInfo.exitStatus, 
                  statusExternal(res.pid, true));
  } else {
    res = executeExternalAndWait(cmd, args);
    instanceInfo.pid = res.pid;
    instanceInfo.exitStatus = res;
  }
  const deltaTime = time() - startTime;

  let errorMessage = ' - ';

  if (coreCheck &&
      instanceInfo.exitStatus.hasOwnProperty('signal') &&
      ((instanceInfo.exitStatus.signal === 11) ||
       (instanceInfo.exitStatus.signal === 6) ||
       // Windows sometimes has random numbers in signal...
       (platform.substr(0, 3) === 'win')
      )
     ) {
    print("executeAndWait: Marking crashy - " + JSON.stringify(instanceInfo));
    crashUtils.analyzeCrash(cmd,
                            instanceInfo,
                            options,
                            'execution of ' + cmd + ' - ' + instanceInfo.exitStatus.signal);
    if (options.coreCheck) {
      print(instanceInfo.exitStatus.gdbHint);
    }
    serverCrashedLocal = true;
  }

  if (instanceInfo.exitStatus.status === 'TERMINATED') {
    const color = (instanceInfo.exitStatus.exit === 0 ? GREEN : RED);

    print(color + 'Finished: ' + instanceInfo.exitStatus.status +
      ' exit code: ' + instanceInfo.exitStatus.exit +
      ' Time elapsed: ' + deltaTime + RESET);

    if (instanceInfo.exitStatus.exit === 0) {
      return {
        status: true,
        message: '',
        duration: deltaTime
      };
    } else {
      return {
        status: false,
        message: 'exit code was ' + instanceInfo.exitStatus.exit,
        duration: deltaTime
      };
    }
  } else if (instanceInfo.exitStatus.status === 'ABORTED') {
    if (typeof (instanceInfo.exitStatus.errorMessage) !== 'undefined') {
      errorMessage += instanceInfo.exitStatus.errorMessage;
    }

    print('Finished: ' + instanceInfo.exitStatus.status +
      ' Signal: ' + instanceInfo.exitStatus.signal +
      ' Time elapsed: ' + deltaTime + errorMessage);

    return {
      status: false,
      message: 'irregular termination: ' + instanceInfo.exitStatus.status +
        ' exit signal: ' + instanceInfo.exitStatus.signal + errorMessage,
      duration: deltaTime
    };
  } else {
    if (typeof (instanceInfo.exitStatus.errorMessage) !== 'undefined') {
      errorMessage += instanceInfo.exitStatus.errorMessage;
    }

    print('Finished: ' + instanceInfo.exitStatus.status +
      ' exit code: ' + instanceInfo.exitStatus.signal +
      ' Time elapsed: ' + deltaTime + errorMessage);

    return {
      status: false,
      message: 'irregular termination: ' + instanceInfo.exitStatus.status +
        ' exit code: ' + instanceInfo.exitStatus.exit + errorMessage,
      duration: deltaTime
    };
  }
}

// //////////////////////////////////////////////////////////////////////////////
// //////////////////////////////////////////////////////////////////////////////
// / operate the arango commandline utilities
// //////////////////////////////////////////////////////////////////////////////
// //////////////////////////////////////////////////////////////////////////////

// //////////////////////////////////////////////////////////////////////////////
// / @brief arguments for testing (client)
// //////////////////////////////////////////////////////////////////////////////

function makeArgsArangosh (options) {
  return {
    'configuration': fs.join(CONFIG_DIR, 'arangosh.conf'),
    'javascript.startup-directory': JS_DIR,
    'javascript.module-directory': JS_ENTERPRISE_DIR,
    'server.username': options.username,
    'server.password': options.password,
    'flatCommands': ['--console.colors', 'false', '--quiet']
  };
}

// //////////////////////////////////////////////////////////////////////////////
// / @brief runs arangosh
// //////////////////////////////////////////////////////////////////////////////

function runArangoshCmd (options, instanceInfo, addArgs, cmds, coreCheck = false) {
  let args = makeArgsArangosh(options);
  args['server.endpoint'] = instanceInfo.endpoint;

  if (addArgs !== undefined) {
    args = Object.assign(args, addArgs);
  }

  internal.env.INSTANCEINFO = JSON.stringify(instanceInfo);
  const argv = toArgv(args).concat(cmds);
  return executeAndWait(ARANGOSH_BIN, argv, options, 'arangoshcmd', instanceInfo.rootDir, false, coreCheck);
}

// //////////////////////////////////////////////////////////////////////////////
// / @brief runs arangoimport
// //////////////////////////////////////////////////////////////////////////////

function runArangoImport (options, instanceInfo, what, coreCheck = false) {
  let args = {
    'log.foreground-tty': 'true',
    'server.username': options.username,
    'server.password': options.password,
    'server.endpoint': instanceInfo.endpoint,
    'file': fs.join(TOP_DIR, what.data),
    'collection': what.coll,
    'type': what.type,
    'on-duplicate': what.onDuplicate || 'error',
    'ignore-missing': what.ignoreMissing || false
  };

  if (what.skipLines !== undefined) {
    args['skip-lines'] = what.skipLines;
  }

  if (what.create !== undefined) {
    args['create-collection'] = what.create;
  }

  if (what.createDatabase !== undefined) {
    args['create-database'] = what.createDatabase;
  }

  if (what.database !== undefined) {
    args['server.database'] = what.database;
  }

  if (what.backslash !== undefined) {
    args['backslash-escape'] = what.backslash;
  }

  if (what.separator !== undefined) {
    args['separator'] = what.separator;
  }

  if (what.convert !== undefined) {
    args['convert'] = what.convert ? 'true' : 'false';
  }
  if (what.removeAttribute !== undefined) {
    args['remove-attribute'] = what.removeAttribute;
  }

  return executeAndWait(ARANGOIMPORT_BIN, toArgv(args), options, 'arangoimport', instanceInfo.rootDir, false, coreCheck);
}


// //////////////////////////////////////////////////////////////////////////////
// / @brief runs arangodump or arangorestore based on config object
// //////////////////////////////////////////////////////////////////////////////

function runArangoDumpRestoreCfg (config, options, rootDir, coreCheck) {
  if (options.extremeVerbosity === true) {
    config.print();
  }
  return executeAndWait(config.getExe(), config.toArgv(), options, 'arangorestore', rootDir, false, coreCheck);
}

// //////////////////////////////////////////////////////////////////////////////
// / @brief runs arangodump or arangorestore
// //////////////////////////////////////////////////////////////////////////////

function runArangoDumpRestore (options, instanceInfo, which, database, rootDir, dumpDir = 'dump', includeSystem = true, coreCheck = false) {
  const cfg = createBaseConfigBuilder(which, options, instanceInfo, database);
  cfg.setIncludeSystem(includeSystem);
  if (rootDir) { cfg.setRootDir(rootDir); } 

  if (which === 'dump') {
    cfg.setOutputDirectory(dumpDir);
  } else {
    cfg.setInputDirectory(dumpDir, true);
  }

  if (options.encrypted) {
    cfg.activateEncryption();
  }
  return runArangoDumpRestoreCfg(cfg, options, rootDir, coreCheck);
}

// //////////////////////////////////////////////////////////////////////////////
// / @brief runs arangobench
// //////////////////////////////////////////////////////////////////////////////

function runArangoBenchmark (options, instanceInfo, cmds, rootDir, coreCheck = false) {
  let args = {
    'configuration': fs.join(CONFIG_DIR, 'arangobench.conf'),
    'log.foreground-tty': 'true',
    'server.username': options.username,
    'server.password': options.password,
    'server.endpoint': instanceInfo.endpoint,
    // 'server.request-timeout': 1200 // default now.
    'server.connection-timeout': 10 // 5s default
  };

  args = Object.assign(args, cmds);

  if (!args.hasOwnProperty('verbose')) {
    args['log.level'] = 'warning';
    args['flatCommands'] = ['--quiet'];
  }

  return executeAndWait(ARANGOBENCH_BIN, toArgv(args), options, 'arangobench', instanceInfo.rootDir, false, coreCheck);
}

// //////////////////////////////////////////////////////////////////////////////
// //////////////////////////////////////////////////////////////////////////////
// / Server up/down utilities
// //////////////////////////////////////////////////////////////////////////////
// //////////////////////////////////////////////////////////////////////////////

// //////////////////////////////////////////////////////////////////////////////
// / @brief the bad has happened, tell it the user and try to gather more
// /        information about the incident. (arangod wrapper for the crash-utils)
// //////////////////////////////////////////////////////////////////////////////
function analyzeServerCrash (arangod, options, checkStr) {
  return crashUtils.analyzeCrash(ARANGOD_BIN, arangod, options, checkStr);
}

// //////////////////////////////////////////////////////////////////////////////
// / @brief periodic checks whether spawned arangod processes are still alive
// //////////////////////////////////////////////////////////////////////////////
function checkArangoAlive (arangod, options) {
  const res = statusExternal(arangod.pid, false);
  const ret = res.status === 'RUNNING' && crashUtils.checkMonitorAlive(ARANGOD_BIN, arangod, options, res);

  if (!ret) {
    print('ArangoD with PID ' + arangod.pid + ' gone:');
    if (!arangod.hasOwnProperty('exitStatus')) {
      arangod.exitStatus = res;
    }
    print(arangod);

    if (res.hasOwnProperty('signal') &&
      ((res.signal === 11) ||
      (res.signal === 6) ||
      // Windows sometimes has random numbers in signal...
      (platform.substr(0, 3) === 'win')
      )
       ) {
      arangod.exitStatus = res;
      analyzeServerCrash(arangod, options, 'health Check  - ' + res.signal);
      serverCrashedLocal = true;
      print("checkArangoAlive: Marking crashy - " + JSON.stringify(arangod));
    }
  }

  return ret;
}

function checkInstanceAlive (instanceInfo, options) {
  return instanceInfo.arangods.reduce((previous, arangod) => {
    return previous && checkArangoAlive(arangod, options);
  }, true);
}

// //////////////////////////////////////////////////////////////////////////////
// / @brief waits for garbage collection using /_admin/execute
// //////////////////////////////////////////////////////////////////////////////

function waitOnServerForGC (instanceInfo, options, waitTime) {
  try {
    print('waiting ' + waitTime + ' for server GC');
    const remoteCommand = 'require("internal").wait(' + waitTime + ', true);';

    const requestOptions = makeAuthorizationHeaders(options);
    requestOptions.method = 'POST';
    requestOptions.timeout = waitTime * 10;
    requestOptions.returnBodyOnError = true;

    const reply = download(
      instanceInfo.url + '/_admin/execute?returnAsJSON=true',
      remoteCommand,
      requestOptions);

    print('waiting ' + waitTime + ' for server GC - done.');

    if (!reply.error && reply.code === 200) {
      return JSON.parse(reply.body);
    } else {
      return {
        status: false,
        message: yaml.safedump(reply.body)
      };
    }
  } catch (ex) {
    return {
      status: false,
      message: ex.message || String(ex),
      stack: ex.stack
    };
  }
}

// //////////////////////////////////////////////////////////////////////////////
// / @brief executes a command, possible with valgrind
// //////////////////////////////////////////////////////////////////////////////

function executeArangod (cmd, args, options) {
  if (options.valgrind) {
    let valgrindOpts = {};

    if (options.valgrindArgs) {
      valgrindOpts = options.valgrindArgs;
    }

    let testfn = options.valgrindFileBase;

    if (testfn.length > 0) {
      testfn += '_';
    }

    if (valgrindOpts.xml === 'yes') {
      valgrindOpts['xml-file'] = testfn + '.%p.xml';
    }

    valgrindOpts['log-file'] = testfn + '.%p.valgrind.log';

    args = toArgv(valgrindOpts, true).concat([cmd]).concat(args);
    cmd = options.valgrind;
  } else if (options.rr) {
    args = [cmd].concat(args);
    cmd = 'rr';
  }

  if (options.extremeVerbosity) {
    print('starting process ' + cmd + ' with arguments: ' + JSON.stringify(args));
  }
  return executeExternal(cmd, args);
}

// //////////////////////////////////////////////////////////////////////////////
// / @brief on linux get a statistic about the sockets we used
// //////////////////////////////////////////////////////////////////////////////

function getSockStat(arangod, options, preamble) {
  if (options.getSockStat && platform.substr(0, 3) === 'linux') {
    let sockStat = preamble + arangod.pid + "\n";
    try {
      sockStat += fs.read("/proc/" + arangod.pid + "/net/sockstat");
      return sockStat;
    }
    catch (e) {/* oops, process already gone? don't care. */ }
  }
  return "";
}

// //////////////////////////////////////////////////////////////////////////////
// / @brief commands a server to shut down via webcall
// //////////////////////////////////////////////////////////////////////////////

function shutdownArangod (arangod, options, forceTerminate) {
  if (forceTerminate === undefined) {
    forceTerminate = false;
  }
  if (options.hasOwnProperty('server')) {
    print('running with external server');
    return;
  }

  if (options.valgrind) {
    waitOnServerForGC(arangod, options, 60);
  }
  if ((!arangod.hasOwnProperty('exitStatus')) ||
      (arangod.exitStatus.status === 'RUNNING')) {
    if (forceTerminate) {
      let sockStat = getSockStat(arangod, options, "Force killing - sockstat before: ");
      arangod.exitStatus = killExternal(arangod.pid, abortSignal);
      analyzeServerCrash(arangod, options, 'shutdown timeout; instance forcefully KILLED because of fatal timeout in testrun ' + sockStat);
    } else if (options.useKillExternal) {
      let sockStat = getSockStat(arangod, options, "Shutdown by kill - sockstat before: ");
      arangod.exitStatus = killExternal(arangod.pid);
      print(sockStat);
    } else {
      const requestOptions = makeAuthorizationHeaders(options);
      requestOptions.method = 'DELETE';
      print(Date() + ' ' + arangod.url + '/_admin/shutdown');
      let sockStat = getSockStat(arangod, options, "Sock stat for: ");
      const reply = download(arangod.url + '/_admin/shutdown', '', requestOptions);
<<<<<<< HEAD
      if ((reply.code === 200) || // if the server should reply, we expect 200 - if not: 
          !((reply.code === 500) &&
           (reply.message === "Connection closed by remote"))) {
        print(Date() + ' Wrong shutdown response: ' + JSON.stringify(reply) + "' continuing with hard kill!");
        shutdownArangod(arangod, options, true);
      }
=======
      sockStat += getSockStat(arangod, options, "\n After shutdown: ");
      if ((reply.code === 200) || // if the server should reply, we expect 200 - if not:
          !((reply.code === 500) &&
            (reply.message === "Connection closed by remote"))) {
        print(Date() + ' Wrong shutdown response: ' + JSON.stringify(reply) + "' " + sockStat + " continuing with hard kill!");
        shutdownArangod(arangod, options, true);
      }
      else {
        print(sockStat);
      }
>>>>>>> be23a688
      if (options.extremeVerbosity) {
        print(Date() + ' Shutdown response: ' + JSON.stringify(reply));
      }
    }
  } else {
    print('Server already dead, doing nothing.');
  }
}

// //////////////////////////////////////////////////////////////////////////////
// / @brief shuts down an instance
// //////////////////////////////////////////////////////////////////////////////

function shutdownInstance (instanceInfo, options, forceTerminate) {
  if (forceTerminate === undefined) {
    forceTerminate = false;
  }

  if (!checkInstanceAlive(instanceInfo, options)) {
    print('Server already dead, doing nothing. This shouldn\'t happen?');
  }

  if (!forceTerminate) {
    try {
      // send a maintenance request to any of the coordinators, so that
      // no failed server/failed follower jobs will be started on shutdown
      let coords = instanceInfo.arangods.filter(arangod =>
                                                arangod.role === 'coordinator' &&
                                                !arangod.hasOwnProperty('exitStatus'));
      if (coords.length > 0) {
        let requestOptions = makeAuthorizationHeaders(options);
        requestOptions.method = 'PUT';

        print(coords[0].url + "/_admin/cluster/maintenance");
        download(coords[0].url + "/_admin/cluster/maintenance", JSON.stringify("on"), requestOptions);
      }
    } catch (err) {
      print("error while setting cluster maintenance mode:", err);
    }
  }

  // Shut down all non-agency servers:
  const n = instanceInfo.arangods.length;

  let toShutdown = instanceInfo.arangods.slice();
  toShutdown.sort((a, b) => {
    if (a.role === b.role) return 0;
    if (a.role === 'coordinator' &&
        b.role === 'dbserver') return -1;
    if (b.role === 'coordinator' &&
        a.role === 'dbserver') return 1;
    if (a.role === 'agent') return 1;
    if (b.role === 'agent') return -1;
    return 0;
  });
  print('Shutdown order ' + JSON.stringify(toShutdown));

  let nonAgenciesCount = instanceInfo.arangods
      .filter(arangod => {
        if (arangod.hasOwnProperty('exitStatus') && 
            (arangod.exitStatus.status !== 'RUNNING')) {
          return false;
        }
        return (arangod.role !== 'agent');
      }).length;

  let timeout = 666;
  if (options.valgrind) {
    timeout *= 10;
  }
  if (options.sanitizer) {
    timeout *= 2;
  }

  var shutdownTime = internal.time();
  while (toShutdown.length > 0) {
    toShutdown = toShutdown.filter(arangod => {
      if (!arangod.hasOwnProperty('exitStatus')) {
        if ((nonAgenciesCount > 0) && (arangod.role === 'agent')) {
          return true;
        }
        shutdownArangod(arangod, options, forceTerminate);
        if (forceTerminate) {
          print("FORCED shut down: " + JSON.stringify(arangod));
        } else {
          arangod.exitStatus = {
            status: 'RUNNING'
          };
          print("Commanded shut down: " + JSON.stringify(arangod));
        }
        return true;
      }
      if (arangod.exitStatus.status === 'RUNNING') {
        arangod.exitStatus = statusExternal(arangod.pid, false);
        crashUtils.checkMonitorAlive(ARANGOD_BIN, arangod, options, arangod.exitStatus);
      }
      if (arangod.exitStatus.status === 'RUNNING') {
        let localTimeout = timeout;
        if (arangod.role === 'agent') {
          localTimeout = localTimeout + 60;
        }
        if ((internal.time() - shutdownTime) > localTimeout) {
          print('forcefully terminating ' + yaml.safeDump(arangod) +
                ' after ' + timeout + 's grace period; marking crashy.');
          serverCrashedLocal = true;
          arangod.exitStatus = killExternal(arangod.pid, abortSignal);
          analyzeServerCrash(arangod,
                             options,
                             'shutdown timeout; instance "' +
                             arangod.role +
                             '" forcefully KILLED after 60s - ' +
                             arangod.exitStatus.signal);
          if (arangod.role !== 'agent') {
            nonAgenciesCount --;
          }
          return false;
        } else {
          return true;
        }
      } else if (arangod.exitStatus.status !== 'TERMINATED') {
        if (arangod.role !== 'agent') {
          nonAgenciesCount --;
        }
        if (arangod.exitStatus.hasOwnProperty('signal') || arangod.exitStatus.hasOwnProperty('monitor')) {
          analyzeServerCrash(arangod, options, 'instance "' + arangod.role + '" Shutdown - ' + arangod.exitStatus.signal);
          print("shutdownInstance: Marking crashy - " + JSON.stringify(arangod));
          serverCrashedLocal = true;
        }
      } else {
        if (arangod.role !== 'agent') {
          nonAgenciesCount --;
        }
        print('Server "' + arangod.role + '" shutdown: Success: pid', arangod.pid);
        return false;
      }
    });
    if (toShutdown.length > 0) {
      let roles = {};
      toShutdown.forEach(arangod => { 
        if (!roles.hasOwnProperty(arangod.role)) {
          roles[arangod.role] = 0;
        } 
        ++roles[arangod.role]; 
      });
      let roleNames = [];
      for (let r in roles) {
        // e.g. 2 + coordinator + (s)
        roleNames.push(roles[r] + ' ' + r + '(s)');
      }
      print(roleNames.join(', ') + ' are still running...');
      require('internal').wait(1, false);
    }
  }

  if (!options.skipLogAnalysis) {
    instanceInfo.arangods.forEach(arangod => {
      let errorEntries = readImportantLogLines(arangod.rootDir);
      if (Object.keys(errorEntries).length > 0) {
        print('Found messages in the server logs: \n' +
          yaml.safeDump(errorEntries));
      }
    });
  }

  cleanupDirectories.unshift(instanceInfo.rootDir);
}

// //////////////////////////////////////////////////////////////////////////////
// / @brief starts an instance
// /
// / protocol must be one of ["tcp", "ssl", "unix"]
// //////////////////////////////////////////////////////////////////////////////

function startInstanceCluster (instanceInfo, protocol, options,
  addArgs, rootDir) {
  if (options.cluster && options.activefailover ||
     !options.cluster && !options.activefailover) {
    throw "invalid call to startInstanceCluster";
  }

  let makeArgs = function (name, role, args) {
    args = args || {};

    let subDir = fs.join(rootDir, name);
    fs.makeDirectoryRecursive(subDir);

    let subArgs = makeArgsArangod(options, fs.join(subDir, 'apps'), role, fs.join(subDir, 'tmp'));
    // FIXME: someone should decide on the order of preferences
    subArgs = Object.assign(subArgs, addArgs);
    subArgs = Object.assign(subArgs, args);

    return [subArgs, subDir];
  };

  options.agencyWaitForSync = false;
  let usedPorts = [];
  options.usedPorts = usedPorts;
  startInstanceAgency(instanceInfo, protocol, options, ...makeArgs('agency', 'agency', {}));

  let agencyEndpoint = instanceInfo.endpoint;
  let agencyUrl = instanceInfo.url;
  if (!checkInstanceAlive(instanceInfo, options)) {
    throw new Error('startup of agency failed! bailing out!');
  }

  let i;
  if (options.cluster) {
    for (i = 0; i < options.dbServers; i++) {
      let port = findFreePort(options.minPort, options.maxPort, usedPorts);
      usedPorts.push(port);
      let endpoint = protocol + '://127.0.0.1:' + port;
      let primaryArgs = _.clone(options.extraArgs);
      primaryArgs['server.endpoint'] = endpoint;
      primaryArgs['cluster.my-address'] = endpoint;
      primaryArgs['cluster.my-role'] = 'PRIMARY';
      primaryArgs['cluster.agency-endpoint'] = agencyEndpoint;

      startInstanceSingleServer(instanceInfo, protocol, options, ...makeArgs('dbserver' + i, 'dbserver', primaryArgs), 'dbserver');
    }

    for (i = 0; i < options.coordinators; i++) {
      let port = findFreePort(options.minPort, options.maxPort, usedPorts);
      usedPorts.push(port);
      let endpoint = protocol + '://127.0.0.1:' + port;
      let coordinatorArgs = _.clone(options.extraArgs);
      coordinatorArgs['server.endpoint'] = endpoint;
      coordinatorArgs['cluster.my-address'] = endpoint;
      coordinatorArgs['cluster.my-role'] = 'COORDINATOR';
      coordinatorArgs['cluster.agency-endpoint'] = agencyEndpoint;

      startInstanceSingleServer(instanceInfo, protocol, options, ...makeArgs('coordinator' + i, 'coordinator', coordinatorArgs), 'coordinator');
    }
  } else if (options.activefailover) {
    for (i = 0; i < options.singles; i++) {
      let port = findFreePort(options.minPort, options.maxPort, usedPorts);
      usedPorts.push(port);
      let endpoint = protocol + '://127.0.0.1:' + port;
      let singleArgs = _.clone(options.extraArgs);
      singleArgs['server.endpoint'] = endpoint;
      singleArgs['cluster.my-address'] = endpoint;
      singleArgs['cluster.my-role'] = 'SINGLE';
      singleArgs['cluster.agency-endpoint'] = agencyEndpoint;
      singleArgs['replication.active-failover'] = true;
      startInstanceSingleServer(instanceInfo, protocol, options, ...makeArgs('single' + i, 'single', singleArgs), 'single');
      sleep(1.0);
    }
  }

  // disabled because not in use (jslint)
  // let coordinatorUrl = instanceInfo.url
  // let response
  let httpOptions = makeAuthorizationHeaders(options);
  httpOptions.method = 'POST';
  httpOptions.returnBodyOnError = true;

  // scrape the jwt token
  let authOpts = _.clone(options);
  if (addArgs['server.jwt-secret'] && !authOpts['server.jwt-secret']) {
    authOpts['server.jwt-secret'] = addArgs['server.jwt-secret'];
  }

  let count = 0;
  while (true) {
    ++count;

    instanceInfo.arangods.forEach(arangod => {
      const reply = download(arangod.url + '/_api/version', '', makeAuthorizationHeaders(authOpts));
      if (!reply.error && reply.code === 200) {
        arangod.upAndRunning = true;
        return true;
      }

      if (!checkArangoAlive(arangod, options)) {
        instanceInfo.arangods.forEach(arangod => {
          if (!arangod.hasOwnProperty('exitStatus') ||
              (arangod.exitStatus.status === 'RUNNING')) {
            arangod.exitStatus = killExternal(arangod.pid, abortSignal);
          }
          analyzeServerCrash(arangod, options, 'startup timeout; forcefully terminating ' + arangod.role + ' with pid: ' + arangod.pid);
        });

        throw new Error(`cluster startup: pid ${arangod.pid} no longer alive! bailing out!`);
      }
      wait(0.5, false);
      return true;
    });

    let upAndRunning = 0;
    instanceInfo.arangods.forEach(arangod => {
      if (arangod.upAndRunning) {
        upAndRunning += 1;
      }
    });
    if (upAndRunning === instanceInfo.arangods.length) {
      break;
    }

    // Didn't startup in 10 minutes? kill it, give up.
    if (count > 1200) {
      instanceInfo.arangods.forEach(arangod => {
        arangod.exitStatus = killExternal(arangod.pid, abortSignal);
        analyzeServerCrash(arangod, options, 'startup timeout; forcefully terminating ' + arangod.role + ' with pid: ' + arangod.pid);
      });
      throw new Error('cluster startup timed out after 10 minutes!');
    }
  }

  // we need to find the leading server
  if (options.activefailover) {
    internal.wait(5.0, false);
    let opts = {
      method: 'POST',
      jwt: crypto.jwtEncode(authOpts['server.jwt-secret'], {'server_id': 'none', 'iss': 'arangodb'}, 'HS256'),
      headers: {'content-type': 'application/json' }
    };
    let reply = download(agencyUrl + '/_api/agency/read', '[["/arango/Plan/AsyncReplication/Leader"]]', opts);

    if (!reply.error && reply.code === 200) {
      let res = JSON.parse(reply.body);
      //internal.print("Response ====> " + reply.body);
      let leader = res[0].arango.Plan.AsyncReplication.Leader;
      if (!leader) {
        throw "Leader is not selected";
      }
    }

    opts['method'] = 'GET';
    reply = download(instanceInfo.url + '/_api/cluster/endpoints', '', opts);
    let res = JSON.parse(reply.body);
    let leader = res.endpoints[0].endpoint;
    instanceInfo.arangods.forEach(d => {
      if (d.endpoint === leader) {
        instanceInfo.endpoint = d.endpoint;
        instanceInfo.url = d.url;
      }
    });
  }

  arango.reconnect(instanceInfo.endpoint, '_system', 'root', '');
  return true;
}

// //////////////////////////////////////////////////////////////////////////////
// / @brief starts an instance
// /
// / protocol must be one of ["tcp", "ssl", "unix"]
// //////////////////////////////////////////////////////////////////////////////

function startArango (protocol, options, addArgs, rootDir, role) {
  const dataDir = fs.join(rootDir, 'data');
  const appDir = fs.join(rootDir, 'apps');
  const tmpDir = fs.join(rootDir, 'tmp');

  fs.makeDirectoryRecursive(dataDir);
  fs.makeDirectoryRecursive(appDir);
  fs.makeDirectoryRecursive(tmpDir);

  let args = makeArgsArangod(options, appDir, role, tmpDir);
  let endpoint;
  let port;

  if (!addArgs['server.endpoint']) {
    port = findFreePort(options.minPort, options.maxPort);
    endpoint = protocol + '://127.0.0.1:' + port;
  } else {
    endpoint = addArgs['server.endpoint'];
    port = endpoint.split(':').pop();
  }

  let instanceInfo = {
    role,
    port,
    endpoint,
    rootDir
  };

  args['server.endpoint'] = endpoint;
  args['database.directory'] = dataDir;
  args['log.file'] = fs.join(rootDir, 'log');

  if (protocol === 'ssl') {
    args['ssl.keyfile'] = fs.join('UnitTests', 'server.pem');
  }

  args = Object.assign(args, options.extraArgs);

  if (addArgs !== undefined) {
    args = Object.assign(args, addArgs);
  }

  if (options.verbose) {
    args['log.level'] = 'debug';
  }

  instanceInfo.url = endpointToURL(instanceInfo.endpoint);
  try {
    instanceInfo.pid = executeArangod(ARANGOD_BIN, toArgv(args), options).pid;
  } catch (x) {
    print('failed to run arangod - ' + JSON.stringify(x));

    throw x;
  }
  instanceInfo.role = role;

  if (platform.substr(0, 3) === 'win' && !options.disableMonitor) {
    runProcdump(options, instanceInfo, rootDir, instanceInfo.pid);
  }
  return instanceInfo;
}

// //////////////////////////////////////////////////////////////////////////////
// / @brief starts an agency instance
// /
// / protocol must be one of ["tcp", "ssl", "unix"]
// //////////////////////////////////////////////////////////////////////////////

function startInstanceAgency (instanceInfo, protocol, options, addArgs, rootDir) {
  const dataDir = fs.join(rootDir, 'data');

  const N = options.agencySize;
  const S = options.agencySupervision;
  if (options.agencyWaitForSync === undefined) {
    options.agencyWaitForSync = false;
  }
  const wfs = options.agencyWaitForSync;

  let usedPorts = options.usedPorts || [];
  for (let i = 0; i < N; i++) {
    let instanceArgs = _.clone(addArgs);
    instanceArgs['log.file'] = fs.join(rootDir, 'log' + String(i));
    instanceArgs['agency.activate'] = 'true';
    instanceArgs['agency.size'] = String(N);
    instanceArgs['agency.pool-size'] = String(N);
    instanceArgs['agency.wait-for-sync'] = String(wfs);
    instanceArgs['agency.supervision'] = String(S);
    instanceArgs['database.directory'] = dataDir + String(i);
    const port = findFreePort(options.minPort, options.maxPort, usedPorts);
    usedPorts.push(port);
    instanceArgs['server.endpoint'] = protocol + '://127.0.0.1:' + port;
    instanceArgs['agency.my-address'] = protocol + '://127.0.0.1:' + port;
    instanceArgs['agency.supervision-grace-period'] = '10.0';
    instanceArgs['agency.supervision-frequency'] = '1.0';

    if (i === N - 1) {
      let l = [];
      instanceInfo.arangods.forEach(arangod => {
        l.push('--agency.endpoint');
        l.push(arangod.endpoint);
      });
      l.push('--agency.endpoint');
      l.push(protocol + '://127.0.0.1:' + port);

      instanceArgs['flatCommands'] = l;
    }
    let dir = fs.join(rootDir, 'agency-' + i);
    fs.makeDirectoryRecursive(dir);
    fs.makeDirectoryRecursive(instanceArgs['database.directory']);
    instanceInfo.arangods.push(startArango(protocol, options, instanceArgs, rootDir, 'agent'));
    instanceInfo.endpoint = instanceInfo.arangods[instanceInfo.arangods.length - 1].endpoint;
    instanceInfo.url = instanceInfo.arangods[instanceInfo.arangods.length - 1].url;
    instanceInfo.role = 'agent';
    print('Agency Endpoint: ' + instanceInfo.endpoint);
  }
  return instanceInfo;
}

// //////////////////////////////////////////////////////////////////////////////
// / @brief starts a single server instance
// /
// / protocol must be one of ["tcp", "ssl", "unix"]
// //////////////////////////////////////////////////////////////////////////////

function startInstanceSingleServer (instanceInfo, protocol, options,
  addArgs, rootDir, role) {
  instanceInfo.arangods.push(startArango(protocol, options, addArgs, rootDir, role));

  instanceInfo.endpoint = instanceInfo.arangods[instanceInfo.arangods.length - 1].endpoint;
  instanceInfo.url = instanceInfo.arangods[instanceInfo.arangods.length - 1].url;

  return instanceInfo;
}

// //////////////////////////////////////////////////////////////////////////////
// / @brief starts any sort server instance
// /
// / protocol must be one of ["tcp", "ssl", "unix"]
// //////////////////////////////////////////////////////////////////////////////

function startInstance (protocol, options, addArgs, testname, tmpDir) {
  let rootDir = fs.join(tmpDir || fs.getTempPath(), testname);

  let instanceInfo = {
    rootDir,
    arangods: [],
    protocol: protocol
  };

  const startTime = time();
  try {
    if (options.hasOwnProperty('server')) {
      let rc = { 
                 endpoint: options.server,
                 rootDir: options.serverRoot,
                 url: options.server.replace('tcp', 'http'),
                 arangods: []
               };
      arango.reconnect(rc.endpoint, '_system', 'root', '');
      return rc;
    } else if (options.cluster || options.activefailover) {
      startInstanceCluster(instanceInfo, protocol, options,
                           addArgs, rootDir);
    } else if (options.agency) {
      startInstanceAgency(instanceInfo, protocol, options,
                          addArgs, rootDir);
    } else {
      startInstanceSingleServer(instanceInfo, protocol, options,
                                addArgs, rootDir, 'single');
    }

    if (!options.cluster) {
      let count = 0;
      instanceInfo.arangods.forEach(arangod => {
        while (true) {
          wait(0.5, false);
          if (options.useReconnect) {
            try {
              arango.reconnect(instanceInfo.endpoint,
                               '_system',
                               options.username,
                               options.password,
                               count > 50
                              );
              break;
            } catch (e) {
            }
          } else {
            const reply = download(arangod.url + '/_api/version', '', makeAuthorizationHeaders(options));

            if (!reply.error && reply.code === 200) {
              break;
            }
          }
          ++count;

          if (count % 60 === 0) {
            if (!checkArangoAlive(arangod, options)) {
              throw new Error('startup failed! bailing out!');
            }
          }
        }
      });
    }
    print(CYAN + 'up and running in ' + (time() - startTime) + ' seconds' + RESET);
    var matchPort = /.*:.*:([0-9]*)/;
    var ports = [];
    var processInfo = [];
    instanceInfo.arangods.forEach(arangod => {
      let res = matchPort.exec(arangod.endpoint);
      if (!res) {
        return;
      }
      var port = res[1];
      ports.push('port ' + port);
      processInfo.push('  [' + arangod.role + '] up with pid ' + arangod.pid + ' on port ' + port);
    });

    print('sniffing template:\n  tcpdump -ni lo -s0 -w /tmp/out.pcap ' + ports.join(' or ') + '\n');
    print(processInfo.join('\n') + '\n');
  } catch (e) {
    print(e, e.stack);
    return false;
  }
  return instanceInfo;
}

// exports.analyzeServerCrash = analyzeServerCrash;
exports.makeArgs = {
  arangod: makeArgsArangod,
  arangosh: makeArgsArangosh
};

exports.arangod = {
  check: {
    alive: checkArangoAlive,
    instanceAlive: checkInstanceAlive
  },
  shutdown: shutdownArangod
};

exports.findFreePort = findFreePort;

exports.executeArangod = executeArangod;
exports.executeAndWait = executeAndWait;

exports.createBaseConfig = createBaseConfigBuilder;
exports.run = {
  arangoshCmd: runArangoshCmd,
  arangoImport: runArangoImport,
  arangoDumpRestore: runArangoDumpRestore,
  arangoDumpRestoreWithConfig: runArangoDumpRestoreCfg,
  arangoBenchmark: runArangoBenchmark
};

exports.shutdownInstance = shutdownInstance;
exports.startArango = startArango;
exports.startInstance = startInstance;
exports.setupBinaries = setupBinaries;
exports.executableExt = executableExt;
exports.serverCrashed = serverCrashedLocal;
exports.serverFailMessages = serverFailMessagesLocal;

exports.cleanupDBDirectoriesAppend = cleanupDBDirectoriesAppend;
exports.cleanupDBDirectories = cleanupDBDirectories;
exports.cleanupLastDirectory = cleanupLastDirectory;
exports.getCleanupDBDirectories = getCleanupDBDirectories;

exports.makeAuthorizationHeaders = makeAuthorizationHeaders;

Object.defineProperty(exports, 'ARANGOEXPORT_BIN', {get: () => ARANGOEXPORT_BIN});
Object.defineProperty(exports, 'ARANGOD_BIN', {get: () => ARANGOD_BIN});
Object.defineProperty(exports, 'ARANGOSH_BIN', {get: () => ARANGOSH_BIN});
Object.defineProperty(exports, 'CONFIG_DIR', {get: () => CONFIG_DIR});
Object.defineProperty(exports, 'TOP_DIR', {get: () => TOP_DIR});
Object.defineProperty(exports, 'LOGS_DIR', {get: () => LOGS_DIR});
Object.defineProperty(exports, 'UNITTESTS_DIR', {get: () => UNITTESTS_DIR});
Object.defineProperty(exports, 'BIN_DIR', {get: () => BIN_DIR});
Object.defineProperty(exports, 'CONFIG_ARANGODB_DIR', {get: () => CONFIG_ARANGODB_DIR});
Object.defineProperty(exports, 'CONFIG_RELATIVE_DIR', {get: () => CONFIG_RELATIVE_DIR});
Object.defineProperty(exports, 'serverCrashed', {get: () => serverCrashedLocal, set: (value) => { serverCrashedLocal = value; } });
Object.defineProperty(exports, 'serverFailMessages', {get: () => serverFailMessagesLocal, set: (value) => { serverFailMessagesLocal = value; }});<|MERGE_RESOLUTION|>--- conflicted
+++ resolved
@@ -964,25 +964,12 @@
       print(Date() + ' ' + arangod.url + '/_admin/shutdown');
       let sockStat = getSockStat(arangod, options, "Sock stat for: ");
       const reply = download(arangod.url + '/_admin/shutdown', '', requestOptions);
-<<<<<<< HEAD
       if ((reply.code === 200) || // if the server should reply, we expect 200 - if not: 
           !((reply.code === 500) &&
            (reply.message === "Connection closed by remote"))) {
         print(Date() + ' Wrong shutdown response: ' + JSON.stringify(reply) + "' continuing with hard kill!");
         shutdownArangod(arangod, options, true);
       }
-=======
-      sockStat += getSockStat(arangod, options, "\n After shutdown: ");
-      if ((reply.code === 200) || // if the server should reply, we expect 200 - if not:
-          !((reply.code === 500) &&
-            (reply.message === "Connection closed by remote"))) {
-        print(Date() + ' Wrong shutdown response: ' + JSON.stringify(reply) + "' " + sockStat + " continuing with hard kill!");
-        shutdownArangod(arangod, options, true);
-      }
-      else {
-        print(sockStat);
-      }
->>>>>>> be23a688
       if (options.extremeVerbosity) {
         print(Date() + ' Shutdown response: ' + JSON.stringify(reply));
       }
