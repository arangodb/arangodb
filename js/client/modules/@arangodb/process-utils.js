/* jshint strict: false, sub: true */
/* global print, arango */
'use strict';

// //////////////////////////////////////////////////////////////////////////////
// / DISCLAIMER
// /
// / Copyright 2016 ArangoDB GmbH, Cologne, Germany
// / Copyright 2014 triagens GmbH, Cologne, Germany
// /
// / Licensed under the Apache License, Version 2.0 (the "License")
// / you may not use this file except in compliance with the License.
// / You may obtain a copy of the License at
// /
// /     http://www.apache.org/licenses/LICENSE-2.0
// /
// / Unless required by applicable law or agreed to in writing, software
// / distributed under the License is distributed on an "AS IS" BASIS,
// / WITHOUT WARRANTIES OR CONDITIONS OF ANY KIND, either express or implied.
// / See the License for the specific language governing permissions and
// / limitations under the License.
// /
// / Copyright holder is ArangoDB GmbH, Cologne, Germany
// /
// / @author Max Neunhoeffer
// //////////////////////////////////////////////////////////////////////////////

/* Modules: */
const _ = require('lodash');
const fs = require('fs');
const yaml = require('js-yaml');
const internal = require('internal');
const toArgv = internal.toArgv;
const crashUtils = require('@arangodb/crash-utils');
const crypto = require('@arangodb/crypto');

/* Functions: */
const executeExternal = internal.executeExternal;
const executeExternalAndWait = internal.executeExternalAndWait;
const killExternal = internal.killExternal;
const statusExternal = internal.statusExternal;
const base64Encode = internal.base64Encode;
const testPort = internal.testPort;
const download = internal.download;
const time = internal.time;
const wait = internal.wait;
const sleep = internal.sleep;

/* Constants: */
// const BLUE = internal.COLORS.COLOR_BLUE;
const CYAN = internal.COLORS.COLOR_CYAN;
const GREEN = internal.COLORS.COLOR_GREEN;
const RED = internal.COLORS.COLOR_RED;
const RESET = internal.COLORS.COLOR_RESET;
// const YELLOW = internal.COLORS.COLOR_YELLOW;

const platform = internal.platform;

const abortSignal = 6;

class ConfigBuilder {
  constructor(type) {
    this.config = {
      'log.foreground-tty': 'true'
    };
    this.type = type;
    switch (type) {
      case 'restore':
        this.config.configuration = fs.join(CONFIG_DIR, 'arangorestore.conf'); 
        this.executable = ARANGORESTORE_BIN;
        break;
      case 'dump':
        this.config.configuration = fs.join(CONFIG_DIR, 'arangodump.conf'); 
        this.executable = ARANGODUMP_BIN;
        break;
      default:
        throw 'Sorry this type of Arango-Binary is not yet implemented: ' + type;
    }
  }

  setAuth(username, password) {
    this.config['server.username'] = username;
    this.config['server.password'] = password;
  }
  setEndpoint(endpoint) { this.config['server.endpoint'] = endpoint; }
  setDatabase(database) { this.config['server.database'] = database; }
  setIncludeSystem(active) {
    if (this.type !== 'restore' && this.type !== 'dump') {
      throw '"include-system-collections" is not supported for binary: ' + this.type;
    }
    this.config['include-system-collections'] = active ? 'true' : 'false';
  }
  setOutputDirectory(dir) {
    if (this.type !== 'dump') {
      throw '"output-directory" is not supported for binary: ' + this.type;
    }
    this.config['output-directory'] = fs.join(this.rootDir, dir);
  }
  setInputDirectory(dir, createDatabase) {
    if (this.type !== 'restore') {
      throw '"input-directory" is not supported for binary: ' + this.type;
    }
    this.config['input-directory'] = fs.join(this.rootDir, dir);
    if (createDatabase) {
      this.config['create-database'] = 'true';
    } else {
      this.config['create-database'] = 'false';
    }
  }
  activateEncryption() { this.config['encription.keyfile'] = fs.join(this.rootDir, 'secret-key'); }
  setRootDir(dir) { this.rootDir = dir; }
  restrictToCollection(collection) {
    if (this.type !== 'restore' && this.type !== 'dump') {
      throw '"collection" is not supported for binary: ' + this.type;
    }
    this.config['collection'] = collection;
  };

  toArgv() { return internal.toArgv(this.config); }

  getExe() { return this.executable; }

  print() {
    print(this.executable);
    print(this.config);
  }
}

const createBaseConfigBuilder = function (type, options, instanceInfo, database = '_system') {
  const cfg = new ConfigBuilder(type);
  cfg.setAuth(options.username, options.password);
  cfg.setDatabase(database);
  cfg.setEndpoint(instanceInfo.endpoint);
  cfg.setRootDir(instanceInfo.rootDir);
  return cfg;
};

let executableExt = '';
if (platform.substr(0, 3) === 'win') {
  executableExt = '.exe';
}

let serverCrashedLocal = false;
let serverFailMessagesLocal = "";
let cleanupDirectories = [];

let BIN_DIR;
let ARANGOBENCH_BIN;
let ARANGODUMP_BIN;
let ARANGOD_BIN;
let ARANGOIMPORT_BIN;
let ARANGORESTORE_BIN;
let ARANGOEXPORT_BIN;
let ARANGOSH_BIN;
let CONFIG_ARANGODB_DIR;
let CONFIG_RELATIVE_DIR;
let CONFIG_DIR;
let JS_DIR;
let JS_ENTERPRISE_DIR;
let LOGS_DIR;
let UNITTESTS_DIR;

const TOP_DIR = (function findTopDir () {
  const topDir = fs.normalize(fs.makeAbsolute('.'));

  if (!fs.exists('3rdParty') && !fs.exists('arangod') &&
    !fs.exists('arangosh') && !fs.exists('tests')) {
    throw new Error('Must be in ArangoDB topdir to execute tests.');
  }

  return topDir;
}());

// //////////////////////////////////////////////////////////////////////////////
// / @brief calculates all the path locations
// / required to be called first.
// //////////////////////////////////////////////////////////////////////////////

function setupBinaries (builddir, buildType, configDir) {
  if (builddir === '') {
    if (fs.exists('build') && fs.exists(fs.join('build', 'bin'))) {
      builddir = 'build';
    } else if (fs.exists('bin')) {
      builddir = '.';
    } else {
      print('FATAL: cannot find binaries, use "--build"\n');

      return {
        status: false
      };
    }
  }

  BIN_DIR = fs.join(builddir, 'bin');
  if (!fs.exists(BIN_DIR)) {
    BIN_DIR = fs.join(TOP_DIR, BIN_DIR);
  }

  UNITTESTS_DIR = fs.join(fs.join(builddir, 'tests'));
  if (!fs.exists(UNITTESTS_DIR)) {
    UNITTESTS_DIR = fs.join(TOP_DIR, UNITTESTS_DIR);
  }

  if (buildType !== '') {
    BIN_DIR = fs.join(BIN_DIR, buildType);
    UNITTESTS_DIR = fs.join(UNITTESTS_DIR, buildType);
  }

  ARANGOBENCH_BIN = fs.join(BIN_DIR, 'arangobench' + executableExt);
  ARANGODUMP_BIN = fs.join(BIN_DIR, 'arangodump' + executableExt);
  ARANGOD_BIN = fs.join(BIN_DIR, 'arangod' + executableExt);
  ARANGOIMPORT_BIN = fs.join(BIN_DIR, 'arangoimport' + executableExt);
  ARANGORESTORE_BIN = fs.join(BIN_DIR, 'arangorestore' + executableExt);
  ARANGOEXPORT_BIN = fs.join(BIN_DIR, 'arangoexport' + executableExt);
  ARANGOSH_BIN = fs.join(BIN_DIR, 'arangosh' + executableExt);

  CONFIG_ARANGODB_DIR = fs.join(builddir, 'etc', 'arangodb3');
  if (!fs.exists(CONFIG_ARANGODB_DIR)) {
    CONFIG_ARANGODB_DIR = fs.join(TOP_DIR, CONFIG_ARANGODB_DIR);
  }

  CONFIG_RELATIVE_DIR = fs.join(TOP_DIR, 'etc', 'relative');
  CONFIG_DIR = fs.join(TOP_DIR, configDir);

  JS_DIR = fs.join(TOP_DIR, 'js');
  JS_ENTERPRISE_DIR = fs.join(TOP_DIR, 'enterprise/js');

  LOGS_DIR = fs.join(TOP_DIR, 'logs');

  let checkFiles = [
    ARANGOBENCH_BIN,
    ARANGODUMP_BIN,
    ARANGOD_BIN,
    ARANGOIMPORT_BIN,
    ARANGORESTORE_BIN,
    ARANGOEXPORT_BIN,
    ARANGOSH_BIN];
  for (let b = 0; b < checkFiles.length; ++b) {
    if (!fs.isFile(checkFiles[b])) {
      throw new Error('unable to locate ' + checkFiles[b]);
    }
  }
}

// //////////////////////////////////////////////////////////////////////////////
// / @brief finds a free port
// //////////////////////////////////////////////////////////////////////////////

function findFreePort (minPort, maxPort, usedPorts) {
  if (typeof maxPort !== 'number') {
    maxPort = 32768;
  }

  if (maxPort - minPort < 0) {
    throw new Error('minPort ' + minPort + ' is smaller than maxPort ' + maxPort);
  }

  let tries = 0;
  while (true) {
    const port = Math.floor(Math.random() * (maxPort - minPort)) + minPort;
    tries++;
    if (tries > 20) {
      throw new Error('Couldn\'t find a port after ' + tries + ' tries. portrange of ' + minPort + ', ' + maxPort + ' too narrow?');
    }
    if (Array.isArray(usedPorts) && usedPorts.indexOf(port) >= 0) {
      continue;
    }
    const free = testPort('tcp://0.0.0.0:' + port);

    if (free) {
      return port;
    }

    internal.wait(0.1, false);
  }
}

// //////////////////////////////////////////////////////////////////////////////
// / @brief scans the log files for important infos
// //////////////////////////////////////////////////////////////////////////////

function readImportantLogLines (logPath) {
  const list = fs.list(logPath);
  let importantLines = {};

  for (let i = 0; i < list.length; i++) {
    let fnLines = [];

    if (list[i].slice(0, 3) === 'log') {
      const buf = fs.readBuffer(fs.join(logPath, list[i]));
      let lineStart = 0;
      let maxBuffer = buf.length;

      for (let j = 0; j < maxBuffer; j++) {
        if (buf[j] === 10) { // \n
          const line = buf.asciiSlice(lineStart, j);
          lineStart = j + 1;

          // filter out regular INFO lines, and test related messages
          let warn = line.search('WARNING about to execute:') !== -1;
          let info = line.search(' INFO ') !== -1;

          if (warn || info) {
            continue;
          }
          fnLines.push(line);
        }
      }
    }

    if (fnLines.length > 0) {
      importantLines[list[i]] = fnLines;
    }
  }

  return importantLines;
}

// //////////////////////////////////////////////////////////////////////////////
// / @brief cleans up the database direcory
// //////////////////////////////////////////////////////////////////////////////

function cleanupLastDirectory (options) {
  if (options.cleanup) {
    while (cleanupDirectories.length) {
      const cleanupDirectory = cleanupDirectories.shift();
      if (options.extremeVerbosity === true) {
        print("Cleaning up: " + cleanupDirectory);
      }
      // Avoid attempting to remove the same directory multiple times
      if ((cleanupDirectories.indexOf(cleanupDirectory) === -1) &&
          (fs.exists(cleanupDirectory))) {
        let i = 0;
        while (i < 5) {
          try {
            fs.removeDirectoryRecursive(cleanupDirectory, true);
            return;
          } catch (x) {
            print('failed to delete directory "' + cleanupDirectory + '" - "' +
                  x + '" - Will retry in 5 seconds"');
            sleep(5);
          }
          i += 1;
        }
        print('failed to delete directory "' + cleanupDirectory + '" - "' +
              '" - Deferring cleanup for test run end."');
        cleanupDirectories.unshift(cleanupDirectory);
      }
      break;
    }
  }
}

function cleanupDBDirectories (options) {
  if (options.cleanup) {
    while (cleanupDirectories.length) {
      const cleanupDirectory = cleanupDirectories.shift();

      // Avoid attempting to remove the same directory multiple times
      if ((cleanupDirectories.indexOf(cleanupDirectory) === -1) &&
          (fs.exists(cleanupDirectory))) {
        fs.removeDirectoryRecursive(cleanupDirectory, true);
      }
    }
  }
}

function cleanupDBDirectoriesAppend (appendThis) {
  cleanupDirectories.unshift(appendThis);
}

function getCleanupDBDirectories () {
  return JSON.stringify(cleanupDirectories);
}

// //////////////////////////////////////////////////////////////////////////////
// / @brief adds authorization headers
// //////////////////////////////////////////////////////////////////////////////

function makeAuthorizationHeaders (options) {
  if (options['server.jwt-secret']) {
    var jwt = crypto.jwtEncode(options['server.jwt-secret'],
                             {'server_id': 'none',
                              'iss': 'arangodb'}, 'HS256');
    if (options.extremeVerbosity) {
      print('Using jwt token:     ' + jwt);
    }
    return {
      'headers': {
        'Authorization': 'bearer ' + jwt
      }
    };
  } else {
    return {
      'headers': {
        'Authorization': 'Basic ' + base64Encode(options.username + ':' +
            options.password)
      }
    };
  }
}

// //////////////////////////////////////////////////////////////////////////////
// / @brief converts endpoints to URL
// //////////////////////////////////////////////////////////////////////////////

function endpointToURL (endpoint) {
  if (endpoint.substr(0, 6) === 'ssl://') {
    return 'https://' + endpoint.substr(6);
  }

  const pos = endpoint.indexOf('://');

  if (pos === -1) {
    return 'http://' + endpoint;
  }

  return 'http' + endpoint.substr(pos);
}

// //////////////////////////////////////////////////////////////////////////////
// / @brief arguments for testing (server)
// //////////////////////////////////////////////////////////////////////////////

function makeArgsArangod (options, appDir, role, tmpDir) {
  console.assert(tmpDir !== undefined);
  if (appDir === undefined) {
    appDir = fs.getTempPath();
  }

  fs.makeDirectoryRecursive(appDir, true);

  fs.makeDirectoryRecursive(tmpDir, true);

  let config = 'arangod.conf';

  if (role !== undefined && role !== null && role !== '') {
    config = 'arangod-' + role + '.conf';
  }

  let args = {
    'configuration': fs.join(CONFIG_DIR, config),
    'define': 'TOP_DIR=' + TOP_DIR,
    'wal.flush-timeout': options.walFlushTimeout,
    'javascript.app-path': appDir,
    'javascript.copy-installation': false,
    'http.trusted-origin': options.httpTrustedOrigin || 'all',
    'cluster.create-waits-for-sync-replication': false,
    'temp.path': tmpDir
  };
  if (options.storageEngine !== undefined) {
    args['server.storage-engine'] = options.storageEngine;
  }
  return args;
}


// //////////////////////////////////////////////////////////////////////////////
// / @brief check whether process does bad on the wintendo
// //////////////////////////////////////////////////////////////////////////////

function runProcdump (options, instanceInfo, rootDir, pid) {
  let procdumpArgs = [ ];
  let dumpFile = fs.join(rootDir, 'core_' + pid + '.dmp');
  if (options.exceptionFilter != null) {
    procdumpArgs = [
      '-accepteula',
      '-64',
      '-e',
      options.exceptionCount
    ];
    let filters = options.exceptionFilter.split(',');
    for (let which in filters) {
      procdumpArgs.push('-f');
      procdumpArgs.push(filters[which]);
    }
    procdumpArgs.push('-ma');
    procdumpArgs.push(pid);
    procdumpArgs.push(dumpFile);
  } else {
    procdumpArgs = [
      '-accepteula',
      '-e',
      '-ma',
      pid,
      dumpFile
    ];
  }
  try {
    if (options.extremeVerbosity) {
      print("Starting procdump: " + JSON.stringify(procdumpArgs));
    }
    instanceInfo.monitor = executeExternal('procdump', procdumpArgs);
    instanceInfo.coreFilePattern = dumpFile;
  } catch (x) {
    print('failed to start procdump - is it installed?');
    // throw x;
  }
}

// //////////////////////////////////////////////////////////////////////////////
// / @brief executes a command and waits for result
// //////////////////////////////////////////////////////////////////////////////

function executeAndWait (cmd, args, options, valgrindTest, rootDir, circumventCores, coreCheck = false) {
  if (valgrindTest && options.valgrind) {
    let valgrindOpts = {};

    if (options.valgrindArgs) {
      valgrindOpts = options.valgrindArgs;
    }

    let testfn = options.valgrindFileBase;

    if (testfn.length > 0) {
      testfn += '_';
    }

    testfn += valgrindTest;

    if (valgrindOpts.xml === 'yes') {
      valgrindOpts['xml-file'] = testfn + '.%p.xml';
    }

    valgrindOpts['log-file'] = testfn + '.%p.valgrind.log';

    args = toArgv(valgrindOpts, true).concat([cmd]).concat(args);
    cmd = options.valgrind;
  }

  if (circumventCores) {
    if (platform.substr(0, 3) !== 'win') {
      // this shellscript will prevent cores from being writen on macos and linux.
      args.unshift(cmd);
      cmd = TOP_DIR + '/scripts/disable-cores.sh';
    }
  }
  
  if (options.extremeVerbosity) {
    print('executeAndWait: cmd =', cmd, 'args =', args);
  }

  const startTime = time();
  if ((typeof (cmd) !== 'string') || (cmd === 'true') || (cmd === 'false')) {
    return {
      status: false,
      message: 'true or false as binary name for test cmd =' + cmd + 'args =' + args
    };
  }

  let instanceInfo = {
    rootDir: rootDir,
    pid: 0,
    exitStatus: {}
  };

  let res = {};
  if (platform.substr(0, 3) === 'win' && !options.disableMonitor) {
    res = executeExternal(cmd, args);
    instanceInfo.pid = res.pid;
    instanceInfo.exitStatus = res;
    runProcdump(options, instanceInfo, rootDir, res.pid);
    Object.assign(instanceInfo.exitStatus, 
                  statusExternal(res.pid, true));
  } else {
    res = executeExternalAndWait(cmd, args);
    instanceInfo.pid = res.pid;
    instanceInfo.exitStatus = res;
  }
  const deltaTime = time() - startTime;

  let errorMessage = ' - ';

  if (coreCheck &&
      instanceInfo.exitStatus.hasOwnProperty('signal') &&
      ((instanceInfo.exitStatus.signal === 11) ||
       (instanceInfo.exitStatus.signal === 6) ||
       // Windows sometimes has random numbers in signal...
       (platform.substr(0, 3) === 'win')
      )
     ) {
    print("executeAndWait: Marking crashy - " + JSON.stringify(instanceInfo));
    crashUtils.analyzeCrash(cmd,
                            instanceInfo,
                            options,
                            'execution of ' + cmd + ' - ' + instanceInfo.exitStatus.signal);
    if (options.coreCheck) {
      print(instanceInfo.exitStatus.gdbHint);
    }
    serverCrashedLocal = true;
  }

  if (instanceInfo.exitStatus.status === 'TERMINATED') {
    const color = (instanceInfo.exitStatus.exit === 0 ? GREEN : RED);

    print(color + 'Finished: ' + instanceInfo.exitStatus.status +
      ' exit code: ' + instanceInfo.exitStatus.exit +
      ' Time elapsed: ' + deltaTime + RESET);

    if (instanceInfo.exitStatus.exit === 0) {
      return {
        status: true,
        message: '',
        duration: deltaTime
      };
    } else {
      return {
        status: false,
        message: 'exit code was ' + instanceInfo.exitStatus.exit,
        duration: deltaTime
      };
    }
  } else if (instanceInfo.exitStatus.status === 'ABORTED') {
    if (typeof (instanceInfo.exitStatus.errorMessage) !== 'undefined') {
      errorMessage += instanceInfo.exitStatus.errorMessage;
    }

    print('Finished: ' + instanceInfo.exitStatus.status +
      ' Signal: ' + instanceInfo.exitStatus.signal +
      ' Time elapsed: ' + deltaTime + errorMessage);

    return {
      status: false,
      message: 'irregular termination: ' + instanceInfo.exitStatus.status +
        ' exit signal: ' + instanceInfo.exitStatus.signal + errorMessage,
      duration: deltaTime
    };
  } else {
    if (typeof (instanceInfo.exitStatus.errorMessage) !== 'undefined') {
      errorMessage += instanceInfo.exitStatus.errorMessage;
    }

    print('Finished: ' + instanceInfo.exitStatus.status +
      ' exit code: ' + instanceInfo.exitStatus.signal +
      ' Time elapsed: ' + deltaTime + errorMessage);

    return {
      status: false,
      message: 'irregular termination: ' + instanceInfo.exitStatus.status +
        ' exit code: ' + instanceInfo.exitStatus.exit + errorMessage,
      duration: deltaTime
    };
  }
}

// //////////////////////////////////////////////////////////////////////////////
// //////////////////////////////////////////////////////////////////////////////
// / operate the arango commandline utilities
// //////////////////////////////////////////////////////////////////////////////
// //////////////////////////////////////////////////////////////////////////////

// //////////////////////////////////////////////////////////////////////////////
// / @brief arguments for testing (client)
// //////////////////////////////////////////////////////////////////////////////

function makeArgsArangosh (options) {
  return {
    'configuration': fs.join(CONFIG_DIR, 'arangosh.conf'),
    'javascript.startup-directory': JS_DIR,
    'javascript.module-directory': JS_ENTERPRISE_DIR,
    'server.username': options.username,
    'server.password': options.password,
    'flatCommands': ['--console.colors', 'false', '--quiet']
  };
}

// //////////////////////////////////////////////////////////////////////////////
// / @brief runs arangosh
// //////////////////////////////////////////////////////////////////////////////

function runArangoshCmd (options, instanceInfo, addArgs, cmds, coreCheck = false) {
  let args = makeArgsArangosh(options);
  args['server.endpoint'] = instanceInfo.endpoint;

  if (addArgs !== undefined) {
    args = Object.assign(args, addArgs);
  }

  internal.env.INSTANCEINFO = JSON.stringify(instanceInfo);
  const argv = toArgv(args).concat(cmds);
  return executeAndWait(ARANGOSH_BIN, argv, options, 'arangoshcmd', instanceInfo.rootDir, false, coreCheck);
}

// //////////////////////////////////////////////////////////////////////////////
// / @brief runs arangoimport
// //////////////////////////////////////////////////////////////////////////////

function runArangoImport (options, instanceInfo, what, coreCheck = false) {
  let args = {
    'log.foreground-tty': 'true',
    'server.username': options.username,
    'server.password': options.password,
    'server.endpoint': instanceInfo.endpoint,
    'file': fs.join(TOP_DIR, what.data),
    'collection': what.coll,
    'type': what.type,
    'on-duplicate': what.onDuplicate || 'error',
    'ignore-missing': what.ignoreMissing || false
  };

  if (what.skipLines !== undefined) {
    args['skip-lines'] = what.skipLines;
  }

  if (what.create !== undefined) {
    args['create-collection'] = what.create;
  }

  if (what.createDatabase !== undefined) {
    args['create-database'] = what.createDatabase;
  }

  if (what.database !== undefined) {
    args['server.database'] = what.database;
  }

  if (what.backslash !== undefined) {
    args['backslash-escape'] = what.backslash;
  }

  if (what.separator !== undefined) {
    args['separator'] = what.separator;
  }

  if (what.convert !== undefined) {
    args['convert'] = what.convert ? 'true' : 'false';
  }
  if (what.removeAttribute !== undefined) {
    args['remove-attribute'] = what.removeAttribute;
  }

  return executeAndWait(ARANGOIMPORT_BIN, toArgv(args), options, 'arangoimport', instanceInfo.rootDir, false, coreCheck);
}


// //////////////////////////////////////////////////////////////////////////////
// / @brief runs arangodump or arangorestore based on config object
// //////////////////////////////////////////////////////////////////////////////

function runArangoDumpRestoreCfg (config, options, rootDir, coreCheck) {
  if (options.extremeVerbosity === true) {
    config.print();
  }
  return executeAndWait(config.getExe(), config.toArgv(), options, 'arangorestore', rootDir, false, coreCheck);
}

// //////////////////////////////////////////////////////////////////////////////
// / @brief runs arangodump or arangorestore
// //////////////////////////////////////////////////////////////////////////////

function runArangoDumpRestore (options, instanceInfo, which, database, rootDir, dumpDir = 'dump', includeSystem = true, coreCheck = false) {
  const cfg = createBaseConfigBuilder(which, options, instanceInfo, database);
  cfg.setIncludeSystem(includeSystem);
  if (rootDir) { cfg.setRootDir(rootDir); } 

  if (which === 'dump') {
    cfg.setOutputDirectory(dumpDir);
  } else {
    cfg.setInputDirectory(dumpDir, true);
  }

  if (options.encrypted) {
    cfg.activateEncryption();
  }
  return runArangoDumpRestoreCfg(cfg, options, rootDir, coreCheck);
}

// //////////////////////////////////////////////////////////////////////////////
// / @brief runs arangobench
// //////////////////////////////////////////////////////////////////////////////

function runArangoBenchmark (options, instanceInfo, cmds, rootDir, coreCheck = false) {
  let args = {
    'configuration': fs.join(CONFIG_DIR, 'arangobench.conf'),
    'log.foreground-tty': 'true',
    'server.username': options.username,
    'server.password': options.password,
    'server.endpoint': instanceInfo.endpoint,
    // 'server.request-timeout': 1200 // default now.
    'server.connection-timeout': 10 // 5s default
  };

  args = Object.assign(args, cmds);

  if (!args.hasOwnProperty('verbose')) {
    args['log.level'] = 'warning';
    args['flatCommands'] = ['--quiet'];
  }

  return executeAndWait(ARANGOBENCH_BIN, toArgv(args), options, 'arangobench', instanceInfo.rootDir, false, coreCheck);
}

// //////////////////////////////////////////////////////////////////////////////
// //////////////////////////////////////////////////////////////////////////////
// / Server up/down utilities
// //////////////////////////////////////////////////////////////////////////////
// //////////////////////////////////////////////////////////////////////////////

// //////////////////////////////////////////////////////////////////////////////
// / @brief the bad has happened, tell it the user and try to gather more
// /        information about the incident. (arangod wrapper for the crash-utils)
// //////////////////////////////////////////////////////////////////////////////
function analyzeServerCrash (arangod, options, checkStr) {
  return crashUtils.analyzeCrash(ARANGOD_BIN, arangod, options, checkStr);
}

// //////////////////////////////////////////////////////////////////////////////
// / @brief periodic checks whether spawned arangod processes are still alive
// //////////////////////////////////////////////////////////////////////////////
function checkArangoAlive (arangod, options) {
  const res = statusExternal(arangod.pid, false);
  const ret = res.status === 'RUNNING' && crashUtils.checkMonitorAlive(ARANGOD_BIN, arangod, options, res);

  if (!ret) {
    print('ArangoD with PID ' + arangod.pid + ' gone:');
    if (!arangod.hasOwnProperty('exitStatus')) {
      arangod.exitStatus = res;
    }
    print(arangod);

    if (res.hasOwnProperty('signal') &&
      ((res.signal === 11) ||
      (res.signal === 6) ||
      // Windows sometimes has random numbers in signal...
      (platform.substr(0, 3) === 'win')
      )
       ) {
      arangod.exitStatus = res;
      analyzeServerCrash(arangod, options, 'health Check  - ' + res.signal);
      serverCrashedLocal = true;
      print("checkArangoAlive: Marking crashy - " + JSON.stringify(arangod));
    }
  }

  return ret;
}

function checkInstanceAlive (instanceInfo, options) {
  return instanceInfo.arangods.reduce((previous, arangod) => {
    return previous && checkArangoAlive(arangod, options);
  }, true);
}

// //////////////////////////////////////////////////////////////////////////////
// / @brief waits for garbage collection using /_admin/execute
// //////////////////////////////////////////////////////////////////////////////

function waitOnServerForGC (instanceInfo, options, waitTime) {
  try {
    print('waiting ' + waitTime + ' for server GC');
    const remoteCommand = 'require("internal").wait(' + waitTime + ', true);';

    const requestOptions = makeAuthorizationHeaders(options);
    requestOptions.method = 'POST';
    requestOptions.timeout = waitTime * 10;
    requestOptions.returnBodyOnError = true;

    const reply = download(
      instanceInfo.url + '/_admin/execute?returnAsJSON=true',
      remoteCommand,
      requestOptions);

    print('waiting ' + waitTime + ' for server GC - done.');

    if (!reply.error && reply.code === 200) {
      return JSON.parse(reply.body);
    } else {
      return {
        status: false,
        message: yaml.safedump(reply.body)
      };
    }
  } catch (ex) {
    return {
      status: false,
      message: ex.message || String(ex),
      stack: ex.stack
    };
  }
}

// //////////////////////////////////////////////////////////////////////////////
// / @brief executes a command, possible with valgrind
// //////////////////////////////////////////////////////////////////////////////

function executeArangod (cmd, args, options) {
  if (options.valgrind) {
    let valgrindOpts = {};

    if (options.valgrindArgs) {
      valgrindOpts = options.valgrindArgs;
    }

    let testfn = options.valgrindFileBase;

    if (testfn.length > 0) {
      testfn += '_';
    }

    if (valgrindOpts.xml === 'yes') {
      valgrindOpts['xml-file'] = testfn + '.%p.xml';
    }

    valgrindOpts['log-file'] = testfn + '.%p.valgrind.log';

    args = toArgv(valgrindOpts, true).concat([cmd]).concat(args);
    cmd = options.valgrind;
  } else if (options.rr) {
    args = [cmd].concat(args);
    cmd = 'rr';
  }

  if (options.extremeVerbosity) {
    print('starting process ' + cmd + ' with arguments: ' + JSON.stringify(args));
  }
  return executeExternal(cmd, args);
}

// //////////////////////////////////////////////////////////////////////////////
// / @brief on linux get a statistic about the sockets we used
// //////////////////////////////////////////////////////////////////////////////

function getSockStat(arangod, options, preamble) {
  if (options.getSockStat && (platform === 'linux')) {
    let sockStat = preamble + arangod.pid + "\n";
    try {
      sockStat += fs.read("/proc/" + arangod.pid + "/net/sockstat");
      return sockStat;
    }
    catch (e) {/* oops, process already gone? don't care. */ }
  }
  return "";
}

// //////////////////////////////////////////////////////////////////////////////
// / @brief commands a server to shut down via webcall
// //////////////////////////////////////////////////////////////////////////////

function shutdownArangod (arangod, options, forceTerminate) {
  if (forceTerminate === undefined) {
    forceTerminate = false;
  }
  if (options.hasOwnProperty('server')) {
    print('running with external server');
    return;
  }

  if (options.valgrind) {
    waitOnServerForGC(arangod, options, 60);
  }
  if ((!arangod.hasOwnProperty('exitStatus')) ||
      (arangod.exitStatus.status === 'RUNNING')) {
    if (forceTerminate) {
      let sockStat = getSockStat(arangod, options, "Force killing - sockstat before: ");
      arangod.exitStatus = killExternal(arangod.pid, abortSignal);
      analyzeServerCrash(arangod, options, 'shutdown timeout; instance forcefully KILLED because of fatal timeout in testrun ' + sockStat);
    } else if (options.useKillExternal) {
      let sockStat = getSockStat(arangod, options, "Shutdown by kill - sockstat before: ");
      arangod.exitStatus = killExternal(arangod.pid);
      print(sockStat);
    } else {
      const requestOptions = makeAuthorizationHeaders(options);
      requestOptions.method = 'DELETE';
      print(Date() + ' ' + arangod.url + '/_admin/shutdown');
      let sockStat = getSockStat(arangod, options, "Sock stat for: ");
      const reply = download(arangod.url + '/_admin/shutdown', '', requestOptions);
<<<<<<< HEAD
      if ((reply.code === 200) || // if the server should reply, we expect 200 - if not: 
=======
      if ((reply.code !== 200) && // if the server should reply, we expect 200 - if not:
>>>>>>> ea44f839
          !((reply.code === 500) &&
            (
              (reply.message === "Connection closed by remote") || // http connection
              reply.message.includes('failed with #111')           // https connection
            ))) {
        serverCrashedLocal = true;
        print(Date() + ' Wrong shutdown response: ' + JSON.stringify(reply) + "' " + sockStat + " continuing with hard kill!");
        shutdownArangod(arangod, options, true);
      }
<<<<<<< HEAD
=======
      else {
        print(sockStat);
      }
>>>>>>> ea44f839
      if (options.extremeVerbosity) {
        print(Date() + ' Shutdown response: ' + JSON.stringify(reply));
      }
    }
  } else {
    print('Server already dead, doing nothing.');
  }
}

// //////////////////////////////////////////////////////////////////////////////
// / @brief shuts down an instance
// //////////////////////////////////////////////////////////////////////////////

function shutdownInstance (instanceInfo, options, forceTerminate) {
  if (forceTerminate === undefined) {
    forceTerminate = false;
  }

  if (!checkInstanceAlive(instanceInfo, options)) {
    print('Server already dead, doing nothing. This shouldn\'t happen?');
  }

  if (!forceTerminate) {
    try {
      // send a maintenance request to any of the coordinators, so that
      // no failed server/failed follower jobs will be started on shutdown
      let coords = instanceInfo.arangods.filter(arangod =>
                                                arangod.role === 'coordinator' &&
                                                !arangod.hasOwnProperty('exitStatus'));
      if (coords.length > 0) {
        let requestOptions = makeAuthorizationHeaders(options);
        requestOptions.method = 'PUT';

        print(coords[0].url + "/_admin/cluster/maintenance");
        download(coords[0].url + "/_admin/cluster/maintenance", JSON.stringify("on"), requestOptions);
      }
    } catch (err) {
      print("error while setting cluster maintenance mode:", err);
    }
  }

  // Shut down all non-agency servers:
  const n = instanceInfo.arangods.length;

  let toShutdown = instanceInfo.arangods.slice();
  toShutdown.sort((a, b) => {
    if (a.role === b.role) return 0;
    if (a.role === 'coordinator' &&
        b.role === 'dbserver') return -1;
    if (b.role === 'coordinator' &&
        a.role === 'dbserver') return 1;
    if (a.role === 'agent') return 1;
    if (b.role === 'agent') return -1;
    return 0;
  });
  print('Shutdown order ' + JSON.stringify(toShutdown));

  let nonAgenciesCount = instanceInfo.arangods
      .filter(arangod => {
        if (arangod.hasOwnProperty('exitStatus') && 
            (arangod.exitStatus.status !== 'RUNNING')) {
          return false;
        }
        return (arangod.role !== 'agent');
      }).length;

  let timeout = 666;
  if (options.valgrind) {
    timeout *= 10;
  }
  if (options.sanitizer) {
    timeout *= 2;
  }

  var shutdownTime = internal.time();
  while (toShutdown.length > 0) {
    toShutdown = toShutdown.filter(arangod => {
      if (!arangod.hasOwnProperty('exitStatus')) {
        if ((nonAgenciesCount > 0) && (arangod.role === 'agent')) {
          return true;
        }
        shutdownArangod(arangod, options, forceTerminate);
        if (forceTerminate) {
          print("FORCED shut down: " + JSON.stringify(arangod));
        } else {
          arangod.exitStatus = {
            status: 'RUNNING'
          };
          print("Commanded shut down: " + JSON.stringify(arangod));
        }
        return true;
      }
      if (arangod.exitStatus.status === 'RUNNING') {
        arangod.exitStatus = statusExternal(arangod.pid, false);
        crashUtils.checkMonitorAlive(ARANGOD_BIN, arangod, options, arangod.exitStatus);
      }
      if (arangod.exitStatus.status === 'RUNNING') {
        let localTimeout = timeout;
        if (arangod.role === 'agent') {
          localTimeout = localTimeout + 60;
        }
        if ((internal.time() - shutdownTime) > localTimeout) {
          print('forcefully terminating ' + yaml.safeDump(arangod) +
                ' after ' + timeout + 's grace period; marking crashy.');
          serverCrashedLocal = true;
          arangod.exitStatus = killExternal(arangod.pid, abortSignal);
          analyzeServerCrash(arangod,
                             options,
                             'shutdown timeout; instance "' +
                             arangod.role +
                             '" forcefully KILLED after 60s - ' +
                             arangod.exitStatus.signal);
          if (arangod.role !== 'agent') {
            nonAgenciesCount --;
          }
          return false;
        } else {
          return true;
        }
      } else if (arangod.exitStatus.status !== 'TERMINATED') {
        if (arangod.role !== 'agent') {
          nonAgenciesCount --;
        }
        if (arangod.exitStatus.hasOwnProperty('signal') || arangod.exitStatus.hasOwnProperty('monitor')) {
          analyzeServerCrash(arangod, options, 'instance "' + arangod.role + '" Shutdown - ' + arangod.exitStatus.signal);
          print("shutdownInstance: Marking crashy - " + JSON.stringify(arangod));
          serverCrashedLocal = true;
        }
      } else {
        if (arangod.role !== 'agent') {
          nonAgenciesCount --;
        }
        print('Server "' + arangod.role + '" shutdown: Success: pid', arangod.pid);
        return false;
      }
    });
    if (toShutdown.length > 0) {
      let roles = {};
      toShutdown.forEach(arangod => { 
        if (!roles.hasOwnProperty(arangod.role)) {
          roles[arangod.role] = 0;
        } 
        ++roles[arangod.role]; 
      });
      let roleNames = [];
      for (let r in roles) {
        // e.g. 2 + coordinator + (s)
        roleNames.push(roles[r] + ' ' + r + '(s)');
      }
      print(roleNames.join(', ') + ' are still running...');
      require('internal').wait(1, false);
    }
  }

  if (!options.skipLogAnalysis) {
    instanceInfo.arangods.forEach(arangod => {
      let errorEntries = readImportantLogLines(arangod.rootDir);
      if (Object.keys(errorEntries).length > 0) {
        print('Found messages in the server logs: \n' +
          yaml.safeDump(errorEntries));
      }
    });
  }

  cleanupDirectories.unshift(instanceInfo.rootDir);
}

// //////////////////////////////////////////////////////////////////////////////
// / @brief starts an instance
// /
// / protocol must be one of ["tcp", "ssl", "unix"]
// //////////////////////////////////////////////////////////////////////////////

function startInstanceCluster (instanceInfo, protocol, options,
  addArgs, rootDir) {
  if (options.cluster && options.activefailover ||
     !options.cluster && !options.activefailover) {
    throw "invalid call to startInstanceCluster";
  }

  let makeArgs = function (name, role, args) {
    args = args || {};

    let subDir = fs.join(rootDir, name);
    fs.makeDirectoryRecursive(subDir);

    let subArgs = makeArgsArangod(options, fs.join(subDir, 'apps'), role, fs.join(subDir, 'tmp'));
    // FIXME: someone should decide on the order of preferences
    subArgs = Object.assign(subArgs, addArgs);
    subArgs = Object.assign(subArgs, args);

    return [subArgs, subDir];
  };

  options.agencyWaitForSync = false;
  let usedPorts = [];
  options.usedPorts = usedPorts;
  startInstanceAgency(instanceInfo, protocol, options, ...makeArgs('agency', 'agency', {}));

  let agencyEndpoint = instanceInfo.endpoint;
  let agencyUrl = instanceInfo.url;
  if (!checkInstanceAlive(instanceInfo, options)) {
    throw new Error('startup of agency failed! bailing out!');
  }

  let i;
  if (options.cluster) {
    for (i = 0; i < options.dbServers; i++) {
      let port = findFreePort(options.minPort, options.maxPort, usedPorts);
      usedPorts.push(port);
      let endpoint = protocol + '://127.0.0.1:' + port;
      let primaryArgs = _.clone(options.extraArgs);
      primaryArgs['server.endpoint'] = endpoint;
      primaryArgs['cluster.my-address'] = endpoint;
      primaryArgs['cluster.my-role'] = 'PRIMARY';
      primaryArgs['cluster.agency-endpoint'] = agencyEndpoint;

      startInstanceSingleServer(instanceInfo, protocol, options, ...makeArgs('dbserver' + i, 'dbserver', primaryArgs), 'dbserver');
    }

    for (i = 0; i < options.coordinators; i++) {
      let port = findFreePort(options.minPort, options.maxPort, usedPorts);
      usedPorts.push(port);
      let endpoint = protocol + '://127.0.0.1:' + port;
      let coordinatorArgs = _.clone(options.extraArgs);
      coordinatorArgs['server.endpoint'] = endpoint;
      coordinatorArgs['cluster.my-address'] = endpoint;
      coordinatorArgs['cluster.my-role'] = 'COORDINATOR';
      coordinatorArgs['cluster.agency-endpoint'] = agencyEndpoint;

      startInstanceSingleServer(instanceInfo, protocol, options, ...makeArgs('coordinator' + i, 'coordinator', coordinatorArgs), 'coordinator');
    }
  } else if (options.activefailover) {
    for (i = 0; i < options.singles; i++) {
      let port = findFreePort(options.minPort, options.maxPort, usedPorts);
      usedPorts.push(port);
      let endpoint = protocol + '://127.0.0.1:' + port;
      let singleArgs = _.clone(options.extraArgs);
      singleArgs['server.endpoint'] = endpoint;
      singleArgs['cluster.my-address'] = endpoint;
      singleArgs['cluster.my-role'] = 'SINGLE';
      singleArgs['cluster.agency-endpoint'] = agencyEndpoint;
      singleArgs['replication.active-failover'] = true;
      startInstanceSingleServer(instanceInfo, protocol, options, ...makeArgs('single' + i, 'single', singleArgs), 'single');
      sleep(1.0);
    }
  }

  // disabled because not in use (jslint)
  // let coordinatorUrl = instanceInfo.url
  // let response
  let httpOptions = makeAuthorizationHeaders(options);
  httpOptions.method = 'POST';
  httpOptions.returnBodyOnError = true;

  // scrape the jwt token
  let authOpts = _.clone(options);
  if (addArgs['server.jwt-secret'] && !authOpts['server.jwt-secret']) {
    authOpts['server.jwt-secret'] = addArgs['server.jwt-secret'];
  }

  let count = 0;
  while (true) {
    ++count;

    instanceInfo.arangods.forEach(arangod => {
      const reply = download(arangod.url + '/_api/version', '', makeAuthorizationHeaders(authOpts));
      if (!reply.error && reply.code === 200) {
        arangod.upAndRunning = true;
        return true;
      }

      if (!checkArangoAlive(arangod, options)) {
        instanceInfo.arangods.forEach(arangod => {
          if (!arangod.hasOwnProperty('exitStatus') ||
              (arangod.exitStatus.status === 'RUNNING')) {
            arangod.exitStatus = killExternal(arangod.pid, abortSignal);
          }
          analyzeServerCrash(arangod, options, 'startup timeout; forcefully terminating ' + arangod.role + ' with pid: ' + arangod.pid);
        });

        throw new Error(`cluster startup: pid ${arangod.pid} no longer alive! bailing out!`);
      }
      wait(0.5, false);
      return true;
    });

    let upAndRunning = 0;
    instanceInfo.arangods.forEach(arangod => {
      if (arangod.upAndRunning) {
        upAndRunning += 1;
      }
    });
    if (upAndRunning === instanceInfo.arangods.length) {
      break;
    }

    // Didn't startup in 10 minutes? kill it, give up.
    if (count > 1200) {
      instanceInfo.arangods.forEach(arangod => {
        arangod.exitStatus = killExternal(arangod.pid, abortSignal);
        analyzeServerCrash(arangod, options, 'startup timeout; forcefully terminating ' + arangod.role + ' with pid: ' + arangod.pid);
      });
      throw new Error('cluster startup timed out after 10 minutes!');
    }
  }

  // we need to find the leading server
  if (options.activefailover) {
    internal.wait(5.0, false);
    let opts = {
      method: 'POST',
      jwt: crypto.jwtEncode(authOpts['server.jwt-secret'], {'server_id': 'none', 'iss': 'arangodb'}, 'HS256'),
      headers: {'content-type': 'application/json' }
    };
    let reply = download(agencyUrl + '/_api/agency/read', '[["/arango/Plan/AsyncReplication/Leader"]]', opts);

    if (!reply.error && reply.code === 200) {
      let res = JSON.parse(reply.body);
      //internal.print("Response ====> " + reply.body);
      let leader = res[0].arango.Plan.AsyncReplication.Leader;
      if (!leader) {
        throw "Leader is not selected";
      }
    }

    opts['method'] = 'GET';
    reply = download(instanceInfo.url + '/_api/cluster/endpoints', '', opts);
    let res = JSON.parse(reply.body);
    let leader = res.endpoints[0].endpoint;
    instanceInfo.arangods.forEach(d => {
      if (d.endpoint === leader) {
        instanceInfo.endpoint = d.endpoint;
        instanceInfo.url = d.url;
      }
    });
  }

  arango.reconnect(instanceInfo.endpoint, '_system', 'root', '');
  return true;
}

// //////////////////////////////////////////////////////////////////////////////
// / @brief starts an instance
// /
// / protocol must be one of ["tcp", "ssl", "unix"]
// //////////////////////////////////////////////////////////////////////////////

function startArango (protocol, options, addArgs, rootDir, role) {
  const dataDir = fs.join(rootDir, 'data');
  const appDir = fs.join(rootDir, 'apps');
  const tmpDir = fs.join(rootDir, 'tmp');

  fs.makeDirectoryRecursive(dataDir);
  fs.makeDirectoryRecursive(appDir);
  fs.makeDirectoryRecursive(tmpDir);

  let args = makeArgsArangod(options, appDir, role, tmpDir);
  let endpoint;
  let port;

  if (!addArgs['server.endpoint']) {
    port = findFreePort(options.minPort, options.maxPort);
    endpoint = protocol + '://127.0.0.1:' + port;
  } else {
    endpoint = addArgs['server.endpoint'];
    port = endpoint.split(':').pop();
  }

  let instanceInfo = {
    role,
    port,
    endpoint,
    rootDir
  };

  args['server.endpoint'] = endpoint;
  args['database.directory'] = dataDir;
  args['log.file'] = fs.join(rootDir, 'log');

  if (protocol === 'ssl') {
    args['ssl.keyfile'] = fs.join('UnitTests', 'server.pem');
  }

  args = Object.assign(args, options.extraArgs);

  if (addArgs !== undefined) {
    args = Object.assign(args, addArgs);
  }

  if (options.verbose) {
    args['log.level'] = 'debug';
  }

  instanceInfo.url = endpointToURL(instanceInfo.endpoint);
  try {
    instanceInfo.pid = executeArangod(ARANGOD_BIN, toArgv(args), options).pid;
  } catch (x) {
    print('failed to run arangod - ' + JSON.stringify(x));

    throw x;
  }
  instanceInfo.role = role;

  if (platform.substr(0, 3) === 'win' && !options.disableMonitor) {
    runProcdump(options, instanceInfo, rootDir, instanceInfo.pid);
  }
  return instanceInfo;
}

// //////////////////////////////////////////////////////////////////////////////
// / @brief starts an agency instance
// /
// / protocol must be one of ["tcp", "ssl", "unix"]
// //////////////////////////////////////////////////////////////////////////////

function startInstanceAgency (instanceInfo, protocol, options, addArgs, rootDir) {
  const dataDir = fs.join(rootDir, 'data');

  const N = options.agencySize;
  const S = options.agencySupervision;
  if (options.agencyWaitForSync === undefined) {
    options.agencyWaitForSync = false;
  }
  const wfs = options.agencyWaitForSync;

  let usedPorts = options.usedPorts || [];
  for (let i = 0; i < N; i++) {
    let instanceArgs = _.clone(addArgs);
    instanceArgs['log.file'] = fs.join(rootDir, 'log' + String(i));
    instanceArgs['agency.activate'] = 'true';
    instanceArgs['agency.size'] = String(N);
    instanceArgs['agency.pool-size'] = String(N);
    instanceArgs['agency.wait-for-sync'] = String(wfs);
    instanceArgs['agency.supervision'] = String(S);
    instanceArgs['database.directory'] = dataDir + String(i);
    const port = findFreePort(options.minPort, options.maxPort, usedPorts);
    usedPorts.push(port);
    instanceArgs['server.endpoint'] = protocol + '://127.0.0.1:' + port;
    instanceArgs['agency.my-address'] = protocol + '://127.0.0.1:' + port;
    instanceArgs['agency.supervision-grace-period'] = '10.0';
    instanceArgs['agency.supervision-frequency'] = '1.0';

    if (i === N - 1) {
      let l = [];
      instanceInfo.arangods.forEach(arangod => {
        l.push('--agency.endpoint');
        l.push(arangod.endpoint);
      });
      l.push('--agency.endpoint');
      l.push(protocol + '://127.0.0.1:' + port);

      instanceArgs['flatCommands'] = l;
    }
    let dir = fs.join(rootDir, 'agency-' + i);
    fs.makeDirectoryRecursive(dir);
    fs.makeDirectoryRecursive(instanceArgs['database.directory']);
    instanceInfo.arangods.push(startArango(protocol, options, instanceArgs, rootDir, 'agent'));
    instanceInfo.endpoint = instanceInfo.arangods[instanceInfo.arangods.length - 1].endpoint;
    instanceInfo.url = instanceInfo.arangods[instanceInfo.arangods.length - 1].url;
    instanceInfo.role = 'agent';
    print('Agency Endpoint: ' + instanceInfo.endpoint);
  }
  return instanceInfo;
}

// //////////////////////////////////////////////////////////////////////////////
// / @brief starts a single server instance
// /
// / protocol must be one of ["tcp", "ssl", "unix"]
// //////////////////////////////////////////////////////////////////////////////

function startInstanceSingleServer (instanceInfo, protocol, options,
  addArgs, rootDir, role) {
  instanceInfo.arangods.push(startArango(protocol, options, addArgs, rootDir, role));

  instanceInfo.endpoint = instanceInfo.arangods[instanceInfo.arangods.length - 1].endpoint;
  instanceInfo.url = instanceInfo.arangods[instanceInfo.arangods.length - 1].url;

  return instanceInfo;
}

// //////////////////////////////////////////////////////////////////////////////
// / @brief starts any sort server instance
// /
// / protocol must be one of ["tcp", "ssl", "unix"]
// //////////////////////////////////////////////////////////////////////////////

function startInstance (protocol, options, addArgs, testname, tmpDir) {
  let rootDir = fs.join(tmpDir || fs.getTempPath(), testname);

  let instanceInfo = {
    rootDir,
    arangods: [],
    protocol: protocol
  };

  const startTime = time();
  try {
    if (options.hasOwnProperty('server')) {
      let rc = { 
                 endpoint: options.server,
                 rootDir: options.serverRoot,
                 url: options.server.replace('tcp', 'http'),
                 arangods: []
               };
      arango.reconnect(rc.endpoint, '_system', 'root', '');
      return rc;
    } else if (options.cluster || options.activefailover) {
      startInstanceCluster(instanceInfo, protocol, options,
                           addArgs, rootDir);
    } else if (options.agency) {
      startInstanceAgency(instanceInfo, protocol, options,
                          addArgs, rootDir);
    } else {
      startInstanceSingleServer(instanceInfo, protocol, options,
                                addArgs, rootDir, 'single');
    }

    if (!options.cluster) {
      let count = 0;
      instanceInfo.arangods.forEach(arangod => {
        while (true) {
          wait(0.5, false);
          if (options.useReconnect) {
            try {
              arango.reconnect(instanceInfo.endpoint,
                               '_system',
                               options.username,
                               options.password,
                               count > 50
                              );
              break;
            } catch (e) {
            }
          } else {
            const reply = download(arangod.url + '/_api/version', '', makeAuthorizationHeaders(options));

            if (!reply.error && reply.code === 200) {
              break;
            }
          }
          ++count;

          if (count % 60 === 0) {
            if (!checkArangoAlive(arangod, options)) {
              throw new Error('startup failed! bailing out!');
            }
          }
        }
      });
    }
    print(CYAN + 'up and running in ' + (time() - startTime) + ' seconds' + RESET);
    var matchPort = /.*:.*:([0-9]*)/;
    var ports = [];
    var processInfo = [];
    instanceInfo.arangods.forEach(arangod => {
      let res = matchPort.exec(arangod.endpoint);
      if (!res) {
        return;
      }
      var port = res[1];
      ports.push('port ' + port);
      processInfo.push('  [' + arangod.role + '] up with pid ' + arangod.pid + ' on port ' + port);
    });

    print('sniffing template:\n  tcpdump -ni lo -s0 -w /tmp/out.pcap ' + ports.join(' or ') + '\n');
    print(processInfo.join('\n') + '\n');
  } catch (e) {
    print(e, e.stack);
    return false;
  }
  return instanceInfo;
}

// exports.analyzeServerCrash = analyzeServerCrash;
exports.makeArgs = {
  arangod: makeArgsArangod,
  arangosh: makeArgsArangosh
};

exports.arangod = {
  check: {
    alive: checkArangoAlive,
    instanceAlive: checkInstanceAlive
  },
  shutdown: shutdownArangod
};

exports.findFreePort = findFreePort;

exports.executeArangod = executeArangod;
exports.executeAndWait = executeAndWait;

exports.createBaseConfig = createBaseConfigBuilder;
exports.run = {
  arangoshCmd: runArangoshCmd,
  arangoImport: runArangoImport,
  arangoDumpRestore: runArangoDumpRestore,
  arangoDumpRestoreWithConfig: runArangoDumpRestoreCfg,
  arangoBenchmark: runArangoBenchmark
};

exports.shutdownInstance = shutdownInstance;
exports.startArango = startArango;
exports.startInstance = startInstance;
exports.setupBinaries = setupBinaries;
exports.executableExt = executableExt;
exports.serverCrashed = serverCrashedLocal;
exports.serverFailMessages = serverFailMessagesLocal;

exports.cleanupDBDirectoriesAppend = cleanupDBDirectoriesAppend;
exports.cleanupDBDirectories = cleanupDBDirectories;
exports.cleanupLastDirectory = cleanupLastDirectory;
exports.getCleanupDBDirectories = getCleanupDBDirectories;

exports.makeAuthorizationHeaders = makeAuthorizationHeaders;

Object.defineProperty(exports, 'ARANGOEXPORT_BIN', {get: () => ARANGOEXPORT_BIN});
Object.defineProperty(exports, 'ARANGOD_BIN', {get: () => ARANGOD_BIN});
Object.defineProperty(exports, 'ARANGOSH_BIN', {get: () => ARANGOSH_BIN});
Object.defineProperty(exports, 'CONFIG_DIR', {get: () => CONFIG_DIR});
Object.defineProperty(exports, 'TOP_DIR', {get: () => TOP_DIR});
Object.defineProperty(exports, 'LOGS_DIR', {get: () => LOGS_DIR});
Object.defineProperty(exports, 'UNITTESTS_DIR', {get: () => UNITTESTS_DIR});
Object.defineProperty(exports, 'BIN_DIR', {get: () => BIN_DIR});
Object.defineProperty(exports, 'CONFIG_ARANGODB_DIR', {get: () => CONFIG_ARANGODB_DIR});
Object.defineProperty(exports, 'CONFIG_RELATIVE_DIR', {get: () => CONFIG_RELATIVE_DIR});
Object.defineProperty(exports, 'serverCrashed', {get: () => serverCrashedLocal, set: (value) => { serverCrashedLocal = value; } });
Object.defineProperty(exports, 'serverFailMessages', {get: () => serverFailMessagesLocal, set: (value) => { serverFailMessagesLocal = value; }});<|MERGE_RESOLUTION|>--- conflicted
+++ resolved
@@ -964,11 +964,7 @@
       print(Date() + ' ' + arangod.url + '/_admin/shutdown');
       let sockStat = getSockStat(arangod, options, "Sock stat for: ");
       const reply = download(arangod.url + '/_admin/shutdown', '', requestOptions);
-<<<<<<< HEAD
-      if ((reply.code === 200) || // if the server should reply, we expect 200 - if not: 
-=======
       if ((reply.code !== 200) && // if the server should reply, we expect 200 - if not:
->>>>>>> ea44f839
           !((reply.code === 500) &&
             (
               (reply.message === "Connection closed by remote") || // http connection
@@ -978,12 +974,9 @@
         print(Date() + ' Wrong shutdown response: ' + JSON.stringify(reply) + "' " + sockStat + " continuing with hard kill!");
         shutdownArangod(arangod, options, true);
       }
-<<<<<<< HEAD
-=======
       else {
         print(sockStat);
       }
->>>>>>> ea44f839
       if (options.extremeVerbosity) {
         print(Date() + ' Shutdown response: ' + JSON.stringify(reply));
       }
