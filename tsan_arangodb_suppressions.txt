race:boost/lockfree/queue.hpp
race:boost/lockfree/detail/freelist.hpp

<<<<<<< HEAD
# these operators contain an assertion that checks the refCount,
# but that read operation is racy.
=======
# These operators contain an assertion that checks the refCount.
# That read operation is racy, but since it is just an assert we don't care!
>>>>>>> e3852651
race:SharedAqlItemBlockPtr::operator*
race:SharedAqlItemBlockPtr::operator->

# logCrashInfo calls LOG_TOPIC which in turn calls std::string::reserve
<<<<<<< HEAD
signal:lib/Basics/CrashHandler.cpp
=======
signal:lib/Basics/CrashHandler.cpp

# accesses to the function pointers can be racy
# this is most likely benign, but strictly speaking it is still UB so should be
# addressed eventually
race:3rdParty/velocypack/src/asm-functions.cpp

# A compiler optimization in DBImpl::ReleaseSnapshot() produces code where a
# register is populated with different addresses based on some condition, and
# this register is later read to populate the variable `oldest_snapshot`.
# However, this generated read is a non-atomic read, which therefore results in
# a false positive race warning. I have created an according GitHub issue:
# https://github.com/google/sanitizers/issues/1398
race:VersionSet::SetLastSequence

# The assertion `seq > _count._committedSeq` causes a data race on
# _committedSeq, but since this is just an assert we don't care!
race:RocksDBMetadata::adjustNumberDocuments
>>>>>>> e3852651
<|MERGE_RESOLUTION|>--- conflicted
+++ resolved
@@ -1,20 +1,12 @@
 race:boost/lockfree/queue.hpp
 race:boost/lockfree/detail/freelist.hpp
 
-<<<<<<< HEAD
-# these operators contain an assertion that checks the refCount,
-# but that read operation is racy.
-=======
 # These operators contain an assertion that checks the refCount.
 # That read operation is racy, but since it is just an assert we don't care!
->>>>>>> e3852651
 race:SharedAqlItemBlockPtr::operator*
 race:SharedAqlItemBlockPtr::operator->
 
 # logCrashInfo calls LOG_TOPIC which in turn calls std::string::reserve
-<<<<<<< HEAD
-signal:lib/Basics/CrashHandler.cpp
-=======
 signal:lib/Basics/CrashHandler.cpp
 
 # accesses to the function pointers can be racy
@@ -32,5 +24,4 @@
 
 # The assertion `seq > _count._committedSeq` causes a data race on
 # _committedSeq, but since this is just an assert we don't care!
-race:RocksDBMetadata::adjustNumberDocuments
->>>>>>> e3852651
+race:RocksDBMetadata::adjustNumberDocuments