dnl ============================================================================
dnl AvocadoDB                                                  (c) triAGENS GmbH
dnl ============================================================================

dnl ============================================================================
dnl PREAMBLE                                     triAGENS GmbH Build Environment
dnl ============================================================================

<<<<<<< HEAD
AC_INIT([triAGENS AvocadoDB], [0.3.3], [info@triagens.de], [avocado], [http://www.avocadodb.org])
=======
AC_INIT([triAGENS AvocadoDB], [0.3.5], [info@triagens.de], [avocado], [http://www.avocadodb.org])
>>>>>>> 7d5fd972

dnl ----------------------------------------------------------------------------
dnl auxillary directory for install-sh and missing
dnl ----------------------------------------------------------------------------

AC_CONFIG_AUX_DIR([config])
AC_CONFIG_MACRO_DIR([m4])

dnl ============================================================================
dnl OPTIONS                                        BISON, FLEX, ALL-IN-ONE, PATH
dnl ============================================================================

AC_ARG_ENABLE(bison,
  AS_HELP_STRING([--enable-bison], [enable BISON]),
  [tr_BISON="${enableval:-yes}"],
  [tr_BISON=no]
)

AM_CONDITIONAL(ENABLE_BISON, test "x$tr_BISON" = xyes)



AC_ARG_ENABLE(flex,
  AS_HELP_STRING([--enable-flex], [enable FLEX]),
  [tr_FLEX="${enableval:-yes}"],
  [tr_FLEX=no]
)

AM_CONDITIONAL(ENABLE_FLEX, test "x$tr_FLEX" = xyes)



AC_ARG_ENABLE(all-in-one,
  AS_HELP_STRING([--enable-all-in-one], [enable supplied V8, BOOST, LIBEV]),
  [tr_ALL_IN_ONE="${enableval:-yes}"],
  [tr_ALL_IN_ONE=yes]
)

AM_CONDITIONAL(ENABLE_ALL_IN_ONE, test "x$tr_ALL_IN_ONE" = xyes)



AC_ARG_ENABLE(install-dbdir,
  AS_HELP_STRING([--enable-install-dbdir], [install an empty database directory]),
  [tr_DBDIR="${enableval:-yes}"],
  [tr_DBDIR=yes]
)

AM_CONDITIONAL(ENABLE_INSTALL_DBDIR, test "x$tr_DBDIR" = xyes)



AC_ARG_ENABLE(relative,
  AS_HELP_STRING([--enable-relative], [all path are relative to the binary (yes/no/devel [default])]),
  [tr_RELATIVE="${enableval:-devel}"],
  [tr_RELATIVE=devel]
)

if test "x$tr_RELATIVE" = xyes;  then
  AC_DEFINE_UNQUOTED(TRI_ENABLE_RELATIVE_SYSTEM, 1, [true if relative system paths should be used])
else
if test "x$tr_RELATIVE" = xdevel;  then
  AC_DEFINE_UNQUOTED(TRI_ENABLE_RELATIVE_DEVEL, 1, [true if relative development paths should be used])
else
  tr_RELATIVE=no
fi
fi



AC_ARG_WITH([boost-test],
  AS_HELP_STRING([--with-boost-test], [use boost unit test framework]),
  [tr_BOOST_TEST=yes],
  [tr_BOOST_TEST=no])

AM_CONDITIONAL(ENABLE_BOOST_TEST, test "x$tr_BOOST_TEST" = xyes)


dnl ============================================================================
dnl CHECKS                                 HOST, PROGRAMS, COMPILER, LIB, SYSTEM
dnl ============================================================================

m4_include([m4/configure.basics])
AC_PROG_RANLIB

m4_include([m4/configure.static])
m4_include([m4/configure.32bit])
m4_include([m4/configure.logging])
m4_include([m4/configure.largefile])
m4_include([m4/configure.threads])
m4_include([m4/configure.dot])

if test "x$tr_FLEX" = xyes;  then
  m4_include([m4/configure.flex])
  BASIC_INFO="$BASIC_INFO|FLEX: enabled"
else
  BASIC_INFO="$BASIC_INFO|FLEX: disabled"
fi

if test "x$tr_BISON" = xyes;  then
  m4_include([m4/configure.bison])
  BASIC_INFO="$BASIC_INFO|BISON: enabled"
else
  BASIC_INFO="$BASIC_INFO|BISON: disabled"
fi

if test "x$tr_RELATIVE" != xno;  then
  BASIC_INFO="$BASIC_INFO|RELATIVE PATHS: $tr_RELATIVE"
else
  BASIC_INFO="$BASIC_INFO|RELATIVE PATHS: disabled"
fi

FLAG_INFO="$FLAG_INFO|."

m4_include([m4/external.math])
m4_include([m4/external.ncurses]) # before readline
m4_include([m4/external.readline])
m4_include([m4/external.openssl])

if test "x$tr_ALL_IN_ONE" = xyes;  then
  m4_include([m4/all-in-one.boost])
  m4_include([m4/all-in-one.libev])
  m4_include([m4/all-in-one.v8])
  BASIC_INFO="$BASIC_INFO|ALL-IN-ONE: enabled"
else
  m4_include([m4/external.boost])
  m4_include([m4/external.libev])
  m4_include([m4/external.v8])
  BASIC_INFO="$BASIC_INFO|ALL-IN-ONE: disabled"
fi

dnl ============================================================================
dnl OUTPUT                                                        GENERATE FILES
dnl ============================================================================

BUILD_H="\$(top_srcdir)/build.h"
AC_SUBST(BUILD_H)

AC_CONFIG_FILES([Makefile Doxygen/avocado.doxy])
AC_CONFIG_HEADER([config/config.h BasicsC/local-configuration.h])
AC_OUTPUT

dnl ============================================================================
dnl INFORMATION                                   information about used options
dnl ============================================================================

m4_include([m4/configure.information])<|MERGE_RESOLUTION|>--- conflicted
+++ resolved
@@ -6,11 +6,7 @@
 dnl PREAMBLE                                     triAGENS GmbH Build Environment
 dnl ============================================================================
 
-<<<<<<< HEAD
-AC_INIT([triAGENS AvocadoDB], [0.3.3], [info@triagens.de], [avocado], [http://www.avocadodb.org])
-=======
 AC_INIT([triAGENS AvocadoDB], [0.3.5], [info@triagens.de], [avocado], [http://www.avocadodb.org])
->>>>>>> 7d5fd972
 
 dnl ----------------------------------------------------------------------------
 dnl auxillary directory for install-sh and missing
