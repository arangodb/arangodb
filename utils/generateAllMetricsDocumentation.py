#!/usr/bin/python3

"""A script to check if all server metrics have documentation snippets."""

import os
import re
import sys
from pathlib import Path

from yaml import load, dump, YAMLError
try:
    from yaml import CLoader as Loader
except ImportError:
    from yaml import Loader

# Usage:

def print_usage():
    """Print usage."""
    print("""Usage: utils/generateAllMetricsDocumentation.py [-h] [--help] [-d]

    -d:    if this option is given, a combined file with all metrics
           documentation snippets is written to 
              Documentation/Metrics/allMetrics.yaml
           otherwise, this script only checks the format of all snippets and
           that there is one exactly one metrics declarations for each snippet.

    use -h or --help for this help.
""")

if len(sys.argv) > 1 and (sys.argv[1] == "-h" or sys.argv[1] == "--help"):
    print_usage()
    sys.exit(0)

# Some data:
CATEGORYNAMES = ["Health", "AQL", "Transactions", "Foxx", "Pregel",
                 "Statistics", "Replication", "Disk", "Errors",
                 "RocksDB", "Hotbackup", "k8s", "Connectivity", "Network",
                 "V8", "Agency", "Scheduler", "Maintenance", "kubearangodb"]

# Check that we are in the right place:
LS_HERE = os.listdir(".")
if not("arangod" in LS_HERE and "arangosh" in LS_HERE and
       "Documentation" in LS_HERE and "CMakeLists.txt" in LS_HERE):
    print("Please execute me in the main source dir!")
    sys.exit(1)

# List files in Documentation/Metrics:
YAMLFILES = os.listdir("Documentation/Metrics")
YAMLFILES.sort()
if "allMetrics.yaml" in YAMLFILES:
    YAMLFILES.remove("allMetrics.yaml")
if "template.yaml" in YAMLFILES:
    YAMLFILES.remove("template.yaml")

# Read list of metrics from source:
METRICSLIST = []
LINEMATCHCOUNTER = re.compile(r"DECLARE_COUNTER\s*\(\s*([a-z_A-Z0-9]+)\s*,")
LINEMATCHGAUGE = re.compile(r"DECLARE_GAUGE\s*\(\s*([a-z_A-Z0-9]+)\s*,")
LINEMATCHHISTOGRAM = re.compile(r"DECLARE_HISTOGRAM\s*\(\s*([a-z_A-Z0-9]+)\s*,")
HEADERCOUNTER = re.compile(r"DECLARE_COUNTER\s*\(")
HEADERGAUGE = re.compile(r"DECLARE_GAUGE\s*\(")
HEADERHISTOGRAM = re.compile(r"DECLARE_HISTOGRAM\s*\(")
NAMEMATCH = re.compile(r"^\s*([a-z_A-Z0-9]+)\s*,")
<<<<<<< HEAD
for root, dirs, files in os.walk("."):
    if root[:10] == "./arangod/" or root[:6] == "./lib/":
        for f in files:
            if f[-4:] == ".cpp" or f[-2:] == ".h":
                ff = os.path.join(root, f)
                continuation = False
                s = open(ff, 'rt', encoding='utf-8')
                while True:
                    l = s.readline()
                    if not continuation:
                        if l == "":
                            break
                        m = LINEMATCHCOUNTER.search(l)
                        if m:
                            METRICSLIST.append(m.group(1))
                            continue
                        m = LINEMATCHGAUGE.search(l)
                        if m:
                            METRICSLIST.append(m.group(1))
                            continue
                        m = LINEMATCHHISTOGRAM.search(l)
                        if m:
                            METRICSLIST.append(m.group(1))
                            continue
                        m = HEADERCOUNTER.search(l)
                        if m:
                            continuation = True
                        m = HEADERGAUGE.search(l)
                        if m:
                            continuation = True
                        m = HEADERHISTOGRAM.search(l)
                        if m:
                            continuation = True
                    else:
                        continuation = False
                        m = NAMEMATCH.search(l)
                        if m:
                            METRICSLIST.append(m.group(1))
                s.close()
=======

for rootdir in ("arangod", "lib"):
    for f in Path(rootdir).glob("**/*.cpp"):
        continuation = False
        with open(f, encoding="utf-8") as s:
            while True:
                l = s.readline()
                if not continuation:
                    if l == "":
                        break
                    m = LINEMATCHCOUNTER.search(l)
                    if m:
                        METRICSLIST.append(m.group(1))
                        continue
                    m = LINEMATCHGAUGE.search(l)
                    if m:
                        METRICSLIST.append(m.group(1))
                        continue
                    m = LINEMATCHHISTOGRAM.search(l)
                    if m:
                        METRICSLIST.append(m.group(1))
                        continue
                    m = HEADERCOUNTER.search(l)
                    if m:
                        continuation = True
                    m = HEADERGAUGE.search(l)
                    if m:
                        continuation = True
                    m = HEADERHISTOGRAM.search(l)
                    if m:
                        continuation = True
                else:
                    continuation = False
                    m = NAMEMATCH.search(l)
                    if m:
                        METRICSLIST.append(m.group(1))
>>>>>>> 8522105d
if len(METRICSLIST) == 0:
    print("Did not find any metrics in arangod/RestServer/MetricsFeature.h!")
    sys.exit(2)

METRICSLIST.sort()

# Check that every listed metric has a .yaml documentation file:
MISSING = False
YAMLS = []
for i, metric in enumerate(METRICSLIST):
    bad = False
    if not metric + ".yaml" in YAMLFILES:
        print(f"Missing metric documentation for metric '{metric}'")
        bad = True
    else:
        # Check yaml:
        filename = os.path.join("Documentation", "Metrics", metric) + ".yaml"
        try:
            s = open(filename, encoding="utf-8")
        except FileNotFoundError:
            print(f"Could not open file '{filename}'")
            bad = True
        if not bad:
            try:
                y = load(s, Loader=Loader)
            except YAMLError as err:
                print(f"Could not parse YAML file '{filename}', error:\n{err}")
                bad = True
            finally:
                s.close()

        if not bad:
            YAMLS.append(y)   # for later dump

            # Check a few things in the yaml:
            for attr in ["name", "help", "exposedBy", "description", "unit",
                         "type", "category", "complexity", "introducedIn"]:
                if not attr in y:
                    print(f"YAML file '{filename}' does not have required attribute '{attr}'")
                    bad = True
            if not bad:
                for attr in ["name", "help", "description", "unit",
                             "type", "category", "complexity", "introducedIn"]:
                    if not isinstance(y[attr], str):
                        print(f"YAML file '{filename}' has an attribute "
                              f"'{attr}' whose value must be a string but isn't.")
                        bad = True
                if not isinstance(y["exposedBy"], list):
                    print(f"YAML file '{filename}' has an attribute 'exposedBy' "
                          f"whose value must be a list but isn't.")
                    bad = True
                if not bad:
                    if not y["category"] in CATEGORYNAMES:
                        print(f"YAML file '{filename}' has an unknown category "
                              f"'{y['category']}', please fix.")
                        bad = True

    if bad:
        MISSING = True

TOOMANY = False
for i, yamlfile in enumerate(YAMLFILES):
    name = yamlfile[:-5]
    if not name in METRICSLIST:
        TOOMANY = True
        print(f"YAML file '{name}.yaml'\n"
              f"does not have a corresponding metric declared in the source code!")

DUMPMETRICS = False
if len(sys.argv) > 1 and sys.argv[1] == "-d":
    DUMPMETRICS = True

OUTFILE = "Documentation/Metrics/allMetrics.yaml"
if DUMPMETRICS:
    # Dump what we have:
    with open(OUTFILE, "w", encoding="utf-8") as S:
        for i, yamlfile in enumerate(YAMLFILES):
            with open(os.path.join("Documentation", "Metrics", yamlfile), encoding="utf-8") as I:
                prefix = "- "
                while True:
                    l = I.readline()
                    if l == "":
                        break
                    S.write(prefix)
                    prefix = "  "
                    S.write(l)
                S.write("\n")

if MISSING:
    sys.exit(17)

if TOOMANY:
    sys.exit(18)<|MERGE_RESOLUTION|>--- conflicted
+++ resolved
@@ -62,50 +62,9 @@
 HEADERGAUGE = re.compile(r"DECLARE_GAUGE\s*\(")
 HEADERHISTOGRAM = re.compile(r"DECLARE_HISTOGRAM\s*\(")
 NAMEMATCH = re.compile(r"^\s*([a-z_A-Z0-9]+)\s*,")
-<<<<<<< HEAD
-for root, dirs, files in os.walk("."):
-    if root[:10] == "./arangod/" or root[:6] == "./lib/":
-        for f in files:
-            if f[-4:] == ".cpp" or f[-2:] == ".h":
-                ff = os.path.join(root, f)
-                continuation = False
-                s = open(ff, 'rt', encoding='utf-8')
-                while True:
-                    l = s.readline()
-                    if not continuation:
-                        if l == "":
-                            break
-                        m = LINEMATCHCOUNTER.search(l)
-                        if m:
-                            METRICSLIST.append(m.group(1))
-                            continue
-                        m = LINEMATCHGAUGE.search(l)
-                        if m:
-                            METRICSLIST.append(m.group(1))
-                            continue
-                        m = LINEMATCHHISTOGRAM.search(l)
-                        if m:
-                            METRICSLIST.append(m.group(1))
-                            continue
-                        m = HEADERCOUNTER.search(l)
-                        if m:
-                            continuation = True
-                        m = HEADERGAUGE.search(l)
-                        if m:
-                            continuation = True
-                        m = HEADERHISTOGRAM.search(l)
-                        if m:
-                            continuation = True
-                    else:
-                        continuation = False
-                        m = NAMEMATCH.search(l)
-                        if m:
-                            METRICSLIST.append(m.group(1))
-                s.close()
-=======
 
 for rootdir in ("arangod", "lib"):
-    for f in Path(rootdir).glob("**/*.cpp"):
+    for f in Path(rootdir).glob("**/*.{cpp,h}"):
         continuation = False
         with open(f, encoding="utf-8") as s:
             while True:
@@ -139,7 +98,6 @@
                     m = NAMEMATCH.search(l)
                     if m:
                         METRICSLIST.append(m.group(1))
->>>>>>> 8522105d
 if len(METRICSLIST) == 0:
     print("Did not find any metrics in arangod/RestServer/MetricsFeature.h!")
     sys.exit(2)
