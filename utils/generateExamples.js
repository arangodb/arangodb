/*jshint globalstrict:false, unused:false */
/*global start_pretty_print */
'use strict';

const _ = require("lodash");
const fs = require("fs");
const internal = require("internal");
const executeExternal = internal.executeExternal;
const executeExternalAndWait = internal.executeExternalAndWait;
const download = internal.download;
const print = internal.print;
const wait = internal.wait;
const killExternal = internal.killExternal;
const toArgv = internal.toArgv;
const statusExternal = internal.statusExternal;
const testPort = internal.testPort;

const yaml = require("js-yaml");

const documentationSourceDirs = [
  fs.join(fs.makeAbsolute(''), "Documentation/Scripts/setup-arangosh.js"),
  fs.join(fs.makeAbsolute(''), "Documentation/DocuBlocks"),
  fs.join(fs.makeAbsolute(''), "Documentation/Books/Manual"),
  fs.join(fs.makeAbsolute(''), "Documentation/Books/AQL"),
  fs.join(fs.makeAbsolute(''), "Documentation/Books/HTTP")
];

const theScript = 'utils/generateExamples.py';

const scriptArguments = {
  'outputDir': fs.join(fs.makeAbsolute(''), "Documentation/Examples"),
  'outputFile': fs.join(fs.makeAbsolute(''), "arangosh.examples.js")
};

const programPaths = [
  "build/bin/",
  "build/bin/RelWithDebInfo/",
  "bin/"
];

let ARANGOD;
let ARANGOSH;

function locateProgram(programName, errMsg) {
  for (let programPath of programPaths) {
    let path = fs.join(fs.join(fs.makeAbsolute('')), programPath, programName);
    if (fs.isFile(path) || fs.isFile(path + ".exe")) {
      return path;
    }
  }
  throw errMsg;
}

function endpointToURL(endpoint) {
  if (endpoint.substr(0, 6) === "ssl://") {
    return "https://" + endpoint.substr(6);
  }

  const pos = endpoint.indexOf("://");

  if (pos === -1) {
    return "http://" + endpoint;
  }

  return "http" + endpoint.substr(pos);
}

function findFreePort() {
  while (true) {
    const port = Math.floor(Math.random() * (65536 - 1024)) + 1024;
    const free = testPort("tcp://0.0.0.0:" + port);

    if (free) {
      return port;
    }
  }

  return 8529;
}

function main(argv) {
  let thePython = 'python';
  if (fs.exists('build/CMakeCache.txt')) {
    let CMakeCache = fs.readFileSync('build/CMakeCache.txt');
    thePython = CMakeCache.toString().match(/^PYTHON_EXECUTABLE:FILEPATH=(.*)$/m)[1];
  }
  let options = {};
  let serverEndpoint = '';
  let startServer = true;
  let instanceInfo = {};
  let serverCrashed = false;
  let protocol = 'tcp';
  let tmpDataDir = fs.getTempFile();
  let count = 0;

  try {
    options = internal.parseArgv(argv, 0);
  } catch (x) {
    print("failed to parse the options: " + x.message);
    return -1;
  }
  if (options.hasOwnProperty('withPython')) {
    thePython = options.withPython;
  }

  if (options.hasOwnProperty('onlyThisOne')) {
    scriptArguments.onlyThisOne = options.onlyThisOne;
  }

  if (options.hasOwnProperty('server.endpoint')) {
    if (scriptArguments.hasOwnProperty('onlyThisOne')) {
      throw("don't run the full suite on pre-existing servers");
    }
    startServer = false;
    serverEndpoint = options['server.endpoint'];
    
  }

  let args = [theScript].concat(internal.toArgv(scriptArguments));
  args = args.concat(['--arangoshSetup']);
  args = args.concat(documentationSourceDirs);

  let storageEngines = [['mmfiles', false], ['rocksdb', true]];
  let res;

  storageEngines.forEach(function (engine) {
    let pyArgs = _.clone(args);
    pyArgs.push('--storageEngine');
    pyArgs.push(engine[0]);
    pyArgs.push('--storageEngineAgnostic');
    pyArgs.push(engine[1]);
    print(pyArgs)
    res = executeExternalAndWait(thePython, pyArgs);

    if (res.exit !== 0) {
      print("parsing the examples failed - aborting!");
      print(res);
      return -1;
    }

    if (startServer) {
      let port = findFreePort();
      instanceInfo.port = port;
      serverEndpoint = protocol + "://127.0.0.1:" + port;

      instanceInfo.url = endpointToURL(serverEndpoint);

      fs.makeDirectoryRecursive(fs.join(tmpDataDir, engine[0], "data"));

      let serverArgs = {};
      fs.makeDirectoryRecursive(fs.join(tmpDataDir, engine[0], "apps"));

<<<<<<< HEAD
    serverArgs["configuration"] = "none";
    serverArgs["database.directory"] = fs.join(tmpDataDir, "data");
    serverArgs["javascript.app-path"] = fs.join(tmpDataDir, "apps");
    serverArgs["javascript.startup-directory"] = "js";
    serverArgs["javascript.module-directory"] = "enterprise/js";
    serverArgs["log.file"] = fs.join(tmpDataDir, "log");
    serverArgs["server.authentication"] = "false";
    serverArgs["server.endpoint"] = serverEndpoint;
    serverArgs["server.storage-engine"] = "mmfiles"; // examples depend on it
    serverArgs["backup.api-enabled"] = "true";
=======
      serverArgs["configuration"] = "none";
      serverArgs["database.directory"] = fs.join(tmpDataDir, engine[0], "data");
      serverArgs["javascript.app-path"] = fs.join(tmpDataDir, engine[0], "apps");
      serverArgs["javascript.startup-directory"] = "js";
      serverArgs["javascript.module-directory"] = "enterprise/js";
      serverArgs["log.file"] = fs.join(tmpDataDir, engine[0], "log");
      serverArgs["server.authentication"] = "false";
      serverArgs["server.endpoint"] = serverEndpoint;
      serverArgs["server.storage-engine"] = engine[0]
>>>>>>> d79ecd38

      print("================================================================================");
      ARANGOD = locateProgram("arangod", "Cannot find arangod to execute tests against");
      print(ARANGOD);
      print(toArgv(serverArgs));
      instanceInfo.pid = executeExternal(ARANGOD, toArgv(serverArgs)).pid;

      // Wait until the server is up:
      count = 0;
      instanceInfo.endpoint = serverEndpoint;

      while (true) {
        wait(0.5, false);
        let r = download(instanceInfo.url + "/_api/version", "");

        if (!r.error && r.code === 200) {
          break;
        }

        count++;

        if (count % 60 === 0) {
          res = statusExternal(instanceInfo.pid, false);

          if (res.status !== "RUNNING") {
            print("start failed - process is gone: " + yaml.safeDump(res));
            return 1;
          }
        }
      }
    }
    
    let arangoshArgs = {
      'configuration': fs.join(fs.makeAbsolute(''), 'etc', 'relative', 'arangosh.conf'),
      'server.password': "",
      'server.endpoint': serverEndpoint,
      'javascript.execute': scriptArguments.outputFile
    };

    print("--------------------------------------------------------------------------------");
    ARANGOSH = locateProgram("arangosh", "Cannot find arangosh to run tests with");
    print(ARANGOSH);
    print(internal.toArgv(arangoshArgs));
    res = executeExternalAndWait(ARANGOSH, internal.toArgv(arangoshArgs));

    if (startServer) {
      if (typeof(instanceInfo.exitStatus) === 'undefined') {
        download(instanceInfo.url + "/_admin/shutdown", "", {method: "DELETE"});

        print("Waiting for server shut down");
        count = 0;
        let bar = "[";

        while (1) {
          instanceInfo.exitStatus = statusExternal(instanceInfo.pid, false);

          if (instanceInfo.exitStatus.status === "RUNNING") {
            count++;
            if (typeof(options.valgrind) === 'string') {
              wait(1);
              continue;
            }
            if (count % 10 === 0) {
              bar = bar + "#";
            }
            if (count > 600) {
              print("forcefully terminating " + yaml.safeDump(instanceInfo.pid) +
                    " after 600 s grace period; marking crashy.");
              serverCrashed = true;
              killExternal(instanceInfo.pid);
              break;
            } else {
              wait(1);
            }
          } else if (instanceInfo.exitStatus.status !== "TERMINATED") {
            if (instanceInfo.exitStatus.hasOwnProperty('signal')) {
              print("Server shut down with : " +
                    yaml.safeDump(instanceInfo.exitStatus) +
                    " marking build as crashy.");
              serverCrashed = true;
              break;
            }
            if (internal.platform.substr(0, 3) === 'win') {
              // Windows: wait for procdump to do its job...
              statusExternal(instanceInfo.monitor, true);
            }
          } else {
            print("Server shutdown: Success.");
            break; // Success.
          }
        }

        if (count > 10) {
          print("long Server shutdown: " + bar + ']');
        }

      }
    }
  });
  if (res.exit != 0) {
    throw("generating examples failed!");
  }

  return 0;
}

main(ARGUMENTS);<|MERGE_RESOLUTION|>--- conflicted
+++ resolved
@@ -113,7 +113,7 @@
     }
     startServer = false;
     serverEndpoint = options['server.endpoint'];
-    
+
   }
 
   let args = [theScript].concat(internal.toArgv(scriptArguments));
@@ -150,18 +150,6 @@
       let serverArgs = {};
       fs.makeDirectoryRecursive(fs.join(tmpDataDir, engine[0], "apps"));
 
-<<<<<<< HEAD
-    serverArgs["configuration"] = "none";
-    serverArgs["database.directory"] = fs.join(tmpDataDir, "data");
-    serverArgs["javascript.app-path"] = fs.join(tmpDataDir, "apps");
-    serverArgs["javascript.startup-directory"] = "js";
-    serverArgs["javascript.module-directory"] = "enterprise/js";
-    serverArgs["log.file"] = fs.join(tmpDataDir, "log");
-    serverArgs["server.authentication"] = "false";
-    serverArgs["server.endpoint"] = serverEndpoint;
-    serverArgs["server.storage-engine"] = "mmfiles"; // examples depend on it
-    serverArgs["backup.api-enabled"] = "true";
-=======
       serverArgs["configuration"] = "none";
       serverArgs["database.directory"] = fs.join(tmpDataDir, engine[0], "data");
       serverArgs["javascript.app-path"] = fs.join(tmpDataDir, engine[0], "apps");
@@ -170,8 +158,8 @@
       serverArgs["log.file"] = fs.join(tmpDataDir, engine[0], "log");
       serverArgs["server.authentication"] = "false";
       serverArgs["server.endpoint"] = serverEndpoint;
-      serverArgs["server.storage-engine"] = engine[0]
->>>>>>> d79ecd38
+      serverArgs["server.storage-engine"] = engine[0];
+      serverArgs["backup.api-enabled"] = "true";
 
       print("================================================================================");
       ARANGOD = locateProgram("arangod", "Cannot find arangod to execute tests against");
@@ -203,7 +191,7 @@
         }
       }
     }
-    
+
     let arangoshArgs = {
       'configuration': fs.join(fs.makeAbsolute(''), 'etc', 'relative', 'arangosh.conf'),
       'server.password': "",
