--- conflicted
+++ resolved
@@ -29,12 +29,8 @@
 #include "Basics/Logger.h"
 #include "Basics/ReadWriteLock.h"
 #include "Basics/Thread.h"
-<<<<<<< HEAD
 #include "Rest/GeneralRequest.h"
 #include "SimpleHttpClient/GeneralClientConnection.h"
-=======
-#include "Rest/HttpRequest.h"
->>>>>>> 3524ee82
 #include "SimpleHttpClient/SimpleHttpResult.h"
 #include "VocBase/voc-types.h"
 #include "Cluster/AgencyComm.h"
@@ -113,20 +109,13 @@
   rest::GeneralResponse::HttpResponseCode answer_code;
 
   ClusterCommResult()
-<<<<<<< HEAD
-      : dropped(false), invalid(false), answer_code(rest::GeneralResponse::OK) {}
-=======
-      : dropped(false),
-        invalid(false),
-        single(false),
-        answer_code(rest::HttpResponse::PROCESSING) {}
+      : dropped(false), invalid(false), single(false), answer_code(rest::GeneralResponse::OK) {}
 
   ////////////////////////////////////////////////////////////////////////////////
   /// @brief routine to set the destination
   ////////////////////////////////////////////////////////////////////////////////
 
   void setDestination(std::string const& dest, bool logConnectionErrors);
->>>>>>> 3524ee82
 };
 
 ////////////////////////////////////////////////////////////////////////////////
