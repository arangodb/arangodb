////////////////////////////////////////////////////////////////////////////////
/// DISCLAIMER
///
/// Copyright 2014-2016 ArangoDB GmbH, Cologne, Germany
/// Copyright 2004-2014 triAGENS GmbH, Cologne, Germany
///
/// Licensed under the Apache License, Version 2.0 (the "License");
/// you may not use this file except in compliance with the License.
/// You may obtain a copy of the License at
///
///     http://www.apache.org/licenses/LICENSE-2.0
///
/// Unless required by applicable law or agreed to in writing, software
/// distributed under the License is distributed on an "AS IS" BASIS,
/// WITHOUT WARRANTIES OR CONDITIONS OF ANY KIND, either express or implied.
/// See the License for the specific language governing permissions and
/// limitations under the License.
///
/// Copyright holder is ArangoDB GmbH, Cologne, Germany
///
/// @author Jan Steemann
////////////////////////////////////////////////////////////////////////////////
#include "Cluster/AgencyComm.h"
#include "Basics/JsonHelper.h"
#include "Basics/ReadLocker.h"
#include "Basics/StringUtils.h"
#include "Basics/StringBuffer.h"
#include "Basics/VelocyPackHelper.h"
#include "Basics/WriteLocker.h"
#include "Basics/json.h"
#include "Basics/Logger.h"
#include "Basics/random.h"
#include "Cluster/ServerState.h"
#include "Rest/Endpoint.h"
#include "Rest/GeneralRequest.h"
#include "SimpleHttpClient/GeneralClientConnection.h"
#include "SimpleHttpClient/SimpleHttpClient.h"
#include <velocypack/Iterator.h>
#include "SimpleHttpClient/SimpleHttpResult.h"

#include <velocypack/Dumper.h>
#include <velocypack/Sink.h>
#include <velocypack/Iterator.h>
#include <velocypack/velocypack-aliases.h>

using namespace arangodb;

void addEmptyVPackObject(std::string const& name, VPackBuilder &builder) {
  builder.add(VPackValue(name));
  {
    VPackObjectBuilder c(&builder);
  }
}

////////////////////////////////////////////////////////////////////////////////
/// @brief creates an agency endpoint
////////////////////////////////////////////////////////////////////////////////

AgencyEndpoint::AgencyEndpoint(
    arangodb::rest::Endpoint* endpoint,
    arangodb::httpclient::GeneralClientConnection* connection)
    : _endpoint(endpoint), _connection(connection), _busy(false) {}

////////////////////////////////////////////////////////////////////////////////
/// @brief destroys an agency endpoint
////////////////////////////////////////////////////////////////////////////////

AgencyEndpoint::~AgencyEndpoint() {
  delete _connection;
  delete _endpoint;
}

////////////////////////////////////////////////////////////////////////////////
/// @brief constructs a communication result
////////////////////////////////////////////////////////////////////////////////

AgencyCommResult::AgencyCommResult()
    : _location(),
      _message(),
      _body(),
      _values(),
      _index(0),
      _statusCode(0),
      _connected(false) {}

////////////////////////////////////////////////////////////////////////////////
/// @brief destroys a communication result
////////////////////////////////////////////////////////////////////////////////

AgencyCommResult::~AgencyCommResult() {
  // All elements free themselves
}

////////////////////////////////////////////////////////////////////////////////
/// @brief extract the connected flag from the result
////////////////////////////////////////////////////////////////////////////////

bool AgencyCommResult::connected() const { return _connected; }

////////////////////////////////////////////////////////////////////////////////
/// @brief extract the http code from the result
////////////////////////////////////////////////////////////////////////////////

int AgencyCommResult::httpCode() const { return _statusCode; }

////////////////////////////////////////////////////////////////////////////////
/// @brief extract the error code from the result
////////////////////////////////////////////////////////////////////////////////

int AgencyCommResult::errorCode() const {
  try {
    std::shared_ptr<VPackBuilder> bodyBuilder =
        VPackParser::fromJson(_body.c_str());
    VPackSlice body = bodyBuilder->slice();
    if (!body.isObject()) {
      return 0;
    }
    // get "errorCode" attribute (0 if not exist)
    return arangodb::basics::VelocyPackHelper::getNumericValue<int>(
        body, "errorCode", 0);
  } catch (VPackException const&) {
    return 0;
  }
}

////////////////////////////////////////////////////////////////////////////////
/// @brief extract the error message from the result
/// if there is no error, an empty string will be returned
////////////////////////////////////////////////////////////////////////////////

std::string AgencyCommResult::errorMessage() const {
  if (!_message.empty()) {
    // return stored message first if set
    return _message;
  }

  if (!_connected) {
    return std::string("unable to connect to agency");
  }

  try {
    std::shared_ptr<VPackBuilder> bodyBuilder =
        VPackParser::fromJson(_body.c_str());
    VPackSlice body = bodyBuilder->slice();
    if (!body.isObject()) {
      return "";
    }
    // get "message" attribute ("" if not exist)
    return arangodb::basics::VelocyPackHelper::getStringValue(body, "message",
                                                              "");
  } catch (VPackException const&) {
    return std::string("Out of memory");
  }
}

////////////////////////////////////////////////////////////////////////////////
/// @brief extract the error details from the result
/// if there is no error, an empty string will be returned
////////////////////////////////////////////////////////////////////////////////

std::string AgencyCommResult::errorDetails() const {
  std::string const errorMessage = this->errorMessage();

  if (errorMessage.empty()) {
    return _message;
  }

  return _message + " (" + errorMessage + ")";
}

////////////////////////////////////////////////////////////////////////////////
/// @brief flush the internal result buffer
////////////////////////////////////////////////////////////////////////////////

void AgencyCommResult::clear() {
  // clear existing values. They free themselves
  _values.clear();

  _location = "";
  _message = "";
  _body = "";
  _index = 0;
  _statusCode = 0;
}

////////////////////////////////////////////////////////////////////////////////
/// @brief recursively flatten the JSON response into a map
///
/// stripKeyPrefix is decoded, as is the _globalPrefix
////////////////////////////////////////////////////////////////////////////////

bool AgencyCommResult::parseVelocyPackNode(VPackSlice const& node,
                                           std::string const& stripKeyPrefix,
                                           bool withDirs) {
  if (!node.isObject()) {
    return true;
  }

  // get "key" attribute
  VPackSlice const key = node.get("key");

  if (!key.isString()) {
    return false;
  }

  std::string keydecoded = AgencyComm::decodeKey(key.copyString());

  // make sure we don't strip more bytes than the key is long
  size_t const offset =
      AgencyComm::_globalPrefix.size() + stripKeyPrefix.size();
  size_t const length = keydecoded.size();

  std::string prefix;
  if (offset >= length) {
    prefix = "";
  } else {
    prefix = keydecoded.substr(offset);
  }

  // get "dir" attribute
  bool isDir =
      arangodb::basics::VelocyPackHelper::getBooleanValue(node, "dir", false);

  if (isDir) {
    if (withDirs) {
      AgencyCommResultEntry entry;

      entry._index = 0;
      entry._vpack = std::make_shared<VPackBuilder>();
      entry._isDir = true;
      _values.emplace(prefix, entry);
    }

    // is a directory, so there may be a "nodes" attribute
    if (!node.hasKey("nodes")) {
      // if directory is empty...
      return true;
    }
    VPackSlice const nodes = node.get("nodes");

    if (!nodes.isArray()) {
      // if directory is empty...
      return true;
    }

    for (auto const& subNode : VPackArrayIterator(nodes)) {
      if (!parseVelocyPackNode(subNode, stripKeyPrefix, withDirs)) {
        return false;
      }
    }
  } else {
    // not a directory

    // get "value" attribute
    VPackSlice const value = node.get("value");

    if (value.isString()) {
      if (!prefix.empty()) {
        AgencyCommResultEntry entry;

        // get "modifiedIndex"
        entry._index = arangodb::basics::VelocyPackHelper::stringUInt64(
            node.get("modifiedIndex"));
        std::string tmp = value.copyString();
        entry._vpack = VPackParser::fromJson(tmp);
        entry._isDir = false;

        _values.emplace(prefix, entry);
      }
    }
  }

  return true;
}

////////////////////////////////////////////////////////////////////////////////
/// parse an agency result
/// note that stripKeyPrefix is a decoded, normal key!
////////////////////////////////////////////////////////////////////////////////

bool AgencyCommResult::parse(std::string const& stripKeyPrefix, bool withDirs) {
  std::shared_ptr<VPackBuilder> parsedBody;
  try {
    parsedBody = VPackParser::fromJson(_body.c_str());
  } catch (...) {
    return false;
  }

  VPackSlice slice = parsedBody->slice();

  if (!slice.isObject()) {
    return false;
  }

  // get "node" attribute
  VPackSlice const node = slice.get("node");

  bool const result = parseVelocyPackNode(node, stripKeyPrefix, withDirs);

  return result;
}

////////////////////////////////////////////////////////////////////////////////
/// @brief the static global URL prefix
////////////////////////////////////////////////////////////////////////////////

std::string const AgencyComm::AGENCY_URL_PREFIX = "v2/keys";

////////////////////////////////////////////////////////////////////////////////
/// @brief global (variable) prefix used for endpoint
////////////////////////////////////////////////////////////////////////////////

std::string AgencyComm::_globalPrefix = "";

////////////////////////////////////////////////////////////////////////////////
/// @brief lock for the global endpoints
////////////////////////////////////////////////////////////////////////////////

arangodb::basics::ReadWriteLock AgencyComm::_globalLock;

////////////////////////////////////////////////////////////////////////////////
/// @brief list of global endpoints
////////////////////////////////////////////////////////////////////////////////

std::list<AgencyEndpoint*> AgencyComm::_globalEndpoints;

////////////////////////////////////////////////////////////////////////////////
/// @brief global connection options
////////////////////////////////////////////////////////////////////////////////

AgencyConnectionOptions AgencyComm::_globalConnectionOptions = {
    15.0,   // connectTimeout
    120.0,  // requestTimeout
    120.0,  // lockTimeout
    10      // numRetries
};

////////////////////////////////////////////////////////////////////////////////
/// @brief constructs an agency comm locker
////////////////////////////////////////////////////////////////////////////////

AgencyCommLocker::AgencyCommLocker(std::string const& key,
                                   std::string const& type, double ttl)
    : _key(key), _type(type), _version(0), _isLocked(false) {
  AgencyComm comm;

  _vpack = std::make_shared<VPackBuilder>();
  try {
    _vpack->add(VPackValue(type));
  } catch (...) {
    return;
  }

  if (comm.lock(key, ttl, 0.0, _vpack->slice())) {
    fetchVersion(comm);
    _isLocked = true;
  }
}

////////////////////////////////////////////////////////////////////////////////
/// @brief destroys an agency comm locker
////////////////////////////////////////////////////////////////////////////////

AgencyCommLocker::~AgencyCommLocker() { unlock(); }

////////////////////////////////////////////////////////////////////////////////
/// @brief unlocks the lock
////////////////////////////////////////////////////////////////////////////////

void AgencyCommLocker::unlock() {
  if (_isLocked) {
    AgencyComm comm;

    updateVersion(comm);
    if (comm.unlock(_key, _vpack->slice(), 0.0)) {
      _isLocked = false;
    }
  }
}

////////////////////////////////////////////////////////////////////////////////
/// @brief fetch a lock version from the agency
////////////////////////////////////////////////////////////////////////////////

bool AgencyCommLocker::fetchVersion(AgencyComm& comm) {
  if (_type != "WRITE") {
    return true;
  }

  AgencyCommResult result = comm.getValues(_key + "/Version", false);
  if (!result.successful()) {
    if (result.httpCode() != (int)arangodb::rest::GeneralResponse::NOT_FOUND) {
      return false;
    }

    return true;
  }

  result.parse("", false);
  std::map<std::string, AgencyCommResultEntry>::const_iterator it =
      result._values.begin();

  if (it == result._values.end()) {
    return false;
  }

  VPackSlice const versionSlice = it->second._vpack->slice();
  _version = arangodb::basics::VelocyPackHelper::stringUInt64(versionSlice);
  return true;
}

////////////////////////////////////////////////////////////////////////////////
/// @brief update a lock version in the agency
////////////////////////////////////////////////////////////////////////////////

bool AgencyCommLocker::updateVersion(AgencyComm& comm) {
  if (_type != "WRITE") {
    return true;
  }

  if (_version == 0) {
    VPackBuilder builder;
    try {
      builder.add(VPackValue(1));
    } catch (...) {
      return false;
    }

    // no Version key found, now set it
    AgencyCommResult result =
        comm.casValue(_key + "/Version", builder.slice(), false, 0.0, 0.0);

    return result.successful();
  } else {
    // Version key found, now update it
    VPackBuilder oldBuilder;
    try {
      oldBuilder.add(VPackValue(_version));
    } catch (...) {
      return false;
    }
    VPackBuilder newBuilder;
    try {
      newBuilder.add(VPackValue(_version + 1));
    } catch (...) {
      return false;
    }
    AgencyCommResult result = comm.casValue(
        _key + "/Version", oldBuilder.slice(), newBuilder.slice(), 0.0, 0.0);

    return result.successful();
  }
}

////////////////////////////////////////////////////////////////////////////////
/// @brief constructs an agency communication object
////////////////////////////////////////////////////////////////////////////////

AgencyComm::AgencyComm(bool addNewEndpoints)
    : _addNewEndpoints(addNewEndpoints) {}

////////////////////////////////////////////////////////////////////////////////
/// @brief destroys an agency communication object
////////////////////////////////////////////////////////////////////////////////

AgencyComm::~AgencyComm() {}

////////////////////////////////////////////////////////////////////////////////
/// @brief cleans up all connections
////////////////////////////////////////////////////////////////////////////////

void AgencyComm::cleanup() {
  AgencyComm::disconnect();

  while (true) {
    {
      bool busyFound = false;
      WRITE_LOCKER(writeLocker, AgencyComm::_globalLock);

      std::list<AgencyEndpoint*>::iterator it = _globalEndpoints.begin();

      while (it != _globalEndpoints.end()) {
        AgencyEndpoint* agencyEndpoint = (*it);

        TRI_ASSERT(agencyEndpoint != nullptr);
        if (agencyEndpoint->_busy) {
          busyFound = true;
          ++it;
        } else {
          it = _globalEndpoints.erase(it);
          delete agencyEndpoint;
        }
      }
      if (!busyFound) {
        break;
      }
    }
    usleep(100000);
  }
}

////////////////////////////////////////////////////////////////////////////////
/// @brief tries to establish a communication channel
////////////////////////////////////////////////////////////////////////////////

bool AgencyComm::tryConnect() {
  {
    std::string endpointsStr { getUniqueEndpointsString() };

    WRITE_LOCKER(writeLocker, AgencyComm::_globalLock);
    if (_globalEndpoints.size() == 0) {
      return false;
    }
    
    // mop: not sure if a timeout makes sense here
    while (true) {
      LOG(INFO) << "Trying to find an active agency. Checking " << endpointsStr;
      std::list<AgencyEndpoint*>::iterator it = _globalEndpoints.begin();

      while (it != _globalEndpoints.end()) {
        AgencyEndpoint* agencyEndpoint = (*it);

        TRI_ASSERT(agencyEndpoint != nullptr);
        TRI_ASSERT(agencyEndpoint->_endpoint != nullptr);
        TRI_ASSERT(agencyEndpoint->_connection != nullptr);

        if (agencyEndpoint->_endpoint->isConnected()) {
          return true;
        }

        agencyEndpoint->_endpoint->connect(
            _globalConnectionOptions._connectTimeout,
            _globalConnectionOptions._requestTimeout);

        if (agencyEndpoint->_endpoint->isConnected()) {
          return true;
        }

        ++it;
      }
      sleep(1);
    }
  }

  // unable to connect to any endpoint
  return false;
}

//////////////////////////////////////////////////////////////////////////////
/// @brief will try to initialize a new agency
//////////////////////////////////////////////////////////////////////////////
bool AgencyComm::initialize() {
  if (!AgencyComm::tryConnect()) {
    return false;
  }
  AgencyComm comm;
  return comm.ensureStructureInitialized();
}

//////////////////////////////////////////////////////////////////////////////
/// @brief will try to initialize a new agency
//////////////////////////////////////////////////////////////////////////////
bool AgencyComm::tryInitializeStructure() {
  VPackBuilder trueBuilder;
  trueBuilder.add(VPackValue(true));

  VPackSlice trueSlice = trueBuilder.slice();

  AgencyCommResult result;
  result = casValue("Init", trueSlice, false, 120.0, 0.0);
  if (!result.successful()) {
    // mop: we couldn"t aquire a lock. so somebody else is already initializing
    return false;
  }

  VPackBuilder builder;
  try {
    VPackObjectBuilder b(&builder);
    builder.add(VPackValue("Sync"));
    {
      VPackObjectBuilder c(&builder);
      builder.add("LatestID", VPackValue("\"1\""));
      addEmptyVPackObject("Problems", builder);
      builder.add("UserVersion", VPackValue("\"1\""));
      addEmptyVPackObject("ServerStates", builder);
      builder.add("HeartbeatIntervalMs", VPackValue("1000"));
      addEmptyVPackObject("Commands", builder);
    }
    builder.add(VPackValue("Current"));
    {
      VPackObjectBuilder c(&builder);
      builder.add(VPackValue("Collections"));
      {
        VPackObjectBuilder d(&builder);
        addEmptyVPackObject("_system", builder);
      }
      builder.add("Version", VPackValue("\"1\""));
      addEmptyVPackObject("ShardsCopied", builder);
      addEmptyVPackObject("NewServers", builder);
      addEmptyVPackObject("Coordinators", builder);
      builder.add("Lock", VPackValue("\"UNLOCKED\""));
      addEmptyVPackObject("DBServers", builder);
      builder.add(VPackValue("ServersRegistered"));
      {
        VPackObjectBuilder c(&builder);
        builder.add("Version", VPackValue("\"1\""));
      }
      addEmptyVPackObject("Databases", builder);
    }
    builder.add(VPackValue("Plan"));
    {
      VPackObjectBuilder c(&builder);
      addEmptyVPackObject("Coordinators", builder);
      builder.add(VPackValue("Databases"));
      {
        VPackObjectBuilder d(&builder);
        builder.add("_system", VPackValue("{\"name\":\"_system\", \"id\":\"1\"}"));
      }
      builder.add("Lock", VPackValue("\"UNLOCKED\""));
      addEmptyVPackObject("DBServers", builder);
      builder.add("Version", VPackValue("\"1\""));
      builder.add(VPackValue("Collections"));
      {
        VPackObjectBuilder d(&builder);
        addEmptyVPackObject("_system", builder);
      }
    }
    addEmptyVPackObject("Launchers", builder);
    builder.add(VPackValue("Target"));
    {
      VPackObjectBuilder c(&builder);
      addEmptyVPackObject("Coordinators", builder);
      addEmptyVPackObject("MapIDToEndpoint", builder);
      builder.add(VPackValue("Collections"));
      {
        VPackObjectBuilder d(&builder);
        addEmptyVPackObject("_system", builder);
      }
      builder.add("Version", VPackValue("\"1\""));
      addEmptyVPackObject("MapLocalToID", builder);
      builder.add(VPackValue("Databases"));
      {
        VPackObjectBuilder d(&builder);
        builder.add("_system", VPackValue("{\"name\":\"_system\", \"id\":\"1\"}"));
      }
      addEmptyVPackObject("DBServers", builder);
      builder.add("Lock", VPackValue("\"UNLOCKED\""));
    }
  } catch (...) {
    LOG(WARN) << "Couldn't create initializing structure";
    return false;
  }

  try {
    VPackSlice s = builder.slice();

    VPackOptions dumperOptions;
    // now dump the Slice into an std::string
    std::string buffer;
    VPackStringSink sink(&buffer);
    VPackDumper::dump(s, &sink, &dumperOptions);

    LOG(DEBUG) << "Initializing agency with " << buffer;

    if (!initFromVPackSlice(std::string(""), s)) {
      LOG(FATAL) << "Couldn't initialize agency";
      FATAL_ERROR_EXIT();
    } else {
      setValue("InitDone", trueSlice, 0.0);
      return true;
    }
  } catch (std::exception const& e) {
      LOG(FATAL) << "Fatal error initializing agency " << e.what();
      FATAL_ERROR_EXIT();
  } catch (...) {
      LOG(FATAL) << "Fatal error initializing agency";
      FATAL_ERROR_EXIT();
  }
}

bool AgencyComm::initFromVPackSlice(std::string key, VPackSlice s) {
  bool ret = true;
  AgencyCommResult result;
  if (s.isObject()) {
    if (!key.empty()) {
      result = createDirectory(key);
      if (!result.successful()) {
        // mop: forbidden will be thrown if directory already exists
        // need ability to recover in a case where the agency was half
        // initialized
        if (result.httpCode() != arangodb::rest::HttpResponse::FORBIDDEN) {
          ret = false;
          return ret;
        }
      }
    }

    for (auto const& it : VPackObjectIterator(s)) {
      std::string subKey("");
      if (!key.empty()) {
        subKey += key + "/";
      }
      subKey += it.key.copyString();

      ret = ret && initFromVPackSlice(subKey, it.value);
    }
  } else {
    result = setValue(key, s.copyString(), 0.0);
  }

  return ret;
}

//////////////////////////////////////////////////////////////////////////////
/// @brief checks if the agency is initialized
//////////////////////////////////////////////////////////////////////////////
bool AgencyComm::hasInitializedStructure() {
  AgencyCommResult result = getValues("InitDone", false);
  
  if (!result.successful()) {
    return false;
  }
  // mop: hmmm ... don't check value...we only save true there right now...
  // should be sufficient to check for key presence
  return true;
}

////////////////////////////////////////////////////////////////////////////////
/// @brief will initialize agency if it is freshly started
////////////////////////////////////////////////////////////////////////////////
bool AgencyComm::ensureStructureInitialized() {
  LOG(TRACE) << ("Checking if agency is initialized");
  while (!hasInitializedStructure()) {
    LOG(TRACE) << ("Agency is fresh. Needs initial structure.");
    // mop: we initialized it .. great success
    if (tryInitializeStructure()) {
      LOG(TRACE) << ("Done initializing");
      return true;
    } else {
      LOG(TRACE) << ("Somebody else is already initializing");
      // mop: somebody else is initializing it right now...wait a bit and retry
      sleep(1);
    }
  }
  return true;
}

////////////////////////////////////////////////////////////////////////////////
/// @brief disconnects all communication channels
////////////////////////////////////////////////////////////////////////////////

void AgencyComm::disconnect() {
  WRITE_LOCKER(writeLocker, AgencyComm::_globalLock);

  std::list<AgencyEndpoint*>::iterator it = _globalEndpoints.begin();

  while (it != _globalEndpoints.end()) {
    AgencyEndpoint* agencyEndpoint = (*it);

    TRI_ASSERT(agencyEndpoint != nullptr);
    TRI_ASSERT(agencyEndpoint->_connection != nullptr);
    TRI_ASSERT(agencyEndpoint->_endpoint != nullptr);

    agencyEndpoint->_connection->disconnect();
    agencyEndpoint->_endpoint->disconnect();

    ++it;
  }
}

////////////////////////////////////////////////////////////////////////////////
/// @brief adds an endpoint to the endpoints list
////////////////////////////////////////////////////////////////////////////////

bool AgencyComm::addEndpoint(std::string const& endpointSpecification,
                             bool toFront) {
  LOG(TRACE) << "adding global agency-endpoint '" << endpointSpecification << "'";

  {
    WRITE_LOCKER(writeLocker, AgencyComm::_globalLock);

    // check if we already have got this endpoint
    std::list<AgencyEndpoint*>::const_iterator it = _globalEndpoints.begin();

    while (it != _globalEndpoints.end()) {
      AgencyEndpoint const* agencyEndpoint = (*it);

      TRI_ASSERT(agencyEndpoint != nullptr);

      if (agencyEndpoint->_endpoint->getSpecification() ==
          endpointSpecification) {
        // a duplicate. just ignore
        return false;
      }

      ++it;
    }

    // didn't find the endpoint in our list of endpoints, so now create a new
    // one
    for (size_t i = 0; i < NumConnections; ++i) {
      AgencyEndpoint* agencyEndpoint =
          createAgencyEndpoint(endpointSpecification);

      if (agencyEndpoint == nullptr) {
        return false;
      }

      if (toFront) {
        AgencyComm::_globalEndpoints.push_front(agencyEndpoint);
      } else {
        AgencyComm::_globalEndpoints.push_back(agencyEndpoint);
      }
    }
  }

  return true;
}

////////////////////////////////////////////////////////////////////////////////
/// @brief checks if an endpoint is present
////////////////////////////////////////////////////////////////////////////////

bool AgencyComm::hasEndpoint(std::string const& endpointSpecification) {
  {
    READ_LOCKER(readLocker, AgencyComm::_globalLock);

    // check if we have got this endpoint
    std::list<AgencyEndpoint*>::iterator it = _globalEndpoints.begin();

    while (it != _globalEndpoints.end()) {
      AgencyEndpoint const* agencyEndpoint = (*it);

      if (agencyEndpoint->_endpoint->getSpecification() ==
          endpointSpecification) {
        return true;
      }

      ++it;
    }
  }

  // not found
  return false;
}

////////////////////////////////////////////////////////////////////////////////
/// @brief get a stringified version of the endpoints
////////////////////////////////////////////////////////////////////////////////

std::vector<std::string> AgencyComm::getEndpoints() {
  std::vector<std::string> result;

  {
    // iterate over the list of endpoints
    READ_LOCKER(readLocker, AgencyComm::_globalLock);

    std::list<AgencyEndpoint*>::const_iterator it =
        AgencyComm::_globalEndpoints.begin();

    while (it != AgencyComm::_globalEndpoints.end()) {
      AgencyEndpoint const* agencyEndpoint = (*it);

      TRI_ASSERT(agencyEndpoint != nullptr);

      result.push_back(agencyEndpoint->_endpoint->getSpecification());
      ++it;
    }
  }

  return result;
}

////////////////////////////////////////////////////////////////////////////////
/// @brief get a stringified version of all endpoints (unique)
////////////////////////////////////////////////////////////////////////////////

std::string AgencyComm::getUniqueEndpointsString() {
  std::string result;

  {
    // iterate over the list of endpoints
    READ_LOCKER(readLocker, AgencyComm::_globalLock);

    std::list<AgencyEndpoint*> uniqueEndpoints{
      AgencyComm::_globalEndpoints.begin(),
      AgencyComm::_globalEndpoints.end()
    };

    uniqueEndpoints.unique([] (AgencyEndpoint *a, AgencyEndpoint *b) {
        return a->_endpoint->getSpecification() == b->_endpoint->getSpecification();
    });

    std::list<AgencyEndpoint*>::const_iterator it =
        uniqueEndpoints.begin();
    
    while (it != uniqueEndpoints.end()) {
      if (!result.empty()) {
        result += ", ";
      }

      AgencyEndpoint const* agencyEndpoint = (*it);

      TRI_ASSERT(agencyEndpoint != nullptr);

      result.append(agencyEndpoint->_endpoint->getSpecification());
      ++it;
    }
  }

  return result;
}

////////////////////////////////////////////////////////////////////////////////
/// @brief get a stringified version of the endpoints
////////////////////////////////////////////////////////////////////////////////

std::string AgencyComm::getEndpointsString() {
  std::string result;

  {
    // iterate over the list of endpoints
    READ_LOCKER(readLocker, AgencyComm::_globalLock);

    std::list<AgencyEndpoint*>::const_iterator it =
        AgencyComm::_globalEndpoints.begin();

    while (it != AgencyComm::_globalEndpoints.end()) {
      if (!result.empty()) {
        result += ", ";
      }

      AgencyEndpoint const* agencyEndpoint = (*it);

      TRI_ASSERT(agencyEndpoint != nullptr);

      result.append(agencyEndpoint->_endpoint->getSpecification());
      ++it;
    }
  }

  return result;
}

////////////////////////////////////////////////////////////////////////////////
/// @brief sets the global prefix for all operations
////////////////////////////////////////////////////////////////////////////////

bool AgencyComm::setPrefix(std::string const& prefix) {
  // agency prefix must not be changed
  _globalPrefix = prefix;

  // make sure prefix starts with a forward slash
  if (prefix[0] != '/') {
    _globalPrefix = '/' + _globalPrefix;
  }

  // make sure prefix ends with a forward slash
  if (_globalPrefix.size() > 0) {
    if (_globalPrefix[_globalPrefix.size() - 1] != '/') {
      _globalPrefix += '/';
    }
  }

  LOG(TRACE) << "setting agency-prefix to '" << prefix << "'";
  return true;
}

////////////////////////////////////////////////////////////////////////////////
/// @brief gets the global prefix for all operations
////////////////////////////////////////////////////////////////////////////////

std::string AgencyComm::prefix() { return _globalPrefix; }

////////////////////////////////////////////////////////////////////////////////
/// @brief generate a timestamp
////////////////////////////////////////////////////////////////////////////////

std::string AgencyComm::generateStamp() {
  time_t tt = time(0);
  struct tm tb;
  char buffer[21];

  TRI_gmtime(tt, &tb);

  size_t len = ::strftime(buffer, sizeof(buffer), "%Y-%m-%dT%H:%M:%SZ", &tb);

  return std::string(buffer, len);
}

////////////////////////////////////////////////////////////////////////////////
/// @brief creates a new agency endpoint
////////////////////////////////////////////////////////////////////////////////

AgencyEndpoint* AgencyComm::createAgencyEndpoint(
    std::string const& endpointSpecification) {
  std::unique_ptr<arangodb::rest::Endpoint> endpoint(
      arangodb::rest::Endpoint::clientFactory(endpointSpecification));

  if (endpoint == nullptr) {
    // could not create endpoint...
    return nullptr;
  }

  std::unique_ptr<arangodb::httpclient::GeneralClientConnection> connection(
      arangodb::httpclient::GeneralClientConnection::factory(
          endpoint.get(), _globalConnectionOptions._requestTimeout,
          _globalConnectionOptions._connectTimeout,
          _globalConnectionOptions._connectRetries, 0));

  if (connection == nullptr) {
    return nullptr;
  }

  auto ep = new AgencyEndpoint(endpoint.get(), connection.get());
  endpoint.release();
  connection.release();

  return ep;
}

////////////////////////////////////////////////////////////////////////////////
/// @brief sends the current server state to the agency
////////////////////////////////////////////////////////////////////////////////

AgencyCommResult AgencyComm::sendServerState(double ttl) {
  // construct JSON value { "status": "...", "time": "..." }
  VPackBuilder builder;
  try {
    builder.openObject();
    std::string const status =
        ServerState::stateToString(ServerState::instance()->getState());
    builder.add("status", VPackValue(status));
    std::string const stamp = AgencyComm::generateStamp();
    builder.add("time", VPackValue(stamp));
    builder.close();
  } catch (...) {
    return AgencyCommResult();
  }

  AgencyCommResult result(
      setValue("Sync/ServerStates/" + ServerState::instance()->getId(),
               builder.slice(), ttl));

  return result;
}

////////////////////////////////////////////////////////////////////////////////
/// @brief gets the backend version
////////////////////////////////////////////////////////////////////////////////

std::string AgencyComm::getVersion() {
  AgencyCommResult result;

  sendWithFailover(arangodb::rest::GeneralRequest::HTTP_REQUEST_GET,
                   _globalConnectionOptions._requestTimeout, result, "version",
                   "", false);

  if (result.successful()) {
    return result._body;
  }

  return "";
}

////////////////////////////////////////////////////////////////////////////////
/// @brief update a version number in the agency
////////////////////////////////////////////////////////////////////////////////

bool AgencyComm::increaseVersion(std::string const& key) {
  // fetch existing version number
  AgencyCommResult result = getValues(key, false);

  if (!result.successful()) {
    if (result.httpCode() != (int)arangodb::rest::GeneralResponse::NOT_FOUND) {
      return false;
    }

    // no version key found, now set it
    VPackBuilder builder;
    try {
      builder.add(VPackValue(1));
    } catch (...) {
      LOG(ERR) << "Couldn't add value to builder";
      return false;
    }

    result.clear();
    result = casValue(key, builder.slice(), false, 0.0, 0.0);

    return result.successful();
  }

  // found a version
  result.parse("", false);
  auto it = result._values.begin();

  if (it == result._values.end()) {
    return false;
  }

  VPackSlice const versionSlice = it->second._vpack->slice();
  uint64_t version =
      arangodb::basics::VelocyPackHelper::stringUInt64(versionSlice);

  // version key found, now update it
  VPackBuilder oldBuilder;
  try {
    if (versionSlice.isString()) {
      oldBuilder.add(VPackValue(std::to_string(version)));
    } else {
      oldBuilder.add(VPackValue(version));
    }
  } catch (...) {
    return false;
  }
  VPackBuilder newBuilder;
  try {
    newBuilder.add(VPackValue(version + 1));
  } catch (...) {
    return false;
  }
  result.clear();

  result = casValue(key, oldBuilder.slice(), newBuilder.slice(), 0.0, 0.0);

  return result.successful();
}

////////////////////////////////////////////////////////////////////////////////
/// @brief update a version number in the agency, retry until it works
////////////////////////////////////////////////////////////////////////////////

void AgencyComm::increaseVersionRepeated(std::string const& key) {
  bool ok = false;
  while (!ok) {
    ok = increaseVersion(key);
    if (ok) {
      return;
    }
    uint32_t val = 300 + TRI_UInt32Random() % 400;
    LOG(INFO) << "Could not increase " << key << " in agency, retrying in " << val << "!";
    usleep(val * 1000);
  }
}

////////////////////////////////////////////////////////////////////////////////
/// @brief creates a directory in the backend
////////////////////////////////////////////////////////////////////////////////

AgencyCommResult AgencyComm::createDirectory(std::string const& key) {
  AgencyCommResult result;
<<<<<<< HEAD

  sendWithFailover(arangodb::rest::GeneralRequest::HTTP_REQUEST_PUT,
=======
  
  std::string url;
  if (key.empty()) {
    url = buildUrl();
  } else {
    url = buildUrl(key);
  }
  url += "?dir=true";
  sendWithFailover(arangodb::rest::HttpRequest::HTTP_REQUEST_PUT,
>>>>>>> 3524ee82
                   _globalConnectionOptions._requestTimeout, result,
                   url, "", false);

  return result;
}

////////////////////////////////////////////////////////////////////////////////
/// @brief sets a value in the backend
////////////////////////////////////////////////////////////////////////////////
AgencyCommResult AgencyComm::setValue(std::string const& key,
                                      std::string const& value,
                                      double ttl) {
  AgencyCommResult result;
<<<<<<< HEAD

  sendWithFailover(arangodb::rest::GeneralRequest::HTTP_REQUEST_PUT,
                   _globalConnectionOptions._requestTimeout, result,
                   buildUrl(key) + ttlParam(ttl, true),
                   "value=" + arangodb::basics::StringUtils::urlEncode(
                                  arangodb::basics::JsonHelper::toString(json)),
                   false);

=======
  sendWithFailover(
      arangodb::rest::HttpRequest::HTTP_REQUEST_PUT,
      _globalConnectionOptions._requestTimeout, result,
      buildUrl(key) + ttlParam(ttl, true),
      "value=" + arangodb::basics::StringUtils::urlEncode(value),
      false);
>>>>>>> 3524ee82
  return result;
}

////////////////////////////////////////////////////////////////////////////////
/// @brief sets a value in the backend
////////////////////////////////////////////////////////////////////////////////

AgencyCommResult AgencyComm::setValue(std::string const& key,
                                      arangodb::velocypack::Slice const& json,
                                      double ttl) {
<<<<<<< HEAD
  AgencyCommResult result;

  sendWithFailover(
      arangodb::rest::GeneralRequest::HTTP_REQUEST_PUT,
      _globalConnectionOptions._requestTimeout, result,
      buildUrl(key) + ttlParam(ttl, true),
      "value=" + arangodb::basics::StringUtils::urlEncode(json.toJson()),
      false);

  return result;
=======
  return setValue(key, json.toJson(), ttl);
>>>>>>> 3524ee82
}

////////////////////////////////////////////////////////////////////////////////
/// @brief checks if a key exists
////////////////////////////////////////////////////////////////////////////////

bool AgencyComm::exists(std::string const& key) {
  std::string url(buildUrl(key));

  AgencyCommResult result;

  sendWithFailover(arangodb::rest::GeneralRequest::HTTP_REQUEST_GET,
                   _globalConnectionOptions._requestTimeout, result, url, "",
                   false);

  return result.successful();
}

////////////////////////////////////////////////////////////////////////////////
/// @brief gets one or multiple values from the backend
////////////////////////////////////////////////////////////////////////////////

AgencyCommResult AgencyComm::getValues(std::string const& key, bool recursive) {
  std::string url(buildUrl(key));
  if (recursive) {
    url += "?recursive=true";
  }

  AgencyCommResult result;

  sendWithFailover(arangodb::rest::GeneralRequest::HTTP_REQUEST_GET,
                   _globalConnectionOptions._requestTimeout, result, url, "",
                   false);

  return result;
}

////////////////////////////////////////////////////////////////////////////////
/// @brief removes one or multiple values from the backend
////////////////////////////////////////////////////////////////////////////////

AgencyCommResult AgencyComm::removeValues(std::string const& key,
                                          bool recursive) {
  std::string url;

  if (key.empty() && recursive) {
    // delete everything, recursive
    url = buildUrl();
  } else {
    url = buildUrl(key);
  }

  if (recursive) {
    url += "?recursive=true";
  }

  AgencyCommResult result;

  sendWithFailover(arangodb::rest::GeneralRequest::HTTP_REQUEST_DELETE,
                   _globalConnectionOptions._requestTimeout, result, url, "",
                   false);

  return result;
}

////////////////////////////////////////////////////////////////////////////////
/// @brief compares and swaps a single value in the backend
/// the CAS condition is whether or not a previous value existed for the key
////////////////////////////////////////////////////////////////////////////////

AgencyCommResult AgencyComm::casValue(std::string const& key,
<<<<<<< HEAD
                                      TRI_json_t const* json, bool prevExist,
                                      double ttl, double timeout) {
  AgencyCommResult result;

  sendWithFailover(
      arangodb::rest::GeneralRequest::HTTP_REQUEST_PUT,
      timeout == 0.0 ? _globalConnectionOptions._requestTimeout : timeout,
      result, buildUrl(key) + "?prevExist=" + (prevExist ? "true" : "false") +
                  ttlParam(ttl, false),
      "value=" + arangodb::basics::StringUtils::urlEncode(
                     arangodb::basics::JsonHelper::toString(json)),
      false);

  return result;
}

////////////////////////////////////////////////////////////////////////////////
/// @brief compares and swaps a single value in the backend
/// the CAS condition is whether or not a previous value existed for the key
/// velocypack variant
////////////////////////////////////////////////////////////////////////////////

AgencyCommResult AgencyComm::casValue(std::string const& key,
=======
>>>>>>> 3524ee82
                                      arangodb::velocypack::Slice const json,
                                      bool prevExist, double ttl,
                                      double timeout) {
  AgencyCommResult result;

  std::string url;

  if (key.empty()) {
    url = buildUrl();
  } else {
    url = buildUrl(key);
  }

  url += "?prevExist=" + (prevExist ? std::string("true")
      : std::string("false"));
  url += ttlParam(ttl, false);

  sendWithFailover(
      arangodb::rest::GeneralRequest::HTTP_REQUEST_PUT,
      timeout == 0.0 ? _globalConnectionOptions._requestTimeout : timeout,
      result, url,
      "value=" + arangodb::basics::StringUtils::urlEncode(json.toJson()),
      false);
  return result;
}

////////////////////////////////////////////////////////////////////////////////
/// @brief compares and swaps a single value in the backend
/// the CAS condition is whether or not the previous value for the key was
/// identical to `oldValue`
////////////////////////////////////////////////////////////////////////////////

AgencyCommResult AgencyComm::casValue(std::string const& key,
                                      VPackSlice const& oldJson,
                                      VPackSlice const& newJson, double ttl,
                                      double timeout) {
  AgencyCommResult result;

  sendWithFailover(
      arangodb::rest::GeneralRequest::HTTP_REQUEST_PUT,
      timeout == 0.0 ? _globalConnectionOptions._requestTimeout : timeout,
      result, buildUrl(key) + "?prevValue=" +
                  arangodb::basics::StringUtils::urlEncode(oldJson.toJson()) +
                  ttlParam(ttl, false),
      "value=" + arangodb::basics::StringUtils::urlEncode(newJson.toJson()),
      false);

  return result;
}

////////////////////////////////////////////////////////////////////////////////
/// @brief blocks on a change of a single value in the backend
////////////////////////////////////////////////////////////////////////////////

AgencyCommResult AgencyComm::watchValue(std::string const& key,
                                        uint64_t waitIndex, double timeout,
                                        bool recursive) {
  std::string url(buildUrl(key) + "?wait=true");

  if (waitIndex > 0) {
    url += "&waitIndex=" + arangodb::basics::StringUtils::itoa(waitIndex);
  }

  if (recursive) {
    url += "&recursive=true";
  }

  AgencyCommResult result;

  sendWithFailover(
      arangodb::rest::GeneralRequest::HTTP_REQUEST_GET,
      timeout == 0.0 ? _globalConnectionOptions._requestTimeout : timeout,
      result, url, "", true);

  return result;
}

////////////////////////////////////////////////////////////////////////////////
/// @brief acquire a read lock
////////////////////////////////////////////////////////////////////////////////

bool AgencyComm::lockRead(std::string const& key, double ttl, double timeout) {
  VPackBuilder builder;
  try {
    builder.add(VPackValue("READ"));
  } catch (...) {
    return false;
  }
  return lock(key, ttl, timeout, builder.slice());
}

////////////////////////////////////////////////////////////////////////////////
/// @brief acquire a write lock
////////////////////////////////////////////////////////////////////////////////

bool AgencyComm::lockWrite(std::string const& key, double ttl, double timeout) {
  VPackBuilder builder;
  try {
    builder.add(VPackValue("WRITE"));
  } catch (...) {
    return false;
  }
  return lock(key, ttl, timeout, builder.slice());
}

////////////////////////////////////////////////////////////////////////////////
/// @brief release a read lock
////////////////////////////////////////////////////////////////////////////////

bool AgencyComm::unlockRead(std::string const& key, double timeout) {
  VPackBuilder builder;
  try {
    builder.add(VPackValue("READ"));
  } catch (...) {
    return false;
  }
  return unlock(key, builder.slice(), timeout);
}

////////////////////////////////////////////////////////////////////////////////
/// @brief release a write lock
////////////////////////////////////////////////////////////////////////////////

bool AgencyComm::unlockWrite(std::string const& key, double timeout) {
  VPackBuilder builder;
  try {
    builder.add(VPackValue("WRITE"));
  } catch (...) {
    return false;
  }
  return unlock(key, builder.slice(), timeout);
}

////////////////////////////////////////////////////////////////////////////////
/// @brief get unique id
////////////////////////////////////////////////////////////////////////////////

AgencyCommResult AgencyComm::uniqid(std::string const& key, uint64_t count,
                                    double timeout) {
  static int const maxTries = 10;
  int tries = 0;

  AgencyCommResult result;

  while (tries++ < maxTries) {
    result.clear();
    result = getValues(key, false);

<<<<<<< HEAD
    if (result.httpCode() == (int)arangodb::rest::GeneralResponse::NOT_FOUND) {
      std::unique_ptr<TRI_json_t> json(
          TRI_CreateStringCopyJson(TRI_UNKNOWN_MEM_ZONE, "0", strlen("0")));
=======
    if (result.httpCode() == (int)arangodb::rest::HttpResponse::NOT_FOUND) {
      try {
        VPackBuilder builder;
        builder.add(VPackValue(0));
>>>>>>> 3524ee82

        // create the key on the fly
        setValue(key, builder.slice(), 0.0);
        tries--;

        continue;
      } catch (...) {
        // Could not build local key. Try again
      }
    }

    if (!result.successful()) {
      return result;
    }

    result.parse("", false);

    std::shared_ptr<VPackBuilder> oldBuilder;

    std::map<std::string, AgencyCommResultEntry>::iterator it =
        result._values.begin();

    try {
      if (it != result._values.end()) {
        // steal the velocypack
        oldBuilder.swap((*it).second._vpack);
      } else {
        oldBuilder->add(VPackValue(0));
      }
    } catch (...) {
      return AgencyCommResult();
    }

    VPackSlice oldSlice = oldBuilder->slice();
    uint64_t const oldValue =
        arangodb::basics::VelocyPackHelper::stringUInt64(oldSlice) + count;
    uint64_t const newValue = oldValue + count;

    VPackBuilder newBuilder;
    try {
      newBuilder.add(VPackValue(newValue));
    } catch (...) {
      return AgencyCommResult();
    }

    result.clear();
    result = casValue(key, oldSlice, newBuilder.slice(), 0.0, timeout);

    if (result.successful()) {
      result._index = oldValue + 1;
      break;
    }
  }

  return result;
}

////////////////////////////////////////////////////////////////////////////////
/// @brief creates a ttl query parameter
////////////////////////////////////////////////////////////////////////////////

std::string AgencyComm::ttlParam(double ttl, bool isFirst) {
  if ((int)ttl <= 0) {
    return "";
  }

  return (isFirst ? "?ttl=" : "&ttl=") +
         arangodb::basics::StringUtils::itoa((int)ttl);
}

////////////////////////////////////////////////////////////////////////////////
/// @brief acquires a lock
////////////////////////////////////////////////////////////////////////////////

bool AgencyComm::lock(std::string const& key, double ttl, double timeout,
                      VPackSlice const& slice) {
  if (ttl == 0.0) {
    ttl = _globalConnectionOptions._lockTimeout;
  }

  if (timeout == 0.0) {
    timeout = _globalConnectionOptions._lockTimeout;
  }

  unsigned long sleepTime = InitialSleepTime;
  double const end = TRI_microtime() + timeout;

  VPackBuilder builder;
  try {
    builder.add(VPackValue("UNLOCKED"));
  } catch (...) {
    return false;
  }
  VPackSlice oldSlice = builder.slice();

  while (true) {
    AgencyCommResult result =
        casValue(key + "/Lock", oldSlice, slice, ttl, timeout);

    if (!result.successful() &&
        result.httpCode() == (int)arangodb::rest::GeneralResponse::NOT_FOUND) {
      // key does not yet exist. create it now
      result = casValue(key + "/Lock", slice, false, ttl, timeout);
    }

    if (result.successful()) {
      return true;
    }

    usleep(sleepTime);

    if (sleepTime < MaxSleepTime) {
      sleepTime += InitialSleepTime;
    }

    if (TRI_microtime() >= end) {
      return false;
    }
  }

  TRI_ASSERT(false);
  return false;
}

////////////////////////////////////////////////////////////////////////////////
/// @brief releases a lock
////////////////////////////////////////////////////////////////////////////////

bool AgencyComm::unlock(std::string const& key, VPackSlice const& slice,
                        double timeout) {
  if (timeout == 0.0) {
    timeout = _globalConnectionOptions._lockTimeout;
  }

  unsigned long sleepTime = InitialSleepTime;
  double const end = TRI_microtime() + timeout;

  VPackBuilder builder;
  try {
    builder.add(VPackValue("UNLOCKED"));
  } catch (...) {
    // Out of Memory
    return false;
  }
  VPackSlice newSlice = builder.slice();

  while (true) {
    AgencyCommResult result =
        casValue(key + "/Lock", slice, newSlice, 0.0, timeout);

    if (result.successful()) {
      return true;
    }

    usleep(sleepTime);

    if (sleepTime < MaxSleepTime) {
      sleepTime += InitialSleepTime;
    }

    if (TRI_microtime() >= end) {
      return false;
    }
  }

  TRI_ASSERT(false);
  return false;
}

////////////////////////////////////////////////////////////////////////////////
/// @brief pop an endpoint from the queue
////////////////////////////////////////////////////////////////////////////////

AgencyEndpoint* AgencyComm::popEndpoint(std::string const& endpoint) {
  unsigned long sleepTime = InitialSleepTime;

  while (1) {
    {
      WRITE_LOCKER(writeLocker, AgencyComm::_globalLock);

      size_t const numEndpoints TRI_UNUSED = _globalEndpoints.size();
      std::list<AgencyEndpoint*>::iterator it = _globalEndpoints.begin();

      while (it != _globalEndpoints.end()) {
        AgencyEndpoint* agencyEndpoint = (*it);

        TRI_ASSERT(agencyEndpoint != nullptr);

        if (!endpoint.empty() &&
            agencyEndpoint->_endpoint->getSpecification() != endpoint) {
          // we're looking for a different endpoint
          ++it;
          continue;
        }

        if (!agencyEndpoint->_busy) {
          agencyEndpoint->_busy = true;

          if (AgencyComm::_globalEndpoints.size() > 1) {
            // remove from list
            AgencyComm::_globalEndpoints.remove(agencyEndpoint);
            // and re-insert at end
            AgencyComm::_globalEndpoints.push_back(agencyEndpoint);
          }

          TRI_ASSERT(_globalEndpoints.size() == numEndpoints);

          return agencyEndpoint;
        }

        ++it;
      }
    }

    // if we got here, we ran out of non-busy connections...

    usleep(sleepTime);

    if (sleepTime < MaxSleepTime) {
      sleepTime += InitialSleepTime;
    }
  }

  // just to shut up compilers
  TRI_ASSERT(false);
  return nullptr;
}

////////////////////////////////////////////////////////////////////////////////
/// @brief reinsert an endpoint into the queue
////////////////////////////////////////////////////////////////////////////////

void AgencyComm::requeueEndpoint(AgencyEndpoint* agencyEndpoint,
                                 bool wasWorking) {
  WRITE_LOCKER(writeLocker, AgencyComm::_globalLock);
  size_t const numEndpoints TRI_UNUSED = _globalEndpoints.size();

  TRI_ASSERT(agencyEndpoint != nullptr);
  TRI_ASSERT(agencyEndpoint->_busy);

  // set to non-busy
  agencyEndpoint->_busy = false;

  if (AgencyComm::_globalEndpoints.size() > 1) {
    if (wasWorking) {
      // remove from list
      AgencyComm::_globalEndpoints.remove(agencyEndpoint);

      // and re-insert at front
      AgencyComm::_globalEndpoints.push_front(agencyEndpoint);
    }
  }

  TRI_ASSERT(_globalEndpoints.size() == numEndpoints);
}

////////////////////////////////////////////////////////////////////////////////
/// @brief construct a URL
////////////////////////////////////////////////////////////////////////////////

std::string AgencyComm::buildUrl(std::string const& relativePart) const {
  return AgencyComm::AGENCY_URL_PREFIX +
         encodeKey(_globalPrefix + relativePart);
}

////////////////////////////////////////////////////////////////////////////////
/// @brief construct a URL, without a key
////////////////////////////////////////////////////////////////////////////////

std::string AgencyComm::buildUrl() const {
  return AgencyComm::AGENCY_URL_PREFIX +
             encodeKey(_globalPrefix.substr(0, _globalPrefix.size() - 1));
}

////////////////////////////////////////////////////////////////////////////////
/// @brief sends an HTTP request to the agency, handling failover
////////////////////////////////////////////////////////////////////////////////

bool AgencyComm::sendWithFailover(
    arangodb::rest::GeneralRequest::RequestType method, double const timeout,
    AgencyCommResult& result, std::string const& url, std::string const& body,
    bool isWatch) {
  size_t numEndpoints;

  {
    READ_LOCKER(readLocker, AgencyComm::_globalLock);
    numEndpoints = AgencyComm::_globalEndpoints.size();

    if (numEndpoints == 0) {
      return false;
    }
  }

  TRI_ASSERT(numEndpoints > 0);

  size_t tries = 0;
  std::string realUrl = url;
  std::string forceEndpoint;

  while (tries++ < numEndpoints) {
    AgencyEndpoint* agencyEndpoint = popEndpoint(forceEndpoint);

    TRI_ASSERT(agencyEndpoint != nullptr);

    try {
      send(agencyEndpoint->_connection, method, timeout, result, realUrl, body);
    } catch (...) {
      result._connected = false;
      result._statusCode = 0;
      result._message = "could not send request to agency";

      agencyEndpoint->_connection->disconnect();

      requeueEndpoint(agencyEndpoint, true);
      return false;
    }

    if (result._statusCode ==
        (int)arangodb::rest::GeneralResponse::TEMPORARY_REDIRECT) {
      // sometimes the agency will return a 307 (temporary redirect)
      // in this case we have to pick it up and use the new location returned

      // put the current connection to the end of the list
      requeueEndpoint(agencyEndpoint, false);

      // a 307 does not count as a success
      TRI_ASSERT(!result.successful());

      std::string endpoint;

      // transform location into an endpoint
      if (result.location().substr(0, 7) == "http://") {
        endpoint = "tcp://" + result.location().substr(7);
      } else if (result.location().substr(0, 8) == "https://") {
        endpoint = "ssl://" + result.location().substr(8);
      } else {
        // invalid endpoint, return an error
        return false;
      }

      size_t const delim = endpoint.find('/', 6);

      if (delim == std::string::npos) {
        // invalid location header
        return false;
      }

      realUrl = endpoint.substr(delim);
      endpoint = endpoint.substr(0, delim);

      if (!AgencyComm::hasEndpoint(endpoint)) {
        // redirection to an unknown endpoint
        if (_addNewEndpoints) {
          AgencyComm::addEndpoint(endpoint, true);

          LOG(INFO) << "adding agency-endpoint '" << endpoint << "'";

          // re-check the new endpoint
          if (AgencyComm::hasEndpoint(endpoint)) {
            ++numEndpoints;
            continue;
          }
        }

        LOG(ERR) << "found redirection to unknown endpoint '" << endpoint << "'. Will not follow!";

        // this is an error
        return false;
      }

      forceEndpoint = endpoint;

      // if we get here, we'll just use the next endpoint from the list
      continue;
    }

    forceEndpoint = "";

    // we can stop iterating over endpoints if the operation succeeded,
    // if a watch timed out or
    // if the reason for failure was a client-side error
    bool const canAbort =
        result.successful() || (isWatch && result._statusCode == 0) ||
        (result._statusCode >= 400 && result._statusCode <= 499);

    requeueEndpoint(agencyEndpoint, canAbort);

    if (canAbort) {
      // we're done
      return true;
    }

    // otherwise, try next
  }

  // if we get here, we could not send data to any endpoint successfully
  return false;
}

////////////////////////////////////////////////////////////////////////////////
/// @brief sends data to the URL
////////////////////////////////////////////////////////////////////////////////

bool AgencyComm::send(arangodb::httpclient::GeneralClientConnection* connection,
                      arangodb::rest::GeneralRequest::RequestType method,
                      double timeout, AgencyCommResult& result,
                      std::string const& url, std::string const& body) {
  TRI_ASSERT(connection != nullptr);

  if (method == arangodb::rest::GeneralRequest::HTTP_REQUEST_GET ||
      method == arangodb::rest::GeneralRequest::HTTP_REQUEST_HEAD ||
      method == arangodb::rest::GeneralRequest::HTTP_REQUEST_DELETE) {
    TRI_ASSERT(body.empty());
  }

  TRI_ASSERT(!url.empty());

  result._connected = false;
  result._statusCode = 0;

<<<<<<< HEAD
  LOG_TRACE("sending %s request to agency at endpoint '%s', url '%s': %s",
            arangodb::rest::GeneralRequest::translateMethod(method).c_str(),
            connection->getEndpoint()->getSpecification().c_str(), url.c_str(),
            body.c_str());
=======
  LOG(TRACE) << "sending " << arangodb::rest::HttpRequest::translateMethod(method) << " request to agency at endpoint '" << connection->getEndpoint()->getSpecification() << "', url '" << url << "': " << body;
>>>>>>> 3524ee82

  arangodb::httpclient::SimpleHttpClient client(connection, timeout, false);

  client.keepConnectionOnDestruction(true);

  // set up headers
  std::map<std::string, std::string> headers;
  if (method == arangodb::rest::GeneralRequest::HTTP_REQUEST_PUT ||
      method == arangodb::rest::GeneralRequest::HTTP_REQUEST_POST) {
    // the agency needs this content-type for the body
    headers["content-type"] = "application/x-www-form-urlencoded";
  }

  // send the actual request
  std::unique_ptr<arangodb::httpclient::SimpleHttpResult> response(
      client.request(method, url, body.c_str(), body.size(), headers));

  if (response == nullptr) {
    connection->disconnect();
    result._message = "could not send request to agency";
    LOG(TRACE) << "sending request to agency failed";

    return false;
  }

  if (!response->isComplete()) {
    connection->disconnect();
    result._message = "sending request to agency failed";
    LOG(TRACE) << "sending request to agency failed";

    return false;
  }

  result._connected = true;

  if (response->getHttpReturnCode() ==
      (int)arangodb::rest::GeneralResponse::TEMPORARY_REDIRECT) {
    // temporary redirect. now save location header

    bool found = false;
    result._location = response->getHeaderField("location", found);

    LOG(TRACE) << "redirecting to location: '" << result._location << "'";

    if (!found) {
      // a 307 without a location header does not make any sense
      connection->disconnect();
      result._message = "invalid agency response (header missing)";

      return false;
    }
  }

  result._message = response->getHttpReturnMessage();
  basics::StringBuffer& sb = response->getBody();
  result._body = std::string(sb.c_str(), sb.length());
  result._index = 0;
  result._statusCode = response->getHttpReturnCode();

  bool found = false;
  std::string lastIndex = response->getHeaderField("x-etcd-index", found);
  if (found) {
    result._index = arangodb::basics::StringUtils::uint64(lastIndex);
  }

  LOG(TRACE) << "request to agency returned status code " << result._statusCode << ", message: '" << result._message << "', body: '" << result._body << "'";

  if (result.successful()) {
    return true;
  }

  connection->disconnect();
  return false;
}

////////////////////////////////////////////////////////////////////////////////
/// @brief encode a key for etcd
////////////////////////////////////////////////////////////////////////////////

std::string AgencyComm::encodeKey(std::string const& s) {
  std::string::const_iterator i;
  std::string res;
  for (i = s.begin(); i != s.end(); ++i) {
    if (*i == '_') {
      res.push_back('@');
      res.push_back('U');
    } else if (*i == '@') {
      res.push_back('@');
      res.push_back('@');
    } else {
      res.push_back(*i);
    }
  }
  return res;
}

////////////////////////////////////////////////////////////////////////////////
/// @brief decode a key for etcd
////////////////////////////////////////////////////////////////////////////////

std::string AgencyComm::decodeKey(std::string const& s) {
  std::string::const_iterator i;
  std::string res;
  for (i = s.begin(); i != s.end(); ++i) {
    if (*i == '@') {
      ++i;
      if (*i == 'U') {
        res.push_back('_');
      } else {
        res.push_back('@');
      }
    } else {
      res.push_back(*i);
    }
  }
  return res;
}<|MERGE_RESOLUTION|>--- conflicted
+++ resolved
@@ -1150,11 +1150,6 @@
 
 AgencyCommResult AgencyComm::createDirectory(std::string const& key) {
   AgencyCommResult result;
-<<<<<<< HEAD
-
-  sendWithFailover(arangodb::rest::GeneralRequest::HTTP_REQUEST_PUT,
-=======
-  
   std::string url;
   if (key.empty()) {
     url = buildUrl();
@@ -1162,8 +1157,7 @@
     url = buildUrl(key);
   }
   url += "?dir=true";
-  sendWithFailover(arangodb::rest::HttpRequest::HTTP_REQUEST_PUT,
->>>>>>> 3524ee82
+  sendWithFailover(arangodb::rest::GeneralRequest::HTTP_REQUEST_PUT,
                    _globalConnectionOptions._requestTimeout, result,
                    url, "", false);
 
@@ -1177,23 +1171,14 @@
                                       std::string const& value,
                                       double ttl) {
   AgencyCommResult result;
-<<<<<<< HEAD
-
-  sendWithFailover(arangodb::rest::GeneralRequest::HTTP_REQUEST_PUT,
-                   _globalConnectionOptions._requestTimeout, result,
-                   buildUrl(key) + ttlParam(ttl, true),
-                   "value=" + arangodb::basics::StringUtils::urlEncode(
-                                  arangodb::basics::JsonHelper::toString(json)),
-                   false);
-
-=======
+
   sendWithFailover(
-      arangodb::rest::HttpRequest::HTTP_REQUEST_PUT,
+      arangodb::rest::GeneralRequest::HTTP_REQUEST_PUT,
       _globalConnectionOptions._requestTimeout, result,
       buildUrl(key) + ttlParam(ttl, true),
       "value=" + arangodb::basics::StringUtils::urlEncode(value),
       false);
->>>>>>> 3524ee82
+
   return result;
 }
 
@@ -1204,20 +1189,20 @@
 AgencyCommResult AgencyComm::setValue(std::string const& key,
                                       arangodb::velocypack::Slice const& json,
                                       double ttl) {
-<<<<<<< HEAD
-  AgencyCommResult result;
-
-  sendWithFailover(
-      arangodb::rest::GeneralRequest::HTTP_REQUEST_PUT,
-      _globalConnectionOptions._requestTimeout, result,
-      buildUrl(key) + ttlParam(ttl, true),
-      "value=" + arangodb::basics::StringUtils::urlEncode(json.toJson()),
-      false);
-
-  return result;
-=======
+// <<<<<<< HEAD
+//   AgencyCommResult result;
+
+//   sendWithFailover(
+//       arangodb::rest::GeneralRequest::HTTP_REQUEST_PUT,
+//       _globalConnectionOptions._requestTimeout, result,
+//       buildUrl(key) + ttlParam(ttl, true),
+//       "value=" + arangodb::basics::StringUtils::urlEncode(json.toJson()),
+//       false);
+
+//   return result;
+// =======
   return setValue(key, json.toJson(), ttl);
->>>>>>> 3524ee82
+// >>>>>>> upstream/devel
 }
 
 ////////////////////////////////////////////////////////////////////////////////
@@ -1289,32 +1274,6 @@
 ////////////////////////////////////////////////////////////////////////////////
 
 AgencyCommResult AgencyComm::casValue(std::string const& key,
-<<<<<<< HEAD
-                                      TRI_json_t const* json, bool prevExist,
-                                      double ttl, double timeout) {
-  AgencyCommResult result;
-
-  sendWithFailover(
-      arangodb::rest::GeneralRequest::HTTP_REQUEST_PUT,
-      timeout == 0.0 ? _globalConnectionOptions._requestTimeout : timeout,
-      result, buildUrl(key) + "?prevExist=" + (prevExist ? "true" : "false") +
-                  ttlParam(ttl, false),
-      "value=" + arangodb::basics::StringUtils::urlEncode(
-                     arangodb::basics::JsonHelper::toString(json)),
-      false);
-
-  return result;
-}
-
-////////////////////////////////////////////////////////////////////////////////
-/// @brief compares and swaps a single value in the backend
-/// the CAS condition is whether or not a previous value existed for the key
-/// velocypack variant
-////////////////////////////////////////////////////////////////////////////////
-
-AgencyCommResult AgencyComm::casValue(std::string const& key,
-=======
->>>>>>> 3524ee82
                                       arangodb::velocypack::Slice const json,
                                       bool prevExist, double ttl,
                                       double timeout) {
@@ -1463,16 +1422,10 @@
     result.clear();
     result = getValues(key, false);
 
-<<<<<<< HEAD
     if (result.httpCode() == (int)arangodb::rest::GeneralResponse::NOT_FOUND) {
-      std::unique_ptr<TRI_json_t> json(
-          TRI_CreateStringCopyJson(TRI_UNKNOWN_MEM_ZONE, "0", strlen("0")));
-=======
-    if (result.httpCode() == (int)arangodb::rest::HttpResponse::NOT_FOUND) {
       try {
         VPackBuilder builder;
         builder.add(VPackValue(0));
->>>>>>> 3524ee82
 
         // create the key on the fly
         setValue(key, builder.slice(), 0.0);
@@ -1892,15 +1845,7 @@
 
   result._connected = false;
   result._statusCode = 0;
-
-<<<<<<< HEAD
-  LOG_TRACE("sending %s request to agency at endpoint '%s', url '%s': %s",
-            arangodb::rest::GeneralRequest::translateMethod(method).c_str(),
-            connection->getEndpoint()->getSpecification().c_str(), url.c_str(),
-            body.c_str());
-=======
   LOG(TRACE) << "sending " << arangodb::rest::HttpRequest::translateMethod(method) << " request to agency at endpoint '" << connection->getEndpoint()->getSpecification() << "', url '" << url << "': " << body;
->>>>>>> 3524ee82
 
   arangodb::httpclient::SimpleHttpClient client(connection, timeout, false);
 
