--- conflicted
+++ resolved
@@ -67,13 +67,8 @@
     }
   }
 
-<<<<<<< HEAD
   generateError(
     Result(TRI_ERROR_HTTP_NOT_FOUND, "expecting /_api/cluster/[endpoints,agency-dump,agency-cache]"));
-=======
-  generateError(Result(TRI_ERROR_HTTP_NOT_FOUND,
-                       "expecting /_api/cluster/[endpoints,agency-dump]"));
->>>>>>> 5629258a
 
   return RestStatus::DONE;
 }
@@ -150,16 +145,10 @@
     std::string const leaderPath = "Plan/AsyncReplication/Leader";
     std::string const healthPath = "Supervision/Health";
 
-<<<<<<< HEAD
     auto& cache = server().getFeature<ClusterFeature>().agencyCache();
     auto [acb, idx] = cache.read(std::vector<std::string>{
-        AgencyCommManager::path(healthPath), AgencyCommManager::path(leaderPath)});
+        AgencyCommHelper::path(healthPath), AgencyCommHelper::path(leaderPath)});
     auto result = acb->slice();
-=======
-    AgencyReadTransaction trx(std::vector<std::string>(
-        {AgencyCommHelper::path(healthPath), AgencyCommHelper::path(leaderPath)}));
-    AgencyCommResult result = agency.sendTransactionWithFailover(trx, 5.0);
->>>>>>> 5629258a
 
     if (!result.isArray()) {
       generateError(ResponseCode::SERVER_ERROR, TRI_ERROR_HTTP_SERVER_ERROR,
@@ -167,19 +156,11 @@
       return;
     }
 
-<<<<<<< HEAD
-    std::vector<std::string> path = AgencyCommManager::slicePath(leaderPath);
+    std::vector<std::string> path = AgencyCommHelper::slicePath(leaderPath);
     VPackSlice slice = result[0].get(path);
     ServerID leaderId = slice.isString() ? slice.copyString() : "";
-    path = AgencyCommManager::slicePath(healthPath);
+    path = AgencyCommHelper::slicePath(healthPath);
     VPackSlice healthMap = result[0].get(path);
-=======
-    std::vector<std::string> path = AgencyCommHelper::slicePath(leaderPath);
-    VPackSlice slice = result.slice()[0].get(path);
-    ServerID leaderId = slice.isString() ? slice.copyString() : "";
-    path = AgencyCommHelper::slicePath(healthPath);
-    VPackSlice healthMap = result.slice()[0].get(path);
->>>>>>> 5629258a
 
     if (leaderId.empty()) {
       generateError(Result(TRI_ERROR_CLUSTER_LEADERSHIP_CHALLENGE_ONGOING,
