////////////////////////////////////////////////////////////////////////////////
/// DISCLAIMER
///
/// Copyright 2014-2020 ArangoDB GmbH, Cologne, Germany
/// Copyright 2004-2014 triAGENS GmbH, Cologne, Germany
///
/// Licensed under the Apache License, Version 2.0 (the "License");
/// you may not use this file except in compliance with the License.
/// You may obtain a copy of the License at
///
///     http://www.apache.org/licenses/LICENSE-2.0
///
/// Unless required by applicable law or agreed to in writing, software
/// distributed under the License is distributed on an "AS IS" BASIS,
/// WITHOUT WARRANTIES OR CONDITIONS OF ANY KIND, either express or implied.
/// See the License for the specific language governing permissions and
/// limitations under the License.
///
/// Copyright holder is ArangoDB GmbH, Cologne, Germany
///
/// @author Jan Steemann
////////////////////////////////////////////////////////////////////////////////

#include "HeartbeatThread.h"

#include <map>

#include <Agency/AsyncAgencyComm.h>
#include <Basics/application-exit.h>
#include <date/date.h>
#include <velocypack/Iterator.h>
#include <velocypack/velocypack-aliases.h>

#include "ApplicationFeatures/ApplicationServer.h"
#include "Basics/ConditionLocker.h"
#include "Basics/MutexLocker.h"
#include "Basics/VelocyPackHelper.h"
#include "Basics/tri-strings.h"
#include "Cluster/AgencyCache.h"
#include "Cluster/ClusterFeature.h"
#include "Cluster/ClusterInfo.h"
#include "Cluster/DBServerAgencySync.h"
#include "Cluster/ServerState.h"
#include "GeneralServer/AsyncJobManager.h"
#include "GeneralServer/AuthenticationFeature.h"
#include "GeneralServer/GeneralServerFeature.h"
#include "Logger/Logger.h"
#include "Pregel/PregelFeature.h"
#include "Pregel/Recovery.h"
#include "Replication/GlobalReplicationApplier.h"
#include "Replication/ReplicationFeature.h"
#include "RestServer/DatabaseFeature.h"
#include "RestServer/TtlFeature.h"
#include "Scheduler/Scheduler.h"
#include "Scheduler/SchedulerFeature.h"
#include "StorageEngine/EngineSelectorFeature.h"
#include "StorageEngine/StorageEngine.h"
#include "Transaction/ClusterUtils.h"
#include "Utils/Events.h"
#include "VocBase/vocbase.h"

using namespace arangodb;
using namespace arangodb::application_features;
using namespace arangodb::rest;

std::atomic<bool> HeartbeatThread::HasRunOnce(false);

////////////////////////////////////////////////////////////////////////////////
/// @brief static object to record thread crashes.  it is static so that
///        it can contain information about threads that crash before
///        HeartbeatThread starts (i.e. HeartbeatThread starts late).  this list
///        is intentionally NEVER PURGED so that it can be reposted to logs
///        regularly
////////////////////////////////////////////////////////////////////////////////

static std::multimap<std::chrono::system_clock::time_point /* when */, const std::string /* threadName */> deadThreads;

static std::chrono::system_clock::time_point deadThreadsPosted;  // defaults to epoch

static arangodb::Mutex deadThreadsMutex;

namespace arangodb {

class HeartbeatBackgroundJobThread : public Thread {
 public:
  explicit HeartbeatBackgroundJobThread(application_features::ApplicationServer& server,
                                        HeartbeatThread* heartbeatThread)
      : Thread(server, "Maintenance"),
        _heartbeatThread(heartbeatThread),
        _stop(false),
        _sleeping(false),
        _anotherRun(true),
        _backgroundJobsLaunched(0) {}

  ~HeartbeatBackgroundJobThread() { shutdown(); }

  //////////////////////////////////////////////////////////////////////////////
  /// @brief asks the thread to stop, but does not wait.
  //////////////////////////////////////////////////////////////////////////////
  void stop() {
    {
      std::unique_lock<std::mutex> guard(_mutex);
      _stop = true;
    }
    _condition.notify_one();
  }

  //////////////////////////////////////////////////////////////////////////////
  /// @brief notifies the background thread: when the thread is sleeping, wakes
  /// it up. Otherwise sets a flag to start another round.
  //////////////////////////////////////////////////////////////////////////////
  void notify() {
    std::unique_lock<std::mutex> guard(_mutex);
    _anotherRun.store(true, std::memory_order_release);
    if (_sleeping.load(std::memory_order_acquire)) {
      guard.unlock();
      _condition.notify_one();
    }
  }

 protected:
  void run() override {

    using namespace std::chrono_literals;

    while (!_stop) {
      {
        std::unique_lock<std::mutex> guard(_mutex);

        if (!_anotherRun.load(std::memory_order_acquire)) {
          _sleeping.store(true, std::memory_order_release);

          while (true) {

            if(_condition.wait_for(guard, std::chrono::seconds(5)) == std::cv_status::timeout) {
              _anotherRun = true;
            }

            if (_stop) {
              return;
            } else if (_anotherRun) {
              break;
            }  // otherwise spurious wakeup
          }

          _sleeping.store(false, std::memory_order_release);
        }

        _anotherRun.store(false, std::memory_order_release);
      }

      // execute schmutz here
      uint64_t jobNr = ++_backgroundJobsLaunched;
      LOG_TOPIC("9ec42", DEBUG, Logger::HEARTBEAT) << "sync callback started " << jobNr;
      {
        auto& job = _heartbeatThread->agencySync();
        job.work();
      }
      LOG_TOPIC("71f07", DEBUG, Logger::HEARTBEAT) << "sync callback ended " << jobNr;
    }
  }

 private:
  HeartbeatThread* _heartbeatThread;

  std::mutex _mutex;

  //////////////////////////////////////////////////////////////////////////////
  /// @brief used to wake up the background thread
  /// guarded via _mutex.
  //////////////////////////////////////////////////////////////////////////////
  std::condition_variable _condition;

  //////////////////////////////////////////////////////////////////////////////
  /// @brief Set by the HeartbeatThread when the BackgroundThread should stop
  /// guarded via _mutex.
  //////////////////////////////////////////////////////////////////////////////
  std::atomic<bool> _stop;

  //////////////////////////////////////////////////////////////////////////////
  /// @brief wether the background thread sleeps or not
  /// guarded via _mutex.
  //////////////////////////////////////////////////////////////////////////////
  std::atomic<bool> _sleeping;

  //////////////////////////////////////////////////////////////////////////////
  /// @brief when awake, the background thread will execute another round of
  /// phase 1 and phase 2, after resetting this to false
  /// guarded via _mutex.
  //////////////////////////////////////////////////////////////////////////////
  std::atomic<bool> _anotherRun;

  uint64_t _backgroundJobsLaunched;
};
}  // namespace arangodb

////////////////////////////////////////////////////////////////////////////////
/// @brief constructs a heartbeat thread
////////////////////////////////////////////////////////////////////////////////

HeartbeatThread::HeartbeatThread(application_features::ApplicationServer& server,
                                 AgencyCallbackRegistry* agencyCallbackRegistry,
                                 std::chrono::microseconds interval, uint64_t maxFailsBeforeWarning)
    : CriticalThread(server, "Heartbeat"),
      _agencyCallbackRegistry(agencyCallbackRegistry),
      _statusLock(std::make_shared<Mutex>()),
      _agency(server),
      _condition(),
      _myId(ServerState::instance()->getId()),
      _interval(interval),
      _maxFailsBeforeWarning(maxFailsBeforeWarning),
      _numFails(0),
      _lastSuccessfulVersion(0),
      _currentPlanVersion(0),
      _ready(false),
      _currentVersions(0, 0),
      _desiredVersions(std::make_shared<AgencyVersions>(0, 0)),
      _backgroundJobsPosted(0),
      _lastSyncTime(0),
      _maintenanceThread(nullptr),
      _failedVersionUpdates(0),
      _invalidateCoordinators(true),
      _lastPlanVersionNoticed(0),
      _lastCurrentVersionNoticed(0),
      _DBServerUpdateCounter(0),
      _agencySync(_server, this),
      _heartbeat_send_time_ms(server.getFeature<arangodb::MetricsFeature>().histogram(
          StaticStrings::HeartbeatSendTimeMs, log_scale_t<uint64_t>(2, 4, 8000, 10),
          "Time required to send heartbeat [ms]")),
      _heartbeat_failure_counter(server.getFeature<arangodb::MetricsFeature>().counter(
          StaticStrings::HeartbeatFailureCounter, 0,
          "Counting failed heartbeat transmissions")) {}

////////////////////////////////////////////////////////////////////////////////
/// @brief destroys a heartbeat thread
////////////////////////////////////////////////////////////////////////////////
HeartbeatThread::~HeartbeatThread() {
  shutdown();
  if (_maintenanceThread) {
    _maintenanceThread->stop();
  }
}

////////////////////////////////////////////////////////////////////////////////
/// @brief heartbeat main loop
/// the heartbeat thread constantly reports the current server status to the
/// agency. it does so by sending the current state string to the key
/// "Sync/ServerStates/" + my-id.
/// then the request it aborted and the heartbeat thread will go on with
/// reporting its state to the agency again. If it notices a change when
/// watching the command key, it will wake up and apply the change locally.
////////////////////////////////////////////////////////////////////////////////

void HeartbeatThread::run() {
  ServerState::RoleEnum role = ServerState::instance()->getRole();

  // mop: the heartbeat thread itself is now ready
  setReady();
  // mop: however we need to wait for the rest server here to come up
  // otherwise we would already create collections and the coordinator would
  // think
  // ohhh the dbserver is online...pump some documents into it
  // which fails when it is still in maintenance mode
  auto server = ServerState::instance();
  if (!server->isCoordinator(role)) {
    while (server->isMaintenance()) {
      if (isStopping()) {
        // startup aborted
        return;
      }
      std::this_thread::sleep_for(std::chrono::milliseconds(100));
    }
  }

  LOG_TOPIC("9788a", TRACE, Logger::HEARTBEAT)
      << "starting heartbeat thread (" << role << ")";

  if (ServerState::instance()->isCoordinator(role)) {
    runCoordinator();
  } else if (ServerState::instance()->isDBServer(role)) {
    runDBServer();
  } else if (ServerState::instance()->isSingleServer(role)) {
    if (ReplicationFeature::INSTANCE->isActiveFailoverEnabled()) {
      runSingleServer();
    }
  } else if (ServerState::instance()->isAgent(role)) {
    runSimpleServer();
  } else {
    LOG_TOPIC("8291e", ERR, Logger::HEARTBEAT)
        << "invalid role setup found when starting HeartbeatThread";
    TRI_ASSERT(false);
  }

  LOG_TOPIC("eab40", TRACE, Logger::HEARTBEAT)
      << "stopped heartbeat thread (" << role << ")";
}

void HeartbeatThread::getNewsFromAgencyForDBServer() {
  // ATTENTION: This method will usually be run in a scheduler thread and
  // not in the HeartbeatThread itself. Therefore, we must protect ourselves
  // against concurrent accesses.

  LOG_TOPIC("26372", DEBUG, Logger::HEARTBEAT) << "getting news from agency...";
  auto start = std::chrono::steady_clock::now();

  auto& cache = server().getFeature<ClusterFeature>().agencyCache();
  auto [acb,idx] = cache.read(
  std::vector<std::string>{
    AgencyCommHelper::path("Shutdown"), AgencyCommHelper::path("Current/Version"),
    AgencyCommHelper::path("Target/FailedServers"), "/.agency"});
  auto timeDiff = std::chrono::steady_clock::now() - start;
  if (timeDiff > std::chrono::seconds(10)) {
    LOG_TOPIC("77644", WARN, Logger::HEARTBEAT)
        << "ATTENTION: Getting news from agency took longer than 10 seconds, "
           "this might be causing trouble. Please "
           "contact ArangoDB and ask for help.";
  }
  auto result = acb->slice();

  LOG_TOPIC("26373", DEBUG, Logger::HEARTBEAT)
    << "got news from agency: " << result.toJson();
  if (!result.isArray()) {
    if (!_server.isStopping()) {
      LOG_TOPIC("17c99", WARN, Logger::HEARTBEAT)
        << "Heartbeat: Could not read from agency!";
    }
  } else {
    VPackSlice agentPool = result[0].get(".agency");
    updateAgentPool(agentPool);

    VPackSlice shutdownSlice = result[0].get(
        std::vector<std::string>({AgencyCommHelper::path(), "Shutdown"}));

    if (shutdownSlice.isBool() && shutdownSlice.getBool()) {
      _server.beginShutdown();
    }

    VPackSlice failedServersSlice = result[0].get(std::vector<std::string>(
        {AgencyCommHelper::path(), "Target", "FailedServers"}));
    if (failedServersSlice.isObject()) {
      std::vector<ServerID> failedServers = {};
      for (auto const& server : VPackObjectIterator(failedServersSlice)) {
        failedServers.push_back(server.key.copyString());
      }
      LOG_TOPIC("52626", DEBUG, Logger::HEARTBEAT)
          << "Updating failed servers list.";
      auto& ci = _server.getFeature<ClusterFeature>().clusterInfo();
      ci.setFailedServers(failedServers);
      transaction::cluster::abortTransactionsWithFailedServers(ci);
    } else {
      LOG_TOPIC("80491", WARN, Logger::HEARTBEAT)
          << "FailedServers is not an object. ignoring for now";
    }

    VPackSlice s = result[0].get(std::vector<std::string>(
        {AgencyCommHelper::path(), std::string("Current"), std::string("Version")}));
    if (!s.isInteger()) {
      LOG_TOPIC("40527", ERR, Logger::HEARTBEAT)
          << "Current/Version in agency is not an integer.";
    } else {
      uint64_t currentVersion = 0;
      try {
        currentVersion = s.getUInt();
      } catch (...) {
      }
      if (currentVersion == 0) {
        LOG_TOPIC("12a02", ERR, Logger::HEARTBEAT)
            << "Current/Version in agency is 0.";
      } else {
        {
          MUTEX_LOCKER(mutexLocker, *_statusLock);
          if (currentVersion > _desiredVersions->current) {
            _desiredVersions->current = currentVersion;
            LOG_TOPIC("33559", DEBUG, Logger::HEARTBEAT)
                << "Found greater Current/Version in agency.";
          }
        }
      }
    }
  }
}

DBServerAgencySync& HeartbeatThread::agencySync() { return _agencySync; }

////////////////////////////////////////////////////////////////////////////////
/// @brief heartbeat main loop, dbserver version
////////////////////////////////////////////////////////////////////////////////

void HeartbeatThread::runDBServer() {

    using namespace std::chrono_literals;

  _maintenanceThread = std::make_unique<HeartbeatBackgroundJobThread>(_server, this);
  if (!_maintenanceThread->start()) {
    // WHAT TO DO NOW?
    LOG_TOPIC("12cee", ERR, Logger::HEARTBEAT)
        << "Failed to start dedicated thread for maintenance";
  }

  // The following helps to synchronize between a background read
  // operation run in a scheduler thread and a the heartbeat
  // thread. If it is zero, the heartbeat schedules another
  // run, which at its end, sets it back to 0:
  std::shared_ptr<std::atomic<int>> getNewsRunning(new std::atomic<int>(0));

  // Loop priorities / goals
  // 0. send state to agency server
  // 1. schedule handlePlanChange immediately when agency callback occurs
  // 2. poll for plan change, schedule handlePlanChange immediately if change
  // detected
  // 3. force handlePlanChange every 7.4 seconds just in case
  //     (7.4 seconds is just less than half the 15 seconds agency uses to
  //     declare dead server)
  // 4. if handlePlanChange runs long (greater than 7.4 seconds), have another
  // start immediately after

  while (!isStopping()) {
    try {
      auto const start = std::chrono::steady_clock::now();
      logThreadDeaths();
      // send our state to the agency.
      sendServerState();

      if (isStopping()) {
        break;
      }

      if (getNewsRunning->load(std::memory_order_seq_cst) == 0) {
        // Schedule a getNewsFromAgency call in the Scheduler:
        auto self = shared_from_this();
        Scheduler* scheduler = SchedulerFeature::SCHEDULER;
        *getNewsRunning = 1;
        bool queued = scheduler->queue(RequestLane::CLUSTER_INTERNAL, [self, getNewsRunning] {
          self->getNewsFromAgencyForDBServer();
          *getNewsRunning = 0;  // indicate completion to trigger a new schedule
        });
        if (!queued && !isStopping()) {
          LOG_TOPIC("aacce", WARN, Logger::HEARTBEAT)
              << "Could not schedule getNewsFromAgency job in scheduler. Don't "
                 "worry, this will be tried again later.";
          *getNewsRunning = 0;
        } else {
          LOG_TOPIC("aaccf", DEBUG, Logger::HEARTBEAT)
              << "Have scheduled getNewsFromAgency job.";
        }
      }

      if (isStopping()) {
        break;
      }

      CONDITION_LOCKER(locker, _condition);
      auto remain = _interval - (std::chrono::steady_clock::now() - start);
      if (remain.count() > 0 && !isStopping()) {
        locker.wait(std::chrono::duration_cast<std::chrono::microseconds>(remain));
      }

    } catch (std::exception const& e) {
      LOG_TOPIC("49198", ERR, Logger::HEARTBEAT)
          << "Got an exception in DBServer heartbeat: " << e.what();
    } catch (...) {
      LOG_TOPIC("9946d", ERR, Logger::HEARTBEAT)
          << "Got an unknown exception in DBServer heartbeat";
    }
    LOG_TOPIC("f5628", DEBUG, Logger::HEARTBEAT) << "Heart beating.";
  }

}

void HeartbeatThread::getNewsFromAgencyForCoordinator() {
  // ATTENTION: This method will usually be run in a scheduler thread and
  // not in the HeartbeatThread itself. Therefore, we must protect ourselves
  // against concurrent accesses.

  AuthenticationFeature& af = _server.getFeature<AuthenticationFeature>();
  auto& ci = _server.getFeature<ClusterFeature>().clusterInfo();

  LOG_TOPIC("33452", DEBUG, Logger::HEARTBEAT) << "getting news from agency...";

  auto start = std::chrono::steady_clock::now();
  auto& cache = server().getFeature<ClusterFeature>().agencyCache();
  auto [acb, idx] = cache.read(std::vector<std::string>{
      AgencyCommHelper::path("Current/Version"), AgencyCommHelper::path("Current/Foxxmaster"),
        AgencyCommHelper::path("Current/FoxxmasterQueueupdate"),
        AgencyCommHelper::path("Plan/Version"), AgencyCommHelper::path("Readonly"),
        AgencyCommHelper::path("Shutdown"), AgencyCommHelper::path("Sync/UserVersion"),
        AgencyCommHelper::path("Target/FailedServers"), "/.agency"});
  auto result = acb->slice();
  LOG_TOPIC("53262", DEBUG, Logger::HEARTBEAT)
    << "got news from agency: " << acb->slice().toJson();
  auto timeDiff = std::chrono::steady_clock::now() - start;
  if (timeDiff > std::chrono::seconds(10)) {
    LOG_TOPIC("77622", WARN, Logger::HEARTBEAT)
      << "ATTENTION: Getting news from agency took longer than 10 seconds, "
      "this might be causing trouble. Please "
      "contact ArangoDB Support.";
  }

  if (!result.isArray()) {
    if (!_server.isStopping()) {
      LOG_TOPIC("539fc", WARN, Logger::HEARTBEAT)
        << "Heartbeat: Could not read from agency! status code: " << result.toJson();
    }
  } else {
    VPackSlice agentPool = result[0].get(".agency");
    updateAgentPool(agentPool);

    VPackSlice shutdownSlice = result[0].get(
        std::vector<std::string>({AgencyCommHelper::path(), "Shutdown"}));

    if (shutdownSlice.isBool() && shutdownSlice.getBool()) {
      _server.beginShutdown();
    }

    // mop: order is actually important here...FoxxmasterQueueupdate will
    // be set only when somebody registers some new queue stuff (for example
    // on a different coordinator than this one)... However when we are just
    // about to become the new foxxmaster we must immediately refresh our
    // queues this is done in ServerState...if queueupdate is set after
    // foxxmaster the change will be reset again
    VPackSlice foxxmasterQueueupdateSlice = result[0].get(std::vector<std::string>(
        {AgencyCommHelper::path(), "Current", "FoxxmasterQueueupdate"}));

    if (foxxmasterQueueupdateSlice.isBool() && foxxmasterQueueupdateSlice.getBool()) {
<<<<<<< HEAD
      ServerState::instance()->setFoxxmasterQueueupdate();
=======
      ServerState::instance()->setFoxxmasterQueueupdate(true);
>>>>>>> 07284af8
    }

    VPackSlice foxxmasterSlice = result[0].get(std::vector<std::string>(
        {AgencyCommHelper::path(), "Current", "Foxxmaster"}));

    if (foxxmasterSlice.isString() && foxxmasterSlice.getStringLength() != 0) {
      ServerState::instance()->setFoxxmaster(foxxmasterSlice.copyString());
    } else {
      auto state = ServerState::instance();
      VPackBuilder myIdBuilder;
      myIdBuilder.add(VPackValue(state->getId()));

      AgencyComm agency(_server);

      auto updateLeader = agency.casValue("/Current/Foxxmaster", foxxmasterSlice,
                                          myIdBuilder.slice(), 0, 10.0);
      if (updateLeader.successful()) {
        // We won the race we are the master
        ServerState::instance()->setFoxxmaster(state->getId());
      }
      agency.increment("Current/Version");
    }

    VPackSlice versionSlice = result[0].get(std::vector<std::string>(
        {AgencyCommHelper::path(), "Plan", "Version"}));

    if (versionSlice.isInteger()) {
      // there is a plan version

      uint64_t planVersion = 0;
      try {
        planVersion = versionSlice.getUInt();
      } catch (...) {
      }

      if (planVersion > _lastPlanVersionNoticed) {
        LOG_TOPIC("7c80a", TRACE, Logger::HEARTBEAT)
            << "Found planVersion " << planVersion << " which is newer than "
            << _lastPlanVersionNoticed;
        if (handlePlanChangeCoordinator(planVersion)) {
          _lastPlanVersionNoticed = planVersion;
        } else {
          LOG_TOPIC("1bfb0", WARN, Logger::HEARTBEAT)
              << "handlePlanChangeCoordinator was unsuccessful";
        }
      }
    }

    VPackSlice slice = result[0].get(std::vector<std::string>(
        {AgencyCommHelper::path(), "Sync", "UserVersion"}));

    if (slice.isInteger()) {
      // there is a UserVersion
      uint64_t userVersion = 0;
      try {
        userVersion = slice.getUInt();
      } catch (...) {
      }

      if (userVersion > 0) {
        if (af.isActive() && af.userManager() != nullptr) {
          af.userManager()->setGlobalVersion(userVersion);
        }
      }
    }

    versionSlice = result[0].get(std::vector<std::string>(
        {AgencyCommHelper::path(), "Current", "Version"}));
    if (versionSlice.isInteger()) {
      uint64_t currentVersion = 0;
      try {
        currentVersion = versionSlice.getUInt();
      } catch (...) {
      }
      if (currentVersion > _lastCurrentVersionNoticed) {
        LOG_TOPIC("c3bcb", TRACE, Logger::HEARTBEAT)
            << "Found currentVersion " << currentVersion
            << " which is newer than " << _lastCurrentVersionNoticed;
        _lastCurrentVersionNoticed = currentVersion;
        _invalidateCoordinators = false;
      }
    }

    VPackSlice failedServersSlice = result[0].get(std::vector<std::string>(
        {AgencyCommHelper::path(), "Target", "FailedServers"}));

    if (failedServersSlice.isObject()) {
      std::vector<ServerID> failedServers = {};
      for (auto const& server : VPackObjectIterator(failedServersSlice)) {
        failedServers.push_back(server.key.copyString());
      }
      LOG_TOPIC("43332", DEBUG, Logger::HEARTBEAT)
          << "Updating failed servers list.";
      ci.setFailedServers(failedServers);
      transaction::cluster::abortTransactionsWithFailedServers(ci);

      std::shared_ptr<pregel::PregelFeature> prgl = pregel::PregelFeature::instance();
      if (prgl) {
        pregel::RecoveryManager* mngr = prgl->recoveryManager();
        if (mngr != nullptr) {
          mngr->updatedFailedServers(failedServers);
        }
      }

    } else {
      LOG_TOPIC("cd95f", WARN, Logger::HEARTBEAT)
          << "FailedServers is not an object. ignoring for now";
    }

    auto readOnlySlice = result[0].get(
        std::vector<std::string>({AgencyCommHelper::path(), "Readonly"}));
    updateServerMode(readOnlySlice);
  }

  // the Foxx stuff needs an updated list of coordinators
  // and this is only updated when current version has changed
  if (_invalidateCoordinators) {
    ci.invalidateCurrentCoordinators();
  }
  _invalidateCoordinators = !_invalidateCoordinators;

  // Periodically update the list of DBServers:
  if (++_DBServerUpdateCounter >= 60) {
    ci.loadCurrentDBServers();
    _DBServerUpdateCounter = 0;
  }
}

////////////////////////////////////////////////////////////////////////////////
/// @brief heartbeat main loop, single server version
////////////////////////////////////////////////////////////////////////////////

void HeartbeatThread::runSingleServer() {
  AuthenticationFeature* af = AuthenticationFeature::instance();
  TRI_ASSERT(af != nullptr);
  ReplicationFeature* replication = ReplicationFeature::INSTANCE;
  TRI_ASSERT(replication != nullptr);

  GlobalReplicationApplier* applier = replication->globalReplicationApplier();
  TRI_ASSERT(applier != nullptr && _server.hasFeature<ClusterFeature>());
  ClusterInfo& ci = _server.getFeature<ClusterFeature>().clusterInfo();

  TtlFeature& ttlFeature = _server.getFeature<TtlFeature>();

  std::string const leaderPath = "Plan/AsyncReplication/Leader";
  std::string const transientPath = "AsyncReplication/" + _myId;

  VPackBuilder myIdBuilder;
  myIdBuilder.add(VPackValue(_myId));

  uint64_t lastSentVersion = 0;
  auto start = std::chrono::steady_clock::now();
  while (!isStopping()) {
    logThreadDeaths();

    {
      CONDITION_LOCKER(locker, _condition);
      auto remain = _interval - (std::chrono::steady_clock::now() - start);
      if (remain.count() > 0 && !isStopping()) {
        locker.wait(std::chrono::duration_cast<std::chrono::microseconds>(remain));
      }
    }
    start = std::chrono::steady_clock::now();

    if (isStopping()) {
      break;
    }

    try {
      // send our state to the agency.
      // we don't care if this fails
      sendServerState();
      double const timeout = 1.0;

      // check current local version of database objects version, and bump
      // the global version number in the agency in case it changed. this
      // informs other listeners about our local DDL changes
      uint64_t currentVersion = DatabaseFeature::DATABASE->versionTracker()->current();
      if (currentVersion != lastSentVersion) {
        AgencyOperation incrementVersion("Plan/Version", AgencySimpleOperationType::INCREMENT_OP);
        AgencyWriteTransaction trx(incrementVersion);
        AgencyCommResult res = _agency.sendTransactionWithFailover(trx, timeout);

        if (res.successful()) {
          LOG_TOPIC("927b1", TRACE, Logger::HEARTBEAT)
              << "successfully increased plan version in agency";
          lastSentVersion = currentVersion;
          _failedVersionUpdates = 0;
        } else {
          if (++_failedVersionUpdates % _maxFailsBeforeWarning == 0) {
            LOG_TOPIC("700c7", WARN, Logger::HEARTBEAT)
                << "could not increase version number in agency: "
                << res.errorMessage();
          }
        }
      }

      auto& cache = server().getFeature<ClusterFeature>().agencyCache();
      auto [acb, idx] = cache.read(
        std::vector<std::string>{
          AgencyCommHelper::path("Shutdown"), AgencyCommHelper::path("Readonly"),
          AgencyCommHelper::path("Plan/AsyncReplication"), "/.agency"});
      auto slc = acb->slice();

      if (!slc.isArray()) {
        if (!_server.isStopping()) {
          LOG_TOPIC("229fd", WARN, Logger::HEARTBEAT)
            << "Heartbeat: Could not read from agency! "
            << "incriminating body: " << slc.toJson();
        }

        if (!applier->isActive()) {  // assume agency and leader are gone
          ServerState::instance()->setFoxxmaster(_myId);
          ServerState::instance()->setServerMode(ServerState::Mode::DEFAULT);
        }
        continue;
      }

      VPackSlice response = slc[0];
      VPackSlice agentPool = response.get(".agency");
      updateAgentPool(agentPool);

      VPackSlice shutdownSlice =
          response.get<std::string>({AgencyCommHelper::path(), "Shutdown"});
      if (shutdownSlice.isBool() && shutdownSlice.getBool()) {
        _server.beginShutdown();
        break;
      }

      // performing failover checks
      VPackSlice async = response.get<std::string>(
          {AgencyCommHelper::path(), "Plan", "AsyncReplication"});
      if (!async.isObject()) {
        LOG_TOPIC("04d3b", WARN, Logger::HEARTBEAT)
            << "Heartbeat: Could not read async-replication metadata from "
               "agency!";
        continue;
      }

      VPackSlice leader = async.get("Leader");
      if (!leader.isString() || leader.getStringLength() == 0) {
        // Case 1: No leader in agency. Race for leadership
        // ONLY happens on the first startup. Supervision performs failovers
        LOG_TOPIC("759aa", WARN, Logger::HEARTBEAT)
            << "Leadership vacuum detected, "
            << "attempting a takeover";

        // if we stay a slave, the redirect will be turned on again
        ServerState::instance()->setServerMode(ServerState::Mode::TRYAGAIN);
        AgencyCommResult result;
        if (leader.isNone()) {
          result = _agency.casValue(leaderPath, myIdBuilder.slice(),
                                    /*prevExist*/ false,
                                    /*ttl*/ 0, /*timeout*/ 5.0);
        } else {
          result = _agency.casValue(leaderPath, /*old*/ leader,
                                    /*new*/ myIdBuilder.slice(),
                                    /*ttl*/ 0, /*timeout*/ 5.0);
        }

        if (result.successful()) {  // successful leadership takeover
          leader = myIdBuilder.slice();
          // intentionally falls through to case 2
        } else if (result.httpCode() == TRI_ERROR_HTTP_PRECONDITION_FAILED) {
          // we did not become leader, someone else is, response contains
          // current value in agency
          LOG_TOPIC("7cf85", INFO, Logger::HEARTBEAT)
              << "Did not become leader";
          continue;
        } else {
          LOG_TOPIC("8514b", WARN, Logger::HEARTBEAT)
              << "got an unexpected agency error "
              << "code: " << result.httpCode() << " msg: " << result.errorMessage();
          continue;  // try again next time
        }
      }

      TRI_voc_tick_t lastTick = 0;  // we always want to set lastTick
      auto sendTransient = [&]() {
        VPackBuilder builder;
        builder.openObject();
        builder.add("leader", leader);
        builder.add("lastTick", VPackValue(lastTick));
        builder.close();
        double ttl =
            std::chrono::duration_cast<std::chrono::seconds>(_interval).count() * 5.0;

        double timeout = 20.0;
        if (isStopping()) {
          timeout = 5.0;
        }
        _agency.setTransient(transientPath, builder.slice(), static_cast<uint64_t>(ttl), timeout);
      };
      TRI_DEFER(sendTransient());

      // Case 2: Current server is leader
      if (leader.compareString(_myId) == 0) {
        if (applier->isActive()) {
          applier->stopAndJoin();
        }
        // we are leader now. make sure the applier drops its previous state
        applier->forget();
        lastTick = _server.getFeature<EngineSelectorFeature>().engine().currentTick();

        // put the leader in optional read-only mode
        auto readOnlySlice = response.get(
            std::vector<std::string>({AgencyCommHelper::path(), "Readonly"}));
        updateServerMode(readOnlySlice);

        // ensure everyone has server access
        ServerState::instance()->setFoxxmaster(_myId);
        auto prv = ServerState::setServerMode(ServerState::Mode::DEFAULT);
        if (prv == ServerState::Mode::REDIRECT) {
          LOG_TOPIC("98325", INFO, Logger::HEARTBEAT)
              << "Successful leadership takeover: "
              << "All your base are belong to us";
        }

        // server is now responsible for expiring outdated documents
        ttlFeature.allowRunning(true);
        continue;  // nothing more to do
      }

      // Case 3: Current server is follower, should not get here otherwise
      std::string const leaderStr = leader.copyString();
      TRI_ASSERT(!leaderStr.empty());
      LOG_TOPIC("aeb38", TRACE, Logger::HEARTBEAT) << "Following: " << leaderStr;

      // server is not responsible anymore for expiring outdated documents
      ttlFeature.allowRunning(false);

      ServerState::instance()->setFoxxmaster(leaderStr);  // leader is foxxmater
      ServerState::instance()->setReadOnly(true);  // Disable writes with dirty-read header

      std::string endpoint = ci.getServerEndpoint(leaderStr);
      if (endpoint.empty()) {
        LOG_TOPIC("05196", ERR, Logger::HEARTBEAT)
            << "Failed to resolve leader endpoint";
        continue;  // try again next time
      }

      // enable redirection to leader
      auto prv = ServerState::instance()->setServerMode(ServerState::Mode::REDIRECT);
      if (prv == ServerState::Mode::DEFAULT) {
        // we were leader previously, now we need to ensure no ongoing
        // operations on this server may prevent us from being a proper
        // follower. We wait for all ongoing ops to stop, and make sure nothing
        // is committed
        LOG_TOPIC("d09d2", INFO, Logger::HEARTBEAT)
            << "Detected leader to follower switch, now following " << leaderStr;
        TRI_ASSERT(!applier->isActive());
        applier->forget();  // make sure applier is doing a resync

        Result res = GeneralServerFeature::JOB_MANAGER->clearAllJobs();
        if (res.fail()) {
          LOG_TOPIC("e0817", WARN, Logger::HEARTBEAT)
              << "could not cancel all async jobs " << res.errorMessage();
        }
        // wait for everything to calm down for good measure
        std::this_thread::sleep_for(std::chrono::seconds(10));
      }

      if (applier->isActive() && applier->endpoint() == endpoint) {
        lastTick = applier->lastTick();
      } else if (applier->endpoint() != endpoint) {  // configure applier for new endpoint
        // this means there is a new leader in the agency
        if (applier->isActive()) {
          applier->stopAndJoin();
        }
        while (applier->isShuttingDown() && !isStopping()) {
          std::this_thread::sleep_for(std::chrono::milliseconds(50));
        }

        LOG_TOPIC("04e4e", INFO, Logger::HEARTBEAT)
            << "Starting replication from " << endpoint;
        ReplicationApplierConfiguration config = applier->configuration();
        config._jwt = af->tokenCache().jwtToken();
        config._endpoint = endpoint;
        config._autoResync = true;
        config._autoResyncRetries = 2;
        LOG_TOPIC("ab4a2", INFO, Logger::HEARTBEAT)
            << "start initial sync from leader";
        config._requireFromPresent = true;
        config._incremental = true;
        config._idleMinWaitTime = 250 * 1000;       // 250ms
        config._idleMaxWaitTime = 3 * 1000 * 1000;  // 3s
        TRI_ASSERT(!config._skipCreateDrop);
        config._includeFoxxQueues = true;  // sync _queues and _jobs


        if (_server.hasFeature<ReplicationFeature>()) {
          auto& feature = _server.getFeature<ReplicationFeature>();
          config._connectTimeout = feature.checkConnectTimeout(config._connectTimeout);
          config._requestTimeout = feature.checkRequestTimeout(config._requestTimeout);
        }

        applier->forget();  // forget about any existing configuration
        applier->reconfigure(config);
        applier->startReplication();

      } else if (!applier->isActive() && !applier->isShuttingDown()) {
        // try to restart the applier unless the user actively stopped it
        if (applier->hasState()) {
          Result error = applier->lastError();
          if (error.is(TRI_ERROR_REPLICATION_APPLIER_STOPPED)) {
            LOG_TOPIC("94dbc", WARN, Logger::HEARTBEAT)
                << "user stopped applier, please restart";
            continue;
          } else if (error.isNot(TRI_ERROR_REPLICATION_LEADER_INCOMPATIBLE) &&
                     error.isNot(TRI_ERROR_REPLICATION_LEADER_CHANGE) &&
                     error.isNot(TRI_ERROR_REPLICATION_LOOP) &&
                     error.isNot(TRI_ERROR_REPLICATION_NO_START_TICK) &&
                     error.isNot(TRI_ERROR_REPLICATION_START_TICK_NOT_PRESENT)) {
            LOG_TOPIC("5dee4", WARN, Logger::HEARTBEAT)
                << "restarting stopped applier... ";
            VPackBuilder debug;
            debug.openObject();
            applier->toVelocyPack(debug);
            debug.close();
            LOG_TOPIC("3ffb1", DEBUG, Logger::HEARTBEAT)
                << "previous applier state was: " << debug.toJson();

            auto config = applier->configuration();
            config._jwt = af->tokenCache().jwtToken();
            applier->reconfigure(config);

            // reads ticks from configuration, check again next time
            applier->startTailing(/*initialTick*/0, /*useTick*/false);
            continue;
          }
        }
        // complete resync next round
        LOG_TOPIC("66d82", WARN, Logger::HEARTBEAT)
            << "forgetting previous applier state. Will trigger a full resync "
               "now";
        applier->forget();
      }

    } catch (std::exception const& e) {
      LOG_TOPIC("1dc85", ERR, Logger::HEARTBEAT)
          << "got an exception in single server heartbeat: " << e.what();
    } catch (...) {
      LOG_TOPIC("9a79c", ERR, Logger::HEARTBEAT)
          << "got an unknown exception in single server heartbeat";
    }
  }
}

void HeartbeatThread::updateServerMode(VPackSlice const& readOnlySlice) {
  bool readOnly = false;
  if (readOnlySlice.isBoolean()) {
    readOnly = readOnlySlice.getBool();
  }

  ServerState::instance()->setReadOnly(readOnly);
}

////////////////////////////////////////////////////////////////////////////////
/// @brief heartbeat main loop, coordinator version
////////////////////////////////////////////////////////////////////////////////

void HeartbeatThread::runCoordinator() {
  // The following helps to synchronize between a background read
  // operation run in a scheduler thread and a the heartbeat
  // thread. If it is zero, the heartbeat schedules another
  // run, which at its end, sets it back to 0:
  std::shared_ptr<std::atomic<int>> getNewsRunning(new std::atomic<int>(0));

  while (!isStopping()) {
    try {
      auto const start = std::chrono::steady_clock::now();
      logThreadDeaths();
      // send our state to the agency.
      sendServerState();

      if (isStopping()) {
        break;
      }

      if (getNewsRunning->load(std::memory_order_seq_cst) == 0) {
        // Schedule a getNewsFromAgency call in the Scheduler:
        auto self = shared_from_this();
        Scheduler* scheduler = SchedulerFeature::SCHEDULER;
        *getNewsRunning = 1;
        bool queued = scheduler->queue(RequestLane::CLUSTER_INTERNAL, [self, getNewsRunning] {
          self->getNewsFromAgencyForCoordinator();
          *getNewsRunning = 0;  // indicate completion to trigger a new schedule
        });
        if (!queued) {
          LOG_TOPIC("aacc2", WARN, Logger::HEARTBEAT)
              << "Could not schedule getNewsFromAgency job in scheduler. Don't "
                 "worry, this will be tried again later.";
          *getNewsRunning = 0;
        } else {
          LOG_TOPIC("aacc3", DEBUG, Logger::HEARTBEAT)
              << "Have scheduled getNewsFromAgency job.";
        }
      }

      CONDITION_LOCKER(locker, _condition);
      auto remain = _interval - (std::chrono::steady_clock::now() - start);
      if (remain.count() > 0 && !isStopping()) {
        locker.wait(std::chrono::duration_cast<std::chrono::microseconds>(remain));
      }

    } catch (std::exception const& e) {
      LOG_TOPIC("27a96", ERR, Logger::HEARTBEAT)
          << "Got an exception in coordinator heartbeat: " << e.what();
    } catch (...) {
      LOG_TOPIC("f4de9", ERR, Logger::HEARTBEAT)
          << "Got an unknown exception in coordinator heartbeat";
    }
    LOG_TOPIC("f5627", DEBUG, Logger::HEARTBEAT) << "Heart beating.";
  }
}

////////////////////////////////////////////////////////////////////////////////
/// @brief heartbeat main loop, agent and sole db version
////////////////////////////////////////////////////////////////////////////////

void HeartbeatThread::runSimpleServer() {
  // simple loop to post dead threads every hour, no other tasks today
  while (!isStopping()) {
    logThreadDeaths();

    {
      CONDITION_LOCKER(locker, _condition);
      if (!isStopping()) {
        locker.wait(std::chrono::hours(1));
      }
    }
  }  // while

  logThreadDeaths(true);

}  // HeartbeatThread::runSimpleServer

////////////////////////////////////////////////////////////////////////////////
/// @brief initializes the heartbeat
////////////////////////////////////////////////////////////////////////////////

bool HeartbeatThread::init() {
  // send the server state a first time and use this as an indicator about
  // the agency's health
  if (ServerState::instance()->isClusterRole() && !sendServerState()) {
    return false;
  }

  return true;
}

void HeartbeatThread::beginShutdown() {
  // First shut down the maintenace thread:
  if (_maintenanceThread != nullptr) {
    _maintenanceThread->stop();

    // Wait until maintenance thread has terminated:
    size_t counter = 0;
    auto start = std::chrono::steady_clock::now();
    while (_maintenanceThread->isRunning()) {
      if (std::chrono::steady_clock::now() - start > std::chrono::seconds(65)) {
        LOG_TOPIC("d8a5c", FATAL, Logger::CLUSTER)
        << "exiting prematurely as we failed terminating the maintenance thread";
        FATAL_ERROR_EXIT();
      }
      if (++counter % 50 == 0) {
        LOG_TOPIC("acaaa", WARN, arangodb::Logger::CLUSTER)
        << "waiting for maintenance thread to finish";
      }
      std::this_thread::sleep_for(std::chrono::milliseconds(100));
    }
  }

  // And now the heartbeat thread:
  CONDITION_LOCKER(guard, _condition);

  // set the shutdown state in parent class
  Thread::beginShutdown();

  // break _condition.wait() in runDBserver
  _condition.signal();

}

////////////////////////////////////////////////////////////////////////////////
/// @brief finished plan change
////////////////////////////////////////////////////////////////////////////////

void HeartbeatThread::dispatchedJobResult(DBServerAgencySyncResult result) {
  LOG_TOPIC("f3358", DEBUG, Logger::HEARTBEAT) << "Dispatched job returned!";
  MUTEX_LOCKER(mutexLocker, *_statusLock);
  if (result.success) {
    LOG_TOPIC("ce0db", DEBUG, Logger::HEARTBEAT)
      << "Sync request successful. Now have Plan index " << result.planIndex
      << ", Current index " << result.currentIndex;
    _currentVersions = AgencyVersions(result);
  } else {
    LOG_TOPIC("b72a6", ERR, Logger::HEARTBEAT)
      << "Sync request failed: " << result.errorMessage;
  }
}

////////////////////////////////////////////////////////////////////////////////
/// @brief handles a plan version change, coordinator case
/// this is triggered if the heartbeat thread finds a new plan version number
////////////////////////////////////////////////////////////////////////////////

static std::string const prefixPlanChangeCoordinator = "Plan/Databases";
bool HeartbeatThread::handlePlanChangeCoordinator(uint64_t currentPlanVersion) {
  DatabaseFeature& databaseFeature = _server.getFeature<DatabaseFeature>();

  LOG_TOPIC("eda7d", TRACE, Logger::HEARTBEAT) << "found a plan update";
  auto& cache = server().getFeature<ClusterFeature>().agencyCache();
  auto [acb, idx] = cache.read(
    std::vector<std::string>{AgencyCommHelper::path(prefixPlanChangeCoordinator)});
  auto result = acb->slice();

  if (result.isArray()) {
    std::vector<TRI_voc_tick_t> ids;
    velocypack::Slice databases = result[0].get(std::vector<std::string>(
        {AgencyCommHelper::path(), "Plan", "Databases"}));

    if (!databases.isObject()) {
      return false;
    }

    // loop over all database names we got and create a local database
    // instance if not yet present:

    for (VPackObjectIterator::ObjectPair options : VPackObjectIterator(databases)) {
      if (!options.value.isObject()) {
        continue;
      }

      arangodb::CreateDatabaseInfo info(_server, ExecContext::current());
      TRI_ASSERT(options.value.get("name").isString());
      // when loading we allow system database names
      auto infoResult = info.load(options.value, VPackSlice::emptyArraySlice());
      if (infoResult.fail()) {
        LOG_TOPIC("3fa12", ERR, Logger::HEARTBEAT)
            << "In agency database plan" << infoResult.errorMessage();
        TRI_ASSERT(false);
      }

      // known plan IDs
      ids.push_back(info.getId());

      auto dbName = info.getName();
      TRI_vocbase_t* vocbase = databaseFeature.useDatabase(dbName);
      if (vocbase == nullptr) {
        // database does not yet exist, create it now

        // create a local database object...
        Result res = databaseFeature.createDatabase(std::move(info), vocbase);
        events::CreateDatabase(dbName, res, ExecContext::current());

        if (res.fail()) {
          LOG_TOPIC("ca877", ERR, arangodb::Logger::HEARTBEAT)
              << "creating local database '" << dbName
              << "' failed: " << res.errorMessage();
        } else {
          HasRunOnce.store(true, std::memory_order_release);
        }
      } else {
        if (vocbase->isSystem()) {
          // workaround: _system collection already exists now on every
          // coordinator setting HasRunOnce lets coordinator startup continue
          TRI_ASSERT(vocbase->id() == 1);
          HasRunOnce.store(true, std::memory_order_release);
        }
        vocbase->release();
      }
    }

    // get the list of databases that we know about locally
    std::vector<TRI_voc_tick_t> localIds = databaseFeature.getDatabaseIds(false);

    for (auto id : localIds) {
      auto r = std::find(ids.begin(), ids.end(), id);

      if (r == ids.end()) {
        // local database not found in the plan...
        TRI_vocbase_t* db = databaseFeature.useDatabase(id);
        TRI_ASSERT(db);
        std::string dbName = db ? db->name() : "n/a";
        if (db) {
          db->release();
        }
        Result res = databaseFeature.dropDatabase(id, true);
        events::DropDatabase(dbName, res, ExecContext::current());
      }
    }

  } else {
    return false;
  }

  // invalidate our local cache
  auto& ci = _server.getFeature<ClusterFeature>().clusterInfo();
  ci.flush();

  return true;
}

////////////////////////////////////////////////////////////////////////////////
/// @brief handles a plan version change, DBServer case
/// this is triggered if the heartbeat thread finds a new plan version number,
/// and every few heartbeats if the Current/Version has changed. Note that the
/// latter happens not in the heartbeat thread itself but in a scheduler thread.
/// Therefore we need to do proper locking.
////////////////////////////////////////////////////////////////////////////////

void HeartbeatThread::notify() {
  if (_maintenanceThread != nullptr) {
    _maintenanceThread->notify();
  }
}

////////////////////////////////////////////////////////////////////////////////
/// @brief sends the current server's state to the agency
////////////////////////////////////////////////////////////////////////////////

bool HeartbeatThread::sendServerState() {
  LOG_TOPIC("3369a", TRACE, Logger::HEARTBEAT) << "sending heartbeat to agency";

  auto const start = std::chrono::steady_clock::now();
  TRI_DEFER({
    auto timeDiff = std::chrono::steady_clock::now() - start;
    _heartbeat_send_time_ms.count(
        std::chrono::duration_cast<std::chrono::milliseconds>(timeDiff).count());

    if (timeDiff > std::chrono::seconds(2) && !isStopping()) {
      LOG_TOPIC("77655", WARN, Logger::HEARTBEAT)
          << "ATTENTION: Sending a heartbeat took longer than 2 seconds, "
             "this might be causing trouble with health checks. Please "
             "contact ArangoDB Support.";
    }
  });

  double timeout = 20.0;
  if (isStopping()) {
    timeout = 5.0;
  }
  const AgencyCommResult result = _agency.sendServerState(timeout);

  if (result.successful()) {
    _numFails = 0;
    return true;
  }

  if (!isStopping()) {
    if (++_numFails % _maxFailsBeforeWarning == 0) {
      _heartbeat_failure_counter.count();
      std::string const endpoints = AsyncAgencyCommManager::INSTANCE->endpointsString();

      LOG_TOPIC("3e2f5", WARN, Logger::HEARTBEAT)
          << "heartbeat could not be sent to agency endpoints (" << endpoints
          << "): http code: " << result.httpCode() << ", body: " << result.body();
      _numFails = 0;
    }
  }

  return false;
}

void HeartbeatThread::updateAgentPool(VPackSlice const& agentPool) {
  if (agentPool.isObject() && agentPool.get("pool").isObject() && agentPool.hasKey("size") &&
      agentPool.get("size").getUInt() > 0 && agentPool.get("id").isString()) {
    try {
      std::vector<std::string> values;
      // we have to make sure that the leader is on the front
      auto leaderId = agentPool.get("id").stringRef();
      auto pool = agentPool.get("pool");
      values.reserve(pool.length());
      values.emplace_back(pool.get(leaderId).copyString());
      // now add all non leaders
      for (auto pair : VPackObjectIterator(pool)) {
        if (!pair.key.isEqualString(leaderId)) {
          values.emplace_back(pair.value.copyString());
        }
      }
      AsyncAgencyCommManager::INSTANCE->updateEndpoints(values);
    } catch (basics::Exception const& e) {
      LOG_TOPIC("1cec6", WARN, Logger::HEARTBEAT)
          << "Error updating agency pool: " << e.message();
    } catch (std::exception const& e) {
      LOG_TOPIC("889d4", WARN, Logger::HEARTBEAT)
          << "Error updating agency pool: " << e.what();
    } catch (...) {
    }
  } else {
    LOG_TOPIC("92522", ERR, Logger::AGENCYCOMM)
        << "Cannot find an agency persisted in RAFT 8|";
  }
}

//////////////////////////////////////////////////////////////////////////////
/// @brief record the death of a thread, adding
/// std::chrono::system_clock::now().
///        This is a static function because HeartbeatThread might not have
///        started yet
//////////////////////////////////////////////////////////////////////////////

void HeartbeatThread::recordThreadDeath(const std::string& threadName) {
  MUTEX_LOCKER(mutexLocker, deadThreadsMutex);

  deadThreads.insert(std::pair<std::chrono::system_clock::time_point, const std::string>(
      std::chrono::system_clock::now(), threadName));
}  // HeartbeatThread::recordThreadDeath

//////////////////////////////////////////////////////////////////////////////
/// @brief post list of deadThreads to current log.  Called regularly, but only
///        posts to log roughly every 60 minutes
//////////////////////////////////////////////////////////////////////////////

void HeartbeatThread::logThreadDeaths(bool force) {
  bool doLogging(force);

  MUTEX_LOCKER(mutexLocker, deadThreadsMutex);

  if (std::chrono::hours(1) < (std::chrono::system_clock::now() - deadThreadsPosted)) {
    doLogging = true;
  }  // if

  if (doLogging) {
    deadThreadsPosted = std::chrono::system_clock::now();

    LOG_TOPIC("500ff", DEBUG, Logger::HEARTBEAT) << "HeartbeatThread ok.";
    std::string buffer;
    buffer.reserve(40);

    for (auto const& it : deadThreads) {
      buffer = date::format("%FT%TZ", date::floor<std::chrono::milliseconds>(it.first));

      LOG_TOPIC("1d632", ERR, Logger::HEARTBEAT)
          << "Prior crash of thread " << it.second << " occurred at " << buffer;
    }  // for
  }    // if

}  // HeartbeatThread::logThreadDeaths<|MERGE_RESOLUTION|>--- conflicted
+++ resolved
@@ -522,11 +522,7 @@
         {AgencyCommHelper::path(), "Current", "FoxxmasterQueueupdate"}));
 
     if (foxxmasterQueueupdateSlice.isBool() && foxxmasterQueueupdateSlice.getBool()) {
-<<<<<<< HEAD
-      ServerState::instance()->setFoxxmasterQueueupdate();
-=======
       ServerState::instance()->setFoxxmasterQueueupdate(true);
->>>>>>> 07284af8
     }
 
     VPackSlice foxxmasterSlice = result[0].get(std::vector<std::string>(
