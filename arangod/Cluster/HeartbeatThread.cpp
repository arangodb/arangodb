--- conflicted
+++ resolved
@@ -224,12 +224,7 @@
   } else if (ServerState::instance()->isSingleServer(role)) {
     runSingleServer();
   } else if (ServerState::instance()->isAgent(role)) {
-<<<<<<< HEAD
-    std::this_thread::sleep_for(std::chrono::microseconds(3000000));
-//    runAgentServer();
-=======
     runAgentServer();
->>>>>>> a84f7805
   } else {
     LOG_TOPIC(ERR, Logger::FIXME) << "invalid role setup found when starting HeartbeatThread";
     TRI_ASSERT(false);
