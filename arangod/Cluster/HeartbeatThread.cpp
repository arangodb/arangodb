--- conflicted
+++ resolved
@@ -189,11 +189,7 @@
   // ohhh the dbserver is online...pump some documents into it
   // which fails when it is still in maintenance mode
   if (!ServerState::instance()->isCoordinator(role)) {
-<<<<<<< HEAD
-    while (arangodb::rest::RestHandlerFactory::isMaintenance()) {
-=======
     while (RestHandlerFactory::isMaintenance()) {
->>>>>>> 0aa79f3b
       if (isStopping()) {
         // startup aborted
         return;
@@ -415,11 +411,7 @@
   double const interval = (double)_interval / 1000.0 / 1000.0;
   ReplicationFeature* replication = ReplicationFeature::INSTANCE;
   TRI_ASSERT(replication != nullptr);
-<<<<<<< HEAD
-  if (!replication->enableAutomaticFailover()) {
-=======
   if (!replication->isAutomaticFailoverEnabled()) {
->>>>>>> 0aa79f3b
     LOG_TOPIC(WARN, Logger::HEARTBEAT) << "Automatic failover is disabled, yet "
       << "the heartbeat thread is running on a single server. "
       << "Please add --replication.automatic-failover true";
@@ -497,34 +489,21 @@
       VPackBuilder myIdBuilder;
       myIdBuilder.add(VPackValue(_myId));
       
-<<<<<<< HEAD
-      // Case 1: No leader in agency. Race for leadershiü
-=======
       // Case 1: No leader in agency. Race for leadership
->>>>>>> 0aa79f3b
       if (!leader.isString()) {
         LOG_TOPIC(WARN, Logger::HEARTBEAT) << "Leadership vaccuum detected, "
         << "attempting a takeover";
         if (applier->isRunning()) {
-<<<<<<< HEAD
           applier->stopAndJoin();
-=======
-          applier->stopAndJoin(true);
->>>>>>> 0aa79f3b
         }
         
         result = _agency.casValue(leaderPath, myIdBuilder.slice(), false,
                                   /* ttl */ std::min(30.0, interval * 4),
                                   /* timeout */ 30.0);
         if (result.successful()) {
-<<<<<<< HEAD
-          LOG_TOPIC(INFO, Logger::HEARTBEAT) << "all your bases belong to us";
-          applier->stop(/* reset error */true);
-=======
           LOG_TOPIC(INFO, Logger::HEARTBEAT) << "All your base are belong to us";
           applier->stop(/* reset error */true);
           RestHandlerFactory::setServerMode(RestHandlerFactory::Mode::DEFAULT);
->>>>>>> 0aa79f3b
         } else {
           LOG_TOPIC(TRACE, Logger::HEARTBEAT) << "Takeover attempt failed";
         }
@@ -534,10 +513,7 @@
       // Case 2: Current server is leader
       if (leader.compareString(_myId) == 0) {
         LOG_TOPIC(TRACE, Logger::HEARTBEAT) << "Currently leader" << _myId;
-<<<<<<< HEAD
-=======
         
->>>>>>> 0aa79f3b
         // updating the value to keep our leadership
         result = _agency.casValue(leaderPath, /* old */ myIdBuilder.slice(),
                                   /* new */ myIdBuilder.slice(),
@@ -547,18 +523,11 @@
           LOG_TOPIC(ERR, Logger::HEARTBEAT) << "Cannot update leadership value";
         }
         if (applier->isRunning()) {
-<<<<<<< HEAD
           applier->stopAndJoin();
-        }
-        
-        // TODO allow server access
-=======
-          applier->stopAndJoin(true);
         }
         
         // allow server access
         RestHandlerFactory::setServerMode(RestHandlerFactory::Mode::DEFAULT);
->>>>>>> 0aa79f3b
         
         continue; // nothing more to do
       }
@@ -570,32 +539,19 @@
         LOG_TOPIC(ERR, Logger::HEARTBEAT) << "Failed to resolve leader endpoint";
         continue;
       }
-<<<<<<< HEAD
-      
-      if (applier->endpoint() != endpoint) { //  || !applier->isRunning()
-        if (applier->isRunning()) {
-          applier->stopAndJoin();
-=======
       // enable redirections to leader
       RestHandlerFactory::setServerMode(RestHandlerFactory::Mode::REDIRECT);
       
       // (re)start applier if necessary
       if (applier->endpoint() != endpoint || !applier->isRunning()) {
         if (applier->isRunning()) {
-          applier->stopAndJoin(true);
->>>>>>> 0aa79f3b
+          applier->stopAndJoin();
         }
         
         ReplicationApplierConfiguration config = applier->configuration();
         config._endpoint = endpoint;
-<<<<<<< HEAD
-        std::string jwt = AuthenticationFeature::INSTANCE->jwtSecret();
-        if (config._jwt.empty()) {
-          config._jwt = jwt;
-=======
         if (config._jwt.empty()) {
           config._jwt = AuthenticationFeature::INSTANCE->generateJwtToken();
->>>>>>> 0aa79f3b
         }
         // TODO: how do we initially configure the applier
         
@@ -609,12 +565,8 @@
         // but not initially
         Result r = syncer.run(true);
         if (r.fail()) {
-<<<<<<< HEAD
-          LOG_TOPIC(ERR, Logger::HEARTBEAT) << "Initial sync from leader failed!";
-=======
           LOG_TOPIC(ERR, Logger::HEARTBEAT) << "Initial sync from leader "
           << "failed: " << r.errorMessage();
->>>>>>> 0aa79f3b
           continue;
         }
         // steal the barrier from the syncer
