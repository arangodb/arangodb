--- conflicted
+++ resolved
@@ -567,13 +567,8 @@
   // ATTENTION: This method will usually be run in a scheduler thread and
   // not in the HeartbeatThread itself. Therefore, we must protect ourselves
   // against concurrent accesses.
-<<<<<<< HEAD
-
   AuthenticationFeature& af = server().getFeature<AuthenticationFeature>();
   auto& ci = server().getFeature<ClusterFeature>().clusterInfo();
-=======
-  auto& ci = _server.getFeature<ClusterFeature>().clusterInfo();
->>>>>>> e175be39
 
   LOG_TOPIC("33452", DEBUG, Logger::HEARTBEAT) << "getting news from agency...";
 
