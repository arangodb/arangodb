////////////////////////////////////////////////////////////////////////////////
/// disclaimer
///
/// Copyright 2014-2018 ArangoDB GmbH, Cologne, Germany
/// Copyright 2004-2014 triAGENS GmbH, Cologne, Germany
///
/// Licensed under the Apache License, Version 2.0 (the "License");
/// you may not use this file except in compliance with the License.
/// You may obtain a copy of the License at
///
///     http://www.apache.org/licenses/LICENSE-2.0
///
/// Unless required by applicable law or agreed to in writing, software
/// distributed under the License is distributed on an "AS IS" BASIS,
/// WITHOUT WARRANTIES OR CONDITIONS OF ANY KIND, either express or implied.
/// See the License for the specific language governing permissions and
/// limitations under the License.
///
/// Copyright holder is ArangoDB GmbH, Cologne, Germany
///
/// @author Jan Steemann
////////////////////////////////////////////////////////////////////////////////

#include "HeartbeatThread.h"

#include <map>

#include <date/date.h>
#include <velocypack/Iterator.h>
#include <velocypack/velocypack-aliases.h>

#include "ApplicationFeatures/ApplicationServer.h"
#include "Basics/ConditionLocker.h"
#include "Basics/MutexLocker.h"
#include "Basics/VelocyPackHelper.h"
#include "Basics/tri-strings.h"
#include "Cluster/ClusterComm.h"
#include "Cluster/ClusterInfo.h"
#include "Cluster/DBServerAgencySync.h"
#include "Cluster/ServerState.h"
#include "GeneralServer/AsyncJobManager.h"
#include "GeneralServer/AuthenticationFeature.h"
#include "GeneralServer/GeneralServerFeature.h"
#include "Logger/Logger.h"
#include "Pregel/PregelFeature.h"
#include "Pregel/Recovery.h"
#include "Replication/GlobalReplicationApplier.h"
#include "Replication/ReplicationFeature.h"
#include "RestServer/DatabaseFeature.h"
#include "RestServer/TtlFeature.h"
#include "StorageEngine/EngineSelectorFeature.h"
#include "StorageEngine/StorageEngine.h"
#include "Transaction/ClusterUtils.h"
#include "VocBase/vocbase.h"

using namespace arangodb;
using namespace arangodb::application_features;
using namespace arangodb::rest;

std::atomic<bool> HeartbeatThread::HasRunOnce(false);

////////////////////////////////////////////////////////////////////////////////
/// @brief static object to record thread crashes.  it is static so that
///        it can contain information about threads that crash before
///        HeartbeatThread starts (i.e. HeartbeatThread starts late).  this list
///        is intentionally NEVER PURGED so that it can be reposted to logs
///        regularly
////////////////////////////////////////////////////////////////////////////////

static std::multimap<std::chrono::system_clock::time_point /* when */, const std::string /* threadName */> deadThreads;

static std::chrono::system_clock::time_point deadThreadsPosted;  // defaults to epoch

static arangodb::Mutex deadThreadsMutex;

namespace arangodb {

class HeartbeatBackgroundJobThread : public Thread {
 public:
  explicit HeartbeatBackgroundJobThread(HeartbeatThread* heartbeatThread)
      : Thread("Maintenance"),
        _heartbeatThread(heartbeatThread),
        _stop(false),
        _sleeping(false),
        _backgroundJobsLaunched(0) {}

  ~HeartbeatBackgroundJobThread() { shutdown(); }

  //////////////////////////////////////////////////////////////////////////////
  /// @brief asks the thread to stop, but does not wait.
  //////////////////////////////////////////////////////////////////////////////
  void stop() {
    std::unique_lock<std::mutex> guard(_mutex);
    _stop = true;
    _condition.notify_one();
  }

  //////////////////////////////////////////////////////////////////////////////
  /// @brief notifies the background thread: when the thread is sleeping, wakes
  /// it up. Otherwise sets a flag to start another round.
  //////////////////////////////////////////////////////////////////////////////
  void notify() {
    std::unique_lock<std::mutex> guard(_mutex);
    _anotherRun.store(true, std::memory_order_release);
    if (_sleeping.load(std::memory_order_acquire)) {
      _condition.notify_one();
    }
  }

 protected:
  void run() override {
    while (!_stop) {
      {
        std::unique_lock<std::mutex> guard(_mutex);

        if (!_anotherRun.load(std::memory_order_acquire)) {
          _sleeping.store(true, std::memory_order_release);

          while (true) {
            _condition.wait(guard);

            if (_stop) {
              return;
            } else if (_anotherRun) {
              break;
            }  // otherwise spurious wakeup
          }

          _sleeping.store(false, std::memory_order_release);
        }

        _anotherRun.store(false, std::memory_order_release);
      }

      // execute schmutz here
      uint64_t jobNr = ++_backgroundJobsLaunched;
      LOG_TOPIC("9ec42", DEBUG, Logger::HEARTBEAT) << "sync callback started " << jobNr;
      {
        DBServerAgencySync job(_heartbeatThread);
        job.work();
      }
      LOG_TOPIC("71f07", DEBUG, Logger::HEARTBEAT) << "sync callback ended " << jobNr;
    }
  }

 private:
  HeartbeatThread* _heartbeatThread;

  std::mutex _mutex;

  //////////////////////////////////////////////////////////////////////////////
  /// @brief used to wake up the background thread
  /// guarded via _mutex.
  //////////////////////////////////////////////////////////////////////////////
  std::condition_variable _condition;

  //////////////////////////////////////////////////////////////////////////////
  /// @brief Set by the HeartbeatThread when the BackgroundThread should stop
  /// guarded via _mutex.
  //////////////////////////////////////////////////////////////////////////////
  std::atomic<bool> _stop;

  //////////////////////////////////////////////////////////////////////////////
  /// @brief wether the background thread sleeps or not
  /// guarded via _mutex.
  //////////////////////////////////////////////////////////////////////////////
  std::atomic<bool> _sleeping;

  //////////////////////////////////////////////////////////////////////////////
  /// @brief when awake, the background thread will execute another round of
  /// phase 1 and phase 2, after resetting this to false
  /// guarded via _mutex.
  //////////////////////////////////////////////////////////////////////////////
  std::atomic<bool> _anotherRun;

  uint64_t _backgroundJobsLaunched;
};
}  // namespace arangodb

////////////////////////////////////////////////////////////////////////////////
/// @brief constructs a heartbeat thread
////////////////////////////////////////////////////////////////////////////////

HeartbeatThread::HeartbeatThread(AgencyCallbackRegistry* agencyCallbackRegistry,
                                 std::chrono::microseconds interval, uint64_t maxFailsBeforeWarning)
    : CriticalThread("Heartbeat"),
      _agencyCallbackRegistry(agencyCallbackRegistry),
      _statusLock(std::make_shared<Mutex>()),
      _agency(),
      _condition(),
      _myId(ServerState::instance()->getId()),
      _interval(interval),
      _maxFailsBeforeWarning(maxFailsBeforeWarning),
      _numFails(0),
      _lastSuccessfulVersion(0),
      _currentPlanVersion(0),
      _ready(false),
      _currentVersions(0, 0),
      _desiredVersions(std::make_shared<AgencyVersions>(0, 0)),
      _wasNotified(false),
      _backgroundJobsPosted(0),
      _lastSyncTime(0),
      _maintenanceThread(nullptr),
      _failedVersionUpdates(0) {}

////////////////////////////////////////////////////////////////////////////////
/// @brief destroys a heartbeat thread
////////////////////////////////////////////////////////////////////////////////
HeartbeatThread::~HeartbeatThread() {
  shutdown();
  if (_maintenanceThread) {
    _maintenanceThread->stop();
  }
}

////////////////////////////////////////////////////////////////////////////////
/// @brief heartbeat main loop
/// the heartbeat thread constantly reports the current server status to the
/// agency. it does so by sending the current state string to the key
/// "Sync/ServerStates/" + my-id.
/// then the request it aborted and the heartbeat thread will go on with
/// reporting its state to the agency again. If it notices a change when
/// watching the command key, it will wake up and apply the change locally.
////////////////////////////////////////////////////////////////////////////////

void HeartbeatThread::run() {
  ServerState::RoleEnum role = ServerState::instance()->getRole();

  // mop: the heartbeat thread itself is now ready
  setReady();
  // mop: however we need to wait for the rest server here to come up
  // otherwise we would already create collections and the coordinator would
  // think
  // ohhh the dbserver is online...pump some documents into it
  // which fails when it is still in maintenance mode
  auto server = ServerState::instance();
  if (!server->isCoordinator(role)) {
    while (server->isMaintenance()) {
      if (isStopping()) {
        // startup aborted
        return;
      }
      std::this_thread::sleep_for(std::chrono::milliseconds(100));
    }
  }

  LOG_TOPIC("9788a", TRACE, Logger::HEARTBEAT)
      << "starting heartbeat thread (" << role << ")";

  if (ServerState::instance()->isCoordinator(role)) {
    runCoordinator();
  } else if (ServerState::instance()->isDBServer(role)) {
    runDBServer();
  } else if (ServerState::instance()->isSingleServer(role)) {
    if (ReplicationFeature::INSTANCE->isActiveFailoverEnabled()) {
      runSingleServer();
    }
  } else if (ServerState::instance()->isAgent(role)) {
    runSimpleServer();
  } else {
    LOG_TOPIC("8291e", ERR, Logger::HEARTBEAT)
        << "invalid role setup found when starting HeartbeatThread";
    TRI_ASSERT(false);
  }

  LOG_TOPIC("eab40", TRACE, Logger::HEARTBEAT)
      << "stopped heartbeat thread (" << role << ")";
}

////////////////////////////////////////////////////////////////////////////////
/// @brief heartbeat main loop, dbserver version
////////////////////////////////////////////////////////////////////////////////

void HeartbeatThread::runDBServer() {
  _maintenanceThread = std::make_unique<HeartbeatBackgroundJobThread>(this);
  if (!_maintenanceThread->start()) {
    // WHAT TO DO NOW?
    LOG_TOPIC("12cee", ERR, Logger::HEARTBEAT)
        << "Failed to start dedicated thread for maintenance";
  }

  std::function<bool(VPackSlice const& result)> updatePlan = [=](VPackSlice const& result) {
    if (!result.isNumber()) {
      LOG_TOPIC("f0d86", ERR, Logger::HEARTBEAT)
          << "Plan Version is not a number! " << result.toJson();
      return false;
    }

    uint64_t version = result.getNumber<uint64_t>();
    bool doSync = false;

    {
      MUTEX_LOCKER(mutexLocker, *_statusLock);
      if (version > _desiredVersions->plan) {
        _desiredVersions->plan = version;
        LOG_TOPIC("7085e", DEBUG, Logger::HEARTBEAT)
            << "Desired Plan Version is now " << _desiredVersions->plan;
        doSync = true;
      }
    }

    if (doSync) {
      syncDBServerStatusQuo(true);
    }

    return true;
  };

  std::function<bool(VPackSlice const& result)> updateCurrent = [=](VPackSlice const& result) {
    if (!result.isNumber()) {
      LOG_TOPIC("e8f34", ERR, Logger::HEARTBEAT)
          << "Plan Version is not a number! " << result.toJson();
      return false;
    }

    uint64_t version = result.getNumber<uint64_t>();
    bool doSync = false;

    {
      MUTEX_LOCKER(mutexLocker, *_statusLock);
      if (version > _desiredVersions->current) {
        _desiredVersions->current = version;
        LOG_TOPIC("aff8c", DEBUG, Logger::HEARTBEAT)
            << "Desired Current Version is now " << _desiredVersions->plan;
        doSync = true;
      }
    }

    if (doSync) {
      syncDBServerStatusQuo(true);
    }

    return true;
  };

  auto planAgencyCallback =
      std::make_shared<AgencyCallback>(_agency, "Plan/Version", updatePlan, true);

  auto currentAgencyCallback =
      std::make_shared<AgencyCallback>(_agency, "Current/Version", updateCurrent, true);

  bool registered = false;
  while (!registered && !isStopping()) {
    registered = _agencyCallbackRegistry->registerCallback(planAgencyCallback);
    if (!registered) {
      LOG_TOPIC("52ce5", ERR, Logger::HEARTBEAT)
          << "Couldn't register plan change in agency!";
      std::this_thread::sleep_for(std::chrono::seconds(1));
    }
  }

  registered = false;
  while (!registered && !isStopping()) {
    registered = _agencyCallbackRegistry->registerCallback(currentAgencyCallback);
    if (!registered) {
      LOG_TOPIC("f1df2", ERR, Logger::HEARTBEAT)
          << "Couldn't register current change in agency!";
      std::this_thread::sleep_for(std::chrono::seconds(1));
    }
  }

  // we check Current/Version every few heartbeats:
  int const currentCountStart = 1;  // set to 1 by Max to speed up discovery
  int currentCount = currentCountStart;

  // Loop priorities / goals
  // 0. send state to agency server
  // 1. schedule handlePlanChange immediately when agency callback occurs
  // 2. poll for plan change, schedule handlePlanChange immediately if change
  // detected
  // 3. force handlePlanChange every 7.4 seconds just in case
  //     (7.4 seconds is just less than half the 15 seconds agency uses to
  //     declare dead server)
  // 4. if handlePlanChange runs long (greater than 7.4 seconds), have another
  // start immediately after

  while (!isStopping()) {
    logThreadDeaths();

    try {
      auto const start = std::chrono::steady_clock::now();
      // send our state to the agency.
      // we don't care if this fails
      sendServerState();

      if (isStopping()) {
        break;
      }

      if (--currentCount == 0) {
        currentCount = currentCountStart;

        // DBServers disregard the ReadOnly flag, otherwise (without
        // authentication and JWT) we are not able to identify valid requests
        // from other cluster servers
        AgencyReadTransaction trx(std::vector<std::string>(
            {AgencyCommManager::path("Shutdown"), AgencyCommManager::path("Current/Version"),
             AgencyCommManager::path("Target/FailedServers"), "/.agency"}));

        AgencyCommResult result = _agency.sendTransactionWithFailover(trx, 1.0);
        if (!result.successful()) {
          if (!application_features::ApplicationServer::isStopping()) {
            LOG_TOPIC("17c99", WARN, Logger::HEARTBEAT)
                << "Heartbeat: Could not read from agency!";
          }
        } else {
          VPackSlice agentPool = result.slice()[0].get(".agency");
          updateAgentPool(agentPool);

          VPackSlice shutdownSlice = result.slice()[0].get(std::vector<std::string>(
              {AgencyCommManager::path(), "Shutdown"}));

          if (shutdownSlice.isBool() && shutdownSlice.getBool()) {
            ApplicationServer::server->beginShutdown();
            break;
          }

          VPackSlice failedServersSlice = result.slice()[0].get(std::vector<std::string>(
              {AgencyCommManager::path(), "Target", "FailedServers"}));
          if (failedServersSlice.isObject()) {
            std::vector<ServerID> failedServers = {};
            for (auto const& server : VPackObjectIterator(failedServersSlice)) {
              failedServers.push_back(server.key.copyString());
            }
            ClusterInfo::instance()->setFailedServers(failedServers);
            transaction::cluster::abortTransactionsWithFailedServers();
          } else {
            LOG_TOPIC("80491", WARN, Logger::HEARTBEAT)
                << "FailedServers is not an object. ignoring for now";
          }

          VPackSlice s = result.slice()[0].get(std::vector<std::string>(
              {AgencyCommManager::path(), std::string("Current"), std::string("Version")}));
          if (!s.isInteger()) {
            LOG_TOPIC("40527", ERR, Logger::HEARTBEAT)
                << "Current/Version in agency is not an integer.";
          } else {
            uint64_t currentVersion = 0;
            try {
              currentVersion = s.getUInt();
            } catch (...) {
            }
            if (currentVersion == 0) {
              LOG_TOPIC("12a02", ERR, Logger::HEARTBEAT)
                  << "Current/Version in agency is 0.";
            } else {
              {
                MUTEX_LOCKER(mutexLocker, *_statusLock);
                if (currentVersion > _desiredVersions->current) {
                  _desiredVersions->current = currentVersion;
                  LOG_TOPIC("33559", DEBUG, Logger::HEARTBEAT)
                      << "Found greater Current/Version in agency.";
                }
              }
              syncDBServerStatusQuo();
            }
          }
        }
      }

      if (isStopping()) {
        break;
      }

      auto remain = _interval - (std::chrono::steady_clock::now() - start);
      // mop: execute at least once
      do {
        if (isStopping()) {
          break;
        }

        LOG_TOPIC("1c79a", TRACE, Logger::HEARTBEAT) << "Entering update loop";

        bool wasNotified;
        {
          CONDITION_LOCKER(locker, _condition);
          wasNotified = _wasNotified;
          if (!wasNotified && !isStopping()) {
            if (remain.count() > 0) {
              locker.wait(std::chrono::duration_cast<std::chrono::microseconds>(remain));
              wasNotified = _wasNotified;
            }
          }
          _wasNotified = false;
        }

        if (isStopping()) {
          break;
        }

        if (!wasNotified) {
          LOG_TOPIC("52d4c", DEBUG, Logger::HEARTBEAT) << "Heart beating...";
          planAgencyCallback->refetchAndUpdate(true, false);
          currentAgencyCallback->refetchAndUpdate(true, false);
        } else {
          // mop: a plan change returned successfully...
          // recheck and redispatch in case our desired versions increased
          // in the meantime
          LOG_TOPIC("4d825", TRACE, Logger::HEARTBEAT) << "wasNotified==true";
          syncDBServerStatusQuo();
        }
        remain = _interval - (std::chrono::steady_clock::now() - start);
      } while (remain.count() > 0);
    } catch (std::exception const& e) {
      LOG_TOPIC("49198", ERR, Logger::HEARTBEAT)
          << "Got an exception in DBServer heartbeat: " << e.what();
    } catch (...) {
      LOG_TOPIC("9946d", ERR, Logger::HEARTBEAT)
          << "Got an unknown exception in DBServer heartbeat";
    }
  }

  // TODO should these be defered?
  _agencyCallbackRegistry->unregisterCallback(currentAgencyCallback);
  _agencyCallbackRegistry->unregisterCallback(planAgencyCallback);
}

////////////////////////////////////////////////////////////////////////////////
/// @brief heartbeat main loop, single server version
////////////////////////////////////////////////////////////////////////////////

void HeartbeatThread::runSingleServer() {
  AuthenticationFeature* af = AuthenticationFeature::instance();
  TRI_ASSERT(af != nullptr);
  ReplicationFeature* replication = ReplicationFeature::INSTANCE;
  TRI_ASSERT(replication != nullptr);

  GlobalReplicationApplier* applier = replication->globalReplicationApplier();
  ClusterInfo* ci = ClusterInfo::instance();
  TRI_ASSERT(applier != nullptr && ci != nullptr);

  TtlFeature* ttlFeature =
      application_features::ApplicationServer::getFeature<TtlFeature>("Ttl");
  TRI_ASSERT(ttlFeature != nullptr);

  std::string const leaderPath = "Plan/AsyncReplication/Leader";
  std::string const transientPath = "AsyncReplication/" + _myId;

  VPackBuilder myIdBuilder;
  myIdBuilder.add(VPackValue(_myId));

  uint64_t lastSentVersion = 0;
  auto start = std::chrono::steady_clock::now();
  while (!isStopping()) {
    logThreadDeaths();

    {
      CONDITION_LOCKER(locker, _condition);
      auto remain = _interval - (std::chrono::steady_clock::now() - start);
      if (remain.count() > 0 && !isStopping()) {
        locker.wait(std::chrono::duration_cast<std::chrono::microseconds>(remain));
      }
    }
    start = std::chrono::steady_clock::now();

    if (isStopping()) {
      break;
    }

    try {
      // send our state to the agency.
      // we don't care if this fails
      sendServerState();
      double const timeout = 1.0;

      // check current local version of database objects version, and bump
      // the global version number in the agency in case it changed. this
      // informs other listeners about our local DDL changes
      uint64_t currentVersion = DatabaseFeature::DATABASE->versionTracker()->current();
      if (currentVersion != lastSentVersion) {
        AgencyOperation incrementVersion("Plan/Version", AgencySimpleOperationType::INCREMENT_OP);
        AgencyWriteTransaction trx(incrementVersion);
        AgencyCommResult res = _agency.sendTransactionWithFailover(trx, timeout);

        if (res.successful()) {
          LOG_TOPIC("927b1", TRACE, Logger::HEARTBEAT)
              << "successfully increased plan version in agency";
          lastSentVersion = currentVersion;
          _failedVersionUpdates = 0;
        } else {
          if (++_failedVersionUpdates % _maxFailsBeforeWarning == 0) {
            LOG_TOPIC("700c7", WARN, Logger::HEARTBEAT)
                << "could not increase version number in agency: " << res.errorMessage();
          }
        }
      }

      AgencyReadTransaction trx(std::vector<std::string>(
          {AgencyCommManager::path("Shutdown"), AgencyCommManager::path("Readonly"),
           AgencyCommManager::path("Plan/AsyncReplication"), "/.agency"}));
      AgencyCommResult result = _agency.sendTransactionWithFailover(trx, timeout);
      if (!result.successful()) {
        if (!application_features::ApplicationServer::isStopping()) {
          LOG_TOPIC("229fd", WARN, Logger::HEARTBEAT)
              << "Heartbeat: Could not read from agency! status code: "
              << result._statusCode << ", incriminating body: " << result.bodyRef()
              << ", timeout: " << timeout;
        }

        if (!applier->isActive()) {  // assume agency and leader are gone
          ServerState::instance()->setFoxxmaster(_myId);
          ServerState::instance()->setServerMode(ServerState::Mode::DEFAULT);
        }
        continue;
      }

      VPackSlice response = result.slice()[0];
      VPackSlice agentPool = response.get(".agency");
      updateAgentPool(agentPool);

      VPackSlice shutdownSlice =
          response.get<std::string>({AgencyCommManager::path(), "Shutdown"});
      if (shutdownSlice.isBool() && shutdownSlice.getBool()) {
        ApplicationServer::server->beginShutdown();
        break;
      }

      // performing failover checks
      VPackSlice async = response.get<std::string>(
          {AgencyCommManager::path(), "Plan", "AsyncReplication"});
      if (!async.isObject()) {
        LOG_TOPIC("04d3b", WARN, Logger::HEARTBEAT)
            << "Heartbeat: Could not read async-replication metadata from "
               "agency!";
        continue;
      }

      VPackSlice leader = async.get("Leader");
      if (!leader.isString() || leader.getStringLength() == 0) {
        // Case 1: No leader in agency. Race for leadership
        // ONLY happens on the first startup. Supervision performs failovers
        LOG_TOPIC("759aa", WARN, Logger::HEARTBEAT)
            << "Leadership vacuum detected, "
            << "attempting a takeover";

        // if we stay a slave, the redirect will be turned on again
        ServerState::instance()->setServerMode(ServerState::Mode::TRYAGAIN);
        if (leader.isNone()) {
          result = _agency.casValue(leaderPath, myIdBuilder.slice(),
                                    /*prevExist*/ false,
                                    /*ttl*/ 0, /*timeout*/ 5.0);
        } else {
          result = _agency.casValue(leaderPath, /*old*/ leader,
                                    /*new*/ myIdBuilder.slice(),
                                    /*ttl*/ 0, /*timeout*/ 5.0);
        }

        if (result.successful()) {  // successful leadership takeover
          leader = myIdBuilder.slice();
          // intentionally falls through to case 2
        } else if (result.httpCode() == TRI_ERROR_HTTP_PRECONDITION_FAILED) {
          // we did not become leader, someone else is, response contains
          // current value in agency
          LOG_TOPIC("7cf85", INFO, Logger::HEARTBEAT)
              << "Did not become leader";
          continue;
        } else {
          LOG_TOPIC("8514b", WARN, Logger::HEARTBEAT)
              << "got an unexpected agency error "
              << "code: " << result.httpCode() << " msg: " << result.errorMessage();
          continue;  // try again next time
        }
      }

      TRI_voc_tick_t lastTick = 0;  // we always want to set lastTick
      auto sendTransient = [&]() {
        VPackBuilder builder;
        builder.openObject();
        builder.add("leader", leader);
        builder.add("lastTick", VPackValue(lastTick));
        builder.close();
        double ttl =
            std::chrono::duration_cast<std::chrono::seconds>(_interval).count() * 5.0;
        _agency.setTransient(transientPath, builder.slice(), ttl);
      };
      TRI_DEFER(sendTransient());

      // Case 2: Current server is leader
      if (leader.compareString(_myId) == 0) {
        if (applier->isActive()) {
          applier->stopAndJoin();
        }
        // we are leader now. make sure the applier drops its previous state
        applier->forget();
        lastTick = EngineSelectorFeature::ENGINE->currentTick();

        // put the leader in optional read-only mode
        auto readOnlySlice = response.get(
            std::vector<std::string>({AgencyCommManager::path(), "Readonly"}));
        updateServerMode(readOnlySlice);

        // ensure everyone has server access
        ServerState::instance()->setFoxxmaster(_myId);
        auto prv = ServerState::setServerMode(ServerState::Mode::DEFAULT);
        if (prv == ServerState::Mode::REDIRECT) {
          LOG_TOPIC("98325", INFO, Logger::HEARTBEAT)
              << "Successful leadership takeover: "
              << "All your base are belong to us";
        }

        // server is now responsible for expiring outdated documents
        ttlFeature->allowRunning(true);
        continue;  // nothing more to do
      }

      // Case 3: Current server is follower, should not get here otherwise
      std::string const leaderStr = leader.copyString();
      TRI_ASSERT(!leaderStr.empty());
      LOG_TOPIC("aeb38", TRACE, Logger::HEARTBEAT) << "Following: " << leaderStr;

      // server is not responsible anymore for expiring outdated documents
      ttlFeature->allowRunning(false);

      ServerState::instance()->setFoxxmaster(leaderStr);  // leader is foxxmater
      ServerState::instance()->setReadOnly(true);  // Disable writes with dirty-read header

      std::string endpoint = ci->getServerEndpoint(leaderStr);
      if (endpoint.empty()) {
        LOG_TOPIC("05196", ERR, Logger::HEARTBEAT)
            << "Failed to resolve leader endpoint";
        continue;  // try again next time
      }

      // enable redirection to leader
      auto prv = ServerState::instance()->setServerMode(ServerState::Mode::REDIRECT);
      if (prv == ServerState::Mode::DEFAULT) {
        // we were leader previously, now we need to ensure no ongoing
        // operations on this server may prevent us from being a proper
        // follower. We wait for all ongoing ops to stop, and make sure nothing
        // is committed
        LOG_TOPIC("d09d2", INFO, Logger::HEARTBEAT)
            << "Detected leader to follower switch, now following " << leaderStr;
        TRI_ASSERT(!applier->isActive());
        applier->forget();  // make sure applier is doing a resync

        Result res = GeneralServerFeature::JOB_MANAGER->clearAllJobs();
        if (res.fail()) {
          LOG_TOPIC("e0817", WARN, Logger::HEARTBEAT)
              << "could not cancel all async jobs " << res.errorMessage();
        }
        // wait for everything to calm down for good measure
        std::this_thread::sleep_for(std::chrono::seconds(10));
      }

      if (applier->isActive() && applier->endpoint() == endpoint) {
        lastTick = applier->lastTick();
      } else if (applier->endpoint() != endpoint) {  // configure applier for new endpoint
        // this means there is a new leader in the agency
        if (applier->isActive()) {
          applier->stopAndJoin();
        }
        while (applier->isShuttingDown() && !isStopping()) {
          std::this_thread::sleep_for(std::chrono::milliseconds(50));
        }

        LOG_TOPIC("04e4e", INFO, Logger::HEARTBEAT)
            << "Starting replication from " << endpoint;
        ReplicationApplierConfiguration config = applier->configuration();
        if (config._jwt.empty()) {
          config._jwt = af->tokenCache().jwtToken();
        }
        config._endpoint = endpoint;
        config._autoResync = true;
        config._autoResyncRetries = 2;
        LOG_TOPIC("ab4a2", INFO, Logger::HEARTBEAT)
            << "start initial sync from leader";
        config._requireFromPresent = true;
        config._incremental = true;
        config._idleMinWaitTime = 250 * 1000; // 250ms
        config._idleMaxWaitTime = 3 * 1000 * 1000; // 3s
        TRI_ASSERT(!config._skipCreateDrop);
        config._includeFoxxQueues = true;  // sync _queues and _jobs

        applier->forget();  // forget about any existing configuration
        applier->reconfigure(config);
        applier->startReplication();

      } else if (!applier->isActive() && !applier->isShuttingDown()) {
        // try to restart the applier unless the user actively stopped it
        if (applier->hasState()) {
          Result error = applier->lastError();
          if (error.is(TRI_ERROR_REPLICATION_APPLIER_STOPPED)) {
            LOG_TOPIC("94dbc", WARN, Logger::HEARTBEAT)
                << "user stopped applier, please restart";
            continue;
          } else if (error.isNot(TRI_ERROR_REPLICATION_MASTER_INCOMPATIBLE) &&
                     error.isNot(TRI_ERROR_REPLICATION_MASTER_CHANGE) &&
                     error.isNot(TRI_ERROR_REPLICATION_LOOP) &&
                     error.isNot(TRI_ERROR_REPLICATION_NO_START_TICK) &&
                     error.isNot(TRI_ERROR_REPLICATION_START_TICK_NOT_PRESENT)) {
            LOG_TOPIC("5dee4", WARN, Logger::HEARTBEAT)
                << "restarting stopped applier... ";
            VPackBuilder debug;
            debug.openObject();
            applier->toVelocyPack(debug);
            debug.close();
            LOG_TOPIC("3ffb1", DEBUG, Logger::HEARTBEAT)
                << "previous applier state was: " << debug.toJson();
            applier->startTailing(0, false,
                                  0);  // reads ticks from configuration
            continue;                  // check again next time
          }
        }
        // complete resync next round
        LOG_TOPIC("66d82", WARN, Logger::HEARTBEAT)
            << "forgetting previous applier state. Will trigger a full resync "
               "now";
        applier->forget();
      }

    } catch (std::exception const& e) {
      LOG_TOPIC("1dc85", ERR, Logger::HEARTBEAT)
          << "got an exception in single server heartbeat: " << e.what();
    } catch (...) {
      LOG_TOPIC("9a79c", ERR, Logger::HEARTBEAT)
          << "got an unknown exception in single server heartbeat";
    }
  }
}

void HeartbeatThread::updateServerMode(VPackSlice const& readOnlySlice) {
  bool readOnly = false;
  if (readOnlySlice.isBoolean()) {
    readOnly = readOnlySlice.getBool();
  }

  ServerState::instance()->setReadOnly(readOnly);
}

////////////////////////////////////////////////////////////////////////////////
/// @brief heartbeat main loop, coordinator version
////////////////////////////////////////////////////////////////////////////////

void HeartbeatThread::runCoordinator() {
  AuthenticationFeature* af =
      application_features::ApplicationServer::getFeature<AuthenticationFeature>(
          "Authentication");
  TRI_ASSERT(af != nullptr);

  // invalidate coordinators every 2nd call
  bool invalidateCoordinators = true;

  // last value of plan which we have noticed:
  uint64_t lastPlanVersionNoticed = 0;
  // last value of current which we have noticed:
  uint64_t lastCurrentVersionNoticed = 0;
  // For periodic update of the current DBServer list:
  int DBServerUpdateCounter = 0;

  while (!isStopping()) {
    try {
      logThreadDeaths();
      auto const start = std::chrono::steady_clock::now();
      // send our state to the agency.
      // we don't care if this fails
      sendServerState();

      if (isStopping()) {
        break;
      }

      double const timeout = 1.0;

      AgencyReadTransaction trx(std::vector<std::string>(
          {AgencyCommManager::path("Current/Version"), AgencyCommManager::path("Current/Foxxmaster"),
           AgencyCommManager::path("Current/FoxxmasterQueueupdate"),
           AgencyCommManager::path("Plan/Version"), AgencyCommManager::path("Readonly"),
           AgencyCommManager::path("Shutdown"), AgencyCommManager::path("Sync/UserVersion"),
           AgencyCommManager::path("Target/FailedServers"), "/.agency"}));
      AgencyCommResult result = _agency.sendTransactionWithFailover(trx, timeout);

      if (!result.successful()) {
        if (!application_features::ApplicationServer::isStopping()) {
          LOG_TOPIC("539fc", WARN, Logger::HEARTBEAT)
              << "Heartbeat: Could not read from agency! status code: "
              << result._statusCode << ", incriminating body: " << result.bodyRef()
              << ", timeout: " << timeout;
        }
      } else {
        VPackSlice agentPool = result.slice()[0].get(".agency");
        updateAgentPool(agentPool);

        VPackSlice shutdownSlice = result.slice()[0].get(
            std::vector<std::string>({AgencyCommManager::path(), "Shutdown"}));

        if (shutdownSlice.isBool() && shutdownSlice.getBool()) {
          ApplicationServer::server->beginShutdown();
          break;
        }

        // mop: order is actually important here...FoxxmasterQueueupdate will
        // be set only when somebody registers some new queue stuff (for example
        // on a different coordinator than this one)... However when we are just
        // about to become the new foxxmaster we must immediately refresh our
        // queues this is done in ServerState...if queueupdate is set after
        // foxxmaster the change will be reset again
        VPackSlice foxxmasterQueueupdateSlice = result.slice()[0].get(std::vector<std::string>(
            {AgencyCommManager::path(), "Current", "FoxxmasterQueueupdate"}));

        if (foxxmasterQueueupdateSlice.isBool()) {
          ServerState::instance()->setFoxxmasterQueueupdate(
              foxxmasterQueueupdateSlice.getBool());
        }

        VPackSlice foxxmasterSlice = result.slice()[0].get(std::vector<std::string>(
            {AgencyCommManager::path(), "Current", "Foxxmaster"}));

        if (foxxmasterSlice.isString() && foxxmasterSlice.getStringLength() != 0) {
          ServerState::instance()->setFoxxmaster(foxxmasterSlice.copyString());
        } else {
          auto state = ServerState::instance();
          VPackBuilder myIdBuilder;
          myIdBuilder.add(VPackValue(state->getId()));

          auto updateMaster = _agency.casValue("/Current/Foxxmaster", foxxmasterSlice,
                                               myIdBuilder.slice(), 0, 1.0);
          if (updateMaster.successful()) {
            // We won the race we are the master
            ServerState::instance()->setFoxxmaster(state->getId());
          }
          _agency.increment("Current/Version");
        }

        VPackSlice versionSlice = result.slice()[0].get(std::vector<std::string>(
            {AgencyCommManager::path(), "Plan", "Version"}));

        if (versionSlice.isInteger()) {
          // there is a plan version

          uint64_t planVersion = 0;
          try {
            planVersion = versionSlice.getUInt();
          } catch (...) {
          }

          if (planVersion > lastPlanVersionNoticed) {
            LOG_TOPIC("7c80a", TRACE, Logger::HEARTBEAT)
                << "Found planVersion " << planVersion
                << " which is newer than " << lastPlanVersionNoticed;
            if (handlePlanChangeCoordinator(planVersion)) {
              lastPlanVersionNoticed = planVersion;
            } else {
              LOG_TOPIC("1bfb0", WARN, Logger::HEARTBEAT)
                  << "handlePlanChangeCoordinator was unsuccessful";
            }
          }
        }

        VPackSlice slice = result.slice()[0].get(std::vector<std::string>(
            {AgencyCommManager::path(), "Sync", "UserVersion"}));

        if (slice.isInteger()) {
          // there is a UserVersion
          uint64_t userVersion = 0;
          try {
            userVersion = slice.getUInt();
          } catch (...) {
          }

          if (userVersion > 0) {
            if (af->isActive() && af->userManager() != nullptr) {
              af->userManager()->setGlobalVersion(userVersion);
            }
          }
        }

        versionSlice = result.slice()[0].get(std::vector<std::string>(
            {AgencyCommManager::path(), "Current", "Version"}));
        if (versionSlice.isInteger()) {
          uint64_t currentVersion = 0;
          try {
            currentVersion = versionSlice.getUInt();
          } catch (...) {
          }
          if (currentVersion > lastCurrentVersionNoticed) {
            LOG_TOPIC("c3bcb", TRACE, Logger::HEARTBEAT)
                << "Found currentVersion " << currentVersion
                << " which is newer than " << lastCurrentVersionNoticed;
            lastCurrentVersionNoticed = currentVersion;

            ClusterInfo::instance()->invalidateCurrent();
            invalidateCoordinators = false;
          }
        }

        VPackSlice failedServersSlice = result.slice()[0].get(std::vector<std::string>(
            {AgencyCommManager::path(), "Target", "FailedServers"}));

        if (failedServersSlice.isObject()) {
          std::vector<ServerID> failedServers = {};
          for (auto const& server : VPackObjectIterator(failedServersSlice)) {
            failedServers.push_back(server.key.copyString());
          }
          ClusterInfo::instance()->setFailedServers(failedServers);
          transaction::cluster::abortTransactionsWithFailedServers();

          std::shared_ptr<pregel::PregelFeature> prgl = pregel::PregelFeature::instance();
          if (prgl) {
            pregel::RecoveryManager* mngr = prgl->recoveryManager();
            if (mngr != nullptr) {
              mngr->updatedFailedServers(failedServers);
            }
          }


        } else {
          LOG_TOPIC("cd95f", WARN, Logger::HEARTBEAT)
              << "FailedServers is not an object. ignoring for now";
        }

        auto readOnlySlice = result.slice()[0].get(
            std::vector<std::string>({AgencyCommManager::path(), "Readonly"}));
        updateServerMode(readOnlySlice);
      }

      // the Foxx stuff needs an updated list of coordinators
      // and this is only updated when current version has changed
      if (invalidateCoordinators) {
        ClusterInfo::instance()->invalidateCurrentCoordinators();
      }
      invalidateCoordinators = !invalidateCoordinators;

      // Periodically update the list of DBServers:
      if (++DBServerUpdateCounter >= 60) {
        ClusterInfo::instance()->loadCurrentDBServers();
        DBServerUpdateCounter = 0;
      }

      CONDITION_LOCKER(locker, _condition);
      auto remain = _interval - (std::chrono::steady_clock::now() - start);
      if (remain.count() > 0 && !isStopping()) {
        locker.wait(std::chrono::duration_cast<std::chrono::microseconds>(remain));
      }

    } catch (std::exception const& e) {
      LOG_TOPIC("27a96", ERR, Logger::HEARTBEAT)
          << "Got an exception in coordinator heartbeat: " << e.what();
    } catch (...) {
      LOG_TOPIC("f4de9", ERR, Logger::HEARTBEAT)
          << "Got an unknown exception in coordinator heartbeat";
    }
  }
}

////////////////////////////////////////////////////////////////////////////////
/// @brief heartbeat main loop, agent and sole db version
////////////////////////////////////////////////////////////////////////////////

void HeartbeatThread::runSimpleServer() {
  // simple loop to post dead threads every hour, no other tasks today
  while (!isStopping()) {
    logThreadDeaths();

    {
      CONDITION_LOCKER(locker, _condition);
      if (!isStopping()) {
        locker.wait(std::chrono::hours(1));
      }
    }
  }  // while

  logThreadDeaths(true);

}  // HeartbeatThread::runSimpleServer

////////////////////////////////////////////////////////////////////////////////
/// @brief initializes the heartbeat
////////////////////////////////////////////////////////////////////////////////

bool HeartbeatThread::init() {
  // send the server state a first time and use this as an indicator about
  // the agency's health
  if (ServerState::instance()->isClusterRole() && !sendServerState()) {
    return false;
  }

  return true;
}

void HeartbeatThread::beginShutdown() {
  CONDITION_LOCKER(guard, _condition);

  // set the shutdown state in parent class
  Thread::beginShutdown();

  // break _condition.wait() in runDBserver
  _condition.signal();
}

////////////////////////////////////////////////////////////////////////////////
/// @brief finished plan change
////////////////////////////////////////////////////////////////////////////////

void HeartbeatThread::dispatchedJobResult(DBServerAgencySyncResult result) {
  LOG_TOPIC("f3358", DEBUG, Logger::HEARTBEAT) << "Dispatched job returned!";
  MUTEX_LOCKER(mutexLocker, *_statusLock);
  if (result.success) {
    LOG_TOPIC("ce0db", DEBUG, Logger::HEARTBEAT)
        << "Sync request successful. Now have Plan " << result.planVersion
        << ", Current " << result.currentVersion;
    _currentVersions = AgencyVersions(result);
  } else {
    LOG_TOPIC("b72a6", ERR, Logger::HEARTBEAT)
        << "Sync request failed: " << result.errorMessage;
  }
}

////////////////////////////////////////////////////////////////////////////////
/// @brief handles a plan version change, coordinator case
/// this is triggered if the heartbeat thread finds a new plan version number
////////////////////////////////////////////////////////////////////////////////

static std::string const prefixPlanChangeCoordinator = "Plan/Databases";
bool HeartbeatThread::handlePlanChangeCoordinator(uint64_t currentPlanVersion) {
  DatabaseFeature* databaseFeature =
      application_features::ApplicationServer::getFeature<DatabaseFeature>(
          "Database");

  LOG_TOPIC("eda7d", TRACE, Logger::HEARTBEAT) << "found a plan update";
  AgencyCommResult result = _agency.getValues(prefixPlanChangeCoordinator);

  if (result.successful()) {
    std::vector<TRI_voc_tick_t> ids;
    velocypack::Slice databases = result.slice()[0].get(std::vector<std::string>(
        {AgencyCommManager::path(), "Plan", "Databases"}));

    if (!databases.isObject()) {
      return false;
    }

    // loop over all database names we got and create a local database
    // instance if not yet present:

    for (VPackObjectIterator::ObjectPair options : VPackObjectIterator(databases)) {
      if (!options.value.isObject()) {
        continue;
      }

      arangodb::CreateDatabaseInfo info;
      auto infoResult =  info.load(options.value, VPackSlice::emptyArraySlice());
      if(infoResult.fail()) {
        LOG_TOPIC("3fa12", ERR, Logger::HEARTBEAT) << "In agency database plan" << infoResult.errorMessage();
        //TRI_ASSERT(false); -- not for missing name?!
      }

      // known plan IDs
      ids.push_back(info.getId());

      TRI_vocbase_t* vocbase = databaseFeature->useDatabase(info.getName());
      if (vocbase == nullptr) {
        // database does not yet exist, create it now

        // create a local database object...
<<<<<<< HEAD
        int res = databaseFeature->createDatabase(info, vocbase);
=======
        Result res = databaseFeature->createDatabase(id, name, vocbase);
>>>>>>> 4cb08d2a

        if (res.fail()) {
          LOG_TOPIC("ca877", ERR, arangodb::Logger::HEARTBEAT)
<<<<<<< HEAD
              << "creating local database '" << info.getName()
              << "' failed: " << TRI_errno_string(res);
=======
              << "creating local database '" << name
              << "' failed: " << res.errorMessage();
>>>>>>> 4cb08d2a
        } else {
          HasRunOnce.store(true, std::memory_order_release);
        }
      } else {
        if (vocbase->isSystem()) {
          // workaround: _system collection already exists now on every
          // coordinator setting HasRunOnce lets coordinator startup continue
          TRI_ASSERT(vocbase->id() == 1);
          HasRunOnce.store(true, std::memory_order_release);
        }
        vocbase->release();
      }
    }

    // get the list of databases that we know about locally
    std::vector<TRI_voc_tick_t> localIds = databaseFeature->getDatabaseIds(false);

    for (auto id : localIds) {
      auto r = std::find(ids.begin(), ids.end(), id);

      if (r == ids.end()) {
        // local database not found in the plan...
        databaseFeature->dropDatabase(id, false, true);
      }
    }

  } else {
    return false;
  }

  // invalidate our local cache
  ClusterInfo::instance()->flush();

  // turn on error logging now
  auto cc = ClusterComm::instance();
  if (cc != nullptr && cc->enableConnectionErrorLogging(true)) {
    LOG_TOPIC("12083", DEBUG, Logger::HEARTBEAT)
        << "created coordinator databases for the first time";
  }

  return true;
}

////////////////////////////////////////////////////////////////////////////////
/// @brief handles a plan version change, DBServer case
/// this is triggered if the heartbeat thread finds a new plan version number,
/// and every few heartbeats if the Current/Version has changed.
////////////////////////////////////////////////////////////////////////////////

void HeartbeatThread::syncDBServerStatusQuo(bool asyncPush) {
  MUTEX_LOCKER(mutexLocker, *_statusLock);
  bool shouldUpdate = false;

  if (_desiredVersions->plan > _currentVersions.plan) {
    LOG_TOPIC("4e35e", DEBUG, Logger::HEARTBEAT)
        << "Plan version " << _currentVersions.plan
        << " is lower than desired version " << _desiredVersions->plan;
    shouldUpdate = true;
  }
  if (_desiredVersions->current > _currentVersions.current) {
    LOG_TOPIC("351a6", DEBUG, Logger::HEARTBEAT)
        << "Current version " << _currentVersions.current
        << " is lower than desired version " << _desiredVersions->current;
    shouldUpdate = true;
  }

  // 7.4 seconds is just less than half the 15 seconds agency uses to declare
  // dead server,
  //  perform a safety execution of job in case other plan changes somehow
  //  incomplete or undetected
  double now = TRI_microtime();
  if (now > _lastSyncTime + 7.4 || asyncPush) {
    shouldUpdate = true;
  }

  if (!shouldUpdate) {
    return;
  }

  // First invalidate the caches in ClusterInfo:
  auto ci = ClusterInfo::instance();
  if (_desiredVersions->plan > ci->getPlanVersion()) {
    ci->invalidatePlan();
  }
  if (_desiredVersions->current > ci->getCurrentVersion()) {
    ci->invalidateCurrent();
  }

  // schedule a job for the change:
  uint64_t jobNr = ++_backgroundJobsPosted;
  LOG_TOPIC("0708a", DEBUG, Logger::HEARTBEAT) << "dispatching sync " << jobNr;

  _lastSyncTime = TRI_microtime();
  TRI_ASSERT(_maintenanceThread != nullptr);
  _maintenanceThread->notify();
}

////////////////////////////////////////////////////////////////////////////////
/// @brief sends the current server's state to the agency
////////////////////////////////////////////////////////////////////////////////

bool HeartbeatThread::sendServerState() {
  LOG_TOPIC("3369a", TRACE, Logger::HEARTBEAT) << "sending heartbeat to agency";

  const AgencyCommResult result = _agency.sendServerState(0.0);
  //      8.0 * static_cast<double>(_interval) / 1000.0 / 1000.0);

  if (result.successful()) {
    _numFails = 0;
    return true;
  }

  if (++_numFails % _maxFailsBeforeWarning == 0) {
    std::string const endpoints = AgencyCommManager::MANAGER->endpointsString();

    LOG_TOPIC("3e2f5", WARN, Logger::HEARTBEAT)
        << "heartbeat could not be sent to agency endpoints (" << endpoints
        << "): http code: " << result.httpCode() << ", body: " << result.body();
    _numFails = 0;
  }

  return false;
}

void HeartbeatThread::updateAgentPool(VPackSlice const& agentPool) {
  if (agentPool.isObject() && agentPool.get("pool").isObject() &&
      agentPool.hasKey("size") && agentPool.get("size").getUInt() > 0) {
    try {
      std::vector<std::string> values;
      for (auto pair : VPackObjectIterator(agentPool.get("pool"))) {
        values.emplace_back(pair.value.copyString());
      }
      AgencyCommManager::MANAGER->updateEndpoints(values);
    } catch (basics::Exception const& e) {
      LOG_TOPIC("1cec6", WARN, Logger::HEARTBEAT)
          << "Error updating agency pool: " << e.message();
    } catch (std::exception const& e) {
      LOG_TOPIC("889d4", WARN, Logger::HEARTBEAT)
          << "Error updating agency pool: " << e.what();
    } catch (...) {
    }
  } else {
    LOG_TOPIC("92522", ERR, Logger::AGENCYCOMM)
        << "Cannot find an agency persisted in RAFT 8|";
  }
}

//////////////////////////////////////////////////////////////////////////////
/// @brief record the death of a thread, adding
/// std::chrono::system_clock::now().
///        This is a static function because HeartbeatThread might not have
///        started yet
//////////////////////////////////////////////////////////////////////////////

void HeartbeatThread::recordThreadDeath(const std::string& threadName) {
  MUTEX_LOCKER(mutexLocker, deadThreadsMutex);

  deadThreads.insert(std::pair<std::chrono::system_clock::time_point, const std::string>(
      std::chrono::system_clock::now(), threadName));
}  // HeartbeatThread::recordThreadDeath

//////////////////////////////////////////////////////////////////////////////
/// @brief post list of deadThreads to current log.  Called regularly, but only
///        posts to log roughly every 60 minutes
//////////////////////////////////////////////////////////////////////////////

void HeartbeatThread::logThreadDeaths(bool force) {
  bool doLogging(force);

  MUTEX_LOCKER(mutexLocker, deadThreadsMutex);

  if (std::chrono::hours(1) < (std::chrono::system_clock::now() - deadThreadsPosted)) {
    doLogging = true;
  }  // if

  if (doLogging) {
    deadThreadsPosted = std::chrono::system_clock::now();

    LOG_TOPIC("500ff", DEBUG, Logger::HEARTBEAT) << "HeartbeatThread ok.";
    std::string buffer;
    buffer.reserve(40);

    for (auto const& it : deadThreads) {
      buffer = date::format("%FT%TZ", date::floor<std::chrono::milliseconds>(it.first));

      LOG_TOPIC("1d632", ERR, Logger::HEARTBEAT)
          << "Prior crash of thread " << it.second << " occurred at " << buffer;
    }  // for
  }    // if

}  // HeartbeatThread::logThreadDeaths<|MERGE_RESOLUTION|>--- conflicted
+++ resolved
@@ -1151,21 +1151,12 @@
         // database does not yet exist, create it now
 
         // create a local database object...
-<<<<<<< HEAD
-        int res = databaseFeature->createDatabase(info, vocbase);
-=======
-        Result res = databaseFeature->createDatabase(id, name, vocbase);
->>>>>>> 4cb08d2a
+        Result res = databaseFeature->createDatabase(info, vocbase);
 
         if (res.fail()) {
           LOG_TOPIC("ca877", ERR, arangodb::Logger::HEARTBEAT)
-<<<<<<< HEAD
               << "creating local database '" << info.getName()
-              << "' failed: " << TRI_errno_string(res);
-=======
-              << "creating local database '" << name
               << "' failed: " << res.errorMessage();
->>>>>>> 4cb08d2a
         } else {
           HasRunOnce.store(true, std::memory_order_release);
         }
