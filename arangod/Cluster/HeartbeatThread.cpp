////////////////////////////////////////////////////////////////////////////////
/// DISCLAIMER
///
/// Copyright 2014-2016 ArangoDB GmbH, Cologne, Germany
/// Copyright 2004-2014 triAGENS GmbH, Cologne, Germany
///
/// Licensed under the Apache License, Version 2.0 (the "License");
/// you may not use this file except in compliance with the License.
/// You may obtain a copy of the License at
///
///     http://www.apache.org/licenses/LICENSE-2.0
///
/// Unless required by applicable law or agreed to in writing, software
/// distributed under the License is distributed on an "AS IS" BASIS,
/// WITHOUT WARRANTIES OR CONDITIONS OF ANY KIND, either express or implied.
/// See the License for the specific language governing permissions and
/// limitations under the License.
///
/// Copyright holder is ArangoDB GmbH, Cologne, Germany
///
/// @author Jan Steemann
////////////////////////////////////////////////////////////////////////////////

#include "HeartbeatThread.h"

#include <velocypack/Iterator.h>
#include <velocypack/velocypack-aliases.h>

#include "ApplicationFeatures/ApplicationServer.h"
#include "Basics/ConditionLocker.h"
#include "Basics/MutexLocker.h"
#include "Basics/VelocyPackHelper.h"
#include "Basics/tri-strings.h"
#include "Cluster/ClusterComm.h"
#include "Cluster/ClusterInfo.h"
#include "Cluster/ClusterMethods.h"
#include "Cluster/DBServerAgencySync.h"
#include "Cluster/ServerState.h"
#include "GeneralServer/AuthenticationFeature.h"
#include "GeneralServer/AsyncJobManager.h"
#include "GeneralServer/GeneralServerFeature.h"
#include "Logger/Logger.h"
#include "Replication/GlobalInitialSyncer.h"
#include "Replication/GlobalReplicationApplier.h"
#include "Replication/ReplicationFeature.h"
#include "RestServer/DatabaseFeature.h"
#include "Scheduler/JobGuard.h"
#include "Scheduler/Scheduler.h"
#include "Scheduler/SchedulerFeature.h"
#include "V8/v8-globals.h"
#include "VocBase/vocbase.h"
#include "Pregel/PregelFeature.h"
#include "Pregel/Recovery.h"

using namespace arangodb;
using namespace arangodb::application_features;
using namespace arangodb::rest;

std::atomic<bool> HeartbeatThread::HasRunOnce(false);

////////////////////////////////////////////////////////////////////////////////
/// @brief constructs a heartbeat thread
////////////////////////////////////////////////////////////////////////////////

HeartbeatThread::HeartbeatThread(AgencyCallbackRegistry* agencyCallbackRegistry,
<<<<<<< HEAD
                                 uint64_t interval,
                                 uint64_t maxFailsBeforeWarning)
=======
                                 std::chrono::microseconds interval,
                                 uint64_t maxFailsBeforeWarning) 
>>>>>>> 9f5323bc
    : Thread("Heartbeat"),
      _agencyCallbackRegistry(agencyCallbackRegistry),
      _statusLock(std::make_shared<Mutex>()),
      _agency(),
      _condition(),
      _myId(ServerState::instance()->getId()),
      _interval(interval),
      _maxFailsBeforeWarning(maxFailsBeforeWarning),
      _numFails(0),
      _lastSuccessfulVersion(0),
      _currentPlanVersion(0),
      _ready(false),
      _currentVersions(0, 0),
      _desiredVersions(std::make_shared<AgencyVersions>(0, 0)),
      _wasNotified(false),
      _backgroundJobsPosted(0),
      _backgroundJobsLaunched(0),
      _backgroundJobScheduledOrRunning(false),
      _launchAnotherBackgroundJob(false),
      _lastSyncTime(0) {
}

////////////////////////////////////////////////////////////////////////////////
/// @brief destroys a heartbeat thread
////////////////////////////////////////////////////////////////////////////////

HeartbeatThread::~HeartbeatThread() { shutdown(); }

////////////////////////////////////////////////////////////////////////////////
/// @brief running of heartbeat background jobs (in JavaScript), we run
/// these by instantiating an object in class HeartbeatBackgroundJob,
/// which is a std::function<void()> and holds a shared_ptr to the
/// HeartbeatThread singleton itself. This instance is then posted to
/// the io_service for execution in the thread pool. Should the heartbeat
/// thread itself terminate during shutdown, then the HeartbeatThread
/// singleton itself is still kept alive by the shared_ptr in the instance
/// of HeartbeatBackgroundJob. The operator() method simply calls the
/// runBackgroundJob() method of the heartbeat thread. Should this have
/// to schedule another background job, then it can simply create a new
/// HeartbeatBackgroundJob instance, again using shared_from_this() to
/// create a new shared_ptr keeping the HeartbeatThread object alive.
////////////////////////////////////////////////////////////////////////////////

class HeartbeatBackgroundJob {
  std::shared_ptr<HeartbeatThread> _heartbeatThread;
  double _startTime;
  std::string _schedulerInfo;
 public:
  explicit HeartbeatBackgroundJob(std::shared_ptr<HeartbeatThread> hbt,
                                  double startTime)
    : _heartbeatThread(hbt), _startTime(startTime),_schedulerInfo(SchedulerFeature::SCHEDULER->infoStatus()) {
  }

  void operator()() {
    // first tell the scheduler that this thread is working:
    JobGuard guard(SchedulerFeature::SCHEDULER);
    guard.work();

    double now = TRI_microtime();
    if (now > _startTime + 5.0) {
      LOG_TOPIC(ERR, Logger::HEARTBEAT) << "ALARM: Scheduling background job "
        "took " << now - _startTime
        << " seconds, scheduler info at schedule time: " << _schedulerInfo
        << ", scheduler info now: "
        << SchedulerFeature::SCHEDULER->infoStatus();
    }
    _heartbeatThread->runBackgroundJob();
  }
};

////////////////////////////////////////////////////////////////////////////////
/// @brief method runBackgroundJob()
////////////////////////////////////////////////////////////////////////////////

void HeartbeatThread::runBackgroundJob() {
  uint64_t jobNr = ++_backgroundJobsLaunched;
  LOG_TOPIC(DEBUG, Logger::HEARTBEAT) << "sync callback started " << jobNr;
  {
    DBServerAgencySync job(this);
    job.work();
  }
  LOG_TOPIC(DEBUG, Logger::HEARTBEAT) << "sync callback ended " << jobNr;

  {
    MUTEX_LOCKER(mutexLocker, *_statusLock);
    TRI_ASSERT(_backgroundJobScheduledOrRunning);
    if (_launchAnotherBackgroundJob) {
      jobNr = ++_backgroundJobsPosted;
      LOG_TOPIC(DEBUG, Logger::HEARTBEAT) << "dispatching sync tail " << jobNr;
      _launchAnotherBackgroundJob = false;

      // the JobGuard is in the operator() of HeartbeatBackgroundJob
      SchedulerFeature::SCHEDULER->post(HeartbeatBackgroundJob(shared_from_this(), TRI_microtime()));
    } else {
      _backgroundJobScheduledOrRunning = false;
      _launchAnotherBackgroundJob = false;
    }
  }
}

////////////////////////////////////////////////////////////////////////////////
/// @brief heartbeat main loop
/// the heartbeat thread constantly reports the current server status to the
/// agency. it does so by sending the current state string to the key
/// "Sync/ServerStates/" + my-id.
/// after transferring the current state to the agency, the heartbeat thread
/// will wait for changes on the "Sync/Commands/" + my-id key. If no changes
/// occur,
/// then the request it aborted and the heartbeat thread will go on with
/// reporting its state to the agency again. If it notices a change when
/// watching the command key, it will wake up and apply the change locally.
////////////////////////////////////////////////////////////////////////////////

void HeartbeatThread::run() {
  ServerState::RoleEnum role = ServerState::instance()->getRole();

  // mop: the heartbeat thread itself is now ready
  setReady();
  // mop: however we need to wait for the rest server here to come up
  // otherwise we would already create collections and the coordinator would
  // think
  // ohhh the dbserver is online...pump some documents into it
  // which fails when it is still in maintenance mode
  if (!ServerState::instance()->isCoordinator(role)) {
    while (ServerState::isMaintenance()) {
      if (isStopping()) {
        // startup aborted
        return;
      }
      std::this_thread::sleep_for(std::chrono::microseconds(100000));
    }
  }

  LOG_TOPIC(TRACE, Logger::HEARTBEAT)
      << "starting heartbeat thread (" << role << ")";

  if (ServerState::instance()->isCoordinator(role)) {
    runCoordinator();
  } else if (ServerState::instance()->isDBServer(role)) {
    runDBServer();
  } else if (ServerState::instance()->isSingleServer(role)) {
    runSingleServer();
  } else if (ServerState::instance()->isAgent(role)) {
    sleep(3);
//    runAgentServer();
  } else {
    LOG_TOPIC(ERR, Logger::FIXME) << "invalid role setup found when starting HeartbeatThread";
    TRI_ASSERT(false);
  }

  LOG_TOPIC(TRACE, Logger::HEARTBEAT)
      << "stopped heartbeat thread (" << role << ")";
}

////////////////////////////////////////////////////////////////////////////////
/// @brief heartbeat main loop, dbserver version
////////////////////////////////////////////////////////////////////////////////

void HeartbeatThread::runDBServer() {

  std::function<bool(VPackSlice const& result)> updatePlan =
    [=](VPackSlice const& result) {

    if (!result.isNumber()) {
      LOG_TOPIC(ERR, Logger::HEARTBEAT)
      << "Plan Version is not a number! " << result.toJson();
      return false;
    }

    uint64_t version = result.getNumber<uint64_t>();
    bool doSync = false;

    {
      MUTEX_LOCKER(mutexLocker, *_statusLock);
      if (version > _desiredVersions->plan) {
        _desiredVersions->plan = version;
        LOG_TOPIC(DEBUG, Logger::HEARTBEAT)
          << "Desired Current Version is now " << _desiredVersions->plan;
        doSync = true;
      }
    }

    if (doSync) {
      syncDBServerStatusQuo();
    }

    return true;
  };

  auto planAgencyCallback = std::make_shared<AgencyCallback>(
      _agency, "Plan/Version", updatePlan, true);

  bool registered = false;
  while (!registered) {
    registered =
      _agencyCallbackRegistry->registerCallback(planAgencyCallback);
    if (!registered) {
      LOG_TOPIC(ERR, Logger::HEARTBEAT)
          << "Couldn't register plan change in agency!";
      std::this_thread::sleep_for(std::chrono::seconds(1));
    }
  }

  // we check Current/Version every few heartbeats:
  int const currentCountStart = 1;  // set to 1 by Max to speed up discovery
  int currentCount = currentCountStart;


  while (!isStopping()) {

    try {
      auto const start = std::chrono::steady_clock::now();
      // send our state to the agency.
      // we don't care if this fails
      sendServerState();

      if (isStopping()) {
        break;
      }

      if (--currentCount == 0) {
        currentCount = currentCountStart;

        // send an initial GET request to Sync/Commands/my-id
        LOG_TOPIC(TRACE, Logger::HEARTBEAT)
            << "Looking at Sync/Commands/" + _myId;

        AgencyReadTransaction trx(
          std::vector<std::string>({
              AgencyCommManager::path("Shutdown"),
              AgencyCommManager::path("Readonly"),
              AgencyCommManager::path("Current/Version"),
              AgencyCommManager::path("Sync/Commands", _myId),
              "/.agency"}));

        AgencyCommResult result = _agency.sendTransactionWithFailover(trx, 1.0);
        if (!result.successful()) {
          LOG_TOPIC(WARN, Logger::HEARTBEAT)
              << "Heartbeat: Could not read from agency!";
        } else {

          VPackSlice agentPool =
            result.slice()[0].get(
              std::vector<std::string>({".agency","pool"}));
          updateAgentPool(agentPool);

          VPackSlice shutdownSlice =
              result.slice()[0].get(std::vector<std::string>(
                  {AgencyCommManager::path(), "Shutdown"}));

          if (shutdownSlice.isBool() && shutdownSlice.getBool()) {
            ApplicationServer::server->beginShutdown();
            break;
          }
          LOG_TOPIC(TRACE, Logger::HEARTBEAT)
              << "Looking at Sync/Commands/" + _myId;
          handleStateChange(result);

          VPackSlice s = result.slice()[0].get(std::vector<std::string>(
              {AgencyCommManager::path(), std::string("Current"),
               std::string("Version")}));
          if (!s.isInteger()) {
            LOG_TOPIC(ERR, Logger::HEARTBEAT)
                << "Current/Version in agency is not an integer.";
          } else {
            uint64_t currentVersion = 0;
            try {
              currentVersion = s.getUInt();
            } catch (...) {
            }
            if (currentVersion == 0) {
              LOG_TOPIC(ERR, Logger::HEARTBEAT)
                  << "Current/Version in agency is 0.";
            } else {
              {
                MUTEX_LOCKER(mutexLocker, *_statusLock);
                if (currentVersion > _desiredVersions->current) {
                  _desiredVersions->current = currentVersion;
                  LOG_TOPIC(DEBUG, Logger::HEARTBEAT)
                      << "Found greater Current/Version in agency.";
                }
              }
              syncDBServerStatusQuo();
            }
          }

          auto readOnlySlice = result.slice()[0].get(std::vector<std::string>(
            {AgencyCommManager::path(), "Readonly"}));
          updateServerMode(readOnlySlice);
        }
      }

      if (isStopping()) {
        break;
      }

      auto remain = _interval - (std::chrono::steady_clock::now() - start);
      // mop: execute at least once
      do {

        if (isStopping()) {
          break;
        }

        LOG_TOPIC(TRACE, Logger::HEARTBEAT) << "Entering update loop";

        bool wasNotified;
        {
          CONDITION_LOCKER(locker, _condition);
          wasNotified = _wasNotified;
          if (!wasNotified) {
            if (remain.count() > 0) {
              locker.wait(std::chrono::duration_cast<std::chrono::microseconds>(remain));
              wasNotified = _wasNotified;
            }
          }
          _wasNotified = false;
        }

        if (isStopping()) {
          break;
        }

        if (!wasNotified) {
          LOG_TOPIC(DEBUG, Logger::HEARTBEAT) << "Lock reached timeout";
          planAgencyCallback->refetchAndUpdate(true, false);
        } else {
          // mop: a plan change returned successfully...
          // recheck and redispatch in case our desired versions increased
          // in the meantime
          LOG_TOPIC(TRACE, Logger::HEARTBEAT) << "wasNotified==true";
          syncDBServerStatusQuo();
        }
        remain = _interval - (std::chrono::steady_clock::now() - start);
      } while (remain.count() > 0);
    } catch (std::exception const& e) {
      LOG_TOPIC(ERR, Logger::HEARTBEAT)
          << "Got an exception in DBServer heartbeat: " << e.what();
    } catch (...) {
      LOG_TOPIC(ERR, Logger::HEARTBEAT)
          << "Got an unknown exception in DBServer heartbeat";
    }
  }

  _agencyCallbackRegistry->unregisterCallback(planAgencyCallback);
}

////////////////////////////////////////////////////////////////////////////////
/// @brief heartbeat main loop, single server version
////////////////////////////////////////////////////////////////////////////////

void HeartbeatThread::runSingleServer() {
  AuthenticationFeature* af = AuthenticationFeature::instance();
  TRI_ASSERT(af != nullptr);
  ReplicationFeature* replication = ReplicationFeature::INSTANCE;
  TRI_ASSERT(replication != nullptr);
  if (!replication->isActiveFailoverEnabled()) {
    LOG_TOPIC(WARN, Logger::HEARTBEAT) << "Automatic failover is disabled, yet "
      << "the heartbeat thread is running on a single server. "
      << "Please add --replication.active-failover true";
    return;
  }
  GlobalReplicationApplier* applier = replication->globalReplicationApplier();
  ClusterInfo* ci = ClusterInfo::instance();
  TRI_ASSERT(applier != nullptr && ci != nullptr);
<<<<<<< HEAD

=======
  
  std::string const leaderPath = "Plan/AsyncReplication/Leader";
  std::string const transientPath = "AsyncReplication/" + _myId;

  VPackBuilder myIdBuilder;
  myIdBuilder.add(VPackValue(_myId));
 
>>>>>>> 9f5323bc
  uint64_t lastSentVersion = 0;
  auto start = std::chrono::steady_clock::now();
  while (!isStopping()) {
<<<<<<< HEAD
    double remain = interval - (TRI_microtime() - start);
    // sleep for a while if appropriate, on some systems usleep does not
    // like arguments greater than 1000000
    while (remain > 0.0) {
      if (remain >= 0.5) {
        std::this_thread::sleep_for(std::chrono::microseconds(500000));
        remain -= 0.5;
      } else {
        std::this_thread::sleep_for(std::chrono::microseconds(uint64_t(remain * 1000.0 * 1000.0)));
        remain = 0.0;
      }
    }
    start = TRI_microtime();

=======
    auto remain = _interval - (std::chrono::steady_clock::now() - start);
    std::this_thread::sleep_for(remain);
    start = std::chrono::steady_clock::now();
    
>>>>>>> 9f5323bc
    if (isStopping()) {
      break;
    }

    try {
      // send our state to the agency.
      // we don't care if this fails
      sendServerState();
      double const timeout = 1.0;

      // check current local version of database objects version, and bump
      // the global version number in the agency in case it changed. this
      // informs other listeners about our local DDL changes
      uint64_t currentVersion = DatabaseFeature::DATABASE->versionTracker()->current();
<<<<<<< HEAD

=======
>>>>>>> 9f5323bc
      if (currentVersion != lastSentVersion) {
        AgencyOperation incrementVersion("Plan/Version", AgencySimpleOperationType::INCREMENT_OP);
        AgencyWriteTransaction trx(incrementVersion);
        AgencyCommResult res = _agency.sendTransactionWithFailover(trx, timeout);

        if (res.successful()) {
          LOG_TOPIC(TRACE, Logger::HEARTBEAT) << "successfully increased plan version in agency";
        } else {
          LOG_TOPIC(WARN, Logger::HEARTBEAT) << "could not increase version number in agency";
        }
        lastSentVersion = currentVersion;
      }

      AgencyReadTransaction trx(
        std::vector<std::string>({
            AgencyCommManager::path("Shutdown"),
            AgencyCommManager::path("Plan/AsyncReplication"),
            AgencyCommManager::path("Sync/Commands", _myId),
            "/.agency"}));
      AgencyCommResult result = _agency.sendTransactionWithFailover(trx, timeout);
      if (!result.successful()) {
        LOG_TOPIC(WARN, Logger::HEARTBEAT)
            << "Heartbeat: Could not read from agency! status code: "
            << result._statusCode << ", incriminating body: "
            << result.bodyRef() << ", timeout: " << timeout;

        if (!applier->isActive()) { // assume agency and leader are gone
          ServerState::instance()->setFoxxmaster(_myId);
          ServerState::setServerMode(ServerState::Mode::DEFAULT);
        }
        continue;
      }

      VPackSlice response = result.slice()[0];
      VPackSlice agentPool = response.get(std::vector<std::string>{".agency", "pool"});
      updateAgentPool(agentPool);
<<<<<<< HEAD

      VPackSlice shutdownSlice =
      response.get({AgencyCommManager::path(), "Shutdown"});
=======
      
      VPackSlice shutdownSlice = response.get({AgencyCommManager::path(), "Shutdown"});
>>>>>>> 9f5323bc
      if (shutdownSlice.isBool() && shutdownSlice.getBool()) {
        ApplicationServer::server->beginShutdown();
        break;
      }

      LOG_TOPIC(TRACE, Logger::HEARTBEAT) << "Looking at Sync/Commands/" << _myId;
      handleStateChange(result);

      // performing failover checks
      VPackSlice async = response.get({AgencyCommManager::path(), "Plan", "AsyncReplication"});
      if (!async.isObject()) {
        LOG_TOPIC(WARN, Logger::HEARTBEAT)
          << "Heartbeat: Could not read async-replication metadata from agency!";
        continue;
      }
<<<<<<< HEAD

      VPackBuilder myIdBuilder;
      myIdBuilder.add(VPackValue(_myId));

=======
      
>>>>>>> 9f5323bc
      VPackSlice leader = async.get("Leader");
      if (!leader.isString() || leader.getStringLength() == 0) {
        // Case 1: No leader in agency. Race for leadership
        LOG_TOPIC(WARN, Logger::HEARTBEAT) << "Leadership vaccuum detected, "
        << "attempting a takeover";

        // if we stay a slave, the redirect will be turned on again
        ServerState::setServerMode(ServerState::Mode::TRYAGAIN);
        if (leader.isNone()) {
          result = _agency.casValue(leaderPath, myIdBuilder.slice(), /*prevExist*/ false,
                                    /*ttl*/ 0, /*timeout*/ 5.0);
        } else {
          result = _agency.casValue(leaderPath, /*old*/leader, /*new*/myIdBuilder.slice(),
                                    /*ttl*/ 0, /*timeout*/ 5.0);
        }

        if (result.successful()) { // sucessfull leadership takeover
          LOG_TOPIC(INFO, Logger::HEARTBEAT) << "All your base are belong to us";
          leader = myIdBuilder.slice();
          // intentionally falls through to case 2
        } else if (result.httpCode() == TRI_ERROR_HTTP_PRECONDITION_FAILED) {
          // we did not become leader, someone else is, response contains
          // current value in agency
          LOG_TOPIC(INFO, Logger::HEARTBEAT) << "Did not become leader";
          continue;
        } else {
          LOG_TOPIC(WARN, Logger::HEARTBEAT) << "got an unexpected agency error "
          << "code: " << result.httpCode() << " msg: " << result.errorMessage();
          continue; // try again next time
        }
      }

      // Case 2: Current server is leader
      if (leader.compareString(_myId) == 0) {
        LOG_TOPIC(TRACE, Logger::HEARTBEAT) << "Current leader: " << _myId;
<<<<<<< HEAD

=======
>>>>>>> 9f5323bc
        if (applier->isActive()) {
          applier->stopAndJoin();
        }

        // ensure everyone has server access
        ServerState::instance()->setFoxxmaster(_myId);
        ServerState::setServerMode(ServerState::Mode::DEFAULT);
        continue; // nothing more to do
      }

      // Case 3: Current server is follower, should not get here otherwise
      std::string const leaderStr = leader.copyString();
      TRI_ASSERT(!leaderStr.empty());
      LOG_TOPIC(TRACE, Logger::HEARTBEAT) << "Following " << leader;

      ServerState::instance()->setFoxxmaster(leaderStr);
      std::string endpoint = ci->getServerEndpoint(leaderStr);
      if (endpoint.empty()) {
        LOG_TOPIC(ERR, Logger::HEARTBEAT) << "Failed to resolve leader endpoint";
        continue; // try again next time
      }

      // enable redirections to leader
      auto prv = ServerState::setServerMode(ServerState::Mode::REDIRECT);
      if (prv == ServerState::Mode::DEFAULT) {
        // we were leader previously, now we need to ensure no ongoing operations
        // on this server may prevent us from being a proper follower. We wait for
        // all ongoing ops to stop, and make sure nothing is committed:
        // setting server mode to REDIRECT stops DDL ops and write transactions
        LOG_TOPIC(INFO, Logger::HEARTBEAT) << "Detected leader to follower switch";
        Result res = GeneralServerFeature::JOB_MANAGER->clearAllJobs();
        if (res.fail()) {
          LOG_TOPIC(WARN, Logger::HEARTBEAT) << "could not cancel all async jobs "
            << res.errorMessage();
        }
        // wait for everything to calm down for good measure
        std::this_thread::sleep_for(std::chrono::seconds(10));
      }

<<<<<<< HEAD
      if (applier->endpoint() != endpoint) {
        // configure applier for new endpoint
=======
      if (applier->endpoint() != endpoint) { // configure applier for new endpoint
>>>>>>> 9f5323bc
        if (applier->isActive()) {
          applier->stopAndJoin();
        }
        while (applier->isShuttingDown() && !isStopping()) {
          std::this_thread::sleep_for(std::chrono::milliseconds(50));
        }

        LOG_TOPIC(INFO, Logger::HEARTBEAT) << "Starting replication from " << endpoint;
        ReplicationApplierConfiguration config = applier->configuration();
        if (config._jwt.empty()) {
          config._jwt = af->tokenCache()->jwtToken();
        }
        config._endpoint = endpoint;
        config._autoResync = true;
        config._autoResyncRetries = 2;
<<<<<<< HEAD
        // TODO: how do we initially configure the applier

        LOG_TOPIC(INFO, Logger::HEARTBEAT) << "start initial sync from leader";
=======
        config._requireFromPresent = true;
        config._incremental = true;
>>>>>>> 9f5323bc
        TRI_ASSERT(!config._skipCreateDrop);

        applier->forget(); // forget about any existing configuration
        applier->reconfigure(config);
        applier->startReplication();

      } else if (!applier->isActive() && !applier->isShuttingDown()) {
        // try to restart the applier
        if (applier->hasState()) {
          Result error = applier->lastError();
          if (error.is(TRI_ERROR_REPLICATION_APPLIER_STOPPED)) {
            LOG_TOPIC(WARN, Logger::HEARTBEAT) << "user stopped applier, please restart";
            continue;
          } else if (error.isNot(TRI_ERROR_REPLICATION_NO_START_TICK) ||
                     error.isNot(TRI_ERROR_REPLICATION_START_TICK_NOT_PRESENT)) {
            LOG_TOPIC(WARN, Logger::HEARTBEAT) << "restarting stopped applier... ";
<<<<<<< HEAD

            VPackBuilder builder;
            builder.openObject();
            applier->toVelocyPack(builder);
            builder.close();
            LOG_TOPIC(DEBUG, Logger::HEARTBEAT) << "previous applier state was: " << builder.slice().toJson();

            applier->startTailing(0, false, 0);
            continue; // check again next time
          }
        }

=======
            VPackBuilder debug;
            debug.openObject();
            applier->toVelocyPack(debug);
            debug.close();
            LOG_TOPIC(DEBUG, Logger::HEARTBEAT) << "previous applier state was: " << debug.toJson();
            applier->startTailing(0, false, 0); // reads ticks from configuration
            continue; // check again next time
          }
        }
>>>>>>> 9f5323bc
        // complete resync next round
        LOG_TOPIC(WARN, Logger::HEARTBEAT) << "forgetting previous applier state. Will trigger a full resync now";
        applier->forget();
      }
<<<<<<< HEAD

=======
      
>>>>>>> 9f5323bc
    } catch (std::exception const& e) {
      LOG_TOPIC(ERR, Logger::HEARTBEAT)
          << "got an exception in single server heartbeat: " << e.what();
    } catch (...) {
      LOG_TOPIC(ERR, Logger::HEARTBEAT)
          << "got an unknown exception in single server heartbeat";
    }
  }
}

void HeartbeatThread::updateServerMode(VPackSlice const& readOnlySlice) {
  bool readOnly = false;
  if (readOnlySlice.isBoolean()) {
    readOnly = readOnlySlice.getBool();
  }

  auto currentMode = ServerState::serverMode();
  // do not switch from maintenance or any other non expected mode
  if (currentMode == ServerState::Mode::DEFAULT && readOnly == true) {
    ServerState::setServerMode(ServerState::Mode::READ_ONLY);
  } else if (currentMode == ServerState::Mode::READ_ONLY && readOnly == false) {
    ServerState::setServerMode(ServerState::Mode::DEFAULT);
  }
}

////////////////////////////////////////////////////////////////////////////////
/// @brief heartbeat main loop, coordinator version
////////////////////////////////////////////////////////////////////////////////

void HeartbeatThread::runCoordinator() {
  AuthenticationFeature* af = application_features::ApplicationServer::getFeature<
            AuthenticationFeature>("Authentication");
  TRI_ASSERT(af != nullptr);

  uint64_t oldUserVersion = 0;

  // invalidate coordinators every 2nd call
  bool invalidateCoordinators = true;

  // last value of plan which we have noticed:
  uint64_t lastPlanVersionNoticed = 0;
  // last value of current which we have noticed:
  uint64_t lastCurrentVersionNoticed = 0;
  // For periodic update of the current DBServer list:
  int DBServerUpdateCounter = 0;

  while (!isStopping()) {
    try {
      auto const start = std::chrono::steady_clock::now();
      // send our state to the agency.
      // we don't care if this fails
      sendServerState();

      if (isStopping()) {
        break;
      }

      double const timeout = 1.0;

      AgencyReadTransaction trx
        (std::vector<std::string>(
          {AgencyCommManager::path("Current/Version"),
           AgencyCommManager::path("Current/Foxxmaster"),
           AgencyCommManager::path("Current/FoxxmasterQueueupdate"),
           AgencyCommManager::path("Plan/Version"),
           AgencyCommManager::path("Readonly"),
           AgencyCommManager::path("Shutdown"),
           AgencyCommManager::path("Sync/Commands", _myId),
           AgencyCommManager::path("Sync/UserVersion"),
           AgencyCommManager::path("Target/FailedServers"), "/.agency"}));
      AgencyCommResult result = _agency.sendTransactionWithFailover(trx, timeout);

      if (!result.successful()) {
        LOG_TOPIC(WARN, Logger::HEARTBEAT)
            << "Heartbeat: Could not read from agency! status code: "
            << result._statusCode << ", incriminating body: "
            << result.bodyRef() << ", timeout: " << timeout;
      } else {

        VPackSlice agentPool =
          result.slice()[0].get(
            std::vector<std::string>({".agency","pool"}));
        updateAgentPool(agentPool);

        VPackSlice shutdownSlice = result.slice()[0].get(
            std::vector<std::string>({AgencyCommManager::path(), "Shutdown"}));

        if (shutdownSlice.isBool() && shutdownSlice.getBool()) {
          ApplicationServer::server->beginShutdown();
          break;
        }

        LOG_TOPIC(TRACE, Logger::HEARTBEAT)
            << "Looking at Sync/Commands/" + _myId;

        handleStateChange(result);

        // mop: order is actually important here...FoxxmasterQueueupdate will
        // be set only when somebody registers some new queue stuff (for example
        // on a different coordinator than this one)... However when we are just
        // about to become the new foxxmaster we must immediately refresh our
        // queues this is done in ServerState...if queueupdate is set after
        // foxxmaster the change will be reset again
        VPackSlice foxxmasterQueueupdateSlice = result.slice()[0].get(
            std::vector<std::string>({AgencyCommManager::path(), "Current",
                                      "FoxxmasterQueueupdate"}));

        if (foxxmasterQueueupdateSlice.isBool()) {
          ServerState::instance()->setFoxxmasterQueueupdate(
              foxxmasterQueueupdateSlice.getBool());
        }

        VPackSlice foxxmasterSlice =
            result.slice()[0].get(std::vector<std::string>(
                {AgencyCommManager::path(), "Current", "Foxxmaster"}));

        if (foxxmasterSlice.isString() && foxxmasterSlice.getStringLength() != 0) {
          ServerState::instance()->setFoxxmaster(foxxmasterSlice.copyString());
        } else {
          auto state = ServerState::instance();
          VPackBuilder myIdBuilder;
          myIdBuilder.add(VPackValue(state->getId()));

          auto updateMaster =
              _agency.casValue("/Current/Foxxmaster", foxxmasterSlice,
                               myIdBuilder.slice(), 0, 1.0);
          if (updateMaster.successful()) {
            // We won the race we are the master
            ServerState::instance()->setFoxxmaster(state->getId());
          }

        }

        VPackSlice versionSlice =
            result.slice()[0].get(std::vector<std::string>(
                {AgencyCommManager::path(), "Plan", "Version"}));

        if (versionSlice.isInteger()) {
          // there is a plan version

          uint64_t planVersion = 0;
          try {
            planVersion = versionSlice.getUInt();
          } catch (...) {
          }

          if (planVersion > lastPlanVersionNoticed) {
            LOG_TOPIC(TRACE, Logger::HEARTBEAT)
                << "Found planVersion " << planVersion
                << " which is newer than " << lastPlanVersionNoticed;
            if (handlePlanChangeCoordinator(planVersion)) {
              lastPlanVersionNoticed = planVersion;
            } else {
              LOG_TOPIC(WARN, Logger::HEARTBEAT)
                  << "handlePlanChangeCoordinator was unsuccessful";
            }
          }
        }

        VPackSlice slice = result.slice()[0].get(std::vector<std::string>(
            {AgencyCommManager::path(), "Sync", "UserVersion"}));

        if (slice.isInteger()) {
          // there is a UserVersion
          uint64_t userVersion = 0;
          try {
            userVersion = slice.getUInt();
          } catch (...) {
          }

          if (userVersion > 0 && userVersion != oldUserVersion) {
            oldUserVersion = userVersion;
            if (af->isActive() && af->userManager() != nullptr) {
              af->userManager()->outdate();
              af->tokenCache()->invalidateBasicCache();
            }
          }
        }

        versionSlice = result.slice()[0].get(std::vector<std::string>(
            {AgencyCommManager::path(), "Current", "Version"}));
        if (versionSlice.isInteger()) {
          uint64_t currentVersion = 0;
          try {
            currentVersion = versionSlice.getUInt();
          } catch (...) {
          }
          if (currentVersion > lastCurrentVersionNoticed) {
            LOG_TOPIC(TRACE, Logger::HEARTBEAT)
                << "Found currentVersion " << currentVersion
                << " which is newer than " << lastCurrentVersionNoticed;
            lastCurrentVersionNoticed = currentVersion;

            ClusterInfo::instance()->invalidateCurrent();
            invalidateCoordinators = false;
          }
        }

        VPackSlice failedServersSlice =
            result.slice()[0].get(std::vector<std::string>(
                {AgencyCommManager::path(), "Target", "FailedServers"}));

        if (failedServersSlice.isObject()) {
          std::vector<std::string> failedServers = {};
          for (auto const& server : VPackObjectIterator(failedServersSlice)) {
            if (server.value.isArray() && server.value.length() == 0) {
              failedServers.push_back(server.key.copyString());
            }
          }
          // calling pregel code
          ClusterInfo::instance()->setFailedServers(failedServers);

          pregel::PregelFeature *prgl = pregel::PregelFeature::instance();
          if (prgl != nullptr && failedServers.size() > 0) {
            pregel::RecoveryManager* mngr = prgl->recoveryManager();
            if (mngr != nullptr) {
              try {
                mngr->updatedFailedServers();
              } catch (std::exception const& e) {
                LOG_TOPIC(ERR, Logger::HEARTBEAT)
                << "Got an exception in coordinator heartbeat: " << e.what();
              }
            }
          }
        } else {
          LOG_TOPIC(WARN, Logger::HEARTBEAT)
              << "FailedServers is not an object. ignoring for now";
        }

        auto readOnlySlice = result.slice()[0].get(std::vector<std::string>(
          {AgencyCommManager::path(), "Readonly"}));
        updateServerMode(readOnlySlice);
      }

      // the foxx stuff needs an updated list of coordinators
      // and this is only updated when current version has changed
      if (invalidateCoordinators) {
        ClusterInfo::instance()->invalidateCurrentCoordinators();
      }
      invalidateCoordinators = !invalidateCoordinators;

      // Periodically update the list of DBServers:
      if (++DBServerUpdateCounter >= 60) {
        ClusterInfo::instance()->loadCurrentDBServers();
        DBServerUpdateCounter = 0;
      }

      auto remain = _interval - (std::chrono::steady_clock::now() - start);
      std::this_thread::sleep_for(remain);

<<<<<<< HEAD
      // sleep for a while if appropriate, on some systems usleep does not
      // like arguments greater than 1000000
      while (remain > 0.0 && !isStopping()) {
        if (remain >= 0.5) {
          std::this_thread::sleep_for(std::chrono::microseconds(500000));
          remain -= 0.5;
        } else {
          std::this_thread::sleep_for(std::chrono::microseconds(uint64_t(remain * 1000.0 * 1000.0)));
          remain = 0.0;
        }
      }
=======
>>>>>>> 9f5323bc
    } catch (std::exception const& e) {
      LOG_TOPIC(ERR, Logger::HEARTBEAT)
          << "Got an exception in coordinator heartbeat: " << e.what();
    } catch (...) {
      LOG_TOPIC(ERR, Logger::HEARTBEAT)
          << "Got an unknown exception in coordinator heartbeat";
    }
  }
}

////////////////////////////////////////////////////////////////////////////////
/// @brief initializes the heartbeat
////////////////////////////////////////////////////////////////////////////////

bool HeartbeatThread::init() {
  // send the server state a first time and use this as an indicator about
  // the agency's health
<<<<<<< HEAD
  if (ServerState::instance()->isClusterRole() && !sendState()) {
=======
  if (!sendServerState()) {
>>>>>>> 9f5323bc
    return false;
  }

  return true;
}


void HeartbeatThread::beginShutdown() {

  // set the state in parent class
  Thread::beginShutdown();

  // break _condition.wait() in runDBserver
  CONDITION_LOCKER(guard, _condition);
  _condition.signal();
}




////////////////////////////////////////////////////////////////////////////////
/// @brief finished plan change
////////////////////////////////////////////////////////////////////////////////

void HeartbeatThread::dispatchedJobResult(DBServerAgencySyncResult result) {
  LOG_TOPIC(DEBUG, Logger::HEARTBEAT) << "Dispatched job returned!";
  bool doSleep = false;
  {
    MUTEX_LOCKER(mutexLocker, *_statusLock);
    if (result.success) {
      LOG_TOPIC(DEBUG, Logger::HEARTBEAT)
          << "Sync request successful. Now have Plan " << result.planVersion
          << ", Current " << result.currentVersion;
      _currentVersions = AgencyVersions(result);
    } else {
      LOG_TOPIC(DEBUG, Logger::HEARTBEAT) << "Sync request failed!";
      // mop: we will retry immediately so wait at least a LITTLE bit
      doSleep = true;
    }
  }
  if (doSleep) {
    // Sleep a little longer, since this might be due to some synchronisation
    // of shards going on in the background
    std::this_thread::sleep_for(std::chrono::microseconds(500000));
    std::this_thread::sleep_for(std::chrono::microseconds(500000));
  }
  CONDITION_LOCKER(guard, _condition);
  _wasNotified = true;
  _condition.signal();
}

////////////////////////////////////////////////////////////////////////////////
/// @brief handles a plan version change, coordinator case
/// this is triggered if the heartbeat thread finds a new plan version number
////////////////////////////////////////////////////////////////////////////////

static std::string const prefixPlanChangeCoordinator = "Plan/Databases";
bool HeartbeatThread::handlePlanChangeCoordinator(uint64_t currentPlanVersion) {
  DatabaseFeature* databaseFeature =
      application_features::ApplicationServer::getFeature<DatabaseFeature>(
          "Database");

  LOG_TOPIC(TRACE, Logger::HEARTBEAT) << "found a plan update";
  AgencyCommResult result = _agency.getValues(prefixPlanChangeCoordinator);

  if (result.successful()) {
    std::vector<TRI_voc_tick_t> ids;
    velocypack::Slice databases =
        result.slice()[0].get(std::vector<std::string>(
            {AgencyCommManager::path(), "Plan", "Databases"}));

    if (!databases.isObject()) {
      return false;
    }

    // loop over all database names we got and create a local database
    // instance if not yet present:

    for (VPackObjectIterator::ObjectPair options : VPackObjectIterator(databases)) {
      if (!options.value.isObject()) {
        continue;
      }
      auto nameSlice = options.value.get("name");
      if (nameSlice.isNone()) {
        LOG_TOPIC(ERR, Logger::HEARTBEAT)
            << "Missing name in agency database plan";
        continue;
      }

      std::string const name = options.value.get("name").copyString();
      TRI_voc_tick_t id = 0;

      if (options.value.hasKey("id")) {
        VPackSlice const v = options.value.get("id");
        if (v.isString()) {
          try {
            id = std::stoul(v.copyString());
          } catch (std::exception const& e) {
            LOG_TOPIC(ERR, Logger::HEARTBEAT)
                << "Failed to convert id string to number";
            LOG_TOPIC(ERR, Logger::HEARTBEAT) << e.what();
          }
        }
      }

      if (id > 0) {
        ids.push_back(id);
      }

      TRI_vocbase_t* vocbase = databaseFeature->useDatabaseCoordinator(name);

      if (vocbase == nullptr) {
        // database does not yet exist, create it now

        if (id == 0) {
          // verify that we have an id
          id = ClusterInfo::instance()->uniqid();
        }

        // create a local database object...
        int res = databaseFeature->createDatabaseCoordinator(id, name, vocbase);

        if (res != TRI_ERROR_NO_ERROR) {
          LOG_TOPIC(ERR, arangodb::Logger::FIXME) << "creating local database '" << name
                   << "' failed: " << TRI_errno_string(res);
        } else {
          HasRunOnce = true;
        }
      } else {
        vocbase->release();
      }
    }

    // get the list of databases that we know about locally
    std::vector<TRI_voc_tick_t> localIds =
        databaseFeature->getDatabaseIdsCoordinator(false);

    for (auto id : localIds) {
      auto r = std::find(ids.begin(), ids.end(), id);

      if (r == ids.end()) {
        // local database not found in the plan...
        databaseFeature->dropDatabaseCoordinator(id, false);
      }
    }

  } else {
    return false;
  }

  // invalidate our local cache
  ClusterInfo::instance()->flush();

  // turn on error logging now
  auto cc = ClusterComm::instance();
  if (cc != nullptr && cc->enableConnectionErrorLogging(true)) {
    LOG_TOPIC(DEBUG, Logger::HEARTBEAT)
        << "created coordinator databases for the first time";
  }

  return true;
}

////////////////////////////////////////////////////////////////////////////////
/// @brief handles a plan version change, DBServer case
/// this is triggered if the heartbeat thread finds a new plan version number,
/// and every few heartbeats if the Current/Version has changed.
////////////////////////////////////////////////////////////////////////////////

void HeartbeatThread::syncDBServerStatusQuo() {
  bool shouldUpdate = false;
  bool becauseOfPlan = false;
  bool becauseOfCurrent = false;

  MUTEX_LOCKER(mutexLocker, *_statusLock);

  if (_desiredVersions->plan > _currentVersions.plan) {
    LOG_TOPIC(DEBUG, Logger::HEARTBEAT)
        << "Plan version " << _currentVersions.plan
        << " is lower than desired version " << _desiredVersions->plan;
    shouldUpdate = true;
    becauseOfPlan = true;
  }
  if (_desiredVersions->current > _currentVersions.current) {
    LOG_TOPIC(DEBUG, Logger::HEARTBEAT)
        << "Current version " << _currentVersions.current
        << " is lower than desired version " << _desiredVersions->current;
    shouldUpdate = true;
    becauseOfCurrent = true;
  }

  double now = TRI_microtime();
  if (now > _lastSyncTime + 7.4) {
    shouldUpdate = true;
  }

  if (!shouldUpdate) {
    return;
  }

  // First invalidate the caches in ClusterInfo:
  auto ci = ClusterInfo::instance();
  if (becauseOfPlan) {
    ci->invalidatePlan();
  }
  if (becauseOfCurrent) {
    ci->invalidateCurrent();
  }

  if (_backgroundJobScheduledOrRunning) {
    _launchAnotherBackgroundJob = true;
    return;
  }

  // schedule a job for the change:
  uint64_t jobNr = ++_backgroundJobsPosted;
  LOG_TOPIC(DEBUG, Logger::HEARTBEAT) << "dispatching sync " << jobNr;
  _backgroundJobScheduledOrRunning = true;

  // the JobGuard is in the operator() of HeartbeatBackgroundJob
  _lastSyncTime = TRI_microtime();
  SchedulerFeature::SCHEDULER->post(HeartbeatBackgroundJob(shared_from_this(), _lastSyncTime));

}

////////////////////////////////////////////////////////////////////////////////
/// @brief handles a state change
/// this is triggered if the watch command reports a change
/// when this is called, it will update the index value of the last command
/// (we'll pass the updated index value to the next watches so we don't get
/// notified about this particular change again).
////////////////////////////////////////////////////////////////////////////////

bool HeartbeatThread::handleStateChange(AgencyCommResult& result) {
  VPackSlice const slice = result.slice()[0].get(std::vector<std::string>(
      {AgencyCommManager::path(), "Sync", "Commands", _myId}));

  if (slice.isString()) {
    std::string command = slice.copyString();
    ServerState::StateEnum newState = ServerState::stringToState(command);

    if (newState != ServerState::STATE_UNDEFINED) {
      // state change.
      ServerState::instance()->setState(newState);
      return true;
    }
  }

  return false;
}

////////////////////////////////////////////////////////////////////////////////
/// @brief sends the current server's state to the agency
////////////////////////////////////////////////////////////////////////////////

bool HeartbeatThread::sendServerState() {
  LOG_TOPIC(TRACE, Logger::HEARTBEAT) << "sending heartbeat to agency";

  const AgencyCommResult result = _agency.sendServerState(0.0);
  //      8.0 * static_cast<double>(_interval) / 1000.0 / 1000.0);

  if (result.successful()) {
    _numFails = 0;
    return true;
  }

  if (++_numFails % _maxFailsBeforeWarning == 0) {
    std::string const endpoints = AgencyCommManager::MANAGER->endpointsString();

    LOG_TOPIC(WARN, Logger::HEARTBEAT)
        << "heartbeat could not be sent to agency endpoints (" << endpoints
        << "): http code: " << result.httpCode() << ", body: " << result.body();
    _numFails = 0;
  }

  return false;
}

void HeartbeatThread::updateAgentPool(VPackSlice const& agentPool) {
  if (agentPool.isObject() && agentPool.hasKey("size") &&
      agentPool.get("size").getUInt() > 1) {
    _agency.updateEndpoints(agentPool);
  } else {
    LOG_TOPIC(TRACE, arangodb::Logger::FIXME) << "Cannot find an agency persisted in RAFT 8|";
  }
}<|MERGE_RESOLUTION|>--- conflicted
+++ resolved
@@ -63,13 +63,8 @@
 ////////////////////////////////////////////////////////////////////////////////
 
 HeartbeatThread::HeartbeatThread(AgencyCallbackRegistry* agencyCallbackRegistry,
-<<<<<<< HEAD
-                                 uint64_t interval,
+                                 std::chrono::microseconds interval,
                                  uint64_t maxFailsBeforeWarning)
-=======
-                                 std::chrono::microseconds interval,
-                                 uint64_t maxFailsBeforeWarning) 
->>>>>>> 9f5323bc
     : Thread("Heartbeat"),
       _agencyCallbackRegistry(agencyCallbackRegistry),
       _statusLock(std::make_shared<Mutex>()),
@@ -435,41 +430,23 @@
   GlobalReplicationApplier* applier = replication->globalReplicationApplier();
   ClusterInfo* ci = ClusterInfo::instance();
   TRI_ASSERT(applier != nullptr && ci != nullptr);
-<<<<<<< HEAD
-
-=======
-  
+
   std::string const leaderPath = "Plan/AsyncReplication/Leader";
   std::string const transientPath = "AsyncReplication/" + _myId;
 
   VPackBuilder myIdBuilder;
   myIdBuilder.add(VPackValue(_myId));
- 
->>>>>>> 9f5323bc
+
   uint64_t lastSentVersion = 0;
   auto start = std::chrono::steady_clock::now();
   while (!isStopping()) {
-<<<<<<< HEAD
-    double remain = interval - (TRI_microtime() - start);
-    // sleep for a while if appropriate, on some systems usleep does not
-    // like arguments greater than 1000000
-    while (remain > 0.0) {
-      if (remain >= 0.5) {
-        std::this_thread::sleep_for(std::chrono::microseconds(500000));
-        remain -= 0.5;
-      } else {
-        std::this_thread::sleep_for(std::chrono::microseconds(uint64_t(remain * 1000.0 * 1000.0)));
-        remain = 0.0;
-      }
-    }
-    start = TRI_microtime();
-
-=======
     auto remain = _interval - (std::chrono::steady_clock::now() - start);
-    std::this_thread::sleep_for(remain);
+    CONDITION_LOCKER(locker, _condition);
+    if (remain.count() > 0) {
+      locker.wait(std::chrono::duration_cast<std::chrono::microseconds>(remain));
+    }
     start = std::chrono::steady_clock::now();
-    
->>>>>>> 9f5323bc
+
     if (isStopping()) {
       break;
     }
@@ -484,10 +461,6 @@
       // the global version number in the agency in case it changed. this
       // informs other listeners about our local DDL changes
       uint64_t currentVersion = DatabaseFeature::DATABASE->versionTracker()->current();
-<<<<<<< HEAD
-
-=======
->>>>>>> 9f5323bc
       if (currentVersion != lastSentVersion) {
         AgencyOperation incrementVersion("Plan/Version", AgencySimpleOperationType::INCREMENT_OP);
         AgencyWriteTransaction trx(incrementVersion);
@@ -524,14 +497,8 @@
       VPackSlice response = result.slice()[0];
       VPackSlice agentPool = response.get(std::vector<std::string>{".agency", "pool"});
       updateAgentPool(agentPool);
-<<<<<<< HEAD
-
-      VPackSlice shutdownSlice =
-      response.get({AgencyCommManager::path(), "Shutdown"});
-=======
-      
+
       VPackSlice shutdownSlice = response.get({AgencyCommManager::path(), "Shutdown"});
->>>>>>> 9f5323bc
       if (shutdownSlice.isBool() && shutdownSlice.getBool()) {
         ApplicationServer::server->beginShutdown();
         break;
@@ -547,14 +514,7 @@
           << "Heartbeat: Could not read async-replication metadata from agency!";
         continue;
       }
-<<<<<<< HEAD
-
-      VPackBuilder myIdBuilder;
-      myIdBuilder.add(VPackValue(_myId));
-
-=======
-      
->>>>>>> 9f5323bc
+
       VPackSlice leader = async.get("Leader");
       if (!leader.isString() || leader.getStringLength() == 0) {
         // Case 1: No leader in agency. Race for leadership
@@ -590,10 +550,6 @@
       // Case 2: Current server is leader
       if (leader.compareString(_myId) == 0) {
         LOG_TOPIC(TRACE, Logger::HEARTBEAT) << "Current leader: " << _myId;
-<<<<<<< HEAD
-
-=======
->>>>>>> 9f5323bc
         if (applier->isActive()) {
           applier->stopAndJoin();
         }
@@ -633,12 +589,7 @@
         std::this_thread::sleep_for(std::chrono::seconds(10));
       }
 
-<<<<<<< HEAD
-      if (applier->endpoint() != endpoint) {
-        // configure applier for new endpoint
-=======
       if (applier->endpoint() != endpoint) { // configure applier for new endpoint
->>>>>>> 9f5323bc
         if (applier->isActive()) {
           applier->stopAndJoin();
         }
@@ -654,14 +605,9 @@
         config._endpoint = endpoint;
         config._autoResync = true;
         config._autoResyncRetries = 2;
-<<<<<<< HEAD
-        // TODO: how do we initially configure the applier
-
         LOG_TOPIC(INFO, Logger::HEARTBEAT) << "start initial sync from leader";
-=======
         config._requireFromPresent = true;
         config._incremental = true;
->>>>>>> 9f5323bc
         TRI_ASSERT(!config._skipCreateDrop);
 
         applier->forget(); // forget about any existing configuration
@@ -678,20 +624,6 @@
           } else if (error.isNot(TRI_ERROR_REPLICATION_NO_START_TICK) ||
                      error.isNot(TRI_ERROR_REPLICATION_START_TICK_NOT_PRESENT)) {
             LOG_TOPIC(WARN, Logger::HEARTBEAT) << "restarting stopped applier... ";
-<<<<<<< HEAD
-
-            VPackBuilder builder;
-            builder.openObject();
-            applier->toVelocyPack(builder);
-            builder.close();
-            LOG_TOPIC(DEBUG, Logger::HEARTBEAT) << "previous applier state was: " << builder.slice().toJson();
-
-            applier->startTailing(0, false, 0);
-            continue; // check again next time
-          }
-        }
-
-=======
             VPackBuilder debug;
             debug.openObject();
             applier->toVelocyPack(debug);
@@ -701,16 +633,11 @@
             continue; // check again next time
           }
         }
->>>>>>> 9f5323bc
         // complete resync next round
         LOG_TOPIC(WARN, Logger::HEARTBEAT) << "forgetting previous applier state. Will trigger a full resync now";
         applier->forget();
       }
-<<<<<<< HEAD
-
-=======
-      
->>>>>>> 9f5323bc
+
     } catch (std::exception const& e) {
       LOG_TOPIC(ERR, Logger::HEARTBEAT)
           << "got an exception in single server heartbeat: " << e.what();
@@ -959,22 +886,11 @@
       }
 
       auto remain = _interval - (std::chrono::steady_clock::now() - start);
-      std::this_thread::sleep_for(remain);
-
-<<<<<<< HEAD
-      // sleep for a while if appropriate, on some systems usleep does not
-      // like arguments greater than 1000000
-      while (remain > 0.0 && !isStopping()) {
-        if (remain >= 0.5) {
-          std::this_thread::sleep_for(std::chrono::microseconds(500000));
-          remain -= 0.5;
-        } else {
-          std::this_thread::sleep_for(std::chrono::microseconds(uint64_t(remain * 1000.0 * 1000.0)));
-          remain = 0.0;
-        }
-      }
-=======
->>>>>>> 9f5323bc
+      CONDITION_LOCKER(locker, _condition);
+      if (remain.count() > 0) {
+        locker.wait(std::chrono::duration_cast<std::chrono::microseconds>(remain));
+      }
+
     } catch (std::exception const& e) {
       LOG_TOPIC(ERR, Logger::HEARTBEAT)
           << "Got an exception in coordinator heartbeat: " << e.what();
@@ -992,11 +908,7 @@
 bool HeartbeatThread::init() {
   // send the server state a first time and use this as an indicator about
   // the agency's health
-<<<<<<< HEAD
-  if (ServerState::instance()->isClusterRole() && !sendState()) {
-=======
-  if (!sendServerState()) {
->>>>>>> 9f5323bc
+  if (ServerState::instance()->isClusterRole() && !sendServerState()) {
     return false;
   }
 
