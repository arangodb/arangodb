--- conflicted
+++ resolved
@@ -1169,11 +1169,7 @@
         // database does not yet exist, create it now
 
         // create a local database object...
-<<<<<<< HEAD
-        int res = databaseFeature.createDatabase(id, name, vocbase);
-=======
-        Result res = databaseFeature->createDatabase(id, name, vocbase);
->>>>>>> 5b583230
+        Result res = databaseFeature.createDatabase(id, name, vocbase);
 
         if (res.fail()) {
           LOG_TOPIC("ca877", ERR, arangodb::Logger::HEARTBEAT)
