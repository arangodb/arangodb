////////////////////////////////////////////////////////////////////////////////
/// disclaimer
///
/// Copyright 2014-2018 ArangoDB GmbH, Cologne, Germany
/// Copyright 2004-2014 triAGENS GmbH, Cologne, Germany
///
/// Licensed under the Apache License, Version 2.0 (the "License");
/// you may not use this file except in compliance with the License.
/// You may obtain a copy of the License at
///
///     http://www.apache.org/licenses/LICENSE-2.0
///
/// Unless required by applicable law or agreed to in writing, software
/// distributed under the License is distributed on an "AS IS" BASIS,
/// WITHOUT WARRANTIES OR CONDITIONS OF ANY KIND, either express or implied.
/// See the License for the specific language governing permissions and
/// limitations under the License.
///
/// Copyright holder is ArangoDB GmbH, Cologne, Germany
///
/// @author Jan Steemann
////////////////////////////////////////////////////////////////////////////////

#include "HeartbeatThread.h"

#include <velocypack/Iterator.h>
#include <velocypack/velocypack-aliases.h>
#include <date/date.h>

#include "ApplicationFeatures/ApplicationServer.h"
#include "Basics/ConditionLocker.h"
#include "Basics/MutexLocker.h"
#include "Basics/VelocyPackHelper.h"
#include "Basics/tri-strings.h"
#include "Cluster/ClusterComm.h"
#include "Cluster/ClusterInfo.h"
#include "Cluster/DBServerAgencySync.h"
#include "Cluster/ServerState.h"
#include "GeneralServer/AuthenticationFeature.h"
#include "GeneralServer/AsyncJobManager.h"
#include "GeneralServer/GeneralServerFeature.h"
#include "Logger/Logger.h"
#include "Replication/GlobalInitialSyncer.h"
#include "Replication/GlobalReplicationApplier.h"
#include "Replication/ReplicationFeature.h"
#include "RestServer/DatabaseFeature.h"
#include "StorageEngine/EngineSelectorFeature.h"
#include "StorageEngine/StorageEngine.h"
#include "Scheduler/JobGuard.h"
#include "Scheduler/Scheduler.h"
#include "Scheduler/SchedulerFeature.h"
#include "V8/v8-globals.h"
#include "VocBase/vocbase.h"
#include "Pregel/PregelFeature.h"
#include "Pregel/Recovery.h"

using namespace arangodb;
using namespace arangodb::application_features;
using namespace arangodb::rest;

std::atomic<bool> HeartbeatThread::HasRunOnce(false);

////////////////////////////////////////////////////////////////////////////////
/// @brief static object to record thread crashes.  it is static so that
///        it can contain information about threads that crash before HeartbeatThread
///        starts (i.e. HeartbeatThread starts late).  this list is intentionally
///        NEVER PURGED so that it can be reposted to logs regularly
////////////////////////////////////////////////////////////////////////////////

static std::multimap<std::chrono::system_clock::time_point /* when */, const std::string /* threadName */> deadThreads;

static std::chrono::system_clock::time_point deadThreadsPosted;  // defaults to epoch

static arangodb::Mutex deadThreadsMutex;


////////////////////////////////////////////////////////////////////////////////
/// @brief constructs a heartbeat thread
////////////////////////////////////////////////////////////////////////////////

HeartbeatThread::HeartbeatThread(AgencyCallbackRegistry* agencyCallbackRegistry,
                                 std::chrono::microseconds interval,
                                 uint64_t maxFailsBeforeWarning)
    : CriticalThread("Heartbeat"),
      _agencyCallbackRegistry(agencyCallbackRegistry),
      _statusLock(std::make_shared<Mutex>()),
      _agency(),
      _condition(),
      _myId(ServerState::instance()->getId()),
      _interval(interval),
      _maxFailsBeforeWarning(maxFailsBeforeWarning),
      _numFails(0),
      _lastSuccessfulVersion(0),
      _currentPlanVersion(0),
      _ready(false),
      _currentVersions(0, 0),
      _desiredVersions(std::make_shared<AgencyVersions>(0, 0)),
      _wasNotified(false),
      _backgroundJobsPosted(0),
      _backgroundJobsLaunched(0),
      _backgroundJobScheduledOrRunning(false),
      _launchAnotherBackgroundJob(false),
      _lastSyncTime(0) {
}

////////////////////////////////////////////////////////////////////////////////
/// @brief destroys a heartbeat thread
////////////////////////////////////////////////////////////////////////////////

HeartbeatThread::~HeartbeatThread() { shutdown(); }

////////////////////////////////////////////////////////////////////////////////
/// @brief running of heartbeat background jobs (in JavaScript), we run
/// these by instantiating an object in class HeartbeatBackgroundJob,
/// which is a std::function<void()> and holds a shared_ptr to the
/// HeartbeatThread singleton itself. This instance is then posted to
/// the io_service for execution in the thread pool. Should the heartbeat
/// thread itself terminate during shutdown, then the HeartbeatThread
/// singleton itself is still kept alive by the shared_ptr in the instance
/// of HeartbeatBackgroundJob. The operator() method simply calls the
/// runBackgroundJob() method of the heartbeat thread. Should this have
/// to schedule another background job, then it can simply create a new
/// HeartbeatBackgroundJob instance, again using shared_from_this() to
/// create a new shared_ptr keeping the HeartbeatThread object alive.
////////////////////////////////////////////////////////////////////////////////

class HeartbeatBackgroundJob {
  std::shared_ptr<HeartbeatThread> _heartbeatThread;
  double _startTime;
  std::string _schedulerInfo;
 public:
  explicit HeartbeatBackgroundJob(std::shared_ptr<HeartbeatThread> hbt,
                                  double startTime)
    : _heartbeatThread(hbt), _startTime(startTime),_schedulerInfo(SchedulerFeature::SCHEDULER->infoStatus()) {
  }

  void operator()() {
    // first tell the scheduler that this thread is working:
    JobGuard guard(SchedulerFeature::SCHEDULER);
    guard.work();

    double now = TRI_microtime();
    if (now > _startTime + 5.0) {
      LOG_TOPIC(ERR, Logger::HEARTBEAT) << "ALARM: Scheduling background job "
        "took " << now - _startTime
        << " seconds, scheduler info at schedule time: " << _schedulerInfo
        << ", scheduler info now: "
        << SchedulerFeature::SCHEDULER->infoStatus();
    }
    _heartbeatThread->runBackgroundJob();
  }
};

////////////////////////////////////////////////////////////////////////////////
/// @brief method runBackgroundJob()
////////////////////////////////////////////////////////////////////////////////

void HeartbeatThread::runBackgroundJob() {
  uint64_t jobNr = ++_backgroundJobsLaunched;
  LOG_TOPIC(DEBUG, Logger::HEARTBEAT) << "sync callback started " << jobNr;
  {
    DBServerAgencySync job(this);
    job.work();
  }
  LOG_TOPIC(DEBUG, Logger::HEARTBEAT) << "sync callback ended " << jobNr;

  {
    MUTEX_LOCKER(mutexLocker, *_statusLock);
    TRI_ASSERT(_backgroundJobScheduledOrRunning);

    if (_launchAnotherBackgroundJob) {
      jobNr = ++_backgroundJobsPosted;
      LOG_TOPIC(DEBUG, Logger::HEARTBEAT) << "dispatching sync tail " << jobNr;
      _launchAnotherBackgroundJob = false;

      // the JobGuard is in the operator() of HeartbeatBackgroundJob
      _lastSyncTime = TRI_microtime();
      SchedulerFeature::SCHEDULER->post(
          HeartbeatBackgroundJob(shared_from_this(), _lastSyncTime), false);
    } else {
      _backgroundJobScheduledOrRunning = false;
      _launchAnotherBackgroundJob = false;
    }
  }
}

////////////////////////////////////////////////////////////////////////////////
/// @brief heartbeat main loop
/// the heartbeat thread constantly reports the current server status to the
/// agency. it does so by sending the current state string to the key
/// "Sync/ServerStates/" + my-id.
/// after transferring the current state to the agency, the heartbeat thread
/// will wait for changes on the "Sync/Commands/" + my-id key. If no changes
/// occur,
/// then the request it aborted and the heartbeat thread will go on with
/// reporting its state to the agency again. If it notices a change when
/// watching the command key, it will wake up and apply the change locally.
////////////////////////////////////////////////////////////////////////////////

void HeartbeatThread::run() {
  ServerState::RoleEnum role = ServerState::instance()->getRole();

  // mop: the heartbeat thread itself is now ready
  setReady();
  // mop: however we need to wait for the rest server here to come up
  // otherwise we would already create collections and the coordinator would
  // think
  // ohhh the dbserver is online...pump some documents into it
  // which fails when it is still in maintenance mode
  auto server = ServerState::instance();
  if (!server->isCoordinator(role)) {
    while (server->isMaintenance()) {
      if (isStopping()) {
        // startup aborted
        return;
      }
      std::this_thread::sleep_for(std::chrono::microseconds(100000));
    }
  }

  LOG_TOPIC(TRACE, Logger::HEARTBEAT)
      << "starting heartbeat thread (" << role << ")";

  if (ServerState::instance()->isCoordinator(role)) {
    runCoordinator();
  } else if (ServerState::instance()->isDBServer(role)) {
    runDBServer();
  } else if (ServerState::instance()->isSingleServer(role)) {
    if (ReplicationFeature::INSTANCE->isActiveFailoverEnabled()) {
      runSingleServer();
    } else {
      // runSimpleServer();  // for later when CriticalThreads identified
    } // else
  } else if (ServerState::instance()->isAgent(role)) {
    runSimpleServer();
  } else {
    LOG_TOPIC(ERR, Logger::FIXME) << "invalid role setup found when starting HeartbeatThread";
    TRI_ASSERT(false);
  }

  LOG_TOPIC(TRACE, Logger::HEARTBEAT)
      << "stopped heartbeat thread (" << role << ")";
}

////////////////////////////////////////////////////////////////////////////////
/// @brief heartbeat main loop, dbserver version
////////////////////////////////////////////////////////////////////////////////

void HeartbeatThread::runDBServer() {

  std::function<bool(VPackSlice const& result)> updatePlan =
    [=](VPackSlice const& result) {

    if (!result.isNumber()) {
      LOG_TOPIC(ERR, Logger::HEARTBEAT)
      << "Plan Version is not a number! " << result.toJson();
      return false;
    }

    uint64_t version = result.getNumber<uint64_t>();
    bool doSync = false;

    {
      MUTEX_LOCKER(mutexLocker, *_statusLock);
      if (version > _desiredVersions->plan) {
        _desiredVersions->plan = version;
        LOG_TOPIC(DEBUG, Logger::HEARTBEAT)
          << "Desired Current Version is now " << _desiredVersions->plan;
        doSync = true;
      }
    }

    if (doSync) {
      syncDBServerStatusQuo(true);
    }

    return true;
  };

  auto planAgencyCallback = std::make_shared<AgencyCallback>(
      _agency, "Plan/Version", updatePlan, true);

  bool registered = false;
  while (!registered) {
    registered =
      _agencyCallbackRegistry->registerCallback(planAgencyCallback);
    if (!registered) {
      LOG_TOPIC(ERR, Logger::HEARTBEAT)
          << "Couldn't register plan change in agency!";
      std::this_thread::sleep_for(std::chrono::milliseconds(1000));
    }
  }

  // we check Current/Version every few heartbeats:
  int const currentCountStart = 1;  // set to 1 by Max to speed up discovery
  int currentCount = currentCountStart;

  // Loop priorities / goals
  // 0. send state to agency server
  // 1. schedule handlePlanChange immediately when agency callback occurs
  // 2. poll for plan change, schedule handlePlanChange immediately if change detected
  // 3. force handlePlanChange every 7.4 seconds just in case
  //     (7.4 seconds is just less than half the 15 seconds agency uses to declare dead server)
  // 4. if handlePlanChange runs long (greater than 7.4 seconds), have another start immediately after

  while (!isStopping()) {
    logThreadDeaths();

    try {
      auto const start = std::chrono::steady_clock::now();
      // send our state to the agency.
      // we don't care if this fails
      sendServerState();

      if (isStopping()) {
        break;
      }

      if (--currentCount == 0) {
        currentCount = currentCountStart;

        // send an initial GET request to Sync/Commands/my-id
        LOG_TOPIC(TRACE, Logger::HEARTBEAT)
            << "Looking at Sync/Commands/" + _myId;

        AgencyReadTransaction trx(
          std::vector<std::string>({
              AgencyCommManager::path("Shutdown"),
              AgencyCommManager::path("Readonly"),
              AgencyCommManager::path("Current/Version"),
              "/.agency"}));

        AgencyCommResult result = _agency.sendTransactionWithFailover(trx, 1.0);
        if (!result.successful()) {
          LOG_TOPIC(WARN, Logger::HEARTBEAT)
              << "Heartbeat: Could not read from agency!";
        } else {

          VPackSlice agentPool = result.slice()[0].get(".agency");
          updateAgentPool(agentPool);

          VPackSlice shutdownSlice =
              result.slice()[0].get(std::vector<std::string>(
                  {AgencyCommManager::path(), "Shutdown"}));

          if (shutdownSlice.isBool() && shutdownSlice.getBool()) {
            ApplicationServer::server->beginShutdown();
            break;
          }

          VPackSlice s = result.slice()[0].get(std::vector<std::string>(
              {AgencyCommManager::path(), std::string("Current"),
               std::string("Version")}));
          if (!s.isInteger()) {
            LOG_TOPIC(ERR, Logger::HEARTBEAT)
                << "Current/Version in agency is not an integer.";
          } else {
            uint64_t currentVersion = 0;
            try {
              currentVersion = s.getUInt();
            } catch (...) {
            }
            if (currentVersion == 0) {
              LOG_TOPIC(ERR, Logger::HEARTBEAT)
                  << "Current/Version in agency is 0.";
            } else {
              {
                MUTEX_LOCKER(mutexLocker, *_statusLock);
                if (currentVersion > _desiredVersions->current) {
                  _desiredVersions->current = currentVersion;
                  LOG_TOPIC(DEBUG, Logger::HEARTBEAT)
                      << "Found greater Current/Version in agency.";
                }
              }
              syncDBServerStatusQuo();
            }
          }

          auto readOnlySlice = result.slice()[0].get(std::vector<std::string>(
            {AgencyCommManager::path(), "Readonly"}));
          updateServerMode(readOnlySlice);
        }
      }

      if (isStopping()) {
        break;
      }

      auto remain = _interval - (std::chrono::steady_clock::now() - start);
      // mop: execute at least once
      do {

        if (isStopping()) {
          break;
        }

        LOG_TOPIC(TRACE, Logger::HEARTBEAT) << "Entering update loop";

        bool wasNotified;
        {
          CONDITION_LOCKER(locker, _condition);
          wasNotified = _wasNotified;
          if (!wasNotified && !isStopping()) {
            if (remain.count() > 0) {
              locker.wait(std::chrono::duration_cast<std::chrono::microseconds>(remain));
              wasNotified = _wasNotified;
            }
          }
          _wasNotified = false;
        }

        if (isStopping()) {
          break;
        }

        if (!wasNotified) {
          LOG_TOPIC(DEBUG, Logger::HEARTBEAT) << "Lock reached timeout";
          planAgencyCallback->refetchAndUpdate(true, false);
        } else {
          // mop: a plan change returned successfully...
          // recheck and redispatch in case our desired versions increased
          // in the meantime
          LOG_TOPIC(TRACE, Logger::HEARTBEAT) << "wasNotified==true";
          syncDBServerStatusQuo();
        }
        remain = _interval - (std::chrono::steady_clock::now() - start);
      } while (remain.count() > 0);
    } catch (std::exception const& e) {
      LOG_TOPIC(ERR, Logger::HEARTBEAT)
          << "Got an exception in DBServer heartbeat: " << e.what();
    } catch (...) {
      LOG_TOPIC(ERR, Logger::HEARTBEAT)
          << "Got an unknown exception in DBServer heartbeat";
    }
  }

  _agencyCallbackRegistry->unregisterCallback(planAgencyCallback);
}

////////////////////////////////////////////////////////////////////////////////
/// @brief heartbeat main loop, single server version
////////////////////////////////////////////////////////////////////////////////

void HeartbeatThread::runSingleServer() {
  AuthenticationFeature* af = AuthenticationFeature::instance();
  TRI_ASSERT(af != nullptr);
  ReplicationFeature* replication = ReplicationFeature::INSTANCE;
  TRI_ASSERT(replication != nullptr);

  GlobalReplicationApplier* applier = replication->globalReplicationApplier();
  ClusterInfo* ci = ClusterInfo::instance();
  TRI_ASSERT(applier != nullptr && ci != nullptr);

  std::string const leaderPath = "Plan/AsyncReplication/Leader";
  std::string const transientPath = "AsyncReplication/" + _myId;

  VPackBuilder myIdBuilder;
  myIdBuilder.add(VPackValue(_myId));

  uint64_t lastSentVersion = 0;
  auto start = std::chrono::steady_clock::now();
  while (!isStopping()) {
    logThreadDeaths();

    {
      CONDITION_LOCKER(locker, _condition);
      auto remain = _interval - (std::chrono::steady_clock::now() - start);
      if (remain.count() > 0 && !isStopping()) {
        locker.wait(std::chrono::duration_cast<std::chrono::microseconds>(remain));
      }
    }
    start = std::chrono::steady_clock::now();

    if (isStopping()) {
      break;
    }

    try {
      // send our state to the agency.
      // we don't care if this fails
      sendServerState();
      double const timeout = 1.0;

      // check current local version of database objects version, and bump
      // the global version number in the agency in case it changed. this
      // informs other listeners about our local DDL changes
      uint64_t currentVersion = DatabaseFeature::DATABASE->versionTracker()->current();
      if (currentVersion != lastSentVersion) {
        AgencyOperation incrementVersion("Plan/Version", AgencySimpleOperationType::INCREMENT_OP);
        AgencyWriteTransaction trx(incrementVersion);
        AgencyCommResult res = _agency.sendTransactionWithFailover(trx, timeout);

        if (res.successful()) {
          LOG_TOPIC(TRACE, Logger::HEARTBEAT) << "successfully increased plan version in agency";
        } else {
          LOG_TOPIC(WARN, Logger::HEARTBEAT) << "could not increase version number in agency";
        }
        lastSentVersion = currentVersion;
      }

      AgencyReadTransaction trx(
        std::vector<std::string>({
            AgencyCommManager::path("Shutdown"),
            AgencyCommManager::path("Readonly"),
            AgencyCommManager::path("Plan/AsyncReplication"),
            "/.agency"}));
      AgencyCommResult result = _agency.sendTransactionWithFailover(trx, timeout);
      if (!result.successful()) {
        LOG_TOPIC(WARN, Logger::HEARTBEAT)
            << "Heartbeat: Could not read from agency! status code: "
            << result._statusCode << ", incriminating body: "
            << result.bodyRef() << ", timeout: " << timeout;

        if (!applier->isActive()) { // assume agency and leader are gone
          ServerState::instance()->setFoxxmaster(_myId);
          ServerState::instance()->setServerMode(ServerState::Mode::DEFAULT);
        }
        continue;
      }

      VPackSlice response = result.slice()[0];
      VPackSlice agentPool = response.get(".agency");
      updateAgentPool(agentPool);

      VPackSlice shutdownSlice = response.get({AgencyCommManager::path(), "Shutdown"});
      if (shutdownSlice.isBool() && shutdownSlice.getBool()) {
        ApplicationServer::server->beginShutdown();
        break;
      }
      
      auto readOnlySlice = response.get(std::vector<std::string>(
                                    {AgencyCommManager::path(), "Readonly"}));
      updateServerMode(readOnlySlice);

      // performing failover checks
      VPackSlice async = response.get({AgencyCommManager::path(), "Plan", "AsyncReplication"});
      if (!async.isObject()) {
        LOG_TOPIC(WARN, Logger::HEARTBEAT)
          << "Heartbeat: Could not read async-replication metadata from agency!";
        continue;
      }

      VPackSlice leader = async.get("Leader");
      if (!leader.isString() || leader.getStringLength() == 0) {
        // Case 1: No leader in agency. Race for leadership
        // ONLY happens on the first startup. Supervision performs failovers
        LOG_TOPIC(WARN, Logger::HEARTBEAT) << "Leadership vaccuum detected, "
        << "attempting a takeover";

        // if we stay a slave, the redirect will be turned on again
        ServerState::instance()->setServerMode(ServerState::Mode::TRYAGAIN);
        if (leader.isNone()) {
          result = _agency.casValue(leaderPath, myIdBuilder.slice(), /*prevExist*/ false,
                                    /*ttl*/ 0, /*timeout*/ 5.0);
        } else {
          result = _agency.casValue(leaderPath, /*old*/leader, /*new*/myIdBuilder.slice(),
                                    /*ttl*/ 0, /*timeout*/ 5.0);
        }

        if (result.successful()) { // successful leadership takeover
          leader = myIdBuilder.slice();
          // intentionally falls through to case 2
        } else if (result.httpCode() == TRI_ERROR_HTTP_PRECONDITION_FAILED) {
          // we did not become leader, someone else is, response contains
          // current value in agency
          LOG_TOPIC(INFO, Logger::HEARTBEAT) << "Did not become leader";
          continue;
        } else {
          LOG_TOPIC(WARN, Logger::HEARTBEAT) << "got an unexpected agency error "
          << "code: " << result.httpCode() << " msg: " << result.errorMessage();
          continue; // try again next time
        }
      }
      
      TRI_voc_tick_t lastTick = 0; // we always want to set lastTick
      auto sendTransient = [&]() {
        VPackBuilder builder;
        builder.openObject();
        builder.add("leader", leader);
        builder.add("lastTick", VPackValue(lastTick));
        builder.close();
        double ttl = std::chrono::duration_cast<std::chrono::seconds>(_interval).count() * 5.0;
        _agency.setTransient(transientPath, builder.slice(), ttl);
      };
      TRI_DEFER(sendTransient());

      // Case 2: Current server is leader
      if (leader.compareString(_myId) == 0) {
        if (applier->isActive()) {
          applier->stopAndJoin();
        }
        lastTick = EngineSelectorFeature::ENGINE->currentTick();

        // ensure everyone has server access
        ServerState::instance()->setFoxxmaster(_myId);
        auto prv = ServerState::instance()->setServerMode(ServerState::Mode::DEFAULT);
        if (prv == ServerState::Mode::REDIRECT) {
          LOG_TOPIC(INFO, Logger::HEARTBEAT) << "Successful leadership takeover\n"
                                             << "All your base are belong to us";
        }
        continue; // nothing more to do
      }

      // Case 3: Current server is follower, should not get here otherwise
      std::string const leaderStr = leader.copyString();
      TRI_ASSERT(!leaderStr.empty());
      LOG_TOPIC(TRACE, Logger::HEARTBEAT) << "Following: " << leader;

      ServerState::instance()->setFoxxmaster(leaderStr);
      std::string endpoint = ci->getServerEndpoint(leaderStr);
      if (endpoint.empty()) {
        LOG_TOPIC(ERR, Logger::HEARTBEAT) << "Failed to resolve leader endpoint";
        continue; // try again next time
      }

      // enable redirections to leader
      auto prv = ServerState::instance()->setServerMode(ServerState::Mode::REDIRECT);
      if (prv == ServerState::Mode::DEFAULT) {
        // we were leader previously, now we need to ensure no ongoing operations
        // on this server may prevent us from being a proper follower. We wait for
        // all ongoing ops to stop, and make sure nothing is committed:
        // setting server mode to REDIRECT stops DDL ops and write transactions
        LOG_TOPIC(INFO, Logger::HEARTBEAT) << "Detected leader to follower switch";
        Result res = GeneralServerFeature::JOB_MANAGER->clearAllJobs();
        if (res.fail()) {
          LOG_TOPIC(WARN, Logger::HEARTBEAT) << "could not cancel all async jobs "
            << res.errorMessage();
        }
        // wait for everything to calm down for good measure
        std::this_thread::sleep_for(std::chrono::seconds(10));
      }

      if (applier->isActive() && applier->endpoint() == endpoint) {
        lastTick = applier->lastTick();
      } else if (applier->endpoint() != endpoint) { // configure applier for new endpoint
        // this means there is a new leader in the agency
        if (applier->isActive()) {
          applier->stopAndJoin();
        }
        while (applier->isShuttingDown() && !isStopping()) {
          std::this_thread::sleep_for(std::chrono::milliseconds(50));
        }

        LOG_TOPIC(INFO, Logger::HEARTBEAT) << "Starting replication from " << endpoint;
        ReplicationApplierConfiguration config = applier->configuration();
        if (config._jwt.empty()) {
          config._jwt = af->tokenCache()->jwtToken();
        }
        config._endpoint = endpoint;
        config._autoResync = true;
        config._autoResyncRetries = 2;
        LOG_TOPIC(INFO, Logger::HEARTBEAT) << "start initial sync from leader";
        config._requireFromPresent = true;
        config._incremental = true;
        TRI_ASSERT(!config._skipCreateDrop);

        applier->forget(); // forget about any existing configuration
        applier->reconfigure(config);
        applier->startReplication();

      } else if (!applier->isActive() && !applier->isShuttingDown()) {
        // try to restart the applier unless the user actively stopped it
        if (applier->hasState()) {
          Result error = applier->lastError();
          if (error.is(TRI_ERROR_REPLICATION_APPLIER_STOPPED)) {
            LOG_TOPIC(WARN, Logger::HEARTBEAT) << "user stopped applier, please restart";
            continue;
          } else if (error.isNot(TRI_ERROR_REPLICATION_NO_START_TICK) ||
                     error.isNot(TRI_ERROR_REPLICATION_START_TICK_NOT_PRESENT)) {
            LOG_TOPIC(WARN, Logger::HEARTBEAT) << "restarting stopped applier... ";
            VPackBuilder debug;
            debug.openObject();
            applier->toVelocyPack(debug);
            debug.close();
            LOG_TOPIC(DEBUG, Logger::HEARTBEAT) << "previous applier state was: " << debug.toJson();
            applier->startTailing(0, false, 0); // reads ticks from configuration
            continue; // check again next time
          }
        }
        // complete resync next round
        LOG_TOPIC(WARN, Logger::HEARTBEAT) << "forgetting previous applier state. Will trigger a full resync now";
        applier->forget();
      }

    } catch (std::exception const& e) {
      LOG_TOPIC(ERR, Logger::HEARTBEAT)
          << "got an exception in single server heartbeat: " << e.what();
    } catch (...) {
      LOG_TOPIC(ERR, Logger::HEARTBEAT)
          << "got an unknown exception in single server heartbeat";
    }
  }
}

void HeartbeatThread::updateServerMode(VPackSlice const& readOnlySlice) {
  bool readOnly = false;
  if (readOnlySlice.isBoolean()) {
    readOnly = readOnlySlice.getBool();
  }
  
  ServerState::instance()->setReadOnly(readOnly);
}

////////////////////////////////////////////////////////////////////////////////
/// @brief heartbeat main loop, coordinator version
////////////////////////////////////////////////////////////////////////////////

void HeartbeatThread::runCoordinator() {
  AuthenticationFeature* af = application_features::ApplicationServer::getFeature<
            AuthenticationFeature>("Authentication");
  TRI_ASSERT(af != nullptr);

  uint64_t oldUserVersion = 0;

  // invalidate coordinators every 2nd call
  bool invalidateCoordinators = true;

  // last value of plan which we have noticed:
  uint64_t lastPlanVersionNoticed = 0;
  // last value of current which we have noticed:
  uint64_t lastCurrentVersionNoticed = 0;
  // For periodic update of the current DBServer list:
  int DBServerUpdateCounter = 0;

  while (!isStopping()) {
    try {
      logThreadDeaths();
      auto const start = std::chrono::steady_clock::now();
      // send our state to the agency.
      // we don't care if this fails
      sendServerState();

      if (isStopping()) {
        break;
      }

      double const timeout = 1.0;

      AgencyReadTransaction trx
        (std::vector<std::string>(
          {AgencyCommManager::path("Current/Version"),
           AgencyCommManager::path("Current/Foxxmaster"),
           AgencyCommManager::path("Current/FoxxmasterQueueupdate"),
           AgencyCommManager::path("Plan/Version"),
           AgencyCommManager::path("Readonly"),
           AgencyCommManager::path("Shutdown"),
           AgencyCommManager::path("Sync/UserVersion"),
           AgencyCommManager::path("Target/FailedServers"), "/.agency"}));
      AgencyCommResult result = _agency.sendTransactionWithFailover(trx, timeout);

      if (!result.successful()) {
        LOG_TOPIC(WARN, Logger::HEARTBEAT)
            << "Heartbeat: Could not read from agency! status code: "
            << result._statusCode << ", incriminating body: "
            << result.bodyRef() << ", timeout: " << timeout;
      } else {

        VPackSlice agentPool = result.slice()[0].get(".agency");
        updateAgentPool(agentPool);

        VPackSlice shutdownSlice = result.slice()[0].get(
            std::vector<std::string>({AgencyCommManager::path(), "Shutdown"}));

        if (shutdownSlice.isBool() && shutdownSlice.getBool()) {
          ApplicationServer::server->beginShutdown();
          break;
        }

        // mop: order is actually important here...FoxxmasterQueueupdate will
        // be set only when somebody registers some new queue stuff (for example
        // on a different coordinator than this one)... However when we are just
        // about to become the new foxxmaster we must immediately refresh our
        // queues this is done in ServerState...if queueupdate is set after
        // foxxmaster the change will be reset again
        VPackSlice foxxmasterQueueupdateSlice = result.slice()[0].get(
            std::vector<std::string>({AgencyCommManager::path(), "Current",
                                      "FoxxmasterQueueupdate"}));

        if (foxxmasterQueueupdateSlice.isBool()) {
          ServerState::instance()->setFoxxmasterQueueupdate(
              foxxmasterQueueupdateSlice.getBool());
        }

        VPackSlice foxxmasterSlice =
            result.slice()[0].get(std::vector<std::string>(
                {AgencyCommManager::path(), "Current", "Foxxmaster"}));

        if (foxxmasterSlice.isString() && foxxmasterSlice.getStringLength() != 0) {
          ServerState::instance()->setFoxxmaster(foxxmasterSlice.copyString());
        } else {
          auto state = ServerState::instance();
          VPackBuilder myIdBuilder;
          myIdBuilder.add(VPackValue(state->getId()));

          auto updateMaster =
              _agency.casValue("/Current/Foxxmaster", foxxmasterSlice,
                               myIdBuilder.slice(), 0, 1.0);
          if (updateMaster.successful()) {
            // We won the race we are the master
            ServerState::instance()->setFoxxmaster(state->getId());
          }
          _agency.increment("Current/Version");
        }

        VPackSlice versionSlice =
            result.slice()[0].get(std::vector<std::string>(
                {AgencyCommManager::path(), "Plan", "Version"}));

        if (versionSlice.isInteger()) {
          // there is a plan version

          uint64_t planVersion = 0;
          try {
            planVersion = versionSlice.getUInt();
          } catch (...) {
          }

          if (planVersion > lastPlanVersionNoticed) {
            LOG_TOPIC(TRACE, Logger::HEARTBEAT)
                << "Found planVersion " << planVersion
                << " which is newer than " << lastPlanVersionNoticed;
            if (handlePlanChangeCoordinator(planVersion)) {
              lastPlanVersionNoticed = planVersion;
            } else {
              LOG_TOPIC(WARN, Logger::HEARTBEAT)
                  << "handlePlanChangeCoordinator was unsuccessful";
            }
          }
        }

        VPackSlice slice = result.slice()[0].get(std::vector<std::string>(
            {AgencyCommManager::path(), "Sync", "UserVersion"}));

        if (slice.isInteger()) {
          // there is a UserVersion
          uint64_t userVersion = 0;
          try {
            userVersion = slice.getUInt();
          } catch (...) {
          }

          if (userVersion > 0 && userVersion != oldUserVersion) {
            oldUserVersion = userVersion;
            if (af->isActive() && af->userManager() != nullptr) {
              af->userManager()->outdate();
              af->tokenCache()->invalidateBasicCache();
            }
          }
        }

        versionSlice = result.slice()[0].get(std::vector<std::string>(
            {AgencyCommManager::path(), "Current", "Version"}));
        if (versionSlice.isInteger()) {
          uint64_t currentVersion = 0;
          try {
            currentVersion = versionSlice.getUInt();
          } catch (...) {
          }
          if (currentVersion > lastCurrentVersionNoticed) {
            LOG_TOPIC(TRACE, Logger::HEARTBEAT)
                << "Found currentVersion " << currentVersion
                << " which is newer than " << lastCurrentVersionNoticed;
            lastCurrentVersionNoticed = currentVersion;

            ClusterInfo::instance()->invalidateCurrent();
            invalidateCoordinators = false;
          }
        }

        VPackSlice failedServersSlice =
            result.slice()[0].get(std::vector<std::string>(
                {AgencyCommManager::path(), "Target", "FailedServers"}));

        if (failedServersSlice.isObject()) {
          std::vector<std::string> failedServers = {};
          for (auto const& server : VPackObjectIterator(failedServersSlice)) {
            if (server.value.isArray() && server.value.length() == 0) {
              failedServers.push_back(server.key.copyString());
            }
          }
          // calling pregel code
          ClusterInfo::instance()->setFailedServers(failedServers);

          pregel::PregelFeature *prgl = pregel::PregelFeature::instance();
          if (prgl != nullptr && failedServers.size() > 0) {
            pregel::RecoveryManager* mngr = prgl->recoveryManager();
            if (mngr != nullptr) {
              try {
                mngr->updatedFailedServers();
              } catch (std::exception const& e) {
                LOG_TOPIC(ERR, Logger::HEARTBEAT)
                << "Got an exception in coordinator heartbeat: " << e.what();
              }
            }
          }
        } else {
          LOG_TOPIC(WARN, Logger::HEARTBEAT)
              << "FailedServers is not an object. ignoring for now";
        }

        auto readOnlySlice = result.slice()[0].get(std::vector<std::string>(
          {AgencyCommManager::path(), "Readonly"}));
        updateServerMode(readOnlySlice);
      }

      // the Foxx stuff needs an updated list of coordinators
      // and this is only updated when current version has changed
      if (invalidateCoordinators) {
        ClusterInfo::instance()->invalidateCurrentCoordinators();
      }
      invalidateCoordinators = !invalidateCoordinators;

      // Periodically update the list of DBServers:
      if (++DBServerUpdateCounter >= 60) {
        ClusterInfo::instance()->loadCurrentDBServers();
        DBServerUpdateCounter = 0;
      }

      CONDITION_LOCKER(locker, _condition);
      auto remain = _interval - (std::chrono::steady_clock::now() - start);
      if (remain.count() > 0 && !isStopping()) {
        locker.wait(std::chrono::duration_cast<std::chrono::microseconds>(remain));
      }

    } catch (std::exception const& e) {
      LOG_TOPIC(ERR, Logger::HEARTBEAT)
          << "Got an exception in coordinator heartbeat: " << e.what();
    } catch (...) {
      LOG_TOPIC(ERR, Logger::HEARTBEAT)
          << "Got an unknown exception in coordinator heartbeat";
    }
  }
}

////////////////////////////////////////////////////////////////////////////////
/// @brief heartbeat main loop, agent and sole db version
////////////////////////////////////////////////////////////////////////////////

void HeartbeatThread::runSimpleServer() {

  // simple loop to post dead threads every hour, no other tasks today
  while (!isStopping()) {
    logThreadDeaths();

    {
      CONDITION_LOCKER(locker, _condition);
      if (!isStopping()) {
        locker.wait(std::chrono::hours(1));
      }
    }
  } // while

  logThreadDeaths(true);

} // HeartbeatThread::runSimpleServer

////////////////////////////////////////////////////////////////////////////////
/// @brief initializes the heartbeat
////////////////////////////////////////////////////////////////////////////////

bool HeartbeatThread::init() {
  // send the server state a first time and use this as an indicator about
  // the agency's health
  if (ServerState::instance()->isClusterRole() && !sendServerState()) {
    return false;
  }

  return true;
}


void HeartbeatThread::beginShutdown() {

  CONDITION_LOCKER(guard, _condition);

  // set the shutdown state in parent class
  Thread::beginShutdown();

  // break _condition.wait() in runDBserver
  _condition.signal();
}




////////////////////////////////////////////////////////////////////////////////
/// @brief finished plan change
////////////////////////////////////////////////////////////////////////////////

void HeartbeatThread::dispatchedJobResult(DBServerAgencySyncResult result) {
  LOG_TOPIC(DEBUG, Logger::HEARTBEAT) << "Dispatched job returned!";
  bool doSleep = false;
  {
    MUTEX_LOCKER(mutexLocker, *_statusLock);
    if (result.success) {
      LOG_TOPIC(DEBUG, Logger::HEARTBEAT)
          << "Sync request successful. Now have Plan " << result.planVersion
          << ", Current " << result.currentVersion;
      _currentVersions = AgencyVersions(result);
    } else {
      LOG_TOPIC(DEBUG, Logger::HEARTBEAT) << "Sync request failed!";
      // mop: we will retry immediately so wait at least a LITTLE bit
      doSleep = true;
    }
  }
  if (doSleep) {
    // Sleep a little longer, since this might be due to some synchronization
    // of shards going on in the background
//    std::this_thread::sleep_for(std::chrono::microseconds(500000));
//    std::this_thread::sleep_for(std::chrono::microseconds(500000));
  }
  CONDITION_LOCKER(guard, _condition);
  _wasNotified = true;
  _condition.signal();
}

////////////////////////////////////////////////////////////////////////////////
/// @brief handles a plan version change, coordinator case
/// this is triggered if the heartbeat thread finds a new plan version number
////////////////////////////////////////////////////////////////////////////////

static std::string const prefixPlanChangeCoordinator = "Plan/Databases";
bool HeartbeatThread::handlePlanChangeCoordinator(uint64_t currentPlanVersion) {
  DatabaseFeature* databaseFeature =
      application_features::ApplicationServer::getFeature<DatabaseFeature>(
          "Database");

  LOG_TOPIC(TRACE, Logger::HEARTBEAT) << "found a plan update";
  AgencyCommResult result = _agency.getValues(prefixPlanChangeCoordinator);

  if (result.successful()) {
    std::vector<TRI_voc_tick_t> ids;
    velocypack::Slice databases =
        result.slice()[0].get(std::vector<std::string>(
            {AgencyCommManager::path(), "Plan", "Databases"}));

    if (!databases.isObject()) {
      return false;
    }

    // loop over all database names we got and create a local database
    // instance if not yet present:

    for (VPackObjectIterator::ObjectPair options : VPackObjectIterator(databases)) {
      if (!options.value.isObject()) {
        continue;
      }
      auto nameSlice = options.value.get("name");
      if (nameSlice.isNone()) {
        LOG_TOPIC(ERR, Logger::HEARTBEAT)
            << "Missing name in agency database plan";
        continue;
      }
      std::string const name = options.value.get("name").copyString();
      TRI_ASSERT(!name.empty());
      
      VPackSlice const idSlice = options.value.get("id");
      if (!idSlice.isString()) {
        LOG_TOPIC(ERR, Logger::HEARTBEAT) << "Missing id in agency database plan";
        TRI_ASSERT(false);
        continue;
      }
      TRI_voc_tick_t id = basics::StringUtils::uint64(idSlice.copyString());
      TRI_ASSERT(id != 0);
      if (id == 0) {
        LOG_TOPIC(ERR, Logger::HEARTBEAT)
        << "Failed to convert database id string to number";
        TRI_ASSERT(false);
        continue;
      }

      // known plan IDs
      ids.push_back(id);

      TRI_vocbase_t* vocbase = databaseFeature->useDatabase(name);
      if (vocbase == nullptr) {
        // database does not yet exist, create it now

        // create a local database object...
        int res = databaseFeature->createDatabase(id, name, vocbase);

        if (res != TRI_ERROR_NO_ERROR) {
          LOG_TOPIC(ERR, arangodb::Logger::FIXME) << "creating local database '" << name
                   << "' failed: " << TRI_errno_string(res);
        } else {
          HasRunOnce.store(true, std::memory_order_release);
        }
      } else {
        if (vocbase->isSystem()) {
          // workaround: _system collection already exists now on every coordinator
          // setting HasRunOnce lets coordinator startup continue
          TRI_ASSERT(vocbase->id() == 1);
          HasRunOnce.store(true, std::memory_order_release);
        }
        vocbase->release();
      }
    }

    // get the list of databases that we know about locally
    std::vector<TRI_voc_tick_t> localIds = databaseFeature->getDatabaseIds(false);

    for (auto id : localIds) {
      auto r = std::find(ids.begin(), ids.end(), id);

      if (r == ids.end()) {
        // local database not found in the plan...
        databaseFeature->dropDatabase(id, false, true);
      }
    }

  } else {
    return false;
  }

  // invalidate our local cache
  ClusterInfo::instance()->flush();

  // turn on error logging now
  auto cc = ClusterComm::instance();
  if (cc != nullptr && cc->enableConnectionErrorLogging(true)) {
    LOG_TOPIC(DEBUG, Logger::HEARTBEAT)
        << "created coordinator databases for the first time";
  }

  return true;
}

////////////////////////////////////////////////////////////////////////////////
/// @brief handles a plan version change, DBServer case
/// this is triggered if the heartbeat thread finds a new plan version number,
/// and every few heartbeats if the Current/Version has changed.
////////////////////////////////////////////////////////////////////////////////

void HeartbeatThread::syncDBServerStatusQuo(bool asyncPush) {

  /*TRY_MUTEX_LOCKER(mutexLocker, *_statusLock);
    if (mutexLocker == true) {*/

  MUTEX_LOCKER(mutexLocker, *_statusLock);
  bool shouldUpdate = false;
    
  if (_desiredVersions->plan > _currentVersions.plan) {
    LOG_TOPIC(DEBUG, Logger::HEARTBEAT)
      << "Plan version " << _currentVersions.plan
      << " is lower than desired version " << _desiredVersions->plan;
    shouldUpdate = true;
  }
  if (_desiredVersions->current > _currentVersions.current) {
    LOG_TOPIC(DEBUG, Logger::HEARTBEAT)
      << "Current version " << _currentVersions.current
      << " is lower than desired version " << _desiredVersions->current;
    shouldUpdate = true;
  }
    
  // 7.4 seconds is just less than half the 15 seconds agency uses to declare dead server,
  //  perform a safety execution of job in case other plan changes somehow incomplete or undetected
  double now = TRI_microtime();
  if (now > _lastSyncTime + 7.4 || asyncPush) {
    shouldUpdate = true;
  }
    
  if (!shouldUpdate) {
    return;
  }
    
  // First invalidate the caches in ClusterInfo:
  auto ci = ClusterInfo::instance();
  if (_desiredVersions->plan > ci->getPlanVersion()) {
    ci->invalidatePlan();
  }
  if (_desiredVersions->current > ci->getCurrentVersion()) {
    ci->invalidateCurrent();
  }
    
  if (_backgroundJobScheduledOrRunning) {
    _launchAnotherBackgroundJob = true;
    return;
  }
    
  // schedule a job for the change:
  uint64_t jobNr = ++_backgroundJobsPosted;
  LOG_TOPIC(DEBUG, Logger::HEARTBEAT) << "dispatching sync " << jobNr;
  _backgroundJobScheduledOrRunning = true;
    
  // the JobGuard is in the operator() of HeartbeatBackgroundJob
  _lastSyncTime = TRI_microtime();
  SchedulerFeature::SCHEDULER->post(
<<<<<<< HEAD
    HeartbeatBackgroundJob(shared_from_this(), _lastSyncTime));
    
=======
      HeartbeatBackgroundJob(shared_from_this(), _lastSyncTime), false);
>>>>>>> a688dc09
}

////////////////////////////////////////////////////////////////////////////////
/// @brief sends the current server's state to the agency
////////////////////////////////////////////////////////////////////////////////

bool HeartbeatThread::sendServerState() {
  LOG_TOPIC(TRACE, Logger::HEARTBEAT) << "sending heartbeat to agency";

  const AgencyCommResult result = _agency.sendServerState(0.0);
  //      8.0 * static_cast<double>(_interval) / 1000.0 / 1000.0);

  if (result.successful()) {
    _numFails = 0;
    return true;
  }

  if (++_numFails % _maxFailsBeforeWarning == 0) {
    std::string const endpoints = AgencyCommManager::MANAGER->endpointsString();

    LOG_TOPIC(WARN, Logger::HEARTBEAT)
        << "heartbeat could not be sent to agency endpoints (" << endpoints
        << "): http code: " << result.httpCode() << ", body: " << result.body();
    _numFails = 0;
  }

  return false;
}

void HeartbeatThread::updateAgentPool(VPackSlice const& agentPool) {
  if (agentPool.isObject() && agentPool.get("pool").isObject() &&
      agentPool.hasKey("size") && agentPool.get("size").getUInt() > 0) {
    _agency.updateEndpoints(agentPool.get("pool"));
  } else {
    LOG_TOPIC(ERR, Logger::AGENCYCOMM) << "Cannot find an agency persisted in RAFT 8|";
  }
}

  //////////////////////////////////////////////////////////////////////////////
  /// @brief record the death of a thread, adding std::chrono::system_clock::now().
  ///        This is a static function because HeartbeatThread might not have
  ///        started yet
  //////////////////////////////////////////////////////////////////////////////

void HeartbeatThread::recordThreadDeath(const std::string & threadName) {
  MUTEX_LOCKER(mutexLocker, deadThreadsMutex);

  deadThreads.insert(std::pair<std::chrono::system_clock::time_point, const std::string>
                     (std::chrono::system_clock::now(), threadName));
} // HeartbeatThread::recordThreadDeath

  //////////////////////////////////////////////////////////////////////////////
  /// @brief post list of deadThreads to current log.  Called regularly, but only
  ///        posts to log roughly every 60 minutes
  //////////////////////////////////////////////////////////////////////////////

void HeartbeatThread::logThreadDeaths(bool force) {

  bool doLogging(force);

  MUTEX_LOCKER(mutexLocker, deadThreadsMutex);

  if (std::chrono::hours(1) < (std::chrono::system_clock::now() - deadThreadsPosted)) {
    doLogging = true;
  } // if

  if (doLogging) {
    deadThreadsPosted = std::chrono::system_clock::now();

    LOG_TOPIC(DEBUG, Logger::HEARTBEAT) << "HeartbeatThread ok.";
    std::string buffer;
    buffer.reserve(40);
    
    for (auto const& it : deadThreads) {
      buffer = date::format("%FT%TZ", date::floor<std::chrono::milliseconds>(it.first));

      LOG_TOPIC(ERR, Logger::HEARTBEAT) << "Prior crash of thread " << it.second
                                        << " occurred at " << buffer;
    } // for
  } // if

} // HeartbeatThread::logThreadDeaths<|MERGE_RESOLUTION|>--- conflicted
+++ resolved
@@ -1185,12 +1185,8 @@
   // the JobGuard is in the operator() of HeartbeatBackgroundJob
   _lastSyncTime = TRI_microtime();
   SchedulerFeature::SCHEDULER->post(
-<<<<<<< HEAD
-    HeartbeatBackgroundJob(shared_from_this(), _lastSyncTime));
-    
-=======
-      HeartbeatBackgroundJob(shared_from_this(), _lastSyncTime), false);
->>>>>>> a688dc09
+    HeartbeatBackgroundJob(shared_from_this(), _lastSyncTime), false);
+  
 }
 
 ////////////////////////////////////////////////////////////////////////////////
