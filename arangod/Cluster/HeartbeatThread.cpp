////////////////////////////////////////////////////////////////////////////////
/// disclaimer
///
/// Copyright 2014-2018 ArangoDB GmbH, Cologne, Germany
/// Copyright 2004-2014 triAGENS GmbH, Cologne, Germany
///
/// Licensed under the Apache License, Version 2.0 (the "License");
/// you may not use this file except in compliance with the License.
/// You may obtain a copy of the License at
///
///     http://www.apache.org/licenses/LICENSE-2.0
///
/// Unless required by applicable law or agreed to in writing, software
/// distributed under the License is distributed on an "AS IS" BASIS,
/// WITHOUT WARRANTIES OR CONDITIONS OF ANY KIND, either express or implied.
/// See the License for the specific language governing permissions and
/// limitations under the License.
///
/// Copyright holder is ArangoDB GmbH, Cologne, Germany
///
/// @author Jan Steemann
////////////////////////////////////////////////////////////////////////////////

#include "HeartbeatThread.h"

#include <map>

#include <Agency/AsyncAgencyComm.h>
#include <date/date.h>
#include <velocypack/Iterator.h>
#include <velocypack/velocypack-aliases.h>

#include "ApplicationFeatures/ApplicationServer.h"
#include "Basics/ConditionLocker.h"
#include "Basics/MutexLocker.h"
#include "Basics/VelocyPackHelper.h"
#include "Basics/tri-strings.h"
#include "Cluster/ClusterFeature.h"
#include "Cluster/ClusterInfo.h"
#include "Cluster/DBServerAgencySync.h"
#include "Cluster/ServerState.h"
#include "GeneralServer/AsyncJobManager.h"
#include "GeneralServer/AuthenticationFeature.h"
#include "GeneralServer/GeneralServerFeature.h"
#include "Logger/Logger.h"
#include "Pregel/PregelFeature.h"
#include "Pregel/Recovery.h"
#include "Replication/GlobalReplicationApplier.h"
#include "Replication/ReplicationFeature.h"
#include "RestServer/DatabaseFeature.h"
#include "RestServer/TtlFeature.h"
#include "Scheduler/Scheduler.h"
#include "Scheduler/SchedulerFeature.h"
#include "StorageEngine/EngineSelectorFeature.h"
#include "StorageEngine/StorageEngine.h"
#include "Transaction/ClusterUtils.h"
#include "VocBase/vocbase.h"

using namespace arangodb;
using namespace arangodb::application_features;
using namespace arangodb::rest;

std::atomic<bool> HeartbeatThread::HasRunOnce(false);

////////////////////////////////////////////////////////////////////////////////
/// @brief static object to record thread crashes.  it is static so that
///        it can contain information about threads that crash before
///        HeartbeatThread starts (i.e. HeartbeatThread starts late).  this list
///        is intentionally NEVER PURGED so that it can be reposted to logs
///        regularly
////////////////////////////////////////////////////////////////////////////////

static std::multimap<std::chrono::system_clock::time_point /* when */, const std::string /* threadName */> deadThreads;

static std::chrono::system_clock::time_point deadThreadsPosted;  // defaults to epoch

static arangodb::Mutex deadThreadsMutex;

namespace arangodb {

class HeartbeatBackgroundJobThread : public Thread {
 public:
  explicit HeartbeatBackgroundJobThread(application_features::ApplicationServer& server,
                                        HeartbeatThread* heartbeatThread)
      : Thread(server, "Maintenance"),
        _heartbeatThread(heartbeatThread),
        _stop(false),
        _sleeping(false),
        _backgroundJobsLaunched(0) {}

  ~HeartbeatBackgroundJobThread() { shutdown(); }

  //////////////////////////////////////////////////////////////////////////////
  /// @brief asks the thread to stop, but does not wait.
  //////////////////////////////////////////////////////////////////////////////
  void stop() {
    std::unique_lock<std::mutex> guard(_mutex);
    _stop = true;
    _condition.notify_one();
  }

  //////////////////////////////////////////////////////////////////////////////
  /// @brief notifies the background thread: when the thread is sleeping, wakes
  /// it up. Otherwise sets a flag to start another round.
  //////////////////////////////////////////////////////////////////////////////
  void notify() {
    std::unique_lock<std::mutex> guard(_mutex);
    _anotherRun.store(true, std::memory_order_release);
    if (_sleeping.load(std::memory_order_acquire)) {
      _condition.notify_one();
    }
  }

 protected:
  void run() override {
    while (!_stop) {
      {
        std::unique_lock<std::mutex> guard(_mutex);

        if (!_anotherRun.load(std::memory_order_acquire)) {
          _sleeping.store(true, std::memory_order_release);

          while (true) {
            _condition.wait(guard);

            if (_stop) {
              return;
            } else if (_anotherRun) {
              break;
            }  // otherwise spurious wakeup
          }

          _sleeping.store(false, std::memory_order_release);
        }

        _anotherRun.store(false, std::memory_order_release);
      }

      // execute schmutz here
      uint64_t jobNr = ++_backgroundJobsLaunched;
      LOG_TOPIC("9ec42", DEBUG, Logger::HEARTBEAT) << "sync callback started " << jobNr;
      {
        auto& job = _heartbeatThread->agencySync();
        job.work();
      }
      LOG_TOPIC("71f07", DEBUG, Logger::HEARTBEAT) << "sync callback ended " << jobNr;
    }
  }

 private:
  HeartbeatThread* _heartbeatThread;

  std::mutex _mutex;

  //////////////////////////////////////////////////////////////////////////////
  /// @brief used to wake up the background thread
  /// guarded via _mutex.
  //////////////////////////////////////////////////////////////////////////////
  std::condition_variable _condition;

  //////////////////////////////////////////////////////////////////////////////
  /// @brief Set by the HeartbeatThread when the BackgroundThread should stop
  /// guarded via _mutex.
  //////////////////////////////////////////////////////////////////////////////
  std::atomic<bool> _stop;

  //////////////////////////////////////////////////////////////////////////////
  /// @brief wether the background thread sleeps or not
  /// guarded via _mutex.
  //////////////////////////////////////////////////////////////////////////////
  std::atomic<bool> _sleeping;

  //////////////////////////////////////////////////////////////////////////////
  /// @brief when awake, the background thread will execute another round of
  /// phase 1 and phase 2, after resetting this to false
  /// guarded via _mutex.
  //////////////////////////////////////////////////////////////////////////////
  std::atomic<bool> _anotherRun;

  uint64_t _backgroundJobsLaunched;
};
}  // namespace arangodb

////////////////////////////////////////////////////////////////////////////////
/// @brief constructs a heartbeat thread
////////////////////////////////////////////////////////////////////////////////

HeartbeatThread::HeartbeatThread(application_features::ApplicationServer& server,
                                 AgencyCallbackRegistry* agencyCallbackRegistry,
                                 std::chrono::microseconds interval, uint64_t maxFailsBeforeWarning)
    : CriticalThread(server, "Heartbeat"),
      _agencyCallbackRegistry(agencyCallbackRegistry),
      _statusLock(std::make_shared<Mutex>()),
      _agency(server),
      _condition(),
      _myId(ServerState::instance()->getId()),
      _interval(interval),
      _maxFailsBeforeWarning(maxFailsBeforeWarning),
      _numFails(0),
      _lastSuccessfulVersion(0),
      _currentPlanVersion(0),
      _ready(false),
      _currentVersions(0, 0),
      _desiredVersions(std::make_shared<AgencyVersions>(0, 0)),
      _backgroundJobsPosted(0),
      _lastSyncTime(0),
      _maintenanceThread(nullptr),
      _failedVersionUpdates(0),
      _invalidateCoordinators(true),
      _lastPlanVersionNoticed(0),
      _lastCurrentVersionNoticed(0),
      _DBServerUpdateCounter(0),
      _agencySync(_server, this),
      _heartbeat_send_time_ms(server.getFeature<arangodb::MetricsFeature>().histogram(
          StaticStrings::HeartbeatSendTimeMs, log_scale_t<uint64_t>(2, 4, 8000, 10),
          "Time required to send heartbeat [ms]")),
      _heartbeat_failure_counter(server.getFeature<arangodb::MetricsFeature>().counter(
          StaticStrings::HeartbeatFailureCounter, 0,
          "Counting failed heartbeat transmissions")) {}

////////////////////////////////////////////////////////////////////////////////
/// @brief destroys a heartbeat thread
////////////////////////////////////////////////////////////////////////////////
HeartbeatThread::~HeartbeatThread() {
  shutdown();
  if (_maintenanceThread) {
    _maintenanceThread->stop();
  }
}

////////////////////////////////////////////////////////////////////////////////
/// @brief heartbeat main loop
/// the heartbeat thread constantly reports the current server status to the
/// agency. it does so by sending the current state string to the key
/// "Sync/ServerStates/" + my-id.
/// then the request it aborted and the heartbeat thread will go on with
/// reporting its state to the agency again. If it notices a change when
/// watching the command key, it will wake up and apply the change locally.
////////////////////////////////////////////////////////////////////////////////

void HeartbeatThread::run() {
  ServerState::RoleEnum role = ServerState::instance()->getRole();

  // mop: the heartbeat thread itself is now ready
  setReady();
  // mop: however we need to wait for the rest server here to come up
  // otherwise we would already create collections and the coordinator would
  // think
  // ohhh the dbserver is online...pump some documents into it
  // which fails when it is still in maintenance mode
  auto server = ServerState::instance();
  if (!server->isCoordinator(role)) {
    while (server->isMaintenance()) {
      if (isStopping()) {
        // startup aborted
        return;
      }
      std::this_thread::sleep_for(std::chrono::milliseconds(100));
    }
  }

  LOG_TOPIC("9788a", TRACE, Logger::HEARTBEAT)
      << "starting heartbeat thread (" << role << ")";

  if (ServerState::instance()->isCoordinator(role)) {
    runCoordinator();
  } else if (ServerState::instance()->isDBServer(role)) {
    runDBServer();
  } else if (ServerState::instance()->isSingleServer(role)) {
    if (ReplicationFeature::INSTANCE->isActiveFailoverEnabled()) {
      runSingleServer();
    }
  } else if (ServerState::instance()->isAgent(role)) {
    runSimpleServer();
  } else {
    LOG_TOPIC("8291e", ERR, Logger::HEARTBEAT)
        << "invalid role setup found when starting HeartbeatThread";
    TRI_ASSERT(false);
  }

  LOG_TOPIC("eab40", TRACE, Logger::HEARTBEAT)
      << "stopped heartbeat thread (" << role << ")";
}

void HeartbeatThread::getNewsFromAgencyForDBServer() {
  // ATTENTION: This method will usually be run in a scheduler thread and
  // not in the HeartbeatThread itself. Therefore, we must protect ourselves
  // against concurrent accesses.

  LOG_TOPIC("26372", DEBUG, Logger::HEARTBEAT) << "getting news from agency...";
  auto start = std::chrono::steady_clock::now();
  AgencyReadTransaction trx(std::vector<std::string>(
      {AgencyCommHelper::path("Shutdown"), AgencyCommHelper::path("Current/Version"),
       AgencyCommHelper::path("Target/FailedServers"), "/.agency"}));
  auto timeDiff = std::chrono::steady_clock::now() - start;
  if (timeDiff > std::chrono::seconds(10)) {
    LOG_TOPIC("77644", WARN, Logger::HEARTBEAT)
        << "ATTENTION: Getting news from agency took longer than 10 seconds, "
           "this might be causing trouble. Please "
           "contact ArangoDB and ask for help.";
  }

  AgencyComm agency(_server);
  AgencyCommResult result = agency.sendTransactionWithFailover(trx, 60.0);
  LOG_TOPIC("26373", DEBUG, Logger::HEARTBEAT)
      << "got news from agency: " << result.successful();
  if (!result.successful()) {
    if (!_server.isStopping()) {
      LOG_TOPIC("17c99", WARN, Logger::HEARTBEAT)
          << "Heartbeat: Could not read from agency!";
    }
  } else {
    VPackSlice agentPool = result.slice()[0].get(".agency");
    updateAgentPool(agentPool);

    VPackSlice shutdownSlice = result.slice()[0].get(
        std::vector<std::string>({AgencyCommHelper::path(), "Shutdown"}));

    if (shutdownSlice.isBool() && shutdownSlice.getBool()) {
      _server.beginShutdown();
    }

    VPackSlice failedServersSlice = result.slice()[0].get(std::vector<std::string>(
        {AgencyCommHelper::path(), "Target", "FailedServers"}));
    if (failedServersSlice.isObject()) {
      std::vector<ServerID> failedServers = {};
      for (auto const& server : VPackObjectIterator(failedServersSlice)) {
        failedServers.push_back(server.key.copyString());
      }
      LOG_TOPIC("52626", DEBUG, Logger::HEARTBEAT)
          << "Updating failed servers list.";
      auto& ci = _server.getFeature<ClusterFeature>().clusterInfo();
      ci.setFailedServers(failedServers);
      transaction::cluster::abortTransactionsWithFailedServers(ci);
    } else {
      LOG_TOPIC("80491", WARN, Logger::HEARTBEAT)
          << "FailedServers is not an object. ignoring for now";
    }

    VPackSlice s = result.slice()[0].get(std::vector<std::string>(
        {AgencyCommHelper::path(), std::string("Current"), std::string("Version")}));
    if (!s.isInteger()) {
      LOG_TOPIC("40527", ERR, Logger::HEARTBEAT)
          << "Current/Version in agency is not an integer.";
    } else {
      uint64_t currentVersion = 0;
      try {
        currentVersion = s.getUInt();
      } catch (...) {
      }
      if (currentVersion == 0) {
        LOG_TOPIC("12a02", ERR, Logger::HEARTBEAT)
            << "Current/Version in agency is 0.";
      } else {
        {
          MUTEX_LOCKER(mutexLocker, *_statusLock);
          if (currentVersion > _desiredVersions->current) {
            _desiredVersions->current = currentVersion;
            LOG_TOPIC("33559", DEBUG, Logger::HEARTBEAT)
                << "Found greater Current/Version in agency.";
          }
        }
        syncDBServerStatusQuo();
      }
    }
  }
  // Check Plan/Version and Current/Version in case a callback did not get
  // through:
  _planAgencyCallback->refetchAndUpdate(true, false);
  _currentAgencyCallback->refetchAndUpdate(true, false);
}

DBServerAgencySync& HeartbeatThread::agencySync() { return _agencySync; }

////////////////////////////////////////////////////////////////////////////////
/// @brief heartbeat main loop, dbserver version
////////////////////////////////////////////////////////////////////////////////

void HeartbeatThread::runDBServer() {
  _maintenanceThread = std::make_unique<HeartbeatBackgroundJobThread>(_server, this);
  if (!_maintenanceThread->start()) {
    // WHAT TO DO NOW?
    LOG_TOPIC("12cee", ERR, Logger::HEARTBEAT)
        << "Failed to start dedicated thread for maintenance";
  }

  std::function<bool(VPackSlice const& result)> updatePlan = [=](VPackSlice const& result) {
    if (!result.isNumber()) {
      LOG_TOPIC("f0d86", ERR, Logger::HEARTBEAT)
          << "Plan Version is not a number! " << result.toJson();
      return false;
    }

    uint64_t version = result.getNumber<uint64_t>();
    bool doSync = false;

    {
      MUTEX_LOCKER(mutexLocker, *_statusLock);
      if (version > _desiredVersions->plan) {
        _desiredVersions->plan = version;
        LOG_TOPIC("7085e", DEBUG, Logger::HEARTBEAT)
            << "Desired Plan Version is now " << _desiredVersions->plan;
        doSync = true;
      }
    }

    if (doSync) {
      syncDBServerStatusQuo(true);
    }

    return true;
  };

  std::function<bool(VPackSlice const& result)> updateCurrent = [=](VPackSlice const& result) {
    if (!result.isNumber()) {
      LOG_TOPIC("e8f34", ERR, Logger::HEARTBEAT)
          << "Plan Version is not a number! " << result.toJson();
      return false;
    }

    uint64_t version = result.getNumber<uint64_t>();
    bool doSync = false;

    {
      MUTEX_LOCKER(mutexLocker, *_statusLock);
      if (version > _desiredVersions->current) {
        _desiredVersions->current = version;
        LOG_TOPIC("aff8c", DEBUG, Logger::HEARTBEAT)
            << "Desired Current Version is now " << _desiredVersions->plan;
        doSync = true;
      }
    }

    if (doSync) {
      syncDBServerStatusQuo(true);
    }

    return true;
  };

<<<<<<< HEAD

  _planAgencyCallback =
    std::make_shared<AgencyCallback>(_server, "Plan/Version", updatePlan, true, false);

  _currentAgencyCallback =
    std::make_shared<AgencyCallback>(_server, "Current/Version", updateCurrent, true, false);
=======
  _planAgencyCallback = std::make_shared<AgencyCallback>(_server, "Plan/Version",
                                                         updatePlan, true, false);

  _currentAgencyCallback =
      std::make_shared<AgencyCallback>(_server, "Current/Version", updateCurrent, true, false);
>>>>>>> 665442e7

  bool registered = false;
  while (!registered && !isStopping()) {
    registered = _agencyCallbackRegistry->registerCallback(_planAgencyCallback);
    if (!registered) {
      LOG_TOPIC("52ce5", ERR, Logger::HEARTBEAT)
          << "Couldn't register plan change in agency!";
      std::this_thread::sleep_for(std::chrono::seconds(1));
    }
  }

  registered = false;
  while (!registered && !isStopping()) {
    registered = _agencyCallbackRegistry->registerCallback(_currentAgencyCallback);
    if (!registered) {
      LOG_TOPIC("f1df2", ERR, Logger::HEARTBEAT)
          << "Couldn't register current change in agency!";
      std::this_thread::sleep_for(std::chrono::seconds(1));
    }
  }

  // The following helps to synchronize between a background read
  // operation run in a scheduler thread and a the heartbeat
  // thread. If it is zero, the heartbeat schedules another
  // run, which at its end, sets it back to 0:
  std::shared_ptr<std::atomic<int>> getNewsRunning(new std::atomic<int>(0));

  // Loop priorities / goals
  // 0. send state to agency server
  // 1. schedule handlePlanChange immediately when agency callback occurs
  // 2. poll for plan change, schedule handlePlanChange immediately if change
  // detected
  // 3. force handlePlanChange every 7.4 seconds just in case
  //     (7.4 seconds is just less than half the 15 seconds agency uses to
  //     declare dead server)
  // 4. if handlePlanChange runs long (greater than 7.4 seconds), have another
  // start immediately after

  while (!isStopping()) {
    try {
      auto const start = std::chrono::steady_clock::now();
      logThreadDeaths();
      // send our state to the agency.
      sendServerState();

      if (isStopping()) {
        break;
      }

      if (getNewsRunning->load(std::memory_order_seq_cst) == 0) {
        // Schedule a getNewsFromAgency call in the Scheduler:
        auto self = shared_from_this();
        Scheduler* scheduler = SchedulerFeature::SCHEDULER;
        *getNewsRunning = 1;
        bool queued = scheduler->queue(RequestLane::CLUSTER_INTERNAL, [self, getNewsRunning] {
          self->getNewsFromAgencyForDBServer();
          *getNewsRunning = 0;  // indicate completion to trigger a new schedule
        });
        if (!queued) {
          LOG_TOPIC("aacce", WARN, Logger::HEARTBEAT)
              << "Could not schedule getNewsFromAgency job in scheduler. Don't "
                 "worry, this will be tried again later.";
          *getNewsRunning = 0;
        } else {
          LOG_TOPIC("aaccf", DEBUG, Logger::HEARTBEAT)
              << "Have scheduled getNewsFromAgency job.";
        }
      }

      if (isStopping()) {
        break;
      }

      syncDBServerStatusQuo();

      CONDITION_LOCKER(locker, _condition);
      auto remain = _interval - (std::chrono::steady_clock::now() - start);
      if (remain.count() > 0 && !isStopping()) {
        locker.wait(std::chrono::duration_cast<std::chrono::microseconds>(remain));
      }

    } catch (std::exception const& e) {
      LOG_TOPIC("49198", ERR, Logger::HEARTBEAT)
          << "Got an exception in DBServer heartbeat: " << e.what();
    } catch (...) {
      LOG_TOPIC("9946d", ERR, Logger::HEARTBEAT)
          << "Got an unknown exception in DBServer heartbeat";
    }
    LOG_TOPIC("f5628", DEBUG, Logger::HEARTBEAT) << "Heart beating.";
  }

  // TODO should these be defered?
  _agencyCallbackRegistry->unregisterCallback(_currentAgencyCallback);
  _agencyCallbackRegistry->unregisterCallback(_planAgencyCallback);
}

void HeartbeatThread::getNewsFromAgencyForCoordinator() {
  // ATTENTION: This method will usually be run in a scheduler thread and
  // not in the HeartbeatThread itself. Therefore, we must protect ourselves
  // against concurrent accesses.

  AuthenticationFeature& af = _server.getFeature<AuthenticationFeature>();
  auto& ci = _server.getFeature<ClusterFeature>().clusterInfo();

  LOG_TOPIC("33452", DEBUG, Logger::HEARTBEAT) << "getting news from agency...";

  double const timeout = 60.0;

  AgencyComm agency(_server);
  AgencyReadTransaction trx(std::vector<std::string>(
      {AgencyCommHelper::path("Current/Version"), AgencyCommHelper::path("Current/Foxxmaster"),
       AgencyCommHelper::path("Current/FoxxmasterQueueupdate"),
       AgencyCommHelper::path("Plan/Version"), AgencyCommHelper::path("Readonly"),
       AgencyCommHelper::path("Shutdown"), AgencyCommHelper::path("Sync/UserVersion"),
       AgencyCommHelper::path("Target/FailedServers"), "/.agency"}));
  auto start = std::chrono::steady_clock::now();
  AgencyCommResult result = agency.sendTransactionWithFailover(trx, timeout);
  LOG_TOPIC("53262", DEBUG, Logger::HEARTBEAT)
      << "got news from agency: " << result.successful();
  auto timeDiff = std::chrono::steady_clock::now() - start;
  if (timeDiff > std::chrono::seconds(10)) {
    LOG_TOPIC("77622", WARN, Logger::HEARTBEAT)
        << "ATTENTION: Getting news from agency took longer than 10 seconds, "
           "this might be causing trouble. Please "
           "contact ArangoDB Support.";
  }

  if (!result.successful()) {
    if (!_server.isStopping()) {
      LOG_TOPIC("539fc", WARN, Logger::HEARTBEAT)
          << "Heartbeat: Could not read from agency! status code: " << result._statusCode
          << ", incriminating body: " << result.bodyRef() << ", timeout: " << timeout;
    }
  } else {
    VPackSlice agentPool = result.slice()[0].get(".agency");
    updateAgentPool(agentPool);

    VPackSlice shutdownSlice = result.slice()[0].get(
        std::vector<std::string>({AgencyCommHelper::path(), "Shutdown"}));

    if (shutdownSlice.isBool() && shutdownSlice.getBool()) {
      _server.beginShutdown();
    }

    // mop: order is actually important here...FoxxmasterQueueupdate will
    // be set only when somebody registers some new queue stuff (for example
    // on a different coordinator than this one)... However when we are just
    // about to become the new foxxmaster we must immediately refresh our
    // queues this is done in ServerState...if queueupdate is set after
    // foxxmaster the change will be reset again
    VPackSlice foxxmasterQueueupdateSlice = result.slice()[0].get(std::vector<std::string>(
        {AgencyCommHelper::path(), "Current", "FoxxmasterQueueupdate"}));

    if (foxxmasterQueueupdateSlice.isBool()) {
      ServerState::instance()->setFoxxmasterQueueupdate(
          foxxmasterQueueupdateSlice.getBool());
    }

    VPackSlice foxxmasterSlice = result.slice()[0].get(std::vector<std::string>(
        {AgencyCommHelper::path(), "Current", "Foxxmaster"}));

    if (foxxmasterSlice.isString() && foxxmasterSlice.getStringLength() != 0) {
      ServerState::instance()->setFoxxmaster(foxxmasterSlice.copyString());
    } else {
      auto state = ServerState::instance();
      VPackBuilder myIdBuilder;
      myIdBuilder.add(VPackValue(state->getId()));

      auto updateMaster = agency.casValue("/Current/Foxxmaster", foxxmasterSlice,
                                          myIdBuilder.slice(), 0, 10.0);
      if (updateMaster.successful()) {
        // We won the race we are the master
        ServerState::instance()->setFoxxmaster(state->getId());
      }
      agency.increment("Current/Version");
    }

    VPackSlice versionSlice = result.slice()[0].get(std::vector<std::string>(
        {AgencyCommHelper::path(), "Plan", "Version"}));

    if (versionSlice.isInteger()) {
      // there is a plan version

      uint64_t planVersion = 0;
      try {
        planVersion = versionSlice.getUInt();
      } catch (...) {
      }

      if (planVersion > _lastPlanVersionNoticed) {
        LOG_TOPIC("7c80a", TRACE, Logger::HEARTBEAT)
            << "Found planVersion " << planVersion << " which is newer than "
            << _lastPlanVersionNoticed;
        if (handlePlanChangeCoordinator(planVersion)) {
          _lastPlanVersionNoticed = planVersion;
        } else {
          LOG_TOPIC("1bfb0", WARN, Logger::HEARTBEAT)
              << "handlePlanChangeCoordinator was unsuccessful";
        }
      }
    }

    VPackSlice slice = result.slice()[0].get(std::vector<std::string>(
        {AgencyCommHelper::path(), "Sync", "UserVersion"}));

    if (slice.isInteger()) {
      // there is a UserVersion
      uint64_t userVersion = 0;
      try {
        userVersion = slice.getUInt();
      } catch (...) {
      }

      if (userVersion > 0) {
        if (af.isActive() && af.userManager() != nullptr) {
          af.userManager()->setGlobalVersion(userVersion);
        }
      }
    }

    versionSlice = result.slice()[0].get(std::vector<std::string>(
        {AgencyCommHelper::path(), "Current", "Version"}));
    if (versionSlice.isInteger()) {
      uint64_t currentVersion = 0;
      try {
        currentVersion = versionSlice.getUInt();
      } catch (...) {
      }
      if (currentVersion > _lastCurrentVersionNoticed) {
        LOG_TOPIC("c3bcb", TRACE, Logger::HEARTBEAT)
            << "Found currentVersion " << currentVersion
            << " which is newer than " << _lastCurrentVersionNoticed;
        _lastCurrentVersionNoticed = currentVersion;

        ci.invalidateCurrent();
        _invalidateCoordinators = false;
      }
    }

    VPackSlice failedServersSlice = result.slice()[0].get(std::vector<std::string>(
        {AgencyCommHelper::path(), "Target", "FailedServers"}));

    if (failedServersSlice.isObject()) {
      std::vector<ServerID> failedServers = {};
      for (auto const& server : VPackObjectIterator(failedServersSlice)) {
        failedServers.push_back(server.key.copyString());
      }
      LOG_TOPIC("43332", DEBUG, Logger::HEARTBEAT)
          << "Updating failed servers list.";
      ci.setFailedServers(failedServers);
      transaction::cluster::abortTransactionsWithFailedServers(ci);

      std::shared_ptr<pregel::PregelFeature> prgl = pregel::PregelFeature::instance();
      if (prgl) {
        pregel::RecoveryManager* mngr = prgl->recoveryManager();
        if (mngr != nullptr) {
          mngr->updatedFailedServers(failedServers);
        }
      }

    } else {
      LOG_TOPIC("cd95f", WARN, Logger::HEARTBEAT)
          << "FailedServers is not an object. ignoring for now";
    }

    auto readOnlySlice = result.slice()[0].get(
        std::vector<std::string>({AgencyCommHelper::path(), "Readonly"}));
    updateServerMode(readOnlySlice);
  }

  // the Foxx stuff needs an updated list of coordinators
  // and this is only updated when current version has changed
  if (_invalidateCoordinators) {
    ci.invalidateCurrentCoordinators();
  }
  _invalidateCoordinators = !_invalidateCoordinators;

  // Periodically update the list of DBServers:
  if (++_DBServerUpdateCounter >= 60) {
    ci.loadCurrentDBServers();
    _DBServerUpdateCounter = 0;
  }
}

////////////////////////////////////////////////////////////////////////////////
/// @brief heartbeat main loop, single server version
////////////////////////////////////////////////////////////////////////////////

void HeartbeatThread::runSingleServer() {
  AuthenticationFeature* af = AuthenticationFeature::instance();
  TRI_ASSERT(af != nullptr);
  ReplicationFeature* replication = ReplicationFeature::INSTANCE;
  TRI_ASSERT(replication != nullptr);

  GlobalReplicationApplier* applier = replication->globalReplicationApplier();
  TRI_ASSERT(applier != nullptr && _server.hasFeature<ClusterFeature>());
  ClusterInfo& ci = _server.getFeature<ClusterFeature>().clusterInfo();

  TtlFeature& ttlFeature = _server.getFeature<TtlFeature>();

  std::string const leaderPath = "Plan/AsyncReplication/Leader";
  std::string const transientPath = "AsyncReplication/" + _myId;

  VPackBuilder myIdBuilder;
  myIdBuilder.add(VPackValue(_myId));

  uint64_t lastSentVersion = 0;
  auto start = std::chrono::steady_clock::now();
  while (!isStopping()) {
    logThreadDeaths();

    {
      CONDITION_LOCKER(locker, _condition);
      auto remain = _interval - (std::chrono::steady_clock::now() - start);
      if (remain.count() > 0 && !isStopping()) {
        locker.wait(std::chrono::duration_cast<std::chrono::microseconds>(remain));
      }
    }
    start = std::chrono::steady_clock::now();

    if (isStopping()) {
      break;
    }

    try {
      // send our state to the agency.
      // we don't care if this fails
      sendServerState();
      double const timeout = 1.0;

      // check current local version of database objects version, and bump
      // the global version number in the agency in case it changed. this
      // informs other listeners about our local DDL changes
      uint64_t currentVersion = DatabaseFeature::DATABASE->versionTracker()->current();
      if (currentVersion != lastSentVersion) {
        AgencyOperation incrementVersion("Plan/Version", AgencySimpleOperationType::INCREMENT_OP);
        AgencyWriteTransaction trx(incrementVersion);
        AgencyCommResult res = _agency.sendTransactionWithFailover(trx, timeout);

        if (res.successful()) {
          LOG_TOPIC("927b1", TRACE, Logger::HEARTBEAT)
              << "successfully increased plan version in agency";
          lastSentVersion = currentVersion;
          _failedVersionUpdates = 0;
        } else {
          if (++_failedVersionUpdates % _maxFailsBeforeWarning == 0) {
            LOG_TOPIC("700c7", WARN, Logger::HEARTBEAT)
                << "could not increase version number in agency: "
                << res.errorMessage();
          }
        }
      }

      AgencyReadTransaction trx(std::vector<std::string>(
          {AgencyCommHelper::path("Shutdown"), AgencyCommHelper::path("Readonly"),
           AgencyCommHelper::path("Plan/AsyncReplication"), "/.agency"}));
      AgencyCommResult result = _agency.sendTransactionWithFailover(trx, timeout);
      if (!result.successful()) {
        if (!_server.isStopping()) {
          LOG_TOPIC("229fd", WARN, Logger::HEARTBEAT)
              << "Heartbeat: Could not read from agency! status code: "
              << result._statusCode << ", incriminating body: " << result.bodyRef()
              << ", timeout: " << timeout;
        }

        if (!applier->isActive()) {  // assume agency and leader are gone
          ServerState::instance()->setFoxxmaster(_myId);
          ServerState::instance()->setServerMode(ServerState::Mode::DEFAULT);
        }
        continue;
      }

      VPackSlice response = result.slice()[0];
      VPackSlice agentPool = response.get(".agency");
      updateAgentPool(agentPool);

      VPackSlice shutdownSlice =
          response.get<std::string>({AgencyCommHelper::path(), "Shutdown"});
      if (shutdownSlice.isBool() && shutdownSlice.getBool()) {
        _server.beginShutdown();
        break;
      }

      // performing failover checks
      VPackSlice async = response.get<std::string>(
          {AgencyCommHelper::path(), "Plan", "AsyncReplication"});
      if (!async.isObject()) {
        LOG_TOPIC("04d3b", WARN, Logger::HEARTBEAT)
            << "Heartbeat: Could not read async-replication metadata from "
               "agency!";
        continue;
      }

      VPackSlice leader = async.get("Leader");
      if (!leader.isString() || leader.getStringLength() == 0) {
        // Case 1: No leader in agency. Race for leadership
        // ONLY happens on the first startup. Supervision performs failovers
        LOG_TOPIC("759aa", WARN, Logger::HEARTBEAT)
            << "Leadership vacuum detected, "
            << "attempting a takeover";

        // if we stay a slave, the redirect will be turned on again
        ServerState::instance()->setServerMode(ServerState::Mode::TRYAGAIN);
        if (leader.isNone()) {
          result = _agency.casValue(leaderPath, myIdBuilder.slice(),
                                    /*prevExist*/ false,
                                    /*ttl*/ 0, /*timeout*/ 5.0);
        } else {
          result = _agency.casValue(leaderPath, /*old*/ leader,
                                    /*new*/ myIdBuilder.slice(),
                                    /*ttl*/ 0, /*timeout*/ 5.0);
        }

        if (result.successful()) {  // successful leadership takeover
          leader = myIdBuilder.slice();
          // intentionally falls through to case 2
        } else if (result.httpCode() == TRI_ERROR_HTTP_PRECONDITION_FAILED) {
          // we did not become leader, someone else is, response contains
          // current value in agency
          LOG_TOPIC("7cf85", INFO, Logger::HEARTBEAT)
              << "Did not become leader";
          continue;
        } else {
          LOG_TOPIC("8514b", WARN, Logger::HEARTBEAT)
              << "got an unexpected agency error "
              << "code: " << result.httpCode() << " msg: " << result.errorMessage();
          continue;  // try again next time
        }
      }

      TRI_voc_tick_t lastTick = 0;  // we always want to set lastTick
      auto sendTransient = [&]() {
        VPackBuilder builder;
        builder.openObject();
        builder.add("leader", leader);
        builder.add("lastTick", VPackValue(lastTick));
        builder.close();
        double ttl =
            std::chrono::duration_cast<std::chrono::seconds>(_interval).count() * 5.0;
        _agency.setTransient(transientPath, builder.slice(), static_cast<uint64_t>(ttl));
      };
      TRI_DEFER(sendTransient());

      // Case 2: Current server is leader
      if (leader.compareString(_myId) == 0) {
        if (applier->isActive()) {
          applier->stopAndJoin();
        }
        // we are leader now. make sure the applier drops its previous state
        applier->forget();
        lastTick = EngineSelectorFeature::ENGINE->currentTick();

        // put the leader in optional read-only mode
        auto readOnlySlice = response.get(
            std::vector<std::string>({AgencyCommHelper::path(), "Readonly"}));
        updateServerMode(readOnlySlice);

        // ensure everyone has server access
        ServerState::instance()->setFoxxmaster(_myId);
        auto prv = ServerState::setServerMode(ServerState::Mode::DEFAULT);
        if (prv == ServerState::Mode::REDIRECT) {
          LOG_TOPIC("98325", INFO, Logger::HEARTBEAT)
              << "Successful leadership takeover: "
              << "All your base are belong to us";
        }

        // server is now responsible for expiring outdated documents
        ttlFeature.allowRunning(true);
        continue;  // nothing more to do
      }

      // Case 3: Current server is follower, should not get here otherwise
      std::string const leaderStr = leader.copyString();
      TRI_ASSERT(!leaderStr.empty());
      LOG_TOPIC("aeb38", TRACE, Logger::HEARTBEAT) << "Following: " << leaderStr;

      // server is not responsible anymore for expiring outdated documents
      ttlFeature.allowRunning(false);

      ServerState::instance()->setFoxxmaster(leaderStr);  // leader is foxxmater
      ServerState::instance()->setReadOnly(true);  // Disable writes with dirty-read header

      std::string endpoint = ci.getServerEndpoint(leaderStr);
      if (endpoint.empty()) {
        LOG_TOPIC("05196", ERR, Logger::HEARTBEAT)
            << "Failed to resolve leader endpoint";
        continue;  // try again next time
      }

      // enable redirection to leader
      auto prv = ServerState::instance()->setServerMode(ServerState::Mode::REDIRECT);
      if (prv == ServerState::Mode::DEFAULT) {
        // we were leader previously, now we need to ensure no ongoing
        // operations on this server may prevent us from being a proper
        // follower. We wait for all ongoing ops to stop, and make sure nothing
        // is committed
        LOG_TOPIC("d09d2", INFO, Logger::HEARTBEAT)
            << "Detected leader to follower switch, now following " << leaderStr;
        TRI_ASSERT(!applier->isActive());
        applier->forget();  // make sure applier is doing a resync

        Result res = GeneralServerFeature::JOB_MANAGER->clearAllJobs();
        if (res.fail()) {
          LOG_TOPIC("e0817", WARN, Logger::HEARTBEAT)
              << "could not cancel all async jobs " << res.errorMessage();
        }
        // wait for everything to calm down for good measure
        std::this_thread::sleep_for(std::chrono::seconds(10));
      }

      if (applier->isActive() && applier->endpoint() == endpoint) {
        lastTick = applier->lastTick();
      } else if (applier->endpoint() != endpoint) {  // configure applier for new endpoint
        // this means there is a new leader in the agency
        if (applier->isActive()) {
          applier->stopAndJoin();
        }
        while (applier->isShuttingDown() && !isStopping()) {
          std::this_thread::sleep_for(std::chrono::milliseconds(50));
        }

        LOG_TOPIC("04e4e", INFO, Logger::HEARTBEAT)
            << "Starting replication from " << endpoint;
        ReplicationApplierConfiguration config = applier->configuration();
        config._jwt = af->tokenCache().jwtToken();
        config._endpoint = endpoint;
        config._autoResync = true;
        config._autoResyncRetries = 2;
        LOG_TOPIC("ab4a2", INFO, Logger::HEARTBEAT)
            << "start initial sync from leader";
        config._requireFromPresent = true;
        config._incremental = true;
        config._idleMinWaitTime = 250 * 1000;       // 250ms
        config._idleMaxWaitTime = 3 * 1000 * 1000;  // 3s
        TRI_ASSERT(!config._skipCreateDrop);
<<<<<<< HEAD
        config._includeFoxxQueues = true; // sync _queues and _jobs
=======
        config._includeFoxxQueues = true;  // sync _queues and _jobs
>>>>>>> 665442e7

        if (_server.hasFeature<ReplicationFeature>()) {
          auto& feature = _server.getFeature<ReplicationFeature>();
          config._connectTimeout = feature.checkConnectTimeout(config._connectTimeout);
          config._requestTimeout = feature.checkRequestTimeout(config._requestTimeout);
        }

        applier->forget();  // forget about any existing configuration
        applier->reconfigure(config);
        applier->startReplication();

      } else if (!applier->isActive() && !applier->isShuttingDown()) {
        // try to restart the applier unless the user actively stopped it
        if (applier->hasState()) {
          Result error = applier->lastError();
          if (error.is(TRI_ERROR_REPLICATION_APPLIER_STOPPED)) {
            LOG_TOPIC("94dbc", WARN, Logger::HEARTBEAT)
                << "user stopped applier, please restart";
            continue;
          } else if (error.isNot(TRI_ERROR_REPLICATION_MASTER_INCOMPATIBLE) &&
                     error.isNot(TRI_ERROR_REPLICATION_MASTER_CHANGE) &&
                     error.isNot(TRI_ERROR_REPLICATION_LOOP) &&
                     error.isNot(TRI_ERROR_REPLICATION_NO_START_TICK) &&
                     error.isNot(TRI_ERROR_REPLICATION_START_TICK_NOT_PRESENT)) {
            LOG_TOPIC("5dee4", WARN, Logger::HEARTBEAT)
                << "restarting stopped applier... ";
            VPackBuilder debug;
            debug.openObject();
            applier->toVelocyPack(debug);
            debug.close();
            LOG_TOPIC("3ffb1", DEBUG, Logger::HEARTBEAT)
                << "previous applier state was: " << debug.toJson();

            auto config = applier->configuration();
            config._jwt = af->tokenCache().jwtToken();
            applier->reconfigure(config);

            // reads ticks from configuration, check again next time
            applier->startTailing(0, false, 0);
            continue;
          }
        }
        // complete resync next round
        LOG_TOPIC("66d82", WARN, Logger::HEARTBEAT)
            << "forgetting previous applier state. Will trigger a full resync "
               "now";
        applier->forget();
      }

    } catch (std::exception const& e) {
      LOG_TOPIC("1dc85", ERR, Logger::HEARTBEAT)
          << "got an exception in single server heartbeat: " << e.what();
    } catch (...) {
      LOG_TOPIC("9a79c", ERR, Logger::HEARTBEAT)
          << "got an unknown exception in single server heartbeat";
    }
  }
}

void HeartbeatThread::updateServerMode(VPackSlice const& readOnlySlice) {
  bool readOnly = false;
  if (readOnlySlice.isBoolean()) {
    readOnly = readOnlySlice.getBool();
  }

  ServerState::instance()->setReadOnly(readOnly);
}

////////////////////////////////////////////////////////////////////////////////
/// @brief heartbeat main loop, coordinator version
////////////////////////////////////////////////////////////////////////////////

void HeartbeatThread::runCoordinator() {
  // The following helps to synchronize between a background read
  // operation run in a scheduler thread and a the heartbeat
  // thread. If it is zero, the heartbeat schedules another
  // run, which at its end, sets it back to 0:
  std::shared_ptr<std::atomic<int>> getNewsRunning(new std::atomic<int>(0));

  while (!isStopping()) {
    try {
      auto const start = std::chrono::steady_clock::now();
      logThreadDeaths();
      // send our state to the agency.
      sendServerState();

      if (isStopping()) {
        break;
      }

      if (getNewsRunning->load(std::memory_order_seq_cst) == 0) {
        // Schedule a getNewsFromAgency call in the Scheduler:
        auto self = shared_from_this();
        Scheduler* scheduler = SchedulerFeature::SCHEDULER;
        *getNewsRunning = 1;
        bool queued = scheduler->queue(RequestLane::CLUSTER_INTERNAL, [self, getNewsRunning] {
          self->getNewsFromAgencyForCoordinator();
          *getNewsRunning = 0;  // indicate completion to trigger a new schedule
        });
        if (!queued) {
          LOG_TOPIC("aacc2", WARN, Logger::HEARTBEAT)
              << "Could not schedule getNewsFromAgency job in scheduler. Don't "
                 "worry, this will be tried again later.";
          *getNewsRunning = 0;
        } else {
          LOG_TOPIC("aacc3", DEBUG, Logger::HEARTBEAT)
              << "Have scheduled getNewsFromAgency job.";
        }
      }

      CONDITION_LOCKER(locker, _condition);
      auto remain = _interval - (std::chrono::steady_clock::now() - start);
      if (remain.count() > 0 && !isStopping()) {
        locker.wait(std::chrono::duration_cast<std::chrono::microseconds>(remain));
      }

    } catch (std::exception const& e) {
      LOG_TOPIC("27a96", ERR, Logger::HEARTBEAT)
          << "Got an exception in coordinator heartbeat: " << e.what();
    } catch (...) {
      LOG_TOPIC("f4de9", ERR, Logger::HEARTBEAT)
          << "Got an unknown exception in coordinator heartbeat";
    }
    LOG_TOPIC("f5627", DEBUG, Logger::HEARTBEAT) << "Heart beating.";
  }
}

////////////////////////////////////////////////////////////////////////////////
/// @brief heartbeat main loop, agent and sole db version
////////////////////////////////////////////////////////////////////////////////

void HeartbeatThread::runSimpleServer() {
  // simple loop to post dead threads every hour, no other tasks today
  while (!isStopping()) {
    logThreadDeaths();

    {
      CONDITION_LOCKER(locker, _condition);
      if (!isStopping()) {
        locker.wait(std::chrono::hours(1));
      }
    }
  }  // while

  logThreadDeaths(true);

}  // HeartbeatThread::runSimpleServer

////////////////////////////////////////////////////////////////////////////////
/// @brief initializes the heartbeat
////////////////////////////////////////////////////////////////////////////////

bool HeartbeatThread::init() {
  // send the server state a first time and use this as an indicator about
  // the agency's health
  if (ServerState::instance()->isClusterRole() && !sendServerState()) {
    return false;
  }

  return true;
}

void HeartbeatThread::beginShutdown() {
  CONDITION_LOCKER(guard, _condition);

  // set the shutdown state in parent class
  Thread::beginShutdown();

  // break _condition.wait() in runDBserver
  _condition.signal();
}

////////////////////////////////////////////////////////////////////////////////
/// @brief finished plan change
////////////////////////////////////////////////////////////////////////////////

void HeartbeatThread::dispatchedJobResult(DBServerAgencySyncResult result) {
  LOG_TOPIC("f3358", DEBUG, Logger::HEARTBEAT) << "Dispatched job returned!";
  MUTEX_LOCKER(mutexLocker, *_statusLock);
  if (result.success) {
    LOG_TOPIC("ce0db", DEBUG, Logger::HEARTBEAT)
        << "Sync request successful. Now have Plan " << result.planVersion
        << ", Current " << result.currentVersion;
    _currentVersions = AgencyVersions(result);
  } else {
    LOG_TOPIC("b72a6", ERR, Logger::HEARTBEAT)
        << "Sync request failed: " << result.errorMessage;
  }
}

////////////////////////////////////////////////////////////////////////////////
/// @brief handles a plan version change, coordinator case
/// this is triggered if the heartbeat thread finds a new plan version number
////////////////////////////////////////////////////////////////////////////////

static std::string const prefixPlanChangeCoordinator = "Plan/Databases";
bool HeartbeatThread::handlePlanChangeCoordinator(uint64_t currentPlanVersion) {
  DatabaseFeature& databaseFeature = _server.getFeature<DatabaseFeature>();

  LOG_TOPIC("eda7d", TRACE, Logger::HEARTBEAT) << "found a plan update";
  AgencyCommResult result = _agency.getValues(prefixPlanChangeCoordinator);

  if (result.successful()) {
    std::vector<TRI_voc_tick_t> ids;
    velocypack::Slice databases = result.slice()[0].get(std::vector<std::string>(
        {AgencyCommHelper::path(), "Plan", "Databases"}));

    if (!databases.isObject()) {
      return false;
    }

    // loop over all database names we got and create a local database
    // instance if not yet present:

    for (VPackObjectIterator::ObjectPair options : VPackObjectIterator(databases)) {
      if (!options.value.isObject()) {
        continue;
      }

      arangodb::CreateDatabaseInfo info(_server);
      TRI_ASSERT(options.value.get("name").isString());
      // when loading we allow system database names
      info.allowSystemDB(TRI_vocbase_t::IsSystemName(options.value.get("name").copyString()));

      auto infoResult = info.load(options.value, VPackSlice::emptyArraySlice());
      if (infoResult.fail()) {
        LOG_TOPIC("3fa12", ERR, Logger::HEARTBEAT)
            << "In agency database plan" << infoResult.errorMessage();
        TRI_ASSERT(false);
      }

      // known plan IDs
      ids.push_back(info.getId());

      auto dbName = info.getName();
      TRI_vocbase_t* vocbase = databaseFeature.useDatabase(dbName);
      if (vocbase == nullptr) {
        // database does not yet exist, create it now

        // create a local database object...
        Result res = databaseFeature.createDatabase(std::move(info), vocbase);

        if (res.fail()) {
          LOG_TOPIC("ca877", ERR, arangodb::Logger::HEARTBEAT)
              << "creating local database '" << dbName
              << "' failed: " << res.errorMessage();
        } else {
          HasRunOnce.store(true, std::memory_order_release);
        }
      } else {
        if (vocbase->isSystem()) {
          // workaround: _system collection already exists now on every
          // coordinator setting HasRunOnce lets coordinator startup continue
          TRI_ASSERT(vocbase->id() == 1);
          HasRunOnce.store(true, std::memory_order_release);
        }
        vocbase->release();
      }
    }

    // get the list of databases that we know about locally
    std::vector<TRI_voc_tick_t> localIds = databaseFeature.getDatabaseIds(false);

    for (auto id : localIds) {
      auto r = std::find(ids.begin(), ids.end(), id);

      if (r == ids.end()) {
        // local database not found in the plan...
        databaseFeature.dropDatabase(id, false, true);
      }
    }

  } else {
    return false;
  }

  // invalidate our local cache
  auto& ci = _server.getFeature<ClusterFeature>().clusterInfo();
  ci.flush();

  return true;
}

////////////////////////////////////////////////////////////////////////////////
/// @brief handles a plan version change, DBServer case
/// this is triggered if the heartbeat thread finds a new plan version number,
/// and every few heartbeats if the Current/Version has changed. Note that the
/// latter happens not in the heartbeat thread itself but in a scheduler thread.
/// Therefore we need to do proper locking.
////////////////////////////////////////////////////////////////////////////////

void HeartbeatThread::syncDBServerStatusQuo(bool asyncPush) {
  MUTEX_LOCKER(mutexLocker, *_statusLock);
  bool shouldUpdate = false;

  if (_desiredVersions->plan > _currentVersions.plan) {
    LOG_TOPIC("4e35e", DEBUG, Logger::HEARTBEAT)
        << "Plan version " << _currentVersions.plan
        << " is lower than desired version " << _desiredVersions->plan;
    shouldUpdate = true;
  }
  if (_desiredVersions->current > _currentVersions.current) {
    LOG_TOPIC("351a6", DEBUG, Logger::HEARTBEAT)
        << "Current version " << _currentVersions.current
        << " is lower than desired version " << _desiredVersions->current;
    shouldUpdate = true;
  }

  // 7.4 seconds is just less than half the 15 seconds agency uses to declare
  // dead server,
  //  perform a safety execution of job in case other plan changes somehow
  //  incomplete or undetected
  double now = TRI_microtime();
  if (now > _lastSyncTime + 7.4 || asyncPush) {
    shouldUpdate = true;
  }

  if (!shouldUpdate) {
    return;
  }

  // First invalidate the caches in ClusterInfo:
  auto& ci = _server.getFeature<ClusterFeature>().clusterInfo();
  if (_desiredVersions->plan > ci.getPlanVersion()) {
    ci.invalidatePlan();
  }
  if (_desiredVersions->current > ci.getCurrentVersion()) {
    ci.invalidateCurrent();
  }

  // schedule a job for the change:
  uint64_t jobNr = ++_backgroundJobsPosted;
  LOG_TOPIC("0708a", DEBUG, Logger::HEARTBEAT) << "dispatching sync " << jobNr;

  _lastSyncTime = TRI_microtime();
  TRI_ASSERT(_maintenanceThread != nullptr);
  _maintenanceThread->notify();
}

////////////////////////////////////////////////////////////////////////////////
/// @brief sends the current server's state to the agency
////////////////////////////////////////////////////////////////////////////////

bool HeartbeatThread::sendServerState() {
  LOG_TOPIC("3369a", TRACE, Logger::HEARTBEAT) << "sending heartbeat to agency";

  auto const start = std::chrono::steady_clock::now();
  TRI_DEFER({
    auto timeDiff = std::chrono::steady_clock::now() - start;
    _heartbeat_send_time_ms.count(
        std::chrono::duration_cast<std::chrono::milliseconds>(timeDiff).count());

    if (timeDiff > std::chrono::seconds(2)) {
      LOG_TOPIC("77655", WARN, Logger::HEARTBEAT)
          << "ATTENTION: Sending a heartbeat took longer than 2 seconds, "
             "this might be causing trouble with health checks. Please "
             "contact ArangoDB Support.";
    }
  });

  const AgencyCommResult result = _agency.sendServerState();

  if (result.successful()) {
    _numFails = 0;
    return true;
  }

  if (++_numFails % _maxFailsBeforeWarning == 0) {
<<<<<<< HEAD
    std::string const endpoints = AsyncAgencyCommManager::INSTANCE->endpointsString();
=======
    _heartbeat_failure_counter.count();
    std::string const endpoints = AgencyCommManager::MANAGER->endpointsString();
>>>>>>> 665442e7

    LOG_TOPIC("3e2f5", WARN, Logger::HEARTBEAT)
        << "heartbeat could not be sent to agency endpoints (" << endpoints
        << "): http code: " << result.httpCode() << ", body: " << result.body();
    _numFails = 0;
  }

  return false;
}

void HeartbeatThread::updateAgentPool(VPackSlice const& agentPool) {
  if (agentPool.isObject() && agentPool.get("pool").isObject() && agentPool.hasKey("size") &&
      agentPool.get("size").getUInt() > 0 && agentPool.get("id").isString()) {
    try {
      std::vector<std::string> values;
      // we have to make sure that the leader is on the front
      auto leaderId = agentPool.get("id").stringRef();
      auto pool = agentPool.get("pool");
      values.reserve(pool.length());
      values.emplace_back(pool.get(leaderId).copyString());
      // now add all non leaders
      for (auto pair : VPackObjectIterator(pool)) {
        if (!pair.key.isEqualString(leaderId)) {
          values.emplace_back(pair.value.copyString());
        }
      }
      AsyncAgencyCommManager::INSTANCE->updateEndpoints(values);
    } catch (basics::Exception const& e) {
      LOG_TOPIC("1cec6", WARN, Logger::HEARTBEAT)
          << "Error updating agency pool: " << e.message();
    } catch (std::exception const& e) {
      LOG_TOPIC("889d4", WARN, Logger::HEARTBEAT)
          << "Error updating agency pool: " << e.what();
    } catch (...) {
    }
  } else {
    LOG_TOPIC("92522", ERR, Logger::AGENCYCOMM)
        << "Cannot find an agency persisted in RAFT 8|";
  }
}

//////////////////////////////////////////////////////////////////////////////
/// @brief record the death of a thread, adding
/// std::chrono::system_clock::now().
///        This is a static function because HeartbeatThread might not have
///        started yet
//////////////////////////////////////////////////////////////////////////////

void HeartbeatThread::recordThreadDeath(const std::string& threadName) {
  MUTEX_LOCKER(mutexLocker, deadThreadsMutex);

  deadThreads.insert(std::pair<std::chrono::system_clock::time_point, const std::string>(
      std::chrono::system_clock::now(), threadName));
}  // HeartbeatThread::recordThreadDeath

//////////////////////////////////////////////////////////////////////////////
/// @brief post list of deadThreads to current log.  Called regularly, but only
///        posts to log roughly every 60 minutes
//////////////////////////////////////////////////////////////////////////////

void HeartbeatThread::logThreadDeaths(bool force) {
  bool doLogging(force);

  MUTEX_LOCKER(mutexLocker, deadThreadsMutex);

  if (std::chrono::hours(1) < (std::chrono::system_clock::now() - deadThreadsPosted)) {
    doLogging = true;
  }  // if

  if (doLogging) {
    deadThreadsPosted = std::chrono::system_clock::now();

    LOG_TOPIC("500ff", DEBUG, Logger::HEARTBEAT) << "HeartbeatThread ok.";
    std::string buffer;
    buffer.reserve(40);

    for (auto const& it : deadThreads) {
      buffer = date::format("%FT%TZ", date::floor<std::chrono::milliseconds>(it.first));

      LOG_TOPIC("1d632", ERR, Logger::HEARTBEAT)
          << "Prior crash of thread " << it.second << " occurred at " << buffer;
    }  // for
  }    // if

}  // HeartbeatThread::logThreadDeaths<|MERGE_RESOLUTION|>--- conflicted
+++ resolved
@@ -438,20 +438,11 @@
     return true;
   };
 
-<<<<<<< HEAD
-
-  _planAgencyCallback =
-    std::make_shared<AgencyCallback>(_server, "Plan/Version", updatePlan, true, false);
-
-  _currentAgencyCallback =
-    std::make_shared<AgencyCallback>(_server, "Current/Version", updateCurrent, true, false);
-=======
   _planAgencyCallback = std::make_shared<AgencyCallback>(_server, "Plan/Version",
                                                          updatePlan, true, false);
 
   _currentAgencyCallback =
       std::make_shared<AgencyCallback>(_server, "Current/Version", updateCurrent, true, false);
->>>>>>> 665442e7
 
   bool registered = false;
   while (!registered && !isStopping()) {
@@ -629,8 +620,8 @@
       agency.increment("Current/Version");
     }
 
-    VPackSlice versionSlice = result.slice()[0].get(std::vector<std::string>(
-        {AgencyCommHelper::path(), "Plan", "Version"}));
+    VPackSlice versionSlice = result.slice()[0].get(
+        std::vector<std::string>({AgencyCommHelper::path(), "Plan", "Version"}));
 
     if (versionSlice.isInteger()) {
       // there is a plan version
@@ -987,11 +978,8 @@
         config._idleMinWaitTime = 250 * 1000;       // 250ms
         config._idleMaxWaitTime = 3 * 1000 * 1000;  // 3s
         TRI_ASSERT(!config._skipCreateDrop);
-<<<<<<< HEAD
-        config._includeFoxxQueues = true; // sync _queues and _jobs
-=======
         config._includeFoxxQueues = true;  // sync _queues and _jobs
->>>>>>> 665442e7
+
 
         if (_server.hasFeature<ReplicationFeature>()) {
           auto& feature = _server.getFeature<ReplicationFeature>();
@@ -1360,12 +1348,8 @@
   }
 
   if (++_numFails % _maxFailsBeforeWarning == 0) {
-<<<<<<< HEAD
+    _heartbeat_failure_counter.count();
     std::string const endpoints = AsyncAgencyCommManager::INSTANCE->endpointsString();
-=======
-    _heartbeat_failure_counter.count();
-    std::string const endpoints = AgencyCommManager::MANAGER->endpointsString();
->>>>>>> 665442e7
 
     LOG_TOPIC("3e2f5", WARN, Logger::HEARTBEAT)
         << "heartbeat could not be sent to agency endpoints (" << endpoints
