////////////////////////////////////////////////////////////////////////////////
/// DISCLAIMER
///
/// Copyright 2014-2018 ArangoDB GmbH, Cologne, Germany
/// Copyright 2004-2014 triAGENS GmbH, Cologne, Germany
///
/// Licensed under the Apache License, Version 2.0 (the "License");
/// you may not use this file except in compliance with the License.
/// You may obtain a copy of the License at
///
///     http://www.apache.org/licenses/LICENSE-2.0
///
/// Unless required by applicable law or agreed to in writing, software
/// distributed under the License is distributed on an "AS IS" BASIS,
/// WITHOUT WARRANTIES OR CONDITIONS OF ANY KIND, either express or implied.
/// See the License for the specific language governing permissions and
/// limitations under the License.
///
/// Copyright holder is ArangoDB GmbH, Cologne, Germany
///
/// @author Max Neunhoeffer
/// @author Andreas Streichardt
////////////////////////////////////////////////////////////////////////////////

#include "FollowerInfo.h"

#include "ApplicationFeatures/ApplicationServer.h"
#include "Cluster/ServerState.h"
#include "VocBase/LogicalCollection.h"

using namespace arangodb;


////////////////////////////////////////////////////////////////////////////////
/// @brief change JSON under
/// Current/Collection/<DB-name>/<Collection-ID>/<shard-ID>
/// to add or remove a serverID, if add flag is true, the entry is added
/// (if it is not yet there), otherwise the entry is removed (if it was
/// there).
////////////////////////////////////////////////////////////////////////////////

static VPackBuilder newShardEntry(VPackSlice oldValue, ServerID const& sid, bool add) {
  VPackBuilder newValue;
  VPackSlice servers;
  {
    VPackObjectBuilder b(&newValue);
    // Now need to find the `servers` attribute, which is a list:
    for (auto const& it : VPackObjectIterator(oldValue)) {
      if (it.key.isEqualString("servers")) {
        servers = it.value;
      } else {
        newValue.add(it.key);
        newValue.add(it.value);
      }
    }
    newValue.add(VPackValue("servers"));
    if (servers.isArray() && servers.length() > 0) {
      VPackArrayBuilder bb(&newValue);
      newValue.add(servers[0]);
      VPackArrayIterator it(servers);
      bool done = false;
      for (++it; it.valid(); ++it) {
        if ((*it).isEqualString(sid)) {
          if (add) {
            newValue.add(*it);
            done = true;
          }
        } else {
          newValue.add(*it);
        }
      }
      if (add && !done) {
        newValue.add(VPackValue(sid));
      }
    } else {
      VPackArrayBuilder bb(&newValue);
      newValue.add(VPackValue(ServerState::instance()->getId()));
      if (add) {
        newValue.add(VPackValue(sid));
      }
    }
  }
  return newValue;
}

////////////////////////////////////////////////////////////////////////////////
/// @brief add a follower to a shard, this is only done by the server side
/// of the "get-in-sync" capabilities. This reports to the agency under
/// `/Current` but in asynchronous "fire-and-forget" way.
////////////////////////////////////////////////////////////////////////////////

Result FollowerInfo::add(ServerID const& sid) {
  TRI_IF_FAILURE("FollowerInfo::add") {
    return {TRI_ERROR_CLUSTER_AGENCY_COMMUNICATION_FAILED, "unable to add follower"};
  }

  MUTEX_LOCKER(locker, _agencyMutex);

  std::shared_ptr<std::vector<ServerID>> v;

  {
    WRITE_LOCKER(writeLocker, _dataLock);
    // First check if there is anything to do:
    for (auto const& s : *_followers) {
      if (s == sid) {
        return {TRI_ERROR_NO_ERROR};  // Do nothing, if follower already there
      }
    }
    // Fully copy the vector:
    v = std::make_shared<std::vector<ServerID>>(*_followers);
    v->push_back(sid);  // add a single entry
    _followers = v;     // will cast to std::vector<ServerID> const
  #ifdef DEBUG_SYNC_REPLICATION
    if (!AgencyCommManager::MANAGER) {
      return {TRI_ERROR_NO_ERROR};
    }
  #endif
  }
  std::string planId = std::to_string(_docColl->planId());
  // Now tell the agency, path is
  //   Current/Collections/<dbName>/<collectionID>/<shardID>
  std::string path = _docColl->vocbase().name() + "/" + planId + "/";
  std::string curPath = "Current/Collections/" + path + _docColl->name();
  // We also need the corresponding Plan entry, path is
  //   Plan/Collections/<dbName>/<collectionID>/shards/<shardID>
  std::string planPath = "Plan/Collections/" + path + "shards/" +
                         _docColl->name();
  AgencyComm ac;
  double startTime = TRI_microtime();
  do {
    AgencyReadTransaction trx(std::vector<std::string>(
        {AgencyCommManager::path(planPath), AgencyCommManager::path(curPath)}));
    AgencyCommResult res = ac.sendTransactionWithFailover(trx);

    if (res.successful()) {
      // Let's look at the results, note that both can be None!
      velocypack::Slice planEntry = res.slice()[0].get(
          std::vector<std::string>(
            {AgencyCommManager::path(), "Plan", "Collections",
             _docColl->vocbase().name(), planId, "shards", _docColl->name()}));
      velocypack::Slice currentEntry = res.slice()[0].get(std::vector<std::string>(
          {AgencyCommManager::path(), "Current", "Collections",
           _docColl->vocbase().name(), planId, _docColl->name()}));

      if (!currentEntry.isObject()) {
        LOG_TOPIC("b753d", ERR, Logger::CLUSTER)
            << "FollowerInfo::add, did not find object in " << path;
        if (!currentEntry.isNone()) {
          LOG_TOPIC("568de", ERR, Logger::CLUSTER) << "Found: " << currentEntry.toJson();
        }
      } else {
        if (!planEntry.isArray() || planEntry.length() == 0 ||
            !planEntry[0].isString() ||
            !planEntry[0].isEqualString(ServerState::instance()->getId())) {
          LOG_TOPIC("54555", INFO, Logger::CLUSTER)
              << "FollowerInfo::add, did not find myself in Plan: " << path
              << " (can happen when the leader changed recently).";
          if (!planEntry.isNone()) {
            LOG_TOPIC("66762", INFO, Logger::CLUSTER) << "Found: " << planEntry.toJson();
          }
          return {TRI_ERROR_CLUSTER_NOT_LEADER};
        } else {
          auto newValue = newShardEntry(currentEntry, sid, true);
          AgencyWriteTransaction trx;
          trx.preconditions.push_back(
              AgencyPrecondition(curPath, AgencyPrecondition::Type::VALUE, currentEntry));
          trx.preconditions.push_back(
              AgencyPrecondition(planPath, AgencyPrecondition::Type::VALUE, planEntry));
          trx.operations.push_back(
              AgencyOperation(curPath, AgencyValueOperationType::SET, newValue.slice()));
          trx.operations.push_back(
              AgencyOperation("Current/Version", AgencySimpleOperationType::INCREMENT_OP));
          AgencyCommResult res2 = ac.sendTransactionWithFailover(trx);
          if (res2.successful()) {
            return {TRI_ERROR_NO_ERROR};
          } else {
            LOG_TOPIC("daeda", WARN, Logger::CLUSTER)
                << "FollowerInfo::add, could not cas key " << path;
          }
        }
      }
    } else {
      LOG_TOPIC("dcf54", WARN, Logger::CLUSTER)
          << "FollowerInfo::add, could not read " << planPath
          << " and " << curPath << " in agency.";
    }
    std::this_thread::sleep_for(std::chrono::microseconds(500000));
<<<<<<< HEAD
  } while (TRI_microtime() < startTime + 30 &&
           !application_features::ApplicationServer::isStopping());
  
  int errorCode = (application_features::ApplicationServer::isStopping()) ? TRI_ERROR_SHUTTING_DOWN : TRI_ERROR_CLUSTER_AGENCY_COMMUNICATION_FAILED;
=======
  } while (TRI_microtime() < startTime + 3600 &&
           application_features::ApplicationServer::isRetryOK());
  // This is important, give it 1h if needed. We really do not want to get
  // into the position to not accept a shard getting-in-sync just because
  // we cannot talk to the agency temporarily.
  int errorCode = (application_features::ApplicationServer::isRetryOK()) ? TRI_ERROR_CLUSTER_AGENCY_COMMUNICATION_FAILED : TRI_ERROR_SHUTTING_DOWN;
>>>>>>> 5c39692c
  std::string errorMessage = "unable to add follower in agency, timeout in agency CAS operation for key " + path + ": " + TRI_errno_string(errorCode);
  LOG_TOPIC("6295b", ERR, Logger::CLUSTER) << errorMessage;

  return {errorCode, std::move(errorMessage)};
}

////////////////////////////////////////////////////////////////////////////////
/// @brief remove a follower from a shard, this is only done by the
/// server if a synchronous replication request fails. This reports to
/// the agency under `/Current`. This method can fail, which is critical,
/// because we cannot drop a follower ourselves and not report this to the
/// agency, since then a failover to a not-in-sync follower might happen.
/// way. The method fails silently, if the follower information has
/// since been dropped (see `dropFollowerInfo` below).
////////////////////////////////////////////////////////////////////////////////

Result FollowerInfo::remove(ServerID const& sid) {
  TRI_IF_FAILURE("FollowerInfo::remove") {
    return {TRI_ERROR_CLUSTER_AGENCY_COMMUNICATION_FAILED, "unable to remove follower"};
  }

  if (application_features::ApplicationServer::isStopping()) {
    // If we are already shutting down, we cannot be trusted any more with
    // such an important decision like dropping a follower.
    return {TRI_ERROR_SHUTTING_DOWN};
  }

  LOG_TOPIC("ce460", DEBUG, Logger::CLUSTER)
      << "Removing follower " << sid << " from " << _docColl->name();

  MUTEX_LOCKER(locker, _agencyMutex);
  WRITE_LOCKER(writeLocker, _dataLock); // the data lock has to be locked until this function completes
                                        // because if the agency communication does not work
                                        // local data is modified again.

  // First check if there is anything to do:
  bool found = false;
  for (auto const& s : *_followers) {
    if (s == sid) {
      found = true;
      break;
    }
  }
  if (!found) {
    return {TRI_ERROR_NO_ERROR};  // nothing to do
  }

  auto v = std::make_shared<std::vector<ServerID>>();
  if (_followers->size() > 0) {
    v->reserve(_followers->size() - 1);
    for (auto const& i : *_followers) {
      if (i != sid) {
        v->push_back(i);
      }
    }
  }
  auto _oldFollowers = _followers;
  _followers = v;  // will cast to std::vector<ServerID> const
#ifdef DEBUG_SYNC_REPLICATION
  if (!AgencyCommManager::MANAGER) {
    return {TRI_ERROR_NO_ERROR};
  }
#endif

  std::string planId = std::to_string(_docColl->planId());
  // Now tell the agency, path is
  //   Current/Collections/<dbName>/<collectionID>/<shardID>
  std::string path = _docColl->vocbase().name() + "/" + planId + "/";
  std::string curPath = "Current/Collections/" + path + _docColl->name();
  // We also need the corresponding Plan entry, path is
  //   Plan/Collections/<dbName>/<collectionID>/shards/<shardID>
  std::string planPath = "Plan/Collections/" + path + "shards/" +
                         _docColl->name();
  AgencyComm ac;
  double startTime = TRI_microtime();
  do {
    AgencyReadTransaction trx(std::vector<std::string>(
        {AgencyCommManager::path(planPath), AgencyCommManager::path(curPath)}));
    AgencyCommResult res = ac.sendTransactionWithFailover(trx);
    if (res.successful()) {
      // Let's look at the results, note that both can be None!
      velocypack::Slice planEntry = res.slice()[0].get(
          std::vector<std::string>(
            {AgencyCommManager::path(), "Plan", "Collections",
             _docColl->vocbase().name(), planId, "shards", _docColl->name()}));
      velocypack::Slice currentEntry = res.slice()[0].get(std::vector<std::string>(
          {AgencyCommManager::path(), "Current", "Collections",
           _docColl->vocbase().name(), std::to_string(_docColl->planId()),
           _docColl->name()}));

      if (!currentEntry.isObject()) {
        LOG_TOPIC("01896", ERR, Logger::CLUSTER)
            << "FollowerInfo::remove, did not find object in " << path;
        if (!currentEntry.isNone()) {
          LOG_TOPIC("57c84", ERR, Logger::CLUSTER) << "Found: " << currentEntry.toJson();
        }
      } else {
        if (!planEntry.isArray() || planEntry.length() == 0 ||
            !planEntry[0].isString() ||
            !planEntry[0].isEqualString(ServerState::instance()->getId())) {
          LOG_TOPIC("42231", INFO, Logger::CLUSTER)
              << "FollowerInfo::remove, did not find myself in Plan: " << path
              << " (can happen when the leader changed recently).";
          if (!planEntry.isNone()) {
            LOG_TOPIC("ffede", INFO, Logger::CLUSTER) << "Found: " << planEntry.toJson();
          }
          return {TRI_ERROR_CLUSTER_NOT_LEADER};
        } else {
          auto newValue = newShardEntry(currentEntry, sid, false);
          std::string key = "Current/Collections/" + _docColl->vocbase().name() +
                            "/" + std::to_string(_docColl->planId()) + "/" +
                            _docColl->name();
          AgencyWriteTransaction trx;
          trx.preconditions.push_back(
              AgencyPrecondition(key, AgencyPrecondition::Type::VALUE, currentEntry));
          trx.preconditions.push_back(
              AgencyPrecondition(planPath, AgencyPrecondition::Type::VALUE, planEntry));
          trx.operations.push_back(
              AgencyOperation(key, AgencyValueOperationType::SET, newValue.slice()));
          trx.operations.push_back(
              AgencyOperation("Current/Version", AgencySimpleOperationType::INCREMENT_OP));
          AgencyCommResult res2 = ac.sendTransactionWithFailover(trx);
          if (res2.successful()) {
            // we are finished
            LOG_TOPIC("be0cb", DEBUG, Logger::CLUSTER) << "Removing follower " << sid << " from "
                                                     << _docColl->name() << "succeeded";
            return {TRI_ERROR_NO_ERROR};
          } else {
            LOG_TOPIC("67778", WARN, Logger::CLUSTER)
                << "FollowerInfo::remove, could not cas key " << path
                << ". status code: " << res2._statusCode
                << ", incriminating body: " << res2.bodyRef();
          }
        }
      }
    } else {
      LOG_TOPIC("b7333", WARN, Logger::CLUSTER)
          << "FollowerInfo::remove, could not read " << planPath
          << " and " << curPath << " in agency.";
    }
    std::this_thread::sleep_for(std::chrono::microseconds(500000));
<<<<<<< HEAD
  } while (TRI_microtime() < startTime + 30 &&
           !application_features::ApplicationServer::isStopping());
  
  // rollback
=======
  } while (TRI_microtime() < startTime + 7200 &&
           application_features::ApplicationServer::isRetryOK());
  // This is important, give it 2h if needed. We really do not want to get
  // into the position to fail to drop a follower, just because we cannot
  // talk to the agency temporarily. The worst would be to drop the follower
  // locally but not report the fact to the agency. The second worst is to
  // not be able to drop the follower, despite the fact that a replication
  // was not successful. All else is less dramatic. Therefore we try for
  // a long time.

  // rollback:
>>>>>>> 5c39692c
  _followers = _oldFollowers;
  
  int errorCode = (application_features::ApplicationServer::isStopping()) ? TRI_ERROR_SHUTTING_DOWN : TRI_ERROR_CLUSTER_AGENCY_COMMUNICATION_FAILED;
  std::string errorMessage = "unable to remove follower from agency, timeout in agency CAS operation for key " + path + ": " + TRI_errno_string(errorCode);
  LOG_TOPIC("a0dcc", ERR, Logger::CLUSTER) << errorMessage;

  return {errorCode, std::move(errorMessage)};
}

//////////////////////////////////////////////////////////////////////////////
/// @brief clear follower list, no changes in agency necessary
//////////////////////////////////////////////////////////////////////////////

void FollowerInfo::clear() {
  WRITE_LOCKER(writeLocker, _dataLock);
  _followers = std::make_shared<std::vector<ServerID>>();
}

//////////////////////////////////////////////////////////////////////////////
/// @brief check whether the given server is a follower
//////////////////////////////////////////////////////////////////////////////

bool FollowerInfo::contains(ServerID const& sid) const {
  READ_LOCKER(readLocker, _dataLock);
  auto const& f = *_followers;
  return std::find(f.begin(), f.end(), sid) != f.end();
}<|MERGE_RESOLUTION|>--- conflicted
+++ resolved
@@ -185,19 +185,12 @@
           << " and " << curPath << " in agency.";
     }
     std::this_thread::sleep_for(std::chrono::microseconds(500000));
-<<<<<<< HEAD
-  } while (TRI_microtime() < startTime + 30 &&
+  } while (TRI_microtime() < startTime + 3600 &&
            !application_features::ApplicationServer::isStopping());
-  
-  int errorCode = (application_features::ApplicationServer::isStopping()) ? TRI_ERROR_SHUTTING_DOWN : TRI_ERROR_CLUSTER_AGENCY_COMMUNICATION_FAILED;
-=======
-  } while (TRI_microtime() < startTime + 3600 &&
-           application_features::ApplicationServer::isRetryOK());
   // This is important, give it 1h if needed. We really do not want to get
   // into the position to not accept a shard getting-in-sync just because
   // we cannot talk to the agency temporarily.
-  int errorCode = (application_features::ApplicationServer::isRetryOK()) ? TRI_ERROR_CLUSTER_AGENCY_COMMUNICATION_FAILED : TRI_ERROR_SHUTTING_DOWN;
->>>>>>> 5c39692c
+  int errorCode = (application_features::ApplicationServer::isStopping()) ? TRI_ERROR_SHUTTING_DOWN : TRI_ERROR_CLUSTER_AGENCY_COMMUNICATION_FAILED;
   std::string errorMessage = "unable to add follower in agency, timeout in agency CAS operation for key " + path + ": " + TRI_errno_string(errorCode);
   LOG_TOPIC("6295b", ERR, Logger::CLUSTER) << errorMessage;
 
@@ -339,14 +332,9 @@
           << " and " << curPath << " in agency.";
     }
     std::this_thread::sleep_for(std::chrono::microseconds(500000));
-<<<<<<< HEAD
-  } while (TRI_microtime() < startTime + 30 &&
+  } while (TRI_microtime() < startTime + 7200 &&
            !application_features::ApplicationServer::isStopping());
   
-  // rollback
-=======
-  } while (TRI_microtime() < startTime + 7200 &&
-           application_features::ApplicationServer::isRetryOK());
   // This is important, give it 2h if needed. We really do not want to get
   // into the position to fail to drop a follower, just because we cannot
   // talk to the agency temporarily. The worst would be to drop the follower
@@ -356,7 +344,6 @@
   // a long time.
 
   // rollback:
->>>>>>> 5c39692c
   _followers = _oldFollowers;
   
   int errorCode = (application_features::ApplicationServer::isStopping()) ? TRI_ERROR_SHUTTING_DOWN : TRI_ERROR_CLUSTER_AGENCY_COMMUNICATION_FAILED;
