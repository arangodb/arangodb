--- conflicted
+++ resolved
@@ -469,10 +469,6 @@
   }  // while
 
   return ret_ptr;
-<<<<<<< HEAD
-
-=======
->>>>>>> f9cb4d65
 }
 
 VPackBuilder MaintenanceFeature::toVelocyPack() const {
@@ -807,4 +803,5 @@
     _currentCounterCondition.wait(guard);
   }
   TRI_ASSERT(_currentCounter > old);
+  return;
 }