////////////////////////////////////////////////////////////////////////////////
/// DISCLAIMER
///
/// Copyright 2014-2021 ArangoDB GmbH, Cologne, Germany
/// Copyright 2004-2014 triAGENS GmbH, Cologne, Germany
///
/// Licensed under the Apache License, Version 2.0 (the "License");
/// you may not use this file except in compliance with the License.
/// You may obtain a copy of the License at
///
///     http://www.apache.org/licenses/LICENSE-2.0
///
/// Unless required by applicable law or agreed to in writing, software
/// distributed under the License is distributed on an "AS IS" BASIS,
/// WITHOUT WARRANTIES OR CONDITIONS OF ANY KIND, either express or implied.
/// See the License for the specific language governing permissions and
/// limitations under the License.
///
/// Copyright holder is ArangoDB GmbH, Cologne, Germany
///
/// @author Kaveh Vahedipour
/// @author Matthew Von-Maszewski
////////////////////////////////////////////////////////////////////////////////

#include <set>
#include <random>

#include "MaintenanceFeature.h"

#include "Agency/AgencyComm.h"
#include "Agency/TimeString.h"
#include "ApplicationFeatures/ApplicationServer.h"
#include "Basics/ConditionLocker.h"
#include "Basics/MutexLocker.h"
#include "Basics/NumberOfCores.h"
#include "Basics/ReadLocker.h"
#include "Basics/StaticStrings.h"
#include "Basics/WriteLocker.h"
#include "Basics/system-functions.h"
#include "Cluster/Action.h"
#include "Cluster/ActionDescription.h"
#include "Cluster/AgencyCache.h"
#include "Cluster/ClusterFeature.h"
#include "Cluster/ClusterInfo.h"
#include "Cluster/CreateDatabase.h"
#include "Cluster/MaintenanceWorker.h"
#include "Cluster/ServerState.h"
#include "Logger/LogMacros.h"
#include "Logger/Logger.h"
#include "Logger/LoggerStream.h"
#include "RestServer/DatabaseFeature.h"
#include "Random/RandomGenerator.h"

using namespace arangodb;
using namespace arangodb::application_features;
using namespace arangodb::options;
using namespace arangodb::maintenance;

DECLARE_METRIC(arangodb_maintenance_phase1_accum_runtime_msec);
DECLARE_METRIC(arangodb_maintenance_phase2_accum_runtime_msec);
DECLARE_METRIC(arangodb_maintenance_agency_sync_accum_runtime_msec);
DECLARE_METRIC(arangodb_maintenance_action_duplicate_counter);
DECLARE_METRIC(arangodb_maintenance_action_registered_counter);
DECLARE_METRIC(arangodb_maintenance_action_accum_runtime_msec);
DECLARE_METRIC(arangodb_maintenance_action_accum_queue_time_msec);
DECLARE_METRIC(arangodb_maintenance_action_failure_counter);
DECLARE_METRIC(arangodb_maintenance_phase1_runtime_msec);
DECLARE_METRIC(arangodb_maintenance_phase2_runtime_msec);
DECLARE_METRIC(arangodb_maintenance_agency_sync_runtime_msec);
DECLARE_METRIC(arangodb_maintenance_action_runtime_msec);
DECLARE_METRIC(arangodb_maintenance_action_queue_time_msec);
DECLARE_METRIC(arangodb_maintenance_action_done_counter);
DECLARE_METRIC(arangodb_shards_out_of_sync);
DECLARE_METRIC(arangodb_shards_total_count);
DECLARE_METRIC(arangodb_shards_leader_count);
DECLARE_METRIC(arangodb_shards_not_replicated);

namespace {

bool findNotDoneActions(std::shared_ptr<maintenance::Action> const& action) {
  return !action->done();
}

}  // namespace

MaintenanceFeature::MaintenanceFeature(application_features::ApplicationServer& server)
    : ApplicationFeature(server, "Maintenance"),
      _forceActivation(false),
      _resignLeadershipOnShutdown(false),
      _firstRun(true),
      _maintenanceThreadsMax((std::max)(static_cast<uint32_t>(minThreadLimit),
                                        static_cast<uint32_t>(NumberOfCores::getValue() / 4 + 1))),
      _secondsActionsBlock(2),
      _secondsActionsLinger(3600),
      _isShuttingDown(false),
      _nextActionId(1),
      _pauseUntil(std::chrono::steady_clock::duration::zero()) {
  // the number of threads will be adjusted later. it's just that we want to
  // initialize all members properly

  // this feature has to know the role of this server in its `start` method. The role
  // is determined by `ClusterFeature::validateOptions`, hence the following
  // line of code is not required. For philosophical reasons we added it to the
  // ClusterPhase and let it start after `Cluster`.
  startsAfter<ClusterFeature>();
  startsAfter<MetricsFeature>();

  setOptional(true);
  requiresElevatedPrivileges(false);
}

void MaintenanceFeature::collectOptions(std::shared_ptr<ProgramOptions> options) {
  options->addSection("server", "Server features");

  options->addOption(
      "--server.maintenance-threads",
      "maximum number of threads available for maintenance actions",
      new UInt32Parameter(&_maintenanceThreadsMax),
      arangodb::options::makeFlags(arangodb::options::Flags::DefaultNoComponents,
                                   arangodb::options::Flags::OnDBServer,
                                   arangodb::options::Flags::Hidden,
                                   arangodb::options::Flags::Dynamic));

  options->addOption(
      "--server.maintenance-actions-block",
      "minimum number of seconds finished Actions block duplicates",
      new Int32Parameter(&_secondsActionsBlock),
      arangodb::options::makeFlags(arangodb::options::Flags::DefaultNoComponents,
                                   arangodb::options::Flags::OnDBServer,
                                   arangodb::options::Flags::Hidden));

  options->addOption(
      "--server.maintenance-actions-linger",
      "minimum number of seconds finished Actions remain in deque",
      new Int32Parameter(&_secondsActionsLinger),
      arangodb::options::makeFlags(arangodb::options::Flags::DefaultNoComponents,
                                   arangodb::options::Flags::OnDBServer,
                                   arangodb::options::Flags::Hidden));

  options->addOption(
      "--cluster.resign-leadership-on-shutdown",
      "create resign leader ship job for this dbsever on shutdown",
      new BooleanParameter(&_resignLeadershipOnShutdown),
      arangodb::options::makeFlags(arangodb::options::Flags::DefaultNoComponents,
                                   arangodb::options::Flags::OnDBServer,
                                   arangodb::options::Flags::Hidden));

}  // MaintenanceFeature::collectOptions

void MaintenanceFeature::validateOptions(std::shared_ptr<ProgramOptions> options) {
  if (_maintenanceThreadsMax < minThreadLimit) {
    LOG_TOPIC("37726", WARN, Logger::MAINTENANCE)
        << "Need at least" << minThreadLimit << "maintenance-threads";
    _maintenanceThreadsMax = minThreadLimit;
  } else if (_maintenanceThreadsMax > maxThreadLimit) {
    LOG_TOPIC("8fb0e", WARN, Logger::MAINTENANCE)
        << "maintenance-threads limited to " << maxThreadLimit;
    _maintenanceThreadsMax = maxThreadLimit;
  }
}

void MaintenanceFeature::initializeMetrics() {
  TRI_ASSERT(ServerState::instance()->isDBServer() || _forceActivation);

  if (_phase1_runtime_msec.has_value()) {
    // Already initialized.
    // This actually is only necessary because of tests
    return;
  }
  auto& metricsFeature = server().getFeature<arangodb::MetricsFeature>();

  _phase1_runtime_msec =
    metricsFeature.histogram<arangodb_maintenance_phase1_runtime_msec>(
      log_scale_t<uint64_t>(2, 50, 8000, 10), "Maintenance Phase 1 runtime histogram [ms]");
  _phase2_runtime_msec =
    metricsFeature.histogram<arangodb_maintenance_phase2_runtime_msec>(
      log_scale_t<uint64_t>(2, 50, 8000, 10), "Maintenance Phase 2 runtime histogram [ms]");
  _agency_sync_total_runtime_msec =
    metricsFeature.histogram<arangodb_maintenance_agency_sync_runtime_msec>(
      log_scale_t<uint64_t>(2, 50, 8000, 10), "Total time spend on agency sync [ms]");

  _phase1_accum_runtime_msec =
    metricsFeature.counter<arangodb_maintenance_phase1_accum_runtime_msec>(
      0, "Accumulated runtime of phase one [ms]");
  _phase2_accum_runtime_msec =
    metricsFeature.counter<arangodb_maintenance_phase2_accum_runtime_msec>(
      0, "Accumulated runtime of phase two [ms]");
  _agency_sync_total_accum_runtime_msec =
<<<<<<< HEAD
      metricsFeature.counter(StaticStrings::MaintenanceAgencySyncAccumRuntimeMs,
                             0, "Accumulated runtime of agency sync phase [ms]");

  _shards_out_of_sync = metricsFeature.gauge<uint64_t>(
      StaticStrings::ShardsOutOfSync, 0,
      "Number of leader shards not fully replicated");
  _shards_total_count =
      metricsFeature.gauge<uint64_t>(StaticStrings::ShardsTotalCount, 0,
                                     "Number of shards on this machine");
  _shards_leader_count =
      metricsFeature.gauge<uint64_t>(StaticStrings::ShardsLeaderCount, 0,
                                     "Number of leader shards on this machine");
  _shards_not_replicated_count =
      metricsFeature.gauge<uint64_t>(StaticStrings::ShardsNotReplicated, 0,
                                     "Number of shards not replicated at all");

  _action_duplicated_counter = metricsFeature.counter(
      StaticStrings::ActionDuplicateCounter, 0,
      "Counter of actions that have been discarded because of a duplicate");
  _action_registered_counter = metricsFeature.counter(
      StaticStrings::ActionRegisteredCounter, 0,
      "Counter of actions that have been registered in the action registry");
  _action_done_counter =
      metricsFeature.counter(StaticStrings::ActionDoneCounter, 0,
                             "Counter of actions that are done and have been "
                             "removed from the registry");

  const char* instrumentedActions[] = {CREATE_COLLECTION, CREATE_DATABASE,
                                       UPDATE_COLLECTION, SYNCHRONIZE_SHARD,
                                       DROP_COLLECTION,   DROP_DATABASE,
                                       DROP_INDEX};
=======
    metricsFeature.counter<arangodb_maintenance_agency_sync_accum_runtime_msec>(
      0, "Accumulated runtime of agency sync phase [ms]");

  _shards_out_of_sync = metricsFeature.gauge<arangodb_shards_out_of_sync>(
    uint64_t(0), "Number of leader shards not fully replicated");
  _shards_total_count = metricsFeature.gauge<arangodb_shards_total_count>(
    uint64_t(0), "Number of shards on this machine");
  _shards_leader_count = metricsFeature.gauge<arangodb_shards_leader_count>(
    uint64_t(0), "Number of leader shards on this machine");
  _shards_not_replicated_count = metricsFeature.gauge<arangodb_shards_not_replicated>(
    uint64_t(0), "Number of shards not replicated at all");

  _action_duplicated_counter = metricsFeature.counter<arangodb_maintenance_action_duplicate_counter>(
    0, "Counter of actions that have been discarded because of a duplicate");
  _action_registered_counter = metricsFeature.counter<arangodb_maintenance_action_registered_counter>(
    0, "Counter of actions that have been registered in the action registry");
  _action_done_counter = metricsFeature.counter<arangodb_maintenance_action_done_counter>(
    0, "Counter of actions that are done and have been removed from the registry");

  const char* instrumentedActions[] =
    {CREATE_COLLECTION, CREATE_DATABASE, UPDATE_COLLECTION, SYNCHRONIZE_SHARD, DROP_COLLECTION, DROP_DATABASE, DROP_INDEX};
>>>>>>> c8c2d8a2

  for (const char* action : instrumentedActions) {
    std::string action_label = std::string{"action=\""} + action + '"';

    _maintenance_job_metrics_map.try_emplace(
<<<<<<< HEAD
        action,
        metricsFeature.histogram({StaticStrings::MaintenanceActionRuntimeMs, action_label},
                                 log_scale_t<uint64_t>(4, 82, 86400000, 10),
                                 "Time spent executing a maintenance action [ms]"),
        metricsFeature.histogram(
            {StaticStrings::MaintenanceActionQueueTimeMs, action_label},
            log_scale_t<uint64_t>(2, 82, 3600000, 12),
            "Time spent in the queue before execution for maintenance actions [ms]"),

        metricsFeature.counter({StaticStrings::MaintenanceActionAccumRuntimeMs, action_label},
                               0, "Accumulated action runtime"),

        metricsFeature.counter({StaticStrings::MaintenanceActionAccumQueueTimeMs, action_label},
                               0, "Accumulated action queue time"),

        metricsFeature.counter({StaticStrings::MaintenanceActionFailureCounter, action_label},
                               0, "Failure counter for the maintenance actions"));
=======
      action, metricsFeature.histogram<arangodb_maintenance_action_runtime_msec>(
        {action_label}, log_scale_t<uint64_t>(4, 82, 86400000, 10),
        "Time spent executing a maintenance action [ms]"),
      metricsFeature.histogram<arangodb_maintenance_action_queue_time_msec>(
        {action_label}, log_scale_t<uint64_t>(2, 82, 3600000, 12),
        "Time spent in the queue before execution for maintenance actions [ms]"),

      metricsFeature.counter<arangodb_maintenance_action_accum_runtime_msec>(
        {action_label}, 0, "Accumulated action runtime"),

      metricsFeature.counter<arangodb_maintenance_action_accum_queue_time_msec>(
        {action_label}, 0, "Accumulated action queue time"),

      metricsFeature.counter<arangodb_maintenance_action_failure_counter>(
        {action_label}, 0, "Failure counter for the maintenance actions"));
>>>>>>> c8c2d8a2
  }
}

void MaintenanceFeature::start() {
  auto serverState = ServerState::instance();

  // _forceActivation is set by the gtest unit tests
  if (!_forceActivation && (serverState->isAgent() || serverState->isSingleServer())) {
    LOG_TOPIC("deb1a", TRACE, Logger::MAINTENANCE)
        << "Disable maintenance-threads"
        << " for single-server or agents.";
    return;
  }

  if (serverState->isCoordinator()) {
    // no need for maintenance on a coordinator
    return;
  }

  initializeMetrics();

  // start threads
  for (uint32_t loop = 0; loop < _maintenanceThreadsMax; ++loop) {
    // First worker will be available only to fast track
    std::unordered_set<std::string> labels;
    if (loop == 0) {
      labels.emplace(ActionBase::FAST_TRACK);
    }

    auto newWorker = std::make_unique<maintenance::MaintenanceWorker>(*this, labels);

    if (!newWorker->start(&_workerCompletion)) {
      LOG_TOPIC("4d8b8", ERR, Logger::MAINTENANCE)
          << "MaintenanceFeature::start:  newWorker start failed";
    } else {
      _activeWorkers.push_back(std::move(newWorker));
    }
  }  // for
}  // MaintenanceFeature::start

void MaintenanceFeature::beginShutdown() {
  if (_resignLeadershipOnShutdown && ServerState::instance()->isDBServer()) {
    struct callback_data {
      uint64_t _jobId;  // initialized before callback
      bool _completed;  // populated by the callback
      std::mutex _mutex;  // mutex used by callback and loop to sync access to callback_data
      std::condition_variable _cv;  // signaled if callback has found something

      explicit callback_data(uint64_t jobId)
          : _jobId(jobId), _completed(false) {}
    };

    // create common shared memory with jobid
    auto& ci = server().getFeature<ClusterFeature>().clusterInfo();
    auto shared = std::make_shared<callback_data>(ci.uniqid());

    AgencyComm am(server());

    std::string serverId = ServerState::instance()->getId();
    VPackBuilder jobDesc;
    {
      VPackObjectBuilder jobObj(&jobDesc);
      jobDesc.add("type", VPackValue("resignLeadership"));
      jobDesc.add("server", VPackValue(serverId));
      jobDesc.add("jobId", VPackValue(std::to_string(shared->_jobId)));
      jobDesc.add("timeCreated",
                  VPackValue(timepointToString(std::chrono::system_clock::now())));
      jobDesc.add("creator", VPackValue(serverId));
    }

    LOG_TOPIC("deaf5", INFO, arangodb::Logger::CLUSTER)
        << "Starting resigning leadership of shards";
    am.setValue("Target/ToDo/" + std::to_string(shared->_jobId), jobDesc.slice(), 0.0);

    using clock = std::chrono::steady_clock;

    auto startTime = clock::now();
    auto timeout = std::chrono::seconds(120);

    auto endtime = startTime + timeout;

    auto checkAgencyPathExists =
      [cf = &server().getFeature<ClusterFeature>()](
        std::string const& path, uint64_t jobId) -> bool {
        try {
          auto [acb, idx] =
            cf->agencyCache().read(std::vector<std::string>{
                AgencyCommHelper::path("Target/" + path + "/" + std::to_string(jobId))});
          auto result = acb->slice();
          if (!result.isNone()) {
            VPackSlice value = result[0].get(
              std::vector<std::string>{
                AgencyCommHelper::path(), "Target", path, std::to_string(jobId)});
            if (value.isObject() && value.hasKey("jobId") &&
                value.get("jobId").isEqualString(std::to_string(jobId))) {
              return true;
            }
          }
        } catch (...) {
          LOG_TOPIC("deaf6", ERR, arangodb::Logger::CLUSTER)
            << "Exception when checking for job completion";
        }
        return false;
      };

    // we can not test for application_features::ApplicationServer::isRetryOK() because it is never okay in shutdown
    while (clock::now() < endtime) {
      bool completed = checkAgencyPathExists("Failed", shared->_jobId) ||
                       checkAgencyPathExists("Finished", shared->_jobId);

      if (completed) {
        break;
      }

      std::unique_lock<std::mutex> lock(shared->_mutex);
      shared->_cv.wait_for(lock, std::chrono::seconds(1));

      if (shared->_completed) {
        break;
      }
    }

    LOG_TOPIC("deaf7", INFO, arangodb::Logger::CLUSTER)
        << "Resigning leadership completed (finished, failed or timed out)";
  }

  _isShuttingDown = true;
  CONDITION_LOCKER(cLock, _actionRegistryCond);
  _actionRegistryCond.broadcast();
}  // MaintenanceFeature

void MaintenanceFeature::stop() {
  for (auto const& itWorker : _activeWorkers) {
    CONDITION_LOCKER(cLock, _workerCompletion);

    // loop on each worker, retesting at 10ms just in case
    while (itWorker->isRunning()) {
      _workerCompletion.wait(std::chrono::milliseconds(10));
    }  // if
  }    // for

}  // MaintenanceFeature::stop

/// @brief Move an incomplete action to failed state
Result MaintenanceFeature::deleteAction(uint64_t action_id) {
  Result result;

  // pointer to action, or nullptr
  auto action = findActionId(action_id);

  if (action) {
    if (maintenance::COMPLETE != action->getState()) {
      action->setState(maintenance::FAILED);
    } else {
      result.reset(TRI_ERROR_BAD_PARAMETER,
                   "deleteAction called after action complete.");
    }  // else
  } else {
    result.reset(TRI_ERROR_BAD_PARAMETER,
                 "deleteAction could not find action to delete.");
  }  // else

  return result;

}  // MaintenanceFeature::deleteAction

/// @brief This is the  API for creating an Action and executing it.
///  Execution can be immediate by calling thread, or asynchronous via thread
///  pool. not yet:  ActionDescription parameter will be MOVED to new object.
Result MaintenanceFeature::addAction(std::shared_ptr<maintenance::Action> newAction,
                                     bool executeNow) {
  Result result;

  // the underlying routines are believed to be safe and throw free,
  //  but just in case
  try {
    size_t action_hash = newAction->hash();
    WRITE_LOCKER(wLock, _actionRegistryLock);

    std::shared_ptr<Action> curAction =
        findFirstActionHashNoLock(action_hash, ::findNotDoneActions);

    // similar action not in the queue (or at least no longer viable)
    if (!curAction) {
      if (newAction && newAction->ok()) {
        // Register action only if construction was ok
        registerAction(newAction, executeNow);
      } else {
        /// something failed in action creation ... go check logs
        result.reset(TRI_ERROR_BAD_PARAMETER,
                     "createAction rejected parameters.");
      }  // if
    } else {
      // action already exist, need write lock to prevent race
      result.reset(TRI_ERROR_BAD_PARAMETER,
                   "addAction called while similar action already processing.");
      _action_duplicated_counter->get().operator++();
    }  // else

    // executeNow process on this thread, right now!
    if (result.ok() && executeNow) {
      maintenance::MaintenanceWorker worker(*this, newAction);
      worker.run();
      result = worker.result();
    }  // if
  } catch (...) {
    result.reset(TRI_ERROR_INTERNAL,
                 "addAction experienced an unexpected throw.");
  }  // catch

  return result;

}  // MaintenanceFeature::addAction

/// @brief This is the  API for creating an Action and executing it.
///  Execution can be immediate by calling thread, or asynchronous via thread
///  pool. not yet:  ActionDescription parameter will be MOVED to new object.
Result MaintenanceFeature::addAction(std::shared_ptr<maintenance::ActionDescription> const& description,
                                     bool executeNow) {
  Result result;

  // the underlying routines are believed to be safe and throw free,
  //  but just in case
  try {
    std::shared_ptr<Action> newAction;

    std::shared_ptr<Action> curAction;

    WRITE_LOCKER(wLock, _actionRegistryLock);
    if (!description->isRunEvenIfDuplicate()) {
      size_t action_hash = description->hash();

      curAction = findFirstActionHashNoLock(action_hash, ::findNotDoneActions);
    }

    // similar action not in the queue (or at least no longer viable)
    if (!curAction) {
      LOG_TOPIC("fead2", DEBUG, Logger::MAINTENANCE)
          << "Did not find action with same hash: " << *description << " adding to queue";
      newAction = createAndRegisterAction(description, executeNow);

      if (!newAction || !newAction->ok()) {
        /// something failed in action creation ... go check logs
        result.reset(TRI_ERROR_BAD_PARAMETER,
                     "createAction rejected parameters.");
      }  // if
    } else {
      LOG_TOPIC("fead3", DEBUG, Logger::MAINTENANCE)
          << "Found actiondescription with same hash: " << description
          << " found: " << *curAction << " not adding again";
      // action already exist, need write lock to prevent race
      result.reset(TRI_ERROR_BAD_PARAMETER,
                   "addAction called while similar action already processing.");
      _action_duplicated_counter->get().operator++();
    }  // else

    // executeNow process on this thread, right now!
    if (result.ok() && executeNow) {
      maintenance::MaintenanceWorker worker(*this, newAction);
      worker.run();
      result = worker.result();
    }  // if
  } catch (...) {
    result.reset(TRI_ERROR_INTERNAL,
                 "addAction experienced an unexpected throw.");
  }  // catch

  return result;

}  // MaintenanceFeature::addAction

std::shared_ptr<Action> MaintenanceFeature::preAction(std::shared_ptr<ActionDescription> const& description) {
  return createAndRegisterAction(description, true);

}  // MaintenanceFeature::preAction

std::shared_ptr<Action> MaintenanceFeature::postAction(std::shared_ptr<ActionDescription> const& description) {
  auto action = createAction(description);

  if (action->ok()) {
    action->setState(WAITINGPOST);
    registerAction(action, false);
  }

  return action;
}  // MaintenanceFeature::postAction

void MaintenanceFeature::registerAction(std::shared_ptr<Action> action, bool executeNow) {
  // Assumes write lock on _actionRegistryLock

  // mark as executing so no other workers accidentally grab it
  if (executeNow) {
    action->setState(maintenance::EXECUTING);
  } else if (action->getState() == maintenance::READY) {
    _prioQueue.push(action);
  }

  // WARNING: holding write lock to _actionRegistry and about to
  //   lock condition variable
  {
    _actionRegistry.push_back(action);
    _action_registered_counter->get().operator++();

    if (!executeNow) {
      CONDITION_LOCKER(cLock, _actionRegistryCond);
      _actionRegistryCond.broadcast();
      // Note that we do a broadcast here for the following reason: if we did
      // signal here, we cannot control which of the sleepers is woken up.
      // If the new action is not fast track, then we could wake up the
      // fast track worker, which would leave the action as it is. This would
      // cause a delay of up to 0.1 seconds. With the broadcast, the worst
      // case is that we wake up sleeping workers unnecessarily.
    }  // if
  }    // lock
}

std::shared_ptr<Action> MaintenanceFeature::createAction(std::shared_ptr<ActionDescription> const& description) {
  // name should already be verified as existing ... but trust no one
  std::string name = description->get(NAME);

  // call factory
  // write lock via _actionRegistryLock is assumed held
  std::shared_ptr<Action> newAction = std::make_shared<Action>(*this, *description);

  // if a new action constructed successfully
  if (!newAction->ok()) {
    LOG_TOPIC("ef5cb", ERR, Logger::MAINTENANCE)
        << "createAction:  unknown action name given, \"" << name
        << "\", or other construction failure.";
  }

  return newAction;

}  // if

std::shared_ptr<Action> MaintenanceFeature::createAndRegisterAction(
    std::shared_ptr<ActionDescription> const& description, bool executeNow) {
  std::shared_ptr<Action> newAction = createAction(description);

  if (newAction->ok()) {
    registerAction(newAction, executeNow);
  }

  return newAction;
}

std::shared_ptr<Action> MaintenanceFeature::findFirstNotDoneAction(
    std::shared_ptr<ActionDescription> const& description) {
  return findFirstActionHash(description->hash(), ::findNotDoneActions);
}

std::shared_ptr<Action> MaintenanceFeature::findFirstActionHash(
    size_t hash, std::function<bool(std::shared_ptr<maintenance::Action> const&)> const& predicate) {
  READ_LOCKER(rLock, _actionRegistryLock);

  return findFirstActionHashNoLock(hash, predicate);
}

std::shared_ptr<Action> MaintenanceFeature::findFirstActionHashNoLock(
    size_t hash, std::function<bool(std::shared_ptr<maintenance::Action> const&)> const& predicate) {
  // assert to test lock held?

  for (auto const& action : _actionRegistry) {
    if (action->hash() == hash && predicate(action)) {
      return action;
    }
  }
  return std::shared_ptr<Action>();
}

std::shared_ptr<Action> MaintenanceFeature::findActionId(uint64_t id) {
  READ_LOCKER(rLock, _actionRegistryLock);

  return findActionIdNoLock(id);
}

std::shared_ptr<Action> MaintenanceFeature::findActionIdNoLock(uint64_t id) {
  // assert to test lock held?

  for (auto const& action : _actionRegistry) {
    if (action->id() == id) {
      return action;
    }
  }
  return std::shared_ptr<Action>();
}

std::shared_ptr<Action> MaintenanceFeature::findReadyAction(std::unordered_set<std::string> const& labels) {
  std::shared_ptr<Action> ret_ptr;

  while (!_isShuttingDown) {
    // use priority queue for ready action (and purge any that are done waiting)
    {
      WRITE_LOCKER(wLock, _actionRegistryLock);

      while (!_prioQueue.empty()) {
        // If _prioQueue is empty, we have no ready job and simply loop in the
        // outer loop.
        auto const& top = _prioQueue.top();
        if (top->getState() != maintenance::READY) {  // in case it is deleted
          _prioQueue.pop();
          continue;
        }
        if (top->matches(labels)) {
          ret_ptr = top;
          _prioQueue.pop();
          return ret_ptr;
        }
        // We are not interested, this can only mean that we are fast track
        // and the top action is not. Therefore, the whole queue does not
        // contain any fast track, so we can idle.
        break;
      }

      // When we get here, there is currently nothing to do, so we might
      // as well clean up those jobs in the _actionRegistry, which are
      // in state DONE:
      if (RandomGenerator::interval(uint32_t(10)) == 0) {
        size_t actions_removed = 0;
        for (auto loop = _actionRegistry.begin(); _actionRegistry.end() != loop;) {
          if ((*loop)->done()) {
            loop = _actionRegistry.erase(loop);
            actions_removed++;
          } else {
            ++loop;
          }  // else
        }    // for
        if (actions_removed > 0) {
          _action_done_counter->get().count(actions_removed);
        }
      }
    }  // WRITE

    // no pointer ... wait 0.1 seconds unless woken up
    if (!_isShuttingDown) {
      CONDITION_LOCKER(cLock, _actionRegistryCond);
      _actionRegistryCond.wait(std::chrono::milliseconds(100));
    }  // if

  }  // while

  return ret_ptr;
}

VPackBuilder MaintenanceFeature::toVelocyPack() const {
  VPackBuilder vb;
  toVelocyPack(vb);
  return vb;
}

void MaintenanceFeature::toVelocyPack(VPackBuilder& vb) const {
  READ_LOCKER(rLock, _actionRegistryLock);

  {
    VPackArrayBuilder ab(&vb);
    for (auto const& action : _actionRegistry) {
      action->toVelocyPack(vb);
    }  // for
  }

}  // MaintenanceFeature::toVelocyPack

std::string const SLASH("/");

arangodb::Result MaintenanceFeature::storeDBError(std::string const& database,
                                                  Result const& failure) {
  VPackBuilder eb;
  {
    VPackObjectBuilder b(&eb);
    eb.add(NAME, VPackValue(database));
    eb.add(StaticStrings::Error, VPackValue(true));
    eb.add(StaticStrings::ErrorNum, VPackValue(failure.errorNumber()));
    eb.add(StaticStrings::ErrorMessage, VPackValue(failure.errorMessage()));
  }

  return storeDBError(database, eb.steal());
}

arangodb::Result MaintenanceFeature::storeDBError(std::string const& database,
                                                  std::shared_ptr<VPackBuffer<uint8_t>> error) {
  MUTEX_LOCKER(guard, _dbeLock);
  auto const it = _dbErrors.find(database);
  if (it != _dbErrors.end()) {
    std::stringstream error;
    error << "database " << database << " already has pending error";
    LOG_TOPIC("0d580", DEBUG, Logger::MAINTENANCE) << error.str();
    return Result(TRI_ERROR_FAILED, error.str());
  }

  try {
    _dbErrors.try_emplace(database, error);
  } catch (std::exception const& e) {
    return Result(TRI_ERROR_FAILED, e.what());
  }

  return Result();
}

arangodb::Result MaintenanceFeature::dbError(std::string const& database,
                                             std::shared_ptr<VPackBuffer<uint8_t>>& error) const {
  MUTEX_LOCKER(guard, _dbeLock);
  auto const it = _dbErrors.find(database);
  error = (it != _dbErrors.end()) ? it->second : nullptr;
  return Result();
}

arangodb::Result MaintenanceFeature::removeDBError(std::string const& database) {
  try {
    MUTEX_LOCKER(guard, _seLock);
    _shardErrors.erase(database);
  } catch (std::exception const&) {
    std::stringstream error;
    error << "erasing database error for " << database << " failed";
    LOG_TOPIC("4ab17", DEBUG, Logger::MAINTENANCE) << error.str();
    return Result(TRI_ERROR_FAILED, error.str());
  }

  return Result();
}

arangodb::Result MaintenanceFeature::storeShardError(std::string const& database,
                                                     std::string const& collection,
                                                     std::string const& shard,
                                                     std::string const& serverId,
                                                     arangodb::Result const& failure) {
  VPackBuilder eb;
  {
    VPackObjectBuilder o(&eb);
    eb.add(StaticStrings::Error, VPackValue(true));
    eb.add(StaticStrings::ErrorMessage, VPackValue(failure.errorMessage()));
    eb.add(StaticStrings::ErrorNum, VPackValue(failure.errorNumber()));
    eb.add(VPackValue("indexes"));
    { VPackArrayBuilder a(&eb); }  // []
    eb.add(VPackValue("servers"));
    {
      VPackArrayBuilder a(&eb);  // [serverId]
      eb.add(VPackValue(serverId));
    }
  }

  return storeShardError(database, collection, shard, eb.steal());
}

arangodb::Result MaintenanceFeature::storeShardError(
    std::string const& database, std::string const& collection,
    std::string const& shard, std::shared_ptr<VPackBuffer<uint8_t>> error) {
  std::string const key = database + SLASH + collection + SLASH + shard;

  MUTEX_LOCKER(guard, _seLock);
  try {
    auto emplaced = _shardErrors.try_emplace(std::move(key), std::move(error)).second;
    if (!emplaced) {
      std::stringstream error;
      // cppcheck-suppress accessMoved; try_emplace leaves the movables intact
      error << "shard " << key << " already has pending error";
      LOG_TOPIC("378fa", DEBUG, Logger::MAINTENANCE) << error.str();
      return Result(TRI_ERROR_FAILED, error.str());
    }
  } catch (std::exception const& e) {
    return Result(TRI_ERROR_FAILED, e.what());
  }

  return Result();
}

arangodb::Result MaintenanceFeature::shardError(
    std::string const& database, std::string const& collection,
    std::string const& shard, std::shared_ptr<VPackBuffer<uint8_t>>& error) const {
  std::string key = database + SLASH + collection + SLASH + shard;

  MUTEX_LOCKER(guard, _seLock);
  auto const it = _shardErrors.find(key);
  error = (it != _shardErrors.end()) ? it->second : nullptr;
  return Result();
}

arangodb::Result MaintenanceFeature::removeShardError(std::string const& key) {
  try {
    MUTEX_LOCKER(guard, _seLock);
    _shardErrors.erase(key);
  } catch (std::exception const&) {
    std::stringstream error;
    error << "erasing shard error for " << key << " failed";
    LOG_TOPIC("b05d6", DEBUG, Logger::MAINTENANCE) << error.str();
    return Result(TRI_ERROR_FAILED, error.str());
  }

  return Result();
}

arangodb::Result MaintenanceFeature::removeShardError(std::string const& database,
                                                      std::string const& collection,
                                                      std::string const& shard) {
  return removeShardError(database + SLASH + collection + SLASH + shard);
}

arangodb::Result MaintenanceFeature::storeIndexError(
    std::string const& database, std::string const& collection, std::string const& shard,
    std::string const& indexId, std::shared_ptr<VPackBuffer<uint8_t>> error) {
  using buffer_t = std::shared_ptr<VPackBuffer<uint8_t>>;
  std::string const key = database + SLASH + collection + SLASH + shard;

  MUTEX_LOCKER(guard, _ieLock);

  decltype(_indexErrors.emplace(key)) emplace_result;
  try {
    emplace_result = _indexErrors.try_emplace(key, std::map<std::string, buffer_t>());
  } catch (std::exception const& e) {
    return Result(TRI_ERROR_FAILED, e.what());
  }

  auto& errors = emplace_result.first->second;
  try {
    auto emplaced = errors.try_emplace(indexId, error).second;
    if (!emplaced) {
      std::stringstream error;
      error << "index " << indexId << " for shard " << key << " already has pending error";
      LOG_TOPIC("d3c92", DEBUG, Logger::MAINTENANCE) << error.str();
      return Result(TRI_ERROR_FAILED, error.str());
    }
  } catch (std::exception const& e) {
    return Result(TRI_ERROR_FAILED, e.what());
  }

  return Result();
}

template <typename T>
std::ostream& operator<<(std::ostream& os, std::set<T> const& st) {
  size_t j = 0;
  os << "[";
  for (auto const& i : st) {
    os << i;
    if (++j < st.size()) {
      os << ", ";
    }
  }
  os << "]";
  return os;
}

arangodb::Result MaintenanceFeature::removeIndexErrors(
    std::string const& key, std::unordered_set<std::string> const& indexIds) {
  MUTEX_LOCKER(guard, _ieLock);

  // If no entry for this shard exists bail out
  auto kit = _indexErrors.find(key);
  if (kit == _indexErrors.end()) {
    std::stringstream error;
    error << "erasing index " << indexIds << " error for shard " << key
          << " failed as no such key is found in index error bucket";
    LOG_TOPIC("678a2", DEBUG, Logger::MAINTENANCE) << error.str();
    return Result(TRI_ERROR_FAILED, error.str());
  }

  auto& errors = kit->second;

  try {
    for (auto const& indexId : indexIds) {
      errors.erase(indexId);
    }
  } catch (std::exception const&) {
    std::stringstream error;
    error << "erasing index errors " << indexIds << " for " << key << " failed";
    LOG_TOPIC("e75c8", DEBUG, Logger::MAINTENANCE) << error.str();
    return Result(TRI_ERROR_FAILED, error.str());
  }

  return Result();
}

arangodb::Result MaintenanceFeature::removeIndexErrors(
    std::string const& database, std::string const& collection,
    std::string const& shard, std::unordered_set<std::string> const& indexIds) {
  return removeIndexErrors(database + SLASH + collection + SLASH + shard, indexIds);
}

arangodb::Result MaintenanceFeature::copyAllErrors(errors_t& errors) const {
  {
    MUTEX_LOCKER(guard, _seLock);
    errors.shards = _shardErrors;
  }
  {
    MUTEX_LOCKER(guard, _ieLock);
    errors.indexes = _indexErrors;
  }
  {
    MUTEX_LOCKER(guard, _dbeLock);
    errors.databases = _dbErrors;
  }
  return Result();
}

uint64_t MaintenanceFeature::shardVersion(std::string const& shname) const {
  MUTEX_LOCKER(guard, _versionLock);
  auto const it = _shardVersion.find(shname);
  LOG_TOPIC("23fbc", TRACE, Logger::MAINTENANCE)
      << "getting shard version for '" << shname << "' from " << _shardVersion;
  return (it != _shardVersion.end()) ? it->second : 0;
}

uint64_t MaintenanceFeature::incShardVersion(std::string const& shname) {
  MUTEX_LOCKER(guard, _versionLock);
  auto ret = ++_shardVersion[shname];
  LOG_TOPIC("cc492", TRACE, Logger::MAINTENANCE)
      << "incremented shard version for " << shname << " to " << ret;
  return ret;
}

void MaintenanceFeature::delShardVersion(std::string const& shname) {
  MUTEX_LOCKER(guard, _versionLock);
  auto const it = _shardVersion.find(shname);
  if (it != _shardVersion.end()) {
    _shardVersion.erase(it);
  }
}

bool MaintenanceFeature::isPaused() const {
  std::chrono::steady_clock::duration t = _pauseUntil;
  return t > std::chrono::steady_clock::now().time_since_epoch();
}

void MaintenanceFeature::pause(std::chrono::seconds const& s) {
  _pauseUntil = std::chrono::steady_clock::now().time_since_epoch() + s;
}

void MaintenanceFeature::proceed() {
  _pauseUntil = std::chrono::steady_clock::duration::zero();
}

void MaintenanceFeature::addDirty(std::string const& database) {
  server().getFeature<ClusterFeature>().addDirty(database);
}
void MaintenanceFeature::addDirty(std::unordered_set<std::string> const& databases, bool callNotify) {
  server().getFeature<ClusterFeature>().addDirty(databases, callNotify);
}

std::unordered_set<std::string> MaintenanceFeature::pickRandomDirty(size_t n) {
  size_t left = _databasesToCheck.size();
  bool more = false;
  if (n >= left) {
    n = left;
    more = true;
  }
  std::unordered_set<std::string> ret(std::make_move_iterator(_databasesToCheck.end()-n),
                                      std::make_move_iterator(_databasesToCheck.end()));
  _databasesToCheck.erase(_databasesToCheck.end()-n,_databasesToCheck.end());
  if (more) {
    refillToCheck();
  }
  return ret;
}

void MaintenanceFeature::refillToCheck() {
  auto seed = std::chrono::system_clock::now().time_since_epoch().count();
  std::default_random_engine e(static_cast<unsigned int>(seed));
  _databasesToCheck = server().getFeature<DatabaseFeature>().getDatabaseNames();
  // This number is not guarded relies on single threadedness of the maintenance
  _lastNumberOfDatabases = _databasesToCheck.size();
  std::shuffle(_databasesToCheck.begin(), _databasesToCheck.end(), e);
}

std::unordered_set<std::string> MaintenanceFeature::dirty(
  std::unordered_set<std::string> const& more) {
  auto& clusterFeature = server().getFeature<ClusterFeature>();
  auto ret = clusterFeature.dirty(); // plan & current in first run
  if (_firstRun) {
    auto all = allDatabases();
    ret.insert(std::make_move_iterator(all.begin()),std::make_move_iterator(all.end()));
    _firstRun = false;
  } else {
    if (!more.empty()) {
      ret.insert(more.begin(), more.end());
    }
  }
  return ret;
}

std::unordered_set<std::string> MaintenanceFeature::allDatabases() const {
  return server().getFeature<ClusterFeature>().allDatabases();
}

size_t MaintenanceFeature::lastNumberOfDatabases() const {
  // This number is not guarded relies on single threadedness of the maintenance
  return _lastNumberOfDatabases;
}

std::shared_ptr<maintenance::ActionDescription> MaintenanceFeature::isShardLocked(
  ShardID const& shardId) const {
  auto it = _shardActionMap.find(shardId);
  if (it == _shardActionMap.end()) {
    return nullptr;
  }
  return it->second;
}

bool MaintenanceFeature::isDirty(std::string const& dbName) const {
  return server().getFeature<ClusterFeature>().isDirty(dbName);
}

bool MaintenanceFeature::lockShard(
  ShardID const& shardId, std::shared_ptr<maintenance::ActionDescription> const& description) {
  LOG_TOPIC("aaed2", DEBUG, Logger::MAINTENANCE)
    << "Locking shard " << shardId << " for action " << *description;
  std::lock_guard<std::mutex> guard(_shardActionMapMutex);
  auto pair = _shardActionMap.emplace(shardId, description);
  return pair.second;
}

bool MaintenanceFeature::unlockShard(ShardID const& shardId) {
  std::lock_guard<std::mutex> guard(_shardActionMapMutex);
  auto it = _shardActionMap.find(shardId);
  if (it == _shardActionMap.end()) {
    return false;
  }
  LOG_TOPIC("aaed3", DEBUG, Logger::MAINTENANCE)
    << "Unlocking shard " << shardId << " for action " << *it->second;
  _shardActionMap.erase(it);
  return true;
}

MaintenanceFeature::ShardActionMap MaintenanceFeature::getShardLocks() const {
  LOG_TOPIC("aaed4", DEBUG, Logger::MAINTENANCE) << "Copy of shard action map taken.";
  std::lock_guard<std::mutex> guard(_shardActionMapMutex);
  return _shardActionMap;
}<|MERGE_RESOLUTION|>--- conflicted
+++ resolved
@@ -186,39 +186,6 @@
     metricsFeature.counter<arangodb_maintenance_phase2_accum_runtime_msec>(
       0, "Accumulated runtime of phase two [ms]");
   _agency_sync_total_accum_runtime_msec =
-<<<<<<< HEAD
-      metricsFeature.counter(StaticStrings::MaintenanceAgencySyncAccumRuntimeMs,
-                             0, "Accumulated runtime of agency sync phase [ms]");
-
-  _shards_out_of_sync = metricsFeature.gauge<uint64_t>(
-      StaticStrings::ShardsOutOfSync, 0,
-      "Number of leader shards not fully replicated");
-  _shards_total_count =
-      metricsFeature.gauge<uint64_t>(StaticStrings::ShardsTotalCount, 0,
-                                     "Number of shards on this machine");
-  _shards_leader_count =
-      metricsFeature.gauge<uint64_t>(StaticStrings::ShardsLeaderCount, 0,
-                                     "Number of leader shards on this machine");
-  _shards_not_replicated_count =
-      metricsFeature.gauge<uint64_t>(StaticStrings::ShardsNotReplicated, 0,
-                                     "Number of shards not replicated at all");
-
-  _action_duplicated_counter = metricsFeature.counter(
-      StaticStrings::ActionDuplicateCounter, 0,
-      "Counter of actions that have been discarded because of a duplicate");
-  _action_registered_counter = metricsFeature.counter(
-      StaticStrings::ActionRegisteredCounter, 0,
-      "Counter of actions that have been registered in the action registry");
-  _action_done_counter =
-      metricsFeature.counter(StaticStrings::ActionDoneCounter, 0,
-                             "Counter of actions that are done and have been "
-                             "removed from the registry");
-
-  const char* instrumentedActions[] = {CREATE_COLLECTION, CREATE_DATABASE,
-                                       UPDATE_COLLECTION, SYNCHRONIZE_SHARD,
-                                       DROP_COLLECTION,   DROP_DATABASE,
-                                       DROP_INDEX};
-=======
     metricsFeature.counter<arangodb_maintenance_agency_sync_accum_runtime_msec>(
       0, "Accumulated runtime of agency sync phase [ms]");
 
@@ -240,31 +207,11 @@
 
   const char* instrumentedActions[] =
     {CREATE_COLLECTION, CREATE_DATABASE, UPDATE_COLLECTION, SYNCHRONIZE_SHARD, DROP_COLLECTION, DROP_DATABASE, DROP_INDEX};
->>>>>>> c8c2d8a2
 
   for (const char* action : instrumentedActions) {
     std::string action_label = std::string{"action=\""} + action + '"';
 
     _maintenance_job_metrics_map.try_emplace(
-<<<<<<< HEAD
-        action,
-        metricsFeature.histogram({StaticStrings::MaintenanceActionRuntimeMs, action_label},
-                                 log_scale_t<uint64_t>(4, 82, 86400000, 10),
-                                 "Time spent executing a maintenance action [ms]"),
-        metricsFeature.histogram(
-            {StaticStrings::MaintenanceActionQueueTimeMs, action_label},
-            log_scale_t<uint64_t>(2, 82, 3600000, 12),
-            "Time spent in the queue before execution for maintenance actions [ms]"),
-
-        metricsFeature.counter({StaticStrings::MaintenanceActionAccumRuntimeMs, action_label},
-                               0, "Accumulated action runtime"),
-
-        metricsFeature.counter({StaticStrings::MaintenanceActionAccumQueueTimeMs, action_label},
-                               0, "Accumulated action queue time"),
-
-        metricsFeature.counter({StaticStrings::MaintenanceActionFailureCounter, action_label},
-                               0, "Failure counter for the maintenance actions"));
-=======
       action, metricsFeature.histogram<arangodb_maintenance_action_runtime_msec>(
         {action_label}, log_scale_t<uint64_t>(4, 82, 86400000, 10),
         "Time spent executing a maintenance action [ms]"),
@@ -280,7 +227,6 @@
 
       metricsFeature.counter<arangodb_maintenance_action_failure_counter>(
         {action_label}, 0, "Failure counter for the maintenance actions"));
->>>>>>> c8c2d8a2
   }
 }
 
