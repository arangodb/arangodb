////////////////////////////////////////////////////////////////////////////////
/// DISCLAIMER
///
/// Copyright 2014-2018 ArangoDB GmbH, Cologne, Germany
///
/// Licensed under the Apache License, Version 2.0 (the "License");
/// you may not use this file except in compliance with the License.
/// You may obtain a copy of the License at
///
///     http://www.apache.org/licenses/LICENSE-2.0
///
/// Unless required by applicable law or agreed to in writing, software
/// distributed under the License is distributed on an "AS IS" BASIS,
/// WITHOUT WARRANTIES OR CONDITIONS OF ANY KIND, either express or implied.
/// See the License for the specific language governing permissions and
/// limitations under the License.
///
/// Copyright holder is ArangoDB GmbH, Cologne, Germany
///
/// @author Kaveh Vahedipour
/// @author Matthew Von-Maszewski
////////////////////////////////////////////////////////////////////////////////

#include "MaintenanceFeature.h"

#include "ApplicationFeatures/ApplicationServer.h"
#include "Basics/ConditionLocker.h"
#include "Basics/MutexLocker.h"
#include "Basics/ReadLocker.h"
#include "Basics/WriteLocker.h"
#include "Cluster/Action.h"
#include "Cluster/ActionDescription.h"
#include "Cluster/CreateDatabase.h"
#include "Cluster/MaintenanceWorker.h"
#include "Cluster/ServerState.h"

using namespace arangodb;
using namespace arangodb::application_features;
using namespace arangodb::options;
using namespace arangodb::maintenance;

const uint32_t MaintenanceFeature::minThreadLimit = 2;
const uint32_t MaintenanceFeature::maxThreadLimit = 64;

MaintenanceFeature::MaintenanceFeature(application_features::ApplicationServer& server)
    : ApplicationFeature(server, "Maintenance"),
      _forceActivation(false),
      _maintenanceThreadsMax(2) {
  // the number of threads will be adjusted later. it's just that we want to initialize all members properly

  // this feature has to know the role of this server in its `start`. The role
  // is determined by `ClusterFeature::validateOptions`, hence the following
  // line of code is not required. For philosophical reasons we added it to the
  // ClusterPhase and let it start after `Cluster`.
  startsAfter("Cluster");

  init();
}  // MaintenanceFeature::MaintenanceFeature

void MaintenanceFeature::init() {
  _isShuttingDown = false;
  _nextActionId = 1;

  setOptional(true);
  requiresElevatedPrivileges(false);  // ??? this mean admin priv?

  // these parameters might be updated by config and/or command line options

  _maintenanceThreadsMax =
      (std::max)(static_cast<uint32_t>(minThreadLimit),
                 static_cast<uint32_t>(TRI_numberProcessors() / 4 + 1));
  _secondsActionsBlock = 2;
  _secondsActionsLinger = 3600;
}  // MaintenanceFeature::init

void MaintenanceFeature::collectOptions(std::shared_ptr<ProgramOptions> options) {
  options->addSection("server", "Server features");

  options->addOption(
      "--server.maintenance-threads",
      "maximum number of threads available for maintenance actions",
      new UInt32Parameter(&_maintenanceThreadsMax),
      arangodb::options::makeFlags(arangodb::options::Flags::Hidden,
                                   arangodb::options::Flags::Dynamic));

  options->addOption(
      "--server.maintenance-actions-block",
      "minimum number of seconds finished Actions block duplicates",
      new Int32Parameter(&_secondsActionsBlock),
      arangodb::options::makeFlags(arangodb::options::Flags::Hidden));

  options->addOption(
      "--server.maintenance-actions-linger",
      "minimum number of seconds finished Actions remain in deque",
      new Int32Parameter(&_secondsActionsLinger),
      arangodb::options::makeFlags(arangodb::options::Flags::Hidden));

}  // MaintenanceFeature::collectOptions

void MaintenanceFeature::validateOptions(std::shared_ptr<ProgramOptions> options) {
  if (_maintenanceThreadsMax < minThreadLimit) {
    LOG_TOPIC(WARN, Logger::MAINTENANCE)
        << "Need at least" << minThreadLimit << "maintenance-threads";
    _maintenanceThreadsMax = minThreadLimit;
  } else if (_maintenanceThreadsMax >= maxThreadLimit) {
    LOG_TOPIC(WARN, Logger::MAINTENANCE) << "maintenance-threads limited to " << maxThreadLimit;
    _maintenanceThreadsMax = maxThreadLimit;
  }
}

/// do not start threads in prepare
void MaintenanceFeature::prepare() {}  // MaintenanceFeature::prepare

void MaintenanceFeature::start() {
  auto serverState = ServerState::instance();

  // _forceActivation is set by the catch tests
  if (!_forceActivation && (serverState->isAgent() || serverState->isSingleServer())) {
    LOG_TOPIC(TRACE, Logger::MAINTENANCE) << "Disable maintenance-threads"
                                          << " for single-server or agents.";
    return;
  }

  // start threads
  for (uint32_t loop = 0; loop < _maintenanceThreadsMax; ++loop) {
    // First worker will be available only to fast track
    std::unordered_set<std::string> labels{};
    if (loop == 0) {
      labels.emplace(ActionBase::FAST_TRACK);
    }

    auto newWorker = std::make_unique<maintenance::MaintenanceWorker>(*this, labels);

    if (!newWorker->start(&_workerCompletion)) {
      LOG_TOPIC(ERR, Logger::MAINTENANCE)
          << "MaintenanceFeature::start:  newWorker start failed";
    } else {
      _activeWorkers.push_back(std::move(newWorker));
    }
  }  // for
}  // MaintenanceFeature::start

void MaintenanceFeature::beginShutdown() {
  _isShuttingDown = true;
  CONDITION_LOCKER(cLock, _actionRegistryCond);
  _actionRegistryCond.broadcast();
}  // MaintenanceFeature

void MaintenanceFeature::stop() {
  for (auto const& itWorker : _activeWorkers) {
    CONDITION_LOCKER(cLock, _workerCompletion);

    // loop on each worker, retesting at 10ms just in case
    while (itWorker->isRunning()) {
      _workerCompletion.wait(10000);
    }  // if
  }    // for

}  // MaintenanceFeature::stop

/// @brief Move an incomplete action to failed state
Result MaintenanceFeature::deleteAction(uint64_t action_id) {
  Result result;

  // pointer to action, or nullptr
  auto action = findActionId(action_id);

  if (action) {
    if (maintenance::COMPLETE != action->getState()) {
      action->setState(maintenance::FAILED);
    } else {
      result.reset(TRI_ERROR_BAD_PARAMETER,
                   "deleteAction called after action complete.");
    }  // else
  } else {
    result.reset(TRI_ERROR_BAD_PARAMETER,
                 "deleteAction could not find action to delete.");
  }  // else

  return result;

}  // MaintenanceFeature::deleteAction

/// @brief This is the  API for creating an Action and executing it.
///  Execution can be immediate by calling thread, or asynchronous via thread
///  pool. not yet:  ActionDescription parameter will be MOVED to new object.
Result MaintenanceFeature::addAction(std::shared_ptr<maintenance::Action> newAction,
                                     bool executeNow) {
  Result result;

  // the underlying routines are believed to be safe and throw free,
  //  but just in case
  try {
    size_t action_hash = newAction->hash();
    WRITE_LOCKER(wLock, _actionRegistryLock);

    std::shared_ptr<Action> curAction = findActionHashNoLock(action_hash);

    // similar action not in the queue (or at least no longer viable)
    if (curAction == nullptr || curAction->done()) {
      if (newAction && newAction->ok()) {
        // Register action only if construction was ok
        registerAction(newAction, executeNow);
      } else {
        /// something failed in action creation ... go check logs
        result.reset(TRI_ERROR_BAD_PARAMETER,
                     "createAction rejected parameters.");
      }  // if
    } else {
      // action already exist, need write lock to prevent race
      result.reset(TRI_ERROR_BAD_PARAMETER,
                   "addAction called while similar action already processing.");
    }  // else

    // executeNow process on this thread, right now!
    if (result.ok() && executeNow) {
      maintenance::MaintenanceWorker worker(*this, newAction);
      worker.run();
      result = worker.result();
    }  // if
  } catch (...) {
    result.reset(TRI_ERROR_INTERNAL,
                 "addAction experienced an unexpected throw.");
  }  // catch

  return result;

}  // MaintenanceFeature::addAction

/// @brief This is the  API for creating an Action and executing it.
///  Execution can be immediate by calling thread, or asynchronous via thread
///  pool. not yet:  ActionDescription parameter will be MOVED to new object.
Result MaintenanceFeature::addAction(std::shared_ptr<maintenance::ActionDescription> const& description,
                                     bool executeNow) {
  Result result;

  // the underlying routines are believed to be safe and throw free,
  //  but just in case
  try {
    std::shared_ptr<Action> newAction;

    // is there a known name field
    auto find_it = description->get("name");

    size_t action_hash = description->hash();
    WRITE_LOCKER(wLock, _actionRegistryLock);

    std::shared_ptr<Action> curAction = findActionHashNoLock(action_hash);

    // similar action not in the queue (or at least no longer viable)
    if (!curAction || curAction->done()) {
      newAction = createAndRegisterAction(description, executeNow);

      if (!newAction || !newAction->ok()) {
        /// something failed in action creation ... go check logs
        result.reset(TRI_ERROR_BAD_PARAMETER,
                     "createAction rejected parameters.");
      }  // if
    } else {
      // action already exist, need write lock to prevent race
      result.reset(TRI_ERROR_BAD_PARAMETER,
                   "addAction called while similar action already processing.");
    }  // else

    // executeNow process on this thread, right now!
    if (result.ok() && executeNow) {
      maintenance::MaintenanceWorker worker(*this, newAction);
      worker.run();
      result = worker.result();
    }  // if
  } catch (...) {
    result.reset(TRI_ERROR_INTERNAL,
                 "addAction experienced an unexpected throw.");
  }  // catch

  return result;

}  // MaintenanceFeature::addAction

std::shared_ptr<Action> MaintenanceFeature::preAction(std::shared_ptr<ActionDescription> const& description) {
  return createAndRegisterAction(description, true);

}  // MaintenanceFeature::preAction

std::shared_ptr<Action> MaintenanceFeature::postAction(std::shared_ptr<ActionDescription> const& description) {
  auto action = createAction(description);

  if (action->ok()) {
    action->setState(WAITINGPOST);
    registerAction(action, false);
  }

  return action;
}  // MaintenanceFeature::postAction

void MaintenanceFeature::registerAction(std::shared_ptr<Action> action, bool executeNow) {
  // Assumes write lock on _actionRegistryLock

  // mark as executing so no other workers accidentally grab it
  if (executeNow) {
    action->setState(maintenance::EXECUTING);
  }  // if

  // WARNING: holding write lock to _actionRegistry and about to
  //   lock condition variable
  {
    _actionRegistry.push_back(action);

    if (!executeNow) {
      CONDITION_LOCKER(cLock, _actionRegistryCond);
      _actionRegistryCond.signal();
    }  // if
  }    // lock
}

std::shared_ptr<Action> MaintenanceFeature::createAction(std::shared_ptr<ActionDescription> const& description) {
  // write lock via _actionRegistryLock is assumed held
  std::shared_ptr<Action> newAction;

  // name should already be verified as existing ... but trust no one
  std::string name = description->get(NAME);

  // call factory
  newAction = std::make_shared<Action>(*this, *description);

  // if a new action constructed successfully
  if (!newAction->ok()) {
    LOG_TOPIC(ERR, Logger::MAINTENANCE)
        << "createAction:  unknown action name given, \"" << name.c_str()
        << "\", or other construction failure.";
  }

  return newAction;

}  // if

std::shared_ptr<Action> MaintenanceFeature::createAndRegisterAction(
    std::shared_ptr<ActionDescription> const& description, bool executeNow) {
  std::shared_ptr<Action> newAction = createAction(description);

  if (newAction->ok()) {
    registerAction(newAction, executeNow);
  }

  return newAction;
}

std::shared_ptr<Action> MaintenanceFeature::findAction(std::shared_ptr<ActionDescription> const description) {
  return findActionHash(description->hash());
}

std::shared_ptr<Action> MaintenanceFeature::findActionHash(size_t hash) {
  READ_LOCKER(rLock, _actionRegistryLock);

  return findActionHashNoLock(hash);
}  // MaintenanceFeature::findActionHash

std::shared_ptr<Action> MaintenanceFeature::findActionHashNoLock(size_t hash) {
  // assert to test lock held?

  std::shared_ptr<Action> ret_ptr;

  for (auto action_it = _actionRegistry.begin();
       _actionRegistry.end() != action_it && !ret_ptr; ++action_it) {
    if ((*action_it)->hash() == hash) {
      ret_ptr = *action_it;
    }  // if
  }    // for

  return ret_ptr;

}  // MaintenanceFeature::findActionHashNoLock

std::shared_ptr<Action> MaintenanceFeature::findActionId(uint64_t id) {
  READ_LOCKER(rLock, _actionRegistryLock);

  return findActionIdNoLock(id);
}  // MaintenanceFeature::findActionId

std::shared_ptr<Action> MaintenanceFeature::findActionIdNoLock(uint64_t id) {
  // assert to test lock held?

  std::shared_ptr<Action> ret_ptr;

  for (auto action_it = _actionRegistry.begin();
       _actionRegistry.end() != action_it && !ret_ptr; ++action_it) {
    if ((*action_it)->id() == id) {
      // should we return the first match here or the last match?
      // if first, we could simply add a break
      ret_ptr = *action_it;
    }  // if
  }    // for

  return ret_ptr;

}  // MaintenanceFeature::findActionIdNoLock

std::shared_ptr<Action> MaintenanceFeature::findReadyAction(std::unordered_set<std::string> const& labels) {
  std::shared_ptr<Action> ret_ptr;

  while (!_isShuttingDown && !ret_ptr) {
    // scan for ready action (and purge any that are done waiting)
    {
      WRITE_LOCKER(wLock, _actionRegistryLock);

      for (auto loop = _actionRegistry.begin(); _actionRegistry.end() != loop && !ret_ptr;) {
        auto state = (*loop)->getState();
        if (state == maintenance::READY && (*loop)->matches(labels)) {
          ret_ptr = *loop;
          ret_ptr->setState(maintenance::EXECUTING);
        } else if ((*loop)->done()) {
          loop = _actionRegistry.erase(loop);
        } else {
          ++loop;
        }  // else
      }    // for
    }      // WRITE

    // no pointer ... wait 5 second
    if (!_isShuttingDown && !ret_ptr) {
      CONDITION_LOCKER(cLock, _actionRegistryCond);
      _actionRegistryCond.wait(100000);
    }  // if

  }  // while

  return ret_ptr;

}  // MaintenanceFeature::findReadyAction

VPackBuilder MaintenanceFeature::toVelocyPack() const {
  VPackBuilder vb;
  toVelocyPack(vb);
  return vb;
}

void MaintenanceFeature::toVelocyPack(VPackBuilder& vb) const {
  READ_LOCKER(rLock, _actionRegistryLock);

  {
    VPackArrayBuilder ab(&vb);
    for (auto const& action : _actionRegistry) {
      action->toVelocyPack(vb);
    }  // for
  }

}  // MaintenanceFeature::toVelocyPack
#if 0
std::string MaintenanceFeature::toJson(VPackBuilder & builder) {
} // MaintenanceFeature::toJson
#endif

std::string const SLASH("/");

arangodb::Result MaintenanceFeature::storeDBError(std::string const& database,
                                                  Result const& failure) {
  VPackBuilder eb;
  {
    VPackObjectBuilder b(&eb);
    eb.add(NAME, VPackValue(database));
    eb.add("error", VPackValue(true));
    eb.add("errorNum", VPackValue(failure.errorNumber()));
    eb.add("errorMessage", VPackValue(failure.errorMessage()));
  }

  return storeDBError(database, eb.steal());
}

arangodb::Result MaintenanceFeature::storeDBError(std::string const& database,
                                                  std::shared_ptr<VPackBuffer<uint8_t>> error) {
  MUTEX_LOCKER(guard, _dbeLock);
  auto const it = _dbErrors.find(database);
  if (it != _dbErrors.end()) {
    std::stringstream error;
    error << "database " << database << " already has pending error";
    LOG_TOPIC(DEBUG, Logger::MAINTENANCE) << error.str();
    return Result(TRI_ERROR_FAILED, error.str());
  }

  try {
    _dbErrors.emplace(database, error);
  } catch (std::exception const& e) {
    return Result(TRI_ERROR_FAILED, e.what());
  }

  return Result();
}

arangodb::Result MaintenanceFeature::dbError(std::string const& database,
                                             std::shared_ptr<VPackBuffer<uint8_t>>& error) const {
  MUTEX_LOCKER(guard, _dbeLock);
  auto const it = _dbErrors.find(database);
  error = (it != _dbErrors.end()) ? it->second : nullptr;
  return Result();
}

arangodb::Result MaintenanceFeature::removeDBError(std::string const& database) {
  try {
    MUTEX_LOCKER(guard, _seLock);
    _shardErrors.erase(database);
  } catch (std::exception const&) {
    std::stringstream error;
    error << "erasing database error for " << database << " failed";
    LOG_TOPIC(DEBUG, Logger::MAINTENANCE) << error.str();
    return Result(TRI_ERROR_FAILED, error.str());
  }

  return Result();
}

arangodb::Result MaintenanceFeature::storeShardError(std::string const& database,
                                                     std::string const& collection,
                                                     std::string const& shard,
                                                     std::string const& serverId,
                                                     arangodb::Result const& failure) {
  VPackBuilder eb;
  {
    VPackObjectBuilder o(&eb);
    eb.add("error", VPackValue(true));
    eb.add("errorMessage", VPackValue(failure.errorMessage()));
    eb.add("errorNum", VPackValue(failure.errorNumber()));
    eb.add(VPackValue("indexes"));
    { VPackArrayBuilder a(&eb); }  // []
    eb.add(VPackValue("servers"));
    {
      VPackArrayBuilder a(&eb);  // [serverId]
      eb.add(VPackValue(serverId));
    }
  }

  return storeShardError(database, collection, shard, eb.steal());
}

arangodb::Result MaintenanceFeature::storeShardError(
    std::string const& database, std::string const& collection,
    std::string const& shard, std::shared_ptr<VPackBuffer<uint8_t>> error) {
  std::string key = database + SLASH + collection + SLASH + shard;

  MUTEX_LOCKER(guard, _seLock);
  auto const it = _shardErrors.find(key);
  if (it != _shardErrors.end()) {
    std::stringstream error;
    error << "shard " << key << " already has pending error";
    LOG_TOPIC(DEBUG, Logger::MAINTENANCE) << error.str();
    return Result(TRI_ERROR_FAILED, error.str());
  }

  try {
    _shardErrors.emplace(key, error);
  } catch (std::exception const& e) {
    return Result(TRI_ERROR_FAILED, e.what());
  }

  return Result();
}

arangodb::Result MaintenanceFeature::shardError(
    std::string const& database, std::string const& collection,
    std::string const& shard, std::shared_ptr<VPackBuffer<uint8_t>>& error) const {
  std::string key = database + SLASH + collection + SLASH + shard;

  MUTEX_LOCKER(guard, _seLock);
  auto const it = _shardErrors.find(key);
  error = (it != _shardErrors.end()) ? it->second : nullptr;
  return Result();
}

arangodb::Result MaintenanceFeature::removeShardError(std::string const& key) {
  try {
    MUTEX_LOCKER(guard, _seLock);
    _shardErrors.erase(key);
  } catch (std::exception const&) {
    std::stringstream error;
    error << "erasing shard error for " << key << " failed";
    LOG_TOPIC(DEBUG, Logger::MAINTENANCE) << error.str();
    return Result(TRI_ERROR_FAILED, error.str());
  }

  return Result();
}

arangodb::Result MaintenanceFeature::removeShardError(std::string const& database,
                                                      std::string const& collection,
                                                      std::string const& shard) {
  return removeShardError(database + SLASH + collection + SLASH + shard);
}

arangodb::Result MaintenanceFeature::storeIndexError(
    std::string const& database, std::string const& collection, std::string const& shard,
    std::string const& indexId, std::shared_ptr<VPackBuffer<uint8_t>> error) {
  using buffer_t = std::shared_ptr<VPackBuffer<uint8_t>>;
  std::string key = database + SLASH + collection + SLASH + shard;

  MUTEX_LOCKER(guard, _ieLock);

  auto errorsIt = _indexErrors.find(key);
  if (errorsIt == _indexErrors.end()) {
    try {
      _indexErrors.emplace(key, std::map<std::string, buffer_t>());
    } catch (std::exception const& e) {
      return Result(TRI_ERROR_FAILED, e.what());
    }
  }
  auto& errors = _indexErrors.find(key)->second;
  auto const it = errors.find(indexId);

  if (it != errors.end()) {
    std::stringstream error;
    error << "index " << indexId << " for shard " << key << " already has pending error";
    LOG_TOPIC(DEBUG, Logger::MAINTENANCE) << error.str();
    return Result(TRI_ERROR_FAILED, error.str());
  }

  try {
    errors.emplace(indexId, error);
  } catch (std::exception const& e) {
    return Result(TRI_ERROR_FAILED, e.what());
  }

  return Result();
}

arangodb::Result MaintenanceFeature::indexErrors(
    std::string const& database, std::string const& collection, std::string const& shard,
    std::map<std::string, std::shared_ptr<VPackBuffer<uint8_t>>>& error) const {
  std::string key = database + SLASH + collection + SLASH + shard;

  MUTEX_LOCKER(guard, _ieLock);
  auto const& it = _indexErrors.find(key);
  if (it != _indexErrors.end()) {
    error = it->second;
  }

  return Result();
}

template <typename T>
std::ostream& operator<<(std::ostream& os, std::set<T> const& st) {
  size_t j = 0;
  os << "[";
  for (auto const& i : st) {
    os << i;
    if (++j < st.size()) {
      os << ", ";
    }
  }
  os << "]";
  return os;
}

arangodb::Result MaintenanceFeature::removeIndexErrors(
    std::string const& key, std::unordered_set<std::string> const& indexIds) {
  MUTEX_LOCKER(guard, _ieLock);

  // If no entry for this shard exists bail out
  auto kit = _indexErrors.find(key);
  if (kit == _indexErrors.end()) {
    std::stringstream error;
    error << "erasing index " << indexIds << " error for shard " << key
          << " failed as no such key is found in index error bucket";
    LOG_TOPIC(DEBUG, Logger::MAINTENANCE) << error.str();
    return Result(TRI_ERROR_FAILED, error.str());
  }

  auto& errors = kit->second;

  try {
    for (auto const& indexId : indexIds) {
      errors.erase(indexId);
    }
  } catch (std::exception const&) {
    std::stringstream error;
    error << "erasing index errors " << indexIds << " for " << key << " failed";
    LOG_TOPIC(DEBUG, Logger::MAINTENANCE) << error.str();
    return Result(TRI_ERROR_FAILED, error.str());
  }

  return Result();
}

arangodb::Result MaintenanceFeature::removeIndexErrors(
    std::string const& database, std::string const& collection,
    std::string const& shard, std::unordered_set<std::string> const& indexIds) {
  return removeIndexErrors(database + SLASH + collection + SLASH + shard, indexIds);
}

arangodb::Result MaintenanceFeature::copyAllErrors(errors_t& errors) const {
  {
    MUTEX_LOCKER(guard, _seLock);
    errors.shards = _shardErrors;
  }
  {
    MUTEX_LOCKER(guard, _ieLock);
    errors.indexes = _indexErrors;
  }
  {
    MUTEX_LOCKER(guard, _dbeLock);
    errors.databases = _dbErrors;
  }
  return Result();
<<<<<<< HEAD
=======
}

uint64_t MaintenanceFeature::shardVersion(std::string const& shname) const {
  MUTEX_LOCKER(guard, _versionLock);
  auto const it = _shardVersion.find(shname);
  LOG_TOPIC(TRACE, Logger::MAINTENANCE)
      << "getting shard version for '" << shname << "' from " << _shardVersion;
  return (it != _shardVersion.end()) ? it->second : 0;
}

uint64_t MaintenanceFeature::incShardVersion(std::string const& shname) {
  MUTEX_LOCKER(guard, _versionLock);
  auto ret = ++_shardVersion[shname];
  LOG_TOPIC(TRACE, Logger::MAINTENANCE)
      << "incremented shard version for " << shname << " to " << ret;
  return ret;
}

void MaintenanceFeature::delShardVersion(std::string const& shname) {
  MUTEX_LOCKER(guard, _versionLock);
  auto const it = _shardVersion.find(shname);
  if (it != _shardVersion.end()) {
    _shardVersion.erase(it);
  }
>>>>>>> a14f6dd5
}<|MERGE_RESOLUTION|>--- conflicted
+++ resolved
@@ -698,8 +698,6 @@
     errors.databases = _dbErrors;
   }
   return Result();
-<<<<<<< HEAD
-=======
 }
 
 uint64_t MaintenanceFeature::shardVersion(std::string const& shname) const {
@@ -724,5 +722,4 @@
   if (it != _shardVersion.end()) {
     _shardVersion.erase(it);
   }
->>>>>>> a14f6dd5
 }