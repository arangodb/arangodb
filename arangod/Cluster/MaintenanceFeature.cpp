--- conflicted
+++ resolved
@@ -658,20 +658,6 @@
   return Result();
 }
 
-<<<<<<< HEAD
-arangodb::Result MaintenanceFeature::indexErrors(
-    std::string const& database, std::string const& collection, std::string const& shard,
-    std::map<std::string, std::shared_ptr<VPackBuffer<uint8_t>>>& error) const {
-  std::string key = database + SLASH + collection + SLASH + shard;
-
-  MUTEX_LOCKER(guard, _ieLock);
-  auto const& it = _indexErrors.find(key);
-  if (it != _indexErrors.end()) {
-    error = it->second;
-  }
-
-  return Result();
-=======
 template <typename T>
 std::ostream& operator<<(std::ostream& os, std::set<T> const& st) {
   size_t j = 0;
@@ -684,7 +670,6 @@
   }
   os << "]";
   return os;
->>>>>>> 51921c41
 }
 
 arangodb::Result MaintenanceFeature::removeIndexErrors(
