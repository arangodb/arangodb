////////////////////////////////////////////////////////////////////////////////
/// DISCLAIMER
///
/// Copyright 2014-2018 ArangoDB GmbH, Cologne, Germany
/// Copyright 2004-2014 triAGENS GmbH, Cologne, Germany
///
/// Licensed under the Apache License, Version 2.0 (the "License");
/// you may not use this file except in compliance with the License.
/// You may obtain a copy of the License at
///
///     http://www.apache.org/licenses/LICENSE-2.0
///
/// Unless required by applicable law or agreed to in writing, software
/// distributed under the License is distributed on an "AS IS" BASIS,
/// WITHOUT WARRANTIES OR CONDITIONS OF ANY KIND, either express or implied.
/// See the License for the specific language governing permissions and
/// limitations under the License.
///
/// Copyright holder is ArangoDB GmbH, Cologne, Germany
///
/// @author Kaveh Vahedipour
/// @author Matthew Von-Maszewski
////////////////////////////////////////////////////////////////////////////////

#ifndef ARANGODB_MAINTENANCE_ACTION_BASE_H
#define ARANGODB_MAINTENANCE_ACTION_BASE_H

#include "ActionDescription.h"

#include "Basics/Common.h"
#include "Basics/Result.h"

#include <chrono>

namespace arangodb {

class MaintenanceFeature;

namespace maintenance {

class Action;

class ActionBase {
 public:
  ActionBase(MaintenanceFeature&, ActionDescription const&);

  ActionBase(MaintenanceFeature&, ActionDescription&&);

  ActionBase() = delete;

  ActionBase(ActionBase const&) = delete;
  ActionBase& operator=(ActionBase const&) = delete;

  virtual ~ActionBase();

  //
  // MaintenanceWork entry points
  //

  /// @brief initial call to object to perform a unit of work.
  ///   really short tasks could do all work here and return false
  /// @return true to continue processing, false done (result() set)
  virtual bool first() = 0;

  /// @brief iterative call to perform a unit of work
  /// @return true to continue processing, false done (result() set)
  virtual bool next() { return false; }

  /// @brief execution finished successfully or failed ... and race timer expired
  virtual bool done() const;

  /// @brief waiting for a worker to grab it and go!
  bool runable() const { return READY == _state; }

  /// @brief did initialization have issues?
  bool ok() const { return FAILED != _state; }

  /// @brief adjust state of object, assumes WRITE lock on _actionRegistryLock
  ActionState state() const { return _state; }

  bool fastTrack() const;

  void notify();

  virtual arangodb::Result kill(Signal const& signal);

  virtual arangodb::Result progress(double& progress);

  ActionDescription const& describe() const;

  MaintenanceFeature& feature() const;

  std::string const& get(std::string const&) const;

  VPackSlice const properties() const;

  /// @brief adjust state of object, assumes WRITE lock on _actionRegistryLock
<<<<<<< HEAD
  ActionState getState() const { return _state; }

  /// @brief adjust state of object, assumes WRITE lock on _actionRegistryLock
  void setState(ActionState state) { _state = state; }
=======
  ActionState getState() const;

  /// @brief adjust state of object, assumes WRITE lock on _actionRegistryLock
  virtual void setState(ActionState state);
>>>>>>> a14f6dd5

  /// @brief update incremental statistics
  void startStats();

  /// @brief update incremental statistics
  void incStats();

  /// @brief finalize statistics
  void endStats();

  /// @brief return progress statistic
  uint64_t getProgress() const { return _progress.load(); }

  /// @brief Once PreAction completes, remove its pointer
  void clearPreAction() { _preAction.reset(); }

  /// @brief Retrieve pointer to action that should run before this one
  std::shared_ptr<Action> getPreAction();

  /// @brief Initiate a pre action
  void createPreAction(std::shared_ptr<ActionDescription> const& description);

  /// @brief Initiate a post action
  void createPostAction(std::shared_ptr<ActionDescription> const& description);

  /// @brief Retrieve pointer to action that should run directly after this one
  std::shared_ptr<Action> getPostAction();

  /// @brief Save pointer to successor action
  void setPostAction(std::shared_ptr<ActionDescription>& post) {
    _postAction = post;
  }

  /// @brief hash value of ActionDescription
  /// @return uint64_t hash
  std::string clientId() const { return _clientId; }

  /// @brief hash value of ActionDescription
  /// @return uint64_t hash
  uint64_t hash() const { return _hash; }

  /// @brief hash value of ActionDescription
  /// @return uint64_t hash
  uint64_t id() const { return _id; }

  /// @brief add VPackObject to supplied builder with info about this action
  virtual void toVelocyPack(VPackBuilder& builder) const;

  /// @brief add VPackObject to supplied builder with info about this action
  VPackBuilder toVelocyPack() const;

  /// @brief Returns json array of object contents for status reports
  ///  Thread safety of this function is questionable for some member objects
  //  virtual Result toJson(/* builder */) {return Result;}

  /// @brief Return Result object contain action specific status
  Result result() const { return _result; }

  /// @brief When object was constructed
  std::chrono::system_clock::time_point getCreateTime() const {
    return std::chrono::system_clock::time_point() + _actionCreated.load();
  }

  /// @brief When object was first started
  std::chrono::system_clock::time_point getStartTime() const {
    return std::chrono::system_clock::time_point() + _actionStarted.load();
  }

  /// @brief When object most recently iterated
  std::chrono::system_clock::time_point getLastStatTime() const {
    return std::chrono::system_clock::time_point() + _actionLastStat.load();
  }

  /// @brief When object finished executing
  std::chrono::system_clock::time_point getDoneTime() const {
    return std::chrono::system_clock::time_point() + _actionDone.load();
  }

  /// @brief check if worker lables match ours
  bool matches(std::unordered_set<std::string> const& options) const;

  std::string const static FAST_TRACK;

 protected:
  /// @brief common initialization for all constructors
  void init();

  arangodb::MaintenanceFeature& _feature;

  ActionDescription _description;

  // @brief optional labels for matching to woker labels
  std::unordered_set<std::string> _labels;

  uint64_t _hash;
  std::string _clientId;

  uint64_t _id;

  std::atomic<ActionState> _state;

  // NOTE: preAction should only be set within first() or post(), not construction
  std::shared_ptr<ActionDescription> _preAction;
  std::shared_ptr<ActionDescription> _postAction;

  // times for user reporting (and _actionDone used by done() to prevent
  //  race conditions of same task executing twice
  std::atomic<std::chrono::system_clock::duration> _actionCreated;
  std::atomic<std::chrono::system_clock::duration> _actionStarted;
  std::atomic<std::chrono::system_clock::duration> _actionLastStat;
  std::atomic<std::chrono::system_clock::duration> _actionDone;

  std::atomic<uint64_t> _progress;

  Result _result;

};  // class ActionBase

}  // namespace maintenance

Result actionError(int errorCode, std::string const& errorMessage);
Result actionWarn(int errorCode, std::string const& errorMessage);

}  // namespace arangodb

namespace std {
ostream& operator<<(ostream& o, arangodb::maintenance::ActionBase const& d);
}
#endif<|MERGE_RESOLUTION|>--- conflicted
+++ resolved
@@ -95,17 +95,10 @@
   VPackSlice const properties() const;
 
   /// @brief adjust state of object, assumes WRITE lock on _actionRegistryLock
-<<<<<<< HEAD
-  ActionState getState() const { return _state; }
-
-  /// @brief adjust state of object, assumes WRITE lock on _actionRegistryLock
-  void setState(ActionState state) { _state = state; }
-=======
   ActionState getState() const;
 
   /// @brief adjust state of object, assumes WRITE lock on _actionRegistryLock
   virtual void setState(ActionState state);
->>>>>>> a14f6dd5
 
   /// @brief update incremental statistics
   void startStats();
