////////////////////////////////////////////////////////////////////////////////
/// DISCLAIMER
///
/// Copyright 2014-2021 ArangoDB GmbH, Cologne, Germany
/// Copyright 2004-2014 triAGENS GmbH, Cologne, Germany
///
/// Licensed under the Apache License, Version 2.0 (the "License");
/// you may not use this file except in compliance with the License.
/// You may obtain a copy of the License at
///
///     http://www.apache.org/licenses/LICENSE-2.0
///
/// Unless required by applicable law or agreed to in writing, software
/// distributed under the License is distributed on an "AS IS" BASIS,
/// WITHOUT WARRANTIES OR CONDITIONS OF ANY KIND, either express or implied.
/// See the License for the specific language governing permissions and
/// limitations under the License.
///
/// Copyright holder is ArangoDB GmbH, Cologne, Germany
///
/// @author Simon Grätzer
////////////////////////////////////////////////////////////////////////////////

#include "ClusterTrxMethods.h"

#include "ApplicationFeatures/ApplicationServer.h"
#include "Basics/NumberUtils.h"
#include "Basics/StaticStrings.h"
#include "Basics/StringUtils.h"
#include "Cluster/ClusterMethods.h"
#include "Cluster/FollowerInfo.h"
#include "Futures/Utilities.h"
#include "Network/Methods.h"
#include "Network/NetworkFeature.h"
#include "Network/Utils.h"
#include "StorageEngine/TransactionCollection.h"
#include "StorageEngine/TransactionState.h"
#include "Transaction/Context.h"
#include "Transaction/Helpers.h"
#include "Transaction/Methods.h"
#include "VocBase/LogicalCollection.h"

#include <velocypack/Slice.h>
#include <velocypack/StringRef.h>
#include <velocypack/velocypack-aliases.h>

using namespace arangodb;
using namespace arangodb::basics;
using namespace arangodb::futures;

namespace {
// Wait 2s to get the Lock in FastPath, otherwise assume dead-lock.
const double FAST_PATH_LOCK_TIMEOUT = 2.0;

void buildTransactionBody(TransactionState& state, ServerID const& server,
                          VPackBuilder& builder) {
  builder.openObject();
  state.options().toVelocyPack(builder);
  builder.add("collections", VPackValue(VPackValueType::Object));
  auto addCollections = [&](const char* key, AccessMode::Type t) {
    size_t numCollections = 0;
    state.allCollections([&](TransactionCollection& col) {
      if (col.accessType() != t) {
        return true;
      }
      if (!state.isCoordinator()) {
        if (col.collection()->followers()->contains(server)) {
          if (numCollections == 0) {
            builder.add(key, VPackValue(VPackValueType::Array));
          }
          builder.add(VPackValue(col.collectionName()));
          numCollections++;
        }
        return true;  // continue
      }

      // coordinator starts transaction on shard leaders
#ifdef USE_ENTERPRISE
      if (col.collection()->isSmart() && col.collection()->type() == TRI_COL_TYPE_EDGE) {
        auto names = col.collection()->realNames();
        auto& ci =
            col.collection()->vocbase().server().getFeature<ClusterFeature>().clusterInfo();
        for (std::string const& name : names) {
          auto cc = ci.getCollectionNT(state.vocbase().name(), name);
          if (!cc) {
            continue;
          }
          auto shards = ci.getShardList(std::to_string(cc->id().id()));
          for (ShardID const& shard : *shards) {
            auto sss = ci.getResponsibleServer(shard);
            if (server == sss->at(0)) {
              if (numCollections == 0) {
                builder.add(key, VPackValue(VPackValueType::Array));
              }
              builder.add(VPackValue(shard));
              numCollections++;
            }
          }
        }
        return true;  // continue
      }
#endif
      std::shared_ptr<ShardMap> shardIds = col.collection()->shardIds();
      for (auto const& pair : *shardIds) {
        TRI_ASSERT(!pair.second.empty());
        // only add shard where server is leader
        if (!pair.second.empty() && pair.second[0] == server) {
          if (numCollections == 0) {
            builder.add(key, VPackValue(VPackValueType::Array));
          }
          builder.add(VPackValue(pair.first));
          numCollections++;
        }
      }
      return true;
    });
    if (numCollections != 0) {
      builder.close();
    }
  };
  addCollections("read", AccessMode::Type::READ);
  addCollections("write", AccessMode::Type::WRITE);
  addCollections("exclusive", AccessMode::Type::EXCLUSIVE);

  builder.close();  // </collections>
  builder.close();  // </openObject>
}

/// @brief lazily begin a transaction on subordinate servers
Future<network::Response> beginTransactionRequest(TransactionState& state,
                                                  ServerID const& server) {
  TransactionId tid = state.id().child();
  TRI_ASSERT(!tid.isLegacyTransactionId());

  VPackBuffer<uint8_t> buffer;
  VPackBuilder builder(buffer);
  buildTransactionBody(state, server, builder);

  network::RequestOptions reqOpts;
  reqOpts.database = state.vocbase().name();

  auto* pool = state.vocbase().server().getFeature<NetworkFeature>().pool();
  network::Headers headers;
  headers.try_emplace(StaticStrings::TransactionId, std::to_string(tid.id()));
  auto body = std::make_shared<std::string>(builder.slice().toJson());
  return network::sendRequest(pool, "server:" + server, fuerte::RestVerb::Post,
                              "/_api/transaction/begin", std::move(buffer),
                              reqOpts, std::move(headers));
}

/// check the transaction cluster response with desited TID and status
Result checkTransactionResult(TransactionId desiredTid, transaction::Status desStatus,
                              network::Response const& resp) {
  Result r = resp.combinedResult();

  if (resp.fail()) {
    // communication error
    return r;
  }

  // whatever we got can contain a success (HTTP 2xx) or an error (HTTP >= 400) 
  if (VPackSlice answer = resp.slice(); (resp.statusCode() == fuerte::StatusOK || resp.statusCode() == fuerte::StatusCreated) &&
      answer.isObject()) {
    VPackSlice idSlice = answer.get({"result", "id"});
    VPackSlice statusSlice = answer.get({"result", "status"});


    if (!idSlice.isString() || !statusSlice.isString()) {
      return r.reset(TRI_ERROR_TRANSACTION_INTERNAL, "transaction has wrong format");
    }

    VPackStringRef idRef = idSlice.stringRef();
    TransactionId tid{StringUtils::uint64(idRef.data(), idRef.size())};
    VPackStringRef statusRef = statusSlice.stringRef();
    if (tid == desiredTid && transaction::statusFromString(statusRef.data(), statusRef.size()) == desStatus) {
      // all good
      return r.reset();
    }
<<<<<<< HEAD
    return network::resultFromBody(answer, TRI_ERROR_TRANSACTION_INTERNAL)
        .withError([&](result::Error& err) { err.appendErrorMessage(msg); });
=======
>>>>>>> d4a22d93
  }
  
  if (!r.fail()) {
    r.reset(TRI_ERROR_TRANSACTION_INTERNAL);
  }
    
  TRI_ASSERT(r.fail());
  std::string msg(" (error while ");
  if (desStatus == transaction::Status::RUNNING) {
    msg.append("beginning transaction on ");
  } else if (desStatus == transaction::Status::COMMITTED) {
    msg.append("committing transaction on ");
  } else if (desStatus == transaction::Status::ABORTED) {
    msg.append("aborting transaction on ");
  }
  msg.append(resp.destination);
  msg.append(")");
  r.appendErrorMessage(msg);
  return r;
}

Future<Result> commitAbortTransaction(arangodb::TransactionState* state,
                                      transaction::Status status) {
  TRI_ASSERT(state->isRunning());

  if (state->knownServers().empty()) {
    return Result();
  }

  // only commit managed transactions, and AQL leader transactions (on DBServers)
  if (!ClusterTrxMethods::isElCheapo(*state) ||
      (state->isCoordinator() && state->hasHint(transaction::Hints::Hint::FROM_TOPLEVEL_AQL))) {
    return Result();
  }
  TRI_ASSERT(!state->isDBServer() || !state->id().isFollowerTransactionId());

  network::RequestOptions reqOpts;
  reqOpts.database = state->vocbase().name();

  TransactionId tidPlus = state->id().child();
  std::string const path = "/_api/transaction/" + std::to_string(tidPlus.id());
  if (state->isDBServer()) {
    // This is a leader replicating the transaction commit or abort and
    // we should tell the follower that this is a replication operation.
    // It will then execute the request with a higher priority.
    reqOpts.param(StaticStrings::IsSynchronousReplicationString,
                  ServerState::instance()->getId());
  }

  fuerte::RestVerb verb;
  if (status == transaction::Status::COMMITTED) {
    verb = fuerte::RestVerb::Put;
  } else if (status == transaction::Status::ABORTED) {
    verb = fuerte::RestVerb::Delete;
  } else {
    TRI_ASSERT(false);
  }

  auto* pool = state->vocbase().server().getFeature<NetworkFeature>().pool();
  std::vector<Future<network::Response>> requests;
  requests.reserve(state->knownServers().size());
  for (std::string const& server : state->knownServers()) {
    requests.emplace_back(network::sendRequest(pool, "server:" + server, verb, path,
                                               VPackBuffer<uint8_t>(), reqOpts));
  }

  return futures::collectAll(requests).thenValue(
      [=](std::vector<Try<network::Response>>&& responses) -> Result {
        if (state->isCoordinator()) {
          TRI_ASSERT(state->id().isCoordinatorTransactionId());

          Result res;
          for (Try<arangodb::network::Response> const& tryRes : responses) {
            network::Response const& resp = tryRes.get();  // throws exceptions upwards
            Result res = ::checkTransactionResult(tidPlus, status, resp);
            if (res.fail()) {
              break;
            }
          }

          return res;
        }

        TRI_ASSERT(state->isDBServer());
        TRI_ASSERT(state->id().isLeaderTransactionId());

        // Drop all followers that were not successful:
        for (Try<arangodb::network::Response> const& tryRes : responses) {
          network::Response const& resp = tryRes.get();  // throws exceptions upwards

          Result res = ::checkTransactionResult(tidPlus, status, resp);
          if (res.fail()) {  // remove followers for all participating collections
            ServerID follower = resp.serverId();
            LOG_TOPIC("230c3", INFO, Logger::REPLICATION)
                << "synchronous replication of transaction commit/abort operation: "
                << "dropping follower " << follower << " for all participating shards in"
                << " transaction " << state->id().id() << " (status "
                << arangodb::transaction::statusString(status)
                << "), status code: " << static_cast<int>(resp.statusCode())
                << ", message: " << resp.combinedResult().errorMessage();
            state->allCollections([&](TransactionCollection& tc) {
              auto cc = tc.collection();
              if (cc) {
                LOG_TOPIC("709c9", WARN, Logger::REPLICATION)
                    << "synchronous replication of transaction commit/abort operation: "
                    << "dropping follower " << follower << " for shard " 
                    << cc->vocbase().name() << "/" << tc.collectionName() << ": "
                    << resp.combinedResult().errorMessage();

                Result r = cc->followers()->remove(follower);
                if (r.fail()) {
                  LOG_TOPIC("4971f", ERR, Logger::REPLICATION)
                      << "synchronous replication: could not drop follower " << follower
                      << " for shard " << cc->vocbase().name() << "/" << tc.collectionName()
                      << ": " << r.errorMessage();
                  res.reset(TRI_ERROR_CLUSTER_COULD_NOT_DROP_FOLLOWER);
                }
              }
              // continue dropping the follower for all shards in this
              // transaction
              return true;
            });
          }
        }
        return Result();  // succeed even if some followers did not commit
      });
}

Future<Result> commitAbortTransaction(transaction::Methods& trx, transaction::Status status) {
  arangodb::TransactionState* state = trx.state();
  TRI_ASSERT(trx.isMainTransaction());
  return commitAbortTransaction(state, status);
}

}  // namespace

namespace arangodb {
namespace ClusterTrxMethods {
using namespace arangodb::futures;

bool IsServerIdLessThan::operator()(ServerID const& lhs, ServerID const& rhs) const noexcept {
  return TransactionState::ServerIdLessThan(lhs, rhs);
}

/// @brief begin a transaction on all leaders
Future<Result> beginTransactionOnLeaders(TransactionState& state,
                                         ClusterTrxMethods::SortedServersSet const& leaders) {
  TRI_ASSERT(state.isCoordinator());
  TRI_ASSERT(!state.hasHint(transaction::Hints::Hint::SINGLE_OPERATION));
  Result res;
  if (leaders.empty()) {
    return res;
  }

  // If !state.knownServers.empty() => We have already locked something.
  //   We cannot revert fastPath locking and continue over slowpath. (Trx may be used)
  bool canRevertToSlowPath =
      state.hasHint(transaction::Hints::Hint::ALLOW_FAST_LOCK_ROUND_CLUSTER) &&
      state.knownServers().empty();

  double oldLockTimeout = state.options().lockTimeout;
  {
    if (canRevertToSlowPath) {
      // We first try to do a fast lock, if we cannot get this
      // There is a potential dead lock situation
      // and we revert to a slow locking to be on the safe side.
      state.options().lockTimeout = FAST_PATH_LOCK_TIMEOUT;
    }
    // Run fastPath
    std::vector<Future<network::Response>> requests;
    for (ServerID const& leader : leaders) {
      if (state.knowsServer(leader)) {
        continue;  // already sent a begin transaction there
      }
      requests.emplace_back(::beginTransactionRequest(state, leader));
    }

    if (requests.empty()) {
      return res;
    }

    const TransactionId tid = state.id().child();

    Result fastPathResult =
        futures::collectAll(requests)
            .thenValue([&tid, &state](std::vector<Try<network::Response>>&& responses) -> Result {
              // We need to make sure to get() all responses.
              // Otherwise they will eventually resolve and trigger the .then() callback
              // which might be after we left this function.
              // Especially if one response errors with "non-repairable" code so
              // we actually abort here and cannot revert to slow path execution.
              Result result{TRI_ERROR_NO_ERROR};
              for (Try<arangodb::network::Response> const& tryRes : responses) {
                network::Response const& resp = tryRes.get();  // throws exceptions upwards

                Result res =
                    ::checkTransactionResult(tid, transaction::Status::RUNNING, resp);
                if (res.fail()) {
                  if (!result.fail() || result.is(TRI_ERROR_LOCK_TIMEOUT)) {
                    result = res;
                  }
                } else {
                  state.addKnownServer(resp.serverId());  // add server id to known list
                }
              }

              return result;
            })
            .get();

    if (fastPathResult.isNot(TRI_ERROR_LOCK_TIMEOUT) || !canRevertToSlowPath) {
      // We are either good or we cannot use the slow path.
      // We need to return the result here.
      // We made sure that all servers that reported success are known to the transaction.
      return fastPathResult;
    }

    // Entering slow path

    // use original lock timeout here
    state.options().lockTimeout = oldLockTimeout;

    TRI_ASSERT(fastPathResult.is(TRI_ERROR_LOCK_TIMEOUT));

    // abortTransaction on knownServers() and wait for them
    if (!state.knownServers().empty()) {
      Result resetRes =
          commitAbortTransaction(&state, transaction::Status::ABORTED).get();
      if (resetRes.fail()) {
        // return here if cleanup failed - this needs to be a success
        return resetRes;
      }
    }

    // rerollTrxId() - this also clears _knownServers (!)
    state.coordinatorRerollTransactionId();

#ifdef ARANGODB_ENABLE_MAINTAINER_MODE
    // Make sure we always maintain the correct ordering of servers
    // here, if we contact them in increasing name, we avoid dead-locks
    std::string serverBefore = "";
#endif
    // Run slowPath
    for (ServerID const& leader : leaders) {
#ifdef ARANGODB_ENABLE_MAINTAINER_MODE
      // If the serverBefore has a smaller ID we allways contact by increasing
      // ID here.
      TRI_ASSERT(TransactionState::ServerIdLessThan(serverBefore, leader));
      serverBefore = leader;
#endif

      auto resp = ::beginTransactionRequest(state, leader);
      auto const& resolvedResponse = resp.get();
      if (resolvedResponse.fail()) {
        return resolvedResponse.combinedResult();
      } else {
        state.addKnownServer(leader);  // add server id to known list
      }
    }
  }

  return TRI_ERROR_NO_ERROR;
}

/// @brief commit a transaction on a subordinate
Future<Result> commitTransaction(transaction::Methods& trx) {
  return commitAbortTransaction(trx, transaction::Status::COMMITTED);
}

/// @brief commit a transaction on a subordinate
Future<Result> abortTransaction(transaction::Methods& trx) {
  return commitAbortTransaction(trx, transaction::Status::ABORTED);
}

/// @brief set the transaction ID header
template <typename MapT>
void addTransactionHeader(transaction::Methods const& trx,
                          ServerID const& server, MapT& headers) {
  TransactionState& state = *trx.state();
  TRI_ASSERT(state.isRunningInCluster());
  if (!ClusterTrxMethods::isElCheapo(trx)) {
    return;  // no need
  }
  TransactionId tidPlus = state.id().child();
  TRI_ASSERT(!tidPlus.isLegacyTransactionId());
  TRI_ASSERT(!state.hasHint(transaction::Hints::Hint::SINGLE_OPERATION));

  bool const addBegin = !state.knowsServer(server);
  if (addBegin) {
    if (state.isCoordinator() && state.hasHint(transaction::Hints::Hint::FROM_TOPLEVEL_AQL)) {
      return;  // do not add header to servers without a snippet
    }
    TRI_ASSERT(state.hasHint(transaction::Hints::Hint::GLOBAL_MANAGED) ||
               state.id().isLeaderTransactionId());
    transaction::BuilderLeaser builder(trx.transactionContextPtr());
    ::buildTransactionBody(state, server, *builder.get());
    headers.try_emplace(StaticStrings::TransactionBody, builder->toJson());
    headers.try_emplace(arangodb::StaticStrings::TransactionId,
                        std::to_string(tidPlus.id()).append(" begin"));
    state.addKnownServer(server);  // remember server
  } else {
    headers.try_emplace(arangodb::StaticStrings::TransactionId,
                        std::to_string(tidPlus.id()));
  }
}
template void addTransactionHeader<std::map<std::string, std::string>>(
    transaction::Methods const&, ServerID const&, std::map<std::string, std::string>&);
template void addTransactionHeader<std::unordered_map<std::string, std::string>>(
    transaction::Methods const&, ServerID const&,
    std::unordered_map<std::string, std::string>&);

/// @brief add transaction ID header for setting up AQL snippets
template <typename MapT>
void addAQLTransactionHeader(transaction::Methods const& trx,
                             ServerID const& server, MapT& headers) {
  TransactionState& state = *trx.state();
  TRI_ASSERT(state.isCoordinator());
  if (!ClusterTrxMethods::isElCheapo(trx)) {
    return;
  }

  std::string value = std::to_string(state.id().child().id());
  bool const addBegin = !state.knowsServer(server);
  if (addBegin) {
    if (state.hasHint(transaction::Hints::Hint::FROM_TOPLEVEL_AQL)) {
      value.append(" aql");  // This is a single AQL query
    } else if (state.hasHint(transaction::Hints::Hint::GLOBAL_MANAGED)) {
      transaction::BuilderLeaser builder(trx.transactionContextPtr());
      ::buildTransactionBody(state, server, *builder.get());
      headers.try_emplace(StaticStrings::TransactionBody, builder->toJson());
      value.append(" begin");  // part of a managed transaction
    } else {
      TRI_ASSERT(false);
    }
    state.addKnownServer(server);  // remember server
  } else if (state.hasHint(transaction::Hints::Hint::FROM_TOPLEVEL_AQL)) {
    // this case cannot occur for a top-level AQL query,
    // simon: however it might occur when UDF functions uses
    // db._query(...) in which case we can get here
    bool canHaveUDF = trx.transactionContext()->isV8Context();
    TRI_ASSERT(canHaveUDF);
    if (!canHaveUDF) {
      THROW_ARANGO_EXCEPTION_MESSAGE(TRI_ERROR_INTERNAL,
                                     "illegal AQL transaction state");
    }
  }
  headers.try_emplace(arangodb::StaticStrings::TransactionId, std::move(value));
}
template void addAQLTransactionHeader<std::map<std::string, std::string>>(
    transaction::Methods const&, ServerID const&, std::map<std::string, std::string>&);

bool isElCheapo(transaction::Methods const& trx) {
  return isElCheapo(*trx.state());
}

bool isElCheapo(TransactionState const& state) {
  return !state.id().isLegacyTransactionId() &&
         (state.hasHint(transaction::Hints::Hint::GLOBAL_MANAGED) ||
          state.hasHint(transaction::Hints::Hint::FROM_TOPLEVEL_AQL));
}

}  // namespace ClusterTrxMethods
}  // namespace arangodb<|MERGE_RESOLUTION|>--- conflicted
+++ resolved
@@ -176,11 +176,6 @@
       // all good
       return r.reset();
     }
-<<<<<<< HEAD
-    return network::resultFromBody(answer, TRI_ERROR_TRANSACTION_INTERNAL)
-        .withError([&](result::Error& err) { err.appendErrorMessage(msg); });
-=======
->>>>>>> d4a22d93
   }
   
   if (!r.fail()) {
