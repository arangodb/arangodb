--- conflicted
+++ resolved
@@ -43,11 +43,8 @@
       << "CreateDatabase: database must be specified";
     setState(FAILED);
   }
-<<<<<<< HEAD
   TRI_ASSERT(desc.has(DATABASE));
 
-=======
->>>>>>> 5914ff94
 }
 
 CreateDatabase::~CreateDatabase() {};
@@ -57,14 +54,9 @@
   VPackSlice users;
   auto database = _description.get(DATABASE);
 
-<<<<<<< HEAD
   LOG_TOPIC(INFO, Logger::MAINTENANCE)
     << "CreateDatabase: creating database " << database;
-  
-=======
-  LOG_TOPIC(INFO, Logger::MAINTENANCE) << "creating database " << database;
 
->>>>>>> 5914ff94
   auto* systemVocbase =
     ApplicationServer::getFeature<DatabaseFeature>("Database")->systemDatabase();
 
