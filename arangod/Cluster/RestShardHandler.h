////////////////////////////////////////////////////////////////////////////////
/// DISCLAIMER
///
/// Copyright 2014-2016 ArangoDB GmbH, Cologne, Germany
/// Copyright 2004-2014 triAGENS GmbH, Cologne, Germany
///
/// Licensed under the Apache License, Version 2.0 (the "License");
/// you may not use this file except in compliance with the License.
/// You may obtain a copy of the License at
///
///     http://www.apache.org/licenses/LICENSE-2.0
///
/// Unless required by applicable law or agreed to in writing, software
/// distributed under the License is distributed on an "AS IS" BASIS,
/// WITHOUT WARRANTIES OR CONDITIONS OF ANY KIND, either express or implied.
/// See the License for the specific language governing permissions and
/// limitations under the License.
///
/// Copyright holder is ArangoDB GmbH, Cologne, Germany
///
/// @author Jan Steemann
////////////////////////////////////////////////////////////////////////////////

#ifndef ARANGOD_CLUSTER_REST_SHARD_HANDLER_H
#define ARANGOD_CLUSTER_REST_SHARD_HANDLER_H 1

#include "Basics/Common.h"
#include "RestHandler/RestBaseHandler.h"

namespace arangodb {
namespace rest {
class Dispatcher;
}

////////////////////////////////////////////////////////////////////////////////
/// @brief shard control request handler
////////////////////////////////////////////////////////////////////////////////

class RestShardHandler : public RestBaseHandler {
 public:
<<<<<<< HEAD
  RestShardHandler(rest::HttpRequest* request, rest::Dispatcher*);
=======

  RestShardHandler(rest::GeneralRequest* request, rest::Dispatcher*);
>>>>>>> 189c9aff

 public:
  bool isDirect() const override;

  //////////////////////////////////////////////////////////////////////////////
  /// @brief executes the handler
  //////////////////////////////////////////////////////////////////////////////

  status_t execute() override;

 private:
  //////////////////////////////////////////////////////////////////////////////
  /// @brief dispatcher
  //////////////////////////////////////////////////////////////////////////////

  rest::Dispatcher* TRI_UNUSED _dispatcher;
};
}

#endif<|MERGE_RESOLUTION|>--- conflicted
+++ resolved
@@ -38,13 +38,7 @@
 
 class RestShardHandler : public RestBaseHandler {
  public:
-<<<<<<< HEAD
-  RestShardHandler(rest::HttpRequest* request, rest::Dispatcher*);
-=======
-
   RestShardHandler(rest::GeneralRequest* request, rest::Dispatcher*);
->>>>>>> 189c9aff
-
  public:
   bool isDirect() const override;
 
