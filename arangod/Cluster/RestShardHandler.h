////////////////////////////////////////////////////////////////////////////////
/// DISCLAIMER
///
/// Copyright 2014-2016 ArangoDB GmbH, Cologne, Germany
/// Copyright 2004-2014 triAGENS GmbH, Cologne, Germany
///
/// Licensed under the Apache License, Version 2.0 (the "License");
/// you may not use this file except in compliance with the License.
/// You may obtain a copy of the License at
///
///     http://www.apache.org/licenses/LICENSE-2.0
///
/// Unless required by applicable law or agreed to in writing, software
/// distributed under the License is distributed on an "AS IS" BASIS,
/// WITHOUT WARRANTIES OR CONDITIONS OF ANY KIND, either express or implied.
/// See the License for the specific language governing permissions and
/// limitations under the License.
///
/// Copyright holder is ArangoDB GmbH, Cologne, Germany
///
/// @author Jan Steemann
////////////////////////////////////////////////////////////////////////////////

#ifndef ARANGOD_CLUSTER_REST_SHARD_HANDLER_H
#define ARANGOD_CLUSTER_REST_SHARD_HANDLER_H 1

#include "Basics/Common.h"
#include "RestHandler/RestBaseHandler.h"

namespace arangodb {
namespace rest {
class Dispatcher;
}

////////////////////////////////////////////////////////////////////////////////
/// @brief shard control request handler
////////////////////////////////////////////////////////////////////////////////

class RestShardHandler : public RestBaseHandler {
 public:
<<<<<<< HEAD

  RestShardHandler(rest::GeneralRequest* request, rest::Dispatcher*);
=======
  RestShardHandler(rest::HttpRequest* request, rest::Dispatcher*);
>>>>>>> 3524ee82

 public:
  bool isDirect() const override;

  //////////////////////////////////////////////////////////////////////////////
  /// @brief executes the handler
  //////////////////////////////////////////////////////////////////////////////

  status_t execute() override;

 private:
  //////////////////////////////////////////////////////////////////////////////
  /// @brief dispatcher
  //////////////////////////////////////////////////////////////////////////////

  rest::Dispatcher* TRI_UNUSED _dispatcher;
};
}

#endif<|MERGE_RESOLUTION|>--- conflicted
+++ resolved
@@ -38,12 +38,8 @@
 
 class RestShardHandler : public RestBaseHandler {
  public:
-<<<<<<< HEAD
 
   RestShardHandler(rest::GeneralRequest* request, rest::Dispatcher*);
-=======
-  RestShardHandler(rest::HttpRequest* request, rest::Dispatcher*);
->>>>>>> 3524ee82
 
  public:
   bool isDirect() const override;
