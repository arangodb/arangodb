--- conflicted
+++ resolved
@@ -187,14 +187,7 @@
       if (_canWrite) {
         // Someone has decided we can write, fastPath!
 
-<<<<<<< HEAD
-        // the macro name use here is wrong. it must be ARANGODB_ENABLE_MAINTAINER_MODE
-        // and not ARANGODB_USE_MAINTAINER_MODE. @mchacki as original author of this code
-        // is informed
-#ifdef ARANGODB_USE_MAINTAINER_MODE
-=======
 #ifdef ARANGODB_ENABLE_MAINTAINER_MODE
->>>>>>> 311b6165
         // Invariant, we can only WRITE if we do not have other failover candidates
         READ_LOCKER(readLockerData, _dataLock);
         TRI_ASSERT(_followers->size() == _failoverCandidates->size());
