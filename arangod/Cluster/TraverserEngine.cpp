////////////////////////////////////////////////////////////////////////////////
/// DISCLAIMER
///
/// Copyright 2014-2018 ArangoDB GmbH, Cologne, Germany
/// Copyright 2004-2014 triAGENS GmbH, Cologne, Germany
///
/// Licensed under the Apache License, Version 2.0 (the "License");
/// you may not use this file except in compliance with the License.
/// You may obtain a copy of the License at
///
///     http://www.apache.org/licenses/LICENSE-2.0
///
/// Unless required by applicable law or agreed to in writing, software
/// distributed under the License is distributed on an "AS IS" BASIS,
/// WITHOUT WARRANTIES OR CONDITIONS OF ANY KIND, either express or implied.
/// See the License for the specific language governing permissions and
/// limitations under the License.
///
/// Copyright holder is ArangoDB GmbH, Cologne, Germany
///
/// @author Michael Hackstein
////////////////////////////////////////////////////////////////////////////////

#include "TraverserEngine.h"
#include "Aql/AqlTransaction.h"
#include "Aql/Ast.h"
#include "Aql/Query.h"
#include "Aql/QueryString.h"
#include "Basics/Exceptions.h"
#include "Basics/Result.h"
#include "Graph/EdgeCursor.h"
#include "Graph/ShortestPathOptions.h"
#include "Graph/TraverserCache.h"
#include "Graph/TraverserOptions.h"
#include "Logger/LogMacros.h"
#include "Logger/Logger.h"
#include "Logger/LoggerStream.h"
#include "Transaction/Context.h"
#include "Utils/CollectionNameResolver.h"
#include "VocBase/ManagedDocumentResult.h"

#include <velocypack/Iterator.h>
#include <velocypack/Slice.h>
#include <velocypack/velocypack-aliases.h>

#ifdef USE_ENTERPRISE
#include "Enterprise/Transaction/IgnoreNoAccessMethods.h"
#endif

using namespace arangodb;
using namespace arangodb::graph;
using namespace arangodb::traverser;

static const std::string OPTIONS = "options";
static const std::string INACCESSIBLE = "inaccessible";
static const std::string SHARDS = "shards";
static const std::string EDGES = "edges";
static const std::string TYPE = "type";
static const std::string VARIABLES = "variables";
static const std::string VERTICES = "vertices";

#ifndef USE_ENTERPRISE
/*static*/ std::unique_ptr<BaseEngine> BaseEngine::BuildEngine(
    TRI_vocbase_t& vocbase, aql::QueryContext& query,
    VPackSlice info) {
  VPackSlice type = info.get(std::vector<std::string>({OPTIONS, TYPE}));

  if (!type.isString()) {
    THROW_ARANGO_EXCEPTION_MESSAGE(
        TRI_ERROR_BAD_PARAMETER,
        "The body requires an 'options.type' attribute.");
  }

  if (type.isEqualString("traversal")) {
    return std::make_unique<TraverserEngine>(vocbase, query, info);
  } else if (type.isEqualString("shortestPath")) {
    return std::make_unique<ShortestPathEngine>(vocbase, query, info);
  }
  THROW_ARANGO_EXCEPTION_MESSAGE(TRI_ERROR_BAD_PARAMETER,
                                 "The 'options.type' attribute either has to "
                                 "be traversal or shortestPath");
}
#endif

BaseEngine::BaseEngine(TRI_vocbase_t& vocbase,
                       aql::QueryContext& query,
                       VPackSlice info)
    : _query(query), _trx(nullptr) {
  VPackSlice shardsSlice = info.get(SHARDS);

  if (shardsSlice.isNone() || !shardsSlice.isObject()) {
    THROW_ARANGO_EXCEPTION_MESSAGE(TRI_ERROR_BAD_PARAMETER,
                                   "The body requires a " + SHARDS +
                                       " attribute.");
  }

  VPackSlice edgesSlice = shardsSlice.get(EDGES);

  if (edgesSlice.isNone() || !edgesSlice.isArray()) {
    THROW_ARANGO_EXCEPTION_MESSAGE(TRI_ERROR_BAD_PARAMETER,
                                   "The " + SHARDS + " object requires an " +
                                       EDGES + " attribute.");
  }

  VPackSlice vertexSlice = shardsSlice.get(VERTICES);

  if (vertexSlice.isNone() || !vertexSlice.isObject()) {
    THROW_ARANGO_EXCEPTION_MESSAGE(TRI_ERROR_BAD_PARAMETER,
                                   "The " + SHARDS + " object requires a " +
                                       VERTICES + " attribute.");
  }

  // Add all Edge shards to the transaction
  TRI_ASSERT(edgesSlice.isArray());
  for (VPackSlice const shardList : VPackArrayIterator(edgesSlice)) {
    TRI_ASSERT(shardList.isArray());
    for (VPackSlice const shard : VPackArrayIterator(shardList)) {
      TRI_ASSERT(shard.isString());
      _query.collections().add(shard.copyString(), AccessMode::Type::READ);
    }
  }

  // Add all Vertex shards to the transaction
  TRI_ASSERT(vertexSlice.isObject());
  for (auto const& collection : VPackObjectIterator(vertexSlice)) {
    std::vector<std::string> shards;
    TRI_ASSERT(collection.value.isArray());
    for (VPackSlice const shard : VPackArrayIterator(collection.value)) {
      TRI_ASSERT(shard.isString());
      std::string name = shard.copyString();
      _query.collections().add(name, AccessMode::Type::READ);
      shards.emplace_back(std::move(name));
    }
    _vertexShards.try_emplace(collection.key.copyString(), std::move(shards));
  }

<<<<<<< HEAD
#warning TODO make it happen
  // FIXME: in the future this needs to be replaced with cluster wide transactions
  transaction::Options trxOpts;

//#ifdef USE_ENTERPRISE
//  VPackSlice inaccessSlice = shardsSlice.get(INACCESSIBLE);
//  if (inaccessSlice.isArray()) {
//    trxOpts.skipInaccessibleCollections = true;
//    std::unordered_set<ShardID> inaccessible;
//    for (VPackSlice const& shard : VPackArrayIterator(inaccessSlice)) {
//      TRI_ASSERT(shard.isString());
//      inaccessible.insert(shard.copyString());
//    }
//    trx = aql::AqlTransaction::create(ctx, _collections.collections(), trxOpts,
//                                      std::move(inaccessible));
//  } else {
//    trx = aql::AqlTransaction::create(ctx, _collections.collections(), trxOpts);
//  }
//#else
#ifdef USE_ENTERPRISE
  _trx = new transaction::IgnoreNoAccessMethods(_query.newTrxContext(), trxOpts);
#else
  _trx = new transaction::Methods(_query.newTrxContext());
#endif
  
  // true here as last argument is crucial: it leads to the fact that the
  // created transaction is considered a "MAIN" part and will not switch
  // off collection locking completely!
//  auto params = std::make_shared<VPackBuilder>();
//  auto opts = std::make_shared<VPackBuilder>();
//  _query = new aql::Query(ctx, aql::QueryString(), params, opts);
//  _trx = trx.get();
//  _query->injectTransaction(std::move(trx));

=======
#ifdef USE_ENTERPRISE
  if (_query.queryOptions().transactionOptions.skipInaccessibleCollections) {
      _trx = new transaction::IgnoreNoAccessMethods(_query.newTrxContext(), _query.queryOptions().transactionOptions);
  } else {
    _trx = new transaction::Methods(_query.newTrxContext(), _query.queryOptions().transactionOptions);
  }
#else
  _trx = new transaction::Methods(_query.newTrxContext(), _query.queryOptions().transactionOptions);
#endif
  
>>>>>>> 8d7118af
#if 0
#warning TODO this might be unneccessary
  VPackSlice variablesSlice = info.get(VARIABLES);
  if (!variablesSlice.isNone()) {
    if (!variablesSlice.isArray()) {
      THROW_ARANGO_EXCEPTION_MESSAGE(TRI_ERROR_BAD_PARAMETER,
                                     "The optional " + VARIABLES +
                                         " has to be an array.");
    }
    for (VPackSlice v : VPackArrayIterator(variablesSlice)) {
      arangodb::aql::VariableId id = arangodb::basics::VelocyPackHelper::checkAndGetNumericValue<arangodb::aql::VariableId>(v, "id");
      TRI_ASSERT(_query.ast()->variables()->getVariable(id) != nullptr);
      _query.ast()->variables()->createVariable(v);
    }
  }
#endif

  // We begin the transaction before we lock.
  // We also setup indexes before we lock.
//  Result res = _trx->begin();
//  if (res.fail()) {
//    THROW_ARANGO_EXCEPTION(res);
//  }
}

BaseEngine::~BaseEngine() {
  delete _trx;
}

std::shared_ptr<transaction::Context> BaseEngine::context() const {
  return _trx->transactionContext();
}

void BaseEngine::getVertexData(VPackSlice vertex, VPackBuilder& builder) {
  // We just hope someone has locked the shards properly. We have no clue...
  // Thanks locking
  TRI_ASSERT(ServerState::instance()->isDBServer());
  TRI_ASSERT(vertex.isString() || vertex.isArray());

  bool const shouldProduceVertices = this->produceVertices(); 
  ManagedDocumentResult mmdr;
  builder.openObject();
  auto workOnOneDocument = [&](VPackSlice v) {
    arangodb::velocypack::StringRef id(v);
    size_t pos = id.find('/');
    if (pos == std::string::npos || pos + 1 == id.size()) {
      TRI_ASSERT(false);
      THROW_ARANGO_EXCEPTION_MESSAGE(TRI_ERROR_GRAPH_INVALID_EDGE,
                                     "edge contains invalid value " + id.toString());
    }
    std::string shardName = id.substr(0, pos).toString();
    auto shards = _vertexShards.find(shardName);
    if (shards == _vertexShards.end()) {
      THROW_ARANGO_EXCEPTION_MESSAGE(TRI_ERROR_QUERY_COLLECTION_LOCK_FAILED,
                                     "collection not known to traversal: '" +
                                         shardName + "'. please add 'WITH " + shardName +
                                         "' as the first line in your AQL");
      // The collection is not known here!
      // Maybe handle differently
    }

    if (shouldProduceVertices) {
      arangodb::velocypack::StringRef vertex = id.substr(pos + 1);
      for (std::string const& shard : shards->second) {
        Result res = _trx->documentFastPathLocal(shard, vertex, mmdr);
        if (res.ok()) {
          // FOUND short circuit.
          builder.add(v);
          mmdr.addToBuilder(builder);
          break;
        } else if (res.isNot(TRI_ERROR_ARANGO_DOCUMENT_NOT_FOUND)) {
          // We are in a very bad condition here...
          THROW_ARANGO_EXCEPTION(res);
        }
      }
    }
  };

  if (vertex.isArray()) {
    for (VPackSlice v : VPackArrayIterator(vertex)) {
      workOnOneDocument(v);
    }
  } else {
    workOnOneDocument(vertex);
  }
  builder.close();  // The outer object
}

BaseTraverserEngine::BaseTraverserEngine(TRI_vocbase_t& vocbase,
                                         aql::QueryContext& query,
                                         VPackSlice info)
    : BaseEngine(vocbase, query, info) {}

BaseTraverserEngine::~BaseTraverserEngine() = default;

graph::EdgeCursor* BaseTraverserEngine::getCursor(arangodb::velocypack::StringRef nextVertex, uint64_t currentDepth) {
  if (currentDepth >= _cursors.size()) {
    _cursors.emplace_back(_opts->buildCursor(currentDepth));
  }
  graph::EdgeCursor* cursor = _cursors.at(currentDepth).get();
  cursor->rearm(nextVertex, currentDepth);
  return cursor;
}

void BaseTraverserEngine::getEdges(VPackSlice vertex, size_t depth, VPackBuilder& builder) {
  // We just hope someone has locked the shards properly. We have no clue...
  // Thanks locking
    
  auto outputVertex = [this, depth](VPackBuilder& builder, VPackSlice vertex) {
    TRI_ASSERT(vertex.isString());

    graph::EdgeCursor* cursor = getCursor(arangodb::velocypack::StringRef(vertex), depth);

    cursor->readAll([&](EdgeDocumentToken&& eid, VPackSlice edge, size_t cursorId) {
      if (edge.isString()) {
        edge = _opts->cache()->lookupToken(eid);
      }
      if (edge.isNull()) {
        return;
      }
      if (_opts->evaluateEdgeExpression(edge, arangodb::velocypack::StringRef(vertex), depth, cursorId)) {
        builder.add(edge);
      }
    });
  };

  TRI_ASSERT(vertex.isString() || vertex.isArray());
  builder.openObject();
  builder.add("edges", VPackValue(VPackValueType::Array));
  if (vertex.isArray()) {
    for (VPackSlice v : VPackArrayIterator(vertex)) {
      outputVertex(builder, v);
    }
  } else if (vertex.isString()) {
    outputVertex(builder, vertex);
    // Result now contains all valid edges, probably multiples.
  } else {
    THROW_ARANGO_EXCEPTION(TRI_ERROR_BAD_PARAMETER);
  }
  builder.close();
  builder.add("readIndex", VPackValue(_opts->cache()->getAndResetInsertedDocuments()));
  builder.add("filtered", VPackValue(_opts->cache()->getAndResetFilteredDocuments()));
  builder.close();
}

void BaseTraverserEngine::getVertexData(VPackSlice vertex, size_t depth,
                                        VPackBuilder& builder) {
  // We just hope someone has locked the shards properly. We have no clue...
  // Thanks locking
  TRI_ASSERT(ServerState::instance()->isDBServer());
  TRI_ASSERT(vertex.isString() || vertex.isArray());

  size_t read = 0;
  ManagedDocumentResult mmdr;
  builder.openObject();
  builder.add(VPackValue("vertices"));

  auto workOnOneDocument = [&](VPackSlice v) {
    if (v.isNull()) {
      return;
    }
    arangodb::velocypack::StringRef id(v);
    size_t pos = id.find('/');
    if (pos == std::string::npos || pos + 1 == id.size()) {
      TRI_ASSERT(false);
      THROW_ARANGO_EXCEPTION_MESSAGE(TRI_ERROR_GRAPH_INVALID_EDGE,
                                     "edge contains invalid value " + id.toString());
    }

    std::string shardName = id.substr(0, pos).toString();
    auto shards = _vertexShards.find(shardName);
    if (shards == _vertexShards.end()) {
      THROW_ARANGO_EXCEPTION_MESSAGE(TRI_ERROR_QUERY_COLLECTION_LOCK_FAILED,
                                     "collection not known to traversal: '" +
                                         shardName + "'. please add 'WITH " + shardName +
                                         "' as the first line in your AQL");
      // The collection is not known here!
      // Maybe handle differently
    }

    if (_opts->produceVertices()) {
      arangodb::velocypack::StringRef vertex = id.substr(pos + 1);
      for (std::string const& shard : shards->second) {
        Result res = _trx->documentFastPathLocal(shard, vertex, mmdr);
        if (res.ok()) {
          // FOUND short circuit.
          read++;
          builder.add(v);
          mmdr.addToBuilder(builder);
          break;
        } else if (res.isNot(TRI_ERROR_ARANGO_DOCUMENT_NOT_FOUND)) {
          // We are in a very bad condition here...
          THROW_ARANGO_EXCEPTION(res);
        }
      }
    }

    // TODO FILTERING!
    // HOWTO Distinguish filtered vs NULL?
  };

  if (vertex.isArray()) {
    builder.openArray();
    for (VPackSlice v : VPackArrayIterator(vertex)) {
      workOnOneDocument(v);
    }
    builder.close();
  } else {
    workOnOneDocument(vertex);
  }
  builder.add("readIndex", VPackValue(read));
  builder.add("filtered", VPackValue(0));
  builder.close();
}
  
bool BaseTraverserEngine::produceVertices() const {
  return _opts->produceVertices();
}

ShortestPathEngine::ShortestPathEngine(TRI_vocbase_t& vocbase,
                                       aql::QueryContext& query,
                                       arangodb::velocypack::Slice info)
    : BaseEngine(vocbase, query, info) {

  VPackSlice optsSlice = info.get(OPTIONS);
  if (optsSlice.isNone() || !optsSlice.isObject()) {
    THROW_ARANGO_EXCEPTION_MESSAGE(TRI_ERROR_BAD_PARAMETER,
                                   "The body requires an " + OPTIONS +
                                       " attribute.");
  }
  VPackSlice shardsSlice = info.get(SHARDS);
  VPackSlice edgesSlice = shardsSlice.get(EDGES);
  VPackSlice type = optsSlice.get(TYPE);
  if (!type.isString()) {
    THROW_ARANGO_EXCEPTION_MESSAGE(TRI_ERROR_BAD_PARAMETER,
                                   "The " + OPTIONS + " require a " + TYPE +
                                       " attribute.");
  }
  TRI_ASSERT(type.isEqualString("shortestPath"));
  _opts.reset(new ShortestPathOptions(_query, optsSlice, edgesSlice));
  // We create the cache, but we do not need any engines.
  _opts->activateCache(false, nullptr);
  
  _forwardCursor = _opts->buildCursor(false);
  _backwardCursor = _opts->buildCursor(true);
}

ShortestPathEngine::~ShortestPathEngine() = default;

void ShortestPathEngine::getEdges(VPackSlice vertex, bool backward, VPackBuilder& builder) {
  // We just hope someone has locked the shards properly. We have no clue...
  // Thanks locking
  TRI_ASSERT(vertex.isString() || vertex.isArray());

  builder.openObject();
  builder.add("edges", VPackValue(VPackValueType::Array));
  if (vertex.isArray()) {
    for (VPackSlice v : VPackArrayIterator(vertex)) {
      if (!v.isString()) {
        continue;
      }
      addEdgeData(builder, backward, arangodb::velocypack::StringRef(v));
      // Result now contains all valid edges, probably multiples.
    }
  } else if (vertex.isString()) {
    addEdgeData(builder, backward, arangodb::velocypack::StringRef(vertex));
    // Result now contains all valid edges, probably multiples.
  } else {
    THROW_ARANGO_EXCEPTION(TRI_ERROR_BAD_PARAMETER);
  }
  builder.close();
  builder.add("readIndex", VPackValue(_opts->cache()->getAndResetInsertedDocuments()));
  builder.add("filtered", VPackValue(0));
  builder.close();
}

void ShortestPathEngine::addEdgeData(VPackBuilder& builder, bool backward, arangodb::velocypack::StringRef v) {
  graph::EdgeCursor* cursor = backward ? _backwardCursor.get() : _forwardCursor.get();
  cursor->rearm(v, 0);

  cursor->readAll([&](EdgeDocumentToken&& eid, VPackSlice edge, size_t cursorId) {
    if (edge.isString()) {
      edge = _opts->cache()->lookupToken(eid);
    }
    if (edge.isNull()) {
      return;
    }
    builder.add(edge);
  });
}

TraverserEngine::TraverserEngine(TRI_vocbase_t& vocbase,
                                 aql::QueryContext& query,
                                 arangodb::velocypack::Slice info)
    : BaseTraverserEngine(vocbase, query, info) {
  VPackSlice optsSlice = info.get(OPTIONS);
  if (!optsSlice.isObject()) {
    THROW_ARANGO_EXCEPTION_MESSAGE(TRI_ERROR_BAD_PARAMETER,
                                   "The body requires an " + OPTIONS +
                                       " attribute.");
  }
  VPackSlice shardsSlice = info.get(SHARDS);
  VPackSlice edgesSlice = shardsSlice.get(EDGES);
  VPackSlice type = optsSlice.get(TYPE);
  if (!type.isString()) {
    THROW_ARANGO_EXCEPTION_MESSAGE(TRI_ERROR_BAD_PARAMETER,
                                   "The " + OPTIONS + " require a " + TYPE +
                                       " attribute.");
  }
  TRI_ASSERT(type.isEqualString("traversal"));
  _opts.reset(new TraverserOptions(_query, optsSlice, edgesSlice));
  // We create the cache, but we do not need any engines.
  _opts->activateCache(false, nullptr);
}

TraverserEngine::~TraverserEngine() = default;

void TraverserEngine::smartSearch(VPackSlice, VPackBuilder&) {
  THROW_ARANGO_EXCEPTION(TRI_ERROR_ONLY_ENTERPRISE);
}

void TraverserEngine::smartSearchBFS(VPackSlice, VPackBuilder&) {
  THROW_ARANGO_EXCEPTION(TRI_ERROR_ONLY_ENTERPRISE);
}<|MERGE_RESOLUTION|>--- conflicted
+++ resolved
@@ -134,42 +134,6 @@
     _vertexShards.try_emplace(collection.key.copyString(), std::move(shards));
   }
 
-<<<<<<< HEAD
-#warning TODO make it happen
-  // FIXME: in the future this needs to be replaced with cluster wide transactions
-  transaction::Options trxOpts;
-
-//#ifdef USE_ENTERPRISE
-//  VPackSlice inaccessSlice = shardsSlice.get(INACCESSIBLE);
-//  if (inaccessSlice.isArray()) {
-//    trxOpts.skipInaccessibleCollections = true;
-//    std::unordered_set<ShardID> inaccessible;
-//    for (VPackSlice const& shard : VPackArrayIterator(inaccessSlice)) {
-//      TRI_ASSERT(shard.isString());
-//      inaccessible.insert(shard.copyString());
-//    }
-//    trx = aql::AqlTransaction::create(ctx, _collections.collections(), trxOpts,
-//                                      std::move(inaccessible));
-//  } else {
-//    trx = aql::AqlTransaction::create(ctx, _collections.collections(), trxOpts);
-//  }
-//#else
-#ifdef USE_ENTERPRISE
-  _trx = new transaction::IgnoreNoAccessMethods(_query.newTrxContext(), trxOpts);
-#else
-  _trx = new transaction::Methods(_query.newTrxContext());
-#endif
-  
-  // true here as last argument is crucial: it leads to the fact that the
-  // created transaction is considered a "MAIN" part and will not switch
-  // off collection locking completely!
-//  auto params = std::make_shared<VPackBuilder>();
-//  auto opts = std::make_shared<VPackBuilder>();
-//  _query = new aql::Query(ctx, aql::QueryString(), params, opts);
-//  _trx = trx.get();
-//  _query->injectTransaction(std::move(trx));
-
-=======
 #ifdef USE_ENTERPRISE
   if (_query.queryOptions().transactionOptions.skipInaccessibleCollections) {
       _trx = new transaction::IgnoreNoAccessMethods(_query.newTrxContext(), _query.queryOptions().transactionOptions);
@@ -180,7 +144,6 @@
   _trx = new transaction::Methods(_query.newTrxContext(), _query.queryOptions().transactionOptions);
 #endif
   
->>>>>>> 8d7118af
 #if 0
 #warning TODO this might be unneccessary
   VPackSlice variablesSlice = info.get(VARIABLES);
