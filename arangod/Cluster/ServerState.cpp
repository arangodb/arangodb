--- conflicted
+++ resolved
@@ -207,7 +207,7 @@
     return STATE_SHUTDOWN;
   }
   // TODO MAX: do we need to understand other states, too?
-
+  
   return STATE_UNDEFINED;
 }
 
@@ -323,7 +323,7 @@
   //    lookup in agency
   //    if (found) {
   //      persist id
-  //    }
+  //    } 
   //  }
   //  if (id still not set) {
   //    generate and persist new id
@@ -347,7 +347,7 @@
 
   Logger::setRole(roleToString(role)[0]);
   _role.store(role, std::memory_order_release);
-
+  
   LOG_TOPIC(DEBUG, Logger::CLUSTER) << "We successfully announced ourselves as "
     << roleToString(role) << " and our id is "
     << id;
@@ -370,7 +370,7 @@
       return "Coordinator";
     case ROLE_SINGLE:
       return "Single";
-
+      
     case ROLE_UNDEFINED:
     case ROLE_AGENT: {
       TRI_ASSERT(false);
@@ -397,7 +397,7 @@
 }
 
 bool ServerState::hasPersistedId() {
-  std::string uuidFilename = getUuidFilename();
+  std::string uuidFilename = getUuidFilename(); 
   return FileUtils::exists(uuidFilename);
 }
 
@@ -426,7 +426,7 @@
 
 std::string ServerState::getPersistedId() {
   if (hasPersistedId()) {
-    std::string uuidFilename = getUuidFilename();
+    std::string uuidFilename = getUuidFilename(); 
     std::ifstream ifs(uuidFilename);
 
     std::string id;
@@ -436,7 +436,7 @@
       return id;
     }
   }
-
+    
   LOG_TOPIC(FATAL, Logger::STARTUP) << "Couldn't open UUID file '" << getUuidFilename() << "'";
   FATAL_ERROR_EXIT();
 }
@@ -496,7 +496,7 @@
     AgencyReadTransaction readValueTrx(std::vector<std::string>{AgencyCommManager::path(targetIdStr),
                                                                 AgencyCommManager::path(targetUrl)});
     AgencyCommResult result = comm.sendTransactionWithFailover(readValueTrx, 0.0);
-
+    
     if (!result.successful()) {
       LOG_TOPIC(WARN, Logger::CLUSTER) << "Couldn't fetch " << targetIdStr
         << " and " << targetUrl;
@@ -770,27 +770,6 @@
   return stream;
 }
 
-<<<<<<< HEAD
-Result ServerState::propagateClusterServerMode(Mode mode) {
-  if (mode == Mode::DEFAULT || mode == Mode::READ_ONLY) {
-    // Agency enabled will work for single server replication as well as cluster
-    if (isCoordinator()) {
-      std::vector<AgencyOperation> operations;
-      VPackBuilder builder;
-      if (mode == Mode::DEFAULT) {
-        builder.add(VPackValue(false));
-      } else {
-        builder.add(VPackValue(true));
-      }
-      operations.push_back(AgencyOperation("Readonly", AgencyValueOperationType::SET, builder.slice()));
-
-      AgencyWriteTransaction readonlyMode(operations);
-      AgencyComm comm;
-      AgencyCommResult r = comm.sendTransactionWithFailover(readonlyMode);
-      if (!r.successful()) {
-        return Result(TRI_ERROR_CLUSTER_AGENCY_COMMUNICATION_FAILED, r.errorMessage());
-      }
-=======
 Result ServerState::propagateClusterReadOnly(bool mode) {
   // Agency enabled will work for single server replication as well as cluster
   if (AgencyCommManager::isEnabled()) {
@@ -804,7 +783,6 @@
     AgencyCommResult r = comm.sendTransactionWithFailover(readonlyMode);
     if (!r.successful()) {
       return Result(TRI_ERROR_CLUSTER_AGENCY_COMMUNICATION_FAILED, r.errorMessage());
->>>>>>> 545561e9
     }
   }
   setReadOnly(mode);
