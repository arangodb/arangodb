--- conflicted
+++ resolved
@@ -770,27 +770,6 @@
   return stream;
 }
 
-<<<<<<< HEAD
-Result ServerState::propagateClusterServerMode(Mode mode) {
-  if (mode == Mode::DEFAULT || mode == Mode::READ_ONLY) {
-    // Agency enabled will work for single server replication as well as cluster
-    if (isCoordinator()) {
-      std::vector<AgencyOperation> operations;
-      VPackBuilder builder;
-      if (mode == Mode::DEFAULT) {
-        builder.add(VPackValue(false));
-      } else {
-        builder.add(VPackValue(true));
-      }
-      operations.push_back(AgencyOperation("Readonly", AgencyValueOperationType::SET, builder.slice()));
-
-      AgencyWriteTransaction readonlyMode(operations);
-      AgencyComm comm;
-      AgencyCommResult r = comm.sendTransactionWithFailover(readonlyMode);
-      if (!r.successful()) {
-        return Result(TRI_ERROR_CLUSTER_AGENCY_COMMUNICATION_FAILED, r.errorMessage());
-      }
-=======
 Result ServerState::propagateClusterReadOnly(bool mode) {
   // Agency enabled will work for single server replication as well as cluster
   if (AgencyCommManager::isEnabled()) {
@@ -798,13 +777,12 @@
     VPackBuilder builder;
     builder.add(VPackValue(mode));
     operations.push_back(AgencyOperation("Readonly", AgencyValueOperationType::SET, builder.slice()));
-  
+
     AgencyWriteTransaction readonlyMode(operations);
     AgencyComm comm;
     AgencyCommResult r = comm.sendTransactionWithFailover(readonlyMode);
     if (!r.successful()) {
       return Result(TRI_ERROR_CLUSTER_AGENCY_COMMUNICATION_FAILED, r.errorMessage());
->>>>>>> 21e16a8a
     }
   }
   setReadOnly(mode);
