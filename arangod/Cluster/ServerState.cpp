--- conflicted
+++ resolved
@@ -738,19 +738,12 @@
 bool ServerState::registerAtAgencyPhase2(AgencyComm& comm, bool const hadPersistedId) {
   TRI_ASSERT(!_id.empty() && !_myEndpoint.empty());
     
-  std::string const serverRegistrationPath = currentServersRegisteredPref + _id;
-  std::string const rebootIdPath = "/Current/ServersKnown/" + _id + "/rebootId";
+  while (!application_features::ApplicationServer::isStopping()) {
+    std::string const serverRegistrationPath = currentServersRegisteredPref + _id;
+    std::string const rebootIdPath = "/Current/ServersKnown/" + _id + "/rebootId";
   
-  // If we generated a new UUID, this *must not* exist in the Agency, so we
-  // should fail to register.
-  std::vector<AgencyPrecondition> pre;
-  if (!hadPersistedId) {
-    pre.emplace_back(AgencyPrecondition(rebootIdPath, AgencyPrecondition::Type::EMPTY, true));
-  }
-
-  while (!application_features::ApplicationServer::isStopping()) {
     VPackBuilder builder;
-    {
+    try {
       VPackObjectBuilder b(&builder);
       builder.add("endpoint", VPackValue(_myEndpoint));
       builder.add("advertisedEndpoint", VPackValue(_advertisedEndpoint));
@@ -758,7 +751,6 @@
       builder.add("version", VPackValue(rest::Version::getNumericServerVersion()));
       builder.add("versionString", VPackValue(rest::Version::getServerVersion()));
       builder.add("engine", VPackValue(EngineSelectorFeature::engineName()));
-<<<<<<< HEAD
       builder.add("timestamp", VPackValue(timepointToString(std::chrono::system_clock::now())));
     } catch (...) {
       LOG_TOPIC("de625", FATAL, arangodb::Logger::CLUSTER) << "out of memory";
@@ -770,10 +762,8 @@
     std::vector<AgencyPrecondition> pre;
     if (!hadPersistedId) {
       pre.emplace_back(AgencyPrecondition(rebootIdPath, AgencyPrecondition::Type::EMPTY, true));
-=======
->>>>>>> 2fe0527d
-    }
-    
+    }
+
     AgencyWriteTransaction trx(
         {AgencyOperation(serverRegistrationPath, AgencyValueOperationType::SET,
                          builder.slice()),
