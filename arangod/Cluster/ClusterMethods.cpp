////////////////////////////////////////////////////////////////////////////////
/// DISCLAIMER
///
/// Copyright 2014-2021 ArangoDB GmbH, Cologne, Germany
/// Copyright 2004-2014 triAGENS GmbH, Cologne, Germany
///
/// Licensed under the Apache License, Version 2.0 (the "License");
/// you may not use this file except in compliance with the License.
/// You may obtain a copy of the License at
///
///     http://www.apache.org/licenses/LICENSE-2.0
///
/// Unless required by applicable law or agreed to in writing, software
/// distributed under the License is distributed on an "AS IS" BASIS,
/// WITHOUT WARRANTIES OR CONDITIONS OF ANY KIND, either express or implied.
/// See the License for the specific language governing permissions and
/// limitations under the License.
///
/// Copyright holder is ArangoDB GmbH, Cologne, Germany
///
/// @author Max Neunhoeffer
/// @author Kaveh Vahedipour
////////////////////////////////////////////////////////////////////////////////

#include "ClusterMethods.h"

#include "Agency/TimeString.h"
#include "ApplicationFeatures/ApplicationServer.h"
#include "Basics/Exceptions.h"
#include "Basics/NumberUtils.h"
#include "Basics/ScopeGuard.h"
#include "Basics/StaticStrings.h"
#include "Basics/StringUtils.h"
#include "Basics/VelocyPackHelper.h"
#include "Basics/system-functions.h"
#include "Basics/tri-strings.h"
#include "Cluster/ClusterCollectionCreationInfo.h"
#include "Cluster/ClusterFeature.h"
#include "Cluster/ClusterInfo.h"
#include "Cluster/ClusterTrxMethods.h"
#include "Cluster/ClusterTypes.h"
#include "Futures/Utilities.h"
#include "Graph/ClusterGraphDatalake.h"
#include "Graph/ClusterTraverserCache.h"
#include "Graph/Traverser.h"
#include "Graph/TraverserOptions.h"
#include "Network/ClusterUtils.h"
#include "Network/Methods.h"
#include "Network/NetworkFeature.h"
#include "Network/Utils.h"
#include "Rest/Version.h"
#include "Sharding/ShardingInfo.h"
#include "StorageEngine/HotBackupCommon.h"
#include "StorageEngine/TransactionCollection.h"
#include "StorageEngine/TransactionState.h"
#include "Transaction/Context.h"
#include "Transaction/Helpers.h"
#include "Transaction/Manager.h"
#include "Transaction/ManagerFeature.h"
#include "Transaction/Methods.h"
#include "Utils/CollectionNameResolver.h"
#include "Utils/Events.h"
#include "Utils/ExecContext.h"
#include "Utils/OperationOptions.h"
#include "VocBase/KeyGenerator.h"
#include "VocBase/LogicalCollection.h"
#include "VocBase/Methods/Collections.h"
#include "VocBase/Methods/Version.h"
#include "VocBase/ticks.h"

#ifdef USE_ENTERPRISE
#include "Enterprise/RocksDBEngine/RocksDBHotBackup.h"
#endif
#include "StorageEngine/EngineSelectorFeature.h"
#include "ClusterEngine/Common.h"
#include "ClusterEngine/ClusterEngine.h"

#include <velocypack/Buffer.h>
#include <velocypack/Builder.h>
#include <velocypack/Collection.h>
#include <velocypack/HashedStringRef.h>
#include <velocypack/Iterator.h>
#include <velocypack/Slice.h>
#include "velocypack/StringRef.h"
#include <velocypack/velocypack-aliases.h>

#include <boost/uuid/uuid.hpp>
#include <boost/uuid/uuid_generators.hpp>
#include <boost/uuid/uuid_io.hpp>

#include <algorithm>
#include <numeric>
#include <vector>
#include <random>

using namespace arangodb;
using namespace arangodb::basics;
using namespace arangodb::futures;
using namespace arangodb::rest;

using Helper = arangodb::basics::VelocyPackHelper;

namespace {
std::string const edgeUrl = "/_internal/traverser/edge/";
std::string const vertexUrl = "/_internal/traverser/vertex/";
}

// Timeout for write operations, note that these are used for communication
// with a shard leader and we always have to assume that some follower has
// stopped writes for some time to get in sync:
static double const CL_DEFAULT_LONG_TIMEOUT = 900.0;

namespace {
template <typename T>
T addFigures(VPackSlice const& v1, VPackSlice const& v2,
             std::vector<std::string> const& attr) {
  TRI_ASSERT(v1.isObject());
  TRI_ASSERT(v2.isObject());

  T value = 0;

  VPackSlice found = v1.get(attr);
  if (found.isNumber()) {
    value += found.getNumericValue<T>();
  }

  found = v2.get(attr);
  if (found.isNumber()) {
    value += found.getNumericValue<T>();
  }

  return value;
}

/// @brief begin a transaction on some leader shards
template <typename ShardDocsMap>
Future<Result> beginTransactionOnSomeLeaders(TransactionState& state,
                                             LogicalCollection const& coll,
                                             ShardDocsMap const& shards) {
  TRI_ASSERT(state.isCoordinator());
  TRI_ASSERT(!state.hasHint(transaction::Hints::Hint::SINGLE_OPERATION));

  std::shared_ptr<ShardMap> shardMap = coll.shardIds();
  ClusterTrxMethods::SortedServersSet leaders{};

  for (auto const& pair : shards) {
    auto const& it = shardMap->find(pair.first);
    if (it->second.empty()) {
      return Future<Result>{std::in_place, TRI_ERROR_CLUSTER_BACKEND_UNAVAILABLE};  // something is broken
    }
    // now we got the shard leader
    std::string const& leader = it->second[0];
    if (!state.knowsServer(leader)) {
      leaders.emplace(leader);
    }
  }
  return ClusterTrxMethods::beginTransactionOnLeaders(state, leaders);
}

// begin transaction on shard leaders
Future<Result> beginTransactionOnAllLeaders(transaction::Methods& trx, ShardMap const& shards) {
  TRI_ASSERT(trx.state()->isCoordinator());
  TRI_ASSERT(trx.state()->hasHint(transaction::Hints::Hint::GLOBAL_MANAGED));
  ClusterTrxMethods::SortedServersSet leaders{};
  for (auto const& shardServers : shards) {
    ServerID const& srv = shardServers.second.at(0);
    if (!trx.state()->knowsServer(srv)) {
      leaders.emplace(srv);
    }
  }
  return ClusterTrxMethods::beginTransactionOnLeaders(*trx.state(), leaders);
}

/// @brief add the correct header for the shard
void addTransactionHeaderForShard(transaction::Methods const& trx, ShardMap const& shardMap,
                                  ShardID const& shard, network::Headers& headers) {
  TRI_ASSERT(trx.state()->isCoordinator());
  if (!ClusterTrxMethods::isElCheapo(trx)) {
    return;  // no need
  }

  auto const& it = shardMap.find(shard);
  if (it != shardMap.end()) {
    if (it->second.empty()) {
      THROW_ARANGO_EXCEPTION(TRI_ERROR_CLUSTER_BACKEND_UNAVAILABLE);
    }
    ServerID const& leader = it->second[0];
    ClusterTrxMethods::addTransactionHeader(trx, leader, headers);
  } else {
    TRI_ASSERT(false);
    THROW_ARANGO_EXCEPTION_MESSAGE(TRI_ERROR_INTERNAL,
                                   "couldnt find shard in shardMap");
  }
}

/// @brief iterate over shard responses and compile a result
/// This will take care of checking the fuerte responses. If the response has
/// a body, then the callback will be called on the body, with access to the
/// result-so-far. In particular, a VPackBuilder is initialized to empty before
/// handling any response. It will be passed to the pre callback (default noop)
/// for initialization, then it will be passed to each instantiation of the
/// handler callback, reduce-style. Finally, it will be passed to the post
/// callback and then returned via the OperationResult.
OperationResult handleResponsesFromAllShards(
    OperationOptions const& options,
    std::vector<futures::Try<arangodb::network::Response>>& responses,
    std::function<void(Result&, VPackBuilder&, ShardID const&, VPackSlice)> const& handler,
    std::function<void(Result&, VPackBuilder&)> const& pre = [](Result&, VPackBuilder&) -> void {},
    std::function<void(Result&, VPackBuilder&)> const& post = [](Result&, VPackBuilder&) -> void {}) {
  // If none of the shards responds we return a SERVER_ERROR;
  Result result;
  VPackBuilder builder;
  
  pre(result, builder);

  if (!result.fail()) {
    for (Try<arangodb::network::Response> const& tryRes : responses) {
      network::Response const& res = tryRes.unwrap();  // throws exceptions upwards
      ShardID sId = res.destinationShard();
      auto commError = network::fuerteToArangoErrorCode(res);
      if (commError != TRI_ERROR_NO_ERROR) {
        result.reset(commError);
      } else {
        TRI_ASSERT(res.error == fuerte::Error::NoError);
        VPackSlice answer = res.slice();
        handler(result, builder, sId, answer);
      }

      if (result.fail()) {
        break;
      }
    }
    post(result, builder);
  }

  return OperationResult(result, builder.steal(), options);
}

// velocypack representation of object
// {"error":true,"errorMessage":"document not found","errorNum":1202}
const char* notFoundSlice =
  "\x14\x36\x45\x65\x72\x72\x6f\x72\x1a\x4c\x65\x72\x72\x6f\x72\x4d"
  "\x65\x73\x73\x61\x67\x65\x52\x64\x6f\x63\x75\x6d\x65\x6e\x74\x20"
  "\x6e\x6f\x74\x20\x66\x6f\x75\x6e\x64\x48\x65\x72\x72\x6f\x72\x4e"
  "\x75\x6d\x29\xb2\x04\x03";

////////////////////////////////////////////////////////////////////////////////
/// @brief merge the baby-object results. (all shards version)
///        results contians the result from all shards in any order.
///        resultBody will be cleared and contains the merged result after this
///        function
///        errorCounter will correctly compute the NOT_FOUND counter, all other
///        codes remain unmodified.
///
///        The merge is executed the following way:
///        FOR every expected document we scan iterate over the corresponding
///        response
///        of each shard. If any of them returned sth. different than NOT_FOUND
///        we take this result as correct.
///        If none returned sth different than NOT_FOUND we return NOT_FOUND as
///        well
////////////////////////////////////////////////////////////////////////////////
void mergeResultsAllShards(std::vector<VPackSlice> const& results, VPackBuilder& resultBody,
                           std::unordered_map<::ErrorCode, size_t>& errorCounter,
                           VPackValueLength const expectedResults) {
  // errorCounter is not allowed to contain any NOT_FOUND entry.
  TRI_ASSERT(errorCounter.find(TRI_ERROR_ARANGO_DOCUMENT_NOT_FOUND) ==
             errorCounter.end());
  size_t realNotFound = 0;

  resultBody.clear();
  resultBody.openArray();
  for (VPackValueLength currentIndex = 0; currentIndex < expectedResults; ++currentIndex) {
    bool foundRes = false;
    for (VPackSlice oneRes : results) {
      TRI_ASSERT(oneRes.isArray());
      oneRes = oneRes.at(currentIndex);

      auto errorNum = TRI_ERROR_NO_ERROR;
      VPackSlice errorNumSlice = oneRes.get(StaticStrings::ErrorNum);
      if (errorNumSlice.isNumber()) {
        errorNum = ::ErrorCode{errorNumSlice.getNumber<int>()};
      }
      if ((errorNum != TRI_ERROR_NO_ERROR && errorNum != TRI_ERROR_ARANGO_DOCUMENT_NOT_FOUND) ||
          oneRes.hasKey(StaticStrings::KeyString)) {
        // This is the correct result: Use it
        resultBody.add(oneRes);
        foundRes = true;
        break;
      }
    }
    if (!foundRes) {
      // Found none, use static NOT_FOUND
      resultBody.add(VPackSlice(reinterpret_cast<uint8_t const*>(::notFoundSlice)));
      realNotFound++;
    }
  }
  resultBody.close();
  if (realNotFound > 0) {
    errorCounter.try_emplace(TRI_ERROR_ARANGO_DOCUMENT_NOT_FOUND, realNotFound);
  }
}

/// @brief handle CRUD api shard responses, fast path
template <typename F, typename CT>
OperationResult handleCRUDShardResponsesFast(F&& func, CT const& opCtx,
                                             std::vector<Try<network::Response>> const& results) {
  std::map<ShardID, VPackSlice> resultMap;
  std::map<ShardID, int> shardError;
  std::unordered_map<::ErrorCode, size_t> errorCounter;

  fuerte::StatusCode code = fuerte::StatusInternalError;
  // If none of the shards responded we return a SERVER_ERROR;

  for (Try<arangodb::network::Response> const& tryRes : results) {
    network::Response const& res = tryRes.unwrap();  // throws exceptions upwards
    ShardID sId = res.destinationShard();

    auto commError = network::fuerteToArangoErrorCode(res);
    if (commError != TRI_ERROR_NO_ERROR) {
      shardError.try_emplace(sId, commError);
    } else {
      VPackSlice result = res.slice();
      // we expect an array of baby-documents, but the response might
      // also be an error, if the DBServer threw a hissy fit
      if (result.isObject() && 
          result.get(StaticStrings::Error).isBoolean() &&
          result.get(StaticStrings::Error).getBoolean()) {
        // an error occurred, now rethrow the error
        auto code = ::ErrorCode{result.get(StaticStrings::ErrorNum).getNumericValue<int>()};
        VPackSlice msg = result.get(StaticStrings::ErrorMessage);
        if (msg.isString()) {
          THROW_ARANGO_EXCEPTION_MESSAGE(code, msg.copyString());
        } else {
          THROW_ARANGO_EXCEPTION(code);
        }
      }
      resultMap.try_emplace(std::move(sId), result);
      network::errorCodesFromHeaders(res.response().header.meta(), errorCounter, true);
      code = res.statusCode();
    }
  }

  // merge the baby-object results. reverseMapping contains
  // the ordering of elements, the vector in this
  // map is expected to be sorted from front to back.
  // resultMap contains the answers for each shard.
  // It is guaranteed that the resulting array indexes are
  // equal to the original request ordering before it was destructured

  VPackBuilder resultBody;
  resultBody.openArray();
  for (auto const& pair : opCtx.reverseMapping) {
    ShardID const& sId = pair.first;
    auto const& it = resultMap.find(sId);
    if (it == resultMap.end()) { // no answer from this shard
      auto const& it2 = shardError.find(sId);
      TRI_ASSERT(it2 != shardError.end());
      resultBody.openObject(/*unindexed*/ true);
      resultBody.add(StaticStrings::Error, VPackValue(true));
      resultBody.add(StaticStrings::ErrorNum, VPackValue(it2->second));
      resultBody.close();
    } else {
      VPackSlice arr = it->second;
      resultBody.add(arr.at(pair.second));
    }
  }
  resultBody.close();

  return std::forward<F>(func)(code, resultBody.steal(),
                               std::move(opCtx.options), std::move(errorCounter));
}

/// @brief handle CRUD api shard responses, slow path
template <typename F>
OperationResult handleCRUDShardResponsesSlow(F&& func, size_t expectedLen, OperationOptions options,
                                             std::vector<Try<network::Response>> const& responses) {
  if (expectedLen == 0) {  // Only one can answer, we react a bit differently
    std::shared_ptr<VPackBuffer<uint8_t>> buffer;

    int nrok = 0;
    auto commError = TRI_ERROR_NO_ERROR;
    fuerte::StatusCode code;
    for (size_t i = 0; i < responses.size(); i++) {
      network::Response const& res = responses[i].unwrap();

      if (res.error == fuerte::Error::NoError) {
        // if no shard has the document, use NF answer from last shard
        bool const isNotFound = res.statusCode() == fuerte::StatusNotFound;
        if (!isNotFound || (isNotFound && nrok == 0 && i == responses.size() - 1)) {
          nrok++;
          code = res.statusCode();
          buffer = res.response().stealPayload();
        }
      } else {
        commError = network::fuerteToArangoErrorCode(res);
      }
    }

    if (nrok == 0) {  // This can only happen, if a commError was encountered!
      return OperationResult(commError, options);
    }
    if (nrok > 1) {
      return OperationResult(TRI_ERROR_CLUSTER_GOT_CONTRADICTING_ANSWERS, options);
    }

    return std::forward<F>(func)(code, std::move(buffer), std::move(options), {});
  }

  // We select all results from all shards and merge them back again.
  std::vector<VPackSlice> allResults;
  allResults.reserve(responses.size());

  std::unordered_map<::ErrorCode, size_t> errorCounter;
  // If no server responds we return 500
  for (Try<network::Response> const& tryRes : responses) {
    network::Response const& res = tryRes.unwrap();
    if (res.error != fuerte::Error::NoError) {
      return OperationResult(network::fuerteToArangoErrorCode(res), options);
    }

    allResults.push_back(res.slice());
    network::errorCodesFromHeaders(res.response().header.meta(), errorCounter,
                                   /*includeNotFound*/ false);
  }
  VPackBuilder resultBody;
  // If we get here we get exactly one result for every shard.
  TRI_ASSERT(allResults.size() == responses.size());
  mergeResultsAllShards(allResults, resultBody, errorCounter, expectedLen);
  return OperationResult(Result(), resultBody.steal(), std::move(options),
                         std::move(errorCounter));
}

/// @brief class to move values across future handlers
struct CrudOperationCtx {
  std::vector<std::pair<ShardID, VPackValueLength>> reverseMapping;
  std::map<ShardID, std::vector<VPackSlice>> shardMap;
  arangodb::OperationOptions options;
};

////////////////////////////////////////////////////////////////////////////////
/// @brief Distribute one document onto a shard map. If this returns
///        TRI_ERROR_NO_ERROR the correct shard could be determined, if
///        it returns sth. else this document is NOT contained in the shardMap
////////////////////////////////////////////////////////////////////////////////

::ErrorCode distributeBabyOnShards(CrudOperationCtx& opCtx, LogicalCollection& collinfo,
                                   VPackSlice const value) {
  TRI_ASSERT(!collinfo.isSmart() || collinfo.type() == TRI_COL_TYPE_DOCUMENT);

  ShardID shardID;
  if (!value.isString() && !value.isObject()) {
    // We have invalid input at this point.
    // However we can work with the other babies.
    // This is for compatibility with single server
    // We just assign it to any shard and pretend the user has given a key
    shardID = collinfo.shardingInfo()->shardListAsShardID()->at(0);
  } else {
    // Now find the responsible shard:
    bool usesDefaultShardingAttributes;
    auto res = collinfo.getResponsibleShard(value, /*docComplete*/ false, shardID,
                                            usesDefaultShardingAttributes);

    if (res == TRI_ERROR_ARANGO_DATA_SOURCE_NOT_FOUND) {
      return TRI_ERROR_CLUSTER_SHARD_GONE;
    }
    if (res != TRI_ERROR_NO_ERROR) {
      // We can not find a responsible shard
      return res;
    }
  }

  // We found the responsible shard. Add it to the list.
  auto it = opCtx.shardMap.find(shardID);
  if (it == opCtx.shardMap.end()) {
    opCtx.shardMap.try_emplace(shardID, std::vector<VPackSlice>{value});
    opCtx.reverseMapping.emplace_back(shardID, 0);
  } else {
    it->second.push_back(value);
    opCtx.reverseMapping.emplace_back(shardID, it->second.size() - 1);
  }
  return TRI_ERROR_NO_ERROR;
}

struct CreateOperationCtx {
  std::vector<std::pair<ShardID, VPackValueLength>> reverseMapping;
  std::map<ShardID, std::vector<std::pair<VPackSlice, std::string>>> shardMap;
  arangodb::OperationOptions options;
};

////////////////////////////////////////////////////////////////////////////////
/// @brief Distribute one document onto a shard map. If this returns
///        TRI_ERROR_NO_ERROR the correct shard could be determined, if
///        it returns sth. else this document is NOT contained in the shardMap.
///        Also generates a key if necessary.
////////////////////////////////////////////////////////////////////////////////

::ErrorCode distributeBabyOnShards(CreateOperationCtx& opCtx, LogicalCollection& collinfo,
                                   VPackSlice const value, bool isRestore) {
  ShardID shardID;
  std::string _key;

  if (!value.isObject()) {
    // We have invalid input at this point.
    // However we can work with the other babies.
    // This is for compatibility with single server
    // We just assign it to any shard and pretend the user has given a key
    shardID = collinfo.shardingInfo()->shardListAsShardID()->at(0);
  } else {
    auto r = transaction::Methods::validateSmartJoinAttribute(collinfo, value);

    if (r != TRI_ERROR_NO_ERROR) {
      return r;
    }

    // Sort out the _key attribute:
    // The user is allowed to specify _key, provided that _key is the one
    // and only sharding attribute, because in this case we can delegate
    // the responsibility to make _key attributes unique to the responsible
    // shard. Otherwise, we ensure uniqueness here and now by taking a
    // cluster-wide unique number. Note that we only know the sharding
    // attributes a bit further down the line when we have determined
    // the responsible shard.

    bool userSpecifiedKey = false;
    VPackSlice keySlice = value.get(StaticStrings::KeyString);
    if (keySlice.isNone()) {
      // The user did not specify a key, let's create one:
      _key = collinfo.keyGenerator()->generate();
    } else {
      userSpecifiedKey = true;
      if (keySlice.isString()) {
        VPackValueLength l;
        char const* p = keySlice.getString(l);
        auto res = collinfo.keyGenerator()->validate(p, l, isRestore);
        if (res != TRI_ERROR_NO_ERROR) {
          return res;
        }
      }
    }

    // Now find the responsible shard:
    bool usesDefaultShardingAttributes;
    auto error = TRI_ERROR_NO_ERROR;
    if (userSpecifiedKey) {
      error = collinfo.getResponsibleShard(value, /*docComplete*/true, shardID,
                                           usesDefaultShardingAttributes);
    } else {
      // we pass in the generated _key so we do not need to rebuild the input slice
      error = collinfo.getResponsibleShard(value, /*docComplete*/true, shardID,
                                           usesDefaultShardingAttributes, VPackStringRef(_key));
    }
    if (error == TRI_ERROR_ARANGO_DATA_SOURCE_NOT_FOUND) {
      return TRI_ERROR_CLUSTER_SHARD_GONE;
    }

    // Now perform the above mentioned check:
    if (userSpecifiedKey &&
        (!usesDefaultShardingAttributes || !collinfo.allowUserKeys()) && !isRestore) {
      return TRI_ERROR_CLUSTER_MUST_NOT_SPECIFY_KEY;
    }
  }

  // We found the responsible shard. Add it to the list.
  auto it = opCtx.shardMap.find(shardID);
  if (it == opCtx.shardMap.end()) {
    opCtx.shardMap.try_emplace(shardID, std::vector<std::pair<VPackSlice, std::string>>{{value, _key}});
    opCtx.reverseMapping.emplace_back(shardID, 0);
  } else {
    it->second.emplace_back(value, _key);
    opCtx.reverseMapping.emplace_back(shardID, it->second.size() - 1);
  }
  return TRI_ERROR_NO_ERROR;
}
}  // namespace


////////////////////////////////////////////////////////////////////////////////
/// @brief Enterprise Relevant code to filter out hidden collections
///        that should not be triggered directly by operations.
////////////////////////////////////////////////////////////////////////////////

#ifndef USE_ENTERPRISE
bool ClusterMethods::filterHiddenCollections(LogicalCollection const& c) {
  return false;
}
#endif

////////////////////////////////////////////////////////////////////////////////
/// @brief Enterprise Relevant code to filter out hidden collections
///        that should not be included in links
////////////////////////////////////////////////////////////////////////////////

#ifndef USE_ENTERPRISE
bool ClusterMethods::includeHiddenCollectionInLink(std::string const& name) {
  return true;
}
#endif


////////////////////////////////////////////////////////////////////////////////
/// @brief Enterprise Relevant code to demangle hidden collections names
////////////////////////////////////////////////////////////////////////////////
#ifndef USE_ENTERPRISE
void ClusterMethods::realNameFromSmartName(std::string&) { }
#endif

////////////////////////////////////////////////////////////////////////////////
/// @brief compute a shard distribution for a new collection, the list
/// dbServers must be a list of DBserver ids to distribute across.
/// If this list is empty, the complete current list of DBservers is
/// fetched from ClusterInfo and with shuffle to mix it up.
////////////////////////////////////////////////////////////////////////////////

static std::shared_ptr<std::unordered_map<std::string, std::vector<std::string>>> DistributeShardsEvenly(
    ClusterInfo& ci, uint64_t numberOfShards, uint64_t replicationFactor,
    std::vector<std::string>& dbServers, bool warnAboutReplicationFactor) {
  auto shards =
      std::make_shared<std::unordered_map<std::string, std::vector<std::string>>>();

  if (dbServers.empty()) {
    ci.loadCurrentDBServers();
    dbServers = ci.getCurrentDBServers();
    if (dbServers.empty()) {
      return shards;
    }

    std::random_device rd;
    std::mt19937 g(rd());
    std::shuffle(dbServers.begin(), dbServers.end(), g);
  }

  // mop: distribute SatelliteCollections on all servers
  if (replicationFactor == 0) {
    replicationFactor = dbServers.size();
  }

  // fetch a unique id for each shard to create
  uint64_t const id = ci.uniqid(numberOfShards);

  size_t leaderIndex = 0;
  size_t followerIndex = 0;
  for (uint64_t i = 0; i < numberOfShards; ++i) {
    // determine responsible server(s)
    std::vector<std::string> serverIds;
    for (uint64_t j = 0; j < replicationFactor; ++j) {
      if (j >= dbServers.size()) {
        if (warnAboutReplicationFactor) {
          LOG_TOPIC("e16ec", WARN, Logger::CLUSTER)
              << "createCollectionCoordinator: replicationFactor is "
              << "too large for the number of DBservers";
        }
        break;
      }
      std::string candidate;
      // mop: leader
      if (serverIds.empty()) {
        candidate = dbServers[leaderIndex++];
        if (leaderIndex >= dbServers.size()) {
          leaderIndex = 0;
        }
      } else {
        do {
          candidate = dbServers[followerIndex++];
          if (followerIndex >= dbServers.size()) {
            followerIndex = 0;
          }
        } while (candidate == serverIds[0]);  // mop: ignore leader
      }
      serverIds.push_back(candidate);
    }

    // determine shard id
    std::string shardId = "s" + StringUtils::itoa(id + i);

    shards->try_emplace(shardId, serverIds);
  }

  return shards;
}

////////////////////////////////////////////////////////////////////////////////
/// @brief Clone shard distribution from other collection
////////////////////////////////////////////////////////////////////////////////

static std::shared_ptr<std::unordered_map<std::string, std::vector<std::string>>> CloneShardDistribution(
    ClusterInfo& ci, std::shared_ptr<LogicalCollection> col,
    std::shared_ptr<LogicalCollection> const& other) {
  TRI_ASSERT(col);
  TRI_ASSERT(other);

  if (!other->distributeShardsLike().empty()) {
    CollectionNameResolver resolver(col->vocbase());
    std::string name = other->distributeShardsLike();
    DataSourceId cid{arangodb::basics::StringUtils::uint64(name)};
    if (cid.isSet()) {
      name = resolver.getCollectionNameCluster(cid);
    }
    std::string const errorMessage = "Cannot distribute shards like '" + other->name() +
                                     "' it is already distributed like '" + name + "'.";
    THROW_ARANGO_EXCEPTION_MESSAGE(TRI_ERROR_CLUSTER_CHAIN_OF_DISTRIBUTESHARDSLIKE, errorMessage);
  }

  auto result =
      std::make_shared<std::unordered_map<std::string, std::vector<std::string>>>();

  // We need to replace the distribute with the cid.
  auto cidString = arangodb::basics::StringUtils::itoa(other->id().id());
  col->distributeShardsLike(cidString, other->shardingInfo());

  if (col->isSmart() && col->type() == TRI_COL_TYPE_EDGE) {
    return result;
  }

  auto numberOfShards = static_cast<uint64_t>(col->numberOfShards());

  // Here we need to make sure that we put the shards and
  // shard distribution in the correct order: shards need
  // to be sorted alphabetically by ID
  //
  // shardIds() returns an unordered_map<ShardID, std::vector<ServerID>>
  // so the method is a bit mis-named.
  auto otherShardsMap = other->shardIds();

  // TODO: This should really be a utility function, possibly in ShardingInfo?
  std::vector<ShardID> otherShards;
  for (auto& it : *otherShardsMap) {
    otherShards.push_back(it.first);
  }
  ShardingInfo::sortShardNamesNumerically(otherShards);

  TRI_ASSERT(numberOfShards == otherShards.size());

  // fetch a unique id for each shard to create
  uint64_t const id = ci.uniqid(numberOfShards);
  for (uint64_t i = 0; i < numberOfShards; ++i) {
    // determine responsible server(s)
    std::string shardId = "s" + StringUtils::itoa(id + i);
    result->try_emplace(std::move(shardId), otherShardsMap->at(otherShards.at(i)));
  }
  return result;
}

namespace arangodb {

////////////////////////////////////////////////////////////////////////////////
/// @brief check if a list of attributes have the same values in two vpack
/// documents
////////////////////////////////////////////////////////////////////////////////

bool shardKeysChanged(LogicalCollection const& collection, VPackSlice const& oldValue,
                      VPackSlice const& newValue, bool isPatch) {
  if (!oldValue.isObject() || !newValue.isObject()) {
    // expecting two objects. everything else is an error
    return true;
  }
#ifdef ARANGODB_ENABLE_FAILURE_TESTS
  if (collection.vocbase().name() == "sync-replication-test") {
    return false;
  }
#endif

  std::vector<std::string> const& shardKeys = collection.shardKeys();

  for (const auto & shardKey : shardKeys) {
    if (shardKey == StaticStrings::KeyString) {
      continue;
    }

    VPackSlice n = newValue.get(shardKey);

    if (n.isNone() && isPatch) {
      // attribute not set in patch document. this means no update
      continue;
    }

    VPackSlice o = oldValue.get(shardKey);

    if (o.isNone()) {
      // if attribute is undefined, use "null" instead
      o = arangodb::velocypack::Slice::nullSlice();
    }

    if (n.isNone()) {
      // if attribute is undefined, use "null" instead
      n = arangodb::velocypack::Slice::nullSlice();
    }

    if (!Helper::equal(n, o, false)) {
      return true;
    }
  }

  return false;
}

bool smartJoinAttributeChanged(LogicalCollection const& collection, VPackSlice const& oldValue,
                               VPackSlice const& newValue, bool isPatch) {
  if (!collection.hasSmartJoinAttribute()) {
    return false;
  }
  if (!oldValue.isObject() || !newValue.isObject()) {
    // expecting two objects. everything else is an error
    return true;
  }

  std::string const& s = collection.smartJoinAttribute();

  VPackSlice n = newValue.get(s);
  if (!n.isString()) {
    if (isPatch && n.isNone()) {
      // attribute not set in patch document. this means no update
      return false;
    }

    // no string value... invalid!
    return true;
  }

  VPackSlice o = oldValue.get(s);
  TRI_ASSERT(o.isString());

  return !Helper::equal(n, o, false);
}

void aggregateClusterFigures(bool details, bool isSmartEdgeCollectionPart, 
                             VPackSlice value, VPackBuilder& builder) {
  TRI_ASSERT(value.isObject());
  TRI_ASSERT(builder.slice().isObject());
  TRI_ASSERT(builder.isClosed());

  VPackBuilder updated;

  updated.openObject();

  bool cacheInUse = Helper::getBooleanValue(value, "cacheInUse", false);
  bool totalCacheInUse = cacheInUse || Helper::getBooleanValue(builder.slice(), "cacheInUse", false);
  updated.add("cacheInUse", VPackValue(totalCacheInUse));

  if (cacheInUse) {
    updated.add("cacheLifeTimeHitRate", VPackValue(addFigures<double>(value, builder.slice(),
                                                                      {"cacheLifeTimeHitRate"})));
    updated.add("cacheWindowedHitRate", VPackValue(addFigures<double>(value, builder.slice(),
                                                                      {"cacheWindowedHitRate"})));
  }
  updated.add("cacheSize", VPackValue(addFigures<size_t>(value, builder.slice(),
                                                               {"cacheSize"})));
  updated.add("cacheUsage", VPackValue(addFigures<size_t>(value, builder.slice(),
                                                               {"cacheUsage"})));
  updated.add("documentsSize", VPackValue(addFigures<size_t>(value, builder.slice(),
                                                               {"documentsSize"})));

  updated.add("indexes", VPackValue(VPackValueType::Object));
  VPackSlice indexes = builder.slice().get("indexes");
  if (isSmartEdgeCollectionPart || indexes.isObject()) {
    // don't count indexes multiple times - all shards have the same indexes!
    // in addition: don't count the indexes from the sub-collections of a smart
    // edge collection multiple times!
    updated.add("count", indexes.get("count"));
  } else {
    updated.add("count", VPackValue(addFigures<size_t>(value, builder.slice(),
                                                       {"indexes", "count"})));
  }
  updated.add("size", VPackValue(addFigures<size_t>(value, builder.slice(),
                                                    {"indexes", "size"})));
  updated.close(); // "indexes"

  if (details && value.hasKey("engine")) {
    updated.add("engine", VPackValue(VPackValueType::Object));
    if (isSmartEdgeCollectionPart) {
      // don't count documents from the sub-collections of a smart edge collection
      // multiple times
      updated.add("documents", builder.slice().get(std::vector<std::string>{"engine", "documents"}));
    } else {
      updated.add("documents", VPackValue(addFigures<size_t>(value, builder.slice(),
                                                             {"engine", "documents"})));
    }
    // merge indexes together
    std::map<uint64_t, std::pair<VPackSlice, VPackSlice>> innerIndexes;

    updated.add("indexes", VPackValue(VPackValueType::Array));
    VPackSlice rocksDBValues = value.get("engine");

    if (!isSmartEdgeCollectionPart) {
      for (auto const& it : VPackArrayIterator(rocksDBValues.get("indexes"))) {
        VPackSlice idSlice = it.get("id");
        if (!idSlice.isNumber()) {
          continue;
        }
        innerIndexes.emplace(idSlice.getNumber<uint64_t>(), std::make_pair(it, VPackSlice::noneSlice()));
      }
    }
  
    rocksDBValues = builder.slice().get("engine");
    if (rocksDBValues.isObject()) {
      for (auto const& it : VPackArrayIterator(rocksDBValues.get("indexes"))) {
        VPackSlice idSlice = it.get("id");
        if (!idSlice.isNumber()) {
          continue;
        }
        auto idx = innerIndexes.find(idSlice.getNumber<uint64_t>());
        if (idx == innerIndexes.end()) {
          innerIndexes.emplace(idSlice.getNumber<uint64_t>(), std::make_pair(it, VPackSlice::noneSlice()));
        } else {
          (*idx).second.second = it;
        }
      }
    }

    for (auto const& it : innerIndexes) {
      updated.openObject();
      updated.add("type", it.second.first.get("type"));
      updated.add("id", it.second.first.get("id"));
      uint64_t count = it.second.first.get("count").getNumber<uint64_t>();
      if (it.second.second.isObject()) {
        count += it.second.second.get("count").getNumber<uint64_t>();
      }
      updated.add("count", VPackValue(count));
      updated.close();
    }

    updated.close(); // "indexes" array
    updated.close(); // "engine" object
  }

  updated.close();

  TRI_ASSERT(updated.slice().isObject());
  TRI_ASSERT(updated.isClosed());

  builder = VPackCollection::merge(builder.slice(), updated.slice(), true, false);
  TRI_ASSERT(builder.slice().isObject());
  TRI_ASSERT(builder.isClosed());
}

////////////////////////////////////////////////////////////////////////////////
/// @brief returns revision for a sharded collection
////////////////////////////////////////////////////////////////////////////////

futures::Future<OperationResult> revisionOnCoordinator(ClusterFeature& feature,
                                                       std::string const& dbname,
                                                       std::string const& collname,
                                                       OperationOptions const& options) {
  // Set a few variables needed for our work:
  ClusterInfo& ci = feature.clusterInfo();

  // First determine the collection ID from the name:
  std::shared_ptr<LogicalCollection> collinfo;
  collinfo = ci.getCollectionNT(dbname, collname);
  if (collinfo == nullptr) {
    return futures::makeFuture(OperationResult(TRI_ERROR_ARANGO_DATA_SOURCE_NOT_FOUND, options));
  }

  network::RequestOptions reqOpts;
  reqOpts.database = dbname;
  reqOpts.timeout = network::Timeout(300.0);

  // If we get here, the sharding attributes are not only _key, therefore
  // we have to contact everybody:
  std::shared_ptr<ShardMap> shards = collinfo->shardIds();
  std::vector<Future<network::Response>> futures;
  futures.reserve(shards->size());

  auto* pool = feature.server().getFeature<NetworkFeature>().pool();
  for (auto const& p : *shards) {
    auto future =
        network::sendRequestRetry(pool, "shard:" + p.first, fuerte::RestVerb::Get,
                             "/_api/collection/" + StringUtils::urlEncode(p.first) + "/revision",
                             VPackBuffer<uint8_t>(), reqOpts);
    futures.emplace_back(std::move(future));
  }

  auto cb = [options = options](std::vector<Try<network::Response>>&& results) -> OperationResult {
    return handleResponsesFromAllShards(
        options, results,
        [](Result& result, VPackBuilder& builder, ShardID const&, VPackSlice answer) -> void {
          if (answer.isObject()) {
            VPackSlice r = answer.get("revision");
            if (r.isString()) {
              VPackValueLength len;
              char const* p = r.getString(len);
              RevisionId cmp = RevisionId::fromString(p, len, false);
              RevisionId rid = RevisionId::fromSlice(builder.slice());
              if (cmp != RevisionId::max() && cmp > rid) {
                // get the maximum value
                builder.clear();
                builder.add(VPackValue(cmp.id()));
              }
            }
          } else {
            // didn't get the expected response
            result.reset(TRI_ERROR_INTERNAL);
          }
        });
  };
  return futures::collectAll(std::move(futures)).thenValue(std::move(cb));
}

futures::Future<OperationResult> checksumOnCoordinator(ClusterFeature& feature,
                                                       std::string const& dbname,
                                                       std::string const& collname,
                                                       OperationOptions const& options,
                                                       bool withRevisions,
                                                       bool withData) {
  // Set a few variables needed for our work:
  ClusterInfo& ci = feature.clusterInfo();

  // First determine the collection ID from the name:
  std::shared_ptr<LogicalCollection> collinfo;
  collinfo = ci.getCollectionNT(dbname, collname);
  if (collinfo == nullptr) {
    return futures::makeFuture(OperationResult(TRI_ERROR_ARANGO_DATA_SOURCE_NOT_FOUND, options));
  }

  network::RequestOptions reqOpts;
  reqOpts.database = dbname;
  reqOpts.timeout = network::Timeout(600.0);
  reqOpts.param("withRevisions", withRevisions ? "true" : "false");
  reqOpts.param("withData", withData ? "true" : "false");

  std::shared_ptr<ShardMap> shards = collinfo->shardIds();
  std::vector<Future<network::Response>> futures;
  futures.reserve(shards->size());

  auto* pool = feature.server().getFeature<NetworkFeature>().pool();
  for (auto const& p : *shards) {
    auto future =
        network::sendRequestRetry(pool, "shard:" + p.first, fuerte::RestVerb::Get,
                             "/_api/collection/" + StringUtils::urlEncode(p.first) + "/checksum",
                             VPackBuffer<uint8_t>(), reqOpts);
    futures.emplace_back(std::move(future));
  }

  auto cb = [options = options](std::vector<Try<network::Response>>&& results) mutable -> OperationResult {
    auto pre = [](Result&, VPackBuilder& builder) -> void {
      VPackObjectBuilder b(&builder);
      builder.add("checksum", VPackValue(0));
      builder.add("revision", VPackValue(RevisionId::none().id()));
    };
    auto handler = [](Result& result, VPackBuilder& builder, ShardID const&,
                             VPackSlice answer) mutable -> void {
      if (!answer.isObject()) {
        result.reset(TRI_ERROR_INTERNAL, "invalid data received for checksum calculation");
        return;
      }

      VPackSlice r = answer.get("revision");
      VPackSlice c = answer.get("checksum");
      if (!r.isString() || !c.isString()) {
        result.reset(TRI_ERROR_INTERNAL, "invalid data received for checksum calculation");
        return;
      }

      VPackValueLength len;
      auto p = c.getString(len);
      bool valid = true;
      auto checksum = NumberUtils::atoi<std::uint64_t>(p, p + len, valid);
      if (!valid) {
        result.reset(TRI_ERROR_INTERNAL, "invalid data received for checksum calculation");
        return;
      }

      // xor is commutative, so it doesn't matter in which order we combine document
      // checksums or partial results from different shards.
      checksum ^= builder.slice().get("checksum").getUInt();

      RevisionId cmp = RevisionId::fromSlice(r);
      RevisionId rid = RevisionId::fromSlice(builder.slice().get("revision"));
      if (cmp != RevisionId::max() && cmp > rid) {
        // get the maximum value
        rid = cmp;
      }

      builder.clear();
      VPackObjectBuilder b(&builder);
      builder.add("checksum", VPackValue(checksum));
      builder.add("revision", VPackValue(rid.id()));
    
    };
    return handleResponsesFromAllShards(options, results, handler, pre);
  };
  return futures::collectAll(std::move(futures)).thenValue(std::move(cb));
}

futures::Future<Result> warmupOnCoordinator(ClusterFeature& feature,
                                            std::string const& dbname,
                                            std::string const& cid,
                                            OperationOptions const& options) {
  // Set a few variables needed for our work:
  ClusterInfo& ci = feature.clusterInfo();

  // First determine the collection ID from the name:
  std::shared_ptr<LogicalCollection> collinfo;
  collinfo = ci.getCollectionNT(dbname, cid);
  if (collinfo == nullptr) {
    return futures::makeFuture(Result(TRI_ERROR_ARANGO_DATA_SOURCE_NOT_FOUND));
  }

  // If we get here, the sharding attributes are not only _key, therefore
  // we have to contact everybody:
  std::shared_ptr<ShardMap> shards = collinfo->shardIds();

  network::RequestOptions opts;
  opts.database = dbname;
  opts.timeout = network::Timeout(300.0);

  std::vector<Future<network::Response>> futures;
  futures.reserve(shards->size());

  auto* pool = feature.server().getFeature<NetworkFeature>().pool();
  for (auto const& p : *shards) {
    // handler expects valid velocypack body (empty object minimum)
    VPackBuffer<uint8_t> buffer;
    buffer.append(VPackSlice::emptyObjectSlice().begin(), 1);

    auto future =
        network::sendRequestRetry(pool, "shard:" + p.first, fuerte::RestVerb::Get,
                             "/_api/collection/" + StringUtils::urlEncode(p.first) +
                                 "/loadIndexesIntoMemory",
                             std::move(buffer), opts);
    futures.emplace_back(std::move(future));
  }

  auto cb = [options = options](std::vector<Try<network::Response>>&& results) -> OperationResult {
    return handleResponsesFromAllShards(options, results,
                                        [](Result&, VPackBuilder&, ShardID const&, VPackSlice) -> void {
                                          // we don't care about response bodies, just that the requests succeeded
                                        });
  };
  return futures::collectAll(std::move(futures))
      .thenValue(std::move(cb))
      .thenValue([](OperationResult&& opRes) -> Result { return opRes.result; });
}

////////////////////////////////////////////////////////////////////////////////
/// @brief returns figures for a sharded collection
////////////////////////////////////////////////////////////////////////////////

futures::Future<OperationResult> figuresOnCoordinator(ClusterFeature& feature,
                                                      std::string const& dbname,
                                                      std::string const& collname, bool details,
                                                      OperationOptions const& options) {
  // Set a few variables needed for our work:
  ClusterInfo& ci = feature.clusterInfo();

  // First determine the collection ID from the name:
  std::shared_ptr<LogicalCollection> collinfo;
  collinfo = ci.getCollectionNT(dbname, collname);
  if (collinfo == nullptr) {
    return futures::makeFuture(OperationResult(TRI_ERROR_ARANGO_DATA_SOURCE_NOT_FOUND, options));
  }

  network::RequestOptions reqOpts;
  reqOpts.database = dbname;
  reqOpts.param("details", details ? "true" : "false");
  reqOpts.timeout = network::Timeout(300.0);

  // If we get here, the sharding attributes are not only _key, therefore
  // we have to contact everybody:
  std::shared_ptr<ShardMap> shards = collinfo->shardIds();
  std::vector<Future<network::Response>> futures;
  futures.reserve(shards->size());

  auto* pool = feature.server().getFeature<NetworkFeature>().pool();
  for (auto const& p : *shards) {
    auto future =
        network::sendRequestRetry(pool, "shard:" + p.first, fuerte::RestVerb::Get,
                             "/_api/collection/" +
                                 StringUtils::urlEncode(p.first) + "/figures",
                             VPackBuffer<uint8_t>(), reqOpts);
    futures.emplace_back(std::move(future));
  }

  auto cb = [details, options = options](std::vector<Try<network::Response>>&& results) mutable -> OperationResult {
    auto handler = [details](Result& result, VPackBuilder& builder, ShardID const&,
                             VPackSlice answer) mutable -> void {
      if (!answer.isObject()) {
        // didn't get the expected response
        result.reset(TRI_ERROR_INTERNAL);
      } else if (!result.fail()) {
        Result r = network::resultFromBody(answer, TRI_ERROR_NO_ERROR);
        if (r.fail()) {
          result.reset(r);
        } else {
          VPackSlice figures = answer.get("figures");
          // add to the total
          if (figures.isObject()) {
            aggregateClusterFigures(details, false, figures, builder);
          }
        }
      }
    };
    auto pre = [](Result&, VPackBuilder& builder) -> void {
      // initialize to empty object
      builder.add(VPackSlice::emptyObjectSlice());
    };
    return handleResponsesFromAllShards(options, results, handler, pre);
  };
  return futures::collectAll(std::move(futures)).thenValue(std::move(cb));
}

////////////////////////////////////////////////////////////////////////////////
/// @brief counts number of documents in a coordinator, by shard
////////////////////////////////////////////////////////////////////////////////

futures::Future<OperationResult> countOnCoordinator(transaction::Methods& trx,
                                                    std::string const& cname,
                                                    OperationOptions const& options) {
  std::vector<std::pair<std::string, uint64_t>> result;

  // Set a few variables needed for our work:
  ClusterFeature& feature = trx.vocbase().server().getFeature<ClusterFeature>();
  ClusterInfo& ci = feature.clusterInfo();

  std::string const& dbname = trx.vocbase().name();
  // First determine the collection ID from the name:
  std::shared_ptr<LogicalCollection> collinfo;
  collinfo = ci.getCollectionNT(dbname, cname);
  if (collinfo == nullptr) {
    return futures::makeFuture(OperationResult(TRI_ERROR_ARANGO_DATA_SOURCE_NOT_FOUND, options));
  }

  std::shared_ptr<ShardMap> shardIds = collinfo->shardIds();
  const bool isManaged = trx.state()->hasHint(transaction::Hints::Hint::GLOBAL_MANAGED);
  if (isManaged) {
    Result res = ::beginTransactionOnAllLeaders(trx, *shardIds).await_unwrap();
    if (res.fail()) {
      return futures::makeFuture(OperationResult(res, options));
    }
  }

  network::RequestOptions reqOpts;
  reqOpts.database = dbname;
  reqOpts.retryNotFound = true;

  if (TRI_vocbase_t::IsSystemName(cname)) {
    // system collection (e.g. _apps, _jobs, _graphs...
    // very likely this is an internal request that should not block other processing
    // in case we don't get a timely response
    reqOpts.timeout = network::Timeout(5.0);
  }

  std::vector<Future<network::Response>> futures;
  futures.reserve(shardIds->size());

  auto* pool = trx.vocbase().server().getFeature<NetworkFeature>().pool();
  for (auto const& p : *shardIds) {
    network::Headers headers;
    ClusterTrxMethods::addTransactionHeader(trx, /*leader*/ p.second[0], headers);

    futures.emplace_back(network::sendRequestRetry(pool, "shard:" + p.first, fuerte::RestVerb::Get,
                                                   "/_api/collection/" + StringUtils::urlEncode(p.first) + "/count",
                                                   VPackBuffer<uint8_t>(), reqOpts, std::move(headers)));
  }

  auto cb = [options = options](std::vector<Try<network::Response>>&& results) mutable -> OperationResult {
    auto handler = [](Result& result, VPackBuilder& builder, ShardID const& shardId,
                      VPackSlice answer) mutable -> void {
      if (answer.isObject()) {
        // add to the total
        VPackArrayBuilder array(&builder);
        array->add(VPackValue(shardId));
        array->add(VPackValue(Helper::getNumericValue<uint64_t>(
            answer, "count", 0)));
      } else {
        // didn't get the expected response
        result.reset(TRI_ERROR_INTERNAL);
      }
    };
    auto pre = [](Result&, VPackBuilder& builder) -> void {
      builder.openArray();
    };
    auto post = [](Result& result, VPackBuilder& builder) -> void {
      if (builder.isOpenArray()) {
        builder.close();
      } else {
        result.reset(TRI_ERROR_INTERNAL, "result was corrupted");
        builder.clear();
      }
    };
    return handleResponsesFromAllShards(options, results, handler, pre, post);
  };
  return futures::collectAll(std::move(futures)).thenValue(std::move(cb));
}

////////////////////////////////////////////////////////////////////////////////
/// @brief gets the selectivity estimates from DBservers
////////////////////////////////////////////////////////////////////////////////

Result selectivityEstimatesOnCoordinator(ClusterFeature& feature, std::string const& dbname,
                                         std::string const& collname,
                                         std::unordered_map<std::string, double>& result,
                                         TransactionId tid) {
  // Set a few variables needed for our work:
  ClusterInfo& ci = feature.clusterInfo();

  result.clear();

  // First determine the collection ID from the name:
  std::shared_ptr<LogicalCollection> collinfo;
  collinfo = ci.getCollectionNT(dbname, collname);
  if (collinfo == nullptr) {
    return {TRI_ERROR_ARANGO_DATA_SOURCE_NOT_FOUND};
  }
  std::shared_ptr<ShardMap> shards = collinfo->shardIds();

  auto* pool = feature.server().getFeature<NetworkFeature>().pool();

  network::RequestOptions reqOpts;
  reqOpts.database = dbname;
  reqOpts.retryNotFound = true;
  reqOpts.skipScheduler = true;
  
  if (TRI_vocbase_t::IsSystemName(collname)) {
    // system collection (e.g. _apps, _jobs, _graphs...
    // very likely this is an internal request that should not block other processing
    // in case we don't get a timely response
    reqOpts.timeout = network::Timeout(5.0);
  }

  std::vector<Future<network::Response>> futures;
  futures.reserve(shards->size());

  std::string requestsUrl;
  for (auto const& p : *shards) {
    network::Headers headers;
    if (tid.isSet()) {
      headers.try_emplace(StaticStrings::TransactionId, std::to_string(tid.id()));
    }

    reqOpts.param("collection", p.first);
    futures.emplace_back(
        network::sendRequestRetry(pool, "shard:" + p.first, fuerte::RestVerb::Get,
                                  "/_api/index/selectivity",
                                  VPackBufferUInt8(), reqOpts, std::move(headers)));
  }

  // format of expected answer:
  // in `indexes` is a map that has keys in the format
  // s<shardid>/<indexid> and index information as value
  // {"code":200
  // ,"error":false
  // ,"indexes":{ "s10004/0"    : 1.0,
  //              "s10004/10005": 0.5
  //            }
  // }

  std::map<std::string, std::vector<double>> indexEstimates;
  for (auto const& tryRes : futures::collectAll(futures).await_unwrap()) {
    network::Response const& r = tryRes.unwrap();

    if (r.fail()) {
      return {network::fuerteToArangoErrorCode(r), network::fuerteToArangoErrorMessage(r)};
    }

    VPackSlice answer = r.slice();
    if (!answer.isObject()) {
      return {TRI_ERROR_INTERNAL, "invalid response structure"};
    }

    if (answer.hasKey(StaticStrings::ErrorNum)) {
      Result res = network::resultFromBody(answer, TRI_ERROR_NO_ERROR);

      if (res.fail()) {
        return res;
      }
    }

    answer = answer.get("indexes");
    if (!answer.isObject()) {
      return {TRI_ERROR_INTERNAL, "invalid response structure for 'indexes'"};
    }

    // add to the total
    for (auto pair : VPackObjectIterator(answer, true)) {
      velocypack::StringRef shardIndexId(pair.key);
      auto split = std::find(shardIndexId.begin(), shardIndexId.end(), '/');
      if (split != shardIndexId.end()) {
        std::string index(split + 1, shardIndexId.end());
        double estimate = Helper::getNumericValue(pair.value, 0.0);
        indexEstimates[index].push_back(estimate);
      }
    }
  }

  auto aggregateIndexes = [](std::vector<double> const& vec) -> double {
    TRI_ASSERT(!vec.empty());
    double rv = std::accumulate(vec.begin(), vec.end(), 0.0);
    rv /= static_cast<double>(vec.size());
    return rv;
  };

  for (auto const& p : indexEstimates) {
    result[p.first] = aggregateIndexes(p.second);
  }

  return {};
}

////////////////////////////////////////////////////////////////////////////////
/// @brief creates one or many documents in a coordinator
///
/// In case of many documents (slice is a VPackArray) it will send to each
/// shard all the relevant documents for this shard only.
/// If one of them fails, this error is reported.
/// There is NO guarantee for the stored documents of all other shards, they may
/// be stored or not. All answers of these shards are dropped.
/// If we return with NO_ERROR it is guaranteed that all shards reported success
/// for their documents.
////////////////////////////////////////////////////////////////////////////////

Future<OperationResult> createDocumentOnCoordinator(transaction::Methods const& trx,
                                                    LogicalCollection& coll,
                                                    VPackSlice const slice,
                                                    arangodb::OperationOptions const& options) {
  const std::string collid = std::to_string(coll.id().id());

  // create vars used in this function
  bool const useMultiple = slice.isArray();  // insert more than one document
  auto opCtx = std::make_shared<CreateOperationCtx>();
  opCtx->options = options;

  // create shard map
  if (useMultiple) {
    for (VPackSlice value : VPackArrayIterator(slice)) {
      auto res = distributeBabyOnShards(*opCtx, coll, value, options.isRestore);
      if (res != TRI_ERROR_NO_ERROR) {
        return makeFuture(OperationResult(res, options));
      }
    }
  } else {
    auto res = distributeBabyOnShards(*opCtx, coll, slice, options.isRestore);
    if (res != TRI_ERROR_NO_ERROR) {
      return makeFuture(OperationResult(res, options));
    }
  }

  Future<Result> f = std::invoke([&] {
    const bool isManaged = trx.state()->hasHint(transaction::Hints::Hint::GLOBAL_MANAGED);
    if (isManaged && opCtx->shardMap.size() > 1) {  // lazily begin transactions on leaders
      return beginTransactionOnSomeLeaders(*trx.state(), coll, opCtx->shardMap);
    }
    return makeFuture(Result());
  });

  return std::move(f).then_bind([=, &trx, &coll, opCtx = std::move(opCtx), options = options]
                                (Result&& r) mutable -> Future<OperationResult> {
    if (r.fail()) {
      return Future<OperationResult>{std::in_place, std::move(r), options};
    }

    std::string const baseUrl = "/_api/document/";

    network::RequestOptions reqOpts;
    reqOpts.database = trx.vocbase().name();
    reqOpts.timeout = network::Timeout(CL_DEFAULT_LONG_TIMEOUT);
    reqOpts.retryNotFound = true;
    reqOpts.param(StaticStrings::WaitForSyncString, (options.waitForSync ? "true" : "false"))
           .param(StaticStrings::ReturnNewString, (options.returnNew ? "true" : "false"))
           .param(StaticStrings::ReturnOldString, (options.returnOld ? "true" : "false"))
           .param(StaticStrings::IsRestoreString, (options.isRestore ? "true" : "false"))
           .param(StaticStrings::KeepNullString, (options.keepNull ? "true" : "false"))
           .param(StaticStrings::MergeObjectsString, (options.mergeObjects ? "true" : "false"))
           .param(StaticStrings::SkipDocumentValidation, (options.validate ? "false" : "true"));
    if (options.isOverwriteModeSet()) {
      reqOpts.parameters.insert_or_assign(StaticStrings::OverwriteMode,
                                          OperationOptions::stringifyOverwriteMode(options.overwriteMode));
    }

    // Now prepare the requests:
    auto* pool = trx.vocbase().server().getFeature<NetworkFeature>().pool();
    std::vector<Future<network::Response>> futures;
    futures.reserve(opCtx->shardMap.size());
    for (auto const& it : opCtx->shardMap) {
      VPackBuffer<uint8_t> reqBuffer;
      VPackBuilder reqBuilder(reqBuffer);

      if (!useMultiple) {
        TRI_ASSERT(it.second.size() == 1);
        auto idx = it.second.front();
        if (idx.second.empty()) {
          reqBuilder.add(slice);
        } else {
          reqBuilder.openObject();
          reqBuilder.add(StaticStrings::KeyString, VPackValue(idx.second));
          TRI_SanitizeObject(slice, reqBuilder);
          reqBuilder.close();
        }
      } else {
        reqBuilder.openArray(/*unindexed*/ true);
        for (auto const& idx : it.second) {
          if (idx.second.empty()) {
            reqBuilder.add(idx.first);
          } else {
            reqBuilder.openObject();
            reqBuilder.add(StaticStrings::KeyString, VPackValue(idx.second));
            TRI_SanitizeObject(idx.first, reqBuilder);
            reqBuilder.close();
          }
        }
        reqBuilder.close();
      }

      std::shared_ptr<ShardMap> shardIds = coll.shardIds();
      network::Headers headers;
      addTransactionHeaderForShard(trx, *shardIds, /*shard*/ it.first, headers);
      auto future =
          network::sendRequestRetry(pool, "shard:" + it.first, fuerte::RestVerb::Post,
                                    baseUrl + StringUtils::urlEncode(it.first),
                                    std::move(reqBuffer), reqOpts, std::move(headers));
      futures.emplace_back(std::move(future));
    }

    // Now compute the result
    if (!useMultiple) {  // single-shard fast track
      TRI_ASSERT(futures.size() == 1);

      auto cb = [options](network::Response&& res) -> OperationResult {
        if (res.error != fuerte::Error::NoError) {
          return OperationResult(network::fuerteToArangoErrorCode(res), std::move(options));
        }

        return network::clusterResultInsert(res.statusCode(),
                                            res.response().stealPayload(), std::move(options), {});
      };
      return std::move(futures[0]).thenValue(cb);
    }

    return futures::collectAll(std::move(futures))
        .thenValue([opCtx = std::move(opCtx)](std::vector<Try<network::Response>>&& results) -> OperationResult {
          return handleCRUDShardResponsesFast(network::clusterResultInsert, *opCtx, results);
        });
  });
}

////////////////////////////////////////////////////////////////////////////////
/// @brief remove a document in a coordinator
////////////////////////////////////////////////////////////////////////////////

Future<OperationResult> removeDocumentOnCoordinator(arangodb::transaction::Methods& trx,
                                                    LogicalCollection& coll, VPackSlice const slice,
                                                    arangodb::OperationOptions const& options) {
  // Set a few variables needed for our work:

  // First determine the collection ID from the name:
  std::shared_ptr<ShardMap> shardIds = coll.shardIds();

  auto opCtx = std::make_shared<CrudOperationCtx>();
  opCtx->options = options;
  const bool useMultiple = slice.isArray();

  bool canUseFastPath = true;
  if (useMultiple) {
    for (VPackSlice value : VPackArrayIterator(slice)) {
      auto res = distributeBabyOnShards(*opCtx, coll, value);
      if (res != TRI_ERROR_NO_ERROR) {
        canUseFastPath = false;
        break;
      }
    }
  } else {
    auto res = distributeBabyOnShards(*opCtx, coll, slice);
    if (res != TRI_ERROR_NO_ERROR) {
      canUseFastPath = false;
    }
  }
  // We sorted the shards correctly.

  auto reqOpts = std::make_shared<network::RequestOptions>();
  reqOpts->database = trx.vocbase().name();
  reqOpts->timeout = network::Timeout(CL_DEFAULT_LONG_TIMEOUT);
  reqOpts->retryNotFound = true;
  reqOpts
      ->param(StaticStrings::WaitForSyncString, (options.waitForSync ? "true" : "false"))
      .param(StaticStrings::ReturnOldString, (options.returnOld ? "true" : "false"))
      .param(StaticStrings::IgnoreRevsString, (options.ignoreRevs ? "true" : "false"));

  const bool isManaged = trx.state()->hasHint(transaction::Hints::Hint::GLOBAL_MANAGED);

  if (canUseFastPath) {
    // All shard keys are known in all documents.
    // Contact all shards directly with the correct information.

    // lazily begin transactions on leaders
    Future<Result> f = std::invoke([&] {
      if (isManaged && opCtx->shardMap.size() > 1) {
        return beginTransactionOnSomeLeaders(*trx.state(), coll, opCtx->shardMap);
      }
      return makeFuture(Result());
    });

    return std::move(f).then_bind([=, &trx, opCtx(std::move(opCtx)), options = options](
                                      Result&& r) mutable -> Future<OperationResult> {
      if (r.fail()) {
        return Future<OperationResult>{std::in_place, std::move(r), options};
      }

      // Now prepare the requests:
      auto* pool = trx.vocbase().server().getFeature<NetworkFeature>().pool();
      std::vector<Future<network::Response>> futures;
      futures.reserve(opCtx->shardMap.size());

      for (auto const& it : opCtx->shardMap) {
        VPackBuffer<uint8_t> buffer;
        if (!useMultiple) {
          TRI_ASSERT(it.second.size() == 1);
          buffer.append(slice.begin(), slice.byteSize());
        } else {
          VPackBuilder reqBuilder(buffer);
          reqBuilder.openArray(/*unindexed*/true);
          for (VPackSlice value : it.second) {
            reqBuilder.add(value);
          }
          reqBuilder.close();
        }

        network::Headers headers;
        addTransactionHeaderForShard(trx, *shardIds, /*shard*/ it.first, headers);
        futures.emplace_back(network::sendRequestRetry(
            pool, "shard:" + it.first, fuerte::RestVerb::Delete,
            "/_api/document/" + StringUtils::urlEncode(it.first),
            std::move(buffer), *reqOpts, std::move(headers)));
      }

      // Now listen to the results:
      if (!useMultiple) {
        TRI_ASSERT(futures.size() == 1);
        auto cb = [options](network::Response&& res) -> OperationResult {
          if (res.error != fuerte::Error::NoError) {
            return OperationResult(network::fuerteToArangoErrorCode(res), options);
          }
          return network::clusterResultRemove(res.statusCode(),
                                              res.response().stealPayload(), std::move(options), {});
        };
        return std::move(futures[0]).thenValue(cb);
      }

      return futures::collectAll(std::move(futures))
          .thenValue([opCtx = std::move(opCtx)](std::vector<Try<network::Response>>&& results) -> OperationResult {
<<<<<<< HEAD
            return handleCRUDShardResponsesFast(network::clusterResultDelete, *opCtx, results);
=======
            return handleCRUDShardResponsesFast(network::clusterResultRemove, opCtx, results);
>>>>>>> 19502681
          });
    });

  }

  // Not all shard keys are known in all documents.
  // We contact all shards with the complete body and ignore NOT_FOUND

  // lazily begin transactions on leaders
  Future<Result> f = std::invoke([&] {
    if (isManaged && shardIds->size() > 1) {
      return ::beginTransactionOnAllLeaders(trx, *shardIds);
    }
    return makeFuture(Result());
  });

  return std::move(f).then_bind([=, &trx, options = options](Result&& r) mutable -> Future<OperationResult> {
    if (r.fail()) {
      return Future<OperationResult>{std::in_place, r, options};
    }

    // We simply send the body to all shards and await their results.
    // As soon as we have the results we merge them in the following way:
    // For 1 .. slice.length()
    //    for res : allResults
    //      if res != NOT_FOUND => insert this result. skip other results
    //    end
    //    if (!skipped) => insert NOT_FOUND

    auto* pool = trx.vocbase().server().getFeature<NetworkFeature>().pool();
    std::vector<Future<network::Response>> futures;
    futures.reserve(shardIds->size());

    const size_t expectedLen = useMultiple ? slice.length() : 0;
    VPackBuffer<uint8_t> buffer;
    buffer.append(slice.begin(), slice.byteSize());

    for (auto const& shardServers : *shardIds) {
      ShardID const& shard = shardServers.first;
      network::Headers headers;
      addTransactionHeaderForShard(trx, *shardIds, shard, headers);
      futures.emplace_back(
          network::sendRequestRetry(pool, "shard:" + shard, fuerte::RestVerb::Delete,
                                    "/_api/document/" + StringUtils::urlEncode(shard),
                                    /*cannot move*/ buffer,
                                    *reqOpts, std::move(headers)));
    }

    return futures::collectAll(std::move(futures))
<<<<<<< HEAD
    .thenValue([=, options = options](std::vector<Try<network::Response>>&& responses) mutable -> OperationResult {
      return ::handleCRUDShardResponsesSlow(network::clusterResultDelete, expectedLen,
=======
    .thenValue([=](std::vector<Try<network::Response>>&& responses) mutable -> OperationResult {
      return ::handleCRUDShardResponsesSlow(network::clusterResultRemove, expectedLen,
>>>>>>> 19502681
                                            std::move(options), responses);
    });
  });
}

////////////////////////////////////////////////////////////////////////////////
/// @brief truncate a cluster collection on a coordinator
////////////////////////////////////////////////////////////////////////////////

futures::Future<OperationResult> truncateCollectionOnCoordinator(
    transaction::Methods& trx, std::string const& collname, OperationOptions const& options) {
  Result res;
  // Set a few variables needed for our work:
  ClusterInfo& ci = trx.vocbase().server().getFeature<ClusterFeature>().clusterInfo();

  // First determine the collection ID from the name:
  std::shared_ptr<LogicalCollection> collinfo;
  collinfo = ci.getCollectionNT(trx.vocbase().name(), collname);
  if (collinfo == nullptr) {
    return futures::makeFuture(
        OperationResult(res.reset(TRI_ERROR_ARANGO_DATA_SOURCE_NOT_FOUND), options));
  }

  // Some stuff to prepare cluster-intern requests:
  // We have to contact everybody:
  std::shared_ptr<ShardMap> shardIds = collinfo->shardIds();

  // lazily begin transactions on all leader shards
  if (trx.state()->hasHint(transaction::Hints::Hint::GLOBAL_MANAGED)) {
    res = ::beginTransactionOnAllLeaders(trx, *shardIds).await_unwrap();
    if (res.fail()) {
      return futures::makeFuture(OperationResult(res, options));
    }
  }

  network::RequestOptions reqOpts;
  reqOpts.database = trx.vocbase().name();
  reqOpts.timeout = network::Timeout(600.0);
  reqOpts.retryNotFound = true;
  reqOpts.param(StaticStrings::Compact, (options.truncateCompact ? "true" : "false"));

  std::vector<Future<network::Response>> futures;
  futures.reserve(shardIds->size());

  auto* pool = trx.vocbase().server().getFeature<NetworkFeature>().pool();
  for (auto const& p : *shardIds) {
    // handler expects valid velocypack body (empty object minimum)
    VPackBuffer<uint8_t> buffer;
    VPackBuilder builder(buffer);
    builder.openObject();
    builder.close();

    network::Headers headers;
    addTransactionHeaderForShard(trx, *shardIds, /*shard*/ p.first, headers);
    auto future =
        network::sendRequestRetry(pool, "shard:" + p.first, fuerte::RestVerb::Put,
                                  "/_api/collection/" + p.first + "/truncate",
                                  std::move(buffer), reqOpts, std::move(headers));
    futures.emplace_back(std::move(future));
  }

  auto cb = [options = options](std::vector<Try<network::Response>>&& results) -> OperationResult {
    return handleResponsesFromAllShards(
        options, results,
        [](Result& result, VPackBuilder&, ShardID const&, VPackSlice answer) -> void {
          if (Helper::getBooleanValue(answer, StaticStrings::Error, false)) {
            result = network::resultFromBody(answer, TRI_ERROR_NO_ERROR);
          }
        });
  };
  return futures::collectAll(std::move(futures)).thenValue(std::move(cb));
}

////////////////////////////////////////////////////////////////////////////////
/// @brief get a document in a coordinator
////////////////////////////////////////////////////////////////////////////////

Future<OperationResult> getDocumentOnCoordinator(transaction::Methods& trx,
                                                 LogicalCollection& coll, VPackSlice slice,
                                                 OperationOptions const& options) {
  // Set a few variables needed for our work:

  const std::string collid = std::to_string(coll.id().id());
  std::shared_ptr<ShardMap> shardIds = coll.shardIds();

  // If _key is the one and only sharding attribute, we can do this quickly,
  // because we can easily determine which shard is responsible for the
  // document. Otherwise we have to contact all shards and ask them to
  // delete the document. All but one will not know it.
  // Now find the responsible shard(s)

  auto opCtx = std::make_shared<CrudOperationCtx>();
  opCtx->options = options;
  const bool useMultiple = slice.isArray();

  bool canUseFastPath = true;
  if (useMultiple) {
    for (VPackSlice value : VPackArrayIterator(slice)) {
      auto res = distributeBabyOnShards(*opCtx, coll, value);
      if (res != TRI_ERROR_NO_ERROR) {
        canUseFastPath = false;
        break;
      }
    }
  } else {
    auto res = distributeBabyOnShards(*opCtx, coll, slice);
    if (res != TRI_ERROR_NO_ERROR) {
      canUseFastPath = false;
    }
  }

  // lazily begin transactions on leaders
  const bool isManaged = trx.state()->hasHint(transaction::Hints::Hint::GLOBAL_MANAGED);

  // Some stuff to prepare cluster-internal requests:

  auto reqOpts = std::make_shared<network::RequestOptions>();
  reqOpts->database = trx.vocbase().name();
  reqOpts->retryNotFound = true;
  reqOpts->param(StaticStrings::IgnoreRevsString, (options.ignoreRevs ? "true" : "false"));

  fuerte::RestVerb restVerb;
  if (!useMultiple) {
    restVerb = options.silent ? fuerte::RestVerb::Head : fuerte::RestVerb::Get;
  } else {
    restVerb = fuerte::RestVerb::Put;
    if (options.silent) {
      reqOpts->param(StaticStrings::SilentString, "true");
    }
    reqOpts->param("onlyget", "true");
  }

  if (canUseFastPath) {
    // All shard keys are known in all documents.
    // Contact all shards directly with the correct information.

    Future<Result> f = std::invoke([&] {
      if (isManaged && opCtx->shardMap.size() > 1) {  // lazily begin the transaction
        return beginTransactionOnSomeLeaders(*trx.state(), coll, opCtx->shardMap);
      }
      return makeFuture(Result());
    });

    return std::move(f).then_bind([=, &trx, opCtx(std::move(opCtx)), options = options]
                                  (Result&& r) mutable -> Future<OperationResult> {
      if (r.fail()) {
        return Future<OperationResult>{std::in_place, std::move(r), options};
      }

      // Now prepare the requests:
      auto* pool = trx.vocbase().server().getFeature<NetworkFeature>().pool();
      std::vector<Future<network::Response>> futures;
      futures.reserve(opCtx->shardMap.size());

      for (auto const& it : opCtx->shardMap) {
        network::Headers headers;
        addTransactionHeaderForShard(trx, *shardIds, /*shard*/ it.first, headers);
        std::string url;
        VPackBuffer<uint8_t> buffer;

        if (!useMultiple) {
          TRI_ASSERT(it.second.size() == 1);

          if (!options.ignoreRevs && slice.hasKey(StaticStrings::RevString)) {
            headers.try_emplace("if-match", slice.get(StaticStrings::RevString).copyString());
          }
          VPackSlice keySlice = slice;
          if (slice.isObject()) {
            keySlice = slice.get(StaticStrings::KeyString);
          }
          VPackStringRef ref = keySlice.stringRef();
          // We send to single endpoint
          url.append("/_api/document/").append(StringUtils::urlEncode(it.first)).push_back('/');
          url.append(StringUtils::urlEncode(ref.data(), ref.length()));
        } else {
          // We send to Babies endpoint
          url.append("/_api/document/").append(StringUtils::urlEncode(it.first));

          VPackBuilder builder(buffer);
          builder.openArray(/*unindexed*/true);
          for (auto const& value : it.second) {
            builder.add(value);
          }
          builder.close();
        }
        futures.emplace_back(
            network::sendRequestRetry(pool, "shard:" + it.first, restVerb,
                                      std::move(url), std::move(buffer), *reqOpts,
                                      std::move(headers)));
      }

      // Now compute the result
      if (!useMultiple) {  // single-shard fast track
        TRI_ASSERT(futures.size() == 1);
        return std::move(futures[0]).thenValue([options = options](network::Response res) -> OperationResult {
          if (res.error != fuerte::Error::NoError) {
            return OperationResult(network::fuerteToArangoErrorCode(res), options);
          }
          return network::clusterResultDocument(res.statusCode(),
                                                res.response().stealPayload(), std::move(options), {});
        });
      }

      return futures::collectAll(std::move(futures))
          .thenValue([opCtx = std::move(opCtx)](std::vector<Try<network::Response>>&& results) {
            return handleCRUDShardResponsesFast(network::clusterResultDocument, *opCtx, results);
          });
    });

  }

  // Not all shard keys are known in all documents.
  // We contact all shards with the complete body and ignore NOT_FOUND

  if (isManaged) {  // lazily begin the transaction
    Result res = ::beginTransactionOnAllLeaders(trx, *shardIds).await_unwrap();
    if (res.fail()) {
      return makeFuture(OperationResult(res, options));
    }
  }

  // Now prepare the requests:
  std::vector<Future<network::Response>> futures;
  futures.reserve(shardIds->size());

  auto* pool = trx.vocbase().server().getFeature<NetworkFeature>().pool();
  const size_t expectedLen = useMultiple ? slice.length() : 0;
  if (!useMultiple) {
    VPackStringRef const key(slice.isObject() ? slice.get(StaticStrings::KeyString) : slice);

    const bool addMatch = !options.ignoreRevs && slice.hasKey(StaticStrings::RevString);
    for (auto const& shardServers : *shardIds) {
      ShardID const& shard = shardServers.first;

      network::Headers headers;
      addTransactionHeaderForShard(trx, *shardIds, shard, headers);
      if (addMatch) {
        headers.try_emplace("if-match", slice.get(StaticStrings::RevString).copyString());
      }

      futures.emplace_back(network::sendRequestRetry(
          pool, "shard:" + shard, restVerb,
          "/_api/document/" + StringUtils::urlEncode(shard) + "/" +
              StringUtils::urlEncode(key.data(), key.size()),
          VPackBuffer<uint8_t>(), *reqOpts, std::move(headers)));
    }
  } else {
    VPackBuffer<uint8_t> buffer;
    buffer.append(slice.begin(), slice.byteSize());
    for (auto const& shardServers : *shardIds) {
      ShardID const& shard = shardServers.first;
      network::Headers headers;
      addTransactionHeaderForShard(trx, *shardIds, shard, headers);
      futures.emplace_back(
          network::sendRequestRetry(pool, "shard:" + shard, restVerb,
                                    "/_api/document/" + StringUtils::urlEncode(shard),
                                    /*cannot move*/ buffer, *reqOpts, std::move(headers)));
    }
  }

  return futures::collectAll(std::move(futures))
      .thenValue([=, options = options](std::vector<Try<network::Response>>&& responses) mutable -> OperationResult {
        return ::handleCRUDShardResponsesSlow(network::clusterResultDocument, expectedLen,
                                              std::move(options), responses);
      });
}

/// @brief fetch edges from TraverserEngines
///        Contacts all TraverserEngines placed
///        on the DBServers for the given list
///        of vertex _id's.
///        All non-empty and non-cached results
///        of DBServers will be inserted in the
///        datalake. Slices used in the result
///        point to content inside of this lake
///        only and do not run out of scope unless
///        the lake is cleared.

Result fetchEdgesFromEngines(transaction::Methods& trx,
                             graph::ClusterTraverserCache& travCache,
                             arangodb::aql::FixedVarExpressionContext const& expressionContext,
                             arangodb::velocypack::StringRef vertexId,
                             size_t depth,
                             std::vector<VPackSlice>& result) {
  auto const* engines = travCache.engines();
  auto& cache = travCache.cache();
  size_t& filtered = travCache.filteredDocuments();
  size_t& read = travCache.insertedDocuments();

  // TODO map id => ServerID if possible
  // And go fast-path
  transaction::BuilderLeaser leased(&trx);
  leased->openObject(true);
  leased->add("depth", VPackValue(depth));
  leased->add("keys", VPackValuePair(vertexId.data(), vertexId.length(), VPackValueType::String));
  leased->add(VPackValue("variables"));
  {
    leased->openArray();
    expressionContext.serializeAllVariables(trx.vpackOptions(), *(leased.get()));
    leased->close();
  }
  leased->close();

  auto* pool = trx.vocbase().server().getFeature<NetworkFeature>().pool();

  network::RequestOptions reqOpts;
  reqOpts.database = trx.vocbase().name();
  reqOpts.skipScheduler = true; // hack to avoid scheduler queue

  std::vector<Future<network::Response>> futures;
  futures.reserve(engines->size());

  for (auto const& engine : *engines) {
    futures.emplace_back(
        network::sendRequestRetry(pool, "server:" + engine.first, fuerte::RestVerb::Put,
                                  ::edgeUrl + StringUtils::itoa(engine.second),
                                  leased->bufferRef(), reqOpts));
  }

  for (auto const& tryRes : futures::collectAll(futures).await_unwrap()) {
    network::Response const& r = tryRes.unwrap();

    if (r.fail()) {
      return network::fuerteToArangoErrorCode(r);
    }

    auto payload = r.response().stealPayload();
    VPackSlice resSlice(payload->data());
    if (!resSlice.isObject()) {
      // Response has invalid format
      return TRI_ERROR_HTTP_CORRUPTED_JSON;
    }

    Result res = network::resultFromBody(resSlice, TRI_ERROR_NO_ERROR);
    if (res.fail()) {
      return res;
    }
    filtered += Helper::getNumericValue<size_t>(resSlice, "filtered", 0);
    read += Helper::getNumericValue<size_t>(resSlice, "readIndex", 0);

    VPackSlice edges = resSlice.get("edges");
    bool allCached = true;
    VPackArrayIterator allEdges(edges);
    // Reserve additional space for allEdges, they will
    // all be added within this function, the continue case
    // is only triggered on invalid network requests (unlikely)
    result.reserve(allEdges.size() + result.size());

    for (VPackSlice e : allEdges) {
      VPackSlice id = e.get(StaticStrings::IdString);
      if (!id.isString()) {
        // invalid id type
        LOG_TOPIC("a23b5", ERR, Logger::GRAPHS)
            << "got invalid edge id type: " << id.typeName();
        continue;
      
      }

      arangodb::velocypack::HashedStringRef idRef(id);
      auto resE = cache.try_emplace(idRef, e);
      if (resE.second) {
        // This edge is not yet cached.
        allCached = false;
        result.emplace_back(e);
      } else {
        result.emplace_back(resE.first->second);
      }
    }
    if (!allCached) {
      travCache.datalake().add(std::move(payload));
    }
  }
  return {};
}

/// @brief fetch edges from TraverserEngines
///        Contacts all TraverserEngines placed
///        on the DBServers for the given list
///        of vertex _id's.
///        All non-empty and non-cached results
///        of DBServers will be inserted in the
///        datalake. Slices used in the result
///        point to content inside of this lake
///        only and do not run out of scope unless
///        the lake is cleared.

Result fetchEdgesFromEngines(transaction::Methods& trx,
                             graph::ClusterTraverserCache& travCache,
                             VPackSlice vertexId, 
                             bool backward,
                             std::vector<VPackSlice>& result,
                             size_t& read) {
  auto const* engines = travCache.engines();
  auto& cache = travCache.cache();
  // TODO map id => ServerID if possible
  // And go fast-path

  // This function works for one specific vertex
  // or for a list of vertices.
  TRI_ASSERT(vertexId.isString() || vertexId.isArray());
  transaction::BuilderLeaser leased(&trx);
  leased->openObject(true);
  leased->add("backward", VPackValue(backward));
  leased->add("keys", vertexId);
  leased->close();

  auto* pool = trx.vocbase().server().getFeature<NetworkFeature>().pool();

  network::RequestOptions reqOpts;
  reqOpts.database = trx.vocbase().name();
  reqOpts.skipScheduler = true; // hack to avoid scheduler queue

  std::vector<Future<network::Response>> futures;
  futures.reserve(engines->size());

  for (auto const& engine : *engines) {
    futures.emplace_back(
        network::sendRequestRetry(pool, "server:" + engine.first, fuerte::RestVerb::Put,
                                  ::edgeUrl + StringUtils::itoa(engine.second),
                                  leased->bufferRef(), reqOpts));
  }

  for (auto const& tryRes : futures::collectAll(futures).await_unwrap()) {
    network::Response const& r = tryRes.unwrap();

    if (r.fail()) {
      return network::fuerteToArangoErrorCode(r);
    }

    auto payload = r.response().stealPayload();
    VPackSlice resSlice(payload->data());
    if (!resSlice.isObject()) {
      // Response has invalid format
      return TRI_ERROR_HTTP_CORRUPTED_JSON;
    }
    Result res = network::resultFromBody(resSlice, TRI_ERROR_NO_ERROR);
    if (res.fail()) {
      return res;
    }
    read += Helper::getNumericValue<size_t>(resSlice, "readIndex", 0);

    bool allCached = true;
    VPackSlice edges = resSlice.get("edges");
    for (VPackSlice e : VPackArrayIterator(edges)) {
      VPackSlice id = e.get(StaticStrings::IdString);
      if (!id.isString()) {
        // invalid id type
        LOG_TOPIC("da49d", ERR, Logger::GRAPHS)
            << "got invalid edge id type: " << id.typeName();
        continue;
      }

      if (result.capacity() == 0) {
        result.reserve(16);
      }

      arangodb::velocypack::HashedStringRef idRef(id);
      auto resE = cache.try_emplace(idRef, e);
      if (resE.second) {
        // This edge is not yet cached.
        allCached = false;
        result.emplace_back(e);
      } else {
        result.emplace_back(resE.first->second);
      }
    }
    if (!allCached) {
      travCache.datalake().add(std::move(payload));
    }
  }
  return {};
}

/// @brief fetch vertices from TraverserEngines
///        Contacts all TraverserEngines placed
///        on the DBServers for the given list
///        of vertex _id's.
///        If any server responds with a document
///        it will be inserted into the result.
///        If no server responds with a document
///        a 'null' will be inserted into the result.

void fetchVerticesFromEngines(
    transaction::Methods& trx,
    graph::ClusterTraverserCache& travCache,
    std::unordered_set<arangodb::velocypack::HashedStringRef>& vertexIds,
    std::unordered_map<arangodb::velocypack::HashedStringRef, VPackSlice>& result,
    bool forShortestPath) {
  
  auto const* engines = travCache.engines();

  // TODO map id => ServerID if possible
  // And go fast-path

  // slow path, sharding not deducable from _id
  transaction::BuilderLeaser leased(&trx);
  leased->openObject();
  leased->add("keys", VPackValue(VPackValueType::Array));
  for (auto const& v : vertexIds) {
    leased->add(VPackValuePair(v.data(), v.length(), VPackValueType::String));
  }
  leased->close();  // 'keys' Array
  leased->close();  // base object

  auto* pool = trx.vocbase().server().getFeature<NetworkFeature>().pool();

  network::RequestOptions reqOpts;
  reqOpts.database = trx.vocbase().name();
  reqOpts.skipScheduler = true; // hack to avoid scheduler queue

  std::vector<Future<network::Response>> futures;
  futures.reserve(engines->size());

  for (auto const& engine : *engines) {
    futures.emplace_back(
        network::sendRequestRetry(pool, "server:" + engine.first, fuerte::RestVerb::Put,
                                  ::vertexUrl + StringUtils::itoa(engine.second),
                                  leased->bufferRef(), reqOpts));
  }

  for (auto const& res : futures::collectAll(futures).await_unwrap()) {
    network::Response const& r = res.unwrap();

    if (r.fail()) {
      THROW_ARANGO_EXCEPTION(network::fuerteToArangoErrorCode(r));
    }

    auto payload = r.response().stealPayload();
    VPackSlice resSlice(payload->data());
    if (!resSlice.isObject()) {
      // Response has invalid format
      THROW_ARANGO_EXCEPTION(TRI_ERROR_HTTP_CORRUPTED_JSON);
    }
    if (r.statusCode() != fuerte::StatusOK) {
      // We have an error case here. Throw it.
      THROW_ARANGO_EXCEPTION(network::resultFromBody(resSlice, TRI_ERROR_INTERNAL));
    }

    bool cached = false;
    for (auto pair : VPackObjectIterator(resSlice, /*sequential*/true)) {
      arangodb::velocypack::HashedStringRef key(pair.key);
      if (ADB_UNLIKELY(vertexIds.erase(key) == 0)) {
        // We either found the same vertex twice,
        // or found a vertex we did not request.
        // Anyways something somewhere went seriously wrong
        THROW_ARANGO_EXCEPTION(TRI_ERROR_CLUSTER_GOT_CONTRADICTING_ANSWERS);
      }

      TRI_ASSERT(result.find(key) == result.end());
      if (!cached) {
        travCache.datalake().add(std::move(payload));
        cached = true;
      }
      // Protected by datalake
      result.try_emplace(key, pair.value);
    }
  }

  if (!forShortestPath) {
    // Fill everything we did not find with NULL
    for (auto const& v : vertexIds) {
      result.try_emplace(v, VPackSlice::nullSlice());
    }
    vertexIds.clear();
  }
}

////////////////////////////////////////////////////////////////////////////////
/// @brief modify a document in a coordinator
////////////////////////////////////////////////////////////////////////////////

Future<OperationResult> modifyDocumentOnCoordinator(
    transaction::Methods& trx, LogicalCollection& coll, VPackSlice const& slice,
    arangodb::OperationOptions const& options, bool const isPatch) {
  // Set a few variables needed for our work:

  // First determine the collection ID from the name:
  std::shared_ptr<ShardMap> shardIds = coll.shardIds();

  // We have a fast path and a slow path. The fast path only asks one shard
  // to do the job and the slow path asks them all and expects to get
  // "not found" from all but one shard. We have to cover the following
  // cases:
  //   isPatch == false    (this is a "replace" operation)
  //     Here, the complete new document is given, we assume that we
  //     can read off the responsible shard, therefore can use the fast
  //     path, this is always true if _key is the one and only sharding
  //     attribute, however, if there is any other sharding attribute,
  //     it is possible that the user has changed the values in any of
  //     them, in that case we will get a "not found" or a "sharding
  //     attributes changed answer" in the fast path. In the first case
  //     we have to delegate to the slow path.
  //   isPatch == true     (this is an "update" operation)
  //     In this case we might or might not have all sharding attributes
  //     specified in the partial document given. If _key is the one and
  //     only sharding attribute, it is always given, if not all sharding
  //     attributes are explicitly given (at least as value `null`), we must
  //     assume that the fast path cannot be used. If all sharding attributes
  //     are given, we first try the fast path, but might, as above,
  //     have to use the slow path after all.

  ShardID shardID;

  auto opCtx = std::make_shared<CrudOperationCtx>();
  opCtx->options = options;
  const bool useMultiple = slice.isArray();

  bool canUseFastPath = true;
  if (useMultiple) {
    for (VPackSlice value : VPackArrayIterator(slice)) {
      auto res = distributeBabyOnShards(*opCtx, coll, value);
      if (res != TRI_ERROR_NO_ERROR) {
        if (!isPatch) { // shard keys cannot be changed, error out early
          return makeFuture(OperationResult(res, options));
        }
        canUseFastPath = false;
        break;
      }
    }
  } else {
    auto res = distributeBabyOnShards(*opCtx, coll, slice);
    if (res != TRI_ERROR_NO_ERROR) {
      if (!isPatch) { // shard keys cannot be changed, error out early
        return makeFuture(OperationResult(res, options));
      }
      canUseFastPath = false;
    }
  }

  // Some stuff to prepare cluster-internal requests:

  auto reqOpts = std::make_shared<network::RequestOptions>();
  reqOpts->database = trx.vocbase().name();
  reqOpts->timeout = network::Timeout(CL_DEFAULT_LONG_TIMEOUT);
  reqOpts->retryNotFound = true;
  reqOpts->param(StaticStrings::WaitForSyncString, (options.waitForSync ? "true" : "false"))
         .param(StaticStrings::IgnoreRevsString, (options.ignoreRevs ? "true" : "false"))
         .param(StaticStrings::SkipDocumentValidation, (options.validate ? "false" : "true"))
         .param(StaticStrings::IsRestoreString, (options.isRestore ? "true" : "false"));

  fuerte::RestVerb restVerb;
  if (isPatch) {
    restVerb = fuerte::RestVerb::Patch;
    if (!options.keepNull) {
      reqOpts->param(StaticStrings::KeepNullString, "false");
    }
    reqOpts->param(StaticStrings::MergeObjectsString, (options.mergeObjects ? "true" : "false"));
  } else {
    restVerb = fuerte::RestVerb::Put;
  }
  if (options.returnNew) {
    reqOpts->param(StaticStrings::ReturnNewString, "true");
  }
  if (options.returnOld) {
    reqOpts->param(StaticStrings::ReturnOldString, "true");
  }

  const bool isManaged = trx.state()->hasHint(transaction::Hints::Hint::GLOBAL_MANAGED);

  if (canUseFastPath) {
    // All shard keys are known in all documents.
    // Contact all shards directly with the correct information.

    Future<Result> f = std::invoke([&] {
      if (isManaged && opCtx->shardMap.size() > 1) {  // lazily begin transactions on leaders
        return beginTransactionOnSomeLeaders(*trx.state(), coll, opCtx->shardMap);
      }
      return makeFuture(Result());
    });

    return std::move(f).then_bind([=, &trx, opCtx(std::move(opCtx)), options = options](
                                      Result&& r) mutable -> Future<OperationResult> {
      if (r.fail()) {  // bail out
        return Future<OperationResult>{std::in_place, r, opCtx->options};
      }

      // Now prepare the requests:
      auto* pool = trx.vocbase().server().getFeature<NetworkFeature>().pool();
      std::vector<Future<network::Response>> futures;
      futures.reserve(opCtx->shardMap.size());

      for (auto const& it : opCtx->shardMap) {
        std::string url;
        VPackBuffer<uint8_t> buffer;

        if (!useMultiple) {
          TRI_ASSERT(it.second.size() == 1);
          TRI_ASSERT(slice.isObject());
          VPackStringRef const ref(slice.get(StaticStrings::KeyString));
          // We send to single endpoint
          url = "/_api/document/" + StringUtils::urlEncode(it.first) + "/" +
                StringUtils::urlEncode(ref.data(), ref.length());
          buffer.append(slice.begin(), slice.byteSize());

        } else {
          // We send to Babies endpoint
          url = "/_api/document/" + StringUtils::urlEncode(it.first);

          VPackBuilder builder(buffer);
          builder.clear();
          builder.openArray(/*unindexed*/true);
          for (auto const& value : it.second) {
            builder.add(value);
          }
          builder.close();
        }

        network::Headers headers;
        addTransactionHeaderForShard(trx, *shardIds, /*shard*/ it.first, headers);
        futures.emplace_back(
            network::sendRequestRetry(pool, "shard:" + it.first, restVerb,
                                      std::move(url), std::move(buffer),
                                      *reqOpts, std::move(headers)));
      }

      // Now listen to the results:
      if (!useMultiple) {
        TRI_ASSERT(futures.size() == 1);
        auto cb = [options](network::Response&& res) -> OperationResult {
          if (res.error != fuerte::Error::NoError) {
            return OperationResult(network::fuerteToArangoErrorCode(res), options);
          }
          return network::clusterResultModify(res.statusCode(),
                                              res.response().stealPayload(), std::move(options), {});
        };
        return std::move(futures[0]).thenValue(cb);
      }

      return futures::collectAll(std::move(futures))
          .thenValue([opCtx = std::move(opCtx)](std::vector<Try<network::Response>>&& results) -> OperationResult {
            return handleCRUDShardResponsesFast(network::clusterResultModify, *opCtx, results);
          });
    });
  }

  // Not all shard keys are known in all documents.
  // We contact all shards with the complete body and ignore NOT_FOUND
  Future<Result> f = std::invoke([&] {
    if (isManaged && shardIds->size() > 1) {  // lazily begin the transaction
      return ::beginTransactionOnAllLeaders(trx, *shardIds);
    }
    return makeFuture(Result());
  });

  return std::move(f).then_bind([=, &trx, options = options](Result&&) mutable -> Future<OperationResult> {
    auto* pool = trx.vocbase().server().getFeature<NetworkFeature>().pool();
    std::vector<Future<network::Response>> futures;
    futures.reserve(shardIds->size());

    const size_t expectedLen = useMultiple ? slice.length() : 0;
    VPackBuffer<uint8_t> buffer;
    buffer.append(slice.begin(), slice.byteSize());

    for (auto const& shardServers : *shardIds) {
      ShardID const& shard = shardServers.first;
      network::Headers headers;
      addTransactionHeaderForShard(trx, *shardIds, shard, headers);

      std::string url;
      if (!useMultiple) { // send to single API
        VPackStringRef const key(slice.get(StaticStrings::KeyString));
        url = "/_api/document/" + StringUtils::urlEncode(shard) + "/" +
              StringUtils::urlEncode(key.data(), key.size());
      } else {
        url = "/_api/document/" + StringUtils::urlEncode(shard);
      }
      futures.emplace_back(
          network::sendRequestRetry(pool, "shard:" + shard, restVerb,
                                    std::move(url), /*cannot move*/ buffer,
                                    *reqOpts, std::move(headers)));
    }

    return futures::collectAll(std::move(futures))
    .thenValue([=, options = options](std::vector<Try<network::Response>>&& responses) mutable -> OperationResult {
      return ::handleCRUDShardResponsesSlow(network::clusterResultModify, expectedLen,
                                            std::move(options), responses);
    });
  });
}

////////////////////////////////////////////////////////////////////////////////
/// @brief flush Wal on all DBservers
////////////////////////////////////////////////////////////////////////////////

::ErrorCode flushWalOnAllDBServers(ClusterFeature& feature, bool waitForSync,
                                   bool waitForCollector) {
  ClusterInfo& ci = feature.clusterInfo();

  std::vector<ServerID> DBservers = ci.getCurrentDBServers();

  auto* pool = feature.server().getFeature<NetworkFeature>().pool();

  network::RequestOptions reqOpts;
  reqOpts.skipScheduler = true; // hack to avoid scheduler queue
  reqOpts.param(StaticStrings::WaitForSyncString, (waitForSync ? "true" : "false"))
         .param("waitForCollector", (waitForCollector ? "true" : "false"));

  std::vector<Future<network::Response>> futures;
  futures.reserve(DBservers.size());

  VPackBufferUInt8 buffer;
  buffer.append(VPackSlice::noneSlice().begin(), 1); // necessary for some reason
  for (std::string const& server : DBservers) {
    futures.emplace_back(
        network::sendRequestRetry(pool, "server:" + server, fuerte::RestVerb::Put,
                                  "/_admin/wal/flush", buffer, reqOpts));
  }

  for (auto const& res : futures::collectAll(futures).await_unwrap()) {
    network::Response const& r = res.unwrap();

    if (r.fail()) {
      return network::fuerteToArangoErrorCode(r);
    }
    if (r.statusCode() != fuerte::StatusOK) {
      auto code = network::errorCodeFromBody(r.slice());
      if (code != TRI_ERROR_NO_ERROR) {
        return code;
      }
    }
  }
  return TRI_ERROR_NO_ERROR;
}

/// @brief compact the database on all DB servers
Result compactOnAllDBServers(ClusterFeature& feature,
                             bool changeLevel, bool compactBottomMostLevel) {
  ClusterInfo& ci = feature.clusterInfo();

  std::vector<ServerID> DBservers = ci.getCurrentDBServers();

  auto* pool = feature.server().getFeature<NetworkFeature>().pool();

  network::RequestOptions reqOpts;
  reqOpts.timeout = network::Timeout(3600);
  reqOpts.skipScheduler = true; // hack to avoid scheduler queue
  reqOpts.param("changeLevel", (changeLevel ? "true" : "false"))
         .param("compactBottomMostLevel", (compactBottomMostLevel ? "true" : "false"));

  std::vector<Future<network::Response>> futures;
  futures.reserve(DBservers.size());

  VPackBufferUInt8 buffer;
  VPackSlice const s = VPackSlice::emptyObjectSlice();
  buffer.append(s.start(), s.byteSize());
  for (std::string const& server : DBservers) {
    futures.emplace_back(
        network::sendRequestRetry(pool, "server:" + server, fuerte::RestVerb::Put,
                                  "/_admin/compact", buffer, reqOpts));
  }

  for (auto const& res : futures::collectAll(futures).await_unwrap()) {
    network::Response const& r = res.unwrap();

    if (r.fail()) {
      return {network::fuerteToArangoErrorCode(r), network::fuerteToArangoErrorMessage(r)};
    }
    if (r.statusCode() != fuerte::StatusOK) {
      return network::resultFromBody(r.slice(), TRI_ERROR_INTERNAL);
    }
  }
  return {};
}

#ifndef USE_ENTERPRISE
std::vector<std::shared_ptr<LogicalCollection>> ClusterMethods::createCollectionOnCoordinator(
    TRI_vocbase_t& vocbase, velocypack::Slice parameters, bool ignoreDistributeShardsLikeErrors,
    bool waitForSyncReplication, bool enforceReplicationFactor,
    bool isNewDatabase, std::shared_ptr<LogicalCollection> const& colToDistributeShardsLike) {
  TRI_ASSERT(parameters.isArray());
  // Collections are temporary collections object that undergoes integrity checks
  // etc. It is not used anywhere and will be cleaned up after this call.
  std::vector<std::shared_ptr<LogicalCollection>> cols;
  for (VPackSlice p : VPackArrayIterator(parameters)) {
    cols.emplace_back(std::make_shared<LogicalCollection>(vocbase, p, true));
  }

  // Persist collection will return the real object.
  auto& feature = vocbase.server().getFeature<ClusterFeature>();
  auto usableCollectionPointers =
      persistCollectionsInAgency(feature, cols, ignoreDistributeShardsLikeErrors,
                                 waitForSyncReplication, enforceReplicationFactor,
                                 isNewDatabase, colToDistributeShardsLike);
  TRI_ASSERT(usableCollectionPointers.size() == cols.size());
  return usableCollectionPointers;
}
#endif

////////////////////////////////////////////////////////////////////////////////
/// @brief Persist collection in Agency and trigger shard creation process
////////////////////////////////////////////////////////////////////////////////

std::vector<std::shared_ptr<LogicalCollection>> ClusterMethods::persistCollectionsInAgency(
    ClusterFeature& feature, std::vector<std::shared_ptr<LogicalCollection>>& collections,
    bool ignoreDistributeShardsLikeErrors, bool waitForSyncReplication,
    bool enforceReplicationFactor, bool isNewDatabase,
    std::shared_ptr<LogicalCollection> const& colToDistributeLike) {
  TRI_ASSERT(!collections.empty());
  if (collections.empty()) {
    THROW_ARANGO_EXCEPTION_MESSAGE(
        TRI_ERROR_INTERNAL,
        "Trying to create an empty list of collections on coordinator.");
  }

  double const realTimeout = ClusterInfo::getTimeout(240.0);
  double const endTime = TRI_microtime() + realTimeout;

  // We have at least one, take this collection's DB name
  // (if there are multiple collections to create, the assumption is that
  // all collections have the same database name - ArangoDB does not
  // support cross-database operations and they cannot be triggered by
  // users)
  auto const dbName = collections[0]->vocbase().name();
  ClusterInfo& ci = feature.clusterInfo();

  std::vector<ClusterCollectionCreationInfo> infos;

  while (true) {
    infos.clear();

    ci.loadCurrentDBServers();
    std::vector<std::string> dbServers = ci.getCurrentDBServers();
    infos.reserve(collections.size());

    std::vector<std::shared_ptr<VPackBuffer<uint8_t>>> vpackData;
    vpackData.reserve(collections.size());

    for (auto& col : collections) {
      // We can only serve on Database at a time with this call.
      // We have the vocbase context around this calls anyways, so this is safe.
      TRI_ASSERT(col->vocbase().name() == dbName);
      std::string distributeShardsLike = col->distributeShardsLike();
      std::vector<std::string> avoid = col->avoidServers();
      std::shared_ptr<std::unordered_map<std::string, std::vector<std::string>>> shards = nullptr;

      if (!distributeShardsLike.empty()) {
        std::shared_ptr<LogicalCollection> myColToDistributeLike;

        if (colToDistributeLike != nullptr) {
          myColToDistributeLike = colToDistributeLike;
        } else {
          CollectionNameResolver resolver(col->vocbase());
          myColToDistributeLike = resolver.getCollection(distributeShardsLike);
          if (myColToDistributeLike == nullptr) {
            THROW_ARANGO_EXCEPTION_MESSAGE(TRI_ERROR_CLUSTER_UNKNOWN_DISTRIBUTESHARDSLIKE,
                                           "Collection not found: " + distributeShardsLike + " in database " + col->vocbase().name());
          }
        }

        shards = CloneShardDistribution(ci, col, myColToDistributeLike);
      } else {
        // system collections should never enforce replicationfactor
        // to allow them to come up with 1 dbserver
        if (col->system()) {
          enforceReplicationFactor = false;
        }

        size_t replicationFactor = col->replicationFactor();
        size_t writeConcern = col->writeConcern();
        size_t numberOfShards = col->numberOfShards();

        // the default behavior however is to bail out and inform the user
        // that the requested replicationFactor is not possible right now
        if (dbServers.size() < replicationFactor) {
          TRI_ASSERT(writeConcern <= replicationFactor);
          // => (dbServers.size() < writeConcern) is granted
          LOG_TOPIC("9ce2e", DEBUG, Logger::CLUSTER)
              << "Do not have enough DBServers for requested replicationFactor,"
              << " nrDBServers: " << dbServers.size()
              << " replicationFactor: " << replicationFactor;
          if (enforceReplicationFactor) {
            THROW_ARANGO_EXCEPTION(TRI_ERROR_CLUSTER_INSUFFICIENT_DBSERVERS);
          }
        }

        if (!avoid.empty()) {
          // We need to remove all servers that are in the avoid list
          if (dbServers.size() - avoid.size() < replicationFactor) {
            LOG_TOPIC("03682", DEBUG, Logger::CLUSTER)
                << "Do not have enough DBServers for requested "
                   "replicationFactor,"
                << " (after considering avoid list),"
                << " nrDBServers: " << dbServers.size()
                << " replicationFactor: " << replicationFactor
                << " avoid list size: " << avoid.size();
            // Not enough DBServers left
            THROW_ARANGO_EXCEPTION(TRI_ERROR_CLUSTER_INSUFFICIENT_DBSERVERS);
          }
          dbServers.erase(std::remove_if(dbServers.begin(), dbServers.end(),
                                         [&](const std::string& x) {
                                           return std::find(avoid.begin(), avoid.end(),
                                                            x) != avoid.end();
                                         }),
                          dbServers.end());
        }
        std::random_device rd;
        std::mt19937 g(rd());
        std::shuffle(dbServers.begin(), dbServers.end(), g);
        shards = DistributeShardsEvenly(ci, numberOfShards, replicationFactor,
                                      dbServers, !col->system());
      } // if - distributeShardsLike.empty()


      if (shards->empty() && !col->isSmart()) {
        THROW_ARANGO_EXCEPTION_MESSAGE(TRI_ERROR_INTERNAL,
                                       "no database servers found in cluster");
      }

      col->setShardMap(shards);

      std::unordered_set<std::string> const ignoreKeys{
          "allowUserKeys", "cid",     "globallyUniqueId", "count",
          "planId",        "version", "objectId"};
      col->setStatus(TRI_VOC_COL_STATUS_LOADED);
      VPackBuilder velocy =
          col->toVelocyPackIgnore(ignoreKeys, LogicalDataSource::Serialization::List);

      auto const serverState = ServerState::instance();
      infos.emplace_back(ClusterCollectionCreationInfo{
          std::to_string(col->id().id()), col->numberOfShards(),
          col->replicationFactor(), col->writeConcern(), waitForSyncReplication,
          velocy.slice(), serverState->getId(), serverState->getRebootId()});
      vpackData.emplace_back(velocy.steal());
    } // for col : collections

    // pass in the *endTime* here, not a timeout!
    Result res = ci.createCollectionsCoordinator(dbName, infos, endTime,
                                                 isNewDatabase, colToDistributeLike);

    if (res.ok()) {
      // success! exit the loop and go on
      break;
    }

    if (res.is(TRI_ERROR_CLUSTER_CREATE_COLLECTION_PRECONDITION_FAILED)) {
      // special error code indicating that storing the updated plan in the
      // agency didn't succeed, and that we should try again

      // sleep for a while
      std::this_thread::sleep_for(std::chrono::milliseconds(100));

      if (TRI_microtime() > endTime) {
        // timeout expired
        THROW_ARANGO_EXCEPTION(TRI_ERROR_CLUSTER_TIMEOUT);
      }

      if (feature.server().isStopping()) {
        THROW_ARANGO_EXCEPTION(TRI_ERROR_SHUTTING_DOWN);
      }

      // try in next iteration with an adjusted plan change attempt
      continue;

    } else {
      // any other error
      THROW_ARANGO_EXCEPTION(res);
    }
  }

  //ci.loadPlan();

  // Produce list of shared_ptr wrappers

  std::vector<std::shared_ptr<LogicalCollection>> usableCollectionPointers;
  usableCollectionPointers.reserve(infos.size());

  // quick exit if new database
  if (isNewDatabase) {
    for (auto const& col : collections) {
      usableCollectionPointers.emplace_back(col);
    }
  } else {
    for (auto const& i : infos) {
      auto c = ci.getCollection(dbName, i.collectionID);
      TRI_ASSERT(c != nullptr);
      // We never get a nullptr here because an exception is thrown if the
      // collection does not exist. Also, the create collection should have
      // failed before.
      usableCollectionPointers.emplace_back(std::move(c));
    }
  }
  return usableCollectionPointers;
}  

std::string const apiStr("/_admin/backup/");

arangodb::Result hotBackupList(network::ConnectionPool* pool,
                               std::vector<ServerID> const& dbServers, VPackSlice const idSlice,
                               std::unordered_map<std::string, BackupMeta>& hotBackups,
                               VPackBuilder& plan) {
  TRI_ASSERT(pool);
  hotBackups.clear();
  TRI_ASSERT(idSlice.isArray() || idSlice.isString() || idSlice.isNone());
  
  std::map<std::string, std::vector<BackupMeta>> dbsBackups;

  VPackBufferUInt8 body;
  VPackBuilder b(body);
  b.openObject();
  if (!idSlice.isNone()) {
    b.add("id", idSlice);
  }
  b.close();
  
  network::RequestOptions reqOpts;
  reqOpts.skipScheduler = true;

  std::string const url = apiStr + "list";

  std::vector<Future<network::Response>> futures;
  futures.reserve(dbServers.size());
  for (auto const& dbServer : dbServers) {
    futures.emplace_back(network::sendRequestRetry(pool, "server:" + dbServer,
                                              fuerte::RestVerb::Post, url, body, reqOpts));
  }

  size_t nrGood = 0;
  for (auto const& res : futures::collectAll(futures).await_unwrap()) {
    network::Response const& r = res.unwrap();
    if (!r.ok()) {
      continue;
    }
    if (r.response().checkStatus({fuerte::StatusOK,
                                  fuerte::StatusCreated,
                                  fuerte::StatusAccepted,
                                  fuerte::StatusNoContent})) {
      nrGood++;
    }
  }


  LOG_TOPIC("410a1", DEBUG, Logger::BACKUP) << "Got " << nrGood << " of "
    << futures.size() << " lists of local backups";

  // Any error if no id presented
  if (idSlice.isNone() && nrGood < futures.size()) {
    return arangodb::Result(
      TRI_ERROR_HOT_BACKUP_DBSERVERS_AWOL,
      std::string("not all db servers could be reached for backup listing"));
  }

  for (auto const& tryRes : futures::collectAll(futures).await_unwrap()) {
    network::Response const& r = tryRes.unwrap();
    if (!r.ok()) {
      continue;
    }
    VPackSlice resSlice = r.slice();
    if (!resSlice.isObject()) {
      // Response has invalid format
      return arangodb::Result(TRI_ERROR_HTTP_CORRUPTED_JSON,
                              std::string("result to list request to ") +
                                  r.destination + " not an object");
    }

    if (resSlice.get(StaticStrings::Error).getBoolean()) {
      auto res = ::ErrorCode{resSlice.get(StaticStrings::ErrorNum).getNumber<int>()};
      return arangodb::Result(res, resSlice.get(StaticStrings::ErrorMessage).copyString());
    }

    if (!resSlice.hasKey("result") || !resSlice.get("result").isObject()) {
      return arangodb::Result(TRI_ERROR_HOT_BACKUP_INTERNAL,
                              std::string("invalid response ") +
                                  resSlice.toJson() + "from " + r.destination);
    }

    resSlice = resSlice.get("result");

    if (!resSlice.hasKey("list") || !resSlice.get("list").isObject()) {
      continue;
    }

    if (!idSlice.isNone() && plan.slice().isNone()) {
      if (!resSlice.hasKey("agency-dump") || !resSlice.get("agency-dump").isArray() ||
          resSlice.get("agency-dump").length() != 1) {
        return arangodb::Result(TRI_ERROR_HTTP_NOT_FOUND,
                                std::string("result ") + resSlice.toJson() +
                                    " is missing agency dump");
      }
      plan.add(resSlice.get("agency-dump")[0]);
    }

    for (auto backup : VPackObjectIterator(resSlice.get("list"))) {
      ResultT<BackupMeta> meta = BackupMeta::fromSlice(backup.value);
      if (meta.ok()) {
        dbsBackups[backup.key.copyString()].push_back(std::move(meta.get()));
      }
    }
  }

  for (auto& i : dbsBackups) {
    // check if the backup is on all dbservers
    bool valid = true;

    // check here that the backups are all made with the same version
    std::string version;
    size_t totalSize = 0;
    size_t totalFiles = 0;

    for (BackupMeta const& meta : i.second) {
      if (version.empty()) {
        version = meta._version;
      } else {
        if (version != meta._version) {
          LOG_TOPIC("aaaaa", WARN, Logger::BACKUP)
              << "Backup " << meta._id
              << " has different versions accross dbservers: " << version
              << " and " << meta._version;
          valid = false;
          break;
        }
      }
      totalSize += meta._sizeInBytes;
      totalFiles += meta._nrFiles;
    }

    if (valid) {  // backup is identical on all servers
      BackupMeta& front = i.second.front();
      front._sizeInBytes = totalSize;
      front._nrFiles = totalFiles;
      front._serverId = "";  // makes no sense for whole cluster
      front._isAvailable = i.second.size() == dbServers.size() && i.second.size() == front._nrDBServers;
      front._nrPiecesPresent = static_cast<unsigned int>(i.second.size());
      hotBackups.insert(std::make_pair(front._id, front));
    }
  }

  return arangodb::Result();
}

/**
 * @brief Match existing servers with those in the backup
 *
 * @param  agencyDump
 * @param  my own DB server list
 * @param  Result container
 */
arangodb::Result matchBackupServers(VPackSlice const agencyDump,
                                    std::vector<ServerID> const& dbServers,
                                    std::map<ServerID, ServerID>& match) {
  std::vector<std::string> ap{"arango", "Plan", "DBServers"};

  if (!agencyDump.hasKey(ap)) {
    return Result(TRI_ERROR_HOT_BACKUP_INTERNAL,
                  "agency dump must contain key DBServers");
  }
  auto planServers = agencyDump.get(ap);

  return matchBackupServersSlice(planServers, dbServers, match);
}

arangodb::Result matchBackupServersSlice(VPackSlice const planServers,
                                         std::vector<ServerID> const& dbServers,
                                         std::map<ServerID, ServerID>& match) {
  // LOG_TOPIC("711d8", DEBUG, Logger::BACKUP) << "matching db servers between snapshot: " <<
  //  planServers.toJson() << " and this cluster's db servers " << dbServers;

  if (!planServers.isObject()) {
    return Result(TRI_ERROR_HOT_BACKUP_INTERNAL,
                  "agency dump's arango.Plan.DBServers must be object");
  }

  if (dbServers.size() < planServers.length()) {
    return Result(TRI_ERROR_BACKUP_TOPOLOGY,
                  std::string("number of db servers in the backup (") +
                      std::to_string(planServers.length()) +
                      ") and in this cluster (" +
                      std::to_string(dbServers.size()) + ") do not match");
  }

  // Clear match container
  match.clear();

  // Local copy of my servers
  std::unordered_set<std::string> localCopy;
  std::copy(dbServers.begin(), dbServers.end(),
            std::inserter(localCopy, localCopy.end()));

  // Skip all direct matching names in pair and remove them from localCopy
  std::unordered_set<std::string>::iterator it;
  for (auto planned : VPackObjectIterator(planServers)) {
    auto const plannedStr = planned.key.copyString();
    if ((it = std::find(localCopy.begin(), localCopy.end(), plannedStr)) !=
        localCopy.end()) {
      localCopy.erase(it);
    } else {
      match.try_emplace(plannedStr, std::string());
    }
  }
  // match all remaining
  auto it2 = localCopy.begin();
  for (auto& m : match) {
    m.second = *it2++;
  }


  LOG_TOPIC("a201e", DEBUG, Logger::BACKUP) << "DB server matches: " << match;

  return arangodb::Result();
}

arangodb::Result controlMaintenanceFeature(network::ConnectionPool* pool,
                                           std::string const& command,
                                           std::string const& backupId,
                                           std::vector<ServerID> const& dbServers) {

  VPackBufferUInt8 body;
  VPackBuilder builder(body);
  {
    VPackObjectBuilder b(&builder);
    builder.add("execute", VPackValue(command));
    builder.add("reason", VPackValue("backup"));
    builder.add("duration", VPackValue(30));
    builder.add("id", VPackValue(backupId));
  }

  network::RequestOptions reqOpts;
  reqOpts.skipScheduler = true;

  std::vector<Future<network::Response>> futures;
  futures.reserve(dbServers.size());
  std::string const url = "/_admin/actions";

  for (auto const& dbServer : dbServers) {
    futures.emplace_back(network::sendRequestRetry(pool, "server:" + dbServer,
                                              fuerte::RestVerb::Post, url, body, reqOpts));
  }

  LOG_TOPIC("3d080", DEBUG, Logger::BACKUP)
      << "Attempting to execute " << command << " maintenance features for hot backup id "
      << backupId << " using " << builder.toJson();

  // Now listen to the results:
  for (auto const& result : futures::collectAll(futures).await_unwrap()) {
    network::Response const& r = result.unwrap();

    if (r.fail()) {
      return arangodb::Result(network::fuerteToArangoErrorCode(r),
                              std::string(
                                  "Communication error while executing " + command + " maintenance on ") +
                                  r.destination);
    }

    VPackSlice resSlice = r.slice();
    if (!resSlice.isObject() || !resSlice.hasKey(StaticStrings::Error) ||
        !resSlice.get(StaticStrings::Error).isBoolean()) {
      // Response has invalid format
      return arangodb::Result(TRI_ERROR_HTTP_CORRUPTED_JSON,
                              std::string("result of executing " + command + " request to maintenance feature on ") +
                                  r.destination + " is invalid");
    }

    if (resSlice.get(StaticStrings::Error).getBoolean()) {
      return arangodb::Result(TRI_ERROR_HOT_BACKUP_INTERNAL,
                              std::string("failed to execute " + command + " on maintenance feature for ") +
                                  backupId + " on server " + r.destination);
    }

    LOG_TOPIC("d7e7c", DEBUG, Logger::BACKUP)
        << "maintenance is paused on " << r.destination;
  }

  return arangodb::Result();
}

arangodb::Result restoreOnDBServers(network::ConnectionPool* pool,
                                    std::string const& backupId,
                                    std::vector<std::string> const& dbServers,
                                    std::string& previous, bool ignoreVersion) {

  VPackBufferUInt8 body;
  VPackBuilder builder(body);
  {
    VPackObjectBuilder o(&builder);
    builder.add("id", VPackValue(backupId));
    builder.add("ignoreVersion", VPackValue(ignoreVersion));
  }

  std::string const url = apiStr + "restore";

  network::RequestOptions reqOpts;
  reqOpts.skipScheduler = true;

  std::vector<Future<network::Response>> futures;
  futures.reserve(dbServers.size());

  for (auto const& dbServer : dbServers) {
    futures.emplace_back(network::sendRequestRetry(pool, "server:" + dbServer,
                                              fuerte::RestVerb::Post, url, body, reqOpts));
  }

  LOG_TOPIC("37960", DEBUG, Logger::BACKUP) << "Restoring backup " << backupId;

  // Now listen to the results:
  for (auto const& tryRes : futures::collectAll(futures).await_unwrap()) {
    network::Response const& r = tryRes.unwrap();

    if (r.fail()) {
      // oh-oh cluster is in a bad state
      return arangodb::Result(network::fuerteToArangoErrorCode(r),
                              std::string("Communication error list backups on ") + r.destination);
    }

    VPackSlice resSlice = r.slice();
    if (!resSlice.isObject()) {
      // Response has invalid format
      return arangodb::Result(TRI_ERROR_HTTP_CORRUPTED_JSON,
                              std::string("result to restore request ") +
                                  r.destination + "not an object");
    }

    if (!resSlice.hasKey(StaticStrings::Error) || !resSlice.get(StaticStrings::Error).isBoolean() ||
        resSlice.get(StaticStrings::Error).getBoolean()) {
      return arangodb::Result(TRI_ERROR_HOT_RESTORE_INTERNAL,
                              std::string("failed to restore ") + backupId +
                                  " on server " + r.destination + ": " +
                                  resSlice.toJson());
    }

    if (!resSlice.hasKey("result") || !resSlice.get("result").isObject()) {
      return arangodb::Result(TRI_ERROR_HOT_RESTORE_INTERNAL,
                              std::string("failed to restore ") + backupId +
                                  " on server " + r.destination +
                                  " as response is missing result object: " +
                                  resSlice.toJson());
    }

    auto result = resSlice.get("result");

    if (!result.hasKey("previous") || !result.get("previous").isString()) {
      return arangodb::Result(TRI_ERROR_HOT_RESTORE_INTERNAL,
                              std::string("failed to restore ") + backupId +
                                  " on server " + r.destination);
    }

    previous = result.get("previous").copyString();
    LOG_TOPIC("9a5c4", DEBUG, Logger::BACKUP)
        << "received failsafe name " << previous << " from db server " << r.destination;
  }

  LOG_TOPIC("755a2", DEBUG, Logger::BACKUP) << "Restored " << backupId << " successfully";

  return arangodb::Result();
}

arangodb::Result applyDBServerMatchesToPlan(VPackSlice const plan,
                                            std::map<ServerID, ServerID> const& matches,
                                            VPackBuilder& newPlan) {
  std::function<void(VPackSlice const, std::map<ServerID, ServerID> const&)> replaceDBServer;

  replaceDBServer = [&newPlan, &replaceDBServer](VPackSlice const s,
                                                 std::map<ServerID, ServerID> const& matches) {
    if (s.isObject()) {
      VPackObjectBuilder o(&newPlan);
      for (auto it : VPackObjectIterator(s)) {
        newPlan.add(it.key);
        replaceDBServer(it.value, matches);
      }
    } else if (s.isArray()) {
      VPackArrayBuilder a(&newPlan);
      for (VPackSlice it : VPackArrayIterator(s)) {
        replaceDBServer(it, matches);
      }
    } else {
      bool swapped = false;
      if (s.isString()) {
        for (auto const& match : matches) {
          if (s.isString() && s.isEqualString(match.first)) {
            newPlan.add(VPackValue(match.second));
            swapped = true;
            break;
          }
        }
      }
      if (!swapped) {
        newPlan.add(s);
      }
    }
  };

  replaceDBServer(plan, matches);

  return arangodb::Result();
}

arangodb::Result hotRestoreCoordinator(ClusterFeature& feature, VPackSlice const payload,
                                       VPackBuilder& report) {
  // 1. Find local backup with id
  //    - fail if not found
  // 2. Match db servers
  //    - fail if not matching
  // 3. Check if they have according backup with backupId
  //    - fail if not
  // 4. Stop maintenance feature on all db servers
  // 5. a. Replay agency
  //    b. Initiate DB server restores
  // 6. Wait until all dbservers up again and good
  //    - fail if not

  VPackSlice idSlice;
  if (!payload.isObject() || !(idSlice = payload.get("id")).isString()) {
    events::RestoreHotbackup("", TRI_ERROR_BAD_PARAMETER);
    return arangodb::Result(
        TRI_ERROR_BAD_PARAMETER,
        "restore payload must be an object with string attribute 'id'");
  }
  TRI_ASSERT(idSlice.isString());

  bool ignoreVersion =
      payload.hasKey("ignoreVersion") && payload.get("ignoreVersion").isTrue();

  std::string const backupId = idSlice.copyString();
  VPackBuilder plan;
  ClusterInfo& ci = feature.clusterInfo();

  auto const& nf = feature.server().getFeature<NetworkFeature>();
  network::ConnectionPool* pool = nf.pool();
  if (!pool) {
    // shutdown, leave here
    return TRI_ERROR_SHUTTING_DOWN;
  }

  std::vector<ServerID> dbServers = ci.getCurrentDBServers();
  std::unordered_map<std::string, BackupMeta> list;

  auto result = hotBackupList(pool, dbServers, idSlice, list, plan);
  if (!result.ok()) {
    LOG_TOPIC("ed4dd", ERR, Logger::BACKUP)
        << "failed to find backup " << backupId
        << " on all db servers: " << result.errorMessage();
    events::RestoreHotbackup(backupId, result.errorNumber());
    return result;
  }
  if (list.empty()) {
    events::RestoreHotbackup(backupId, TRI_ERROR_HTTP_NOT_FOUND);
    return arangodb::Result(TRI_ERROR_HTTP_NOT_FOUND,
      "result is missing backup list");
  }

  if (plan.slice().isNone()) {
    LOG_TOPIC("54b9a", ERR, Logger::BACKUP)
        << "failed to find agency dump for " << backupId
        << " on any db server: " << result.errorMessage();
    events::RestoreHotbackup(backupId, result.errorNumber());
    return result;
  }

  TRI_ASSERT(list.size() == 1);
  BackupMeta& meta = list.begin()->second;
  if (!meta._isAvailable) {
    LOG_TOPIC("ed4df", ERR, Logger::BACKUP)
        << "backup not available" << backupId;
    events::RestoreHotbackup(backupId, TRI_ERROR_HOT_RESTORE_INTERNAL);
    return arangodb::Result(TRI_ERROR_HOT_RESTORE_INTERNAL,
                              "backup not available for restore");
  }

  // Check if the version matches the current version
  if (!ignoreVersion) {
    TRI_ASSERT(list.size() == 1);
    using arangodb::methods::Version;
    using arangodb::methods::VersionResult;
#ifdef USE_ENTERPRISE
    // Will never be called in Community Edition
    bool autoUpgradeNeeded;   // not actually used
    if (!RocksDBHotBackup::versionTestRestore(meta._version, autoUpgradeNeeded)) {
      events::RestoreHotbackup(backupId, TRI_ERROR_HOT_RESTORE_INTERNAL);
      return arangodb::Result(TRI_ERROR_HOT_RESTORE_INTERNAL,
                              "Version mismatch");
    }
#endif
  }

  // Match my db servers to those in the backups's agency dump
  std::map<ServerID, ServerID> matches;
  result = matchBackupServers(plan.slice(), dbServers, matches);
  if (!result.ok()) {
    LOG_TOPIC("5a746", ERR, Logger::BACKUP)
        << "failed to match db servers: " << result.errorMessage();
    events::RestoreHotbackup(backupId, result.errorNumber());
    return result;
  }

  // Apply matched servers to create new plan, if any matches to be done,
  // else just take
  VPackBuilder newPlan;
  if (!matches.empty()) {
    result = applyDBServerMatchesToPlan(plan.slice(), matches, newPlan);
    if (!result.ok()) {
      events::RestoreHotbackup(backupId, result.errorNumber());
      return result;
    }
  }

  // Pause maintenance feature everywhere, fail, if not succeeded everywhere
  result = controlMaintenanceFeature(pool, "pause", backupId, dbServers);
  if (!result.ok()) {
    events::RestoreHotbackup(backupId, result.errorNumber());
    return result;
  }

  // Enact new plan upon the agency
  result = (matches.empty()) ? ci.agencyReplan(plan.slice())
                             : ci.agencyReplan(newPlan.slice());
  if (!result.ok()) {
    result = controlMaintenanceFeature(pool, "proceed", backupId, dbServers);
    events::RestoreHotbackup(backupId, result.errorNumber());
    return result;
  }

  // Now I will have to wait for the plan to trickle down
  std::this_thread::sleep_for(std::chrono::seconds(5));

  // We keep the currently registered timestamps in Current/ServersRegistered,
  // such that we can wait until all have reregistered and are up:

  ci.loadCurrentDBServers();
  auto const preServersKnown = ci.rebootIds();

  // Restore all db servers
  std::string previous;
  result = restoreOnDBServers(pool, backupId, dbServers, previous, ignoreVersion);
  if (!result.ok()) {  // This is disaster!
    events::RestoreHotbackup(backupId, result.errorNumber());
    return result;
  }

  // no need to keep connections to shut-down servers, they auto close when unused
  if (pool) {
    pool->drainConnections();
  }

  auto startTime = std::chrono::steady_clock::now();
  while (true) {  // will be left by a timeout
    std::this_thread::sleep_for(std::chrono::seconds(1));
    if (feature.server().isStopping()) {
      events::RestoreHotbackup(backupId, TRI_ERROR_HOT_RESTORE_INTERNAL);
      return arangodb::Result(TRI_ERROR_HOT_RESTORE_INTERNAL,
                              "Shutdown of coordinator!");
    }
    if (std::chrono::steady_clock::now() - startTime > std::chrono::minutes(15)) {
      events::RestoreHotbackup(backupId, TRI_ERROR_HOT_RESTORE_INTERNAL);
      return arangodb::Result(TRI_ERROR_HOT_RESTORE_INTERNAL,
                              "Not all DBservers came back in time!");
    }
    ci.loadCurrentDBServers();
    auto const postServersKnown = ci.rebootIds();
    if (ci.getCurrentDBServers().size() < dbServers.size()) {
      LOG_TOPIC("8dce7", INFO, Logger::BACKUP) << "Waiting for all db servers to return";
      continue;
    }

    // Check timestamps of all dbservers:
    size_t good = 0;  // Count restarted servers
    for (auto const& dbs : dbServers) {
      if (postServersKnown.at(dbs) != preServersKnown.at(dbs)) {
        ++good;
      }
    }
    LOG_TOPIC("8dc7e", INFO, Logger::BACKUP)
        << "Backup restore: So far " << good << "/" << dbServers.size()
        << " dbServers have reregistered.";
    if (good >= dbServers.size()) {
      break;
    }
  }

  {
    VPackObjectBuilder o(&report);
    report.add("previous", VPackValue(previous));
    report.add("isCluster", VPackValue(true));
  }
  events::RestoreHotbackup(backupId, TRI_ERROR_NO_ERROR);
  return arangodb::Result();
}

std::vector<std::string> lockPath = std::vector<std::string>{"result", "lockId"};

arangodb::Result lockDBServerTransactions(network::ConnectionPool* pool,
                                          std::string const& backupId,
                                          std::vector<ServerID> const& dbServers,
                                          double const& lockWait,
                                          std::vector<ServerID>& lockedServers) {
  using namespace std::chrono;

  // Make sure all db servers have the backup with backup Id

  std::string const url = apiStr + "lock";

  VPackBufferUInt8 body;
  VPackBuilder lock(body);
  {
    VPackObjectBuilder o(&lock);
    lock.add("id", VPackValue(backupId));
    lock.add("timeout", VPackValue(lockWait));
    lock.add("unlockTimeout", VPackValue(5.0 + lockWait));
  }

  LOG_TOPIC("707ed", DEBUG, Logger::BACKUP)
      << "Trying to acquire global transaction locks using body " << lock.toJson();

  network::RequestOptions reqOpts;
  reqOpts.skipScheduler = true;
  reqOpts.timeout = network::Timeout(lockWait + 5.0);

  std::vector<Future<network::Response>> futures;
  futures.reserve(dbServers.size());

  for (auto const& dbServer : dbServers) {
    futures.emplace_back(network::sendRequestRetry(pool, "server:" + dbServer,
                                              fuerte::RestVerb::Post, url, body, reqOpts));
  }

  // Now listen to the results and report the aggregated final result:
  arangodb::Result finalRes(TRI_ERROR_NO_ERROR);
  auto reportError = [&](::ErrorCode c, std::string const& m) {
    if (finalRes.ok()) {
      finalRes = arangodb::Result(c, m);
    } else {
      // If we see at least one TRI_ERROR_LOCAL_LOCK_FAILED it is a failure
      // if all errors are TRI_ERROR_LOCK_TIMEOUT, then we report this and
      // this will lead to a retry:
      if (finalRes.errorNumber() == TRI_ERROR_LOCAL_LOCK_FAILED) {
        c = TRI_ERROR_LOCAL_LOCK_FAILED;
      }
      finalRes = arangodb::Result(c, StringUtils::concatT(finalRes.errorMessage(), ", ", m));
    }
  };
  for (auto const& tryRes : futures::collectAll(futures).await_unwrap()) {
    network::Response const& r = tryRes.unwrap();

    if (r.fail()) {
      reportError(TRI_ERROR_LOCAL_LOCK_FAILED,
                  std::string("Communication error locking transactions on ")
                  + r.destination);
      continue;
    }
    VPackSlice slc = r.slice();

    if (!slc.isObject() || !slc.hasKey(StaticStrings::Error) || !slc.get(StaticStrings::Error).isBoolean()) {
      reportError(TRI_ERROR_LOCAL_LOCK_FAILED,
                  std::string("invalid response from ") + r.destination +
                  " when trying to freeze transactions for hot backup " +
                  backupId + ": " + slc.toJson());
      continue;
    }

    if (slc.get(StaticStrings::Error).getBoolean()) {
      LOG_TOPIC("f4b8f", DEBUG, Logger::BACKUP)
          << "failed to acquire lock from " << r.destination << ": " << slc.toJson();
      auto errorNum = slc.get(StaticStrings::ErrorNum).getNumber<int>();
      auto err = ::ErrorCode{errorNum};
      if (err == TRI_ERROR_LOCK_TIMEOUT) {
        reportError(err, slc.get(StaticStrings::ErrorMessage).copyString());
        continue;
      }
      reportError(TRI_ERROR_LOCAL_LOCK_FAILED,
          std::string("lock was denied from ") + r.destination +
          " when trying to check for lockId for hot backup " + backupId +
          ": " + slc.toJson());
      continue;
    }

    if (!slc.hasKey(lockPath) || !slc.get(lockPath).isNumber() ||
        !slc.hasKey("result") || !slc.get("result").isObject()) {
      reportError(TRI_ERROR_LOCAL_LOCK_FAILED,
                  std::string("invalid response from ") + r.destination +
                  " when trying to check for lockId for hot backup " +
                  backupId + ": " + slc.toJson());
      continue;
    }

    uint64_t lockId = 0;
    try {
      lockId = slc.get(lockPath).getNumber<uint64_t>();
      LOG_TOPIC("14457", DEBUG, Logger::BACKUP)
          << "acquired lock from " << r.destination << " for backupId "
          << backupId << " with lockId " << lockId;
    } catch (std::exception const& e) {
      reportError(TRI_ERROR_LOCAL_LOCK_FAILED,
                  std::string("invalid response from ") + r.destination +
                  " when trying to get lockId for hot backup " + backupId +
                  ": " + slc.toJson() + ", msg: " + e.what());
      continue;
    }

    lockedServers.push_back(r.destination.substr(strlen("server:"), std::string::npos));
  }

  if (finalRes.ok()) {
    LOG_TOPIC("c1869", DEBUG, Logger::BACKUP)
        << "acquired transaction locks on all db servers";
  }

  return finalRes;
}

arangodb::Result unlockDBServerTransactions(network::ConnectionPool* pool,
                                            std::string const& backupId,
                                            std::vector<ServerID> const& lockedServers) {
  using namespace std::chrono;

  // Make sure all db servers have the backup with backup Id

  std::string const url = apiStr + "unlock";

  VPackBufferUInt8 body;
  VPackBuilder lock(body);
  {
    VPackObjectBuilder o(&lock);
    lock.add("id", VPackValue(backupId));
  }

  network::RequestOptions reqOpts;
  reqOpts.skipScheduler = true;

  std::vector<Future<network::Response>> futures;
  futures.reserve(lockedServers.size());

  for (auto const& dbServer : lockedServers) {
    futures.emplace_back(network::sendRequestRetry(pool, "server:" + dbServer,
                                              fuerte::RestVerb::Post, url, body, reqOpts));
  }

  std::ignore = futures::collectAll(futures).await_unwrap();

  LOG_TOPIC("2ba8f", DEBUG, Logger::BACKUP)
      << "best try to kill all locks on db servers";

  return arangodb::Result();
}

std::vector<std::string> idPath{"result", "id"};

arangodb::Result hotBackupDBServers(network::ConnectionPool* pool,
                                    std::string const& backupId, std::string const& timeStamp,
                                    std::vector<ServerID> dbServers,
                                    VPackSlice agencyDump, bool force,
                                    BackupMeta& meta) {

  VPackBufferUInt8 body;
  VPackBuilder builder(body);
  {
    VPackObjectBuilder b(&builder);
    builder.add("label", VPackValue(backupId));
    builder.add("agency-dump", agencyDump);
    builder.add("timestamp", VPackValue(timeStamp));
    builder.add("allowInconsistent", VPackValue(force));
    builder.add("nrDBServers", VPackValue(dbServers.size()));
  }

  std::string const url = apiStr + "create";

  network::RequestOptions reqOpts;
  reqOpts.skipScheduler = true;

  std::vector<Future<network::Response>> futures;
  futures.reserve(dbServers.size());

  for (auto const& dbServer : dbServers) {
    futures.emplace_back(network::sendRequestRetry(pool, "server:" + dbServer,
                                              fuerte::RestVerb::Post, url, body, reqOpts));
  }

  LOG_TOPIC("478ef", DEBUG, Logger::BACKUP) << "Inquiring about backup " << backupId;

  // Now listen to the results:
  size_t totalSize = 0;
  size_t totalFiles = 0;
  std::vector<std::string> secretHashes;
  std::string version;
  bool sizeValid = true;
  for (auto const& result : futures::collectAll(futures).await_unwrap()) {
    network::Response const& r = result.unwrap();

    if (r.fail()) {
      return arangodb::Result(network::fuerteToArangoErrorCode(r),
          std::string("Communication error list backups on ") + r.destination);
    }

    VPackSlice resSlice = r.slice();
    if (!resSlice.isObject() || !resSlice.hasKey("result")) {
      // Response has invalid format
      return arangodb::Result(TRI_ERROR_HTTP_CORRUPTED_JSON,
                              std::string("result to take snapshot on ") +
                                  r.destination + " not an object or has no 'result' attribute");
    }
    resSlice = resSlice.get("result");

    // TODO: shouldn't the id be checked ?
    VPackSlice value = resSlice.get(BackupMeta::ID);
    if (!value.isString()) {
      LOG_TOPIC("6240a", ERR, Logger::BACKUP)
          << "DB server " << r.destination << "is missing backup " << backupId;
      return arangodb::Result(TRI_ERROR_FILE_NOT_FOUND,
                              std::string("no backup with id ") + backupId +
                                  " on server " + r.destination);
    }
    
    value = resSlice.get(BackupMeta::SECRETHASH);
    if (value.isArray()) {
      for (VPackSlice hash : VPackArrayIterator(value)) {
        if (hash.isString()) {
          secretHashes.push_back(hash.copyString());
        }
      }
    }

    if (resSlice.hasKey(BackupMeta::SIZEINBYTES)) {
      totalSize += Helper::getNumericValue<size_t>(resSlice, BackupMeta::SIZEINBYTES, 0);
    } else {
      sizeValid = false;
    }
    if (resSlice.hasKey(BackupMeta::NRFILES)) {
      totalFiles += Helper::getNumericValue<size_t>(resSlice, BackupMeta::NRFILES, 0);
    } else {
      sizeValid = false;
    }
    if (version.empty() && resSlice.hasKey(BackupMeta::VERSION)) {
      VPackSlice verSlice = resSlice.get(BackupMeta::VERSION);
      if (verSlice.isString()) {
        version = verSlice.copyString();
      }
    }

    LOG_TOPIC("b370d", DEBUG, Logger::BACKUP) << r.destination << " created local backup "
                                              << resSlice.get(BackupMeta::ID).copyString();
  }
  
  // remove duplicate hashes
  std::sort(secretHashes.begin(), secretHashes.end());
  secretHashes.erase(std::unique(secretHashes.begin(), secretHashes.end()), secretHashes.end());

  if (sizeValid) {
    meta = BackupMeta(backupId, version, timeStamp, secretHashes, totalSize, totalFiles,
                      static_cast<unsigned int>(dbServers.size()), "", force);
  } else {
    meta = BackupMeta(backupId, version, timeStamp, secretHashes, 0, 0,
                      static_cast<unsigned int>(dbServers.size()), "", force);
    LOG_TOPIC("54265", WARN, Logger::BACKUP)
      << "Could not determine total size of backup with id '" << backupId
      << "'!";
  }
  LOG_TOPIC("5c5e9", DEBUG, Logger::BACKUP) << "Have created backup " << backupId;

  return arangodb::Result();
}

/**
 * @brief delete all backups with backupId from the db servers
 */
arangodb::Result removeLocalBackups(network::ConnectionPool* pool,
                                    std::string const& backupId,
                                    std::vector<ServerID> const& dbServers,
                                    std::vector<std::string>& deleted) {

  VPackBufferUInt8 body;
  VPackBuilder builder(body);
  {
    VPackObjectBuilder b(&builder);
    builder.add("id", VPackValue(backupId));
  }

  std::string const url = apiStr + "delete";

  network::RequestOptions reqOpts;
  reqOpts.skipScheduler = true;

  std::vector<Future<network::Response>> futures;
  futures.reserve(dbServers.size());

  for (auto const& dbServer : dbServers) {
    futures.emplace_back(network::sendRequestRetry(pool, "server:" + dbServer,
                                              fuerte::RestVerb::Post, url, body, reqOpts));
  }

  LOG_TOPIC("33e85", DEBUG, Logger::BACKUP) << "Deleting backup " << backupId;

  size_t notFoundCount = 0;

  // Now listen to the results:
  for (auto const& result : futures::collectAll(futures).await_unwrap()) {
    network::Response const& r = result.unwrap();

     if (r.fail()) {
      return arangodb::Result(network::fuerteToArangoErrorCode(r),
                              std::string(
                                  "Communication error while deleting backup") +
                                  backupId + " on " + r.destination);
    }

    VPackSlice resSlice = r.slice();
    if (!resSlice.isObject()) {
      // Response has invalid format
      return arangodb::Result(TRI_ERROR_HTTP_CORRUPTED_JSON,
                              std::string("failed to remove backup from ") +
                                  r.destination + ", result not an object");
    }

    if (!resSlice.hasKey(StaticStrings::Error) || !resSlice.get(StaticStrings::Error).isBoolean() ||
        resSlice.get(StaticStrings::Error).getBoolean()) {
      auto errorNum = resSlice.get(StaticStrings::ErrorNum).getNumber<int>();
      auto res = ::ErrorCode{errorNum};

      if (res == TRI_ERROR_FILE_NOT_FOUND) {
        notFoundCount += 1;
        continue;
      }

      std::string errorMsg = std::string("failed to delete backup ") +
                             backupId + " on " + r.destination + ":" +
                             resSlice.get(StaticStrings::ErrorMessage).copyString() + " (" +
                             std::to_string(errorNum) + ")";

      LOG_TOPIC("9b94f", ERR, Logger::BACKUP) << errorMsg;
      return arangodb::Result(res, errorMsg);
    }
  }

  LOG_TOPIC("1b318", DEBUG, Logger::BACKUP)
      << "removeLocalBackups: notFoundCount = " << notFoundCount << " "
      << dbServers.size();

  if (notFoundCount == dbServers.size()) {
    return arangodb::Result(TRI_ERROR_HTTP_NOT_FOUND,
                            "Backup " + backupId + " not found.");
  }

  deleted.emplace_back(backupId);
  LOG_TOPIC("04e97", DEBUG, Logger::BACKUP) << "Have located and deleted " << backupId;

  return arangodb::Result();
}

std::vector<std::string> const versionPath =
    std::vector<std::string>{"arango", "Plan", "Version"};

arangodb::Result hotbackupAsyncLockDBServersTransactions(network::ConnectionPool* pool,
  std::string const& backupId,
  std::vector<ServerID> const& dbServers, double const& lockWait,
  std::unordered_map<std::string, std::string> &dbserverLockIds)
{

  std::string const url = apiStr + "lock";

  VPackBufferUInt8 body;
  VPackBuilder lock(body);
  {
    VPackObjectBuilder o(&lock);
    lock.add("id", VPackValue(backupId));
    lock.add("timeout", VPackValue(lockWait));
    lock.add("unlockTimeout", VPackValue(5.0 + lockWait));
  }

  LOG_TOPIC("707ee", DEBUG, Logger::BACKUP)
      << "Trying to acquire async global transaction locks using body " << lock.toJson();

  network::RequestOptions reqOpts;
  reqOpts.skipScheduler = true;
  reqOpts.timeout = network::Timeout(lockWait + 5.0);

  std::vector<Future<network::Response>> futures;
  futures.reserve(dbServers.size());

  for (auto const& dbServer : dbServers) {
    network::Headers headers;
    headers.emplace(StaticStrings::Async, "store");
    futures.emplace_back(network::sendRequestRetry(pool, "server:" + dbServer,
                                              fuerte::RestVerb::Post, url, body,
                                              reqOpts, std::move(headers)));
  }

  // Perform the requests
  for (auto const& result : futures::collectAll(futures).await_unwrap()) {
    network::Response const& r = result.unwrap();

     if (r.fail()) {
      return arangodb::Result(TRI_ERROR_LOCAL_LOCK_FAILED,
                  std::string("Communication error locking transactions on ")
                  + r.destination);
    }

    if (r.statusCode() != 202) {
      return arangodb::Result(TRI_ERROR_LOCAL_LOCK_FAILED,
          std::string("lock was denied from ") + r.destination +
          " when trying to check for lockId for hot backup " + backupId);
    }

    bool hasJobID;
    std::string jobId = r.response().header.metaByKey(StaticStrings::AsyncId, hasJobID);
    if (!hasJobID) {
      return arangodb::Result(TRI_ERROR_LOCAL_LOCK_FAILED,
          std::string("lock was denied from ") + r.destination +
          " when trying to check for lockId for hot backup " + backupId);
    }

    dbserverLockIds[r.serverId()] = jobId;
  }

  return arangodb::Result();
}

arangodb::Result hotbackupWaitForLockDBServersTransactions(
  network::ConnectionPool* pool,
  std::string const& backupId,
  std::unordered_map<std::string, std::string> &dbserverLockIds,
  std::vector<ServerID> &lockedServers, double const& lockWait)
{
  // query all remaining jobs here

  network::RequestOptions reqOpts;
  reqOpts.skipScheduler = true;
  reqOpts.timeout = network::Timeout(lockWait + 5.0);

  std::vector<Future<network::Response>> futures;
  futures.reserve(dbserverLockIds.size());

  VPackBufferUInt8 body; // empty body
  for (auto const& lock : dbserverLockIds) {
    futures.emplace_back(network::sendRequestRetry(pool, "server:" + lock.first,
                                              fuerte::RestVerb::Put, "/_api/job/" + lock.second, body,
                                              reqOpts));
  }

  // Perform the requests
  for (auto const& result : futures::collectAll(futures).await_unwrap()) {
    network::Response const& r = result.unwrap();

    if (r.fail()) {
      return arangodb::Result(TRI_ERROR_LOCAL_LOCK_FAILED,
                  std::string("Communication error locking transactions on ")
                  + r.destination);
    }
    // continue on 204 No Content
    if (r.statusCode() == 204) {
      continue;
    }

    VPackSlice slc = r.slice();

    if (!slc.isObject() || !slc.hasKey(StaticStrings::Error) || !slc.get(StaticStrings::Error).isBoolean()) {
      return arangodb::Result(TRI_ERROR_LOCAL_LOCK_FAILED,
                  std::string("invalid response from ") + r.destination +
                  " when trying to freeze transactions for hot backup " +
                  backupId + ": " + slc.toJson());
    }

    if (slc.get(StaticStrings::Error).getBoolean()) {
      LOG_TOPIC("d7a8a", DEBUG, Logger::BACKUP)
          << "failed to acquire lock from " << r.destination << ": " << slc.toJson();
      auto errorNum = ::ErrorCode{slc.get(StaticStrings::ErrorNum).getNumber<int>()};
      if (errorNum == TRI_ERROR_LOCK_TIMEOUT) {
        return arangodb::Result(errorNum, slc.get(StaticStrings::ErrorMessage).copyString());
      }
      return arangodb::Result(TRI_ERROR_LOCAL_LOCK_FAILED,
          std::string("lock was denied from ") + r.destination +
          " when trying to check for lockId for hot backup " + backupId +
          ": " + slc.toJson());
    }

    if (!slc.hasKey(lockPath) || !slc.get(lockPath).isNumber() ||
        !slc.hasKey("result") || !slc.get("result").isObject()) {
      return arangodb::Result(TRI_ERROR_LOCAL_LOCK_FAILED,
                  std::string("invalid response from ") + r.destination +
                  " when trying to check for lockId for hot backup " +
                  backupId + ": " + slc.toJson());
    }

    uint64_t lockId = 0;
    try {
      lockId = slc.get(lockPath).getNumber<uint64_t>();
      LOG_TOPIC("144f5", DEBUG, Logger::BACKUP)
          << "acquired lock from " << r.destination << " for backupId "
          << backupId << " with lockId " << lockId;
    } catch (std::exception const& e) {
      return arangodb::Result(TRI_ERROR_LOCAL_LOCK_FAILED,
                  std::string("invalid response from ") + r.destination +
                  " when trying to get lockId for hot backup " + backupId +
                  ": " + slc.toJson() + ", msg: " + e.what());
    }

    lockedServers.push_back(r.serverId());
    dbserverLockIds.erase(r.serverId());
  }

  return arangodb::Result();
}

void hotbackupCancelAsyncLocks(
  network::ConnectionPool* pool,
  std::unordered_map<std::string, std::string> &dbserverLockIds,
  std::vector<ServerID> &lockedServers)
{
  // abort all the jobs
  // if a job can not be aborted, assume it has started and add the server to
  // the unlock list

  // cancel all remaining jobs here

  network::RequestOptions reqOpts;
  reqOpts.skipScheduler = true;
  reqOpts.timeout = network::Timeout(5.0);

  std::vector<Future<network::Response>> futures;
  futures.reserve(dbserverLockIds.size());

  VPackBufferUInt8 body; // empty body
  for (auto const& lock : dbserverLockIds) {
    futures.emplace_back(network::sendRequestRetry(pool, "server:" + lock.first,
                                              fuerte::RestVerb::Put, "/_api/job/" + lock.second + "/cancel", body,
                                              reqOpts));
  }
}

arangodb::Result hotBackupCoordinator(ClusterFeature& feature, VPackSlice const payload,
                                      VPackBuilder& report) {
  // ToDo: mode
  // HotBackupMode const mode = CONSISTENT;

  /*
    Suggestion for procedure for cluster hotbackup:
    1. Check that ToDo and Pending are empty, if not, delay, back to 1.
       Timeout for giving up.
    2. Stop Supervision, remember if it was on or not.
    3. Check that ToDo and Pending are empty, if not, start Supervision again,
       back to 1.
       4. Get Plan, will have no resigned leaders.
    5. Stop Transactions, if this does not work in time, restore Supervision
       and give up.
    6. Take hotbackups everywhere, if any fails, all failed.
    7. Resume Transactions.
    8. Resume Supervision if it was on.
    9. Keep Maintenance on dbservers on all the time.
  */

  try {
    if (!payload.isNone() &&
        (!payload.isObject() ||
         (payload.hasKey("label") && !payload.get("label").isString()) ||
         (payload.hasKey("timeout") && !payload.get("timeout").isNumber()) ||
         (payload.hasKey("allowInconsistent") &&
          !payload.get("allowInconsistent").isBoolean()) ||
         (payload.hasKey("force") &&
          !payload.get("force").isBoolean()))) {
      events::CreateHotbackup("", TRI_ERROR_BAD_PARAMETER);
      return arangodb::Result(TRI_ERROR_BAD_PARAMETER, BAD_PARAMS_CREATE);
    }

    bool allowInconsistent =
        payload.isNone() ? false : payload.get("allowInconsistent").isTrue();
    bool force = payload.isNone() ? false : payload.get("force").isTrue();

    std::string const backupId = (payload.isObject() && payload.hasKey("label"))
                                     ? payload.get("label").copyString()
                                     : to_string(boost::uuids::random_generator()());
    std::string timeStamp = timepointToString(std::chrono::system_clock::now());

    double timeout = (payload.isObject() && payload.hasKey("timeout"))
                         ? payload.get("timeout").getNumber<double>()
                         : 120.;
    // unreasonably short even under allowInconsistent
    if (timeout < 2.5) {
      auto const tmp = timeout;
      timeout = 2.5;
      LOG_TOPIC("67ae2", WARN, Logger::BACKUP)
        << "Backup timeout " << tmp << " is too short - raising to " << timeout;
    }

    using namespace std::chrono;
    auto end = steady_clock::now() + milliseconds(static_cast<uint64_t>(1000 * timeout));
    ClusterInfo& ci = feature.clusterInfo();

    auto const& nf = feature.server().getFeature<NetworkFeature>();
    network::ConnectionPool* pool = nf.pool();
    if (!pool) {
      // nullptr happens only during controlled shutdown
      events::CreateHotbackup(timeStamp + "_" + backupId, TRI_ERROR_SHUTTING_DOWN);
      return Result(TRI_ERROR_SHUTTING_DOWN, "server is shutting down");
    }

    // Go to backup mode for *timeout* if and only if not already in
    // backup mode. Otherwise we cannot know, why backup mode was activated
    // We specifically want to make sure that no other backup is going on.
    bool supervisionOff = false;
    auto result = ci.agencyHotBackupLock(backupId, timeout, supervisionOff);

    if (!result.ok()) {
      // Failed to go to backup mode
      result.reset(TRI_ERROR_HOT_BACKUP_INTERNAL,
                   StringUtils::concatT("agency lock operation resulted in ",
                                        result.errorMessage()));
      LOG_TOPIC("6c73d", ERR, Logger::BACKUP) << result.errorMessage();
      events::CreateHotbackup(timeStamp + "_" + backupId, TRI_ERROR_HOT_BACKUP_INTERNAL);
      return result;
    }

    auto releaseAgencyLock = scopeGuard([&]{
      LOG_TOPIC("52416", DEBUG, Logger::BACKUP)
          << "Releasing agency lock with scope guard! backupId: " << backupId;
      ci.agencyHotBackupUnlock(backupId, timeout, supervisionOff);
    });

    if (end < steady_clock::now()) {
      LOG_TOPIC("352d6", INFO, Logger::BACKUP)
          << "hot backup didn't get to locking phase within " << timeout << "s.";
      // release the lock
      releaseAgencyLock.fire();

      events::CreateHotbackup(timeStamp + "_" + backupId, TRI_ERROR_CLUSTER_TIMEOUT);
      return arangodb::Result(TRI_ERROR_CLUSTER_TIMEOUT,
                              "hot backup timeout before locking phase");
    }

    // acquire agency dump
    auto agency = std::make_shared<VPackBuilder>();
    result = ci.agencyPlan(agency);

    if (!result.ok()) {
      // release the lock
      releaseAgencyLock.fire();
      result.reset(TRI_ERROR_HOT_BACKUP_INTERNAL,
                   StringUtils::concatT("failed to acquire agency dump: ",
                                        result.errorMessage()));
      LOG_TOPIC("c014d", ERR, Logger::BACKUP) << result.errorMessage();
      events::CreateHotbackup(timeStamp + "_" + backupId, TRI_ERROR_HOT_BACKUP_INTERNAL);
      return result;
    }

    // Call lock on all database servers

    std::vector<ServerID> dbServers = ci.getCurrentDBServers();
    std::vector<ServerID> lockedServers;
    // We try to hold all write transactions on all dbservers at the same time.
    // The default timeout to get to this state is 120s. We first try for a
    // certain time t, and if not everybody has stopped all transactions within
    // t seconds, we release all locks and try again with t doubled, until the
    // total timeout has been reached. We start with t=15, which gives us
    // 15, 30 and 60 to try before the default timeout of 120s has been reached.
    double lockWait(15.0);
    while (steady_clock::now() < end && !feature.server().isStopping()) {
      result = lockDBServerTransactions(pool, backupId, dbServers, lockWait, lockedServers);
      if (!result.ok()) {
        unlockDBServerTransactions(pool, backupId, lockedServers);
        lockedServers.clear();
        if (result.is(TRI_ERROR_LOCAL_LOCK_FAILED)) {  // Unrecoverable
          // release the lock
          releaseAgencyLock.fire();
          events::CreateHotbackup(timeStamp + "_" + backupId, TRI_ERROR_LOCAL_LOCK_FAILED);
          return result;
        }
      } else {
        break;
      }
      if (lockWait < 3600.0) {
        lockWait *= 2.0;
      }
      std::this_thread::sleep_for(milliseconds(300));
    }

    if (!result.ok() && force) {

      // About this code:
      // it first creates async requests to lock all dbservers.
      //    the corresponding lock ids are stored int the map lockJobIds.
      // Then we continously abort all trx while checking all the above jobs
      //    for completion.
      // If a job was completed then its id is removed from lockJobIds
      //  and the server is added to the lockedServers list.
      // Once lockJobIds is empty or an error occured we exit the loop
      //  and continue on the normal path (as if all servers would have been locked or error-exit)

      // dbserver -> jobId
      std::unordered_map<std::string, std::string> lockJobIds;

      auto releaseLocks = scopeGuard([&]{
        hotbackupCancelAsyncLocks(pool, lockJobIds, lockedServers);
        unlockDBServerTransactions(pool, backupId, lockedServers);
      });

      // we have to reset the timeout, otherwise the code below will exit too soon
      end = steady_clock::now() + milliseconds(static_cast<uint64_t>(1000 * timeout));

      // send the locks
      result = hotbackupAsyncLockDBServersTransactions(pool, backupId, dbServers, lockWait, lockJobIds);
      if (result.fail()) {
        events::CreateHotbackup(timeStamp + "_" + backupId, result.errorNumber());
        return result;
      }

      transaction::Manager* mgr = transaction::ManagerFeature::manager();

      while (!lockJobIds.empty()) {
        if (steady_clock::now() > end) {
          return arangodb::Result(TRI_ERROR_CLUSTER_TIMEOUT,
                                  "hot backup timeout before locking phase");
        }

        // kill all transactions
        result = mgr->abortAllManagedWriteTrx(ExecContext::current().user(), true);
        if (result.fail()) {
          events::CreateHotbackup(timeStamp + "_" + backupId, result.errorNumber());
          return result;
        }

        // wait for locks, servers that got the lock are removed from lockJobIds
        result = hotbackupWaitForLockDBServersTransactions(pool, backupId, lockJobIds, lockedServers, lockWait);
        if (result.fail()) {
          events::CreateHotbackup(timeStamp + "_" + backupId, result.errorNumber());
          return result;
        }

        std::this_thread::sleep_for(milliseconds(300));
      }

      releaseLocks.cancel();
    }

    bool gotLocks = result.ok();

    // In the case we left the above loop with a negative result,
    // and we are in the case of a force backup we want to continue here
    if (!gotLocks && !allowInconsistent) {
      unlockDBServerTransactions(pool, backupId, dbServers);
      // release the lock
      releaseAgencyLock.fire();
      result.reset(
          TRI_ERROR_HOT_BACKUP_INTERNAL,
          StringUtils::concatT(
              "failed to acquire global transaction lock on all db servers: ",
              result.errorMessage()));
      LOG_TOPIC("b7d09", ERR, Logger::BACKUP) << result.errorMessage();
      events::CreateHotbackup(timeStamp + "_" + backupId, result.errorNumber());
      return result;
    }

    BackupMeta meta(backupId, "", timeStamp, std::vector<std::string>{},
                    0, 0, static_cast<unsigned int>(dbServers.size()), "", !gotLocks);   // Temporary
    std::vector<std::string> dummy;
    result = hotBackupDBServers(pool, backupId, timeStamp, dbServers, agency->slice(),
                                /* force */ !gotLocks, meta);
    if (!result.ok()) {
      unlockDBServerTransactions(pool, backupId, dbServers);
      // release the lock
      releaseAgencyLock.fire();
      result.reset(TRI_ERROR_HOT_BACKUP_INTERNAL,
                   StringUtils::concatT(
                       "failed to hot backup on all db servers: ", result.errorMessage()));
      LOG_TOPIC("6b333", ERR, Logger::BACKUP) << result.errorMessage();
      removeLocalBackups(pool, backupId, dbServers, dummy);
      events::CreateHotbackup(timeStamp + "_" + backupId, result.errorNumber());
      return result;
    }

    unlockDBServerTransactions(pool, backupId, dbServers);
    // release the lock
    releaseAgencyLock.fire();

    auto agencyCheck = std::make_shared<VPackBuilder>();
    result = ci.agencyPlan(agencyCheck);
    if (!result.ok()) {
      if (!allowInconsistent) {
        removeLocalBackups(pool, backupId, dbServers, dummy);
      }
      result.reset(TRI_ERROR_HOT_BACKUP_INTERNAL,
          StringUtils::concatT(
                       "failed to acquire agency dump post backup: ", result.errorMessage(),
                       " backup's integrity is not guaranteed"));
      LOG_TOPIC("d4229", ERR, Logger::BACKUP) << result.errorMessage();
      events::CreateHotbackup(timeStamp + "_" + backupId, result.errorNumber());
      return result;
    }

    try {
      if (!Helper::equal(agency->slice()[0].get(versionPath),
                         agencyCheck->slice()[0].get(versionPath), false)) {
        if (!allowInconsistent) {
          removeLocalBackups(pool, backupId, dbServers, dummy);
        }
        result.reset(TRI_ERROR_HOT_BACKUP_INTERNAL,
                     "data definition of cluster was changed during hot "
                     "backup: backup's integrity is not guaranteed");
        LOG_TOPIC("0ad21", ERR, Logger::BACKUP) << result.errorMessage();
        events::CreateHotbackup(timeStamp + "_" + backupId, result.errorNumber());
        return result;
      }
    } catch (std::exception const& e) {
      removeLocalBackups(pool, backupId, dbServers, dummy);
      result.reset(TRI_ERROR_HOT_BACKUP_INTERNAL,
                   std::string("invalid agency state: ") + e.what());
      LOG_TOPIC("037eb", ERR, Logger::BACKUP) << result.errorMessage();
      events::CreateHotbackup(timeStamp + "_" + backupId, result.errorNumber());
      return result;
    }

    std::replace(timeStamp.begin(), timeStamp.end(), ':', '.');
    {
      VPackObjectBuilder o(&report);
      report.add("id", VPackValue(timeStamp + "_" + backupId));
      report.add("sizeInBytes", VPackValue(meta._sizeInBytes));
      report.add("nrFiles", VPackValue(meta._nrFiles));
      report.add("nrDBServers", VPackValue(meta._nrDBServers));
      report.add("datetime", VPackValue(meta._datetime));
      if (!gotLocks) {
        report.add("potentiallyInconsistent", VPackValue(true));
      }
    }

    events::CreateHotbackup(timeStamp + "_" + backupId, TRI_ERROR_NO_ERROR);
    return arangodb::Result();

  } catch (std::exception const& e) {
    events::CreateHotbackup("", TRI_ERROR_HOT_BACKUP_INTERNAL);
    return arangodb::Result(
        TRI_ERROR_HOT_BACKUP_INTERNAL,
        std::string("caught exception creating cluster backup: ") + e.what());
  }
}

arangodb::Result listHotBackupsOnCoordinator(ClusterFeature& feature, VPackSlice const payload,
                                             VPackBuilder& report) {

  auto const& nf = feature.server().getFeature<NetworkFeature>();
  network::ConnectionPool* pool = nf.pool();
  if (!pool) {
    // shutdown, leave here
    return TRI_ERROR_SHUTTING_DOWN;
  }

  ClusterInfo& ci = feature.clusterInfo();
  std::vector<ServerID> dbServers = ci.getCurrentDBServers();

  std::unordered_map<std::string, BackupMeta> list;

  VPackSlice idSlice;
  if (payload.isObject() && payload.hasKey("id")) {
    idSlice = payload.get("id");
    if (idSlice.isArray()) {
      for (auto const i : VPackArrayIterator(payload.get("id"))) {
        if (!i.isString()) {
          return arangodb::Result(
              TRI_ERROR_HTTP_BAD_PARAMETER,
              "invalid list JSON: all ids must be string.");
        }
      }
    } else if (!idSlice.isString()) {
      return arangodb::Result(
          TRI_ERROR_HTTP_BAD_PARAMETER,
          "invalid JSON: id must be string or array of strings.");
    }
  } else if (!payload.isNone()) {
    return arangodb::Result(
        TRI_ERROR_HTTP_BAD_PARAMETER,
        "invalid JSON: body must be empty or object with attribute 'id'.");
  } // allow continuation with None slice

  VPackBuilder dummy;

  // Try to get complete listing for 2 minutes
  using namespace std::chrono;
  auto timeout = steady_clock::now() + duration<double>(120.0);
  arangodb::Result result;
  std::chrono::duration<double> wait(1.0);
  while (true) {
    if (feature.server().isStopping()) {
      return Result(TRI_ERROR_SHUTTING_DOWN, "server is shutting down");
    }

    result = hotBackupList(pool, dbServers, idSlice, list, dummy);

    if (!result.ok()) {

      if (payload.isObject() && !idSlice.isNone() && result.is(TRI_ERROR_HTTP_NOT_FOUND)) {
        auto error = std::string("failed to locate backup '") + idSlice.toJson() + "'";
        LOG_TOPIC("2020b", DEBUG, Logger::BACKUP) << error;
        return arangodb::Result(TRI_ERROR_HTTP_NOT_FOUND, error);
      }
      if (steady_clock::now() > timeout) {
        return arangodb::Result(
          TRI_ERROR_CLUSTER_TIMEOUT, "timeout waiting for all db servers to report backup list");
      } else {
        LOG_TOPIC("76865", DEBUG, Logger::BACKUP) << "failed to get a hot backup listing from all db servers waiting " << wait.count() << " seconds";
        std::this_thread::sleep_for(wait);
        wait *= 1.1;
      }
    } else {
      break;
    }
  }

  // Build report
  {
    VPackObjectBuilder o(&report);
    report.add(VPackValue("list"));
    {
      VPackObjectBuilder a(&report);
      for (auto const& i : list) {
        report.add(VPackValue(i.first));
        i.second.toVelocyPack(report);
      }
    }
  }

  return arangodb::Result();
}

arangodb::Result deleteHotBackupsOnCoordinator(ClusterFeature& feature,
                                               VPackSlice const payload,
                                               VPackBuilder& report) {
  std::vector<std::string> deleted;
  VPackBuilder dummy;
  arangodb::Result result;

  auto const& nf = feature.server().getFeature<NetworkFeature>();
  network::ConnectionPool* pool = nf.pool();
  if (!pool) {  // shutdown, leave here
    events::DeleteHotbackup("", TRI_ERROR_SHUTTING_DOWN);
    return TRI_ERROR_SHUTTING_DOWN;
  }

  ClusterInfo& ci = feature.clusterInfo();
  std::vector<ServerID> dbServers = ci.getCurrentDBServers();

  if (!payload.isObject() || !payload.hasKey("id") || !payload.get("id").isString()) {
    events::DeleteHotbackup("", TRI_ERROR_HTTP_BAD_PARAMETER);
    return arangodb::Result(TRI_ERROR_HTTP_BAD_PARAMETER,
                            "Expecting object with key `id` set to backup id.");
  }

  std::string id = payload.get("id").copyString();

  result = removeLocalBackups(pool, id, dbServers, deleted);
  if (!result.ok()) {
    events::DeleteHotbackup(id, result.errorNumber());
    return result;
  }

  {
    VPackObjectBuilder o(&report);
    report.add(VPackValue("id"));
    {
      VPackArrayBuilder a(&report);
      for (auto const& i : deleted) {
        report.add(VPackValue(i));
      }
    }
  }

  result.reset();
  events::DeleteHotbackup(id, TRI_ERROR_NO_ERROR);
  return result;
}

arangodb::Result getEngineStatsFromDBServers(ClusterFeature& feature,
                                             VPackBuilder& report) {
  ClusterInfo& ci = feature.clusterInfo();

  std::vector<ServerID> DBservers = ci.getCurrentDBServers();

  auto* pool = feature.server().getFeature<NetworkFeature>().pool();

  network::RequestOptions reqOpts;
  reqOpts.skipScheduler = false; 
  std::vector<Future<network::Response>> futures;
  futures.reserve(DBservers.size());

  for (std::string const& server : DBservers) {
    futures.emplace_back(
        network::sendRequestRetry(pool, "server:" + server, fuerte::RestVerb::Get,
                                  "/_api/engine/stats", VPackBuffer<uint8_t>(), reqOpts));
  }
  
  auto responses = futures::collectAll(std::move(futures)).await_unwrap();

  report.openObject();
  for (auto const& tryRes : responses) {
    network::Response const& r = tryRes.unwrap();
      
    if (r.fail()) {
      return {network::fuerteToArangoErrorCode(r), network::fuerteToArangoErrorMessage(r)};
    }

    // cut off "server:" from the destination
    report.add(r.destination.substr(7), r.slice());
  }
  report.close();

  return Result();
}

}  // namespace arangodb<|MERGE_RESOLUTION|>--- conflicted
+++ resolved
@@ -1625,7 +1625,7 @@
       // Now listen to the results:
       if (!useMultiple) {
         TRI_ASSERT(futures.size() == 1);
-        auto cb = [options](network::Response&& res) -> OperationResult {
+        auto cb = [options](network::Response&& res) mutable -> OperationResult {
           if (res.error != fuerte::Error::NoError) {
             return OperationResult(network::fuerteToArangoErrorCode(res), options);
           }
@@ -1637,11 +1637,7 @@
 
       return futures::collectAll(std::move(futures))
           .thenValue([opCtx = std::move(opCtx)](std::vector<Try<network::Response>>&& results) -> OperationResult {
-<<<<<<< HEAD
-            return handleCRUDShardResponsesFast(network::clusterResultDelete, *opCtx, results);
-=======
-            return handleCRUDShardResponsesFast(network::clusterResultRemove, opCtx, results);
->>>>>>> 19502681
+            return handleCRUDShardResponsesFast(network::clusterResultRemove, *opCtx, results);
           });
     });
 
@@ -1691,13 +1687,8 @@
     }
 
     return futures::collectAll(std::move(futures))
-<<<<<<< HEAD
     .thenValue([=, options = options](std::vector<Try<network::Response>>&& responses) mutable -> OperationResult {
-      return ::handleCRUDShardResponsesSlow(network::clusterResultDelete, expectedLen,
-=======
-    .thenValue([=](std::vector<Try<network::Response>>&& responses) mutable -> OperationResult {
       return ::handleCRUDShardResponsesSlow(network::clusterResultRemove, expectedLen,
->>>>>>> 19502681
                                             std::move(options), responses);
     });
   });
