--- conflicted
+++ resolved
@@ -2444,14 +2444,9 @@
 #ifndef USE_ENTERPRISE
 std::unique_ptr<LogicalCollection> ClusterMethods::createCollectionOnCoordinator(
   TRI_col_type_e collectionType, TRI_vocbase_t* vocbase, VPackSlice parameters,
-<<<<<<< HEAD
-  bool ignoreDistributeShardsLikeErrors, bool waitForSyncReplication) {
-  auto col = std::make_unique<LogicalCollection>(vocbase, parameters, true);  
-=======
   bool ignoreDistributeShardsLikeErrors, bool waitForSyncReplication,
   bool enforceReplicationFactor) {
-  auto col = std::make_unique<LogicalCollection>(vocbase, parameters);  
->>>>>>> b5528539
+  auto col = std::make_unique<LogicalCollection>(vocbase, parameters, true);  
     // Collection is a temporary collection object that undergoes sanity checks etc.
     // It is not used anywhere and will be cleaned up after this call.
     // Persist collection will return the real object.
