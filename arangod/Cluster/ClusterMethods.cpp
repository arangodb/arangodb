////////////////////////////////////////////////////////////////////////////////
/// DISCLAIMER
///
/// Copyright 2014-2016 ArangoDB GmbH, Cologne, Germany
/// Copyright 2004-2014 triAGENS GmbH, Cologne, Germany
///
/// Licensed under the Apache License, Version 2.0 (the "License");
/// you may not use this file except in compliance with the License.
/// You may obtain a copy of the License at
///
///     http://www.apache.org/licenses/LICENSE-2.0
///
/// Unless required by applicable law or agreed to in writing, software
/// distributed under the License is distributed on an "AS IS" BASIS,
/// WITHOUT WARRANTIES OR CONDITIONS OF ANY KIND, either express or implied.
/// See the License for the specific language governing permissions and
/// limitations under the License.
///
/// Copyright holder is ArangoDB GmbH, Cologne, Germany
///
/// @author Max Neunhoeffer
////////////////////////////////////////////////////////////////////////////////

#include "ClusterMethods.h"
#include "Basics/conversions.h"
#include "Basics/NumberUtils.h"
#include "Basics/StaticStrings.h"
#include "Basics/StringRef.h"
#include "Basics/StringUtils.h"
#include "Basics/tri-strings.h"
#include "Basics/VelocyPackHelper.h"
#include "Cluster/ClusterComm.h"
#include "Cluster/ClusterInfo.h"
#include "Graph/Traverser.h"
#include "Indexes/Index.h"
#include "Utils/CollectionNameResolver.h"
#include "Utils/OperationOptions.h"
#include "VocBase/KeyGenerator.h"
#include "VocBase/LogicalCollection.h"
#include "VocBase/ticks.h"

#include <velocypack/Buffer.h>
#include <velocypack/Collection.h>
#include <velocypack/Helpers.h>
#include <velocypack/Iterator.h>
#include <velocypack/Slice.h>
#include <velocypack/velocypack-aliases.h>

#include <algorithm>
#include <numeric>
#include <vector>

using namespace arangodb::basics;
using namespace arangodb::rest;

static double const CL_DEFAULT_TIMEOUT = 120.0;

namespace {
template<typename T>
T addFigures(VPackSlice const& v1, VPackSlice const& v2, std::vector<std::string> const& attr) {
  TRI_ASSERT(v1.isObject());
  TRI_ASSERT(v2.isObject());

  T value = 0;

  VPackSlice found = v1.get(attr);
  if (found.isNumber()) {
    value += found.getNumericValue<T>();
  }

  found = v2.get(attr);
  if (found.isNumber()) {
    value += found.getNumericValue<T>();
  }

  return value;
}

void recursiveAdd(VPackSlice const& value, std::shared_ptr<VPackBuilder>& builder) {
  TRI_ASSERT(value.isObject());
  TRI_ASSERT(builder->slice().isObject());
  TRI_ASSERT(builder->isClosed());

  VPackBuilder updated;

  updated.openObject();

  updated.add("alive", VPackValue(VPackValueType::Object));
  updated.add("count", VPackValue(addFigures<size_t>(value, builder->slice(), { "alive", "count" })));
  updated.add("size", VPackValue(addFigures<size_t>(value, builder->slice(), { "alive", "size" })));
  updated.close();

  updated.add("dead", VPackValue(VPackValueType::Object));
  updated.add("count", VPackValue(addFigures<size_t>(value, builder->slice(), { "dead", "count" })));
  updated.add("size", VPackValue(addFigures<size_t>(value, builder->slice(), { "dead", "size" })));
  updated.add("deletion", VPackValue(addFigures<size_t>(value, builder->slice(), { "dead", "deletion" })));
  updated.close();

  updated.add("indexes", VPackValue(VPackValueType::Object));
  updated.add("count", VPackValue(addFigures<size_t>(value, builder->slice(), { "indexes", "count" })));
  updated.add("size", VPackValue(addFigures<size_t>(value, builder->slice(), { "indexes", "size" })));
  updated.close();

  updated.add("datafiles", VPackValue(VPackValueType::Object));
  updated.add("count", VPackValue(addFigures<size_t>(value, builder->slice(), { "datafiles", "count" })));
  updated.add("fileSize", VPackValue(addFigures<size_t>(value, builder->slice(), { "datafiles", "fileSize" })));
  updated.close();

  updated.add("journals", VPackValue(VPackValueType::Object));
  updated.add("count", VPackValue(addFigures<size_t>(value, builder->slice(), { "journals", "count" })));
  updated.add("fileSize", VPackValue(addFigures<size_t>(value, builder->slice(), { "journals", "fileSize" })));
  updated.close();

  updated.add("compactors", VPackValue(VPackValueType::Object));
  updated.add("count", VPackValue(addFigures<size_t>(value, builder->slice(), { "compactors", "count" })));
  updated.add("fileSize", VPackValue(addFigures<size_t>(value, builder->slice(), { "compactors", "fileSize" })));
  updated.close();

  updated.add("documentReferences", VPackValue(addFigures<size_t>(value, builder->slice(), { "documentReferences" })));

  updated.close();

  TRI_ASSERT(updated.slice().isObject());
  TRI_ASSERT(updated.isClosed());

  builder.reset(new VPackBuilder(VPackCollection::merge(builder->slice(), updated.slice(), true, false)));
  TRI_ASSERT(builder->slice().isObject());
  TRI_ASSERT(builder->isClosed());
}

static void InjectNoLockHeader(
    arangodb::transaction::Methods const& trx, std::string const& shard,
    std::unordered_map<std::string, std::string>* headers) {
  if (trx.isLockedShard(shard)) {
    headers->emplace(arangodb::StaticStrings::XArangoNoLock, shard);
  }
}

static std::unique_ptr<std::unordered_map<std::string, std::string>>
CreateNoLockHeader(arangodb::transaction::Methods const& trx,
                   std::string const& shard) {
  if (trx.isLockedShard(shard)) {
    auto headers =
        std::make_unique<std::unordered_map<std::string, std::string>>();
    headers->emplace(arangodb::StaticStrings::XArangoNoLock, shard);
    return headers;
  }
  return nullptr;
}
}

namespace arangodb {

static int handleGeneralCommErrors(ClusterCommResult const* res) {
  // This function creates an error code from a ClusterCommResult,
  // but only if it is a communication error. If the communication
  // was successful and there was an HTTP error code, this function
  // returns TRI_ERROR_NO_ERROR.
  // If TRI_ERROR_NO_ERROR is returned, then the result was CL_COMM_RECEIVED
  // and .answer can safely be inspected.
  if (res->status == CL_COMM_TIMEOUT) {
    // No reply, we give up:
    return TRI_ERROR_CLUSTER_TIMEOUT;
  } else if (res->status == CL_COMM_ERROR) {
    return TRI_ERROR_CLUSTER_CONNECTION_LOST;
  } else if (res->status == CL_COMM_BACKEND_UNAVAILABLE) {
    if (res->result == nullptr) {
      return TRI_ERROR_CLUSTER_CONNECTION_LOST;
    }
    if (!res->result->isComplete()) {
      // there is no result
      return TRI_ERROR_CLUSTER_CONNECTION_LOST;
    }
    return TRI_ERROR_CLUSTER_BACKEND_UNAVAILABLE;
  }

  return TRI_ERROR_NO_ERROR;
}

////////////////////////////////////////////////////////////////////////////////
/// @brief extracts a numeric value from an hierarchical VelocyPack
////////////////////////////////////////////////////////////////////////////////

template <typename T>
static T ExtractFigure(VPackSlice const& slice, char const* group,
                       char const* name) {
  TRI_ASSERT(slice.isObject());
  VPackSlice g = slice.get(group);

  if (!g.isObject()) {
    return static_cast<T>(0);
  }
  return arangodb::basics::VelocyPackHelper::getNumericValue<T>(g, name, 0);
}

////////////////////////////////////////////////////////////////////////////////
/// @brief extracts answer from response into a VPackBuilder.
///        If there was an error extracting the answer the builder will be
///        empty.
///        No Error can be thrown.
////////////////////////////////////////////////////////////////////////////////

static std::shared_ptr<VPackBuilder> ExtractAnswer(
    ClusterCommResult const& res) {
  auto rv = std::make_shared<VPackBuilder>();
  rv->add(res.answer->payload());
  return rv;
}

////////////////////////////////////////////////////////////////////////////////
/// @brief merge the baby-object results.
///        The shard map contains the ordering of elements, the vector in this
///        Map is expected to be sorted from front to back.
///        The second map contains the answers for each shard.
///        The builder in the third parameter will be cleared and will contain
///        the resulting array. It is guaranteed that the resulting array
///        indexes
///        are equal to the original request ordering before it was destructured
///        for babies.
////////////////////////////////////////////////////////////////////////////////

static void mergeResults(
    std::vector<std::pair<ShardID, VPackValueLength>> const& reverseMapping,
    std::unordered_map<ShardID, std::shared_ptr<VPackBuilder>> const& resultMap,
    std::shared_ptr<VPackBuilder>& resultBody) {
  resultBody->clear();
  resultBody->openArray();
  for (auto const& pair : reverseMapping) {
    VPackSlice arr = resultMap.find(pair.first)->second->slice();
    if (arr.isObject() && arr.hasKey(StaticStrings::Error) &&
        arr.get(StaticStrings::Error).isBoolean() && arr.get(StaticStrings::Error).getBoolean()) {
      // an error occurred, now rethrow the error
      int res = arr.get(StaticStrings::ErrorNum).getNumericValue<int>();
      THROW_ARANGO_EXCEPTION(res);
    }
    resultBody->add(arr.at(pair.second));
  }
  resultBody->close();
}

////////////////////////////////////////////////////////////////////////////////
/// @brief merge the baby-object results. (all shards version)
///        results contians the result from all shards in any order.
///        resultBody will be cleared and contains the merged result after this
///        function
///        errorCounter will correctly compute the NOT_FOUND counter, all other
///        codes remain unmodified.
///
///        The merge is executed the following way:
///        FOR every expected document we scan iterate over the corresponding
///        response
///        of each shard. If any of them returned sth. different than NOT_FOUND
///        we take this result as correct.
///        If none returned sth different than NOT_FOUND we return NOT_FOUND as
///        well
////////////////////////////////////////////////////////////////////////////////

static void mergeResultsAllShards(
    std::vector<std::shared_ptr<VPackBuilder>> const& results,
    std::shared_ptr<VPackBuilder>& resultBody,
    std::unordered_map<int, size_t>& errorCounter,
    VPackValueLength const expectedResults) {
  // errorCounter is not allowed to contain any NOT_FOUND entry.
  TRI_ASSERT(errorCounter.find(TRI_ERROR_ARANGO_DOCUMENT_NOT_FOUND) ==
             errorCounter.end());
  size_t realNotFound = 0;
  VPackBuilder cmp;
  cmp.openObject();
  cmp.add(StaticStrings::Error, VPackValue(true));
  cmp.add(StaticStrings::ErrorNum, VPackValue(TRI_ERROR_ARANGO_DOCUMENT_NOT_FOUND));
  cmp.close();
  VPackSlice notFound = cmp.slice();
  resultBody->clear();
  resultBody->openArray();
  for (VPackValueLength currentIndex = 0; currentIndex < expectedResults;
       ++currentIndex) {
    bool foundRes = false;
    for (auto const& it : results) {
      VPackSlice oneRes = it->slice();
      TRI_ASSERT(oneRes.isArray());
      oneRes = oneRes.at(currentIndex);
      if (!oneRes.equals(notFound)) {
        // This is the correct result
        // Use it
        resultBody->add(oneRes);
        foundRes = true;
        break;
      }
    }
    if (!foundRes) {
      // Found none, use NOT_FOUND
      resultBody->add(notFound);
      realNotFound++;
    }
  }
  resultBody->close();
  if (realNotFound > 0) {
    errorCounter.emplace(TRI_ERROR_ARANGO_DOCUMENT_NOT_FOUND, realNotFound);
  }
}

////////////////////////////////////////////////////////////////////////////////
/// @brief Extract all error baby-style error codes and store them in a map
////////////////////////////////////////////////////////////////////////////////

static void extractErrorCodes(ClusterCommResult const& res,
                              std::unordered_map<int, size_t>& errorCounter,
                              bool includeNotFound) {
  auto const& resultHeaders = res.answer->headers();
  auto codes = resultHeaders.find(StaticStrings::ErrorCodes);
  if (codes != resultHeaders.end()) {
    auto parsedCodes = VPackParser::fromJson(codes->second);
    VPackSlice codesSlice = parsedCodes->slice();
    TRI_ASSERT(codesSlice.isObject());
    for (auto const& code : VPackObjectIterator(codesSlice)) {
      VPackValueLength codeLength;
      char const* codeString = code.key.getString(codeLength);
      int codeNr = NumberUtils::atoi_zero<int>(codeString, codeString + codeLength);
      if (includeNotFound || codeNr != TRI_ERROR_ARANGO_DOCUMENT_NOT_FOUND) {
        errorCounter[codeNr] += code.value.getNumericValue<size_t>();
      }
    }
  }
}

////////////////////////////////////////////////////////////////////////////////
/// @brief Distribute one document onto a shard map. If this returns
///        TRI_ERROR_NO_ERROR the correct shard could be determined, if
///        it returns sth. else this document is NOT contained in the shardMap
////////////////////////////////////////////////////////////////////////////////

static int distributeBabyOnShards(
    std::unordered_map<ShardID, std::vector<VPackSlice>>& shardMap,
    ClusterInfo* ci, std::string const& collid,
    std::shared_ptr<LogicalCollection> const& collinfo,
    std::vector<std::pair<ShardID, VPackValueLength>>& reverseMapping,
    VPackSlice const& value) {
  // Now find the responsible shard:
  bool usesDefaultShardingAttributes;
  ShardID shardID;
  int error;
  if (value.isString()) {
    VPackBuilder temp;
    temp.openObject();
    temp.add(StaticStrings::KeyString, value);
    temp.close();
  
    error = collinfo->getResponsibleShard(temp.slice(), false, shardID, usesDefaultShardingAttributes);
  } else {
    error = collinfo->getResponsibleShard(value, false, shardID, usesDefaultShardingAttributes);
  }
  if (error == TRI_ERROR_ARANGO_DATA_SOURCE_NOT_FOUND) {
    return TRI_ERROR_CLUSTER_SHARD_GONE;
  }
  if (error != TRI_ERROR_NO_ERROR) {
    // We can not find a responsible shard
    return error;
  }

  // We found the responsible shard. Add it to the list.
  auto it = shardMap.find(shardID);
  if (it == shardMap.end()) {
    shardMap.emplace(shardID, std::vector<VPackSlice>{value});
    reverseMapping.emplace_back(shardID, 0);
  } else {
    it->second.emplace_back(value);
    reverseMapping.emplace_back(shardID, it->second.size() - 1);
  }
  return TRI_ERROR_NO_ERROR;
}

////////////////////////////////////////////////////////////////////////////////
/// @brief Distribute one document onto a shard map. If this returns
///        TRI_ERROR_NO_ERROR the correct shard could be determined, if
///        it returns sth. else this document is NOT contained in the shardMap.
///        Also generates a key if necessary.
////////////////////////////////////////////////////////////////////////////////

static int distributeBabyOnShards(
    std::unordered_map<ShardID, std::vector<std::pair<VPackSlice, std::string>>>& shardMap,
    ClusterInfo* ci, std::string const& collid,
    std::shared_ptr<LogicalCollection> const& collinfo,
    std::vector<std::pair<ShardID, VPackValueLength>>& reverseMapping,
    VPackSlice const value, bool isRestore) {
  ShardID shardID;
  bool userSpecifiedKey = false;
  std::string _key = "";

  if (!value.isObject()) {
    // We have invalid input at this point.
    // However we can work with the other babies.
    // This is for compatibility with single server
    // We just assign it to any shard and pretend the user has given a key
    std::shared_ptr<std::vector<ShardID>> shards = ci->getShardList(collid);
    shardID = shards->at(0);
    userSpecifiedKey = true;
  } else {
    // Sort out the _key attribute:
    // The user is allowed to specify _key, provided that _key is the one
    // and only sharding attribute, because in this case we can delegate
    // the responsibility to make _key attributes unique to the responsible
    // shard. Otherwise, we ensure uniqueness here and now by taking a
    // cluster-wide unique number. Note that we only know the sharding
    // attributes a bit further down the line when we have determined
    // the responsible shard.

    VPackSlice keySlice = value.get(StaticStrings::KeyString);
    if (keySlice.isNone()) {
      // The user did not specify a key, let's create one:
      _key = collinfo->keyGenerator()->generate();
    } else {
      userSpecifiedKey = true;
    }

    // Now find the responsible shard:
    bool usesDefaultShardingAttributes;
    int error = TRI_ERROR_NO_ERROR;
    if (userSpecifiedKey) {
      error = collinfo->getResponsibleShard(value, true, shardID, usesDefaultShardingAttributes);
    } else {
      error = collinfo->getResponsibleShard(value, true, shardID, usesDefaultShardingAttributes, _key);
    }
    if (error == TRI_ERROR_ARANGO_DATA_SOURCE_NOT_FOUND) {
      return TRI_ERROR_CLUSTER_SHARD_GONE;
    }

    // Now perform the above mentioned check:
    if (userSpecifiedKey &&
        (!usesDefaultShardingAttributes || !collinfo->allowUserKeys()) &&
        !isRestore) {
      return TRI_ERROR_CLUSTER_MUST_NOT_SPECIFY_KEY;
    }
  }

  // We found the responsible shard. Add it to the list.
  auto it = shardMap.find(shardID);
  if (it == shardMap.end()) {
    shardMap.emplace(shardID, std::vector<std::pair<VPackSlice, std::string>>{{value, _key}});
    reverseMapping.emplace_back(shardID, 0);
  } else {
    it->second.emplace_back(value, _key);
    reverseMapping.emplace_back(shardID, it->second.size() - 1);
  }
  return TRI_ERROR_NO_ERROR;
}

////////////////////////////////////////////////////////////////////////////////
/// @brief Collect the results from all shards (fastpath variant)
///        All result bodies are stored in resultMap
////////////////////////////////////////////////////////////////////////////////

template <typename T>
static void collectResultsFromAllShards(
    std::unordered_map<ShardID, std::vector<T>> const& shardMap,
    std::vector<ClusterCommRequest>& requests,
    std::unordered_map<int, size_t>& errorCounter,
    std::unordered_map<ShardID, std::shared_ptr<VPackBuilder>>& resultMap,
    rest::ResponseCode& responseCode) {
  // If none of the shards responds we return a SERVER_ERROR;
  responseCode = rest::ResponseCode::SERVER_ERROR;
  for (auto const& req : requests) {
    auto res = req.result;

    int commError = handleGeneralCommErrors(&res);
    if (commError != TRI_ERROR_NO_ERROR) {
      auto tmpBuilder = std::make_shared<VPackBuilder>();
      // If there was no answer whatsoever, we cannot rely on the shardId
      // being present in the result struct:
      ShardID sId = req.destination.substr(6);
      auto weSend = shardMap.find(sId);
      TRI_ASSERT(weSend != shardMap.end());  // We send sth there earlier.
      size_t count = weSend->second.size();
      for (size_t i = 0; i < count; ++i) {
        tmpBuilder->openObject();
        tmpBuilder->add(StaticStrings::Error, VPackValue(true));
        tmpBuilder->add(StaticStrings::ErrorNum, VPackValue(commError));
        tmpBuilder->close();
      }
      resultMap.emplace(sId, tmpBuilder);
    } else {
      TRI_ASSERT(res.answer != nullptr);
      resultMap.emplace(res.shardID,
                        res.answer->toVelocyPackBuilderPtrNoUniquenessChecks());
      extractErrorCodes(res, errorCounter, true);
      responseCode = res.answer_code;
    }
  }
}

////////////////////////////////////////////////////////////////////////////////
/// @brief compute a shard distribution for a new collection, the list
/// dbServers must be a list of DBserver ids to distribute across.
/// If this list is empty, the complete current list of DBservers is
/// fetched from ClusterInfo and with random_shuffle to mix it up.
////////////////////////////////////////////////////////////////////////////////

static std::shared_ptr<std::unordered_map<std::string, std::vector<std::string>>> DistributeShardsEvenly(
    ClusterInfo* ci,
    uint64_t numberOfShards,
    uint64_t replicationFactor,
    std::vector<std::string>& dbServers,
    bool warnAboutReplicationFactor) {

  auto shards = std::make_shared<std::unordered_map<std::string, std::vector<std::string>>>();

  ci->loadCurrentDBServers();
  if (dbServers.size() == 0) {
    dbServers = ci->getCurrentDBServers();
    if (dbServers.empty()) {
      return shards;
    }
    random_shuffle(dbServers.begin(), dbServers.end());
  }

  // mop: distribute satellite collections on all servers
  if (replicationFactor == 0) {
    replicationFactor = dbServers.size();
  }

  // fetch a unique id for each shard to create
  uint64_t const id = ci->uniqid(numberOfShards);

  size_t leaderIndex = 0;
  size_t followerIndex = 0;
  for (uint64_t i = 0; i < numberOfShards; ++i) {
    // determine responsible server(s)
    std::vector<std::string> serverIds;
    for (uint64_t j = 0; j < replicationFactor; ++j) {
      if (j >= dbServers.size()) {
        if (warnAboutReplicationFactor) {
          LOG_TOPIC(WARN, Logger::CLUSTER)
            << "createCollectionCoordinator: replicationFactor is "
            << "too large for the number of DBservers";
        }
        break;
      }
      std::string candidate;
      // mop: leader
      if (serverIds.size() == 0) {
        candidate = dbServers[leaderIndex++];
        if (leaderIndex >= dbServers.size()) {
          leaderIndex = 0;
        }
      } else {
        do {
          candidate = dbServers[followerIndex++];
          if (followerIndex >= dbServers.size()) {
            followerIndex = 0;
          }
        } while (candidate == serverIds[0]); // mop: ignore leader
      }
      serverIds.push_back(candidate);
    }

    // determine shard id
    std::string shardId = "s" + StringUtils::itoa(id + i);

    shards->emplace(shardId, serverIds);
  }

  return shards;
}



////////////////////////////////////////////////////////////////////////////////
/// @brief Clone shard distribution from other collection
////////////////////////////////////////////////////////////////////////////////

static std::shared_ptr<std::unordered_map<std::string, std::vector<std::string>>>
CloneShardDistribution(ClusterInfo* ci, LogicalCollection* col,
                       TRI_voc_cid_t cid) {
  auto result = std::make_shared<std::unordered_map<std::string, std::vector<std::string>>>();
  TRI_ASSERT(cid != 0);
  std::string cidString = arangodb::basics::StringUtils::itoa(cid);
  TRI_ASSERT(col);
  auto other = ci->getCollection(col->vocbase().name(), cidString);

  // The function guarantees that no nullptr is returned
  TRI_ASSERT(other != nullptr);

  if (!other->distributeShardsLike().empty()) {
    std::string const errorMessage = "Cannot distribute shards like '" + other->name() + "' it is already distributed like '" + other->distributeShardsLike() + "'.";
    THROW_ARANGO_EXCEPTION_MESSAGE(TRI_ERROR_CLUSTER_CHAIN_OF_DISTRIBUTESHARDSLIKE, errorMessage);
  }

  // We need to replace the distribute with the cid.
  col->distributeShardsLike(cidString, other->shardingInfo());
  
  if (col->isSmart() && col->type() == TRI_COL_TYPE_EDGE) {
    return result;
  }

  auto shards = other->shardIds();
  auto shardList = ci->getShardList(cidString);

  auto numberOfShards = static_cast<uint64_t>(col->numberOfShards());
  // fetch a unique id for each shard to create
  uint64_t const id = ci->uniqid(numberOfShards);
  for (uint64_t i = 0; i < numberOfShards; ++i) {
    // determine responsible server(s)
    std::string shardId = "s" + StringUtils::itoa(id + i);
    auto it = shards->find(shardList->at(i));
    if (it == shards->end()) {
      TRI_ASSERT(false);
      THROW_ARANGO_EXCEPTION_MESSAGE(TRI_ERROR_INTERNAL, "Inconsistency in shard distribution detected. Is in the process of self-healing. Please retry the operation again after some seconds.");
    }
    result->emplace(shardId, it->second);
  }
  return result;
}

////////////////////////////////////////////////////////////////////////////////
/// @brief creates a copy of all HTTP headers to forward
////////////////////////////////////////////////////////////////////////////////

std::unordered_map<std::string, std::string> getForwardableRequestHeaders(
    arangodb::GeneralRequest* request) {
  std::unordered_map<std::string, std::string> const& headers =
      request->headers();
  std::unordered_map<std::string, std::string>::const_iterator it =
      headers.begin();

  std::unordered_map<std::string, std::string> result;

  while (it != headers.end()) {
    std::string const& key = (*it).first;

    // ignore the following headers
    if (key != "x-arango-async" && key != "authorization" &&
        key != "content-length" && key != "connection" && key != "expect" &&
        key != "host" && key != "origin" && key != StaticStrings::HLCHeader &&
        key != StaticStrings::ErrorCodes &&
        key.substr(0, 14) != "access-control") {
      result.emplace(key, (*it).second);
    }
    ++it;
  }

  result["content-length"] = StringUtils::itoa(request->contentLength());

  return result;
}

////////////////////////////////////////////////////////////////////////////////
/// @brief check if a list of attributes have the same values in two vpack
/// documents
////////////////////////////////////////////////////////////////////////////////

<<<<<<< HEAD
bool shardKeysChanged(LogicalCollection const& collection,
=======
bool shardKeysChanged(arangodb::LogicalCollection const& collection,
>>>>>>> 83f39350
                      VPackSlice const& oldValue, VPackSlice const& newValue,
                      bool isPatch) {
  if (!oldValue.isObject() || !newValue.isObject()) {
    // expecting two objects. everything else is an error
    return true;
  }
#ifdef DEBUG_SYNC_REPLICATION
  if (collection.vocbase().name() == "sync-replication-test") {
    return false;
  }
#endif

  std::vector<std::string> const& shardKeys = collection.shardKeys();

  for (size_t i = 0; i < shardKeys.size(); ++i) {
    if (shardKeys[i] == StaticStrings::KeyString) {
      continue;
    }

    VPackSlice n = newValue.get(shardKeys[i]);

    if (n.isNone() && isPatch) {
      // attribute not set in patch document. this means no update
      continue;
    }

    VPackSlice o = oldValue.get(shardKeys[i]);

    if (o.isNone()) {
      // if attribute is undefined, use "null" instead
      o = arangodb::velocypack::Slice::nullSlice();
    }

    if (n.isNone()) {
      // if attribute is undefined, use "null" instead
      n = arangodb::velocypack::Slice::nullSlice();
    }

    if (arangodb::basics::VelocyPackHelper::compare(n, o, false) != 0) {
      return true;
    }
  }

  return false;
}

////////////////////////////////////////////////////////////////////////////////
/// @brief returns revision for a sharded collection
////////////////////////////////////////////////////////////////////////////////

int revisionOnCoordinator(std::string const& dbname,
                          std::string const& collname, TRI_voc_rid_t& rid) {
  // Set a few variables needed for our work:
  ClusterInfo* ci = ClusterInfo::instance();
  auto cc = ClusterComm::instance();
  if (cc == nullptr) {
    // nullptr happens only during controlled shutdown
    return TRI_ERROR_SHUTTING_DOWN;
  }

  // First determine the collection ID from the name:
  std::shared_ptr<LogicalCollection> collinfo;
  try {
    collinfo = ci->getCollection(dbname, collname);
  } catch (...) {
    return TRI_ERROR_ARANGO_DATA_SOURCE_NOT_FOUND;
  }
  TRI_ASSERT(collinfo != nullptr);

  rid = 0;

  // If we get here, the sharding attributes are not only _key, therefore
  // we have to contact everybody:
  auto shards = collinfo->shardIds();
  CoordTransactionID coordTransactionID = TRI_NewTickServer();

  std::unordered_map<std::string, std::string> headers;
  for (auto const& p : *shards) {
    cc->asyncRequest(
        "", coordTransactionID, "shard:" + p.first,
        arangodb::rest::RequestType::GET,
        "/_db/" + StringUtils::urlEncode(dbname) + "/_api/collection/" +
            StringUtils::urlEncode(p.first) + "/revision",
        std::shared_ptr<std::string const>(), headers, nullptr, 300.0);
  }

  // Now listen to the results:
  int count;
  int nrok = 0;
  for (count = (int)shards->size(); count > 0; count--) {
    auto res = cc->wait("", coordTransactionID, 0, "", 0.0);
    if (res.status == CL_COMM_RECEIVED) {
      if (res.answer_code == arangodb::rest::ResponseCode::OK) {
        std::shared_ptr<VPackBuilder> answerBuilder = ExtractAnswer(res);
        VPackSlice answer = answerBuilder->slice();

        if (answer.isObject()) {
          VPackSlice r = answer.get("revision");

          if (r.isString()) {
            VPackValueLength len;
            char const* p = r.getString(len);
            TRI_voc_rid_t cmp = TRI_StringToRid(p, len, false);

            if (cmp != UINT64_MAX && cmp > rid) {
              // get the maximum value
              rid = cmp;
            }
          }
          nrok++;
        }
      }
    }
  }

  if (nrok != (int)shards->size()) {
    return TRI_ERROR_INTERNAL;
  }

  return TRI_ERROR_NO_ERROR;  // the cluster operation was OK, however,
                              // the DBserver could have reported an error.
}

int warmupOnCoordinator(std::string const& dbname,
                        std::string const& cid) {
  // Set a few variables needed for our work:
  ClusterInfo* ci = ClusterInfo::instance();
  auto cc = ClusterComm::instance();
  if (cc == nullptr) {
    // nullptr happens only during controlled shutdown
    return TRI_ERROR_SHUTTING_DOWN;
  }

  // First determine the collection ID from the name:
  std::shared_ptr<LogicalCollection> collinfo;
  try {
    collinfo = ci->getCollection(dbname, cid);
  } catch (...) {
    return TRI_ERROR_ARANGO_DATA_SOURCE_NOT_FOUND;
  }
  TRI_ASSERT(collinfo != nullptr);

  // If we get here, the sharding attributes are not only _key, therefore
  // we have to contact everybody:
  auto shards = collinfo->shardIds();
  CoordTransactionID coordTransactionID = TRI_NewTickServer();

  std::unordered_map<std::string, std::string> headers;
  for (auto const& p : *shards) {
    cc->asyncRequest(
        "", coordTransactionID, "shard:" + p.first,
        arangodb::rest::RequestType::GET,
        "/_db/" + StringUtils::urlEncode(dbname) + "/_api/collection/" +
            StringUtils::urlEncode(p.first) + "/loadIndexesIntoMemory",
        std::shared_ptr<std::string const>(), headers, nullptr, 300.0);
  }

  // Now listen to the results:
  // Well actually we don't care...
  int count;
  for (count = (int)shards->size(); count > 0; count--) {
    auto res = cc->wait("", coordTransactionID, 0, "", 0.0);
  }
  return TRI_ERROR_NO_ERROR;
}

////////////////////////////////////////////////////////////////////////////////
/// @brief returns figures for a sharded collection
////////////////////////////////////////////////////////////////////////////////

int figuresOnCoordinator(std::string const& dbname, std::string const& collname,
                         std::shared_ptr<arangodb::velocypack::Builder>& result) {
  // Set a few variables needed for our work:
  ClusterInfo* ci = ClusterInfo::instance();
  auto cc = ClusterComm::instance();
  if (cc == nullptr) {
    // nullptr happens only during controlled shutdown
    return TRI_ERROR_SHUTTING_DOWN;
  }

  // First determine the collection ID from the name:
  std::shared_ptr<LogicalCollection> collinfo;
  try {
    collinfo = ci->getCollection(dbname, collname);
  } catch (...) {
    return TRI_ERROR_ARANGO_DATA_SOURCE_NOT_FOUND;
  }
  TRI_ASSERT(collinfo != nullptr);

  // If we get here, the sharding attributes are not only _key, therefore
  // we have to contact everybody:
  auto shards = collinfo->shardIds();
  CoordTransactionID coordTransactionID = TRI_NewTickServer();

  std::unordered_map<std::string, std::string> headers;
  for (auto const& p : *shards) {
    cc->asyncRequest(
        "", coordTransactionID, "shard:" + p.first,
        arangodb::rest::RequestType::GET,
        "/_db/" + StringUtils::urlEncode(dbname) + "/_api/collection/" +
            StringUtils::urlEncode(p.first) + "/figures",
        std::shared_ptr<std::string const>(), headers, nullptr, 300.0);
  }

  // Now listen to the results:
  int count;
  int nrok = 0;
  for (count = (int)shards->size(); count > 0; count--) {
    auto res = cc->wait("", coordTransactionID, 0, "", 0.0);
    if (res.status == CL_COMM_RECEIVED) {
      if (res.answer_code == arangodb::rest::ResponseCode::OK) {
        std::shared_ptr<VPackBuilder> answerBuilder = ExtractAnswer(res);
        VPackSlice answer = answerBuilder->slice();

        if (answer.isObject()) {
          VPackSlice figures = answer.get("figures");
          if (figures.isObject()) {
            // add to the total
            recursiveAdd(figures, result);
          }
          nrok++;
        }
      }
    }
  }

  if (nrok != (int)shards->size()) {
    return TRI_ERROR_INTERNAL;
  }

  return TRI_ERROR_NO_ERROR;  // the cluster operation was OK, however,
                              // the DBserver could have reported an error.
}

////////////////////////////////////////////////////////////////////////////////
/// @brief counts number of documents in a coordinator, by shard
////////////////////////////////////////////////////////////////////////////////

int countOnCoordinator(std::string const& dbname, std::string const& cname,
                       transaction::Methods const& trx,
                       std::vector<std::pair<std::string, uint64_t>>& result) {
  // Set a few variables needed for our work:
  ClusterInfo* ci = ClusterInfo::instance();
  auto cc = ClusterComm::instance();
  if (cc == nullptr) {
    // nullptr happens only during controlled shutdown
    return TRI_ERROR_SHUTTING_DOWN;
  }

  result.clear();

  // First determine the collection ID from the name:
  std::shared_ptr<LogicalCollection> collinfo;
  try {
    collinfo = ci->getCollection(dbname, cname);
  } catch (...) {
    return TRI_ERROR_ARANGO_DATA_SOURCE_NOT_FOUND;
  }
  TRI_ASSERT(collinfo != nullptr);

  auto shards = collinfo->shardIds();
  std::vector<ClusterCommRequest> requests;
  auto body = std::make_shared<std::string>();
  for (auto const& p : *shards) {
    requests.emplace_back(
        "shard:" + p.first, arangodb::rest::RequestType::GET,
        "/_db/" + StringUtils::urlEncode(dbname) + "/_api/collection/" +
            StringUtils::urlEncode(p.first) + "/count",
        body, ::CreateNoLockHeader(trx, p.first));
  }
  size_t nrDone = 0;
  cc->performRequests(requests, CL_DEFAULT_TIMEOUT, nrDone, Logger::QUERIES, true);
  for (auto& req : requests) {
    auto& res = req.result;
    if (res.status == CL_COMM_RECEIVED) {
      if (res.answer_code == arangodb::rest::ResponseCode::OK) {
        std::shared_ptr<VPackBuilder> answerBuilder = ExtractAnswer(res);
        VPackSlice answer = answerBuilder->slice();

        if (answer.isObject()) {
          // add to the total
          result.emplace_back(res.shardID, arangodb::basics::VelocyPackHelper::getNumericValue<uint64_t>(
                  answer, "count", 0));
        } else {
          return TRI_ERROR_INTERNAL;
        }
      } else {
        return static_cast<int>(res.answer_code);
      }
    } else {
      return TRI_ERROR_CLUSTER_BACKEND_UNAVAILABLE;
    }
  }

  return TRI_ERROR_NO_ERROR;
}

////////////////////////////////////////////////////////////////////////////////
/// @brief gets the selectivity estimates from DBservers
////////////////////////////////////////////////////////////////////////////////

int selectivityEstimatesOnCoordinator(
  std::string const& dbname,
  std::string const& collname,
  std::unordered_map<std::string, double>& result) {

  // Set a few variables needed for our work:
  ClusterInfo* ci = ClusterInfo::instance();
  auto cc = ClusterComm::instance();
  if (cc == nullptr) {
    // nullptr happens only during controlled shutdown
    return TRI_ERROR_SHUTTING_DOWN;
  }

  result.clear();

  // First determine the collection ID from the name:
  std::shared_ptr<LogicalCollection> collinfo;
  try {
    collinfo = ci->getCollection(dbname, collname);
  } catch (...) {
    return TRI_ERROR_ARANGO_DATA_SOURCE_NOT_FOUND;
  }
  TRI_ASSERT(collinfo != nullptr);

  auto shards = collinfo->shardIds();
  std::vector<ClusterCommRequest> requests;
  std::string requestsUrl;
  auto body = std::make_shared<std::string>();
  for (auto const& p : *shards) {
    requestsUrl = "/_db/" + StringUtils::urlEncode(dbname) +
                  "/_api/index?collection=" + StringUtils::urlEncode(p.first);
    requests.emplace_back("shard:" + p.first,
                          arangodb::rest::RequestType::GET,
                          requestsUrl, body);
  }

  // format of expected answer:
  // in identifiers is a map that has keys in the format
  // s<shardid>/<indexid> and index information as value

  // {"code":200
  // ,"error":false
  // ,"identifiers":{ "s10004/0"    :{"fields":["_key"]
  //                                 ,"id":"s10004/0"
  //                                 ,"selectivityEstimate":1
  //                                 ,"sparse":false
  //                                 ,"type":"primary"
  //                                 ,"unique":true
  //                                 }
  //                 ,"s10004/10005":{"deduplicate":true
  //                                 ,"fields":["user"]
  //                                 ,"id":"s10004/10005"
  //                                 ,"selectivityEstimate":1
  //                                 ,"sparse":true
  //                                 ,"type":"hash"
  //                                 ,"unique":true
  //                                 }
  //                 }
  // }

  size_t nrDone = 0;
  cc->performRequests(requests, CL_DEFAULT_TIMEOUT, nrDone, Logger::QUERIES, true);

  std::map<std::string,std::vector<double>> indexEstimates;

  for (auto& req : requests) {
    auto& res = req.result;
    if (res.status == CL_COMM_RECEIVED) {
      if (res.answer_code == arangodb::rest::ResponseCode::OK) {
        std::shared_ptr<VPackBuilder> answerBuilder = ExtractAnswer(res);
        VPackSlice answer = answerBuilder->slice();

        if (answer.isObject()) {
          // add to the total
          for(auto const& identifier : VPackObjectIterator(answer.get("identifiers"))){
            if(identifier.value.hasKey("selectivityEstimate")) {
              StringRef shard_index_id(identifier.key);
              auto split_point = std::find(shard_index_id.begin(), shard_index_id.end(),'/');
              std::string index(split_point + 1, shard_index_id.end());

              double estimate = arangodb::basics::VelocyPackHelper::getNumericValue(
                identifier.value, "selectivityEstimate", 0.0
              );
              indexEstimates[index].push_back(estimate);
            }
          }
        } else {
          return TRI_ERROR_INTERNAL;
        }
      } else {
        return static_cast<int>(res.answer_code);
      }
    } else {
      return TRI_ERROR_CLUSTER_BACKEND_UNAVAILABLE;
    }
  }

  auto aggregate_indexes = [](std::vector<double> vec) -> double {
    TRI_ASSERT(!vec.empty());
    double rv = std::accumulate(vec.begin(),vec.end(), 0.0);
    rv /= static_cast<double>(vec.size());
    return rv;
  };

  for (auto const& p : indexEstimates){
    result[p.first] = aggregate_indexes(p.second);
  }

  return TRI_ERROR_NO_ERROR;
}

////////////////////////////////////////////////////////////////////////////////
/// @brief creates one or many documents in a coordinator
///
/// In case of many documents (slice is a VPackArray) it will send to each
/// shard all the relevant documents for this shard only.
/// If one of them fails, this error is reported.
/// There is NO guarantee for the stored documents of all other shards, they may
/// be stored or not. All answers of these shards are dropped.
/// If we return with NO_ERROR it is guaranteed that all shards reported success
/// for their documents.
////////////////////////////////////////////////////////////////////////////////

Result createDocumentOnCoordinator(
    std::string const& dbname, std::string const& collname,
    transaction::Methods const& trx,
    arangodb::OperationOptions const& options, VPackSlice const& slice,
    arangodb::rest::ResponseCode& responseCode,
    std::unordered_map<int, size_t>& errorCounter,
    std::shared_ptr<VPackBuilder>& resultBody) {

  auto cc = ClusterComm::instance();
  if (cc == nullptr) {
    // nullptr should only happen during controlled shutdown
    return TRI_ERROR_SHUTTING_DOWN;
  }

  ClusterInfo* ci = ClusterInfo::instance();
  TRI_ASSERT(ci != nullptr);

  // First determine the collection ID from the name:
  std::shared_ptr<LogicalCollection> collinfo;
  try {
    collinfo = ci->getCollection(dbname, collname);
  } catch (...) {
    return TRI_ERROR_ARANGO_DATA_SOURCE_NOT_FOUND;
  }
  TRI_ASSERT(collinfo != nullptr);
  auto collid = std::to_string(collinfo->id());


  // create vars used in this function
  bool const useMultiple = slice.isArray(); // insert more than one document
  std::unordered_map<ShardID, std::vector<std::pair<VPackSlice, std::string>>> shardMap;
  std::vector<std::pair<ShardID, VPackValueLength>> reverseMapping;

  {
    // create shard map
    int res = TRI_ERROR_NO_ERROR;
    if (useMultiple) {
      for (VPackSlice value : VPackArrayIterator(slice)) {
        res = distributeBabyOnShards(shardMap, ci, collid, collinfo,
                                     reverseMapping, value,
                                     options.isRestore);
        if (res != TRI_ERROR_NO_ERROR) {
          return res;
        }
      }
    } else {
      res = distributeBabyOnShards(shardMap, ci, collid, collinfo, reverseMapping,
                                   slice, options.isRestore);
      if (res != TRI_ERROR_NO_ERROR) {
        return res;
      }
    }
  }

  std::string const baseUrl =
      "/_db/" + StringUtils::urlEncode(dbname) + "/_api/document?collection=";

  std::string const optsUrlPart =
      std::string("&waitForSync=") + (options.waitForSync ? "true" : "false") +
                  "&returnNew=" + (options.returnNew ? "true" : "false") +
                  "&returnOld=" + (options.returnOld ? "true" : "false") +
                  "&isRestore=" + (options.isRestore ? "true" : "false") +
                  "&" + StaticStrings::OverWrite + "=" + (options.overwrite ? "true" : "false");

  VPackBuilder reqBuilder;

  // Now prepare the requests:
  std::vector<ClusterCommRequest> requests;
  std::shared_ptr<std::string> body;

  for (auto const& it : shardMap) {
    if (!useMultiple) {
      TRI_ASSERT(it.second.size() == 1);
      auto idx = it.second.front();
      if (idx.second.empty()) {
        body = std::make_shared<std::string>(slice.toJson());
      } else {
        reqBuilder.clear();
        reqBuilder.openObject();
        reqBuilder.add(StaticStrings::KeyString, VPackValue(idx.second));
        TRI_SanitizeObject(slice, reqBuilder);
        reqBuilder.close();
        body = std::make_shared<std::string>(reqBuilder.slice().toJson());
      }
    } else {
      reqBuilder.clear();
      reqBuilder.openArray();
      for (auto const& idx : it.second) {
        if (idx.second.empty()) {
          reqBuilder.add(idx.first);
        } else {
          reqBuilder.openObject();
          reqBuilder.add(StaticStrings::KeyString, VPackValue(idx.second));
          TRI_SanitizeObject(idx.first, reqBuilder);
          reqBuilder.close();
        }
      }
      reqBuilder.close();
      body = std::make_shared<std::string>(reqBuilder.slice().toJson());
    }

    requests.emplace_back(
        "shard:" + it.first, arangodb::rest::RequestType::POST,
        baseUrl + StringUtils::urlEncode(it.first) + optsUrlPart, body,
        ::CreateNoLockHeader(trx, it.first));
  }

  // Perform the requests
  size_t nrDone = 0;
  cc->performRequests(requests, CL_DEFAULT_TIMEOUT, nrDone, Logger::COMMUNICATION, true);

  // Now listen to the results:
  if (!useMultiple) {
    TRI_ASSERT(requests.size() == 1);
    auto const& req = requests[0];
    auto& res = req.result;

    int commError = handleGeneralCommErrors(&res);
    if (commError != TRI_ERROR_NO_ERROR) {
      return commError;
    }

    responseCode = res.answer_code;
    TRI_ASSERT(res.answer != nullptr);
    auto parsedResult = res.answer->toVelocyPackBuilderPtrNoUniquenessChecks();
    resultBody.swap(parsedResult);
    return TRI_ERROR_NO_ERROR;
  }

  std::unordered_map<ShardID, std::shared_ptr<VPackBuilder>> resultMap;

  collectResultsFromAllShards<std::pair<VPackSlice, std::string>>(
      shardMap, requests, errorCounter, resultMap, responseCode);

  responseCode =
      (options.waitForSync ? rest::ResponseCode::CREATED
                           : rest::ResponseCode::ACCEPTED);
  mergeResults(reverseMapping, resultMap, resultBody);

  // the cluster operation was OK, however,
  // the DBserver could have reported an error.
  return Result{};
}

////////////////////////////////////////////////////////////////////////////////
/// @brief deletes a document in a coordinator
////////////////////////////////////////////////////////////////////////////////

int deleteDocumentOnCoordinator(
    std::string const& dbname, std::string const& collname,
    arangodb::transaction::Methods const& trx,
    VPackSlice const slice, arangodb::OperationOptions const& options,
    arangodb::rest::ResponseCode& responseCode,
    std::unordered_map<int, size_t>& errorCounter,
    std::shared_ptr<arangodb::velocypack::Builder>& resultBody) {
  // Set a few variables needed for our work:
  ClusterInfo* ci = ClusterInfo::instance();
  auto cc = ClusterComm::instance();
  if (cc == nullptr) {
    // nullptr happens only during controlled shutdown
    return TRI_ERROR_SHUTTING_DOWN;
  }

  // First determine the collection ID from the name:
  std::shared_ptr<LogicalCollection> collinfo;
  try {
    collinfo = ci->getCollection(dbname, collname);
  } catch (...) {
    return TRI_ERROR_ARANGO_DATA_SOURCE_NOT_FOUND;
  }
  TRI_ASSERT(collinfo != nullptr);
  bool useDefaultSharding = collinfo->usesDefaultShardKeys();
  auto collid = std::to_string(collinfo->id());
  bool useMultiple = slice.isArray();

  std::string const baseUrl =
      "/_db/" + StringUtils::urlEncode(dbname) + "/_api/document/";

  std::string const optsUrlPart =
      std::string("?waitForSync=") + (options.waitForSync ? "true" : "false") +
      "&returnOld=" + (options.returnOld ? "true" : "false") + "&ignoreRevs=" +
      (options.ignoreRevs ? "true" : "false");

  VPackBuilder reqBuilder;

  if (useDefaultSharding) {
    // fastpath we know which server is responsible.

    // decompose the input into correct shards.
    // Send the correct documents to the correct shards
    // Merge the results with static merge helper

    std::unordered_map<ShardID, std::vector<VPackSlice>> shardMap;
    std::vector<std::pair<ShardID, VPackValueLength>> reverseMapping;
    auto workOnOneNode = [&shardMap, &ci, &collid, &collinfo, &reverseMapping](
        VPackSlice const value) -> int {
      // Sort out the _key attribute and identify the shard responsible for it.

      StringRef _key(transaction::helpers::extractKeyPart(value));
      ShardID shardID;
      if (_key.empty()) {
        // We have invalid input at this point.
        // However we can work with the other babies.
        // This is for compatibility with single server
        // We just assign it to any shard and pretend the user has given a key
        std::shared_ptr<std::vector<ShardID>> shards = ci->getShardList(collid);
        shardID = shards->at(0);
      } else {
        // Now find the responsible shard:
        bool usesDefaultShardingAttributes;
<<<<<<< HEAD
        int error = collinfo->getResponsibleShard(
            arangodb::basics::VelocyPackHelper::EmptyObjectValue(), true,
=======
        int error = ci->getResponsibleShard(
            collinfo.get(),
            arangodb::velocypack::Slice::emptyObjectSlice(), true,
>>>>>>> 83f39350
            shardID, usesDefaultShardingAttributes, _key.toString());

        if (error == TRI_ERROR_ARANGO_DATA_SOURCE_NOT_FOUND) {
          return TRI_ERROR_CLUSTER_SHARD_GONE;
        }
      }

      // We found the responsible shard. Add it to the list.
      auto it = shardMap.find(shardID);
      if (it == shardMap.end()) {
        shardMap.emplace(shardID, std::vector<VPackSlice>{value});
        reverseMapping.emplace_back(shardID, 0);
      } else {
        it->second.emplace_back(value);
        reverseMapping.emplace_back(shardID, it->second.size() - 1);
      }
      return TRI_ERROR_NO_ERROR;
    };

    if (useMultiple) { // slice is array of document values
      for (VPackSlice value : VPackArrayIterator(slice)) {
        int res = workOnOneNode(value);
        if (res != TRI_ERROR_NO_ERROR) {
          // Is early abortion correct?
          return res;
        }
      }
    } else {
      int res = workOnOneNode(slice);
      if (res != TRI_ERROR_NO_ERROR) {
        return res;
      }
    }

    // We sorted the shards correctly.

    // Now prepare the requests:
    std::vector<ClusterCommRequest> requests;
    auto body = std::make_shared<std::string>();
    for (auto const& it : shardMap) {
      if (!useMultiple) {
        TRI_ASSERT(it.second.size() == 1);
        body = std::make_shared<std::string>(slice.toJson());
      } else {
        reqBuilder.clear();
        reqBuilder.openArray();
        for (auto const& value : it.second) {
          reqBuilder.add(value);
        }
        reqBuilder.close();
        body = std::make_shared<std::string>(reqBuilder.slice().toJson());
      }
      requests.emplace_back(
          "shard:" + it.first,
          arangodb::rest::RequestType::DELETE_REQ,
          baseUrl + StringUtils::urlEncode(it.first) + optsUrlPart, body,
          ::CreateNoLockHeader(trx, it.first));
    }

    // Perform the requests
    size_t nrDone = 0;
    cc->performRequests(requests, CL_DEFAULT_TIMEOUT, nrDone, Logger::COMMUNICATION, true);

    // Now listen to the results:
    if (!useMultiple) {
      TRI_ASSERT(requests.size() == 1);
      auto const& req = requests[0];
      auto& res = req.result;

      int commError = handleGeneralCommErrors(&res);
      if (commError != TRI_ERROR_NO_ERROR) {
        return commError;
      }

      responseCode = res.answer_code;
      TRI_ASSERT(res.answer != nullptr);
      auto parsedResult = res.answer->toVelocyPackBuilderPtrNoUniquenessChecks();
      resultBody.swap(parsedResult);
      return TRI_ERROR_NO_ERROR;
    }

    std::unordered_map<ShardID, std::shared_ptr<VPackBuilder>> resultMap;
    collectResultsFromAllShards<VPackSlice>(
        shardMap, requests, errorCounter, resultMap, responseCode);
    mergeResults(reverseMapping, resultMap, resultBody);
    return TRI_ERROR_NO_ERROR;  // the cluster operation was OK, however,
                                // the DBserver could have reported an error.
  }

  // slowpath we do not know which server is responsible ask all of them.

  // We simply send the body to all shards and await their results.
  // As soon as we have the results we merge them in the following way:
  // For 1 .. slice.length()
  //    for res : allResults
  //      if res != NOT_FOUND => insert this result. skip other results
  //    end
  //    if (!skipped) => insert NOT_FOUND

  auto body = std::make_shared<std::string>(slice.toJson());
  std::vector<ClusterCommRequest> requests;
  auto shardList = ci->getShardList(collid);
  for (auto const& shard : *shardList) {
    requests.emplace_back(
        "shard:" + shard, arangodb::rest::RequestType::DELETE_REQ,
        baseUrl + StringUtils::urlEncode(shard) + optsUrlPart, body,
        ::CreateNoLockHeader(trx, shard));
  }

  // Perform the requests
  size_t nrDone = 0;
  cc->performRequests(requests, CL_DEFAULT_TIMEOUT, nrDone, Logger::COMMUNICATION, true);

  // Now listen to the results:
  if (!useMultiple) {
    // Only one can answer, we react a bit differently
    size_t count;
    int nrok = 0;
    for (count = requests.size(); count > 0; count--) {
      auto const& req = requests[count - 1];
      auto res = req.result;
      if (res.status == CL_COMM_RECEIVED) {
        if (res.answer_code !=
                arangodb::rest::ResponseCode::NOT_FOUND ||
            (nrok == 0 && count == 1)) {
          nrok++;

          responseCode = res.answer_code;
          TRI_ASSERT(res.answer != nullptr);
          auto parsedResult = res.answer->toVelocyPackBuilderPtrNoUniquenessChecks();
          resultBody.swap(parsedResult);
        }
      }
    }

    // Note that nrok is always at least 1!
    if (nrok > 1) {
      return TRI_ERROR_CLUSTER_GOT_CONTRADICTING_ANSWERS;
    }
    return TRI_ERROR_NO_ERROR;  // the cluster operation was OK, however,
                                // the DBserver could have reported an error.
  }

  // We select all results from all shards an merge them back again.
  std::vector<std::shared_ptr<VPackBuilder>> allResults;
  allResults.reserve(shardList->size());
  // If no server responds we return 500
  responseCode = rest::ResponseCode::SERVER_ERROR;
  for (auto const& req : requests) {
    auto res = req.result;
    int error = handleGeneralCommErrors(&res);
    if (error != TRI_ERROR_NO_ERROR) {
      // Local data structures are automatically freed
      return error;
    }
    if (res.answer_code == rest::ResponseCode::OK ||
        res.answer_code == rest::ResponseCode::ACCEPTED) {
      responseCode = res.answer_code;
    }
    TRI_ASSERT(res.answer != nullptr);
    allResults.emplace_back(res.answer->toVelocyPackBuilderPtrNoUniquenessChecks());
    extractErrorCodes(res, errorCounter, false);
  }
  // If we get here we get exactly one result for every shard.
  TRI_ASSERT(allResults.size() == shardList->size());
  mergeResultsAllShards(allResults, resultBody, errorCounter,
                        static_cast<size_t>(slice.length()));
  return TRI_ERROR_NO_ERROR;
}

////////////////////////////////////////////////////////////////////////////////
/// @brief truncate a cluster collection on a coordinator
////////////////////////////////////////////////////////////////////////////////

int truncateCollectionOnCoordinator(std::string const& dbname,
                                    std::string const& collname) {
  // Set a few variables needed for our work:
  ClusterInfo* ci = ClusterInfo::instance();
  auto cc = ClusterComm::instance();
  if (cc == nullptr) {
    // nullptr happens only during controlled shutdown
    return TRI_ERROR_SHUTTING_DOWN;
  }

  // First determine the collection ID from the name:
  std::shared_ptr<LogicalCollection> collinfo;
  try {
    collinfo = ci->getCollection(dbname, collname);
  } catch (...) {
    return TRI_ERROR_ARANGO_DATA_SOURCE_NOT_FOUND;
  }
  TRI_ASSERT(collinfo != nullptr);

  // Some stuff to prepare cluster-intern requests:
  // We have to contact everybody:
  auto shards = collinfo->shardIds();
  CoordTransactionID coordTransactionID = TRI_NewTickServer();
  std::unordered_map<std::string, std::string> headers;
  for (auto const& p : *shards) {
    cc->asyncRequest("", coordTransactionID, "shard:" + p.first,
                     arangodb::rest::RequestType::PUT,
                     "/_db/" + StringUtils::urlEncode(dbname) +
                         "/_api/collection/" + p.first + "/truncate",
                     std::shared_ptr<std::string>(), headers, nullptr, 600.0);
  }
  // Now listen to the results:
  unsigned int count;
  unsigned int nrok = 0;
  for (count = (unsigned int)shards->size(); count > 0; count--) {
    auto res = cc->wait("", coordTransactionID, 0, "", 0.0);
    if (res.status == CL_COMM_RECEIVED) {
      if (res.answer_code == arangodb::rest::ResponseCode::OK) {
        nrok++;
      }
    }
  }

  // Note that nrok is always at least 1!
  if (nrok < shards->size()) {
    return TRI_ERROR_CLUSTER_COULD_NOT_TRUNCATE_COLLECTION;
  }
  return TRI_ERROR_NO_ERROR;
}

////////////////////////////////////////////////////////////////////////////////
/// @brief rotate the active journals for the collection on all DBServers
////////////////////////////////////////////////////////////////////////////////

int rotateActiveJournalOnAllDBServers(std::string const& dbname,
                                      std::string const& collname) {
  // Set a few variables needed for our work:
  ClusterInfo* ci = ClusterInfo::instance();
  auto cc = ClusterComm::instance();
  if (cc == nullptr) {
    // nullptr happens only during controlled shutdown
    return TRI_ERROR_SHUTTING_DOWN;
  }

  // First determine the collection ID from the name:
  std::shared_ptr<LogicalCollection> collinfo;
  try {
    collinfo = ci->getCollection(dbname, collname);
  } catch (...) {
    return TRI_ERROR_ARANGO_DATA_SOURCE_NOT_FOUND;
  }
  TRI_ASSERT(collinfo != nullptr);

  // Some stuff to prepare cluster-intern requests:
  // We have to contact everybody:
  unsigned int expected = 0;
  auto shards = collinfo->shardIds();
  CoordTransactionID coordTransactionID = TRI_NewTickServer();
  std::unordered_map<std::string, std::string> headers;
  for (auto const& p : *shards) {
    auto serverList = ci->getResponsibleServer(p.first);
    for (auto& s : *serverList) {
      cc->asyncRequest("", coordTransactionID, "server:" + s,
                      arangodb::rest::RequestType::PUT,
                      "/_db/" + StringUtils::urlEncode(dbname) +
                          "/_api/collection/" + p.first + "/rotate",
                      std::shared_ptr<std::string>(), headers, nullptr, 600.0);

      ++expected;
    }
  }

  // Now listen to the results:
  unsigned int nrok = 0;
  for (unsigned int count = expected; count > 0; count--) {
    auto res = cc->wait("", coordTransactionID, 0, "", 0.0);
    if (res.status == CL_COMM_RECEIVED) {
      if (res.answer_code == arangodb::rest::ResponseCode::OK) {
        nrok++;
      }
    }
  }


  // Note that nrok is always at least 1!
  if (nrok < expected) {
    return TRI_ERROR_FAILED;
  }
  return TRI_ERROR_NO_ERROR;
}

////////////////////////////////////////////////////////////////////////////////
/// @brief get a document in a coordinator
////////////////////////////////////////////////////////////////////////////////

int getDocumentOnCoordinator(
    std::string const& dbname, std::string const& collname,
    arangodb::transaction::Methods const& trx,
    VPackSlice slice, OperationOptions const& options,
    std::unique_ptr<std::unordered_map<std::string, std::string>> headers,
    arangodb::rest::ResponseCode& responseCode,
    std::unordered_map<int, size_t>& errorCounter,
    std::shared_ptr<VPackBuilder>& resultBody) {
  // Set a few variables needed for our work:
  ClusterInfo* ci = ClusterInfo::instance();
  auto cc = ClusterComm::instance();
  if (cc == nullptr) {
    // nullptr happens only during controlled shutdown
    return TRI_ERROR_SHUTTING_DOWN;
  }

  // First determine the collection ID from the name:
  std::shared_ptr<LogicalCollection> collinfo;
  try {
    collinfo = ci->getCollection(dbname, collname);
  } catch (...) {
    return TRI_ERROR_ARANGO_DATA_SOURCE_NOT_FOUND;
  }
  TRI_ASSERT(collinfo != nullptr);

  auto collid = std::to_string(collinfo->id());

  // If _key is the one and only sharding attribute, we can do this quickly,
  // because we can easily determine which shard is responsible for the
  // document. Otherwise we have to contact all shards and ask them to
  // delete the document. All but one will not know it.
  // Now find the responsible shard(s)

  ShardID shardID;

  std::unordered_map<ShardID, std::vector<VPackSlice>> shardMap;
  std::vector<std::pair<ShardID, VPackValueLength>> reverseMapping;
  bool useMultiple = slice.isArray();

  int res = TRI_ERROR_NO_ERROR;
  bool canUseFastPath = true;
  if (useMultiple) {
    for (VPackSlice value : VPackArrayIterator(slice)) {
      res = distributeBabyOnShards(shardMap, ci, collid, collinfo,
                                   reverseMapping, value);
      if (res != TRI_ERROR_NO_ERROR) {
        canUseFastPath = false;
        shardMap.clear();
        reverseMapping.clear();
        break;
      }
    }
  } else {
    res = distributeBabyOnShards(shardMap, ci, collid, collinfo, reverseMapping,
                                 slice);
    if (res != TRI_ERROR_NO_ERROR) {
      canUseFastPath = false;
    }
  }

  // Some stuff to prepare cluster-internal requests:

  std::string baseUrl =
      "/_db/" + StringUtils::urlEncode(dbname) + "/_api/document/";
  std::string optsUrlPart =
      std::string("?ignoreRevs=") + (options.ignoreRevs ? "true" : "false");

  arangodb::rest::RequestType reqType;
  if (!useMultiple) {
    if (options.silent) {
      reqType = arangodb::rest::RequestType::HEAD;
    } else {
      reqType = arangodb::rest::RequestType::GET;
    }
  } else {
    reqType = arangodb::rest::RequestType::PUT;
    if (options.silent) {
      optsUrlPart += std::string("&silent=true");
    }
    optsUrlPart += std::string("&onlyget=true");
  }

  if (canUseFastPath) {
    // All shard keys are known in all documents.
    // Contact all shards directly with the correct information.

    VPackBuilder reqBuilder;

    // Now prepare the requests:
    std::vector<ClusterCommRequest> requests;
    auto body = std::make_shared<std::string>();
    for (auto const& it : shardMap) {
      if (!useMultiple) {
        TRI_ASSERT(it.second.size() == 1);
        if (!options.ignoreRevs && slice.hasKey(StaticStrings::RevString)) {
          headers->emplace("if-match",
                           slice.get(StaticStrings::RevString).copyString());
        }

        VPackSlice keySlice = slice;
        if (slice.isObject()) {
          keySlice = slice.get(StaticStrings::KeyString);
        }

        ::InjectNoLockHeader(trx, it.first, headers.get());
        // We send to single endpoint
        requests.emplace_back(
            "shard:" + it.first, reqType,
            baseUrl + StringUtils::urlEncode(it.first) + "/" +
                StringUtils::urlEncode(keySlice.copyString()) +
                optsUrlPart, body,
                std::move(headers));
      } else {
        reqBuilder.clear();
        reqBuilder.openArray();
        for (auto const& value : it.second) {
          reqBuilder.add(value);
        }
        reqBuilder.close();
        body = std::make_shared<std::string>(reqBuilder.slice().toJson());
        // We send to Babies endpoint
        requests.emplace_back(
            "shard:" + it.first, reqType,
            baseUrl + StringUtils::urlEncode(it.first) + optsUrlPart, body,
            ::CreateNoLockHeader(trx, it.first));
      }
    }

    // Perform the requests
    size_t nrDone = 0;
    cc->performRequests(requests, CL_DEFAULT_TIMEOUT, nrDone, Logger::COMMUNICATION, true);

    // Now listen to the results:
    if (!useMultiple) {
      TRI_ASSERT(requests.size() == 1);
      auto const& req = requests[0];
      auto res = req.result;

      int commError = handleGeneralCommErrors(&res);
      if (commError != TRI_ERROR_NO_ERROR) {
        return commError;
      }

      responseCode = res.answer_code;
      TRI_ASSERT(res.answer != nullptr);

      auto parsedResult = res.answer->toVelocyPackBuilderPtrNoUniquenessChecks();
      resultBody.swap(parsedResult);
      return TRI_ERROR_NO_ERROR;
    }

    std::unordered_map<ShardID, std::shared_ptr<VPackBuilder>> resultMap;
    collectResultsFromAllShards<VPackSlice>(
        shardMap, requests, errorCounter, resultMap, responseCode);

    mergeResults(reverseMapping, resultMap, resultBody);

    // the cluster operation was OK, however,
    // the DBserver could have reported an error.
    return TRI_ERROR_NO_ERROR;
  }

  // Not all shard keys are known in all documents.
  // We contact all shards with the complete body and ignore NOT_FOUND

  std::vector<ClusterCommRequest> requests;
  auto shardList = ci->getShardList(collid);
  if (!useMultiple) {
    if (!options.ignoreRevs && slice.hasKey(StaticStrings::RevString)) {
      headers->emplace("if-match",
                       slice.get(StaticStrings::RevString).copyString());
    }
    for (auto const& shard : *shardList) {
      VPackSlice keySlice = slice;
      if (slice.isObject()) {
        keySlice = slice.get(StaticStrings::KeyString);
      }
      auto headersCopy =
          std::make_unique<std::unordered_map<std::string, std::string>>(
              *headers);
      ::InjectNoLockHeader(trx, shard, headersCopy.get());
      requests.emplace_back(
          "shard:" + shard, reqType,
          baseUrl + StringUtils::urlEncode(shard) + "/" +
              StringUtils::urlEncode(keySlice.copyString()) +
              optsUrlPart, nullptr,
              std::move(headersCopy));
    }
  } else {
    auto body = std::make_shared<std::string>(slice.toJson());
    for (auto const& shard : *shardList) {
      requests.emplace_back(
          "shard:" + shard, reqType,
          baseUrl + StringUtils::urlEncode(shard) + optsUrlPart, body,
          ::CreateNoLockHeader(trx, shard));
    }
  }

  // Perform the requests
  size_t nrDone = 0;
  cc->performRequests(requests, CL_DEFAULT_TIMEOUT, nrDone, Logger::COMMUNICATION, true);

  // Now listen to the results:
  if (!useMultiple) {
    // Only one can answer, we react a bit differently
    size_t count;
    int nrok = 0;
    int commError = TRI_ERROR_NO_ERROR;
    for (count = requests.size(); count > 0; count--) {
      auto const& req = requests[count - 1];
      auto res = req.result;
      if (res.status == CL_COMM_RECEIVED) {
        if (res.answer_code !=
                arangodb::rest::ResponseCode::NOT_FOUND ||
            (nrok == 0 && count == 1 && commError == TRI_ERROR_NO_ERROR)) {
          nrok++;
          responseCode = res.answer_code;
          TRI_ASSERT(res.answer != nullptr);
          auto parsedResult = res.answer->toVelocyPackBuilderPtrNoUniquenessChecks();
          resultBody.swap(parsedResult);
        }
      } else {
        commError = handleGeneralCommErrors(&res);
      }
    }
    if (nrok == 0) {
      // This can only happen, if a commError was encountered!
      return commError;
    }
    if (nrok > 1) {
      return TRI_ERROR_CLUSTER_GOT_CONTRADICTING_ANSWERS;
    }
    return TRI_ERROR_NO_ERROR;  // the cluster operation was OK, however,
                                // the DBserver could have reported an error.
  }

  // We select all results from all shards and merge them back again.
  std::vector<std::shared_ptr<VPackBuilder>> allResults;
  allResults.reserve(shardList->size());
  // If no server responds we return 500
  responseCode = rest::ResponseCode::SERVER_ERROR;
  for (auto const& req : requests) {
    auto& res = req.result;
    int error = handleGeneralCommErrors(&res);
    if (error != TRI_ERROR_NO_ERROR) {
      // Local data structores are automatically freed
      return error;
    }
    if (res.answer_code == rest::ResponseCode::OK ||
        res.answer_code == rest::ResponseCode::ACCEPTED) {
      responseCode = res.answer_code;
    }
    TRI_ASSERT(res.answer != nullptr);
    allResults.emplace_back(res.answer->toVelocyPackBuilderPtrNoUniquenessChecks());
    extractErrorCodes(res, errorCounter, false);
  }
  // If we get here we get exactly one result for every shard.
  TRI_ASSERT(allResults.size() == shardList->size());
  mergeResultsAllShards(allResults, resultBody, errorCounter,
                        static_cast<size_t>(slice.length()));
  return TRI_ERROR_NO_ERROR;
}

/// @brief fetch edges from TraverserEngines
///        Contacts all TraverserEngines placed
///        on the DBServers for the given list
///        of vertex _id's.
///        All non-empty and non-cached results
///        of DBServers will be inserted in the
///        datalake. Slices used in the result
///        point to content inside of this lake
///        only and do not run out of scope unless
///        the lake is cleared.

int fetchEdgesFromEngines(
    std::string const& dbname,
    std::unordered_map<ServerID, traverser::TraverserEngineID> const* engines,
    VPackSlice const vertexId,
    size_t depth,
    std::unordered_map<StringRef, VPackSlice>& cache,
    std::vector<VPackSlice>& result,
    std::vector<std::shared_ptr<VPackBuilder>>& datalake,
    VPackBuilder& builder,
    size_t& filtered,
    size_t& read) {
  auto cc = ClusterComm::instance();
  if (cc == nullptr) {
    // nullptr happens only during controlled shutdown
    return TRI_ERROR_SHUTTING_DOWN;
  }
  // TODO map id => ServerID if possible
  // And go fast-path

  // This function works for one specific vertex
  // or for a list of vertices.
  TRI_ASSERT(vertexId.isString() || vertexId.isArray());
  builder.clear();
  builder.openObject();
  builder.add("depth", VPackValue(depth));
  builder.add("keys", vertexId);
  builder.close();

  std::string const url =
      "/_db/" + StringUtils::urlEncode(dbname) + "/_internal/traverser/edge/";

  std::vector<ClusterCommRequest> requests;
  auto body = std::make_shared<std::string>(builder.toJson());
  for (auto const& engine : *engines) {
    requests.emplace_back("server:" + engine.first, RequestType::PUT,
                          url + StringUtils::itoa(engine.second), body);
  }

  // Perform the requests
  size_t nrDone = 0;
  cc->performRequests(requests, CL_DEFAULT_TIMEOUT, nrDone, Logger::COMMUNICATION, false);

  result.clear();
  // Now listen to the results:
  for (auto const& req : requests) {
    bool allCached = true;
    auto res = req.result;
    int commError = handleGeneralCommErrors(&res);
    if (commError != TRI_ERROR_NO_ERROR) {
      // oh-oh cluster is in a bad state
      return commError;
    }
    TRI_ASSERT(res.answer != nullptr);
    auto resBody = res.answer->toVelocyPackBuilderPtrNoUniquenessChecks();
    VPackSlice resSlice = resBody->slice();
    if (!resSlice.isObject()) {
      // Response has invalid format
      return TRI_ERROR_HTTP_CORRUPTED_JSON;
    }
    filtered += arangodb::basics::VelocyPackHelper::getNumericValue<size_t>(
        resSlice, "filtered", 0);
    read += arangodb::basics::VelocyPackHelper::getNumericValue<size_t>(
        resSlice, "readIndex", 0);
    VPackSlice edges = resSlice.get("edges");
    for (auto const& e : VPackArrayIterator(edges)) {
      VPackSlice id = e.get(StaticStrings::IdString);
      if (!id.isString()) {
        // invalid id type
        LOG_TOPIC(ERR, Logger::FIXME) << "got invalid edge id type: " << id.typeName();
        continue;
      }
      StringRef idRef(id);
      auto resE = cache.find(idRef);
      if (resE == cache.end()) {
        // This edge is not yet cached.
        allCached = false;
        cache.emplace(idRef, e);
        result.emplace_back(e);
      } else {
        result.emplace_back(resE->second);
      }
    }
    if (!allCached) {
      datalake.emplace_back(resBody);
    }
  }
  return TRI_ERROR_NO_ERROR;
}

/// @brief fetch vertices from TraverserEngines
///        Contacts all TraverserEngines placed
///        on the DBServers for the given list
///        of vertex _id's.
///        If any server responds with a document
///        it will be inserted into the result.
///        If no server responds with a document
///        a 'null' will be inserted into the result.

void fetchVerticesFromEngines(
    std::string const& dbname,
    std::unordered_map<ServerID, traverser::TraverserEngineID> const* engines,
    std::unordered_set<StringRef>& vertexIds,
    std::unordered_map<StringRef, std::shared_ptr<VPackBuffer<uint8_t>>>&
        result,
    VPackBuilder& builder) {
  auto cc = ClusterComm::instance();
  if (cc == nullptr) {
    // nullptr happens only during controlled shutdown
    return;
  }
  // TODO map id => ServerID if possible
  // And go fast-path

  // slow path, sharding not deducable from _id
  builder.clear();
  builder.openObject();
  builder.add(VPackValue("keys"));
  builder.openArray();
  for (auto const& v : vertexIds) {
    //TRI_ASSERT(v.isString());
    builder.add(VPackValuePair(v.data(), v.length(), VPackValueType::String));
  }
  builder.close(); // 'keys' Array
  builder.close(); // base object

  std::string const url =
      "/_db/" + StringUtils::urlEncode(dbname) + "/_internal/traverser/vertex/";

  std::vector<ClusterCommRequest> requests;
  auto body = std::make_shared<std::string>(builder.toJson());
  for (auto const& engine : *engines) {
    requests.emplace_back("server:" + engine.first, RequestType::PUT,
                          url + StringUtils::itoa(engine.second), body);
  }

  // Perform the requests
  size_t nrDone = 0;
  cc->performRequests(requests, CL_DEFAULT_TIMEOUT, nrDone, Logger::COMMUNICATION, false);

  // Now listen to the results:
  for (auto const& req : requests) {
    auto res = req.result;
    int commError = handleGeneralCommErrors(&res);
    if (commError != TRI_ERROR_NO_ERROR) {
      // oh-oh cluster is in a bad state
      THROW_ARANGO_EXCEPTION(commError);
    }
    TRI_ASSERT(res.answer != nullptr);
    auto resBody = res.answer->toVelocyPackBuilderPtrNoUniquenessChecks();
    VPackSlice resSlice = resBody->slice();
    if (!resSlice.isObject()) {
      // Response has invalid format
      THROW_ARANGO_EXCEPTION(TRI_ERROR_HTTP_CORRUPTED_JSON);
    }
    if (res.answer_code != ResponseCode::OK) {
      int code = arangodb::basics::VelocyPackHelper::getNumericValue<int>(
          resSlice, "errorNum", TRI_ERROR_INTERNAL);
      // We have an error case here. Throw it.
      THROW_ARANGO_EXCEPTION_MESSAGE(
          code, arangodb::basics::VelocyPackHelper::getStringValue(
                    resSlice, StaticStrings::ErrorMessage, TRI_errno_string(code)));
    }
    for (auto const& pair : VPackObjectIterator(resSlice)) {
      StringRef key(pair.key);
      if (vertexIds.erase(key) == 0) {
        // We either found the same vertex twice,
        // or found a vertex we did not request.
        // Anyways something somewhere went seriously wrong
        THROW_ARANGO_EXCEPTION(TRI_ERROR_CLUSTER_GOT_CONTRADICTING_ANSWERS);
      }
      TRI_ASSERT(result.find(key) == result.end());
      auto val = VPackBuilder::clone(pair.value);

      VPackSlice id = val.slice().get(StaticStrings::IdString);
      if (!id.isString()) {
        // invalid id type
        LOG_TOPIC(ERR, Logger::FIXME) << "got invalid edge id type: " << id.typeName();
        continue;
      }
      TRI_ASSERT(id.isString());
      result.emplace(StringRef(id), val.steal());
    }
  }

  // Fill everything we did not find with NULL
  for (auto const& v : vertexIds) {
    result.emplace(
        v, VPackBuilder::clone(arangodb::velocypack::Slice::nullSlice())
               .steal());
  }
  vertexIds.clear();
}

/// @brief fetch vertices from TraverserEngines
///        Contacts all TraverserEngines placed
///        on the DBServers for the given list
///        of vertex _id's.
///        If any server responds with a document
///        it will be inserted into the result.
///        If no server responds with a document
///        a 'null' will be inserted into the result.
///        ShortestPathVariant

void fetchVerticesFromEngines(
    std::string const& dbname,
    std::unordered_map<ServerID, traverser::TraverserEngineID> const* engines,
    std::unordered_set<StringRef>& vertexIds,
    std::unordered_map<StringRef, arangodb::velocypack::Slice>& result,
    std::vector<std::shared_ptr<arangodb::velocypack::Builder>>& datalake,
    VPackBuilder& builder) {
  auto cc = ClusterComm::instance();
  if (cc == nullptr) {
    // nullptr happens only during controlled shutdown
    return;
  }
  // TODO map id => ServerID if possible
  // And go fast-path

  // slow path, sharding not deducable from _id
  builder.clear();
  builder.openObject();
  builder.add(VPackValue("keys"));
  builder.openArray();
  for (auto const& v : vertexIds) {
    //TRI_ASSERT(v.isString());
    builder.add(VPackValuePair(v.data(), v.length(), VPackValueType::String));
  }
  builder.close(); // 'keys' Array
  builder.close(); // base object

  std::string const url =
      "/_db/" + StringUtils::urlEncode(dbname) + "/_internal/traverser/vertex/";

  std::vector<ClusterCommRequest> requests;
  auto body = std::make_shared<std::string>(builder.toJson());
  for (auto const& engine : *engines) {
    requests.emplace_back("server:" + engine.first, RequestType::PUT,
                          url + StringUtils::itoa(engine.second), body);
  }

  // Perform the requests
  size_t nrDone = 0;
  cc->performRequests(requests, CL_DEFAULT_TIMEOUT, nrDone, Logger::COMMUNICATION, false);

  // Now listen to the results:
  for (auto const& req : requests) {
    auto res = req.result;
    int commError = handleGeneralCommErrors(&res);
    if (commError != TRI_ERROR_NO_ERROR) {
      // oh-oh cluster is in a bad state
      THROW_ARANGO_EXCEPTION(commError);
    }
    TRI_ASSERT(res.answer != nullptr);
    auto resBody = res.answer->toVelocyPackBuilderPtrNoUniquenessChecks();
    VPackSlice resSlice = resBody->slice();
    if (!resSlice.isObject()) {
      // Response has invalid format
      THROW_ARANGO_EXCEPTION(TRI_ERROR_HTTP_CORRUPTED_JSON);
    }
    if (res.answer_code != ResponseCode::OK) {
      int code = arangodb::basics::VelocyPackHelper::getNumericValue<int>(
          resSlice, "errorNum", TRI_ERROR_INTERNAL);
      // We have an error case here. Throw it.
      THROW_ARANGO_EXCEPTION_MESSAGE(
          code, arangodb::basics::VelocyPackHelper::getStringValue(
                    resSlice, StaticStrings::ErrorMessage, TRI_errno_string(code)));
    }
    bool cached = false;

    for (auto const& pair : VPackObjectIterator(resSlice)) {
      StringRef key(pair.key);
      if (vertexIds.erase(key) == 0) {
        // We either found the same vertex twice,
        // or found a vertex we did not request.
        // Anyways something somewhere went seriously wrong
        THROW_ARANGO_EXCEPTION(TRI_ERROR_CLUSTER_GOT_CONTRADICTING_ANSWERS);
      }
      TRI_ASSERT(result.find(key) == result.end());
      if (!cached) {
        datalake.emplace_back(resBody);
        cached = true;
      }
      // Protected by datalake
      result.emplace(key, pair.value);
    }
  }
}

////////////////////////////////////////////////////////////////////////////////
/// @brief get all edges on coordinator using a Traverser Filter
////////////////////////////////////////////////////////////////////////////////

int getFilteredEdgesOnCoordinator(
    std::string const& dbname, std::string const& collname,
    arangodb::transaction::Methods const& trx,
    std::string const& vertex, TRI_edge_direction_e const& direction,
    arangodb::rest::ResponseCode& responseCode,
    VPackBuilder& result) {
  TRI_ASSERT(result.isOpenObject());

  // Set a few variables needed for our work:
  ClusterInfo* ci = ClusterInfo::instance();
  auto cc = ClusterComm::instance();
  if (cc == nullptr) {
    // nullptr happens only during controlled shutdown
    return TRI_ERROR_SHUTTING_DOWN;
  }

  // First determine the collection ID from the name:
  std::shared_ptr<LogicalCollection> collinfo =
      ci->getCollection(dbname, collname);

  std::shared_ptr<std::unordered_map<std::string, std::vector<std::string>>> shards;
  if (collinfo->isSmart() && collinfo->type() == TRI_COL_TYPE_EDGE) {
    auto names = collinfo->realNamesForRead();
    shards = std::make_shared<std::unordered_map<std::string, std::vector<std::string>>>();
    for (auto const& n : names) {
      collinfo = ci->getCollection(dbname, n);
      auto smap = collinfo->shardIds();
      for (auto const& x : *smap) {
        shards->insert(x);
      }
    }
  } else {
    shards = collinfo->shardIds();
  }
  std::string queryParameters = "?vertex=" + StringUtils::urlEncode(vertex);
  if (direction == TRI_EDGE_IN) {
    queryParameters += "&direction=in";
  } else if (direction == TRI_EDGE_OUT) {
    queryParameters += "&direction=out";
  }
  std::vector<ClusterCommRequest> requests;
  std::string baseUrl = "/_db/" + StringUtils::urlEncode(dbname) + "/_api/edges/";

  auto body = std::make_shared<std::string>();
  for (auto const& p : *shards) {
    requests.emplace_back(
        "shard:" + p.first, arangodb::rest::RequestType::GET,
        baseUrl + StringUtils::urlEncode(p.first) + queryParameters, body,
        ::CreateNoLockHeader(trx, p.first));
  }

  // Perform the requests
  size_t nrDone = 0;
  cc->performRequests(requests, CL_DEFAULT_TIMEOUT, nrDone, Logger::COMMUNICATION, true);

  size_t filtered = 0;
  size_t scannedIndex = 0;
  responseCode = arangodb::rest::ResponseCode::OK;

  result.add("edges", VPackValue(VPackValueType::Array));

  // All requests send, now collect results.
  for (auto const& req : requests) {
    auto& res = req.result;
    int error = handleGeneralCommErrors(&res);
    if (error != TRI_ERROR_NO_ERROR) {
      // Cluster is in bad state. Report.
      return error;
    }
    TRI_ASSERT(res.answer != nullptr);
    std::shared_ptr<VPackBuilder> shardResult = res.answer->toVelocyPackBuilderPtrNoUniquenessChecks();

    if (shardResult == nullptr) {
      return TRI_ERROR_INTERNAL;
    }

    VPackSlice shardSlice = shardResult->slice();
    if (!shardSlice.isObject()) {
      return TRI_ERROR_INTERNAL;
    }

    bool const isError = arangodb::basics::VelocyPackHelper::getBooleanValue(
        shardSlice, "error", false);

    if (isError) {
      // shard returned an error
      return arangodb::basics::VelocyPackHelper::getNumericValue<int>(
          shardSlice, "errorNum", TRI_ERROR_INTERNAL);
    }

    VPackSlice docs = shardSlice.get("edges");

    if (!docs.isArray()) {
      return TRI_ERROR_INTERNAL;
    }

    for (auto const& doc : VPackArrayIterator(docs)) {
      result.add(doc);
    }

    VPackSlice stats = shardSlice.get("stats");
    if (stats.isObject()) {
      filtered += arangodb::basics::VelocyPackHelper::getNumericValue<size_t>(
          stats, "filtered", 0);
      scannedIndex +=
          arangodb::basics::VelocyPackHelper::getNumericValue<size_t>(
              stats, "scannedIndex", 0);
    }
  }
  result.close();  // edges

  result.add("stats", VPackValue(VPackValueType::Object));
  result.add("scannedIndex", VPackValue(scannedIndex));
  result.add("filtered", VPackValue(filtered));
  result.close();  // stats

  // Leave outer Object open
  return TRI_ERROR_NO_ERROR;
}

////////////////////////////////////////////////////////////////////////////////
/// @brief modify a document in a coordinator
////////////////////////////////////////////////////////////////////////////////

int modifyDocumentOnCoordinator(
    std::string const& dbname, std::string const& collname,
    arangodb::transaction::Methods const& trx,
    VPackSlice const& slice, arangodb::OperationOptions const& options,
    bool isPatch,
    std::unique_ptr<std::unordered_map<std::string, std::string>>& headers,
    arangodb::rest::ResponseCode& responseCode,
    std::unordered_map<int, size_t>& errorCounter,
    std::shared_ptr<VPackBuilder>& resultBody) {
  // Set a few variables needed for our work:
  ClusterInfo* ci = ClusterInfo::instance();
  auto cc = ClusterComm::instance();
  if (cc == nullptr) {
    // nullptr happens only during controlled shutdown
    return TRI_ERROR_SHUTTING_DOWN;
  }

  // First determine the collection ID from the name:
  std::shared_ptr<LogicalCollection> collinfo =
      ci->getCollection(dbname, collname);
  auto collid = std::to_string(collinfo->id());

  // We have a fast path and a slow path. The fast path only asks one shard
  // to do the job and the slow path asks them all and expects to get
  // "not found" from all but one shard. We have to cover the following
  // cases:
  //   isPatch == false    (this is a "replace" operation)
  //     Here, the complete new document is given, we assume that we
  //     can read off the responsible shard, therefore can use the fast
  //     path, this is always true if _key is the one and only sharding
  //     attribute, however, if there is any other sharding attribute,
  //     it is possible that the user has changed the values in any of
  //     them, in that case we will get a "not found" or a "sharding
  //     attributes changed answer" in the fast path. In the first case
  //     we have to delegate to the slow path.
  //   isPatch == true     (this is an "update" operation)
  //     In this case we might or might not have all sharding attributes
  //     specified in the partial document given. If _key is the one and
  //     only sharding attribute, it is always given, if not all sharding
  //     attributes are explicitly given (at least as value `null`), we must
  //     assume that the fast path cannot be used. If all sharding attributes
  //     are given, we first try the fast path, but might, as above,
  //     have to use the slow path after all.

  ShardID shardID;

  std::unordered_map<ShardID, std::vector<VPackSlice>> shardMap;
  std::vector<std::pair<ShardID, VPackValueLength>> reverseMapping;
  bool useMultiple = slice.isArray();

  int res = TRI_ERROR_NO_ERROR;
  bool canUseFastPath = true;
  if (useMultiple) {
    for (VPackSlice value : VPackArrayIterator(slice)) {
      res = distributeBabyOnShards(shardMap, ci, collid, collinfo,
                                   reverseMapping, value);
      if (res != TRI_ERROR_NO_ERROR) {
        if (!isPatch) {
          return res;
        }
        canUseFastPath = false;
        shardMap.clear();
        reverseMapping.clear();
        break;
      }
    }
  } else {
    res = distributeBabyOnShards(shardMap, ci, collid, collinfo, reverseMapping, slice);
    if (res != TRI_ERROR_NO_ERROR) {
      if (!isPatch) {
        return res;
      }
      canUseFastPath = false;
    }
  }

  // Some stuff to prepare cluster-internal requests:

  std::string baseUrl =
      "/_db/" + StringUtils::urlEncode(dbname) + "/_api/document/";
  std::string optsUrlPart =
      std::string("?waitForSync=") + (options.waitForSync ? "true" : "false");
  optsUrlPart +=
      std::string("&ignoreRevs=") + (options.ignoreRevs ? "true" : "false") +
      std::string("&isRestore=") + (options.isRestore ? "true" : "false");

  arangodb::rest::RequestType reqType;
  if (isPatch) {
    reqType = arangodb::rest::RequestType::PATCH;
    if (!options.keepNull) {
      optsUrlPart += "&keepNull=false";
    }
    if (options.mergeObjects) {
      optsUrlPart += "&mergeObjects=true";
    } else {
      optsUrlPart += "&mergeObjects=false";
    }
  } else {
    reqType = arangodb::rest::RequestType::PUT;
  }
  if (options.returnNew) {
    optsUrlPart += "&returnNew=true";
  }

  if (options.returnOld) {
    optsUrlPart += "&returnOld=true";
  }

  if (canUseFastPath) {
    // All shard keys are known in all documents.
    // Contact all shards directly with the correct information.
    std::vector<ClusterCommRequest> requests;
    VPackBuilder reqBuilder;
    auto body = std::make_shared<std::string>();
    for (auto const& it : shardMap) {
      if (!useMultiple) {
        TRI_ASSERT(it.second.size() == 1);
        body = std::make_shared<std::string>(slice.toJson());

        auto keySlice = slice.get(StaticStrings::KeyString);
        if (!keySlice.isString()) {
          return TRI_ERROR_ARANGO_DOCUMENT_KEY_BAD;
        }

        StringRef keyStr(keySlice);
        // We send to single endpoint
        requests.emplace_back(
            "shard:" + it.first, reqType,
            baseUrl + StringUtils::urlEncode(it.first) + "/" +
                StringUtils::urlEncode(keyStr.data(), keyStr.length()) +
                optsUrlPart,
            body, ::CreateNoLockHeader(trx, it.first));
      } else {
        reqBuilder.clear();
        reqBuilder.openArray();
        for (auto const& value : it.second) {
          reqBuilder.add(value);
        }
        reqBuilder.close();
        body = std::make_shared<std::string>(reqBuilder.slice().toJson());
        // We send to Babies endpoint
        requests.emplace_back(
            "shard:" + it.first, reqType,
            baseUrl + StringUtils::urlEncode(it.first) + optsUrlPart, body,
            ::CreateNoLockHeader(trx, it.first));
      }
    }

    // Perform the requests
    size_t nrDone = 0;
    cc->performRequests(requests, CL_DEFAULT_TIMEOUT, nrDone, Logger::COMMUNICATION, true);

    // Now listen to the results:
    if (!useMultiple) {
      TRI_ASSERT(requests.size() == 1);
      auto res = requests[0].result;

      int commError = handleGeneralCommErrors(&res);
      if (commError != TRI_ERROR_NO_ERROR) {
        return commError;
      }

      responseCode = res.answer_code;
      TRI_ASSERT(res.answer != nullptr);
      auto parsedResult = res.answer->toVelocyPackBuilderPtrNoUniquenessChecks();
      resultBody.swap(parsedResult);
      return TRI_ERROR_NO_ERROR;
    }

    std::unordered_map<ShardID, std::shared_ptr<VPackBuilder>> resultMap;
    collectResultsFromAllShards<VPackSlice>(
        shardMap, requests, errorCounter, resultMap, responseCode);

    mergeResults(reverseMapping, resultMap, resultBody);

    // the cluster operation was OK, however,
    // the DBserver could have reported an error.
    return TRI_ERROR_NO_ERROR;
  }

  // Not all shard keys are known in all documents.
  // We contact all shards with the complete body and ignore NOT_FOUND

  std::vector<ClusterCommRequest> requests;
  auto body = std::make_shared<std::string>(slice.toJson());
  auto shardList = ci->getShardList(collid);
  if (!useMultiple) {
    std::string key = slice.get(StaticStrings::KeyString).copyString();
    for (auto const& shard : *shardList) {
      requests.emplace_back(
          "shard:" + shard, reqType,
          baseUrl + StringUtils::urlEncode(shard) + "/" + key + optsUrlPart,
          body);
    }
  } else {
    for (auto const& shard : *shardList) {
      requests.emplace_back(
          "shard:" + shard, reqType,
          baseUrl + StringUtils::urlEncode(shard) + optsUrlPart, body,
          ::CreateNoLockHeader(trx, shard));
          
    }
  }

  // Perform the requests
  size_t nrDone = 0;
  cc->performRequests(requests, CL_DEFAULT_TIMEOUT, nrDone, Logger::COMMUNICATION, true);

  // Now listen to the results:
  if (!useMultiple) {
    // Only one can answer, we react a bit differently
    int nrok = 0;
    int commError = TRI_ERROR_NO_ERROR;
    for (size_t count = shardList->size(); count > 0; count--) {
      auto const& req = requests[count - 1];
      auto res = req.result;
      if (res.status == CL_COMM_RECEIVED) {
        if (res.answer_code !=
                arangodb::rest::ResponseCode::NOT_FOUND ||
            (nrok == 0 && count == 1 && commError == TRI_ERROR_NO_ERROR)) {
          nrok++;
          responseCode = res.answer_code;
          TRI_ASSERT(res.answer != nullptr);
          auto parsedResult = res.answer->toVelocyPackBuilderPtrNoUniquenessChecks();
          resultBody.swap(parsedResult);
        }
      } else {
        commError = handleGeneralCommErrors(&res);
      }
    }
    if (nrok == 0) {
      // This can only happen, if a commError was encountered!
      return commError;
    }
    if (nrok > 1) {
      return TRI_ERROR_CLUSTER_GOT_CONTRADICTING_ANSWERS;
    }
    return TRI_ERROR_NO_ERROR;  // the cluster operation was OK, however,
                                // the DBserver could have reported an error.
  }

  responseCode = rest::ResponseCode::SERVER_ERROR;
  // We select all results from all shards an merge them back again.
  std::vector<std::shared_ptr<VPackBuilder>> allResults;
  allResults.reserve(requests.size());
  for (auto const& req : requests) {
    auto res = req.result;
    int error = handleGeneralCommErrors(&res);
    if (error != TRI_ERROR_NO_ERROR) {
      // Cluster is in bad state. Just report.
      // Local data structores are automatically freed
      return error;
    }
    if (res.answer_code == rest::ResponseCode::OK ||
        res.answer_code == rest::ResponseCode::ACCEPTED) {
      responseCode = res.answer_code;
    }
    TRI_ASSERT(res.answer != nullptr);
    allResults.emplace_back(res.answer->toVelocyPackBuilderPtrNoUniquenessChecks());
    extractErrorCodes(res, errorCounter, false);
  }
  // If we get here we get exactly one result for every shard.
  TRI_ASSERT(allResults.size() == shardList->size());
  mergeResultsAllShards(allResults, resultBody, errorCounter,
                        static_cast<size_t>(slice.length()));
  return TRI_ERROR_NO_ERROR;
}

////////////////////////////////////////////////////////////////////////////////
/// @brief flush Wal on all DBservers
////////////////////////////////////////////////////////////////////////////////

int flushWalOnAllDBServers(bool waitForSync, bool waitForCollector, double maxWaitTime) {
  ClusterInfo* ci = ClusterInfo::instance();
  auto cc = ClusterComm::instance();
  if (cc == nullptr) {
    // nullptr happens only during controlled shutdown
    return TRI_ERROR_SHUTTING_DOWN;
  }
  std::vector<ServerID> DBservers = ci->getCurrentDBServers();
  CoordTransactionID coordTransactionID = TRI_NewTickServer();
  std::string url = std::string("/_admin/wal/flush?waitForSync=") +
                    (waitForSync ? "true" : "false") + "&waitForCollector=" +
                    (waitForCollector ? "true" : "false");
  if (maxWaitTime >= 0.0) {
    url += "&maxWaitTime=" + std::to_string(maxWaitTime);
  }

  auto body = std::make_shared<std::string const>();
  std::unordered_map<std::string, std::string> headers;
  for (auto it = DBservers.begin(); it != DBservers.end(); ++it) {
    // set collection name (shard id)
    cc->asyncRequest("", coordTransactionID, "server:" + *it,
                     arangodb::rest::RequestType::PUT, url, body,
                     headers, nullptr, 120.0);
  }

  // Now listen to the results:
  int count;
  int nrok = 0;
  int globalErrorCode = TRI_ERROR_INTERNAL;
  for (count = (int)DBservers.size(); count > 0; count--) {
    auto res = cc->wait("", coordTransactionID, 0, "", 0.0);
    if (res.status == CL_COMM_RECEIVED) {
      if (res.answer_code == arangodb::rest::ResponseCode::OK) {
        nrok++;
      } else {
        // got an error. Now try to find the errorNum value returned (if any)
        TRI_ASSERT(res.answer != nullptr);
        auto resBody = res.answer->toVelocyPackBuilderPtr();
        VPackSlice resSlice = resBody->slice();
        if (resSlice.isObject()) {
          int code = arangodb::basics::VelocyPackHelper::getNumericValue<int>(
              resSlice, "errorNum", TRI_ERROR_INTERNAL);

          if (code != TRI_ERROR_NO_ERROR) {
            globalErrorCode = code;
          }
        }
      }
    }
  }

  if (nrok != (int)DBservers.size()) {
    LOG_TOPIC(WARN, arangodb::Logger::FIXME) << "could not flush WAL on all servers. confirmed: " << nrok << ", expected: " << DBservers.size();
    return globalErrorCode;
  }

  return TRI_ERROR_NO_ERROR;
}

#ifndef USE_ENTERPRISE
std::shared_ptr<LogicalCollection> ClusterMethods::createCollectionOnCoordinator(
    TRI_col_type_e collectionType,
    TRI_vocbase_t& vocbase,
    velocypack::Slice parameters,
    bool ignoreDistributeShardsLikeErrors,
    bool waitForSyncReplication,
    bool enforceReplicationFactor
) {
  auto col = std::make_unique<LogicalCollection>(vocbase, parameters, true, 0);
    // Collection is a temporary collection object that undergoes sanity checks etc.
    // It is not used anywhere and will be cleaned up after this call.
    // Persist collection will return the real object.
  return persistCollectionInAgency(
    col.get(), ignoreDistributeShardsLikeErrors, waitForSyncReplication,
    enforceReplicationFactor, parameters);
}
#endif

////////////////////////////////////////////////////////////////////////////////
/// @brief Persist collection in Agency and trigger shard creation process
////////////////////////////////////////////////////////////////////////////////

std::shared_ptr<LogicalCollection> ClusterMethods::persistCollectionInAgency(
  LogicalCollection* col, bool ignoreDistributeShardsLikeErrors,
  bool waitForSyncReplication, bool enforceReplicationFactor,
  VPackSlice) {

  std::string distributeShardsLike = col->distributeShardsLike();
  std::vector<std::string> avoid = col->avoidServers();
  ClusterInfo* ci = ClusterInfo::instance();
  std::vector<std::string> dbServers = ci->getCurrentDBServers();
  std::shared_ptr<std::unordered_map<std::string, std::vector<std::string>>> shards = nullptr;

  if (!distributeShardsLike.empty()) {
    CollectionNameResolver resolver(col->vocbase());
    TRI_voc_cid_t otherCid =
      resolver.getCollectionIdCluster(distributeShardsLike);

    if (otherCid != 0) {
      shards = CloneShardDistribution(ci, col, otherCid);
    } else {
      THROW_ARANGO_EXCEPTION_MESSAGE(TRI_ERROR_CLUSTER_UNKNOWN_DISTRIBUTESHARDSLIKE,
          "Could not find collection " + distributeShardsLike + " to distribute shards like it.");
    }
  } else {
    // system collections should never enforce replicationfactor
    // to allow them to come up with 1 dbserver
    if (col->system()) {
      enforceReplicationFactor = false;
    }

    size_t replicationFactor = col->replicationFactor();
    size_t numberOfShards = col->numberOfShards();

    // the default behaviour however is to bail out and inform the user
    // that the requested replicationFactor is not possible right now
    if (dbServers.size() < replicationFactor) {
      LOG_TOPIC(DEBUG, Logger::CLUSTER)
        << "Do not have enough DBServers for requested replicationFactor,"
        << " nrDBServers: " << dbServers.size()
        << " replicationFactor: " << replicationFactor;
      if (enforceReplicationFactor) {
        THROW_ARANGO_EXCEPTION(TRI_ERROR_CLUSTER_INSUFFICIENT_DBSERVERS);
      }
    }

    if (!avoid.empty()) {
      // We need to remove all servers that are in the avoid list
      if (dbServers.size() - avoid.size() < replicationFactor) {
        LOG_TOPIC(DEBUG, Logger::CLUSTER)
          << "Do not have enough DBServers for requested replicationFactor,"
          << " (after considering avoid list),"
          << " nrDBServers: " << dbServers.size()
          << " replicationFactor: " << replicationFactor
          << " avoid list size: " << avoid.size();
        // Not enough DBServers left
        THROW_ARANGO_EXCEPTION(TRI_ERROR_CLUSTER_INSUFFICIENT_DBSERVERS);
      }
      dbServers.erase(
        std::remove_if(
          dbServers.begin(), dbServers.end(), [&](const std::string& x) {
            return std::find(avoid.begin(), avoid.end(), x) != avoid.end();
          }), dbServers.end());
    }
    std::random_shuffle(dbServers.begin(), dbServers.end());
    shards = DistributeShardsEvenly(
      ci, numberOfShards, replicationFactor, dbServers, !col->system()
    );
  }

  if (shards->empty() && !col->isSmart()) {
    THROW_ARANGO_EXCEPTION_MESSAGE(TRI_ERROR_INTERNAL,
                                   "no database servers found in cluster");
  }

  col->setShardMap(shards);

  std::unordered_set<std::string> const ignoreKeys{
      "allowUserKeys", "cid", "globallyUniqueId",
      "count", "planId", "version", "objectId"
  };
  col->setStatus(TRI_VOC_COL_STATUS_LOADED);
  VPackBuilder velocy = col->toVelocyPackIgnore(ignoreKeys, false, false);

  auto& dbName = col->vocbase().name();
  std::string errorMsg;
  int myerrno = ci->createCollectionCoordinator(
      dbName,
      std::to_string(col->id()),
      col->numberOfShards(), col->replicationFactor(),
      waitForSyncReplication, velocy.slice(), errorMsg, 240.0);

  if (myerrno != TRI_ERROR_NO_ERROR) {
    if (errorMsg.empty()) {
      errorMsg = TRI_errno_string(myerrno);
    }
    THROW_ARANGO_EXCEPTION_MESSAGE(myerrno, errorMsg);
  }

  ci->loadPlan();

  auto c = ci->getCollection(dbName, std::to_string(col->id()));
  // We never get a nullptr here because an exception is thrown if the
  // collection does not exist. Also, the create collection should have
  // failed before.
  TRI_ASSERT(c.get() != nullptr);
  return c;
}

/// @brief fetch edges from TraverserEngines
///        Contacts all TraverserEngines placed
///        on the DBServers for the given list
///        of vertex _id's.
///        All non-empty and non-cached results
///        of DBServers will be inserted in the
///        datalake. Slices used in the result
///        point to content inside of this lake
///        only and do not run out of scope unless
///        the lake is cleared.

int fetchEdgesFromEngines(
    std::string const& dbname,
    std::unordered_map<ServerID, traverser::TraverserEngineID> const* engines,
    VPackSlice const vertexId,
    bool backward,
    std::unordered_map<StringRef, VPackSlice>& cache,
    std::vector<VPackSlice>& result,
    std::vector<std::shared_ptr<VPackBuilder>>& datalake,
    VPackBuilder& builder,
    size_t& read) {
  auto cc = ClusterComm::instance();
  if (cc == nullptr) {
    // nullptr happens only during controlled shutdown
    return TRI_ERROR_SHUTTING_DOWN;
  }
  // TODO map id => ServerID if possible
  // And go fast-path

  // This function works for one specific vertex
  // or for a list of vertices.
  TRI_ASSERT(vertexId.isString() || vertexId.isArray());
  builder.clear();
  builder.openObject();
  builder.add("backward", VPackValue(backward));
  builder.add("keys", vertexId);
  builder.close();

  std::string const url =
      "/_db/" + StringUtils::urlEncode(dbname) + "/_internal/traverser/edge/";

  std::vector<ClusterCommRequest> requests;
  auto body = std::make_shared<std::string>(builder.toJson());
  for (auto const& engine : *engines) {
    requests.emplace_back("server:" + engine.first, RequestType::PUT,
                          url + StringUtils::itoa(engine.second), body);
  }

  // Perform the requests
  size_t nrDone = 0;
  cc->performRequests(requests, CL_DEFAULT_TIMEOUT, nrDone, Logger::COMMUNICATION, false);

  result.clear();
  // Now listen to the results:
  for (auto const& req : requests) {
    bool allCached = true;
    auto res = req.result;
    int commError = handleGeneralCommErrors(&res);
    if (commError != TRI_ERROR_NO_ERROR) {
      // oh-oh cluster is in a bad state
      return commError;
    }
    TRI_ASSERT(res.answer != nullptr);
    auto resBody = res.answer->toVelocyPackBuilderPtrNoUniquenessChecks();
    VPackSlice resSlice = resBody->slice();
    if (!resSlice.isObject()) {
      // Response has invalid format
      return TRI_ERROR_HTTP_CORRUPTED_JSON;
    }
    read += arangodb::basics::VelocyPackHelper::getNumericValue<size_t>(
        resSlice, "readIndex", 0);
    VPackSlice edges = resSlice.get("edges");
    for (auto const& e : VPackArrayIterator(edges)) {
      VPackSlice id = e.get(StaticStrings::IdString);
      if (!id.isString()) {
        // invalid id type
        LOG_TOPIC(ERR, Logger::FIXME) << "got invalid edge id type: " << id.typeName();
        continue;
      }
      StringRef idRef(id);
      auto resE = cache.find(idRef);
      if (resE == cache.end()) {
        // This edge is not yet cached.
        allCached = false;
        cache.emplace(idRef, e);
        result.emplace_back(e);
      } else {
        result.emplace_back(resE->second);
      }
    }
    if (!allCached) {
      datalake.emplace_back(resBody);
    }
  }
  return TRI_ERROR_NO_ERROR;
}

}  // namespace arangodb<|MERGE_RESOLUTION|>--- conflicted
+++ resolved
@@ -647,11 +647,7 @@
 /// documents
 ////////////////////////////////////////////////////////////////////////////////
 
-<<<<<<< HEAD
 bool shardKeysChanged(LogicalCollection const& collection,
-=======
-bool shardKeysChanged(arangodb::LogicalCollection const& collection,
->>>>>>> 83f39350
                       VPackSlice const& oldValue, VPackSlice const& newValue,
                       bool isPatch) {
   if (!oldValue.isObject() || !newValue.isObject()) {
@@ -1286,14 +1282,8 @@
       } else {
         // Now find the responsible shard:
         bool usesDefaultShardingAttributes;
-<<<<<<< HEAD
         int error = collinfo->getResponsibleShard(
-            arangodb::basics::VelocyPackHelper::EmptyObjectValue(), true,
-=======
-        int error = ci->getResponsibleShard(
-            collinfo.get(),
             arangodb::velocypack::Slice::emptyObjectSlice(), true,
->>>>>>> 83f39350
             shardID, usesDefaultShardingAttributes, _key.toString());
 
         if (error == TRI_ERROR_ARANGO_DATA_SOURCE_NOT_FOUND) {
