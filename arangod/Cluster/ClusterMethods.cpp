////////////////////////////////////////////////////////////////////////////////
/// DISCLAIMER
///
/// Copyright 2014-2018 ArangoDB GmbH, Cologne, Germany
/// Copyright 2004-2014 triAGENS GmbH, Cologne, Germany
///
/// Licensed under the Apache License, Version 2.0 (the "License");
/// you may not use this file except in compliance with the License.
/// You may obtain a copy of the License at
///
///     http://www.apache.org/licenses/LICENSE-2.0
///
/// Unless required by applicable law or agreed to in writing, software
/// distributed under the License is distributed on an "AS IS" BASIS,
/// WITHOUT WARRANTIES OR CONDITIONS OF ANY KIND, either express or implied.
/// See the License for the specific language governing permissions and
/// limitations under the License.
///
/// Copyright holder is ArangoDB GmbH, Cologne, Germany
///
/// @author Max Neunhoeffer
/// @author Kaveh Vahedipour
////////////////////////////////////////////////////////////////////////////////

#include "ClusterMethods.h"

#include "Agency/TimeString.h"
#include "ApplicationFeatures/ApplicationServer.h"
#include "Basics/Exceptions.h"
#include "Basics/NumberUtils.h"
#include "Basics/StaticStrings.h"
#include "Basics/StringUtils.h"
#include "Basics/VelocyPackHelper.h"
#include "Basics/system-functions.h"
#include "Basics/tri-strings.h"
#include "Cluster/ClusterCollectionCreationInfo.h"
#include "Cluster/ClusterComm.h"
#include "Cluster/ClusterFeature.h"
#include "Cluster/ClusterInfo.h"
#include "Cluster/ClusterTrxMethods.h"
#include "Futures/Utilities.h"
#include "Graph/Traverser.h"
#include "Network/Methods.h"
#include "Network/NetworkFeature.h"
#include "Network/Utils.h"
#include "Rest/Version.h"
#include "RestServer/TtlFeature.h"
#include "StorageEngine/HotBackupCommon.h"
#include "StorageEngine/TransactionCollection.h"
#include "StorageEngine/TransactionState.h"
#include "Transaction/Context.h"
#include "Transaction/Helpers.h"
#include "Transaction/Methods.h"
#include "Utils/CollectionNameResolver.h"
#include "Utils/OperationOptions.h"
#include "VocBase/KeyGenerator.h"
#include "VocBase/LogicalCollection.h"
#include "VocBase/Methods/Version.h"
#include "VocBase/ticks.h"

#ifdef USE_ENTERPRISE
#include "Enterprise/RocksDBEngine/RocksDBHotBackup.h"
#endif

#include <velocypack/Buffer.h>
#include <velocypack/Collection.h>
#include <velocypack/Iterator.h>
#include <velocypack/Slice.h>
#include "velocypack/StringRef.h"
#include <velocypack/velocypack-aliases.h>

#include <boost/uuid/uuid.hpp>
#include <boost/uuid/uuid_generators.hpp>
#include <boost/uuid/uuid_io.hpp>

#include <algorithm>
#include <numeric>
#include <vector>

using namespace arangodb;
using namespace arangodb::basics;
using namespace arangodb::futures;
using namespace arangodb::rest;

// Timeout for read operations:
static double const CL_DEFAULT_TIMEOUT = 120.0;

// Timeout for write operations, note that these are used for communication
// with a shard leader and we always have to assume that some follower has
// stopped writes for some time to get in sync:
static double const CL_DEFAULT_LONG_TIMEOUT = 900.0;

namespace {
template <typename T>
T addFigures(VPackSlice const& v1, VPackSlice const& v2,
             std::vector<std::string> const& attr) {
  TRI_ASSERT(v1.isObject());
  TRI_ASSERT(v2.isObject());

  T value = 0;

  VPackSlice found = v1.get(attr);
  if (found.isNumber()) {
    value += found.getNumericValue<T>();
  }

  found = v2.get(attr);
  if (found.isNumber()) {
    value += found.getNumericValue<T>();
  }

  return value;
}

void recursiveAdd(VPackSlice const& value, std::shared_ptr<VPackBuilder>& builder) {
  TRI_ASSERT(value.isObject());
  TRI_ASSERT(builder->slice().isObject());
  TRI_ASSERT(builder->isClosed());

  VPackBuilder updated;

  updated.openObject();

  updated.add("alive", VPackValue(VPackValueType::Object));
  updated.add("count", VPackValue(addFigures<size_t>(value, builder->slice(),
                                                     {"alive", "count"})));
  updated.add("size", VPackValue(addFigures<size_t>(value, builder->slice(),
                                                    {"alive", "size"})));
  updated.close();

  updated.add("dead", VPackValue(VPackValueType::Object));
  updated.add("count", VPackValue(addFigures<size_t>(value, builder->slice(),
                                                     {"dead", "count"})));
  updated.add("size", VPackValue(addFigures<size_t>(value, builder->slice(),
                                                    {"dead", "size"})));
  updated.add("deletion", VPackValue(addFigures<size_t>(value, builder->slice(),
                                                        {"dead", "deletion"})));
  updated.close();

  updated.add("indexes", VPackValue(VPackValueType::Object));
  updated.add("count", VPackValue(addFigures<size_t>(value, builder->slice(),
                                                     {"indexes", "count"})));
  updated.add("size", VPackValue(addFigures<size_t>(value, builder->slice(),
                                                    {"indexes", "size"})));
  updated.close();

  updated.add("datafiles", VPackValue(VPackValueType::Object));
  updated.add("count", VPackValue(addFigures<size_t>(value, builder->slice(),
                                                     {"datafiles", "count"})));
  updated.add("fileSize",
              VPackValue(addFigures<size_t>(value, builder->slice(),
                                            {"datafiles", "fileSize"})));
  updated.close();

  updated.add("journals", VPackValue(VPackValueType::Object));
  updated.add("count", VPackValue(addFigures<size_t>(value, builder->slice(),
                                                     {"journals", "count"})));
  updated.add("fileSize",
              VPackValue(addFigures<size_t>(value, builder->slice(),
                                            {"journals", "fileSize"})));
  updated.close();

  updated.add("compactors", VPackValue(VPackValueType::Object));
  updated.add("count", VPackValue(addFigures<size_t>(value, builder->slice(),
                                                     {"compactors", "count"})));
  updated.add("fileSize",
              VPackValue(addFigures<size_t>(value, builder->slice(),
                                            {"compactors", "fileSize"})));
  updated.close();

  updated.add("documentReferences",
              VPackValue(addFigures<size_t>(value, builder->slice(), {"documentReferences"})));

  updated.close();

  TRI_ASSERT(updated.slice().isObject());
  TRI_ASSERT(updated.isClosed());

  builder.reset(new VPackBuilder(
      VPackCollection::merge(builder->slice(), updated.slice(), true, false)));
  TRI_ASSERT(builder->slice().isObject());
  TRI_ASSERT(builder->isClosed());
}

/// @brief begin a transaction on some leader shards
template <typename ShardDocsMap>
Result beginTransactionOnSomeLeaders(TransactionState& state,
                                     LogicalCollection const& coll,
                                     ShardDocsMap const& shards) {
  TRI_ASSERT(state.isCoordinator());
  TRI_ASSERT(!state.hasHint(transaction::Hints::Hint::SINGLE_OPERATION));

  std::shared_ptr<ShardMap> shardMap = coll.shardIds();
  std::vector<std::string> leaders;

  for (auto const& pair : shards) {
    auto const& it = shardMap->find(pair.first);
    if (it->second.empty()) {
      return TRI_ERROR_CLUSTER_BACKEND_UNAVAILABLE;  // something is broken
    }
    // now we got the shard leader
    std::string const& leader = it->second[0];
    if (!state.knowsServer(leader)) {
      leaders.emplace_back(leader);
    }
  }
  return ClusterTrxMethods::beginTransactionOnLeaders(state, leaders);
}

// begin transaction on shard leaders
static Result beginTransactionOnAllLeaders(transaction::Methods& trx, ShardMap const& shards) {
  TRI_ASSERT(trx.state()->isCoordinator());
  TRI_ASSERT(trx.state()->hasHint(transaction::Hints::Hint::GLOBAL_MANAGED));
  std::vector<ServerID> leaders;
  for (std::pair<ShardID, std::vector<ServerID>> const& shardServers : shards) {
    ServerID const& srv = shardServers.second.at(0);
    if (!trx.state()->knowsServer(srv)) {
      leaders.emplace_back(srv);
    }
  }
  return ClusterTrxMethods::beginTransactionOnLeaders(*trx.state(), leaders);
}

/// @brief add the correct header for the shard
template<typename T>
static void addTransactionHeaderForShard(transaction::Methods const& trx,
                                         ShardMap const& shardMap, ShardID const& shard,
                                         T& headers) {
  TRI_ASSERT(trx.state()->isCoordinator());
  if (!ClusterTrxMethods::isElCheapo(trx)) {
    return;  // no need
  }

  auto const& it = shardMap.find(shard);
  if (it != shardMap.end()) {
    if (it->second.empty()) {
      THROW_ARANGO_EXCEPTION(TRI_ERROR_CLUSTER_BACKEND_UNAVAILABLE);
    }
    ServerID const& leader = it->second[0];
    ClusterTrxMethods::addTransactionHeader(trx, leader, headers);
  } else {
    TRI_ASSERT(false);
    THROW_ARANGO_EXCEPTION_MESSAGE(TRI_ERROR_INTERNAL,
                                   "couldnt find shard in shardMap");
  }
}
}  // namespace

namespace arangodb {

////////////////////////////////////////////////////////////////////////////////
/// @brief merge the baby-object results.
///        The shard map contains the ordering of elements, the vector in this
///        Map is expected to be sorted from front to back.
///        The second map contains the answers for each shard.
///        The builder in the third parameter will be cleared and will contain
///        the resulting array. It is guaranteed that the resulting array
///        indexes
///        are equal to the original request ordering before it was destructured
///        for babies.
////////////////////////////////////////////////////////////////////////////////

static void mergeResults(std::vector<std::pair<ShardID, VPackValueLength>> const& reverseMapping,
                         std::unordered_map<ShardID, std::shared_ptr<VPackBuilder>> const& resultMap,
                         VPackBuilder& resultBody) {
  resultBody.clear();
  resultBody.openArray();
  for (auto const& pair : reverseMapping) {
    VPackSlice arr = resultMap.find(pair.first)->second->slice();
    if (arr.isObject() && arr.hasKey(StaticStrings::Error) &&
        arr.get(StaticStrings::Error).isBoolean() &&
        arr.get(StaticStrings::Error).getBoolean()) {
      // an error occurred, now rethrow the error
      int res = arr.get(StaticStrings::ErrorNum).getNumericValue<int>();
      VPackSlice msg = arr.get(StaticStrings::ErrorMessage);
      if (msg.isString()) {
        THROW_ARANGO_EXCEPTION_MESSAGE(res, msg.copyString());
      } else {
        THROW_ARANGO_EXCEPTION(res);
      }
    }
    resultBody.add(arr.at(pair.second));
  }
  resultBody.close();
}

////////////////////////////////////////////////////////////////////////////////
/// @brief merge the baby-object results. (all shards version)
///        results contians the result from all shards in any order.
///        resultBody will be cleared and contains the merged result after this
///        function
///        errorCounter will correctly compute the NOT_FOUND counter, all other
///        codes remain unmodified.
///
///        The merge is executed the following way:
///        FOR every expected document we scan iterate over the corresponding
///        response
///        of each shard. If any of them returned sth. different than NOT_FOUND
///        we take this result as correct.
///        If none returned sth different than NOT_FOUND we return NOT_FOUND as
///        well
////////////////////////////////////////////////////////////////////////////////

namespace {
// velocypack representation of object
// {"error":true,"errorMessage":"document not found","errorNum":1202}
static const char* notFoundSlice = 
  "\x14\x36\x45\x65\x72\x72\x6f\x72\x1a\x4c\x65\x72\x72\x6f\x72\x4d"
  "\x65\x73\x73\x61\x67\x65\x52\x64\x6f\x63\x75\x6d\x65\x6e\x74\x20"
  "\x6e\x6f\x74\x20\x66\x6f\x75\x6e\x64\x48\x65\x72\x72\x6f\x72\x4e"
  "\x75\x6d\x29\xb2\x04\x03";
} // namespace

static void mergeResultsAllShards(std::vector<VPackSlice> const& results,
                                  VPackBuilder& resultBody,
                                  std::unordered_map<int, size_t>& errorCounter,
                                  VPackValueLength const expectedResults) {
  // errorCounter is not allowed to contain any NOT_FOUND entry.
  TRI_ASSERT(errorCounter.find(TRI_ERROR_ARANGO_DOCUMENT_NOT_FOUND) ==
             errorCounter.end());
  size_t realNotFound = 0;

  resultBody.clear();
  resultBody.openArray();
  for (VPackValueLength currentIndex = 0; currentIndex < expectedResults; ++currentIndex) {
    bool foundRes = false;
    for (VPackSlice oneRes : results) {
      TRI_ASSERT(oneRes.isArray());
      oneRes = oneRes.at(currentIndex);
      
      int errorNum = TRI_ERROR_NO_ERROR;
      VPackSlice errorNumSlice = oneRes.get(StaticStrings::ErrorNum);
      if (errorNumSlice.isNumber()) {
        errorNum = errorNumSlice.getNumber<int>();
      }
      if ((errorNum != TRI_ERROR_NO_ERROR && errorNum != TRI_ERROR_ARANGO_DOCUMENT_NOT_FOUND) ||
          oneRes.hasKey(StaticStrings::KeyString)) {
        // This is the correct result: Use it
        resultBody.add(oneRes);
        foundRes = true;
        break;
      }
    }
    if (!foundRes) {
      // Found none, use NOT_FOUND
      resultBody.add(VPackSlice(reinterpret_cast<uint8_t const*>(::notFoundSlice)));
      realNotFound++;
    }
  }
  resultBody.close();
  if (realNotFound > 0) {
    errorCounter.emplace(TRI_ERROR_ARANGO_DOCUMENT_NOT_FOUND, realNotFound);
  }
}

////////////////////////////////////////////////////////////////////////////////
/// @brief Distribute one document onto a shard map. If this returns
///        TRI_ERROR_NO_ERROR the correct shard could be determined, if
///        it returns sth. else this document is NOT contained in the shardMap
////////////////////////////////////////////////////////////////////////////////

static int distributeBabyOnShards(std::unordered_map<ShardID, std::vector<VPackSlice>>& shardMap,
                                  ClusterInfo& ci, std::string const& collid,
                                  LogicalCollection& collinfo,
                                  std::vector<std::pair<ShardID, VPackValueLength>>& reverseMapping,
                                  VPackSlice const value) {
  TRI_ASSERT(!collinfo.isSmart() || collinfo.type() == TRI_COL_TYPE_DOCUMENT);

  ShardID shardID;
  if (!value.isString() && !value.isObject()) {
    // We have invalid input at this point.
    // However we can work with the other babies.
    // This is for compatibility with single server
    // We just assign it to any shard and pretend the user has given a key
    shardID = ci->getShardList(collid)->at(0);
  } else {
    // Now find the responsible shard:
    bool usesDefaultShardingAttributes;
    int res = collinfo.getResponsibleShard(value, /*docComplete*/false, shardID,
                                           usesDefaultShardingAttributes);
    
    if (res == TRI_ERROR_ARANGO_DATA_SOURCE_NOT_FOUND) {
      return TRI_ERROR_CLUSTER_SHARD_GONE;
    }
    if (res != TRI_ERROR_NO_ERROR) {
      // We can not find a responsible shard
      return res;
    }
  }

  // We found the responsible shard. Add it to the list.
  auto it = shardMap.find(shardID);
  if (it == shardMap.end()) {
    shardMap.emplace(shardID, std::vector<VPackSlice>{value});
    reverseMapping.emplace_back(shardID, 0);
  } else {
    it->second.emplace_back(value);
    reverseMapping.emplace_back(shardID, it->second.size() - 1);
  }
  return TRI_ERROR_NO_ERROR;
}

////////////////////////////////////////////////////////////////////////////////
/// @brief Distribute one document onto a shard map. If this returns
///        TRI_ERROR_NO_ERROR the correct shard could be determined, if
///        it returns sth. else this document is NOT contained in the shardMap.
///        Also generates a key if necessary.
////////////////////////////////////////////////////////////////////////////////

static int distributeBabyOnShards(
    std::unordered_map<ShardID, std::vector<std::pair<VPackSlice, std::string>>>& shardMap,
    ClusterInfo& ci, std::string const& collid, LogicalCollection& collinfo,
    std::vector<std::pair<ShardID, VPackValueLength>>& reverseMapping,
    VPackSlice const value, bool isRestore) {
  ShardID shardID;
  bool userSpecifiedKey = false;
  std::string _key = "";

  if (!value.isObject()) {
    // We have invalid input at this point.
    // However we can work with the other babies.
    // This is for compatibility with single server
    // We just assign it to any shard and pretend the user has given a key
    std::shared_ptr<std::vector<ShardID>> shards = ci.getShardList(collid);
    shardID = shards->at(0);
    userSpecifiedKey = true;
  } else {
    int r = transaction::Methods::validateSmartJoinAttribute(collinfo, value);

    if (r != TRI_ERROR_NO_ERROR) {
      return r;
    }

    // Sort out the _key attribute:
    // The user is allowed to specify _key, provided that _key is the one
    // and only sharding attribute, because in this case we can delegate
    // the responsibility to make _key attributes unique to the responsible
    // shard. Otherwise, we ensure uniqueness here and now by taking a
    // cluster-wide unique number. Note that we only know the sharding
    // attributes a bit further down the line when we have determined
    // the responsible shard.

    VPackSlice keySlice = value.get(StaticStrings::KeyString);
    if (keySlice.isNone()) {
      // The user did not specify a key, let's create one:
      _key = collinfo.keyGenerator()->generate();
    } else {
      userSpecifiedKey = true;
      if (keySlice.isString()) {
        VPackValueLength l;
        char const* p = keySlice.getString(l);
        collinfo.keyGenerator()->track(p, l);
      }
    }

    // Now find the responsible shard:
    bool usesDefaultShardingAttributes;
    int error = TRI_ERROR_NO_ERROR;
    if (userSpecifiedKey) {
      error = collinfo.getResponsibleShard(value, /*docComplete*/true, shardID,
                                           usesDefaultShardingAttributes);
    } else {
      // we pass in the generated _key so we do not need to rebuild the input slice
      error = collinfo.getResponsibleShard(value, /*docComplete*/true, shardID,
                                           usesDefaultShardingAttributes, VPackStringRef(_key));
    }
    if (error == TRI_ERROR_ARANGO_DATA_SOURCE_NOT_FOUND) {
      return TRI_ERROR_CLUSTER_SHARD_GONE;
    }

    // Now perform the above mentioned check:
    if (userSpecifiedKey &&
        (!usesDefaultShardingAttributes || !collinfo.allowUserKeys()) && !isRestore) {
      return TRI_ERROR_CLUSTER_MUST_NOT_SPECIFY_KEY;
    }
  }

  // We found the responsible shard. Add it to the list.
  auto it = shardMap.find(shardID);
  if (it == shardMap.end()) {
    shardMap.emplace(shardID, std::vector<std::pair<VPackSlice, std::string>>{{value, _key}});
    reverseMapping.emplace_back(shardID, 0);
  } else {
    it->second.emplace_back(value, _key);
    reverseMapping.emplace_back(shardID, it->second.size() - 1);
  }
  return TRI_ERROR_NO_ERROR;
}

////////////////////////////////////////////////////////////////////////////////
/// @brief compute a shard distribution for a new collection, the list
/// dbServers must be a list of DBserver ids to distribute across.
/// If this list is empty, the complete current list of DBservers is
/// fetched from ClusterInfo and with random_shuffle to mix it up.
////////////////////////////////////////////////////////////////////////////////

static std::shared_ptr<std::unordered_map<std::string, std::vector<std::string>>> DistributeShardsEvenly(
    ClusterInfo& ci, uint64_t numberOfShards, uint64_t replicationFactor,
    std::vector<std::string>& dbServers, bool warnAboutReplicationFactor) {
  auto shards =
      std::make_shared<std::unordered_map<std::string, std::vector<std::string>>>();

  if (dbServers.size() == 0) {
    ci.loadCurrentDBServers();
    dbServers = ci.getCurrentDBServers();
    if (dbServers.empty()) {
      return shards;
    }
    random_shuffle(dbServers.begin(), dbServers.end());
  }

  // mop: distribute satellite collections on all servers
  if (replicationFactor == 0) {
    replicationFactor = dbServers.size();
  }

  // fetch a unique id for each shard to create
  uint64_t const id = ci.uniqid(numberOfShards);

  size_t leaderIndex = 0;
  size_t followerIndex = 0;
  for (uint64_t i = 0; i < numberOfShards; ++i) {
    // determine responsible server(s)
    std::vector<std::string> serverIds;
    for (uint64_t j = 0; j < replicationFactor; ++j) {
      if (j >= dbServers.size()) {
        if (warnAboutReplicationFactor) {
          LOG_TOPIC("e16ec", WARN, Logger::CLUSTER)
              << "createCollectionCoordinator: replicationFactor is "
              << "too large for the number of DBservers";
        }
        break;
      }
      std::string candidate;
      // mop: leader
      if (serverIds.size() == 0) {
        candidate = dbServers[leaderIndex++];
        if (leaderIndex >= dbServers.size()) {
          leaderIndex = 0;
        }
      } else {
        do {
          candidate = dbServers[followerIndex++];
          if (followerIndex >= dbServers.size()) {
            followerIndex = 0;
          }
        } while (candidate == serverIds[0]);  // mop: ignore leader
      }
      serverIds.push_back(candidate);
    }

    // determine shard id
    std::string shardId = "s" + StringUtils::itoa(id + i);

    shards->emplace(shardId, serverIds);
  }

  return shards;
}

////////////////////////////////////////////////////////////////////////////////
/// @brief Clone shard distribution from other collection
////////////////////////////////////////////////////////////////////////////////

static std::shared_ptr<std::unordered_map<std::string, std::vector<std::string>>> CloneShardDistribution(
    ClusterInfo& ci, std::shared_ptr<LogicalCollection> col,
    std::shared_ptr<LogicalCollection> const& other) {
  auto result =
      std::make_shared<std::unordered_map<std::string, std::vector<std::string>>>();

  TRI_ASSERT(col);
  TRI_ASSERT(other);

  if (!other->distributeShardsLike().empty()) {
    std::string const errorMessage = "Cannot distribute shards like '" + other->name() +
                                     "' it is already distributed like '" +
                                     other->distributeShardsLike() + "'.";
    THROW_ARANGO_EXCEPTION_MESSAGE(TRI_ERROR_CLUSTER_CHAIN_OF_DISTRIBUTESHARDSLIKE, errorMessage);
  }

  // We need to replace the distribute with the cid.
  auto cidString = arangodb::basics::StringUtils::itoa(other.get()->id());
  col->distributeShardsLike(cidString, other->shardingInfo());

  if (col->isSmart() && col->type() == TRI_COL_TYPE_EDGE) {
    return result;
  }

  auto numberOfShards = static_cast<uint64_t>(col->numberOfShards());

  // Here we need to make sure that we put the shards and
  // shard distribution in the correct order: shards need
  // to be sorted alphabetically by ID
  //
  // shardIds() returns an unordered_map<ShardID, std::vector<ServerID>>
  // so the method is a bit mis-named.
  auto otherShardsMap = other->shardIds();

  // TODO: This should really be a utility function, possibly in ShardingInfo?
  std::vector<ShardID> otherShards;
  for (auto& it : *otherShardsMap) {
    otherShards.push_back(it.first);
  }
  std::sort(otherShards.begin(), otherShards.end());

  TRI_ASSERT(numberOfShards == otherShards.size());

  // fetch a unique id for each shard to create
  uint64_t const id = ci.uniqid(numberOfShards);
  for (uint64_t i = 0; i < numberOfShards; ++i) {
    // determine responsible server(s)
    std::string shardId = "s" + StringUtils::itoa(id + i);
    result->emplace(shardId, otherShardsMap->at(otherShards.at(i)));
  }
  return result;
}

/// @brief convert ClusterComm error into arango error code
int handleGeneralCommErrors(arangodb::ClusterCommResult const* res) {
  // This function creates an error code from a ClusterCommResult,
  // but only if it is a communication error. If the communication
  // was successful and there was an HTTP error code, this function
  // returns TRI_ERROR_NO_ERROR.
  // If TRI_ERROR_NO_ERROR is returned, then the result was CL_COMM_RECEIVED
  // and .answer can safely be inspected.
  if (res->status == CL_COMM_TIMEOUT) {
    // No reply, we give up:
    return TRI_ERROR_CLUSTER_TIMEOUT;
  } else if (res->status == CL_COMM_ERROR) {
    return TRI_ERROR_CLUSTER_CONNECTION_LOST;
  } else if (res->status == CL_COMM_BACKEND_UNAVAILABLE) {
    if (res->result == nullptr) {
      return TRI_ERROR_CLUSTER_CONNECTION_LOST;
    }
    if (!res->result->isComplete()) {
      // there is no result
      return TRI_ERROR_CLUSTER_CONNECTION_LOST;
    }
    return TRI_ERROR_CLUSTER_BACKEND_UNAVAILABLE;
  }

  return TRI_ERROR_NO_ERROR;
}

////////////////////////////////////////////////////////////////////////////////
/// @brief creates a copy of all HTTP headers to forward
////////////////////////////////////////////////////////////////////////////////

std::unordered_map<std::string, std::string> getForwardableRequestHeaders(arangodb::GeneralRequest* request) {
  std::unordered_map<std::string, std::string> const& headers = request->headers();
  std::unordered_map<std::string, std::string>::const_iterator it = headers.begin();

  std::unordered_map<std::string, std::string> result;

  while (it != headers.end()) {
    std::string const& key = (*it).first;

    // ignore the following headers
    if (key != "x-arango-async" && key != "authorization" &&
        key != "content-length" && key != "connection" && key != "expect" &&
        key != "host" && key != "origin" && key != StaticStrings::HLCHeader &&
        key != StaticStrings::ErrorCodes &&
        key.substr(0, 14) != "access-control") {
      result.emplace(key, (*it).second);
    }
    ++it;
  }

  result["content-length"] = StringUtils::itoa(request->contentLength());

  return result;
}

////////////////////////////////////////////////////////////////////////////////
/// @brief check if a list of attributes have the same values in two vpack
/// documents
////////////////////////////////////////////////////////////////////////////////

bool shardKeysChanged(LogicalCollection const& collection, VPackSlice const& oldValue,
                      VPackSlice const& newValue, bool isPatch) {
  if (!oldValue.isObject() || !newValue.isObject()) {
    // expecting two objects. everything else is an error
    return true;
  }
#ifdef DEBUG_SYNC_REPLICATION
  if (collection.vocbase().name() == "sync-replication-test") {
    return false;
  }
#endif

  std::vector<std::string> const& shardKeys = collection.shardKeys();

  for (size_t i = 0; i < shardKeys.size(); ++i) {
    if (shardKeys[i] == StaticStrings::KeyString) {
      continue;
    }

    VPackSlice n = newValue.get(shardKeys[i]);

    if (n.isNone() && isPatch) {
      // attribute not set in patch document. this means no update
      continue;
    }

    VPackSlice o = oldValue.get(shardKeys[i]);

    if (o.isNone()) {
      // if attribute is undefined, use "null" instead
      o = arangodb::velocypack::Slice::nullSlice();
    }

    if (n.isNone()) {
      // if attribute is undefined, use "null" instead
      n = arangodb::velocypack::Slice::nullSlice();
    }

    if (!arangodb::basics::VelocyPackHelper::equal(n, o, false)) {
      return true;
    }
  }

  return false;
}

bool smartJoinAttributeChanged(LogicalCollection const& collection, VPackSlice const& oldValue,
                               VPackSlice const& newValue, bool isPatch) {
  if (!collection.hasSmartJoinAttribute()) {
    return false;
  }
  if (!oldValue.isObject() || !newValue.isObject()) {
    // expecting two objects. everything else is an error
    return true;
  }

  std::string const& s = collection.smartJoinAttribute();

  VPackSlice n = newValue.get(s);
  if (!n.isString()) {
    if (isPatch && n.isNone()) {
      // attribute not set in patch document. this means no update
      return false;
    }

    // no string value... invalid!
    return true;
  }

  VPackSlice o = oldValue.get(s);
  TRI_ASSERT(o.isString());

  return !arangodb::basics::VelocyPackHelper::equal(n, o, false);
}

////////////////////////////////////////////////////////////////////////////////
/// @brief returns revision for a sharded collection
////////////////////////////////////////////////////////////////////////////////

int revisionOnCoordinator(ClusterFeature& feature, std::string const& dbname,
                          std::string const& collname, TRI_voc_rid_t& rid) {
  // Set a few variables needed for our work:
  ClusterInfo& ci = feature.clusterInfo();
  auto cc = ClusterComm::instance();
  if (cc == nullptr) {
    // nullptr happens only during controlled shutdown
    return TRI_ERROR_SHUTTING_DOWN;
  }

  // First determine the collection ID from the name:
  std::shared_ptr<LogicalCollection> collinfo;
  collinfo = ci.getCollectionNT(dbname, collname);
  if (collinfo == nullptr) {
    return TRI_ERROR_ARANGO_DATA_SOURCE_NOT_FOUND;
  }

  rid = 0;

  // If we get here, the sharding attributes are not only _key, therefore
  // we have to contact everybody:
  std::shared_ptr<ShardMap> shards = collinfo->shardIds();
  CoordTransactionID coordTransactionID = TRI_NewTickServer();

  std::unordered_map<std::string, std::string> headers;
  for (auto const& p : *shards) {
    cc->asyncRequest(coordTransactionID, "shard:" + p.first,
                     arangodb::rest::RequestType::GET,
                     "/_db/" + StringUtils::urlEncode(dbname) +
                         "/_api/collection/" + StringUtils::urlEncode(p.first) +
                         "/revision",
                     std::shared_ptr<std::string const>(), headers, nullptr, 300.0);
  }

  // Now listen to the results:
  int count;
  int nrok = 0;
  for (count = (int)shards->size(); count > 0; count--) {
    auto res = cc->wait(coordTransactionID, 0, "", 0.0);
    if (res.status == CL_COMM_RECEIVED) {
      if (res.answer_code == arangodb::rest::ResponseCode::OK) {
        VPackSlice answer = res.answer->payload();

        if (answer.isObject()) {
          VPackSlice r = answer.get("revision");

          if (r.isString()) {
            VPackValueLength len;
            char const* p = r.getString(len);
            TRI_voc_rid_t cmp = TRI_StringToRid(p, len, false);

            if (cmp != UINT64_MAX && cmp > rid) {
              // get the maximum value
              rid = cmp;
            }
          }
          nrok++;
        }
      }
    }
  }

  if (nrok != (int)shards->size()) {
    return TRI_ERROR_INTERNAL;
  }

  return TRI_ERROR_NO_ERROR;  // the cluster operation was OK, however,
                              // the DBserver could have reported an error.
}

int warmupOnCoordinator(ClusterFeature& feature, std::string const& dbname,
                        std::string const& cid) {
  // Set a few variables needed for our work:
  ClusterInfo& ci = feature.clusterInfo();
  auto cc = ClusterComm::instance();
  if (cc == nullptr) {
    // nullptr happens only during controlled shutdown
    return TRI_ERROR_SHUTTING_DOWN;
  }

  // First determine the collection ID from the name:
  std::shared_ptr<LogicalCollection> collinfo;
  collinfo = ci.getCollectionNT(dbname, cid);
  if (collinfo == nullptr) {
    return TRI_ERROR_ARANGO_DATA_SOURCE_NOT_FOUND;
  }

  // If we get here, the sharding attributes are not only _key, therefore
  // we have to contact everybody:
  std::shared_ptr<ShardMap> shards = collinfo->shardIds();
  CoordTransactionID coordTransactionID = TRI_NewTickServer();

  std::unordered_map<std::string, std::string> headers;
  for (auto const& p : *shards) {
    cc->asyncRequest(coordTransactionID, "shard:" + p.first,
                     arangodb::rest::RequestType::GET,
                     "/_db/" + StringUtils::urlEncode(dbname) +
                         "/_api/collection/" + StringUtils::urlEncode(p.first) +
                         "/loadIndexesIntoMemory",
                     std::shared_ptr<std::string const>(), headers, nullptr, 300.0);
  }

  // Now listen to the results:
  // Well actually we don't care...
  int count;
  for (count = (int)shards->size(); count > 0; count--) {
    auto res = cc->wait(coordTransactionID, 0, "", 0.0);
  }
  return TRI_ERROR_NO_ERROR;
}

////////////////////////////////////////////////////////////////////////////////
/// @brief returns figures for a sharded collection
////////////////////////////////////////////////////////////////////////////////

int figuresOnCoordinator(ClusterFeature& feature, std::string const& dbname,
                         std::string const& collname,
                         std::shared_ptr<arangodb::velocypack::Builder>& result) {
  // Set a few variables needed for our work:
  ClusterInfo& ci = feature.clusterInfo();
  auto cc = ClusterComm::instance();
  if (cc == nullptr) {
    // nullptr happens only during controlled shutdown
    return TRI_ERROR_SHUTTING_DOWN;
  }

  // First determine the collection ID from the name:
  std::shared_ptr<LogicalCollection> collinfo;
  collinfo = ci.getCollectionNT(dbname, collname);
  if (collinfo == nullptr) {
    return TRI_ERROR_ARANGO_DATA_SOURCE_NOT_FOUND;
  }

  // If we get here, the sharding attributes are not only _key, therefore
  // we have to contact everybody:
  std::shared_ptr<ShardMap> shards = collinfo->shardIds();
  CoordTransactionID coordTransactionID = TRI_NewTickServer();

  std::unordered_map<std::string, std::string> headers;
  for (auto const& p : *shards) {
    cc->asyncRequest(coordTransactionID, "shard:" + p.first,
                     arangodb::rest::RequestType::GET,
                     "/_db/" + StringUtils::urlEncode(dbname) +
                         "/_api/collection/" + StringUtils::urlEncode(p.first) +
                         "/figures",
                     std::shared_ptr<std::string const>(), headers, nullptr, 300.0);
  }

  // Now listen to the results:
  int count;
  int nrok = 0;
  for (count = (int)shards->size(); count > 0; count--) {
    auto res = cc->wait(coordTransactionID, 0, "", 0.0);
    if (res.status == CL_COMM_RECEIVED) {
      if (res.answer_code == arangodb::rest::ResponseCode::OK) {
        VPackSlice answer = res.answer->payload();

        if (answer.isObject()) {
          VPackSlice figures = answer.get("figures");
          if (figures.isObject()) {
            // add to the total
            recursiveAdd(figures, result);
          }
          nrok++;
        }
      }
    }
  }

  if (nrok != (int)shards->size()) {
    return TRI_ERROR_INTERNAL;
  }

  return TRI_ERROR_NO_ERROR;  // the cluster operation was OK, however,
                              // the DBserver could have reported an error.
}

////////////////////////////////////////////////////////////////////////////////
/// @brief counts number of documents in a coordinator, by shard
////////////////////////////////////////////////////////////////////////////////

int countOnCoordinator(transaction::Methods& trx, std::string const& cname,
                       std::vector<std::pair<std::string, uint64_t>>& result) {
  // Set a few variables needed for our work:
  ClusterFeature& feature = trx.vocbase().server().getFeature<ClusterFeature>();
  ClusterInfo& ci = feature.clusterInfo();
  auto cc = ClusterComm::instance();
  if (cc == nullptr) {
    // nullptr happens only during controlled shutdown
    return TRI_ERROR_SHUTTING_DOWN;
  }

  result.clear();

  std::string const& dbname = trx.vocbase().name();
  // First determine the collection ID from the name:
  std::shared_ptr<LogicalCollection> collinfo;
  collinfo = ci.getCollectionNT(dbname, cname);
  if (collinfo == nullptr) {
    return TRI_ERROR_ARANGO_DATA_SOURCE_NOT_FOUND;
  }

  std::shared_ptr<ShardMap> shardIds = collinfo->shardIds();
  const bool isManaged = trx.state()->hasHint(transaction::Hints::Hint::GLOBAL_MANAGED);
  if (isManaged) {
    Result res = ::beginTransactionOnAllLeaders(trx, *shardIds);
    if (res.fail()) {
      return res.errorNumber();
    }
  }

  std::vector<ClusterCommRequest> requests;
  auto body = std::make_shared<std::string>();
  for (std::pair<ShardID, std::vector<ServerID>> const& p : *shardIds) {
    auto headers = std::make_unique<std::unordered_map<std::string, std::string>>();
    ClusterTrxMethods::addTransactionHeader(trx, /*leader*/ p.second[0], *headers);
    requests.emplace_back("shard:" + p.first, arangodb::rest::RequestType::GET,
                          "/_db/" + StringUtils::urlEncode(dbname) +
                              "/_api/collection/" +
                              StringUtils::urlEncode(p.first) + "/count",
                          body, std::move(headers));
  }

  cc->performRequests(requests, CL_DEFAULT_TIMEOUT, Logger::QUERIES,
                      /*retryOnCollNotFound*/ true, /*retryOnBackUnvlbl*/ !isManaged);
  for (auto& req : requests) {
    auto& res = req.result;
    if (res.status == CL_COMM_RECEIVED) {
      if (res.answer_code == arangodb::rest::ResponseCode::OK) {
        VPackSlice answer = res.answer->payload();

        if (answer.isObject()) {
          // add to the total
          result.emplace_back(res.shardID,
                              arangodb::basics::VelocyPackHelper::getNumericValue<uint64_t>(
                                  answer, "count", 0));
        } else {
          return TRI_ERROR_INTERNAL;
        }
      } else {
        return static_cast<int>(res.answer_code);
      }
    } else {
      return handleGeneralCommErrors(&req.result);
    }
  }

  return TRI_ERROR_NO_ERROR;
}

////////////////////////////////////////////////////////////////////////////////
/// @brief gets the selectivity estimates from DBservers
////////////////////////////////////////////////////////////////////////////////

int selectivityEstimatesOnCoordinator(ClusterFeature& feature, std::string const& dbname,
                                      std::string const& collname,
                                      std::unordered_map<std::string, double>& result,
                                      TRI_voc_tick_t tid) {
  // Set a few variables needed for our work:
  ClusterInfo& ci = feature.clusterInfo();
  auto cc = ClusterComm::instance();
  if (cc == nullptr) {
    // nullptr happens only during controlled shutdown
    return TRI_ERROR_SHUTTING_DOWN;
  }

  result.clear();

  // First determine the collection ID from the name:
  std::shared_ptr<LogicalCollection> collinfo;
  collinfo = ci.getCollectionNT(dbname, collname);
  if (collinfo == nullptr) {
    return TRI_ERROR_ARANGO_DATA_SOURCE_NOT_FOUND;
  }

  std::shared_ptr<ShardMap> shards = collinfo->shardIds();
  std::vector<ClusterCommRequest> requests;
  std::string requestsUrl;
  auto body = std::make_shared<std::string>();
  for (auto const& p : *shards) {
    std::unique_ptr<std::unordered_map<std::string, std::string>> headers;
    if (tid != 0) {
      headers = std::make_unique<std::unordered_map<std::string, std::string>>();
      headers->emplace(StaticStrings::TransactionId, std::to_string(tid));
    }

    requestsUrl = "/_db/" + StringUtils::urlEncode(dbname) +
                  "/_api/index/selectivity?collection=" + StringUtils::urlEncode(p.first);
    requests.emplace_back("shard:" + p.first, arangodb::rest::RequestType::GET,
                          requestsUrl, body, std::move(headers));
  }

  // format of expected answer:
  // in indexes is a map that has keys in the format
  // s<shardid>/<indexid> and index information as value

  // {"code":200
  // ,"error":false
  // ,"indexes":{ "s10004/0"    : 1.0,
  //              "s10004/10005": 0.5
  //            }
  // }

  cc->performRequests(requests, CL_DEFAULT_TIMEOUT, Logger::QUERIES,
                      /*retryOnCollNotFound*/ true);

  std::map<std::string, std::vector<double>> indexEstimates;

  for (auto& req : requests) {
    int res = handleGeneralCommErrors(&req.result);
    if (res != TRI_ERROR_NO_ERROR) {
      return res;
    }

    ClusterCommResult const& comRes = req.result;

    if (comRes.answer_code == arangodb::rest::ResponseCode::OK) {
      VPackSlice answer = comRes.answer->payload();
      if (!answer.isObject()) {
        return TRI_ERROR_INTERNAL;
      }

      // add to the total
      for (auto const& pair : VPackObjectIterator(answer.get("indexes"), true)) {
        velocypack::StringRef shard_index_id(pair.key);
        auto split_point = std::find(shard_index_id.begin(), shard_index_id.end(), '/');
        std::string index(split_point + 1, shard_index_id.end());
        double estimate = basics::VelocyPackHelper::getNumericValue(pair.value, 0.0);
        indexEstimates[index].push_back(estimate);
      }

    } else {
      return static_cast<int>(comRes.answer_code);
    }
  }

  auto aggregate_indexes = [](std::vector<double> vec) -> double {
    TRI_ASSERT(!vec.empty());
    double rv = std::accumulate(vec.begin(), vec.end(), 0.0);
    rv /= static_cast<double>(vec.size());
    return rv;
  };

  for (auto const& p : indexEstimates) {
    result[p.first] = aggregate_indexes(p.second);
  }

  return TRI_ERROR_NO_ERROR;
}
  
  
////////////////////////////////////////////////////////////////////////////////
/// @brief Collect the results from all shards (fastpath variant)
///        All result bodies are stored in resultMap
////////////////////////////////////////////////////////////////////////////////

template <typename T>
static void collectResponsesFromAllShards(
      std::unordered_map<ShardID, std::vector<T>> const& shardMap,
      std::vector<futures::Try<arangodb::network::Response>>& responses,
      std::unordered_map<int, size_t>& errorCounter,
      std::unordered_map<ShardID, std::shared_ptr<VPackBuilder>>& resultMap,
      fuerte::StatusCode& code) {
  // If none of the shards responds we return a SERVER_ERROR;
  code = fuerte::StatusInternalError;
  for (Try<arangodb::network::Response> const& tryRes : responses) {
    network::Response const& res = tryRes.get();  // throws exceptions upwards
    ShardID sId = res.destinationShard();
    
    int commError = network::fuerteToArangoErrorCode(res);
    if (commError != TRI_ERROR_NO_ERROR) {
      auto tmpBuilder = std::make_shared<VPackBuilder>();
      // If there was no answer whatsoever, we cannot rely on the shardId
      // being present in the result struct:
      
      auto weSend = shardMap.find(sId);
      TRI_ASSERT(weSend != shardMap.end());  // We send sth there earlier.
      size_t count = weSend->second.size();
      for (size_t i = 0; i < count; ++i) {
        tmpBuilder->openObject();
        tmpBuilder->add(StaticStrings::Error, VPackValue(true));
        tmpBuilder->add(StaticStrings::ErrorNum, VPackValue(commError));
        tmpBuilder->close();
      }
      resultMap.emplace(sId, std::move(tmpBuilder));
    } else {
      std::vector<VPackSlice> const& slices = res.response->slices();
      auto tmpBuilder = std::make_shared<VPackBuilder>();
      if (!slices.empty()) {
        tmpBuilder->add(slices[0]);
      }
      
      resultMap.emplace(sId, std::move(tmpBuilder));
      network::errorCodesFromHeaders(res.response->header.meta, errorCounter, true);
      code = res.response->statusCode();
    }
  }
}

static OperationResult checkResponsesFromAllShards(
    std::vector<futures::Try<arangodb::network::Response>>& responses) {
  // If none of the shards responds we return a SERVER_ERROR;
  Result result;
  for (Try<arangodb::network::Response> const& tryRes : responses) {
    network::Response const& res = tryRes.get();  // throws exceptions upwards
    int commError = network::fuerteToArangoErrorCode(res);
    if (commError != TRI_ERROR_NO_ERROR) {
      result.reset(commError);
      break;
    } else {
      std::vector<VPackSlice> const& slices = res.response->slices();
      if (!slices.empty()) {
        VPackSlice answer = slices[0];
        if (VelocyPackHelper::readBooleanValue(answer, StaticStrings::Error, false)) {
          result = network::resultFromBody(answer, TRI_ERROR_NO_ERROR);
        }
      }
    }
  }
  return OperationResult(result);
}

////////////////////////////////////////////////////////////////////////////////
/// @brief creates one or many documents in a coordinator
///
/// In case of many documents (slice is a VPackArray) it will send to each
/// shard all the relevant documents for this shard only.
/// If one of them fails, this error is reported.
/// There is NO guarantee for the stored documents of all other shards, they may
/// be stored or not. All answers of these shards are dropped.
/// If we return with NO_ERROR it is guaranteed that all shards reported success
/// for their documents.
////////////////////////////////////////////////////////////////////////////////

Future<OperationResult> createDocumentOnCoordinator(transaction::Methods const& trx,
                                                    LogicalCollection& coll,
<<<<<<< HEAD
                                                    arangodb::OperationOptions const& options,
                                                    VPackSlice slice) {
  ClusterFeature& feature = trx.vocbase().server().getFeature<ClusterFeature>();
  ClusterInfo& ci = feature.clusterInfo();
=======
                                                    VPackSlice const slice,
                                                    arangodb::OperationOptions const& options) {
  ClusterInfo* ci = ClusterInfo::instance();
  TRI_ASSERT(ci != nullptr);
>>>>>>> 5b583230

  std::string const& dbname = trx.vocbase().name();
  const std::string collid = std::to_string(coll.id());
  std::shared_ptr<ShardMap> shardIds = coll.shardIds();

  // create vars used in this function
  bool const useMultiple = slice.isArray();  // insert more than one document
  std::unordered_map<ShardID, std::vector<std::pair<VPackSlice, std::string>>> shardMap;
  std::vector<std::pair<ShardID, VPackValueLength>> reverseMapping;

  {
    // create shard map
    int res = TRI_ERROR_NO_ERROR;
    if (useMultiple) {
      for (VPackSlice value : VPackArrayIterator(slice)) {
        res = distributeBabyOnShards(shardMap, ci, collid, coll,
                                     reverseMapping, value, options.isRestore);
        if (res != TRI_ERROR_NO_ERROR) {
          return makeFuture(OperationResult(res));;
        }
      }
    } else {
      res = distributeBabyOnShards(shardMap, ci, collid, coll,
                                   reverseMapping, slice, options.isRestore);
      if (res != TRI_ERROR_NO_ERROR) {
        return makeFuture(OperationResult(res));;
      }
    }
  }

  // FIXME: make this async
  // lazily begin transactions on leaders
  const bool isManaged = trx.state()->hasHint(transaction::Hints::Hint::GLOBAL_MANAGED);
  if (isManaged && shardMap.size() > 1) {
    Result res = beginTransactionOnSomeLeaders(*trx.state(), coll, shardMap);
    if (res.fail()) {
      return makeFuture(OperationResult(std::move(res)));
    }
  }
  
  std::string const baseUrl =
      "/_db/" + StringUtils::urlEncode(dbname) + "/_api/document?collection=";

  std::string const optsUrlPart =
      std::string("&waitForSync=") + (options.waitForSync ? "true" : "false") +
      "&returnNew=" + (options.returnNew ? "true" : "false") +
      "&returnOld=" + (options.returnOld ? "true" : "false") +
      "&isRestore=" + (options.isRestore ? "true" : "false") + "&" +
      StaticStrings::OverWrite + "=" + (options.overwrite ? "true" : "false");

  // Now prepare the requests:
  std::vector<Future<network::Response>> futures;
  futures.reserve(shardMap.size());
  for (auto const& it : shardMap) {
    VPackBuffer<uint8_t> reqBuffer;
    VPackBuilder reqBuilder(reqBuffer);

    if (!useMultiple) {
      TRI_ASSERT(it.second.size() == 1);
      auto idx = it.second.front();
      if (idx.second.empty()) {
        reqBuilder.add(slice);
      } else {
        reqBuilder.clear();
        reqBuilder.openObject();
        reqBuilder.add(StaticStrings::KeyString, VPackValue(idx.second));
        TRI_SanitizeObject(slice, reqBuilder);
        reqBuilder.close();
      }
    } else {
      reqBuilder.clear();
      reqBuilder.openArray();
      for (auto const& idx : it.second) {
        if (idx.second.empty()) {
          reqBuilder.add(idx.first);
        } else {
          reqBuilder.openObject();
          reqBuilder.add(StaticStrings::KeyString, VPackValue(idx.second));
          TRI_SanitizeObject(idx.first, reqBuilder);
          reqBuilder.close();
        }
      }
      reqBuilder.close();
    }
    
    network::Headers headers;
    addTransactionHeaderForShard(trx, *shardIds, /*shard*/ it.first, headers);
    NetworkFeature& networkFeature = feature.server().getFeature<NetworkFeature>();
    auto future =
        network::sendRequestRetry(networkFeature, "shard:" + it.first,
                                  fuerte::RestVerb::Post,
                                  baseUrl + StringUtils::urlEncode(it.first) + optsUrlPart,
                                  std::move(reqBuffer),
                                  network::Timeout(CL_DEFAULT_LONG_TIMEOUT),
                                  headers, /*retryNotFound*/ true);
    futures.emplace_back(std::move(future));
  }

  // Now compute the result
  if (!useMultiple) {  // single-shard fast track
    TRI_ASSERT(futures.size() == 1);

    auto cb = [options](network::Response&& res) -> OperationResult {
      int commError = network::fuerteToArangoErrorCode(res);
      if (commError != TRI_ERROR_NO_ERROR) {
        return OperationResult(commError);
      }
      
      return network::clusterResultInsert(res.response->statusCode(),
                                          res.response->copyPayload(), options, {});
    };
    return std::move(futures[0]).thenValue(cb);
  }

  return futures::collectAll(std::move(futures))
  .thenValue([=](std::vector<Try<network::Response>>&& results) -> OperationResult {
    std::unordered_map<ShardID, std::shared_ptr<VPackBuilder>> resultMap;
    std::unordered_map<int, size_t> errorCounter;
    fuerte::StatusCode code;
    
    collectResponsesFromAllShards(shardMap, results, errorCounter, resultMap, code);
    TRI_ASSERT(resultMap.size() == results.size());
    
    VPackBuilder resultBody;
    mergeResults(reverseMapping, resultMap, resultBody);
    return network::clusterResultInsert(code, resultBody.steal(), options, errorCounter);
  });
}

////////////////////////////////////////////////////////////////////////////////
/// @brief remove a document in a coordinator
////////////////////////////////////////////////////////////////////////////////

Future<OperationResult> removeDocumentOnCoordinator(arangodb::transaction::Methods& trx,
                                                    LogicalCollection& coll, VPackSlice const slice,
                                                    arangodb::OperationOptions const& options) {
  // Set a few variables needed for our work:
<<<<<<< HEAD
  ClusterInfo& ci = trx.vocbase().server().getFeature<ClusterFeature>().clusterInfo();
  auto cc = ClusterComm::instance();
  if (cc == nullptr) {
    // nullptr happens only during controlled shutdown
    return TRI_ERROR_SHUTTING_DOWN;
  }

  std::string const& dbname = trx.vocbase().name();
  // First determine the collection ID from the name:
  std::shared_ptr<LogicalCollection> collinfo;
  collinfo = ci.getCollectionNT(dbname, collname);
  if (collinfo == nullptr) {
    return TRI_ERROR_ARANGO_DATA_SOURCE_NOT_FOUND;
=======
  ClusterInfo* ci = ClusterInfo::instance();

  std::string const& dbname = trx.vocbase().name();
  // First determine the collection ID from the name:
  const std::string collid = std::to_string(coll.id());
  std::shared_ptr<ShardMap> shardIds = coll.shardIds();
  
  std::unordered_map<ShardID, std::vector<VPackSlice>> shardMap;
  std::vector<std::pair<ShardID, VPackValueLength>> reverseMapping;
  const bool useMultiple = slice.isArray();
  
  bool canUseFastPath = true;
  if (useMultiple) {
    for (VPackSlice value : VPackArrayIterator(slice)) {
      int res = distributeBabyOnShards(shardMap, ci, collid, coll, reverseMapping, value);
      if (res != TRI_ERROR_NO_ERROR) {
        canUseFastPath = false;
        shardMap.clear();
        reverseMapping.clear();
        break;
      }
    }
  } else {
    int res = distributeBabyOnShards(shardMap, ci, collid, coll, reverseMapping, slice);
    if (res != TRI_ERROR_NO_ERROR) {
      canUseFastPath = false;
      shardMap.clear();
      reverseMapping.clear();
    }
>>>>>>> 5b583230
  }
  // We sorted the shards correctly.

  std::string const baseUrl =
      "/_db/" + StringUtils::urlEncode(dbname) + "/_api/document/";

  std::string const optsUrlPart =
      std::string("?waitForSync=") + (options.waitForSync ? "true" : "false") +
      "&returnOld=" + (options.returnOld ? "true" : "false") +
      "&ignoreRevs=" + (options.ignoreRevs ? "true" : "false");

<<<<<<< HEAD
  VPackBuilder reqBuilder;

  if (useDefaultSharding) {
    // fastpath we know which server is responsible.

    // decompose the input into correct shards.
    // Send the correct documents to the correct shards
    // Merge the results with static merge helper

    std::unordered_map<ShardID, std::vector<VPackSlice>> shardMap;
    std::vector<std::pair<ShardID, VPackValueLength>> reverseMapping;
    auto workOnOneNode = [&shardMap, &ci, &collid, &collinfo,
                          &reverseMapping](VPackSlice const value) -> int {
      // Sort out the _key attribute and identify the shard responsible for it.

      arangodb::velocypack::StringRef _key(transaction::helpers::extractKeyPart(value));
      ShardID shardID;
      if (_key.empty()) {
        // We have invalid input at this point.
        // However we can work with the other babies.
        // This is for compatibility with single server
        // We just assign it to any shard and pretend the user has given a key
        std::shared_ptr<std::vector<ShardID>> shards = ci.getShardList(collid);
        shardID = shards->at(0);
      } else {
        // Now find the responsible shard:
        bool usesDefaultShardingAttributes;
        int error =
            collinfo->getResponsibleShard(arangodb::velocypack::Slice::emptyObjectSlice(),
                                          true, shardID, usesDefaultShardingAttributes,
                                          _key.toString());

        if (error == TRI_ERROR_ARANGO_DATA_SOURCE_NOT_FOUND) {
          return TRI_ERROR_CLUSTER_SHARD_GONE;
        }
      }

      // We found the responsible shard. Add it to the list.
      auto it = shardMap.find(shardID);
      if (it == shardMap.end()) {
        shardMap.emplace(shardID, std::vector<VPackSlice>{value});
        reverseMapping.emplace_back(shardID, 0);
      } else {
        it->second.emplace_back(value);
        reverseMapping.emplace_back(shardID, it->second.size() - 1);
      }
      return TRI_ERROR_NO_ERROR;
    };

    if (useMultiple) {  // slice is array of document values
      for (VPackSlice value : VPackArrayIterator(slice)) {
        int res = workOnOneNode(value);
        if (res != TRI_ERROR_NO_ERROR) {
          // Is early abortion correct?
          return res;
        }
      }
    } else {
      int res = workOnOneNode(slice);
      if (res != TRI_ERROR_NO_ERROR) {
        return res;
      }
    }
=======
  const bool isManaged = trx.state()->hasHint(transaction::Hints::Hint::GLOBAL_MANAGED);
>>>>>>> 5b583230

  if (canUseFastPath) {
    // All shard keys are known in all documents.
    // Contact all shards directly with the correct information.

    // lazily begin transactions on leaders
    if (isManaged && shardMap.size() > 1) {
      // FIXME: make this async
      Result res = beginTransactionOnSomeLeaders(*trx.state(), coll, shardMap);
      if (res.fail()) {
        return makeFuture(OperationResult(std::move(res)));
      }
    }

    // Now prepare the requests:
    std::vector<Future<network::Response>> futures;
    futures.reserve(shardMap.size());
    
    for (auto const& it : shardMap) {
      VPackBuffer<uint8_t> buffer;
      if (!useMultiple) {
        TRI_ASSERT(it.second.size() == 1);
        buffer.append(slice.begin(), slice.byteSize());
      } else {
        VPackBuilder reqBuilder(buffer);
        reqBuilder.openArray(/*unindexed*/true);
        for (VPackSlice const value : it.second) {
          reqBuilder.add(value);
        }
        reqBuilder.close();
      }
      
      network::Headers headers;
      addTransactionHeaderForShard(trx, *shardIds, /*shard*/ it.first, headers);
      futures.emplace_back(network::sendRequestRetry("shard:" + it.first, fuerte::RestVerb::Delete,
                                                     baseUrl + StringUtils::urlEncode(it.first) + optsUrlPart,
                                                     std::move(buffer), network::Timeout(CL_DEFAULT_LONG_TIMEOUT),
                                                     std::move(headers), /*retryNotFound*/ true));
    }

    // Now listen to the results:
    if (!useMultiple) {
      TRI_ASSERT(futures.size() == 1);
      auto cb = [options](network::Response&& res) -> OperationResult {
        int commError = network::fuerteToArangoErrorCode(res);
        if (commError != TRI_ERROR_NO_ERROR) {
          return OperationResult(commError);
        }
        
        return network::clusterResultDelete(res.response->statusCode(),
                                            res.response->stealPayload(), options, {});
      };
      return std::move(futures[0]).thenValue(cb);
    }
    
    return futures::collectAll(std::move(futures))
    .thenValue([=](std::vector<Try<network::Response>>&& results) -> OperationResult {
      std::unordered_map<ShardID, std::shared_ptr<VPackBuilder>> resultMap;
      std::unordered_map<int, size_t> errorCounter;
      fuerte::StatusCode code;
      
      collectResponsesFromAllShards(shardMap, results, errorCounter, resultMap, code);
      TRI_ASSERT(resultMap.size() == results.size());
      
      // the cluster operation was OK, however,
      // the DBserver could have reported an error.
      VPackBuilder resultBody;
      mergeResults(reverseMapping, resultMap, resultBody);
      return network::clusterResultDelete(code, resultBody.steal(),
                                          options, errorCounter);
    });
  }

  // Not all shard keys are known in all documents.
  // We contact all shards with the complete body and ignore NOT_FOUND

  // lazily begin transactions on leaders
  if (isManaged && shardIds->size() > 1) {
    Result res = ::beginTransactionOnAllLeaders(trx, *shardIds);
    if (res.fail()) {
      return makeFuture(OperationResult(std::move(res)));
    }
  }

  // We simply send the body to all shards and await their results.
  // As soon as we have the results we merge them in the following way:
  // For 1 .. slice.length()
  //    for res : allResults
  //      if res != NOT_FOUND => insert this result. skip other results
  //    end
  //    if (!skipped) => insert NOT_FOUND

  std::vector<Future<network::Response>> futures;
  futures.reserve(shardIds->size());
  
  const size_t expectedLen = useMultiple ? slice.length() : 0;
  VPackBuffer<uint8_t> buffer;
  buffer.append(slice.begin(), slice.byteSize());
  
  for (std::pair<ShardID, std::vector<ServerID>> const& shardServers : *shardIds) {
    ShardID const& shard = shardServers.first;
    network::Headers headers;
    addTransactionHeaderForShard(trx, *shardIds, shard, headers);
    futures.emplace_back(network::sendRequestRetry("shard:" + shard, fuerte::RestVerb::Delete,
                                                   baseUrl + StringUtils::urlEncode(shard) + optsUrlPart, /*cannot move*/ buffer,
                                                   network::Timeout(CL_DEFAULT_LONG_TIMEOUT),
                                                   std::move(headers), /*retryNotFound*/ true));
  }
  
  size_t const shardNum = shardIds->size();
  auto cb = [=](std::vector<Try<network::Response>>&& responses) -> OperationResult {
    std::shared_ptr<VPackBuffer<uint8_t>> buffer;
    if (!useMultiple) {  // Only one can answer, we react a bit differently
      
      int nrok = 0;
      int commError = TRI_ERROR_NO_ERROR;
      fuerte::StatusCode code;
      for (size_t i = 0; i < responses.size(); i++) {
        network::Response const& res = responses[i].get();
        
        if (res.error == fuerte::Error::NoError) {
          // if no shard has the document, use NF answer from last shard
          const bool isNotFound = res.response->statusCode() == fuerte::StatusNotFound;
          if (!isNotFound || (isNotFound && nrok == 0 && i == responses.size() - 1)) {
            nrok++;
            code = res.response->statusCode();
            buffer = res.response->stealPayload();
          }
        } else {
          commError = network::fuerteToArangoErrorCode(res);
        }
      }
      
      if (nrok == 0) {  // This can only happen, if a commError was encountered!
        return OperationResult(commError);
      } else if (nrok > 1) {
        return OperationResult(TRI_ERROR_CLUSTER_GOT_CONTRADICTING_ANSWERS);
      }
      
      return network::clusterResultDelete(code, std::move(buffer), options, {});
    }
    
    // We select all results from all shards and merge them back again.
    std::vector<VPackSlice> allResults;
    allResults.reserve(shardNum);
    
    std::unordered_map<int, size_t> errorCounter;
    // If no server responds we return 500
    for (size_t i = 0; i < responses.size(); i++) {
      network::Response const& res = responses[i].get();
      if (res.error != fuerte::Error::NoError) {
        return OperationResult(network::fuerteToArangoErrorCode(res));
      }
      
      allResults.push_back(res.response->slice());
      network::errorCodesFromHeaders(res.response->header.meta, errorCounter,
                                     /*includeNotFound*/ false);
    }
    VPackBuilder resultBody;
    // If we get here we get exactly one result for every shard.
    TRI_ASSERT(allResults.size() == shardNum);
    mergeResultsAllShards(allResults, resultBody, errorCounter, expectedLen);
    return OperationResult(Result(), resultBody.steal(),
                           options, std::move(errorCounter));
  };
  return futures::collectAll(std::move(futures)).thenValue(std::move(cb));
}

////////////////////////////////////////////////////////////////////////////////
/// @brief truncate a cluster collection on a coordinator
////////////////////////////////////////////////////////////////////////////////

futures::Future<OperationResult> truncateCollectionOnCoordinator(transaction::Methods& trx,
                                                                 std::string const& collname) {
  Result res;
  // Set a few variables needed for our work:
  ClusterInfo& ci = trx.vocbase().server().getFeature<ClusterFeature>().clusterInfo();
  auto cc = ClusterComm::instance();
  if (cc == nullptr) {
    // nullptr happens only during controlled shutdown
    return futures::makeFuture(OperationResult(res.reset(TRI_ERROR_SHUTTING_DOWN)));
  }

  std::string const& dbname = trx.vocbase().name();
  // First determine the collection ID from the name:
  std::shared_ptr<LogicalCollection> collinfo;
  collinfo = ci.getCollectionNT(dbname, collname);
  if (collinfo == nullptr) {
    return futures::makeFuture(
        OperationResult(res.reset(TRI_ERROR_ARANGO_DATA_SOURCE_NOT_FOUND)));
  }

  // Some stuff to prepare cluster-intern requests:
  // We have to contact everybody:
  std::shared_ptr<ShardMap> shardIds = collinfo->shardIds();

  // lazily begin transactions on all leader shards
  if (trx.state()->hasHint(transaction::Hints::Hint::GLOBAL_MANAGED)) {
    res = ::beginTransactionOnAllLeaders(trx, *shardIds);
    if (res.fail()) {
      return futures::makeFuture(OperationResult(res));
    }
  }

  std::vector<Future<network::Response>> futures;
  futures.reserve(shardIds->size());

  for (auto const& p : *shardIds) {
    // handler expects valid velocypack body (empty object minimum)
    VPackBuffer<uint8_t> buffer;
    VPackBuilder builder(buffer);
    builder.openObject();
    builder.close();

    network::Headers headers;
    addTransactionHeaderForShard(trx, *shardIds, /*shard*/ p.first, headers);
    auto future =
        network::sendRequestRetry("shard:" + p.first, fuerte::RestVerb::Put,
                                  "/_db/" + StringUtils::urlEncode(dbname) +
                                      "/_api/collection/" + p.first +
                                      "/truncate",
                                  std::move(buffer), network::Timeout(600.0),
                                  headers, /*retryNotFound*/ true);
    futures.emplace_back(std::move(future));
  }

  auto cb = [](std::vector<Try<network::Response>>&& results) -> OperationResult {
    return checkResponsesFromAllShards(results);
  };
  return futures::collectAll(std::move(futures)).thenValue(std::move(cb));
}

////////////////////////////////////////////////////////////////////////////////
/// @brief get a document in a coordinator
////////////////////////////////////////////////////////////////////////////////

Future<OperationResult> getDocumentOnCoordinator(transaction::Methods& trx,
                                                 LogicalCollection& coll, VPackSlice slice,
                                                 OperationOptions const& options) {
  // Set a few variables needed for our work:
<<<<<<< HEAD
  ClusterInfo& ci = trx.vocbase().server().getFeature<ClusterFeature>().clusterInfo();
  auto cc = ClusterComm::instance();
  if (cc == nullptr) {
    // nullptr happens only during controlled shutdown
    return TRI_ERROR_SHUTTING_DOWN;
  }

  std::string const& dbname = trx.vocbase().name();
  // First determine the collection ID from the name:
  std::shared_ptr<LogicalCollection> collinfo;
  collinfo = ci.getCollectionNT(dbname, collname);
  if (collinfo == nullptr) {
    return TRI_ERROR_ARANGO_DATA_SOURCE_NOT_FOUND;
  }

  auto collid = std::to_string(collinfo->id());
  std::shared_ptr<ShardMap> shardIds = collinfo->shardIds();
=======
  ClusterInfo* ci = ClusterInfo::instance();
  TRI_ASSERT(ci != nullptr);

  std::string const& dbname = trx.vocbase().name();
  const std::string collid = std::to_string(coll.id());
  std::shared_ptr<ShardMap> shardIds = coll.shardIds();
>>>>>>> 5b583230

  // If _key is the one and only sharding attribute, we can do this quickly,
  // because we can easily determine which shard is responsible for the
  // document. Otherwise we have to contact all shards and ask them to
  // delete the document. All but one will not know it.
  // Now find the responsible shard(s)

  std::unordered_map<ShardID, std::vector<VPackSlice>> shardMap;
  std::vector<std::pair<ShardID, VPackValueLength>> reverseMapping;
  const bool useMultiple = slice.isArray();

  bool canUseFastPath = true;
  if (useMultiple) {
    for (VPackSlice value : VPackArrayIterator(slice)) {
      int res = distributeBabyOnShards(shardMap, ci, collid, coll, reverseMapping, value);
      if (res != TRI_ERROR_NO_ERROR) {
        canUseFastPath = false;
        shardMap.clear();
        reverseMapping.clear();
        break;
      }
    }
  } else {
    int res = distributeBabyOnShards(shardMap, ci, collid, coll, reverseMapping, slice);
    if (res != TRI_ERROR_NO_ERROR) {
      canUseFastPath = false;
      shardMap.clear();
      reverseMapping.clear();
    }
  }

  // lazily begin transactions on leaders
  const bool isManaged = trx.state()->hasHint(transaction::Hints::Hint::GLOBAL_MANAGED);

  // Some stuff to prepare cluster-internal requests:

  std::string baseUrl =
      "/_db/" + StringUtils::urlEncode(dbname) + "/_api/document/";
  std::string optsUrlPart =
      std::string("?ignoreRevs=") + (options.ignoreRevs ? "true" : "false");

  fuerte::RestVerb restVerb;
  if (!useMultiple) {
    restVerb = options.silent ? fuerte::RestVerb::Head : fuerte::RestVerb::Get;
  } else {
    restVerb = fuerte::RestVerb::Put;
    if (options.silent) {
      optsUrlPart += std::string("&silent=true");
    }
    optsUrlPart += std::string("&onlyget=true");
  }

  if (canUseFastPath) {
    // All shard keys are known in all documents.
    // Contact all shards directly with the correct information.

    // FIXME: make this async
    if (isManaged && shardMap.size() > 1) {  // lazily begin the transaction
      Result res = beginTransactionOnSomeLeaders(*trx.state(), coll, shardMap);
      if (res.fail()) {
        return makeFuture(OperationResult(std::move(res)));
      }
    }

    // Now prepare the requests:
    std::vector<Future<network::Response>> futures;
    futures.reserve(shardMap.size());

    for (auto const& it : shardMap) {
      network::Headers headers;
      addTransactionHeaderForShard(trx, *shardIds, /*shard*/ it.first, headers);
      
      if (!useMultiple) {
        TRI_ASSERT(it.second.size() == 1);

        if (!options.ignoreRevs && slice.hasKey(StaticStrings::RevString)) {
          headers.emplace("if-match", slice.get(StaticStrings::RevString).copyString());
        }

        VPackSlice keySlice = slice;
        if (slice.isObject()) {
          keySlice = slice.get(StaticStrings::KeyString);
        }
        VPackStringRef ref = keySlice.stringRef();
        std::string url = baseUrl + StringUtils::urlEncode(it.first) + "/";
        url.append(StringUtils::urlEncode(ref.data(), ref.length())).append(optsUrlPart);

        // We send to single endpoint
        futures.emplace_back(network::sendRequestRetry("shard:" + it.first, restVerb,
                                                       std::move(url), VPackBuffer<uint8_t>(),
                                                       network::Timeout(CL_DEFAULT_TIMEOUT),
                                                       headers, /*retryNotFound*/ true));
      } else {
        VPackBuffer<uint8_t> buffer;
        VPackBuilder builder(buffer);
        builder.openArray(/*unindexed*/true);
        for (auto const& value : it.second) {
          builder.add(value);
        }
        builder.close();
        // We send to Babies endpoint
        futures.emplace_back(network::sendRequestRetry("shard:" + it.first, restVerb,
                                                       baseUrl + StringUtils::urlEncode(it.first) + optsUrlPart,
                                                       std::move(buffer), network::Timeout(CL_DEFAULT_TIMEOUT),
                                                       headers, /*retryNotFound*/ true));
      }
    }

    // Now compute the result
    if (!useMultiple) {  // single-shard fast track
      TRI_ASSERT(futures.size() == 1);

      auto cb = [options](network::Response&& res) -> OperationResult {
        int commError = network::fuerteToArangoErrorCode(res);
        if (commError != TRI_ERROR_NO_ERROR) {
          return OperationResult(commError);
        }

        return network::clusterResultDocument(res.response->statusCode(),
                                              res.response->stealPayload(), options, {});
      };
      return std::move(futures[0]).thenValue(cb);
    }

    return futures::collectAll(std::move(futures)).thenValue([=](std::vector<Try<network::Response>>&& results) -> OperationResult {
      std::unordered_map<ShardID, std::shared_ptr<VPackBuilder>> resultMap;
      std::unordered_map<int, size_t> errorCounter;
      fuerte::StatusCode code;
      
      collectResponsesFromAllShards(shardMap, results, errorCounter, resultMap, code);
      TRI_ASSERT(resultMap.size() == results.size());
      
      VPackBuilder resultBody;
      mergeResults(reverseMapping, resultMap, resultBody);
      return network::clusterResultDocument(fuerte::StatusOK, resultBody.steal(),
                                            options, errorCounter);
    });
  }

  // Not all shard keys are known in all documents.
  // We contact all shards with the complete body and ignore NOT_FOUND

  if (isManaged) {  // lazily begin the transaction
    Result res = ::beginTransactionOnAllLeaders(trx, *shardIds);
    if (res.fail()) {
      return makeFuture(OperationResult(res));
    }
  }

  // Now prepare the requests:
  std::vector<Future<network::Response>> futures;
  futures.reserve(shardIds->size());

  const size_t expectedLen = useMultiple ? slice.length() : 0;
  if (!useMultiple) {
    VPackStringRef const key(slice.isObject() ? slice.get(StaticStrings::KeyString) : slice);
    
    const bool addMatch = !options.ignoreRevs && slice.hasKey(StaticStrings::RevString);
    for (std::pair<ShardID, std::vector<ServerID>> const& shardServers : *shardIds) {
      ShardID const& shard = shardServers.first;
      
      network::Headers headers;
      addTransactionHeaderForShard(trx, *shardIds, shard, headers);
      if (addMatch) {
        headers.emplace("if-match", slice.get(StaticStrings::RevString).copyString());
      }

      futures.emplace_back(network::sendRequestRetry("shard:" + shard, restVerb,
                                                     baseUrl + StringUtils::urlEncode(shard) + "/" +
                                                     StringUtils::urlEncode(key.data(), key.size()) + optsUrlPart,
                                                     VPackBuffer<uint8_t>(), network::Timeout(CL_DEFAULT_TIMEOUT),
                                                     headers, /*retryNotFound*/ true));
    }
  } else {
    VPackBuffer<uint8_t> buffer;
    buffer.append(slice.begin(), slice.byteSize());
    for (std::pair<ShardID, std::vector<ServerID>> const& shardServers : *shardIds) {
      ShardID const& shard = shardServers.first;
      network::Headers headers;
      addTransactionHeaderForShard(trx, *shardIds, shard, headers);
      futures.emplace_back(network::sendRequestRetry("shard:" + shard, restVerb,
                                                     baseUrl + StringUtils::urlEncode(shard) + optsUrlPart,
                                                     /*cannot move*/ buffer, network::Timeout(CL_DEFAULT_TIMEOUT),
                                                     headers, /*retryNotFound*/ true));
    }
  }

  auto cb = [=](std::vector<Try<network::Response>>&& responses) -> OperationResult {
    std::shared_ptr<VPackBuffer<uint8_t>> buffer;
    if (!useMultiple) {  // Only one can answer, we react a bit differently

      int nrok = 0;
      int commError = TRI_ERROR_NO_ERROR;
      fuerte::StatusCode code;
      for (size_t i = 0; i < responses.size(); i++) {
        network::Response const& res = responses[i].get();

        if (res.error == fuerte::Error::NoError) {
          // if no shard has the document, use NF answer from last shard
          const bool isNotFound = res.response->statusCode() == fuerte::StatusNotFound;
          if (!isNotFound || (isNotFound && nrok == 0 && i == responses.size() - 1)) {
            nrok++;
            code = res.response->statusCode();
            buffer = res.response->stealPayload();
          }
        } else {
          commError = network::fuerteToArangoErrorCode(res);
        }
      }

      if (nrok == 0) {  // This can only happen, if a commError was encountered!
        return OperationResult(commError);
      } else if (nrok > 1) {
        return OperationResult(TRI_ERROR_CLUSTER_GOT_CONTRADICTING_ANSWERS);
      }

      return network::clusterResultDocument(code, std::move(buffer), options, {});
    }

    // We select all results from all shards and merge them back again.
    std::vector<VPackSlice> allResults;
    allResults.reserve(shardIds->size());
    std::unordered_map<int, size_t> errorCounter;
    // If no server responds we return 500
    for (size_t i = 0; i < responses.size(); i++) {
      network::Response const& res = responses[i].get();
      if (res.error != fuerte::Error::NoError) {
        return OperationResult(network::fuerteToArangoErrorCode(res));
      }

      allResults.push_back(res.response->slice());
      network::errorCodesFromHeaders(res.response->header.meta, errorCounter,
                                     /*includeNotFound*/ false);
    }
    VPackBuilder resultBody;
    // If we get here we get exactly one result for every shard.
    TRI_ASSERT(allResults.size() == shardIds->size());
    mergeResultsAllShards(allResults, resultBody, errorCounter, expectedLen);
    return OperationResult(Result(), resultBody.steal(),
                           options, std::move(errorCounter));
  };
  return futures::collectAll(std::move(futures)).thenValue(std::move(cb));
}

/// @brief fetch edges from TraverserEngines
///        Contacts all TraverserEngines placed
///        on the DBServers for the given list
///        of vertex _id's.
///        All non-empty and non-cached results
///        of DBServers will be inserted in the
///        datalake. Slices used in the result
///        point to content inside of this lake
///        only and do not run out of scope unless
///        the lake is cleared.

int fetchEdgesFromEngines(std::string const& dbname,
                          std::unordered_map<ServerID, traverser::TraverserEngineID> const* engines,
                          VPackSlice const vertexId, size_t depth,
                          std::unordered_map<arangodb::velocypack::StringRef, VPackSlice>& cache,
                          std::vector<VPackSlice>& result,
                          std::vector<std::shared_ptr<VPackBuilder>>& datalake,
                          VPackBuilder& builder, size_t& filtered, size_t& read) {
  auto cc = ClusterComm::instance();
  if (cc == nullptr) {
    // nullptr happens only during controlled shutdown
    return TRI_ERROR_SHUTTING_DOWN;
  }
  // TODO map id => ServerID if possible
  // And go fast-path

  // This function works for one specific vertex
  // or for a list of vertices.
  TRI_ASSERT(vertexId.isString() || vertexId.isArray());
  builder.clear();
  builder.openObject();
  builder.add("depth", VPackValue(depth));
  builder.add("keys", vertexId);
  builder.close();

  std::string const url =
      "/_db/" + StringUtils::urlEncode(dbname) + "/_internal/traverser/edge/";

  std::vector<ClusterCommRequest> requests;
  auto body = std::make_shared<std::string>(builder.toJson());
  for (auto const& engine : *engines) {
    requests.emplace_back("server:" + engine.first, RequestType::PUT,
                          url + StringUtils::itoa(engine.second), body);
  }

  // Perform the requests
  cc->performRequests(requests, CL_DEFAULT_TIMEOUT, Logger::COMMUNICATION,
                      /*retryOnCollNotFound*/ false);

  result.clear();
  // Now listen to the results:
  for (auto const& req : requests) {
    bool allCached = true;
    auto res = req.result;
    int commError = handleGeneralCommErrors(&res);
    if (commError != TRI_ERROR_NO_ERROR) {
      // oh-oh cluster is in a bad state
      return commError;
    }
    TRI_ASSERT(res.answer != nullptr);
    auto resBody = res.answer->toVelocyPackBuilderPtrNoUniquenessChecks();
    VPackSlice resSlice = resBody->slice();
    if (!resSlice.isObject()) {
      // Response has invalid format
      return TRI_ERROR_HTTP_CORRUPTED_JSON;
    }
    filtered +=
        arangodb::basics::VelocyPackHelper::getNumericValue<size_t>(resSlice,
                                                                    "filtered", 0);
    read +=
        arangodb::basics::VelocyPackHelper::getNumericValue<size_t>(resSlice,
                                                                    "readIndex", 0);
    VPackSlice edges = resSlice.get("edges");
    for (auto const& e : VPackArrayIterator(edges)) {
      VPackSlice id = e.get(StaticStrings::IdString);
      if (!id.isString()) {
        // invalid id type
        LOG_TOPIC("a23b5", ERR, Logger::GRAPHS)
            << "got invalid edge id type: " << id.typeName();
        continue;
      }
      arangodb::velocypack::StringRef idRef(id);
      auto resE = cache.insert({idRef, e});
      if (resE.second) {
        // This edge is not yet cached.
        allCached = false;
        result.emplace_back(e);
      } else {
        result.emplace_back(resE.first->second);
      }
    }
    if (!allCached) {
      datalake.emplace_back(resBody);
    }
  }
  return TRI_ERROR_NO_ERROR;
}

/// @brief fetch vertices from TraverserEngines
///        Contacts all TraverserEngines placed
///        on the DBServers for the given list
///        of vertex _id's.
///        If any server responds with a document
///        it will be inserted into the result.
///        If no server responds with a document
///        a 'null' will be inserted into the result.

void fetchVerticesFromEngines(
    std::string const& dbname,
    std::unordered_map<ServerID, traverser::TraverserEngineID> const* engines,
    std::unordered_set<arangodb::velocypack::StringRef>& vertexIds,
    std::unordered_map<arangodb::velocypack::StringRef, std::shared_ptr<VPackBuffer<uint8_t>>>& result,
    VPackBuilder& builder) {
  auto cc = ClusterComm::instance();
  if (cc == nullptr) {
    // nullptr happens only during controlled shutdown
    return;
  }
  // TODO map id => ServerID if possible
  // And go fast-path

  // slow path, sharding not deducable from _id
  builder.clear();
  builder.openObject();
  builder.add(VPackValue("keys"));
  builder.openArray();
  for (auto const& v : vertexIds) {
    // TRI_ASSERT(v.isString());
    builder.add(VPackValuePair(v.data(), v.length(), VPackValueType::String));
  }
  builder.close();  // 'keys' Array
  builder.close();  // base object

  std::string const url =
      "/_db/" + StringUtils::urlEncode(dbname) + "/_internal/traverser/vertex/";

  std::vector<ClusterCommRequest> requests;
  auto body = std::make_shared<std::string>(builder.toJson());
  for (auto const& engine : *engines) {
    requests.emplace_back("server:" + engine.first, RequestType::PUT,
                          url + StringUtils::itoa(engine.second), body);
  }

  // Perform the requests
  cc->performRequests(requests, CL_DEFAULT_TIMEOUT, Logger::COMMUNICATION, false);

  // Now listen to the results:
  for (auto const& req : requests) {
    auto res = req.result;
    int commError = handleGeneralCommErrors(&res);
    if (commError != TRI_ERROR_NO_ERROR) {
      // oh-oh cluster is in a bad state
      THROW_ARANGO_EXCEPTION(commError);
    }
    TRI_ASSERT(res.answer != nullptr);
    auto resBody = res.answer->toVelocyPackBuilderPtrNoUniquenessChecks();
    VPackSlice resSlice = resBody->slice();
    if (!resSlice.isObject()) {
      // Response has invalid format
      THROW_ARANGO_EXCEPTION(TRI_ERROR_HTTP_CORRUPTED_JSON);
    }
    if (res.answer_code != ResponseCode::OK) {
      int code =
          arangodb::basics::VelocyPackHelper::getNumericValue<int>(resSlice,
                                                                   "errorNum", TRI_ERROR_INTERNAL);
      // We have an error case here. Throw it.
      THROW_ARANGO_EXCEPTION_MESSAGE(code, arangodb::basics::VelocyPackHelper::getStringValue(
                                               resSlice, StaticStrings::ErrorMessage,
                                               TRI_errno_string(code)));
    }
    for (auto const& pair : VPackObjectIterator(resSlice)) {
      arangodb::velocypack::StringRef key(pair.key);
      if (vertexIds.erase(key) == 0) {
        // We either found the same vertex twice,
        // or found a vertex we did not request.
        // Anyways something somewhere went seriously wrong
        THROW_ARANGO_EXCEPTION(TRI_ERROR_CLUSTER_GOT_CONTRADICTING_ANSWERS);
      }
      TRI_ASSERT(result.find(key) == result.end());
      auto val = VPackBuilder::clone(pair.value);

      VPackSlice id = val.slice().get(StaticStrings::IdString);
      if (!id.isString()) {
        // invalid id type
        LOG_TOPIC("e0b50", ERR, Logger::GRAPHS)
            << "got invalid edge id type: " << id.typeName();
        continue;
      }
      TRI_ASSERT(id.isString());
      result.emplace(arangodb::velocypack::StringRef(id), val.steal());
    }
  }

  // Fill everything we did not find with NULL
  for (auto const& v : vertexIds) {
    result.emplace(v,
                   VPackBuilder::clone(arangodb::velocypack::Slice::nullSlice()).steal());
  }
  vertexIds.clear();
}

/// @brief fetch vertices from TraverserEngines
///        Contacts all TraverserEngines placed
///        on the DBServers for the given list
///        of vertex _id's.
///        If any server responds with a document
///        it will be inserted into the result.
///        If no server responds with a document
///        a 'null' will be inserted into the result.
///        ShortestPathVariant

void fetchVerticesFromEngines(
    std::string const& dbname,
    std::unordered_map<ServerID, traverser::TraverserEngineID> const* engines,
    std::unordered_set<arangodb::velocypack::StringRef>& vertexIds,
    std::unordered_map<arangodb::velocypack::StringRef, arangodb::velocypack::Slice>& result,
    std::vector<std::shared_ptr<arangodb::velocypack::Builder>>& datalake,
    VPackBuilder& builder) {
  auto cc = ClusterComm::instance();
  if (cc == nullptr) {
    // nullptr happens only during controlled shutdown
    return;
  }
  // TODO map id => ServerID if possible
  // And go fast-path

  // slow path, sharding not deducable from _id
  builder.clear();
  builder.openObject();
  builder.add(VPackValue("keys"));
  builder.openArray();
  for (auto const& v : vertexIds) {
    // TRI_ASSERT(v.isString());
    builder.add(VPackValuePair(v.data(), v.length(), VPackValueType::String));
  }
  builder.close();  // 'keys' Array
  builder.close();  // base object

  std::string const url =
      "/_db/" + StringUtils::urlEncode(dbname) + "/_internal/traverser/vertex/";

  std::vector<ClusterCommRequest> requests;
  auto body = std::make_shared<std::string>(builder.toJson());
  for (auto const& engine : *engines) {
    requests.emplace_back("server:" + engine.first, RequestType::PUT,
                          url + StringUtils::itoa(engine.second), body);
  }

  // Perform the requests
  cc->performRequests(requests, CL_DEFAULT_TIMEOUT, Logger::COMMUNICATION,
                      /*retryOnCollNotFound*/ false);

  // Now listen to the results:
  for (auto const& req : requests) {
    auto res = req.result;
    int commError = handleGeneralCommErrors(&res);
    if (commError != TRI_ERROR_NO_ERROR) {
      // oh-oh cluster is in a bad state
      THROW_ARANGO_EXCEPTION(commError);
    }
    TRI_ASSERT(res.answer != nullptr);
    auto resBody = res.answer->toVelocyPackBuilderPtrNoUniquenessChecks();
    VPackSlice resSlice = resBody->slice();
    if (!resSlice.isObject()) {
      // Response has invalid format
      THROW_ARANGO_EXCEPTION(TRI_ERROR_HTTP_CORRUPTED_JSON);
    }
    if (res.answer_code != ResponseCode::OK) {
      int code =
          arangodb::basics::VelocyPackHelper::getNumericValue<int>(resSlice,
                                                                   "errorNum", TRI_ERROR_INTERNAL);
      // We have an error case here. Throw it.
      THROW_ARANGO_EXCEPTION_MESSAGE(code, arangodb::basics::VelocyPackHelper::getStringValue(
                                               resSlice, StaticStrings::ErrorMessage,
                                               TRI_errno_string(code)));
    }
    bool cached = false;

    for (auto const& pair : VPackObjectIterator(resSlice)) {
      arangodb::velocypack::StringRef key(pair.key);
      if (vertexIds.erase(key) == 0) {
        // We either found the same vertex twice,
        // or found a vertex we did not request.
        // Anyways something somewhere went seriously wrong
        THROW_ARANGO_EXCEPTION(TRI_ERROR_CLUSTER_GOT_CONTRADICTING_ANSWERS);
      }
      TRI_ASSERT(result.find(key) == result.end());
      if (!cached) {
        datalake.emplace_back(resBody);
        cached = true;
      }
      // Protected by datalake
      result.emplace(key, pair.value);
    }
  }
}

////////////////////////////////////////////////////////////////////////////////
/// @brief get all edges on coordinator using a Traverser Filter
////////////////////////////////////////////////////////////////////////////////

int getFilteredEdgesOnCoordinator(arangodb::transaction::Methods const& trx,
                                  std::string const& collname, std::string const& vertex,
                                  TRI_edge_direction_e const& direction,
                                  arangodb::rest::ResponseCode& responseCode,
                                  VPackBuilder& result) {
  TRI_ASSERT(result.isOpenObject());

  // Set a few variables needed for our work:
  ClusterInfo& ci = trx.vocbase().server().getFeature<ClusterFeature>().clusterInfo();
  auto cc = ClusterComm::instance();
  if (cc == nullptr) {
    // nullptr happens only during controlled shutdown
    return TRI_ERROR_SHUTTING_DOWN;
  }

  std::string const& dbname = trx.vocbase().name();
  // First determine the collection ID from the name:
  std::shared_ptr<LogicalCollection> collinfo = ci.getCollectionNT(dbname, collname);
  if (collinfo == nullptr) {
    return TRI_ERROR_ARANGO_DATA_SOURCE_NOT_FOUND;
  }

  std::shared_ptr<std::unordered_map<std::string, std::vector<std::string>>> shards;
  if (collinfo->isSmart() && collinfo->type() == TRI_COL_TYPE_EDGE) {
    auto names = collinfo->realNamesForRead();
    shards = std::make_shared<std::unordered_map<std::string, std::vector<std::string>>>();
    for (auto const& n : names) {
      collinfo = ci.getCollection(dbname, n);
      auto smap = collinfo->shardIds();
      for (auto const& x : *smap) {
        shards->insert(x);
      }
    }
  } else {
    shards = collinfo->shardIds();
  }
  std::string queryParameters = "?vertex=" + StringUtils::urlEncode(vertex);
  if (direction == TRI_EDGE_IN) {
    queryParameters += "&direction=in";
  } else if (direction == TRI_EDGE_OUT) {
    queryParameters += "&direction=out";
  }
  std::vector<ClusterCommRequest> requests;
  std::string baseUrl =
      "/_db/" + StringUtils::urlEncode(dbname) + "/_api/edges/";

  auto body = std::make_shared<std::string>();
  for (auto const& p : *shards) {
    // this code is not used in transactions anyways
    auto headers = std::make_unique<std::unordered_map<std::string, std::string>>();
    requests.emplace_back("shard:" + p.first, arangodb::rest::RequestType::GET,
                          baseUrl + StringUtils::urlEncode(p.first) + queryParameters,
                          body, std::move(headers));
  }

  // Perform the requests
  cc->performRequests(requests, CL_DEFAULT_TIMEOUT, Logger::COMMUNICATION,
                      /*retryOnCollNotFound*/ true);

  size_t filtered = 0;
  size_t scannedIndex = 0;
  responseCode = arangodb::rest::ResponseCode::OK;

  result.add("edges", VPackValue(VPackValueType::Array));

  // All requests send, now collect results.
  for (auto const& req : requests) {
    auto& res = req.result;
    int error = handleGeneralCommErrors(&res);
    if (error != TRI_ERROR_NO_ERROR) {
      // Cluster is in bad state. Report.
      return error;
    }
    TRI_ASSERT(res.answer != nullptr);
    std::shared_ptr<VPackBuilder> shardResult =
        res.answer->toVelocyPackBuilderPtrNoUniquenessChecks();

    if (shardResult == nullptr) {
      return TRI_ERROR_INTERNAL;
    }

    VPackSlice shardSlice = shardResult->slice();
    if (!shardSlice.isObject()) {
      return TRI_ERROR_INTERNAL;
    }

    bool const isError =
        arangodb::basics::VelocyPackHelper::getBooleanValue(shardSlice, "error", false);

    if (isError) {
      // shard returned an error
      return arangodb::basics::VelocyPackHelper::getNumericValue<int>(
          shardSlice, "errorNum", TRI_ERROR_INTERNAL);
    }

    VPackSlice docs = shardSlice.get("edges");

    if (!docs.isArray()) {
      return TRI_ERROR_INTERNAL;
    }

    for (auto const& doc : VPackArrayIterator(docs)) {
      result.add(doc);
    }

    VPackSlice stats = shardSlice.get("stats");
    if (stats.isObject()) {
      filtered += arangodb::basics::VelocyPackHelper::getNumericValue<size_t>(stats,
                                                                              "filtered", 0);
      scannedIndex += arangodb::basics::VelocyPackHelper::getNumericValue<size_t>(
          stats, "scannedIndex", 0);
    }
  }
  result.close();  // edges

  result.add("stats", VPackValue(VPackValueType::Object));
  result.add("scannedIndex", VPackValue(scannedIndex));
  result.add("filtered", VPackValue(filtered));
  result.close();  // stats

  // Leave outer Object open
  return TRI_ERROR_NO_ERROR;
}

////////////////////////////////////////////////////////////////////////////////
/// @brief modify a document in a coordinator
////////////////////////////////////////////////////////////////////////////////

Future<OperationResult> modifyDocumentOnCoordinator(
    transaction::Methods& trx, LogicalCollection& coll, VPackSlice const& slice,
    arangodb::OperationOptions const& options, bool const isPatch) {
  // Set a few variables needed for our work:
<<<<<<< HEAD
  ClusterInfo& ci = trx.vocbase().server().getFeature<ClusterFeature>().clusterInfo();
  auto cc = ClusterComm::instance();
  if (cc == nullptr) {
    // nullptr happens only during controlled shutdown
    return TRI_ERROR_SHUTTING_DOWN;
  }

  std::string const& dbname = trx.vocbase().name();
  // First determine the collection ID from the name:
  std::shared_ptr<LogicalCollection> collinfo = ci.getCollection(dbname, collname);
  auto collid = std::to_string(collinfo->id());
  std::shared_ptr<ShardMap> shardIds = collinfo->shardIds();
=======
  ClusterInfo* ci = ClusterInfo::instance();

  std::string const& dbname = trx.vocbase().name();
  // First determine the collection ID from the name:
  const std::string collid = std::to_string(coll.id());
  std::shared_ptr<ShardMap> shardIds = coll.shardIds();
>>>>>>> 5b583230

  // We have a fast path and a slow path. The fast path only asks one shard
  // to do the job and the slow path asks them all and expects to get
  // "not found" from all but one shard. We have to cover the following
  // cases:
  //   isPatch == false    (this is a "replace" operation)
  //     Here, the complete new document is given, we assume that we
  //     can read off the responsible shard, therefore can use the fast
  //     path, this is always true if _key is the one and only sharding
  //     attribute, however, if there is any other sharding attribute,
  //     it is possible that the user has changed the values in any of
  //     them, in that case we will get a "not found" or a "sharding
  //     attributes changed answer" in the fast path. In the first case
  //     we have to delegate to the slow path.
  //   isPatch == true     (this is an "update" operation)
  //     In this case we might or might not have all sharding attributes
  //     specified in the partial document given. If _key is the one and
  //     only sharding attribute, it is always given, if not all sharding
  //     attributes are explicitly given (at least as value `null`), we must
  //     assume that the fast path cannot be used. If all sharding attributes
  //     are given, we first try the fast path, but might, as above,
  //     have to use the slow path after all.

  ShardID shardID;

  std::unordered_map<ShardID, std::vector<VPackSlice>> shardMap;
  std::vector<std::pair<ShardID, VPackValueLength>> reverseMapping;
  const bool useMultiple = slice.isArray();

  bool canUseFastPath = true;
  if (useMultiple) {
    for (VPackSlice value : VPackArrayIterator(slice)) {
      int res = distributeBabyOnShards(shardMap, ci, collid, coll, reverseMapping, value);
      if (res != TRI_ERROR_NO_ERROR) {
        if (!isPatch) { // shard keys cannot be changed, error out early
          return makeFuture(OperationResult(res));
        }
        canUseFastPath = false;
        shardMap.clear();
        reverseMapping.clear();
        break;
      }
    }
  } else {
    int res = distributeBabyOnShards(shardMap, ci, collid, coll, reverseMapping, slice);
    if (res != TRI_ERROR_NO_ERROR) {
      if (!isPatch) { // shard keys cannot be changed, error out early
        return makeFuture(OperationResult(res));
      }
      canUseFastPath = false;
      shardMap.clear();
      reverseMapping.clear();
    }
  }

  // Some stuff to prepare cluster-internal requests:

  std::string baseUrl =
      "/_db/" + StringUtils::urlEncode(dbname) + "/_api/document/";
  std::string optsUrlPart =
      std::string("?waitForSync=") + (options.waitForSync ? "true" : "false");
  optsUrlPart += std::string("&ignoreRevs=") + (options.ignoreRevs ? "true" : "false") +
                 std::string("&isRestore=") + (options.isRestore ? "true" : "false");

  fuerte::RestVerb restVerb;
  if (isPatch) {
    restVerb = fuerte::RestVerb::Patch;
    if (!options.keepNull) {
      optsUrlPart += "&keepNull=false";
    }
    if (options.mergeObjects) {
      optsUrlPart += "&mergeObjects=true";
    } else {
      optsUrlPart += "&mergeObjects=false";
    }
  } else {
    restVerb = fuerte::RestVerb::Put;
  }
  if (options.returnNew) {
    optsUrlPart += "&returnNew=true";
  }
  if (options.returnOld) {
    optsUrlPart += "&returnOld=true";
  }

  const bool isManaged = trx.state()->hasHint(transaction::Hints::Hint::GLOBAL_MANAGED);

  if (canUseFastPath) {
    // All shard keys are known in all documents.
    // Contact all shards directly with the correct information.

    if (isManaged && shardMap.size() > 1) {  // lazily begin transactions on leaders
      // FIXME: make this async
      Result res = beginTransactionOnSomeLeaders(*trx.state(), coll, shardMap);
      if (res.fail()) {
        return makeFuture(OperationResult(std::move(res)));
      }
    }

    // Now prepare the requests:
    std::vector<Future<network::Response>> futures;
    futures.reserve(shardMap.size());
    
    for (auto const& it : shardMap) {
      std::string url;
      VPackBuffer<uint8_t> buffer;
      
      if (!useMultiple) {
        TRI_ASSERT(it.second.size() == 1);
        TRI_ASSERT(slice.isObject());
        VPackStringRef const ref(slice.get(StaticStrings::KeyString));
        // We send to single endpoint
        url = baseUrl + StringUtils::urlEncode(it.first) + "/" +
              StringUtils::urlEncode(ref.data(), ref.length()) +
              optsUrlPart;
        
        buffer.append(slice.begin(), slice.byteSize());
        
      } else {
        // We send to Babies endpoint
        url = baseUrl + StringUtils::urlEncode(it.first) + optsUrlPart;
        
        VPackBuilder builder(buffer);
        builder.clear();
        builder.openArray(/*unindexed*/true);
        for (auto const& value : it.second) {
          builder.add(value);
        }
        builder.close();
      }
      
      network::Headers headers;
      addTransactionHeaderForShard(trx, *shardIds, /*shard*/ it.first, headers);
      futures.emplace_back(network::sendRequestRetry("shard:" + it.first, restVerb,
                                                     std::move(url), std::move(buffer),
                                                     network::Timeout(CL_DEFAULT_LONG_TIMEOUT),
                                                     headers, /*retryNotFound*/ true));
    }

    // Now listen to the results:
    if (!useMultiple) {
      TRI_ASSERT(futures.size() == 1);
      auto cb = [options](network::Response&& res) -> OperationResult {
        int commError = network::fuerteToArangoErrorCode(res);
        if (commError != TRI_ERROR_NO_ERROR) {
          return OperationResult(commError);
        }
        
        return network::clusterResultModify(res.response->statusCode(),
                                            res.response->stealPayload(), options, {});
      };
      return std::move(futures[0]).thenValue(cb);
    }
    
    return futures::collectAll(std::move(futures))
    .thenValue([=](std::vector<Try<network::Response>>&& results) -> OperationResult {
      std::unordered_map<ShardID, std::shared_ptr<VPackBuilder>> resultMap;
      std::unordered_map<int, size_t> errorCounter;
      fuerte::StatusCode code;
      
      collectResponsesFromAllShards(shardMap, results, errorCounter, resultMap, code);
      TRI_ASSERT(resultMap.size() == results.size());
      
      // the cluster operation was OK, however,
      // the DBserver could have reported an error.
      VPackBuilder resultBody;
      mergeResults(reverseMapping, resultMap, resultBody);
      return network::clusterResultModify(code, resultBody.steal(),
                                          options, errorCounter);
    });
  }

  // Not all shard keys are known in all documents.
  // We contact all shards with the complete body and ignore NOT_FOUND

  if (isManaged && shardIds->size() > 1) {  // lazily begin the transaction
    Result res = ::beginTransactionOnAllLeaders(trx, *shardIds);
    if (res.fail()) {
      return makeFuture(OperationResult(std::move(res)));
    }
  }

  std::vector<Future<network::Response>> futures;
  futures.reserve(shardIds->size());
  
  const size_t expectedLen = useMultiple ? slice.length() : 0;
  VPackBuffer<uint8_t> buffer;
  buffer.append(slice.begin(), slice.byteSize());
  
  for (std::pair<ShardID, std::vector<ServerID>> const& shardServers : *shardIds) {
    ShardID const& shard = shardServers.first;
    network::Headers headers;
    addTransactionHeaderForShard(trx, *shardIds, shard, headers);
    
    std::string url;
    if (!useMultiple) { // send to single API
      VPackStringRef const key(slice.get(StaticStrings::KeyString));
      url = baseUrl + StringUtils::urlEncode(shard) + "/" +
      StringUtils::urlEncode(key.data(), key.size()) + optsUrlPart;
    } else {
      url = baseUrl + StringUtils::urlEncode(shard) + optsUrlPart;
    }
    futures.emplace_back(network::sendRequestRetry("shard:" + shard, restVerb,
                                                   std::move(url), /*cannot move*/ buffer,
                                                   network::Timeout(CL_DEFAULT_LONG_TIMEOUT),
                                                   headers, /*retryNotFound*/ true));
  }
  
  size_t const shardNum = shardIds->size();
  auto cb = [=](std::vector<Try<network::Response>>&& responses) -> OperationResult {
    std::shared_ptr<VPackBuffer<uint8_t>> buffer;
    if (!useMultiple) {  // Only one can answer, we react a bit differently
      
      int nrok = 0;
      int commError = TRI_ERROR_NO_ERROR;
      fuerte::StatusCode code;
      for (size_t i = 0; i < responses.size(); i++) {
        network::Response const& res = responses[i].get();
        
        if (res.error == fuerte::Error::NoError) {
          // if no shard has the document, use NF answer from last shard
          const bool isNotFound = res.response->statusCode() == fuerte::StatusNotFound;
          if (!isNotFound || (isNotFound && nrok == 0 && i == responses.size() - 1)) {
            nrok++;
            code = res.response->statusCode();
            buffer = res.response->stealPayload();
          }
        } else {
          commError = network::fuerteToArangoErrorCode(res);
        }
      }
      
      if (nrok == 0) {  // This can only happen, if a commError was encountered!
        return OperationResult(commError);
      } else if (nrok > 1) {
        return OperationResult(TRI_ERROR_CLUSTER_GOT_CONTRADICTING_ANSWERS);
      }
      
      return network::clusterResultModify(code, std::move(buffer), options, {});
    }
    
    // We select all results from all shards and merge them back again.
    std::vector<VPackSlice> allResults;
    allResults.reserve(shardNum);
    
    std::unordered_map<int, size_t> errorCounter;
    // If no server responds we return 500
    for (size_t i = 0; i < responses.size(); i++) {
      network::Response const& res = responses[i].get();
      if (res.error != fuerte::Error::NoError) {
        return OperationResult(network::fuerteToArangoErrorCode(res));
      }
      
      allResults.push_back(res.response->slice());
      network::errorCodesFromHeaders(res.response->header.meta, errorCounter,
                                     /*includeNotFound*/ false);
    }
    VPackBuilder resultBody;
    // If we get here we get exactly one result for every shard.
    TRI_ASSERT(allResults.size() == shardNum);
    mergeResultsAllShards(allResults, resultBody, errorCounter, expectedLen);
    return OperationResult(Result(), resultBody.steal(),
                           options, std::move(errorCounter));
  };
  return futures::collectAll(std::move(futures)).thenValue(std::move(cb));
}

////////////////////////////////////////////////////////////////////////////////
/// @brief flush Wal on all DBservers
////////////////////////////////////////////////////////////////////////////////

int flushWalOnAllDBServers(ClusterFeature& feature, bool waitForSync,
                           bool waitForCollector, double maxWaitTime) {
  ClusterInfo& ci = feature.clusterInfo();
  auto cc = ClusterComm::instance();
  if (cc == nullptr) {
    // nullptr happens only during controlled shutdown
    return TRI_ERROR_SHUTTING_DOWN;
  }
  std::vector<ServerID> DBservers = ci.getCurrentDBServers();
  CoordTransactionID coordTransactionID = TRI_NewTickServer();
  std::string url = std::string("/_admin/wal/flush?waitForSync=") +
                    (waitForSync ? "true" : "false") +
                    "&waitForCollector=" + (waitForCollector ? "true" : "false");
  if (maxWaitTime >= 0.0) {
    url += "&maxWaitTime=" + std::to_string(maxWaitTime);
  }

  auto body = std::make_shared<std::string const>();
  std::unordered_map<std::string, std::string> headers;
  for (auto it = DBservers.begin(); it != DBservers.end(); ++it) {
    // set collection name (shard id)
    cc->asyncRequest(coordTransactionID, "server:" + *it, arangodb::rest::RequestType::PUT,
                     url, body, headers, nullptr, 120.0);
  }

  // Now listen to the results:
  int count;
  int nrok = 0;
  int globalErrorCode = TRI_ERROR_INTERNAL;
  for (count = (int)DBservers.size(); count > 0; count--) {
    auto res = cc->wait(coordTransactionID, 0, "", 0.0);
    if (res.status == CL_COMM_RECEIVED) {
      if (res.answer_code == arangodb::rest::ResponseCode::OK) {
        nrok++;
      } else {
        // got an error. Now try to find the errorNum value returned (if any)
        TRI_ASSERT(res.answer != nullptr);
        auto resBody = res.answer->toVelocyPackBuilderPtr();
        VPackSlice resSlice = resBody->slice();
        if (resSlice.isObject()) {
          int code = arangodb::basics::VelocyPackHelper::getNumericValue<int>(
              resSlice, "errorNum", TRI_ERROR_INTERNAL);

          if (code != TRI_ERROR_NO_ERROR) {
            globalErrorCode = code;
          }
        }
      }
    }
  }

  if (nrok != (int)DBservers.size()) {
    LOG_TOPIC("48327", WARN, arangodb::Logger::CLUSTER)
        << "could not flush WAL on all servers. confirmed: " << nrok
        << ", expected: " << DBservers.size();
    return globalErrorCode;
  }

  return TRI_ERROR_NO_ERROR;
}

/// @brief get TTL statistics from all DBservers and aggregate them
Result getTtlStatisticsFromAllDBServers(ClusterFeature& feature, TtlStatistics& out) {
  ClusterInfo& ci = feature.clusterInfo();
  auto cc = ClusterComm::instance();
  if (cc == nullptr) {
    // nullptr happens only during controlled shutdown
    return Result(TRI_ERROR_SHUTTING_DOWN);
  }
  std::vector<ServerID> DBservers = ci.getCurrentDBServers();
  CoordTransactionID coordTransactionID = TRI_NewTickServer();
  std::string const url("/_api/ttl/statistics");

  auto body = std::make_shared<std::string const>();
  std::unordered_map<std::string, std::string> headers;
  for (auto it = DBservers.begin(); it != DBservers.end(); ++it) {
    // set collection name (shard id)
    cc->asyncRequest(coordTransactionID, "server:" + *it, arangodb::rest::RequestType::GET,
                     url, body, headers, nullptr, 120.0);
  }

  // Now listen to the results:
  int count;
  int nrok = 0;
  int globalErrorCode = TRI_ERROR_INTERNAL;
  for (count = (int)DBservers.size(); count > 0; count--) {
    auto res = cc->wait(coordTransactionID, 0, "", 0.0);
    if (res.status == CL_COMM_RECEIVED) {
      if (res.answer_code == arangodb::rest::ResponseCode::OK) {
        VPackSlice answer = res.answer->payload();
        out += answer.get("result");
        nrok++;
      } else {
        // got an error. Now try to find the errorNum value returned (if any)
        TRI_ASSERT(res.answer != nullptr);
        auto resBody = res.answer->toVelocyPackBuilderPtr();
        VPackSlice resSlice = resBody->slice();
        if (resSlice.isObject()) {
          int code = arangodb::basics::VelocyPackHelper::getNumericValue<int>(
              resSlice, "errorNum", TRI_ERROR_INTERNAL);

          if (code != TRI_ERROR_NO_ERROR) {
            globalErrorCode = code;
          }
        }
      }
    }
  }

  if (nrok != (int)DBservers.size()) {
    return Result(globalErrorCode);
  }

  return Result();
}

/// @brief get TTL properties from all DBservers
Result getTtlPropertiesFromAllDBServers(ClusterFeature& feature, VPackBuilder& out) {
  ClusterInfo& ci = feature.clusterInfo();
  auto cc = ClusterComm::instance();
  if (cc == nullptr) {
    // nullptr happens only during controlled shutdown
    return Result(TRI_ERROR_SHUTTING_DOWN);
  }
  std::vector<ServerID> DBservers = ci.getCurrentDBServers();
  CoordTransactionID coordTransactionID = TRI_NewTickServer();
  std::string const url("/_api/ttl/properties");

  auto body = std::make_shared<std::string const>();
  std::unordered_map<std::string, std::string> headers;
  for (auto it = DBservers.begin(); it != DBservers.end(); ++it) {
    // set collection name (shard id)
    cc->asyncRequest(coordTransactionID, "server:" + *it, arangodb::rest::RequestType::GET,
                     url, body, headers, nullptr, 120.0);
  }

  // Now listen to the results:
  bool set = false;
  int count;
  int nrok = 0;
  int globalErrorCode = TRI_ERROR_INTERNAL;
  for (count = (int)DBservers.size(); count > 0; count--) {
    auto res = cc->wait(coordTransactionID, 0, "", 0.0);
    if (res.status == CL_COMM_RECEIVED) {
      if (res.answer_code == arangodb::rest::ResponseCode::OK) {
        VPackSlice answer = res.answer->payload();
        if (!set) {
          out.add(answer.get("result"));
          set = true;
        }
        nrok++;
      } else {
        // got an error. Now try to find the errorNum value returned (if any)
        TRI_ASSERT(res.answer != nullptr);
        auto resBody = res.answer->toVelocyPackBuilderPtr();
        VPackSlice resSlice = resBody->slice();
        if (resSlice.isObject()) {
          int code = arangodb::basics::VelocyPackHelper::getNumericValue<int>(
              resSlice, "errorNum", TRI_ERROR_INTERNAL);

          if (code != TRI_ERROR_NO_ERROR) {
            globalErrorCode = code;
          }
        }
      }
    }
  }

  if (nrok != (int)DBservers.size()) {
    return Result(globalErrorCode);
  }

  return Result();
}

/// @brief set TTL properties on all DBservers
Result setTtlPropertiesOnAllDBServers(ClusterFeature& feature,
                                      VPackSlice const& properties, VPackBuilder& out) {
  ClusterInfo& ci = feature.clusterInfo();
  auto cc = ClusterComm::instance();
  if (cc == nullptr) {
    // nullptr happens only during controlled shutdown
    return Result(TRI_ERROR_SHUTTING_DOWN);
  }
  std::vector<ServerID> DBservers = ci.getCurrentDBServers();
  CoordTransactionID coordTransactionID = TRI_NewTickServer();
  std::string const url("/_api/ttl/properties");

  auto body = std::make_shared<std::string>(properties.toJson());
  std::unordered_map<std::string, std::string> headers;
  for (auto it = DBservers.begin(); it != DBservers.end(); ++it) {
    // set collection name (shard id)
    cc->asyncRequest(coordTransactionID, "server:" + *it, arangodb::rest::RequestType::PUT,
                     url, body, headers, nullptr, 120.0);
  }

  // Now listen to the results:
  bool set = false;
  int count;
  int nrok = 0;
  int globalErrorCode = TRI_ERROR_INTERNAL;
  for (count = (int)DBservers.size(); count > 0; count--) {
    auto res = cc->wait(coordTransactionID, 0, "", 0.0);
    if (res.status == CL_COMM_RECEIVED) {
      if (res.answer_code == arangodb::rest::ResponseCode::OK) {
        VPackSlice answer = res.answer->payload();
        if (!set) {
          out.add(answer.get("result"));
          set = true;
        }
        nrok++;
      } else {
        // got an error. Now try to find the errorNum value returned (if any)
        TRI_ASSERT(res.answer != nullptr);
        auto resBody = res.answer->toVelocyPackBuilderPtr();
        VPackSlice resSlice = resBody->slice();
        if (resSlice.isObject()) {
          int code = arangodb::basics::VelocyPackHelper::getNumericValue<int>(
              resSlice, "errorNum", TRI_ERROR_INTERNAL);

          if (code != TRI_ERROR_NO_ERROR) {
            globalErrorCode = code;
          }
        }
      }
    }
  }

  if (nrok != (int)DBservers.size()) {
    return Result(globalErrorCode);
  }

  return Result();
}

#ifndef USE_ENTERPRISE

std::vector<std::shared_ptr<LogicalCollection>> ClusterMethods::createCollectionOnCoordinator(
    TRI_vocbase_t& vocbase, velocypack::Slice parameters, bool ignoreDistributeShardsLikeErrors,
    bool waitForSyncReplication, bool enforceReplicationFactor,
    bool isNewDatabase, std::shared_ptr<LogicalCollection> const& colToDistributeShardsLike) {
  TRI_ASSERT(parameters.isArray());
  // Collections are temporary collections object that undergoes sanity checks
  // etc. It is not used anywhere and will be cleaned up after this call.
  std::vector<std::shared_ptr<LogicalCollection>> cols;
  for (VPackSlice p : VPackArrayIterator(parameters)) {
    cols.emplace_back(std::make_shared<LogicalCollection>(vocbase, p, true, 0));
  }

  // Persist collection will return the real object.
  auto& feature = vocbase.server().getFeature<ClusterFeature>();
  auto usableCollectionPointers =
      persistCollectionsInAgency(feature, cols, ignoreDistributeShardsLikeErrors,
                                 waitForSyncReplication, enforceReplicationFactor,
                                 isNewDatabase, colToDistributeShardsLike);
  TRI_ASSERT(usableCollectionPointers.size() == cols.size());
  return usableCollectionPointers;
}
#endif

////////////////////////////////////////////////////////////////////////////////
/// @brief Persist collection in Agency and trigger shard creation process
////////////////////////////////////////////////////////////////////////////////

std::vector<std::shared_ptr<LogicalCollection>> ClusterMethods::persistCollectionsInAgency(
    ClusterFeature& feature, std::vector<std::shared_ptr<LogicalCollection>>& collections,
    bool ignoreDistributeShardsLikeErrors, bool waitForSyncReplication,
    bool enforceReplicationFactor, bool isNewDatabase,
    std::shared_ptr<LogicalCollection> const& colToDistributeLike) {
  TRI_ASSERT(!collections.empty());
  if (collections.empty()) {
    THROW_ARANGO_EXCEPTION_MESSAGE(
        TRI_ERROR_INTERNAL,
        "Trying to create an empty list of collections on coordinator.");
  }

  double const realTimeout = ClusterInfo::getTimeout(240.0);
  double const endTime = TRI_microtime() + realTimeout;

  // We have at least one, take this collection's DB name
  // (if there are multiple collections to create, the assumption is that
  // all collections have the same database name - ArangoDB does not
  // support cross-database operations and they cannot be triggered by
  // users)
  auto const dbName = collections[0]->vocbase().name();
  ClusterInfo& ci = feature.clusterInfo();

  std::vector<ClusterCollectionCreationInfo> infos;

  while (true) {
    infos.clear();

    ci.loadCurrentDBServers();
    std::vector<std::string> dbServers = ci.getCurrentDBServers();
    infos.reserve(collections.size());

    std::vector<std::shared_ptr<VPackBuffer<uint8_t>>> vpackData;
    vpackData.reserve(collections.size());
    for (auto& col : collections) {
      // We can only serve on Database at a time with this call.
      // We have the vocbase context around this calls anyways, so this is save.
      TRI_ASSERT(col->vocbase().name() == dbName);
      std::string distributeShardsLike = col->distributeShardsLike();
      std::vector<std::string> avoid = col->avoidServers();
      std::shared_ptr<std::unordered_map<std::string, std::vector<std::string>>> shards = nullptr;

      if (!distributeShardsLike.empty()) {

        std::shared_ptr<LogicalCollection> myColToDistributeLike;

        if (colToDistributeLike != nullptr) {
          myColToDistributeLike = colToDistributeLike;
        } else {
          CollectionNameResolver resolver(col->vocbase());
          myColToDistributeLike = resolver.getCollection(distributeShardsLike);
          if (myColToDistributeLike == nullptr) {
            THROW_ARANGO_EXCEPTION_MESSAGE(TRI_ERROR_CLUSTER_UNKNOWN_DISTRIBUTESHARDSLIKE,
                                           "Collection not found: " + distributeShardsLike + " in database " + col->vocbase().name());
          }
        }

        shards = CloneShardDistribution(ci, col, myColToDistributeLike);
      } else {
        // system collections should never enforce replicationfactor
        // to allow them to come up with 1 dbserver
        if (col->system()) {
          enforceReplicationFactor = false;
        }

        size_t replicationFactor = col->replicationFactor();
        size_t minReplicationFactor = col->minReplicationFactor();
        size_t numberOfShards = col->numberOfShards();

        // the default behavior however is to bail out and inform the user
        // that the requested replicationFactor is not possible right now
        if (dbServers.size() < replicationFactor) {
          TRI_ASSERT(minReplicationFactor <= replicationFactor);
          // => (dbServers.size() < minReplicationFactor) is granted
          LOG_TOPIC("9ce2e", DEBUG, Logger::CLUSTER)
              << "Do not have enough DBServers for requested replicationFactor,"
              << " nrDBServers: " << dbServers.size()
              << " replicationFactor: " << replicationFactor;
          if (enforceReplicationFactor) {
            THROW_ARANGO_EXCEPTION(TRI_ERROR_CLUSTER_INSUFFICIENT_DBSERVERS);
          }
        }

        if (!avoid.empty()) {
          // We need to remove all servers that are in the avoid list
          if (dbServers.size() - avoid.size() < replicationFactor) {
            LOG_TOPIC("03682", DEBUG, Logger::CLUSTER)
                << "Do not have enough DBServers for requested "
                   "replicationFactor,"
                << " (after considering avoid list),"
                << " nrDBServers: " << dbServers.size()
                << " replicationFactor: " << replicationFactor
                << " avoid list size: " << avoid.size();
            // Not enough DBServers left
            THROW_ARANGO_EXCEPTION(TRI_ERROR_CLUSTER_INSUFFICIENT_DBSERVERS);
          }
          dbServers.erase(std::remove_if(dbServers.begin(), dbServers.end(),
                                         [&](const std::string& x) {
                                           return std::find(avoid.begin(), avoid.end(),
                                                            x) != avoid.end();
                                         }),
                          dbServers.end());
        }
        std::random_shuffle(dbServers.begin(), dbServers.end());
        shards = DistributeShardsEvenly(ci, numberOfShards, replicationFactor,
                                        dbServers, !col->system());
      }


      if (shards->empty() && !col->isSmart()) {
        THROW_ARANGO_EXCEPTION_MESSAGE(TRI_ERROR_INTERNAL,
                                       "no database servers found in cluster");
      }

      col->setShardMap(shards);

      std::unordered_set<std::string> const ignoreKeys{
          "allowUserKeys", "cid",     "globallyUniqueId", "count",
          "planId",        "version", "objectId"};
      col->setStatus(TRI_VOC_COL_STATUS_LOADED);
      VPackBuilder velocy =
          col->toVelocyPackIgnore(ignoreKeys, LogicalDataSource::makeFlags());

      infos.emplace_back(ClusterCollectionCreationInfo{
          std::to_string(col->id()), col->numberOfShards(), col->replicationFactor(),
          col->minReplicationFactor(), waitForSyncReplication, velocy.slice()});
      vpackData.emplace_back(velocy.steal());
    }

    // pass in the *endTime* here, not a timeout!
    Result res = ci.createCollectionsCoordinator(dbName, infos, endTime,
                                                 isNewDatabase, colToDistributeLike);

    if (res.ok()) {
      // success! exit the loop and go on
      break;
    }

    if (res.is(TRI_ERROR_REQUEST_CANCELED)) {
      // special error code indicating that storing the updated plan in the
      // agency didn't succeed, and that we should try again

      // sleep for a while
      std::this_thread::sleep_for(std::chrono::milliseconds(100));

      if (TRI_microtime() > endTime) {
        // timeout expired
        THROW_ARANGO_EXCEPTION(TRI_ERROR_CLUSTER_TIMEOUT);
      }

      auto& server = arangodb::application_features::ApplicationServer::server();
      if (server.isStopping()) {
        THROW_ARANGO_EXCEPTION(TRI_ERROR_SHUTTING_DOWN);
      }

      // try in next iteration with an adjusted plan change attempt
      continue;

    } else {
      // any other error
      THROW_ARANGO_EXCEPTION(res);
    }
  }

  ci.loadPlan();

  // Produce list of shared_ptr wrappers

  std::vector<std::shared_ptr<LogicalCollection>> usableCollectionPointers;
  usableCollectionPointers.reserve(infos.size());

  // quick exit if new database
  if (isNewDatabase) {
    for (auto const& col : collections) {
      usableCollectionPointers.emplace_back(col);
    }
  } else {
    for (auto const& i : infos) {
      auto c = ci.getCollection(dbName, i.collectionID);
      TRI_ASSERT(c.get() != nullptr);
      // We never get a nullptr here because an exception is thrown if the
      // collection does not exist. Also, the create collection should have
      // failed before.
      usableCollectionPointers.emplace_back(std::move(c));
    }
  }
  return usableCollectionPointers;
}  // namespace arangodb

/// @brief fetch edges from TraverserEngines
///        Contacts all TraverserEngines placed
///        on the DBServers for the given list
///        of vertex _id's.
///        All non-empty and non-cached results
///        of DBServers will be inserted in the
///        datalake. Slices used in the result
///        point to content inside of this lake
///        only and do not run out of scope unless
///        the lake is cleared.

int fetchEdgesFromEngines(std::string const& dbname,
                          std::unordered_map<ServerID, traverser::TraverserEngineID> const* engines,
                          VPackSlice const vertexId, bool backward,
                          std::unordered_map<arangodb::velocypack::StringRef, VPackSlice>& cache,
                          std::vector<VPackSlice>& result,
                          std::vector<std::shared_ptr<VPackBuilder>>& datalake,
                          VPackBuilder& builder, size_t& read) {
  auto cc = ClusterComm::instance();
  if (cc == nullptr) {
    // nullptr happens only during controlled shutdown
    return TRI_ERROR_SHUTTING_DOWN;
  }
  // TODO map id => ServerID if possible
  // And go fast-path

  // This function works for one specific vertex
  // or for a list of vertices.
  TRI_ASSERT(vertexId.isString() || vertexId.isArray());
  builder.clear();
  builder.openObject();
  builder.add("backward", VPackValue(backward));
  builder.add("keys", vertexId);
  builder.close();

  std::string const url =
      "/_db/" + StringUtils::urlEncode(dbname) + "/_internal/traverser/edge/";

  std::vector<ClusterCommRequest> requests;
  auto body = std::make_shared<std::string>(builder.toJson());
  for (auto const& engine : *engines) {
    requests.emplace_back("server:" + engine.first, RequestType::PUT,
                          url + StringUtils::itoa(engine.second), body);
  }

  // Perform the requests
  cc->performRequests(requests, CL_DEFAULT_TIMEOUT, Logger::COMMUNICATION, false);

  result.clear();
  // Now listen to the results:
  for (auto const& req : requests) {
    bool allCached = true;
    auto res = req.result;
    int commError = handleGeneralCommErrors(&res);
    if (commError != TRI_ERROR_NO_ERROR) {
      // oh-oh cluster is in a bad state
      return commError;
    }
    TRI_ASSERT(res.answer != nullptr);
    auto resBody = res.answer->toVelocyPackBuilderPtrNoUniquenessChecks();
    VPackSlice resSlice = resBody->slice();
    if (!resSlice.isObject()) {
      // Response has invalid format
      return TRI_ERROR_HTTP_CORRUPTED_JSON;
    }
    read +=
        arangodb::basics::VelocyPackHelper::getNumericValue<size_t>(resSlice,
                                                                    "readIndex", 0);
    VPackSlice edges = resSlice.get("edges");
    for (auto const& e : VPackArrayIterator(edges)) {
      VPackSlice id = e.get(StaticStrings::IdString);
      if (!id.isString()) {
        // invalid id type
        LOG_TOPIC("da49d", ERR, Logger::GRAPHS)
            << "got invalid edge id type: " << id.typeName();
        continue;
      }
      arangodb::velocypack::StringRef idRef(id);
      auto resE = cache.insert({idRef, e});
      if (resE.second) {
        // This edge is not yet cached.
        allCached = false;
        result.emplace_back(e);
      } else {
        result.emplace_back(resE.first->second);
      }
    }
    if (!allCached) {
      datalake.emplace_back(resBody);
    }
  }
  return TRI_ERROR_NO_ERROR;
}

std::string const apiStr("/_admin/backup/");

arangodb::Result hotBackupList(std::vector<ServerID> const& dbServers, VPackSlice const payload,
                               std::unordered_map<std::string, BackupMeta>& hotBackups,
                               VPackBuilder& plan) {
  hotBackups.clear();

  std::map<std::string, std::vector<BackupMeta>> dbsBackups;

  auto cc = ClusterComm::instance();
  if (cc == nullptr) {
    // shutdown, leave here
    return TRI_ERROR_SHUTTING_DOWN;
  }

  auto body = std::make_shared<std::string>(payload.toJson());
  std::string const url = apiStr + "list";

  std::vector<ClusterCommRequest> requests;
  for (auto const& dbServer : dbServers) {
    requests.emplace_back("server:" + dbServer, RequestType::POST, url, body);
  }

  // Perform the requests
  auto nrGood = cc->performRequests(
    requests, CL_DEFAULT_TIMEOUT, Logger::BACKUP, false, false);

  LOG_TOPIC("410a1", DEBUG, Logger::BACKUP) << "Got " << nrGood << " of " << requests.size() << " lists of local backups";

  // Any error if no id presented
  if (payload.isObject() && !payload.hasKey("id") && nrGood < requests.size()) {
    return arangodb::Result(
      TRI_ERROR_HOT_BACKUP_DBSERVERS_AWOL,
      std::string("not all db servers could be reached for backup listing"));
  }

  // Now check results
  for (auto const& req : requests) {
    auto res = req.result;
    TRI_ASSERT(res.answer != nullptr);
    auto resBody = res.answer->toVelocyPackBuilderPtrNoUniquenessChecks();
    VPackSlice resSlice = resBody->slice();
    if (!resSlice.isObject()) {
      // Response has invalid format
      return arangodb::Result(TRI_ERROR_HTTP_CORRUPTED_JSON,
                              std::string("result to list request to ") +
                                  req.destination + " not an object");
    }

    if (resSlice.get("error").getBoolean()) {
      return arangodb::Result(static_cast<int>(resSlice.get("errorNum").getNumber<uint64_t>()),
                              resSlice.get("errorMessage").copyString());
    }

    if (!resSlice.hasKey("result") || !resSlice.get("result").isObject()) {
      return arangodb::Result(TRI_ERROR_HOT_BACKUP_INTERNAL,
                              std::string("invalid response ") +
                                  resSlice.toJson() + "from " + req.destination);
    }

    resSlice = resSlice.get("result");

    if (!resSlice.hasKey("list") || !resSlice.get("list").isObject()) {
      return arangodb::Result(TRI_ERROR_HTTP_NOT_FOUND,
                              "result is missing backup list");
    }

    if (!payload.isNone() && plan.slice().isNone()) {
      if (!resSlice.hasKey("agency-dump") || !resSlice.get("agency-dump").isArray() ||
          resSlice.get("agency-dump").length() != 1) {
        return arangodb::Result(TRI_ERROR_HTTP_NOT_FOUND,
                                std::string("result ") + resSlice.toJson() +
                                    " is missing agency dump");
      }
      plan.add(resSlice.get("agency-dump")[0]);
    }

    for (auto const& backup : VPackObjectIterator(resSlice.get("list"))) {
      ResultT<BackupMeta> meta = BackupMeta::fromSlice(backup.value);
      if (meta.ok()) {
        dbsBackups[backup.key.copyString()].push_back(std::move(meta.get()));
      }
    }
  }

  for (auto& i : dbsBackups) {
    // check if the backup is on all dbservers
    if (i.second.size() == dbServers.size()) {
      bool valid = true;

      // check here that the backups are all made with the same version
      std::string version;

      for (BackupMeta const& meta : i.second) {
        if (version.empty()) {
          version = meta._version;
        } else {
          if (version != meta._version) {
            LOG_TOPIC("aaaaa", WARN, Logger::BACKUP)
                << "Backup " << meta._id
                << " has different versions accross dbservers: " << version
                << " and " << meta._version;
            valid = false;
            break;
          }
        }
      }

      if (valid) {
        BackupMeta& front = i.second.front();
        hotBackups.insert(std::make_pair(front._id, front));
      }
    }
  }

  return arangodb::Result();
}

/**
 * @brief Match existing servers with those in the backup
 *
 * @param  agencyDump
 * @param  my own DB server list
 * @param  Result container
 */
arangodb::Result matchBackupServers(VPackSlice const agencyDump,
                                    std::vector<ServerID> const& dbServers,
                                    std::map<ServerID, ServerID>& match) {
  std::vector<std::string> ap{"arango", "Plan", "DBServers"};

  if (!agencyDump.hasKey(ap)) {
    return Result(TRI_ERROR_HOT_BACKUP_INTERNAL,
                  "agency dump must contain key DBServers");
  }
  auto planServers = agencyDump.get(ap);

  return matchBackupServersSlice(planServers, dbServers, match);
}

arangodb::Result matchBackupServersSlice(VPackSlice const planServers,
                                         std::vector<ServerID> const& dbServers,
                                         std::map<ServerID, ServerID>& match) {
  // LOG_TOPIC("711d8", DEBUG, Logger::BACKUP) << "matching db servers between snapshot: " <<
  //  planServers.toJson() << " and this cluster's db servers " << dbServers;

  if (!planServers.isObject()) {
    return Result(TRI_ERROR_HOT_BACKUP_INTERNAL,
                  "agency dump's arango.Plan.DBServers must be object");
  }

  if (dbServers.size() < planServers.length()) {
    return Result(TRI_ERROR_BACKUP_TOPOLOGY,
                  std::string("number of db servers in the backup (") +
                      std::to_string(planServers.length()) +
                      ") and in this cluster (" +
                      std::to_string(dbServers.size()) + ") do not match");
  }

  // Clear match container
  match.clear();

  // Local copy of my servers
  std::unordered_set<std::string> localCopy;
  std::copy(dbServers.begin(), dbServers.end(),
            std::inserter(localCopy, localCopy.end()));

  // Skip all direct matching names in pair and remove them from localCopy
  std::unordered_set<std::string>::iterator it;
  for (auto const& planned : VPackObjectIterator(planServers)) {
    auto const plannedStr = planned.key.copyString();
    if ((it = std::find(localCopy.begin(), localCopy.end(), plannedStr)) !=
        localCopy.end()) {
      localCopy.erase(it);
    } else {
      match.emplace(plannedStr, std::string());
    }
  }
  // match all remaining
  auto it2 = localCopy.begin();
  for (auto& m : match) {
    m.second = *it2++;
  }

  LOG_TOPIC("a201e", DEBUG, Logger::BACKUP) << "DB server matches: " << match;

  return arangodb::Result();
}

arangodb::Result controlMaintenanceFeature(std::string const& command,
                                           std::string const& backupId,
                                           std::vector<ServerID> const& dbServers) {
  auto cc = ClusterComm::instance();
  if (cc == nullptr) {
    // nullptr happens only during controlled shutdown
    return arangodb::Result(TRI_ERROR_SHUTTING_DOWN, "Shutting down");
  }

  VPackBuilder builder;
  {
    VPackObjectBuilder b(&builder);
    builder.add("execute", VPackValue(command));
    builder.add("reason", VPackValue("backup"));
    builder.add("duration", VPackValue(30));
    builder.add("id", VPackValue(backupId));
  }

  std::vector<ClusterCommRequest> requests;
  std::string const url = "/_admin/actions";
  auto body = std::make_shared<std::string>(builder.toJson());
  for (auto const& dbServer : dbServers) {
    requests.emplace_back("server:" + dbServer, RequestType::POST, url, body);
  }

  LOG_TOPIC("3d080", DEBUG, Logger::BACKUP)
      << "Attempting to execute " << command << " maintenance features for hot backup id "
      << backupId << " using " << *body;

  // Perform the requests
  cc->performRequests(requests, CL_DEFAULT_TIMEOUT, Logger::BACKUP, false, false);

  // Now listen to the results:
  for (auto const& req : requests) {
    auto res = req.result;
    int commError = handleGeneralCommErrors(&res);
    if (commError != TRI_ERROR_NO_ERROR) {
      return arangodb::Result(commError,
                              std::string(
                                  "Communication error while executing " + command + " maintenance on ") +
                                  req.destination);
    }
    TRI_ASSERT(res.answer != nullptr);
    auto resBody = res.answer->toVelocyPackBuilderPtrNoUniquenessChecks();
    VPackSlice resSlice = resBody->slice();
    if (!resSlice.isObject() || !resSlice.hasKey("error") ||
        !resSlice.get("error").isBoolean()) {
      // Response has invalid format
      return arangodb::Result(TRI_ERROR_HTTP_CORRUPTED_JSON,
                              std::string("result of executing " + command + " request to maintenance feature on ") +
                                  req.destination + " is invalid");
    }

    if (resSlice.get("error").getBoolean()) {
      return arangodb::Result(TRI_ERROR_HOT_BACKUP_INTERNAL,
                              std::string("failed to execute " + command + " on maintenance feature for ") +
                                  backupId + " on server " + req.destination);
    }

    LOG_TOPIC("d7e7c", DEBUG, Logger::BACKUP)
        << "maintenance is paused on " << req.destination;
  }

  return arangodb::Result();
}

arangodb::Result restoreOnDBServers(std::string const& backupId,
                                    std::vector<std::string> const& dbServers,
                                    std::string& previous, bool ignoreVersion) {
  auto cc = ClusterComm::instance();
  if (cc == nullptr) {
    // nullptr happens only during controlled shutdown
    return arangodb::Result(TRI_ERROR_SHUTTING_DOWN, "Shutting down");
  }

  VPackBuilder builder;
  {
    VPackObjectBuilder o(&builder);
    builder.add("id", VPackValue(backupId));
    builder.add("ignoreVersion", VPackValue(ignoreVersion));
  }
  auto body = std::make_shared<std::string>(builder.toJson());

  std::string const url = apiStr + "restore";
  std::vector<ClusterCommRequest> requests;

  for (auto const& dbServer : dbServers) {
    requests.emplace_back("server:" + dbServer, RequestType::POST, url, body);
  }

  // Perform the requests
  cc->performRequests(requests, CL_DEFAULT_TIMEOUT, Logger::BACKUP, false, false);

  LOG_TOPIC("37960", DEBUG, Logger::BACKUP) << "Restoring backup " << backupId;

  // Now listen to the results:
  for (auto const& req : requests) {
    auto res = req.result;
    int commError = handleGeneralCommErrors(&res);
    if (commError != TRI_ERROR_NO_ERROR) {
      // oh-oh cluster is in a bad state
      return arangodb::Result(
          commError, std::string("Communication error list backups on ") + req.destination);
    }
    TRI_ASSERT(res.answer != nullptr);
    auto resBody = res.answer->toVelocyPackBuilderPtrNoUniquenessChecks();
    VPackSlice resSlice = resBody->slice();
    if (!resSlice.isObject()) {
      // Response has invalid format
      return arangodb::Result(TRI_ERROR_HTTP_CORRUPTED_JSON,
                              std::string("result to restore request ") +
                                  req.destination + "not an object");
    }

    if (!resSlice.hasKey("error") || !resSlice.get("error").isBoolean() ||
        resSlice.get("error").getBoolean()) {
      return arangodb::Result(TRI_ERROR_HOT_RESTORE_INTERNAL,
                              std::string("failed to restore ") + backupId +
                                  " on server " + req.destination + ": " +
                                  resSlice.toJson());
    }

    if (!resSlice.hasKey("result") || !resSlice.get("result").isObject()) {
      return arangodb::Result(TRI_ERROR_HOT_RESTORE_INTERNAL,
                              std::string("failed to restore ") + backupId +
                                  " on server " + req.destination +
                                  " as response is missing result object: " +
                                  resSlice.toJson());
    }

    auto result = resSlice.get("result");

    if (!result.hasKey("previous") || !result.get("previous").isString()) {
      return arangodb::Result(TRI_ERROR_HOT_RESTORE_INTERNAL,
                              std::string("failed to restore ") + backupId +
                                  " on server " + req.destination);
    }

    previous = result.get("previous").copyString();
    LOG_TOPIC("9a5c4", DEBUG, Logger::BACKUP)
        << "received failsafe name " << previous << " from db server " << req.destination;
  }

  LOG_TOPIC("755a2", DEBUG, Logger::BACKUP) << "Restored " << backupId << " successfully";

  return arangodb::Result();
}

arangodb::Result applyDBServerMatchesToPlan(VPackSlice const plan,
                                            std::map<ServerID, ServerID> const& matches,
                                            VPackBuilder& newPlan) {
  std::function<void(VPackSlice const, std::map<ServerID, ServerID> const&)> replaceDBServer;

  replaceDBServer = [&newPlan, &replaceDBServer](VPackSlice const s,
                                                 std::map<ServerID, ServerID> const& matches) {
    if (s.isObject()) {
      VPackObjectBuilder o(&newPlan);
      for (auto const& it : VPackObjectIterator(s)) {
        newPlan.add(it.key);
        replaceDBServer(it.value, matches);
      }
    } else if (s.isArray()) {
      VPackArrayBuilder a(&newPlan);
      for (auto const& it : VPackArrayIterator(s)) {
        replaceDBServer(it, matches);
      }
    } else {
      bool swapped = false;
      if (s.isString()) {
        for (auto const& match : matches) {
          if (s.isString() && s.isEqualString(match.first)) {
            newPlan.add(VPackValue(match.second));
            swapped = true;
            break;
          }
        }
      }
      if (!swapped) {
        newPlan.add(s);
      }
    }
  };

  replaceDBServer(plan, matches);

  return arangodb::Result();
}

arangodb::Result hotRestoreCoordinator(ClusterFeature& feature, VPackSlice const payload,
                                       VPackBuilder& report) {
  // 1. Find local backup with id
  //    - fail if not found
  // 2. Match db servers
  //    - fail if not matching
  // 3. Check if they have according backup with backupId
  //    - fail if not
  // 4. Stop maintenance feature on all db servers
  // 5. a. Replay agency
  //    b. Initiate DB server restores
  // 6. Wait until all dbservers up again and good
  //    - fail if not

  if (!payload.isObject() || !payload.hasKey("id") || !payload.get("id").isString()) {
    return arangodb::Result(
        TRI_ERROR_BAD_PARAMETER,
        "restore payload must be an object with string attribute 'id'");
  }

  bool ignoreVersion =
      payload.hasKey("ignoreVersion") && payload.get("ignoreVersion").isTrue();

  std::string const backupId = payload.get("id").copyString();
  VPackBuilder plan;
  ClusterInfo& ci = feature.clusterInfo();
  std::vector<ServerID> dbServers = ci.getCurrentDBServers();
  std::unordered_map<std::string, BackupMeta> list;

  auto result = hotBackupList(dbServers, payload, list, plan);
  if (!result.ok()) {
    LOG_TOPIC("ed4dd", ERR, Logger::BACKUP)
        << "failed to find backup " << backupId
        << " on all db servers: " << result.errorMessage();
    return result;
  }
  if (plan.slice().isNone()) {
    LOG_TOPIC("54b9a", ERR, Logger::BACKUP)
        << "failed to find agency dump for " << backupId
        << " on any db server: " << result.errorMessage();
    return result;
  }

  // Check if the version matches the current version
  if (!ignoreVersion) {
    TRI_ASSERT(list.size() == 1);
    using arangodb::methods::Version;
    using arangodb::methods::VersionResult;
#ifdef USE_ENTERPRISE
    BackupMeta& meta = list.begin()->second;
    // Will never be called in community
    if (!RocksDBHotBackup::versionTestRestore(meta._version)) {
      return arangodb::Result(TRI_ERROR_HOT_RESTORE_INTERNAL,
                              "Version mismatch");
    }
#endif
  }

  // Match my db servers to those in the backups's agency dump
  std::map<ServerID, ServerID> matches;
  result = matchBackupServers(plan.slice(), dbServers, matches);
  if (!result.ok()) {
    LOG_TOPIC("5a746", ERR, Logger::BACKUP)
        << "failed to match db servers: " << result.errorMessage();
    return result;
  }

  // Apply matched servers to create new plan, if any matches to be done,
  // else just take
  VPackBuilder newPlan;
  if (!matches.empty()) {
    result = applyDBServerMatchesToPlan(plan.slice(), matches, newPlan);
    if (!result.ok()) {
      return result;
    }
  }

  // Pause maintenance feature everywhere, fail, if not succeeded everywhere
  result = controlMaintenanceFeature("pause", backupId, dbServers);
  if (!result.ok()) {
    return result;
  }

  // Enact new plan upon the agency
  result = (matches.empty()) ? ci.agencyReplan(plan.slice())
                             : ci.agencyReplan(newPlan.slice());
  if (!result.ok()) {
    result = controlMaintenanceFeature("proceed", backupId, dbServers);
    return result;
  }

  // Now I will have to wait for the plan to trickle down
  std::this_thread::sleep_for(std::chrono::seconds(5));

  // We keep the currently registered timestamps in Current/ServersRegistered,
  // such that we can wait until all have reregistered and are up:
  ci.loadServers();
  std::unordered_map<std::string, std::string> serverTimestamps =
      ci.getServerTimestamps();

  // Restore all db servers
  std::string previous;
  result = restoreOnDBServers(backupId, dbServers, previous, ignoreVersion);
  if (!result.ok()) {  // This is disaster!
    return result;
  }

  auto startTime = std::chrono::steady_clock::now();
  while (true) {  // will be left by a timeout
    std::this_thread::sleep_for(std::chrono::seconds(1));
    auto& server = application_features::ApplicationServer::server();
    if (server.isStopping()) {
      return arangodb::Result(TRI_ERROR_HOT_RESTORE_INTERNAL,
                              "Shutdown of coordinator!");
    }
    if (std::chrono::steady_clock::now() - startTime > std::chrono::minutes(15)) {
      return arangodb::Result(TRI_ERROR_HOT_RESTORE_INTERNAL,
                              "Not all DBservers came back in time!");
    }
    ci.loadServers();
    std::unordered_map<std::string, std::string> newServerTimestamps =
        ci.getServerTimestamps();
    // Check timestamps of all dbservers:
    size_t good = 0;  // Count restarted servers
    for (auto const& dbs : dbServers) {
      if (serverTimestamps[dbs] != newServerTimestamps[dbs]) {
        ++good;
      }
    }
    LOG_TOPIC("8dc7e", INFO, Logger::BACKUP)
        << "Backup restore: So far " << good << "/" << dbServers.size()
        << " dbServers have reregistered.";
    if (good >= dbServers.size()) {
      break;
    }
  }

  {
    VPackObjectBuilder o(&report);
    report.add("previous", VPackValue(previous));
    report.add("isCluster", VPackValue(true));
  }
  return arangodb::Result();
}

std::vector<std::string> lockPath =
    std::vector<std::string>{"result", "lockId"};

arangodb::Result lockDBServerTransactions(std::string const& backupId,
                                          std::vector<ServerID> const& dbServers,
                                          double const& lockWait,
                                          std::vector<ServerID>& lockedServers) {
  using namespace std::chrono;

  // Make sure all db servers have the backup with backup Id
  auto cc = ClusterComm::instance();
  if (cc == nullptr) {
    // nullptr happens only during controlled shutdown
    return arangodb::Result(TRI_ERROR_SHUTTING_DOWN, "Shutting down");
  }

  std::string const url = apiStr + "lock";

  VPackBuilder lock;
  {
    VPackObjectBuilder o(&lock);
    lock.add("id", VPackValue(backupId));
    lock.add("timeout", VPackValue(lockWait));
  }

  LOG_TOPIC("707ed", DEBUG, Logger::BACKUP)
      << "Trying to acquire global transaction locks using body " << lock.toJson();


  auto body = std::make_shared<std::string const>(lock.toJson());
  std::vector<ClusterCommRequest> requests;
  for (auto const& dbServer : dbServers) {
    requests.emplace_back("server:" + dbServer, RequestType::POST, url, body);
  }

  // Perform the requests
  cc->performRequests(requests, lockWait + 1.0, Logger::BACKUP, false, false);

  // Now listen to the results:
  for (auto const& req : requests) {
    auto res = req.result;
    int commError = handleGeneralCommErrors(&res);
    if (commError != TRI_ERROR_NO_ERROR) {
      return arangodb::Result(
          TRI_ERROR_LOCAL_LOCK_FAILED,
          std::string("Communication error locking transactions on ") + req.destination);
    }
    TRI_ASSERT(res.answer != nullptr);
    auto resBody = res.answer->toVelocyPackBuilderPtrNoUniquenessChecks();
    VPackSlice slc = resBody->slice();

    if (!slc.isObject() || !slc.hasKey("error") || !slc.get("error").isBoolean()) {
      return arangodb::Result(
          TRI_ERROR_LOCAL_LOCK_FAILED,
          std::string("invalid response from ") + req.destination +
              " when trying to freeze transactions for hot backup " + backupId +
              ": " + slc.toJson());
    }

    if (slc.get("error").getBoolean()) {
      LOG_TOPIC("d7a8a", DEBUG, Logger::BACKUP)
          << "failed to acquire lock from " << req.destination << ": " << slc.toJson();
      auto errorNum = slc.get("errorNum").getNumber<int>();
      if (errorNum == TRI_ERROR_LOCK_TIMEOUT) {
        return arangodb::Result(errorNum, slc.get("errorMessage").copyString());
      }
      return arangodb::Result(
          TRI_ERROR_LOCAL_LOCK_FAILED,
          std::string("lock was denied from ") + req.destination +
              " when trying to check for lockId for hot backup " + backupId +
              ": " + slc.toJson());
    }

    if (!slc.hasKey(lockPath) || !slc.get(lockPath).isNumber() ||
        !slc.hasKey("result") || !slc.get("result").isObject()) {
      return arangodb::Result(
          TRI_ERROR_LOCAL_LOCK_FAILED,
          std::string("invalid response from ") + req.destination +
              " when trying to check for lockId for hot backup " + backupId +
              ": " + slc.toJson());
    }

    uint64_t lockId = 0;
    try {
      lockId = slc.get(lockPath).getNumber<uint64_t>();
      LOG_TOPIC("14457", DEBUG, Logger::BACKUP)
          << "acquired lock from " << req.destination << " for backupId "
          << backupId << " with lockId " << lockId;
    } catch (std::exception const& e) {
      return arangodb::Result(TRI_ERROR_LOCAL_LOCK_FAILED,
                              std::string("invalid response from ") + req.destination +
                                  " when trying to get lockId for hot backup " + backupId +
                                  ": " + slc.toJson() + ", msg: " + e.what());
    }

    lockedServers.push_back(req.destination.substr(strlen("server:"), std::string::npos));
  }

  LOG_TOPIC("c1869", DEBUG, Logger::BACKUP)
      << "acquired transaction locks on all db servers";

  return arangodb::Result();
}

arangodb::Result unlockDBServerTransactions(std::string const& backupId,
                                            std::vector<ServerID> const& lockedServers) {
  using namespace std::chrono;

  // Make sure all db servers have the backup with backup Id
  auto cc = ClusterComm::instance();
  if (cc == nullptr) {
    // nullptr happens only during controlled shutdown
    return arangodb::Result(TRI_ERROR_SHUTTING_DOWN, "Shutting down");
  }

  std::string const url = apiStr + "unlock";
  VPackBuilder lock;
  {
    VPackObjectBuilder o(&lock);
    lock.add("id", VPackValue(backupId));
  }

  auto body = std::make_shared<std::string const>(lock.toJson());
  std::vector<ClusterCommRequest> requests;
  for (auto const& dbServer : lockedServers) {
    requests.emplace_back("server:" + dbServer, RequestType::POST, url, body);
  }

  // Perform the requests
  cc->performRequests(requests, CL_DEFAULT_TIMEOUT, Logger::BACKUP, false, false);

  LOG_TOPIC("2ba8f", DEBUG, Logger::BACKUP)
      << "best try to kill all locks on db servers";

  return arangodb::Result();
}

std::vector<std::string> idPath{"result", "id"};

arangodb::Result hotBackupDBServers(std::string const& backupId, std::string const& timeStamp,
                                    std::vector<ServerID> dbServers,
                                    VPackSlice agencyDump, bool force) {
  auto cc = ClusterComm::instance();
  if (cc == nullptr) {
    // nullptr happens only during controlled shutdown
    return arangodb::Result(TRI_ERROR_SHUTTING_DOWN, "Shutting down");
  }

  VPackBuilder builder;
  {
    VPackObjectBuilder b(&builder);
    builder.add("label", VPackValue(backupId));
    builder.add("agency-dump", agencyDump);
    builder.add("timestamp", VPackValue(timeStamp));
    builder.add("allowInconsistent", VPackValue(force));
  }
  auto body = std::make_shared<std::string>(builder.toJson());

  std::string const url = apiStr + "create";
  std::vector<ClusterCommRequest> requests;

  for (auto const& dbServer : dbServers) {
    requests.emplace_back("server:" + dbServer, RequestType::POST, url, body);
  }

  // Perform the requests
  cc->performRequests(requests, CL_DEFAULT_TIMEOUT, Logger::BACKUP, false, false);

  LOG_TOPIC("478ef", DEBUG, Logger::BACKUP) << "Inquiring about backup " << backupId;

  // Now listen to the results:
  for (auto const& req : requests) {
    auto res = req.result;
    int commError = handleGeneralCommErrors(&res);
    if (commError != TRI_ERROR_NO_ERROR) {
      return arangodb::Result(
          commError, std::string("Communication error list backups on ") + req.destination);
    }
    TRI_ASSERT(res.answer != nullptr);
    auto resBody = res.answer->toVelocyPackBuilderPtrNoUniquenessChecks();
    VPackSlice resSlice = resBody->slice();
    if (!resSlice.isObject()) {
      // Response has invalid format
      return arangodb::Result(TRI_ERROR_HTTP_CORRUPTED_JSON,
                              std::string("result to take snapshot on ") +
                                  req.destination + " not an object");
    }

    if (!resSlice.hasKey(idPath) || !resSlice.get(idPath).isString()) {
      LOG_TOPIC("6240a", ERR, Logger::BACKUP)
          << "DB server " << req.destination << "is missing backup " << backupId;
      return arangodb::Result(TRI_ERROR_FILE_NOT_FOUND,
                              std::string("no backup with id ") + backupId +
                                  " on server " + req.destination);
    }

    LOG_TOPIC("b370d", DEBUG, Logger::BACKUP) << req.destination << " created local backup "
                                              << resSlice.get(idPath).copyString();
  }

  LOG_TOPIC("5c5e9", DEBUG, Logger::BACKUP) << "Have created backup " << backupId;

  return arangodb::Result();
}

/**
 * @brief delete all backups with backupId from the db servers
 */
arangodb::Result removeLocalBackups(std::string const& backupId,
                                    std::vector<ServerID> const& dbServers,
                                    std::vector<std::string>& deleted) {
  auto cc = ClusterComm::instance();
  if (cc == nullptr) {
    // nullptr happens only during controlled shutdown
    return arangodb::Result(TRI_ERROR_SHUTTING_DOWN, "Shutting down");
  }

  VPackBuilder builder;
  {
    VPackObjectBuilder b(&builder);
    builder.add("id", VPackValue(backupId));
  }
  auto body = std::make_shared<std::string>(builder.toJson());

  std::string const url = apiStr + "delete";
  std::vector<ClusterCommRequest> requests;

  for (auto const& dbServer : dbServers) {
    requests.emplace_back("server:" + dbServer, RequestType::POST, url, body);
  }

  // Perform the requests
  cc->performRequests(requests, CL_DEFAULT_TIMEOUT, Logger::BACKUP, false, false);

  LOG_TOPIC("33e85", DEBUG, Logger::BACKUP) << "Deleting backup " << backupId;

  size_t notFoundCount = 0;

  // Now listen to the results:
  for (auto const& req : requests) {
    auto res = req.result;
    int commError = handleGeneralCommErrors(&res);
    if (commError != TRI_ERROR_NO_ERROR) {
      return arangodb::Result(commError,
                              std::string(
                                  "Communication error while deleting backup") +
                                  backupId + " on " + req.destination);
    }
    TRI_ASSERT(res.answer != nullptr);
    auto resBody = res.answer->toVelocyPackBuilderPtrNoUniquenessChecks();
    VPackSlice resSlice = resBody->slice();
    if (!resSlice.isObject()) {
      // Response has invalid format
      return arangodb::Result(TRI_ERROR_HTTP_CORRUPTED_JSON,
                              std::string("failed to remove backup from ") +
                                  req.destination + ", result not an object");
    }

    if (!resSlice.hasKey("error") || !resSlice.get("error").isBoolean() ||
        resSlice.get("error").getBoolean()) {
      int64_t errorNum = resSlice.get("errorNum").getNumber<int64_t>();

      if (errorNum == TRI_ERROR_FILE_NOT_FOUND) {
        notFoundCount += 1;
        continue;
      }

      std::string errorMsg = std::string("failed to delete backup ") +
                             backupId + " on " + req.destination + ":" +
                             resSlice.get("errorMessage").copyString() + " (" +
                             std::to_string(errorNum) + ")";

      LOG_TOPIC("9b94f", ERR, Logger::BACKUP) << errorMsg;
      return arangodb::Result(static_cast<int>(errorNum), errorMsg);
    }
  }

  LOG_TOPIC("1b318", DEBUG, Logger::BACKUP)
      << "removeLocalBackups: notFoundCount = " << notFoundCount << " "
      << dbServers.size();

  if (notFoundCount == dbServers.size()) {
    return arangodb::Result(TRI_ERROR_HTTP_NOT_FOUND,
                            "Backup " + backupId + " not found.");
  }

  deleted.emplace_back(backupId);
  LOG_TOPIC("04e97", DEBUG, Logger::BACKUP) << "Have located and deleted " << backupId;

  return arangodb::Result();
}

std::vector<std::string> const versionPath =
    std::vector<std::string>{"arango", "Plan", "Version"};

arangodb::Result hotBackupCoordinator(ClusterFeature& feature, VPackSlice const payload,
                                      VPackBuilder& report) {
  // ToDo: mode
  // HotBackupMode const mode = CONSISTENT;

  /*
    Suggestion for procedure for cluster hotbackup:
    1. Check that ToDo and Pending are empty, if not, delay, back to 1.
       Timeout for giving up.
    2. Stop Supervision, remember if it was on or not.
    3. Check that ToDo and Pending are empty, if not, start Supervision again,
       back to 1.
       4. Get Plan, will have no resigned leaders.
    5. Stop Transactions, if this does not work in time, restore Supervision
       and give up.
    6. Take hotbackups everywhere, if any fails, all failed.
    7. Resume Transactions.
    8. Resume Supervision if it was on.
    9. Keep Maintenance on dbservers on all the time.
  */

  try {
    if (!payload.isNone() &&
        (!payload.isObject() ||
         (payload.hasKey("label") && !payload.get("label").isString()) ||
         (payload.hasKey("timeout") && !payload.get("timeout").isNumber()) ||
         (payload.hasKey("allowInconsistent") &&
          !payload.get("allowInconsistent").isBoolean()))) {
      return arangodb::Result(TRI_ERROR_BAD_PARAMETER, BAD_PARAMS_CREATE);
    }

    bool force = !payload.isNone() && payload.get("allowInconsistent").isTrue();

    std::string const backupId = (payload.isObject() && payload.hasKey("label"))
                                     ? payload.get("label").copyString()
                                     : to_string(boost::uuids::random_generator()());
    std::string timeStamp = timepointToString(std::chrono::system_clock::now());

    double timeout = (payload.isObject() && payload.hasKey("timeout"))
                         ? payload.get("timeout").getNumber<double>()
                         : 120.;

    using namespace std::chrono;
    auto end = steady_clock::now() + milliseconds(static_cast<uint64_t>(1000 * timeout));
    ClusterInfo& ci = feature.clusterInfo();

    // Go to backup mode for *timeout* if and only if not already in
    // backup mode. Otherwise we cannot know, why backup mode was activated
    // We specifically want to make sure that no other backup is going on.
    bool supervisionOff = false;
    auto result = ci.agencyHotBackupLock(backupId, timeout, supervisionOff);
    if (!result.ok()) {
      // Failed to go to backup mode
      result.reset(TRI_ERROR_HOT_BACKUP_INTERNAL,
                   std::string("agency lock operation resulted in ") + result.errorMessage());
      LOG_TOPIC("6c73d", ERR, Logger::BACKUP) << result.errorMessage();
      return result;
    }

    if (end < steady_clock::now()) {
      LOG_TOPIC("352d6", INFO, Logger::BACKUP)
          << "hot backup didn't get to locking phase within " << timeout << "s.";
      auto hlRes = ci.agencyHotBackupUnlock(backupId, timeout, supervisionOff);
      return arangodb::Result(TRI_ERROR_CLUSTER_TIMEOUT,
                              "hot backup timeout before locking phase");
    }

    // acquire agency dump
    auto agency = std::make_shared<VPackBuilder>();
    result = ci.agencyPlan(agency);
    if (!result.ok()) {
      ci.agencyHotBackupUnlock(backupId, timeout, supervisionOff);
      result.reset(TRI_ERROR_HOT_BACKUP_INTERNAL,
                   std::string("failed to acquire agency dump: ") + result.errorMessage());
      LOG_TOPIC("c014d", ERR, Logger::BACKUP) << result.errorMessage();
      return result;
    }

    // Call lock on all database servers
    auto cc = ClusterComm::instance();
    if (cc == nullptr) {
      // nullptr happens only during controlled shutdown
      return Result(TRI_ERROR_SHUTTING_DOWN, "server is shutting down");
    }
    std::vector<ServerID> dbServers = ci.getCurrentDBServers();
    std::vector<ServerID> lockedServers;
    double lockWait = 2.0;
    while (cc != nullptr && steady_clock::now() < end) {
      auto iterEnd = steady_clock::now() + duration<double>(lockWait);

      result = lockDBServerTransactions(backupId, dbServers, lockWait, lockedServers);
      if (!result.ok()) {
        unlockDBServerTransactions(backupId, lockedServers);
        if (result.is(TRI_ERROR_LOCAL_LOCK_FAILED)) {  // Unrecoverable
          ci.agencyHotBackupUnlock(backupId, timeout, supervisionOff);
          return result;
        }
      } else {
        break;
      }
      if (lockWait < 30.0) {
        lockWait *= 1.1;
      }
      double tmp = duration<double>(iterEnd - steady_clock::now()).count();
      if (tmp > 0) {
        std::this_thread::sleep_for(duration<double>(tmp));
      }
    }

    bool gotLocks = result.ok();

    // In the case we left the above loop with a negative result,
    // and we are in the case of a force backup we want to continue here
    if (!gotLocks && !force) {
      unlockDBServerTransactions(backupId, dbServers);
      ci.agencyHotBackupUnlock(backupId, timeout, supervisionOff);
      result.reset(
          TRI_ERROR_HOT_BACKUP_INTERNAL,
          std::string(
              "failed to acquire global transaction lock on all db servers: ") +
              result.errorMessage());
      LOG_TOPIC("b7d09", ERR, Logger::BACKUP) << result.errorMessage();
      return result;
    }

    result = hotBackupDBServers(backupId, timeStamp, dbServers, agency->slice(),
                                /* force */ !gotLocks);
    if (!result.ok()) {
      unlockDBServerTransactions(backupId, dbServers);
      ci.agencyHotBackupUnlock(backupId, timeout, supervisionOff);
      result.reset(TRI_ERROR_HOT_BACKUP_INTERNAL,
                   std::string("failed to hot backup on all db servers: ") +
                       result.errorMessage());
      LOG_TOPIC("6b333", ERR, Logger::BACKUP) << result.errorMessage();
      std::vector<std::string> dummy;
      removeLocalBackups(backupId, dbServers, dummy);
      return result;
    }

    unlockDBServerTransactions(backupId, dbServers);
    ci.agencyHotBackupUnlock(backupId, timeout, supervisionOff);

    auto agencyCheck = std::make_shared<VPackBuilder>();
    result = ci.agencyPlan(agencyCheck);
    if (!result.ok()) {
      ci.agencyHotBackupUnlock(backupId, timeout, supervisionOff);
      result.reset(TRI_ERROR_HOT_BACKUP_INTERNAL,
                   std::string("failed to acquire agency dump post backup: ") +
                       result.errorMessage() +
                       " backup's consistency is not guaranteed");
      LOG_TOPIC("d4229", ERR, Logger::BACKUP) << result.errorMessage();
      return result;
    }

    try {
      if (!basics::VelocyPackHelper::equal(agency->slice()[0].get(versionPath),
                                           agencyCheck->slice()[0].get(versionPath), false)) {
        result.reset(TRI_ERROR_HOT_BACKUP_INTERNAL,
                     "data definition of cluster was changed during hot "
                     "backup: backup's consistency is not guaranteed");
        LOG_TOPIC("0ad21", ERR, Logger::BACKUP) << result.errorMessage();
        return result;
      }
    } catch (std::exception const& e) {
      result.reset(TRI_ERROR_HOT_BACKUP_INTERNAL,
                   std::string("invalid agency state: ") + e.what());
      LOG_TOPIC("037eb", ERR, Logger::BACKUP) << result.errorMessage();
      return result;
    }

    std::replace(timeStamp.begin(), timeStamp.end(), ':', '.');
    {
      VPackObjectBuilder o(&report);
      report.add("id", VPackValue(timeStamp + "_" + backupId));
      if (!gotLocks) {
        report.add("potentiallyInconsistent", VPackValue(true));
      }
    }

    return arangodb::Result();

  } catch (std::exception const& e) {
    return arangodb::Result(
        TRI_ERROR_HOT_BACKUP_INTERNAL,
        std::string("caught exception cretaing cluster backup: ") + e.what());
  }
}

arangodb::Result listHotBackupsOnCoordinator(ClusterFeature& feature, VPackSlice const payload,
                                             VPackBuilder& report) {
  auto cc = ClusterComm::instance();
  if (cc == nullptr) {
    // nullptr happens only during controlled shutdown
    return Result(TRI_ERROR_SHUTTING_DOWN, "server is shutting down");
  }

  ClusterInfo& ci = feature.clusterInfo();
  std::vector<ServerID> dbServers = ci.getCurrentDBServers();

  std::unordered_map<std::string, BackupMeta> list;

  if (!payload.isNone()) {
    if (payload.isObject() && payload.hasKey("id")) {
      if (payload.get("id").isArray()) {
        for (auto const i : VPackArrayIterator(payload.get("id"))) {
          if (!i.isString()) {
            return arangodb::Result(
                TRI_ERROR_HTTP_BAD_PARAMETER,
                "invalid list JSON: all ids must be string.");
          }
        }
      } else {
        if (!payload.get("id").isString()) {
          return arangodb::Result(
              TRI_ERROR_HTTP_BAD_PARAMETER,
              "invalid JSON: id must be string or array of strings.");
        }
      }
    } else {
      return arangodb::Result(
          TRI_ERROR_HTTP_BAD_PARAMETER,
          "invalid JSON: body must be empty or object with attribute 'id'.");
    }
  }  // allow continuation with None slice

  VPackBuilder dummy;

  // Try to get complete listing for 2 minutes
  using namespace std::chrono;
  auto timeout = steady_clock::now() + duration<double>(120.0);
  arangodb::Result result;
  std::chrono::duration<double> wait(1.0);
  auto& server = application_features::ApplicationServer::server();
  while (true) {
    if (server.isStopping()) {
      return Result(TRI_ERROR_SHUTTING_DOWN, "server is shutting down");
    }

    result = hotBackupList(dbServers, payload, list, dummy);

    if (!result.ok()) {

      if (payload.isObject() && payload.hasKey("id") && result.is(TRI_ERROR_HTTP_NOT_FOUND)) {
        auto error = std::string("failed to locate backup ") + payload.get("id").copyString();
        LOG_TOPIC("2020b", DEBUG, Logger::BACKUP) << error;
        return arangodb::Result(TRI_ERROR_HTTP_NOT_FOUND, error);
      }
      if (steady_clock::now() > timeout) {
        return arangodb::Result(
          TRI_ERROR_CLUSTER_TIMEOUT, "timeout waiting for all db servers to report backup list");
      } else {
        LOG_TOPIC("f9u3f", DEBUG, Logger::BACKUP) << "failed to get a hot backup listing from all db servers waiting " << wait.count() << " seconds";
        std::this_thread::sleep_for(wait);
        wait *= 1.1;
      }
    } else {
      break;
    }
  }

  // Build report
  {
    VPackObjectBuilder o(&report);
    report.add(VPackValue("list"));
    {
      VPackObjectBuilder a(&report);
      for (auto const& i : list) {
        report.add(VPackValue(i.first));
        i.second.toVelocyPack(report);
      }
    }
  }

  return arangodb::Result();
}

arangodb::Result deleteHotBackupsOnCoordinator(ClusterFeature& feature,
                                               VPackSlice const payload,
                                               VPackBuilder& report) {
  std::vector<std::string> deleted;
  VPackBuilder dummy;
  arangodb::Result result;

  ClusterInfo& ci = feature.clusterInfo();
  std::vector<ServerID> dbServers = ci.getCurrentDBServers();

  if (!payload.isObject() || !payload.hasKey("id") || !payload.get("id").isString()) {
    return arangodb::Result(TRI_ERROR_HTTP_BAD_PARAMETER,
                            "Expecting object with key `id` set to backup id.");
  }

  std::string id = payload.get("id").copyString();

  result = removeLocalBackups(id, dbServers, deleted);
  if (!result.ok()) {
    return result;
  }

  {
    VPackObjectBuilder o(&report);
    report.add(VPackValue("id"));
    {
      VPackArrayBuilder a(&report);
      for (auto const& i : deleted) {
        report.add(VPackValue(i));
      }
    }
  }

  result.reset();
  return result;
}

}  // namespace arangodb<|MERGE_RESOLUTION|>--- conflicted
+++ resolved
@@ -372,7 +372,7 @@
     // However we can work with the other babies.
     // This is for compatibility with single server
     // We just assign it to any shard and pretend the user has given a key
-    shardID = ci->getShardList(collid)->at(0);
+    shardID = ci.getShardList(collid)->at(0);
   } else {
     // Now find the responsible shard:
     bool usesDefaultShardingAttributes;
@@ -1191,17 +1191,10 @@
 
 Future<OperationResult> createDocumentOnCoordinator(transaction::Methods const& trx,
                                                     LogicalCollection& coll,
-<<<<<<< HEAD
-                                                    arangodb::OperationOptions const& options,
-                                                    VPackSlice slice) {
+                                                    VPackSlice const slice,
+                                                    arangodb::OperationOptions const& options) {
   ClusterFeature& feature = trx.vocbase().server().getFeature<ClusterFeature>();
   ClusterInfo& ci = feature.clusterInfo();
-=======
-                                                    VPackSlice const slice,
-                                                    arangodb::OperationOptions const& options) {
-  ClusterInfo* ci = ClusterInfo::instance();
-  TRI_ASSERT(ci != nullptr);
->>>>>>> 5b583230
 
   std::string const& dbname = trx.vocbase().name();
   const std::string collid = std::to_string(coll.id());
@@ -1339,22 +1332,7 @@
                                                     LogicalCollection& coll, VPackSlice const slice,
                                                     arangodb::OperationOptions const& options) {
   // Set a few variables needed for our work:
-<<<<<<< HEAD
   ClusterInfo& ci = trx.vocbase().server().getFeature<ClusterFeature>().clusterInfo();
-  auto cc = ClusterComm::instance();
-  if (cc == nullptr) {
-    // nullptr happens only during controlled shutdown
-    return TRI_ERROR_SHUTTING_DOWN;
-  }
-
-  std::string const& dbname = trx.vocbase().name();
-  // First determine the collection ID from the name:
-  std::shared_ptr<LogicalCollection> collinfo;
-  collinfo = ci.getCollectionNT(dbname, collname);
-  if (collinfo == nullptr) {
-    return TRI_ERROR_ARANGO_DATA_SOURCE_NOT_FOUND;
-=======
-  ClusterInfo* ci = ClusterInfo::instance();
 
   std::string const& dbname = trx.vocbase().name();
   // First determine the collection ID from the name:
@@ -1383,7 +1361,6 @@
       shardMap.clear();
       reverseMapping.clear();
     }
->>>>>>> 5b583230
   }
   // We sorted the shards correctly.
 
@@ -1395,73 +1372,7 @@
       "&returnOld=" + (options.returnOld ? "true" : "false") +
       "&ignoreRevs=" + (options.ignoreRevs ? "true" : "false");
 
-<<<<<<< HEAD
-  VPackBuilder reqBuilder;
-
-  if (useDefaultSharding) {
-    // fastpath we know which server is responsible.
-
-    // decompose the input into correct shards.
-    // Send the correct documents to the correct shards
-    // Merge the results with static merge helper
-
-    std::unordered_map<ShardID, std::vector<VPackSlice>> shardMap;
-    std::vector<std::pair<ShardID, VPackValueLength>> reverseMapping;
-    auto workOnOneNode = [&shardMap, &ci, &collid, &collinfo,
-                          &reverseMapping](VPackSlice const value) -> int {
-      // Sort out the _key attribute and identify the shard responsible for it.
-
-      arangodb::velocypack::StringRef _key(transaction::helpers::extractKeyPart(value));
-      ShardID shardID;
-      if (_key.empty()) {
-        // We have invalid input at this point.
-        // However we can work with the other babies.
-        // This is for compatibility with single server
-        // We just assign it to any shard and pretend the user has given a key
-        std::shared_ptr<std::vector<ShardID>> shards = ci.getShardList(collid);
-        shardID = shards->at(0);
-      } else {
-        // Now find the responsible shard:
-        bool usesDefaultShardingAttributes;
-        int error =
-            collinfo->getResponsibleShard(arangodb::velocypack::Slice::emptyObjectSlice(),
-                                          true, shardID, usesDefaultShardingAttributes,
-                                          _key.toString());
-
-        if (error == TRI_ERROR_ARANGO_DATA_SOURCE_NOT_FOUND) {
-          return TRI_ERROR_CLUSTER_SHARD_GONE;
-        }
-      }
-
-      // We found the responsible shard. Add it to the list.
-      auto it = shardMap.find(shardID);
-      if (it == shardMap.end()) {
-        shardMap.emplace(shardID, std::vector<VPackSlice>{value});
-        reverseMapping.emplace_back(shardID, 0);
-      } else {
-        it->second.emplace_back(value);
-        reverseMapping.emplace_back(shardID, it->second.size() - 1);
-      }
-      return TRI_ERROR_NO_ERROR;
-    };
-
-    if (useMultiple) {  // slice is array of document values
-      for (VPackSlice value : VPackArrayIterator(slice)) {
-        int res = workOnOneNode(value);
-        if (res != TRI_ERROR_NO_ERROR) {
-          // Is early abortion correct?
-          return res;
-        }
-      }
-    } else {
-      int res = workOnOneNode(slice);
-      if (res != TRI_ERROR_NO_ERROR) {
-        return res;
-      }
-    }
-=======
   const bool isManaged = trx.state()->hasHint(transaction::Hints::Hint::GLOBAL_MANAGED);
->>>>>>> 5b583230
 
   if (canUseFastPath) {
     // All shard keys are known in all documents.
@@ -1480,6 +1391,7 @@
     std::vector<Future<network::Response>> futures;
     futures.reserve(shardMap.size());
     
+    NetworkFeature& feature = trx.vocbase().server().getFeature<NetworkFeature>();
     for (auto const& it : shardMap) {
       VPackBuffer<uint8_t> buffer;
       if (!useMultiple) {
@@ -1496,7 +1408,7 @@
       
       network::Headers headers;
       addTransactionHeaderForShard(trx, *shardIds, /*shard*/ it.first, headers);
-      futures.emplace_back(network::sendRequestRetry("shard:" + it.first, fuerte::RestVerb::Delete,
+      futures.emplace_back(network::sendRequestRetry(feature, "shard:" + it.first, fuerte::RestVerb::Delete,
                                                      baseUrl + StringUtils::urlEncode(it.first) + optsUrlPart,
                                                      std::move(buffer), network::Timeout(CL_DEFAULT_LONG_TIMEOUT),
                                                      std::move(headers), /*retryNotFound*/ true));
@@ -1561,11 +1473,12 @@
   VPackBuffer<uint8_t> buffer;
   buffer.append(slice.begin(), slice.byteSize());
   
+  NetworkFeature& feature = trx.vocbase().server().getFeature<NetworkFeature>();
   for (std::pair<ShardID, std::vector<ServerID>> const& shardServers : *shardIds) {
     ShardID const& shard = shardServers.first;
     network::Headers headers;
     addTransactionHeaderForShard(trx, *shardIds, shard, headers);
-    futures.emplace_back(network::sendRequestRetry("shard:" + shard, fuerte::RestVerb::Delete,
+    futures.emplace_back(network::sendRequestRetry(feature, "shard:" + shard, fuerte::RestVerb::Delete,
                                                    baseUrl + StringUtils::urlEncode(shard) + optsUrlPart, /*cannot move*/ buffer,
                                                    network::Timeout(CL_DEFAULT_LONG_TIMEOUT),
                                                    std::move(headers), /*retryNotFound*/ true));
@@ -1669,6 +1582,7 @@
   std::vector<Future<network::Response>> futures;
   futures.reserve(shardIds->size());
 
+  NetworkFeature& feature = trx.vocbase().server().getFeature<NetworkFeature>();
   for (auto const& p : *shardIds) {
     // handler expects valid velocypack body (empty object minimum)
     VPackBuffer<uint8_t> buffer;
@@ -1679,7 +1593,7 @@
     network::Headers headers;
     addTransactionHeaderForShard(trx, *shardIds, /*shard*/ p.first, headers);
     auto future =
-        network::sendRequestRetry("shard:" + p.first, fuerte::RestVerb::Put,
+        network::sendRequestRetry(feature, "shard:" + p.first, fuerte::RestVerb::Put,
                                   "/_db/" + StringUtils::urlEncode(dbname) +
                                       "/_api/collection/" + p.first +
                                       "/truncate",
@@ -1702,32 +1616,11 @@
                                                  LogicalCollection& coll, VPackSlice slice,
                                                  OperationOptions const& options) {
   // Set a few variables needed for our work:
-<<<<<<< HEAD
   ClusterInfo& ci = trx.vocbase().server().getFeature<ClusterFeature>().clusterInfo();
-  auto cc = ClusterComm::instance();
-  if (cc == nullptr) {
-    // nullptr happens only during controlled shutdown
-    return TRI_ERROR_SHUTTING_DOWN;
-  }
-
-  std::string const& dbname = trx.vocbase().name();
-  // First determine the collection ID from the name:
-  std::shared_ptr<LogicalCollection> collinfo;
-  collinfo = ci.getCollectionNT(dbname, collname);
-  if (collinfo == nullptr) {
-    return TRI_ERROR_ARANGO_DATA_SOURCE_NOT_FOUND;
-  }
-
-  auto collid = std::to_string(collinfo->id());
-  std::shared_ptr<ShardMap> shardIds = collinfo->shardIds();
-=======
-  ClusterInfo* ci = ClusterInfo::instance();
-  TRI_ASSERT(ci != nullptr);
 
   std::string const& dbname = trx.vocbase().name();
   const std::string collid = std::to_string(coll.id());
   std::shared_ptr<ShardMap> shardIds = coll.shardIds();
->>>>>>> 5b583230
 
   // If _key is the one and only sharding attribute, we can do this quickly,
   // because we can easily determine which shard is responsible for the
@@ -1796,6 +1689,7 @@
     std::vector<Future<network::Response>> futures;
     futures.reserve(shardMap.size());
 
+    NetworkFeature& feature = trx.vocbase().server().getFeature<NetworkFeature>();
     for (auto const& it : shardMap) {
       network::Headers headers;
       addTransactionHeaderForShard(trx, *shardIds, /*shard*/ it.first, headers);
@@ -1816,7 +1710,7 @@
         url.append(StringUtils::urlEncode(ref.data(), ref.length())).append(optsUrlPart);
 
         // We send to single endpoint
-        futures.emplace_back(network::sendRequestRetry("shard:" + it.first, restVerb,
+        futures.emplace_back(network::sendRequestRetry(feature, "shard:" + it.first, restVerb,
                                                        std::move(url), VPackBuffer<uint8_t>(),
                                                        network::Timeout(CL_DEFAULT_TIMEOUT),
                                                        headers, /*retryNotFound*/ true));
@@ -1829,7 +1723,7 @@
         }
         builder.close();
         // We send to Babies endpoint
-        futures.emplace_back(network::sendRequestRetry("shard:" + it.first, restVerb,
+        futures.emplace_back(network::sendRequestRetry(feature, "feature, shard:" + it.first, restVerb,
                                                        baseUrl + StringUtils::urlEncode(it.first) + optsUrlPart,
                                                        std::move(buffer), network::Timeout(CL_DEFAULT_TIMEOUT),
                                                        headers, /*retryNotFound*/ true));
@@ -1881,6 +1775,7 @@
   std::vector<Future<network::Response>> futures;
   futures.reserve(shardIds->size());
 
+  NetworkFeature& feature = trx.vocbase().server().getFeature<NetworkFeature>();
   const size_t expectedLen = useMultiple ? slice.length() : 0;
   if (!useMultiple) {
     VPackStringRef const key(slice.isObject() ? slice.get(StaticStrings::KeyString) : slice);
@@ -1895,7 +1790,7 @@
         headers.emplace("if-match", slice.get(StaticStrings::RevString).copyString());
       }
 
-      futures.emplace_back(network::sendRequestRetry("shard:" + shard, restVerb,
+      futures.emplace_back(network::sendRequestRetry(feature, "shard:" + shard, restVerb,
                                                      baseUrl + StringUtils::urlEncode(shard) + "/" +
                                                      StringUtils::urlEncode(key.data(), key.size()) + optsUrlPart,
                                                      VPackBuffer<uint8_t>(), network::Timeout(CL_DEFAULT_TIMEOUT),
@@ -1908,7 +1803,7 @@
       ShardID const& shard = shardServers.first;
       network::Headers headers;
       addTransactionHeaderForShard(trx, *shardIds, shard, headers);
-      futures.emplace_back(network::sendRequestRetry("shard:" + shard, restVerb,
+      futures.emplace_back(network::sendRequestRetry(feature, "shard:" + shard, restVerb,
                                                      baseUrl + StringUtils::urlEncode(shard) + optsUrlPart,
                                                      /*cannot move*/ buffer, network::Timeout(CL_DEFAULT_TIMEOUT),
                                                      headers, /*retryNotFound*/ true));
@@ -2405,27 +2300,12 @@
     transaction::Methods& trx, LogicalCollection& coll, VPackSlice const& slice,
     arangodb::OperationOptions const& options, bool const isPatch) {
   // Set a few variables needed for our work:
-<<<<<<< HEAD
   ClusterInfo& ci = trx.vocbase().server().getFeature<ClusterFeature>().clusterInfo();
-  auto cc = ClusterComm::instance();
-  if (cc == nullptr) {
-    // nullptr happens only during controlled shutdown
-    return TRI_ERROR_SHUTTING_DOWN;
-  }
-
-  std::string const& dbname = trx.vocbase().name();
-  // First determine the collection ID from the name:
-  std::shared_ptr<LogicalCollection> collinfo = ci.getCollection(dbname, collname);
-  auto collid = std::to_string(collinfo->id());
-  std::shared_ptr<ShardMap> shardIds = collinfo->shardIds();
-=======
-  ClusterInfo* ci = ClusterInfo::instance();
 
   std::string const& dbname = trx.vocbase().name();
   // First determine the collection ID from the name:
   const std::string collid = std::to_string(coll.id());
   std::shared_ptr<ShardMap> shardIds = coll.shardIds();
->>>>>>> 5b583230
 
   // We have a fast path and a slow path. The fast path only asks one shard
   // to do the job and the slow path asks them all and expects to get
@@ -2529,6 +2409,7 @@
     std::vector<Future<network::Response>> futures;
     futures.reserve(shardMap.size());
     
+    NetworkFeature& feature = trx.vocbase().server().getFeature<NetworkFeature>();
     for (auto const& it : shardMap) {
       std::string url;
       VPackBuffer<uint8_t> buffer;
@@ -2559,7 +2440,7 @@
       
       network::Headers headers;
       addTransactionHeaderForShard(trx, *shardIds, /*shard*/ it.first, headers);
-      futures.emplace_back(network::sendRequestRetry("shard:" + it.first, restVerb,
+      futures.emplace_back(network::sendRequestRetry(feature, "shard:" + it.first, restVerb,
                                                      std::move(url), std::move(buffer),
                                                      network::Timeout(CL_DEFAULT_LONG_TIMEOUT),
                                                      headers, /*retryNotFound*/ true));
@@ -2615,6 +2496,7 @@
   VPackBuffer<uint8_t> buffer;
   buffer.append(slice.begin(), slice.byteSize());
   
+  NetworkFeature& feature = trx.vocbase().server().getFeature<NetworkFeature>();
   for (std::pair<ShardID, std::vector<ServerID>> const& shardServers : *shardIds) {
     ShardID const& shard = shardServers.first;
     network::Headers headers;
@@ -2628,7 +2510,7 @@
     } else {
       url = baseUrl + StringUtils::urlEncode(shard) + optsUrlPart;
     }
-    futures.emplace_back(network::sendRequestRetry("shard:" + shard, restVerb,
+    futures.emplace_back(network::sendRequestRetry(feature, "shard:" + shard, restVerb,
                                                    std::move(url), /*cannot move*/ buffer,
                                                    network::Timeout(CL_DEFAULT_LONG_TIMEOUT),
                                                    headers, /*retryNotFound*/ true));
