--- conflicted
+++ resolved
@@ -453,13 +453,8 @@
 ///        it returns sth. else this document is NOT contained in the shardMap
 ////////////////////////////////////////////////////////////////////////////////
 
-<<<<<<< HEAD
-int distributeBabyOnShards(CrudOperationCtx& opCtx, LogicalCollection& collinfo,
-                           VPackSlice const value) {
-=======
 ::ErrorCode distributeBabyOnShards(CrudOperationCtx& opCtx, LogicalCollection& collinfo,
                                    VPackSlice const value) {
->>>>>>> d3d6a474
   TRI_ASSERT(!collinfo.isSmart() || collinfo.type() == TRI_COL_TYPE_DOCUMENT);
 
   ShardID shardID;
@@ -472,14 +467,8 @@
   } else {
     // Now find the responsible shard:
     bool usesDefaultShardingAttributes;
-<<<<<<< HEAD
-    int res = collinfo.getResponsibleShard(value, /*docComplete*/ false, shardID,
-                                           usesDefaultShardingAttributes);
-=======
     auto res = collinfo.getResponsibleShard(value, /*docComplete*/ false, shardID,
                                             usesDefaultShardingAttributes);
->>>>>>> d3d6a474
-
     if (res == TRI_ERROR_ARANGO_DATA_SOURCE_NOT_FOUND) {
       return TRI_ERROR_CLUSTER_SHARD_GONE;
     }
@@ -513,14 +502,8 @@
 ///        it returns sth. else this document is NOT contained in the shardMap.
 ///        Also generates a key if necessary.
 ////////////////////////////////////////////////////////////////////////////////
-
-<<<<<<< HEAD
-int distributeBabyOnShards(CreateOperationCtx& opCtx, LogicalCollection& collinfo,
-                           VPackSlice const value, bool isRestore) {
-=======
 ::ErrorCode distributeBabyOnShards(CreateOperationCtx& opCtx, LogicalCollection& collinfo,
                                    VPackSlice const value, bool isRestore) {
->>>>>>> d3d6a474
   ShardID shardID;
   std::string _key;
 
@@ -2522,12 +2505,8 @@
 /// @brief flush Wal on all DBservers
 ////////////////////////////////////////////////////////////////////////////////
 
-<<<<<<< HEAD
-int flushWalOnAllDBServers(ClusterFeature& feature, bool waitForSync, bool waitForCollector) {
-=======
 ::ErrorCode flushWalOnAllDBServers(ClusterFeature& feature, bool waitForSync,
                                    bool waitForCollector) {
->>>>>>> d3d6a474
   ClusterInfo& ci = feature.clusterInfo();
 
   std::vector<ServerID> DBservers = ci.getCurrentDBServers();
@@ -2895,14 +2874,8 @@
     }
 
     if (resSlice.get(StaticStrings::Error).getBoolean()) {
-<<<<<<< HEAD
-      return arangodb::Result(
-          static_cast<int>(resSlice.get(StaticStrings::ErrorNum).getNumber<uint64_t>()),
-          resSlice.get(StaticStrings::ErrorMessage).copyString());
-=======
       auto res = ::ErrorCode{resSlice.get(StaticStrings::ErrorNum).getNumber<int>()};
       return arangodb::Result(res, resSlice.get(StaticStrings::ErrorMessage).copyString());
->>>>>>> d3d6a474
     }
 
     if (!resSlice.hasKey("result") || !resSlice.get("result").isObject()) {
