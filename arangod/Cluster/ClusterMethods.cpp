--- conflicted
+++ resolved
@@ -1987,11 +1987,7 @@
   leased->add(VPackValue("variables"));
   {
     leased->openArray();
-<<<<<<< HEAD
-    opts->serializeVariables(*leased.get());
-=======
     expressionContext.serializeAllVariables(trx.vpackOptions(), *(leased.get()));
->>>>>>> cf153df8
     leased->close();
   }
   leased->close();
