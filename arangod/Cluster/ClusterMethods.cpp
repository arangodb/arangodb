////////////////////////////////////////////////////////////////////////////////
/// DISCLAIMER
///
/// Copyright 2014-2018 ArangoDB GmbH, Cologne, Germany
/// Copyright 2004-2014 triAGENS GmbH, Cologne, Germany
///
/// Licensed under the Apache License, Version 2.0 (the "License");
/// you may not use this file except in compliance with the License.
/// You may obtain a copy of the License at
///
///     http://www.apache.org/licenses/LICENSE-2.0
///
/// Unless required by applicable law or agreed to in writing, software
/// distributed under the License is distributed on an "AS IS" BASIS,
/// WITHOUT WARRANTIES OR CONDITIONS OF ANY KIND, either express or implied.
/// See the License for the specific language governing permissions and
/// limitations under the License.
///
/// Copyright holder is ArangoDB GmbH, Cologne, Germany
///
/// @author Max Neunhoeffer
/// @author Kaveh Vahedipour
////////////////////////////////////////////////////////////////////////////////

#include "ClusterMethods.h"

#include "Agency/TimeString.h"
#include "ApplicationFeatures/ApplicationServer.h"
#include "Basics/NumberUtils.h"
#include "Basics/StaticStrings.h"
#include "Basics/StringUtils.h"
#include "Basics/VelocyPackHelper.h"
#include "Basics/conversions.h"
#include "Basics/system-functions.h"
#include "Basics/tri-strings.h"
#include "Cluster/ClusterCollectionCreationInfo.h"
#include "Cluster/ClusterComm.h"
#include "Cluster/ClusterInfo.h"
#include "Cluster/ClusterTrxMethods.h"
#include "Graph/Traverser.h"
#include "Indexes/Index.h"
#include "RestServer/TtlFeature.h"
#include "StorageEngine/HotBackupCommon.h"
#include "StorageEngine/TransactionCollection.h"
#include "StorageEngine/TransactionState.h"
#include "Transaction/Context.h"
#include "Transaction/Methods.h"
#include "Utils/CollectionNameResolver.h"
#include "Utils/OperationOptions.h"
#include "VocBase/KeyGenerator.h"
#include "VocBase/LogicalCollection.h"
#include "VocBase/ticks.h"
#ifdef USE_ENTERPRISE
#include "Enterprise/RocksDBEngine/RocksDBHotBackup.h"
#endif
#include "Rest/Version.h"
#include "VocBase/Methods/Version.h"

#include <velocypack/Buffer.h>
#include <velocypack/Collection.h>
#include <velocypack/Iterator.h>
#include <velocypack/Slice.h>
#include <velocypack/velocypack-aliases.h>
#include "velocypack/StringRef.h"

#include <algorithm>
#include <numeric>
#include <vector>

using namespace arangodb;
using namespace arangodb::basics;
using namespace arangodb::rest;

// Timeout for read operations:
static double const CL_DEFAULT_TIMEOUT = 120.0;

// Timeout for write operations, note that these are used for communication
// with a shard leader and we always have to assume that some follower has
// stopped writes for some time to get in sync:
static double const CL_DEFAULT_LONG_TIMEOUT = 900.0;

namespace {
template <typename T>
T addFigures(VPackSlice const& v1, VPackSlice const& v2,
             std::vector<std::string> const& attr) {
  TRI_ASSERT(v1.isObject());
  TRI_ASSERT(v2.isObject());

  T value = 0;

  VPackSlice found = v1.get(attr);
  if (found.isNumber()) {
    value += found.getNumericValue<T>();
  }

  found = v2.get(attr);
  if (found.isNumber()) {
    value += found.getNumericValue<T>();
  }

  return value;
}

void recursiveAdd(VPackSlice const& value, std::shared_ptr<VPackBuilder>& builder) {
  TRI_ASSERT(value.isObject());
  TRI_ASSERT(builder->slice().isObject());
  TRI_ASSERT(builder->isClosed());

  VPackBuilder updated;

  updated.openObject();

  updated.add("alive", VPackValue(VPackValueType::Object));
  updated.add("count", VPackValue(addFigures<size_t>(value, builder->slice(),
                                                     {"alive", "count"})));
  updated.add("size", VPackValue(addFigures<size_t>(value, builder->slice(),
                                                    {"alive", "size"})));
  updated.close();

  updated.add("dead", VPackValue(VPackValueType::Object));
  updated.add("count", VPackValue(addFigures<size_t>(value, builder->slice(),
                                                     {"dead", "count"})));
  updated.add("size", VPackValue(addFigures<size_t>(value, builder->slice(),
                                                    {"dead", "size"})));
  updated.add("deletion", VPackValue(addFigures<size_t>(value, builder->slice(),
                                                        {"dead", "deletion"})));
  updated.close();

  updated.add("indexes", VPackValue(VPackValueType::Object));
  updated.add("count", VPackValue(addFigures<size_t>(value, builder->slice(),
                                                     {"indexes", "count"})));
  updated.add("size", VPackValue(addFigures<size_t>(value, builder->slice(),
                                                    {"indexes", "size"})));
  updated.close();

  updated.add("datafiles", VPackValue(VPackValueType::Object));
  updated.add("count", VPackValue(addFigures<size_t>(value, builder->slice(),
                                                     {"datafiles", "count"})));
  updated.add("fileSize",
              VPackValue(addFigures<size_t>(value, builder->slice(),
                                            {"datafiles", "fileSize"})));
  updated.close();

  updated.add("journals", VPackValue(VPackValueType::Object));
  updated.add("count", VPackValue(addFigures<size_t>(value, builder->slice(),
                                                     {"journals", "count"})));
  updated.add("fileSize",
              VPackValue(addFigures<size_t>(value, builder->slice(),
                                            {"journals", "fileSize"})));
  updated.close();

  updated.add("compactors", VPackValue(VPackValueType::Object));
  updated.add("count", VPackValue(addFigures<size_t>(value, builder->slice(),
                                                     {"compactors", "count"})));
  updated.add("fileSize",
              VPackValue(addFigures<size_t>(value, builder->slice(),
                                            {"compactors", "fileSize"})));
  updated.close();

  updated.add("documentReferences",
              VPackValue(addFigures<size_t>(value, builder->slice(), {"documentReferences"})));

  updated.close();

  TRI_ASSERT(updated.slice().isObject());
  TRI_ASSERT(updated.isClosed());

  builder.reset(new VPackBuilder(
      VPackCollection::merge(builder->slice(), updated.slice(), true, false)));
  TRI_ASSERT(builder->slice().isObject());
  TRI_ASSERT(builder->isClosed());
}

/// @brief begin a transaction on some leader shards
template <typename ShardDocsMap>
Result beginTransactionOnSomeLeaders(TransactionState& state,
                                     std::shared_ptr<LogicalCollection> const& coll,
                                     ShardDocsMap const& shards) {
  TRI_ASSERT(state.isCoordinator());
  TRI_ASSERT(!state.hasHint(transaction::Hints::Hint::SINGLE_OPERATION));

  std::shared_ptr<ShardMap> shardMap = coll->shardIds();
  std::vector<std::string> leaders;

  for (auto const& pair : shards) {
    auto const& it = shardMap->find(pair.first);
    if (it->second.empty()) {
      return TRI_ERROR_CLUSTER_BACKEND_UNAVAILABLE;  // something is broken
    }
    // now we got the shard leader
    std::string const& leader = it->second[0];
    if (!state.knowsServer(leader)) {
      leaders.emplace_back(leader);
    }
  }
  return ClusterTrxMethods::beginTransactionOnLeaders(state, leaders);
}

// begin transaction on shard leaders
static Result beginTransactionOnAllLeaders(transaction::Methods& trx, ShardMap const& shards) {
  TRI_ASSERT(trx.state()->isCoordinator());
  TRI_ASSERT(trx.state()->hasHint(transaction::Hints::Hint::GLOBAL_MANAGED));
  std::vector<ServerID> leaders;
  for (std::pair<ShardID, std::vector<ServerID>> const& shardServers : shards) {
    ServerID const& srv = shardServers.second.at(0);
    if (!trx.state()->knowsServer(srv)) {
      leaders.emplace_back(srv);
    }
  }
  return ClusterTrxMethods::beginTransactionOnLeaders(*trx.state(), leaders);
}

/// @brief add the correct header for the shard
static void addTransactionHeaderForShard(transaction::Methods& trx,
                                         ShardMap const& shardMap, ShardID const& shard,
                                         std::unordered_map<std::string, std::string>& headers) {
  TRI_ASSERT(trx.state()->isCoordinator());
  if (!ClusterTrxMethods::isElCheapo(trx)) {
    return;  // no need
  }

  auto const& it = shardMap.find(shard);
  if (it != shardMap.end()) {
    if (it->second.empty()) {
      THROW_ARANGO_EXCEPTION(TRI_ERROR_CLUSTER_BACKEND_UNAVAILABLE);
    }
    ServerID const& leader = it->second[0];
    ClusterTrxMethods::addTransactionHeader(trx, leader, headers);
  } else {
    TRI_ASSERT(false);
    THROW_ARANGO_EXCEPTION_MESSAGE(TRI_ERROR_INTERNAL,
                                   "couldnt find shard in shardMap");
  }
}
}  // namespace

namespace arangodb {

////////////////////////////////////////////////////////////////////////////////
/// @brief extracts a numeric value from an hierarchical VelocyPack
////////////////////////////////////////////////////////////////////////////////

template <typename T>
static T ExtractFigure(VPackSlice const& slice, char const* group, char const* name) {
  TRI_ASSERT(slice.isObject());
  VPackSlice g = slice.get(group);

  if (!g.isObject()) {
    return static_cast<T>(0);
  }
  return arangodb::basics::VelocyPackHelper::getNumericValue<T>(g, name, 0);
}

////////////////////////////////////////////////////////////////////////////////
/// @brief merge the baby-object results.
///        The shard map contains the ordering of elements, the vector in this
///        Map is expected to be sorted from front to back.
///        The second map contains the answers for each shard.
///        The builder in the third parameter will be cleared and will contain
///        the resulting array. It is guaranteed that the resulting array
///        indexes
///        are equal to the original request ordering before it was destructured
///        for babies.
////////////////////////////////////////////////////////////////////////////////

static void mergeResults(std::vector<std::pair<ShardID, VPackValueLength>> const& reverseMapping,
                         std::unordered_map<ShardID, std::shared_ptr<VPackBuilder>> const& resultMap,
                         std::shared_ptr<VPackBuilder>& resultBody) {
  resultBody->clear();
  resultBody->openArray();
  for (auto const& pair : reverseMapping) {
    VPackSlice arr = resultMap.find(pair.first)->second->slice();
    if (arr.isObject() && arr.hasKey(StaticStrings::Error) &&
        arr.get(StaticStrings::Error).isBoolean() &&
        arr.get(StaticStrings::Error).getBoolean()) {
      // an error occurred, now rethrow the error
      int res = arr.get(StaticStrings::ErrorNum).getNumericValue<int>();
      VPackSlice msg = arr.get(StaticStrings::ErrorMessage);
      if (msg.isString()) {
        THROW_ARANGO_EXCEPTION_MESSAGE(res, msg.copyString());
      } else {
        THROW_ARANGO_EXCEPTION(res);
      }
    }
    resultBody->add(arr.at(pair.second));
  }
  resultBody->close();
}

////////////////////////////////////////////////////////////////////////////////
/// @brief merge the baby-object results. (all shards version)
///        results contians the result from all shards in any order.
///        resultBody will be cleared and contains the merged result after this
///        function
///        errorCounter will correctly compute the NOT_FOUND counter, all other
///        codes remain unmodified.
///
///        The merge is executed the following way:
///        FOR every expected document we scan iterate over the corresponding
///        response
///        of each shard. If any of them returned sth. different than NOT_FOUND
///        we take this result as correct.
///        If none returned sth different than NOT_FOUND we return NOT_FOUND as
///        well
////////////////////////////////////////////////////////////////////////////////

static void mergeResultsAllShards(std::vector<std::shared_ptr<VPackBuilder>> const& results,
                                  std::shared_ptr<VPackBuilder>& resultBody,
                                  std::unordered_map<int, size_t>& errorCounter,
                                  VPackValueLength const expectedResults) {
  // errorCounter is not allowed to contain any NOT_FOUND entry.
  TRI_ASSERT(errorCounter.find(TRI_ERROR_ARANGO_DOCUMENT_NOT_FOUND) ==
             errorCounter.end());
  size_t realNotFound = 0;
  VPackBuilder cmp;
  cmp.openObject();
  cmp.add(StaticStrings::Error, VPackValue(true));
  cmp.add(StaticStrings::ErrorNum, VPackValue(TRI_ERROR_ARANGO_DOCUMENT_NOT_FOUND));
  cmp.close();
  VPackSlice notFound = cmp.slice();
  resultBody->clear();
  resultBody->openArray();
  for (VPackValueLength currentIndex = 0; currentIndex < expectedResults; ++currentIndex) {
    bool foundRes = false;
    for (auto const& it : results) {
      VPackSlice oneRes = it->slice();
      TRI_ASSERT(oneRes.isArray());
      oneRes = oneRes.at(currentIndex);
      if (!basics::VelocyPackHelper::equal(oneRes, notFound, false)) {
        // This is the correct result
        // Use it
        resultBody->add(oneRes);
        foundRes = true;
        break;
      }
    }
    if (!foundRes) {
      // Found none, use NOT_FOUND
      resultBody->add(notFound);
      realNotFound++;
    }
  }
  resultBody->close();
  if (realNotFound > 0) {
    errorCounter.emplace(TRI_ERROR_ARANGO_DOCUMENT_NOT_FOUND, realNotFound);
  }
}

////////////////////////////////////////////////////////////////////////////////
/// @brief Extract all error baby-style error codes and store them in a map
////////////////////////////////////////////////////////////////////////////////

static void extractErrorCodes(ClusterCommResult const& res,
                              std::unordered_map<int, size_t>& errorCounter,
                              bool includeNotFound) {
  auto const& resultHeaders = res.answer->headers();
  auto codes = resultHeaders.find(StaticStrings::ErrorCodes);
  if (codes != resultHeaders.end()) {
    auto parsedCodes = VPackParser::fromJson(codes->second);
    VPackSlice codesSlice = parsedCodes->slice();
    TRI_ASSERT(codesSlice.isObject());
    for (auto const& code : VPackObjectIterator(codesSlice)) {
      VPackValueLength codeLength;
      char const* codeString = code.key.getString(codeLength);
      int codeNr = NumberUtils::atoi_zero<int>(codeString, codeString + codeLength);
      if (includeNotFound || codeNr != TRI_ERROR_ARANGO_DOCUMENT_NOT_FOUND) {
        errorCounter[codeNr] += code.value.getNumericValue<size_t>();
      }
    }
  }
}

////////////////////////////////////////////////////////////////////////////////
/// @brief Distribute one document onto a shard map. If this returns
///        TRI_ERROR_NO_ERROR the correct shard could be determined, if
///        it returns sth. else this document is NOT contained in the shardMap
////////////////////////////////////////////////////////////////////////////////

static int distributeBabyOnShards(std::unordered_map<ShardID, std::vector<VPackSlice>>& shardMap,
                                  ClusterInfo* ci, std::string const& collid,
                                  std::shared_ptr<LogicalCollection> const& collinfo,
                                  std::vector<std::pair<ShardID, VPackValueLength>>& reverseMapping,
                                  VPackSlice const& value) {
  // Now find the responsible shard:
  bool usesDefaultShardingAttributes;
  ShardID shardID;
  int error;
  if (value.isString()) {
    VPackBuilder temp;
    temp.openObject();
    temp.add(StaticStrings::KeyString, value);
    temp.close();

    error = collinfo->getResponsibleShard(temp.slice(), false, shardID,
                                          usesDefaultShardingAttributes);
  } else {
    error = collinfo->getResponsibleShard(value, false, shardID, usesDefaultShardingAttributes);
  }
  if (error == TRI_ERROR_ARANGO_DATA_SOURCE_NOT_FOUND) {
    return TRI_ERROR_CLUSTER_SHARD_GONE;
  }
  if (error != TRI_ERROR_NO_ERROR) {
    // We can not find a responsible shard
    return error;
  }

  // We found the responsible shard. Add it to the list.
  auto it = shardMap.find(shardID);
  if (it == shardMap.end()) {
    shardMap.emplace(shardID, std::vector<VPackSlice>{value});
    reverseMapping.emplace_back(shardID, 0);
  } else {
    it->second.emplace_back(value);
    reverseMapping.emplace_back(shardID, it->second.size() - 1);
  }
  return TRI_ERROR_NO_ERROR;
}

////////////////////////////////////////////////////////////////////////////////
/// @brief Distribute one document onto a shard map. If this returns
///        TRI_ERROR_NO_ERROR the correct shard could be determined, if
///        it returns sth. else this document is NOT contained in the shardMap.
///        Also generates a key if necessary.
////////////////////////////////////////////////////////////////////////////////

static int distributeBabyOnShards(
    std::unordered_map<ShardID, std::vector<std::pair<VPackSlice, std::string>>>& shardMap,
    ClusterInfo* ci, std::string const& collid,
    std::shared_ptr<LogicalCollection> const& collinfo,
    std::vector<std::pair<ShardID, VPackValueLength>>& reverseMapping,
    VPackSlice const value, bool isRestore) {
  ShardID shardID;
  bool userSpecifiedKey = false;
  std::string _key = "";

  if (!value.isObject()) {
    // We have invalid input at this point.
    // However we can work with the other babies.
    // This is for compatibility with single server
    // We just assign it to any shard and pretend the user has given a key
    std::shared_ptr<std::vector<ShardID>> shards = ci->getShardList(collid);
    shardID = shards->at(0);
    userSpecifiedKey = true;
  } else {
    int r = transaction::Methods::validateSmartJoinAttribute(*(collinfo.get()), value);

    if (r != TRI_ERROR_NO_ERROR) {
      return r;
    }

    // Sort out the _key attribute:
    // The user is allowed to specify _key, provided that _key is the one
    // and only sharding attribute, because in this case we can delegate
    // the responsibility to make _key attributes unique to the responsible
    // shard. Otherwise, we ensure uniqueness here and now by taking a
    // cluster-wide unique number. Note that we only know the sharding
    // attributes a bit further down the line when we have determined
    // the responsible shard.

    VPackSlice keySlice = value.get(StaticStrings::KeyString);
    if (keySlice.isNone()) {
      // The user did not specify a key, let's create one:
      _key = collinfo->keyGenerator()->generate();
    } else {
      userSpecifiedKey = true;
      if (keySlice.isString()) {
        VPackValueLength l;
        char const* p = keySlice.getString(l);
        collinfo->keyGenerator()->track(p, l);
      }
    }

    // Now find the responsible shard:
    bool usesDefaultShardingAttributes;
    int error = TRI_ERROR_NO_ERROR;
    if (userSpecifiedKey) {
      error = collinfo->getResponsibleShard(value, true, shardID, usesDefaultShardingAttributes);
    } else {
      error = collinfo->getResponsibleShard(value, true, shardID,
                                            usesDefaultShardingAttributes, _key);
    }
    if (error == TRI_ERROR_ARANGO_DATA_SOURCE_NOT_FOUND) {
      return TRI_ERROR_CLUSTER_SHARD_GONE;
    }

    // Now perform the above mentioned check:
    if (userSpecifiedKey &&
        (!usesDefaultShardingAttributes || !collinfo->allowUserKeys()) && !isRestore) {
      return TRI_ERROR_CLUSTER_MUST_NOT_SPECIFY_KEY;
    }
  }

  // We found the responsible shard. Add it to the list.
  auto it = shardMap.find(shardID);
  if (it == shardMap.end()) {
    shardMap.emplace(shardID, std::vector<std::pair<VPackSlice, std::string>>{{value, _key}});
    reverseMapping.emplace_back(shardID, 0);
  } else {
    it->second.emplace_back(value, _key);
    reverseMapping.emplace_back(shardID, it->second.size() - 1);
  }
  return TRI_ERROR_NO_ERROR;
}

////////////////////////////////////////////////////////////////////////////////
/// @brief Collect the results from all shards (fastpath variant)
///        All result bodies are stored in resultMap
////////////////////////////////////////////////////////////////////////////////

template <typename T>
static void collectResultsFromAllShards(
    std::unordered_map<ShardID, std::vector<T>> const& shardMap,
    std::vector<ClusterCommRequest>& requests, std::unordered_map<int, size_t>& errorCounter,
    std::unordered_map<ShardID, std::shared_ptr<VPackBuilder>>& resultMap,
    rest::ResponseCode& responseCode) {
  // If none of the shards responds we return a SERVER_ERROR;
  responseCode = rest::ResponseCode::SERVER_ERROR;
  for (auto const& req : requests) {
    auto res = req.result;

    int commError = handleGeneralCommErrors(&res);
    if (commError != TRI_ERROR_NO_ERROR) {
      auto tmpBuilder = std::make_shared<VPackBuilder>();
      // If there was no answer whatsoever, we cannot rely on the shardId
      // being present in the result struct:
      ShardID sId = req.destination.substr(6);
      auto weSend = shardMap.find(sId);
      TRI_ASSERT(weSend != shardMap.end());  // We send sth there earlier.
      size_t count = weSend->second.size();
      for (size_t i = 0; i < count; ++i) {
        tmpBuilder->openObject();
        tmpBuilder->add(StaticStrings::Error, VPackValue(true));
        tmpBuilder->add(StaticStrings::ErrorNum, VPackValue(commError));
        tmpBuilder->close();
      }
      resultMap.emplace(sId, tmpBuilder);
    } else {
      TRI_ASSERT(res.answer != nullptr);
      resultMap.emplace(res.shardID, res.answer->toVelocyPackBuilderPtrNoUniquenessChecks());
      extractErrorCodes(res, errorCounter, true);
      responseCode = res.answer_code;
    }
  }
}

////////////////////////////////////////////////////////////////////////////////
/// @brief compute a shard distribution for a new collection, the list
/// dbServers must be a list of DBserver ids to distribute across.
/// If this list is empty, the complete current list of DBservers is
/// fetched from ClusterInfo and with random_shuffle to mix it up.
////////////////////////////////////////////////////////////////////////////////

static std::shared_ptr<std::unordered_map<std::string, std::vector<std::string>>> DistributeShardsEvenly(
    ClusterInfo* ci, uint64_t numberOfShards, uint64_t replicationFactor,
    std::vector<std::string>& dbServers, bool warnAboutReplicationFactor) {
  auto shards =
      std::make_shared<std::unordered_map<std::string, std::vector<std::string>>>();

  if (dbServers.size() == 0) {
    ci->loadCurrentDBServers();
    dbServers = ci->getCurrentDBServers();
    if (dbServers.empty()) {
      return shards;
    }
    random_shuffle(dbServers.begin(), dbServers.end());
  }

  // mop: distribute satellite collections on all servers
  if (replicationFactor == 0) {
    replicationFactor = dbServers.size();
  }

  // fetch a unique id for each shard to create
  uint64_t const id = ci->uniqid(numberOfShards);

  size_t leaderIndex = 0;
  size_t followerIndex = 0;
  for (uint64_t i = 0; i < numberOfShards; ++i) {
    // determine responsible server(s)
    std::vector<std::string> serverIds;
    for (uint64_t j = 0; j < replicationFactor; ++j) {
      if (j >= dbServers.size()) {
        if (warnAboutReplicationFactor) {
          LOG_TOPIC("e16ec", WARN, Logger::CLUSTER)
              << "createCollectionCoordinator: replicationFactor is "
              << "too large for the number of DBservers";
        }
        break;
      }
      std::string candidate;
      // mop: leader
      if (serverIds.size() == 0) {
        candidate = dbServers[leaderIndex++];
        if (leaderIndex >= dbServers.size()) {
          leaderIndex = 0;
        }
      } else {
        do {
          candidate = dbServers[followerIndex++];
          if (followerIndex >= dbServers.size()) {
            followerIndex = 0;
          }
        } while (candidate == serverIds[0]);  // mop: ignore leader
      }
      serverIds.push_back(candidate);
    }

    // determine shard id
    std::string shardId = "s" + StringUtils::itoa(id + i);

    shards->emplace(shardId, serverIds);
  }

  return shards;
}

////////////////////////////////////////////////////////////////////////////////
/// @brief Clone shard distribution from other collection
////////////////////////////////////////////////////////////////////////////////

static std::shared_ptr<std::unordered_map<std::string, std::vector<std::string>>> CloneShardDistribution(
  ClusterInfo* ci, std::shared_ptr<LogicalCollection> col, std::shared_ptr<LogicalCollection> const& other) {
  auto result =
      std::make_shared<std::unordered_map<std::string, std::vector<std::string>>>();

  TRI_ASSERT(col);
  TRI_ASSERT(other);

  if (!other->distributeShardsLike().empty()) {
    std::string const errorMessage = "Cannot distribute shards like '" + other->name() +
                                     "' it is already distributed like '" +
                                     other->distributeShardsLike() + "'.";
    THROW_ARANGO_EXCEPTION_MESSAGE(TRI_ERROR_CLUSTER_CHAIN_OF_DISTRIBUTESHARDSLIKE, errorMessage);
  }

  // We need to replace the distribute with the cid.
  // TODO: assert, also fix, wtf?
  auto cidString = arangodb::basics::StringUtils::itoa(other.get()->id());
  col->distributeShardsLike(cidString, other->shardingInfo());

  if (col->isSmart() && col->type() == TRI_COL_TYPE_EDGE) {
    return result;
  }

  auto numberOfShards = static_cast<uint64_t>(col->numberOfShards());

  // Here we need to make sure that we put the shards and
  // shard distribution in the correct order: shards need
  // to be sorted alphabetically by ID
  //
  // shardIds() returns an unordered_map<ShardID, std::vector<ServerID>>
  // so the method is a bit mis-named.
  auto otherShardsMap = other->shardIds();

  // TODO: This should really be a utility function, possibly in ShardingInfo?
  std::vector<ShardID> otherShards;
  for (auto& it : *otherShardsMap) {
    otherShards.push_back(it.first);
  }
  std::sort(otherShards.begin(), otherShards.end());

  if (numberOfShards != otherShards.size()) {
    TRI_ASSERT(false);
  }

  // fetch a unique id for each shard to create
  uint64_t const id = ci->uniqid(numberOfShards);
  for (uint64_t i = 0; i < numberOfShards; ++i) {
    // determine responsible server(s)
    std::string shardId = "s" + StringUtils::itoa(id + i);
    result->emplace(shardId, otherShardsMap->at(otherShards.at(i)));
  }
  return result;
}

/// @brief convert ClusterComm error into arango error code
int handleGeneralCommErrors(arangodb::ClusterCommResult const* res) {
  // This function creates an error code from a ClusterCommResult,
  // but only if it is a communication error. If the communication
  // was successful and there was an HTTP error code, this function
  // returns TRI_ERROR_NO_ERROR.
  // If TRI_ERROR_NO_ERROR is returned, then the result was CL_COMM_RECEIVED
  // and .answer can safely be inspected.
  if (res->status == CL_COMM_TIMEOUT) {
    // No reply, we give up:
    return TRI_ERROR_CLUSTER_TIMEOUT;
  } else if (res->status == CL_COMM_ERROR) {
    return TRI_ERROR_CLUSTER_CONNECTION_LOST;
  } else if (res->status == CL_COMM_BACKEND_UNAVAILABLE) {
    if (res->result == nullptr) {
      return TRI_ERROR_CLUSTER_CONNECTION_LOST;
    }
    if (!res->result->isComplete()) {
      // there is no result
      return TRI_ERROR_CLUSTER_CONNECTION_LOST;
    }
    return TRI_ERROR_CLUSTER_BACKEND_UNAVAILABLE;
  }

  return TRI_ERROR_NO_ERROR;
}

////////////////////////////////////////////////////////////////////////////////
/// @brief creates a copy of all HTTP headers to forward
////////////////////////////////////////////////////////////////////////////////

std::unordered_map<std::string, std::string> getForwardableRequestHeaders(arangodb::GeneralRequest* request) {
  std::unordered_map<std::string, std::string> const& headers = request->headers();
  std::unordered_map<std::string, std::string>::const_iterator it = headers.begin();

  std::unordered_map<std::string, std::string> result;

  while (it != headers.end()) {
    std::string const& key = (*it).first;

    // ignore the following headers
    if (key != "x-arango-async" && key != "authorization" &&
        key != "content-length" && key != "connection" && key != "expect" &&
        key != "host" && key != "origin" && key != StaticStrings::HLCHeader &&
        key != StaticStrings::ErrorCodes &&
        key.substr(0, 14) != "access-control") {
      result.emplace(key, (*it).second);
    }
    ++it;
  }

  result["content-length"] = StringUtils::itoa(request->contentLength());

  return result;
}

////////////////////////////////////////////////////////////////////////////////
/// @brief check if a list of attributes have the same values in two vpack
/// documents
////////////////////////////////////////////////////////////////////////////////

bool shardKeysChanged(LogicalCollection const& collection, VPackSlice const& oldValue,
                      VPackSlice const& newValue, bool isPatch) {
  if (!oldValue.isObject() || !newValue.isObject()) {
    // expecting two objects. everything else is an error
    return true;
  }
#ifdef DEBUG_SYNC_REPLICATION
  if (collection.vocbase().name() == "sync-replication-test") {
    return false;
  }
#endif

  std::vector<std::string> const& shardKeys = collection.shardKeys();

  for (size_t i = 0; i < shardKeys.size(); ++i) {
    if (shardKeys[i] == StaticStrings::KeyString) {
      continue;
    }

    VPackSlice n = newValue.get(shardKeys[i]);

    if (n.isNone() && isPatch) {
      // attribute not set in patch document. this means no update
      continue;
    }

    VPackSlice o = oldValue.get(shardKeys[i]);

    if (o.isNone()) {
      // if attribute is undefined, use "null" instead
      o = arangodb::velocypack::Slice::nullSlice();
    }

    if (n.isNone()) {
      // if attribute is undefined, use "null" instead
      n = arangodb::velocypack::Slice::nullSlice();
    }

    if (!arangodb::basics::VelocyPackHelper::equal(n, o, false)) {
      return true;
    }
  }

  return false;
}

bool smartJoinAttributeChanged(LogicalCollection const& collection, VPackSlice const& oldValue,
                               VPackSlice const& newValue, bool isPatch) {
  if (!collection.hasSmartJoinAttribute()) {
    return false;
  }
  if (!oldValue.isObject() || !newValue.isObject()) {
    // expecting two objects. everything else is an error
    return true;
  }

  std::string const& s = collection.smartJoinAttribute();

  VPackSlice n = newValue.get(s);
  if (!n.isString()) {
    if (isPatch && n.isNone()) {
      // attribute not set in patch document. this means no update
      return false;
    }

    // no string value... invalid!
    return true;
  }

  VPackSlice o = oldValue.get(s);
  TRI_ASSERT(o.isString());

  return !arangodb::basics::VelocyPackHelper::equal(n, o, false);
}

////////////////////////////////////////////////////////////////////////////////
/// @brief returns revision for a sharded collection
////////////////////////////////////////////////////////////////////////////////

int revisionOnCoordinator(std::string const& dbname,
                          std::string const& collname, TRI_voc_rid_t& rid) {
  // Set a few variables needed for our work:
  ClusterInfo* ci = ClusterInfo::instance();
  auto cc = ClusterComm::instance();
  if (cc == nullptr) {
    // nullptr happens only during controlled shutdown
    return TRI_ERROR_SHUTTING_DOWN;
  }

  // First determine the collection ID from the name:
  std::shared_ptr<LogicalCollection> collinfo;
  collinfo = ci->getCollectionNT(dbname, collname);
  if (collinfo == nullptr) {
    return TRI_ERROR_ARANGO_DATA_SOURCE_NOT_FOUND;
  }

  rid = 0;

  // If we get here, the sharding attributes are not only _key, therefore
  // we have to contact everybody:
  std::shared_ptr<ShardMap> shards = collinfo->shardIds();
  CoordTransactionID coordTransactionID = TRI_NewTickServer();

  std::unordered_map<std::string, std::string> headers;
  for (auto const& p : *shards) {
    cc->asyncRequest(coordTransactionID, "shard:" + p.first,
                     arangodb::rest::RequestType::GET,
                     "/_db/" + StringUtils::urlEncode(dbname) +
                         "/_api/collection/" + StringUtils::urlEncode(p.first) +
                         "/revision",
                     std::shared_ptr<std::string const>(), headers, nullptr, 300.0);
  }

  // Now listen to the results:
  int count;
  int nrok = 0;
  for (count = (int)shards->size(); count > 0; count--) {
    auto res = cc->wait(coordTransactionID, 0, "", 0.0);
    if (res.status == CL_COMM_RECEIVED) {
      if (res.answer_code == arangodb::rest::ResponseCode::OK) {
        VPackSlice answer = res.answer->payload();

        if (answer.isObject()) {
          VPackSlice r = answer.get("revision");

          if (r.isString()) {
            VPackValueLength len;
            char const* p = r.getString(len);
            TRI_voc_rid_t cmp = TRI_StringToRid(p, len, false);

            if (cmp != UINT64_MAX && cmp > rid) {
              // get the maximum value
              rid = cmp;
            }
          }
          nrok++;
        }
      }
    }
  }

  if (nrok != (int)shards->size()) {
    return TRI_ERROR_INTERNAL;
  }

  return TRI_ERROR_NO_ERROR;  // the cluster operation was OK, however,
                              // the DBserver could have reported an error.
}

int warmupOnCoordinator(std::string const& dbname, std::string const& cid) {
  // Set a few variables needed for our work:
  ClusterInfo* ci = ClusterInfo::instance();
  auto cc = ClusterComm::instance();
  if (cc == nullptr) {
    // nullptr happens only during controlled shutdown
    return TRI_ERROR_SHUTTING_DOWN;
  }

  // First determine the collection ID from the name:
  std::shared_ptr<LogicalCollection> collinfo;
  collinfo = ci->getCollectionNT(dbname, cid);
  if (collinfo == nullptr) {
    return TRI_ERROR_ARANGO_DATA_SOURCE_NOT_FOUND;
  }

  // If we get here, the sharding attributes are not only _key, therefore
  // we have to contact everybody:
  std::shared_ptr<ShardMap> shards = collinfo->shardIds();
  CoordTransactionID coordTransactionID = TRI_NewTickServer();

  std::unordered_map<std::string, std::string> headers;
  for (auto const& p : *shards) {
    cc->asyncRequest(coordTransactionID, "shard:" + p.first,
                     arangodb::rest::RequestType::GET,
                     "/_db/" + StringUtils::urlEncode(dbname) +
                         "/_api/collection/" + StringUtils::urlEncode(p.first) +
                         "/loadIndexesIntoMemory",
                     std::shared_ptr<std::string const>(), headers, nullptr, 300.0);
  }

  // Now listen to the results:
  // Well actually we don't care...
  int count;
  for (count = (int)shards->size(); count > 0; count--) {
    auto res = cc->wait(coordTransactionID, 0, "", 0.0);
  }
  return TRI_ERROR_NO_ERROR;
}

////////////////////////////////////////////////////////////////////////////////
/// @brief returns figures for a sharded collection
////////////////////////////////////////////////////////////////////////////////

int figuresOnCoordinator(std::string const& dbname, std::string const& collname,
                         std::shared_ptr<arangodb::velocypack::Builder>& result) {
  // Set a few variables needed for our work:
  ClusterInfo* ci = ClusterInfo::instance();
  auto cc = ClusterComm::instance();
  if (cc == nullptr) {
    // nullptr happens only during controlled shutdown
    return TRI_ERROR_SHUTTING_DOWN;
  }

  // First determine the collection ID from the name:
  std::shared_ptr<LogicalCollection> collinfo;
  collinfo = ci->getCollectionNT(dbname, collname);
  if (collinfo == nullptr) {
    return TRI_ERROR_ARANGO_DATA_SOURCE_NOT_FOUND;
  }

  // If we get here, the sharding attributes are not only _key, therefore
  // we have to contact everybody:
  std::shared_ptr<ShardMap> shards = collinfo->shardIds();
  CoordTransactionID coordTransactionID = TRI_NewTickServer();

  std::unordered_map<std::string, std::string> headers;
  for (auto const& p : *shards) {
    cc->asyncRequest(coordTransactionID, "shard:" + p.first,
                     arangodb::rest::RequestType::GET,
                     "/_db/" + StringUtils::urlEncode(dbname) +
                         "/_api/collection/" + StringUtils::urlEncode(p.first) +
                         "/figures",
                     std::shared_ptr<std::string const>(), headers, nullptr, 300.0);
  }

  // Now listen to the results:
  int count;
  int nrok = 0;
  for (count = (int)shards->size(); count > 0; count--) {
    auto res = cc->wait(coordTransactionID, 0, "", 0.0);
    if (res.status == CL_COMM_RECEIVED) {
      if (res.answer_code == arangodb::rest::ResponseCode::OK) {
        VPackSlice answer = res.answer->payload();

        if (answer.isObject()) {
          VPackSlice figures = answer.get("figures");
          if (figures.isObject()) {
            // add to the total
            recursiveAdd(figures, result);
          }
          nrok++;
        }
      }
    }
  }

  if (nrok != (int)shards->size()) {
    return TRI_ERROR_INTERNAL;
  }

  return TRI_ERROR_NO_ERROR;  // the cluster operation was OK, however,
                              // the DBserver could have reported an error.
}

////////////////////////////////////////////////////////////////////////////////
/// @brief counts number of documents in a coordinator, by shard
////////////////////////////////////////////////////////////////////////////////

int countOnCoordinator(transaction::Methods& trx, std::string const& cname,
                       std::vector<std::pair<std::string, uint64_t>>& result) {
  // Set a few variables needed for our work:
  ClusterInfo* ci = ClusterInfo::instance();
  auto cc = ClusterComm::instance();
  if (cc == nullptr) {
    // nullptr happens only during controlled shutdown
    return TRI_ERROR_SHUTTING_DOWN;
  }

  result.clear();

  std::string const& dbname = trx.vocbase().name();
  // First determine the collection ID from the name:
  std::shared_ptr<LogicalCollection> collinfo;
  collinfo = ci->getCollectionNT(dbname, cname);
  if (collinfo == nullptr) {
    return TRI_ERROR_ARANGO_DATA_SOURCE_NOT_FOUND;
  }

  std::shared_ptr<ShardMap> shardIds = collinfo->shardIds();
  const bool isManaged = trx.state()->hasHint(transaction::Hints::Hint::GLOBAL_MANAGED);
  if (isManaged) {
    Result res = ::beginTransactionOnAllLeaders(trx, *shardIds);
    if (res.fail()) {
      return res.errorNumber();
    }
  }

  std::vector<ClusterCommRequest> requests;
  auto body = std::make_shared<std::string>();
  for (std::pair<ShardID, std::vector<ServerID>> const& p : *shardIds) {
    auto headers = std::make_unique<std::unordered_map<std::string, std::string>>();
    ClusterTrxMethods::addTransactionHeader(trx, /*leader*/ p.second[0], *headers);
    requests.emplace_back("shard:" + p.first, arangodb::rest::RequestType::GET,
                          "/_db/" + StringUtils::urlEncode(dbname) +
                              "/_api/collection/" +
                              StringUtils::urlEncode(p.first) + "/count",
                          body, std::move(headers));
  }

  cc->performRequests(requests, CL_DEFAULT_TIMEOUT, Logger::QUERIES,
                      /*retryOnCollNotFound*/ true, /*retryOnBackUnvlbl*/ !isManaged);
  for (auto& req : requests) {
    auto& res = req.result;
    if (res.status == CL_COMM_RECEIVED) {
      if (res.answer_code == arangodb::rest::ResponseCode::OK) {
        VPackSlice answer = res.answer->payload();

        if (answer.isObject()) {
          // add to the total
          result.emplace_back(res.shardID,
                              arangodb::basics::VelocyPackHelper::getNumericValue<uint64_t>(
                                  answer, "count", 0));
        } else {
          return TRI_ERROR_INTERNAL;
        }
      } else {
        return static_cast<int>(res.answer_code);
      }
    } else {
      return handleGeneralCommErrors(&req.result);
    }
  }

  return TRI_ERROR_NO_ERROR;
}

////////////////////////////////////////////////////////////////////////////////
/// @brief gets the selectivity estimates from DBservers
////////////////////////////////////////////////////////////////////////////////

int selectivityEstimatesOnCoordinator(std::string const& dbname, std::string const& collname,
                                      std::unordered_map<std::string, double>& result,
                                      TRI_voc_tick_t tid) {
  // Set a few variables needed for our work:
  ClusterInfo* ci = ClusterInfo::instance();
  auto cc = ClusterComm::instance();
  if (cc == nullptr) {
    // nullptr happens only during controlled shutdown
    return TRI_ERROR_SHUTTING_DOWN;
  }

  result.clear();

  // First determine the collection ID from the name:
  std::shared_ptr<LogicalCollection> collinfo;
  collinfo = ci->getCollectionNT(dbname, collname);
  if (collinfo == nullptr) {
    return TRI_ERROR_ARANGO_DATA_SOURCE_NOT_FOUND;
  }

  std::shared_ptr<ShardMap> shards = collinfo->shardIds();
  std::vector<ClusterCommRequest> requests;
  std::string requestsUrl;
  auto body = std::make_shared<std::string>();
  for (auto const& p : *shards) {
    std::unique_ptr<std::unordered_map<std::string, std::string>> headers;
    if (tid != 0) {
      headers = std::make_unique<std::unordered_map<std::string, std::string>>();
      headers->emplace(StaticStrings::TransactionId, std::to_string(tid));
    }

    requestsUrl = "/_db/" + StringUtils::urlEncode(dbname) +
                  "/_api/index/selectivity?collection=" + StringUtils::urlEncode(p.first);
    requests.emplace_back("shard:" + p.first, arangodb::rest::RequestType::GET,
                          requestsUrl, body, std::move(headers));
  }

  // format of expected answer:
  // in indexes is a map that has keys in the format
  // s<shardid>/<indexid> and index information as value

  // {"code":200
  // ,"error":false
  // ,"indexes":{ "s10004/0"    : 1.0,
  //              "s10004/10005": 0.5
  //            }
  // }

  cc->performRequests(requests, CL_DEFAULT_TIMEOUT, Logger::QUERIES,
                      /*retryOnCollNotFound*/ true);

  std::map<std::string, std::vector<double>> indexEstimates;

  for (auto& req : requests) {
    int res = handleGeneralCommErrors(&req.result);
    if (res != TRI_ERROR_NO_ERROR) {
      return res;
    }

    ClusterCommResult const& comRes = req.result;

    if (comRes.answer_code == arangodb::rest::ResponseCode::OK) {
      VPackSlice answer = comRes.answer->payload();
      if (!answer.isObject()) {
        return TRI_ERROR_INTERNAL;
      }

      // add to the total
      for (auto const& pair : VPackObjectIterator(answer.get("indexes"), true)) {
        velocypack::StringRef shard_index_id(pair.key);
        auto split_point = std::find(shard_index_id.begin(), shard_index_id.end(), '/');
        std::string index(split_point + 1, shard_index_id.end());
        double estimate = basics::VelocyPackHelper::getNumericValue(pair.value, 0.0);
        indexEstimates[index].push_back(estimate);
      }

    } else {
      return static_cast<int>(comRes.answer_code);
    }
  }

  auto aggregate_indexes = [](std::vector<double> vec) -> double {
    TRI_ASSERT(!vec.empty());
    double rv = std::accumulate(vec.begin(), vec.end(), 0.0);
    rv /= static_cast<double>(vec.size());
    return rv;
  };

  for (auto const& p : indexEstimates) {
    result[p.first] = aggregate_indexes(p.second);
  }

  return TRI_ERROR_NO_ERROR;
}

////////////////////////////////////////////////////////////////////////////////
/// @brief creates one or many documents in a coordinator
///
/// In case of many documents (slice is a VPackArray) it will send to each
/// shard all the relevant documents for this shard only.
/// If one of them fails, this error is reported.
/// There is NO guarantee for the stored documents of all other shards, they may
/// be stored or not. All answers of these shards are dropped.
/// If we return with NO_ERROR it is guaranteed that all shards reported success
/// for their documents.
////////////////////////////////////////////////////////////////////////////////

Result createDocumentOnCoordinator(transaction::Methods& trx, std::string const& collname,
                                   arangodb::OperationOptions const& options,
                                   VPackSlice const& slice,
                                   arangodb::rest::ResponseCode& responseCode,
                                   std::unordered_map<int, size_t>& errorCounter,
                                   std::shared_ptr<VPackBuilder>& resultBody) {
  auto cc = ClusterComm::instance();
  if (cc == nullptr) {
    // nullptr should only happen during controlled shutdown
    return TRI_ERROR_SHUTTING_DOWN;
  }

  ClusterInfo* ci = ClusterInfo::instance();
  TRI_ASSERT(ci != nullptr);

  std::string const& dbname = trx.vocbase().name();
  // First determine the collection ID from the name:
  std::shared_ptr<LogicalCollection> collinfo;
  collinfo = ci->getCollectionNT(dbname, collname);
  if (collinfo == nullptr) {
    return TRI_ERROR_ARANGO_DATA_SOURCE_NOT_FOUND;
  }
  auto collid = std::to_string(collinfo->id());
  std::shared_ptr<ShardMap> shardIds = collinfo->shardIds();

  // create vars used in this function
  bool const useMultiple = slice.isArray();  // insert more than one document
  std::unordered_map<ShardID, std::vector<std::pair<VPackSlice, std::string>>> shardMap;
  std::vector<std::pair<ShardID, VPackValueLength>> reverseMapping;

  {
    // create shard map
    int res = TRI_ERROR_NO_ERROR;
    if (useMultiple) {
      for (VPackSlice value : VPackArrayIterator(slice)) {
        res = distributeBabyOnShards(shardMap, ci, collid, collinfo,
                                     reverseMapping, value, options.isRestore);
        if (res != TRI_ERROR_NO_ERROR) {
          return res;
        }
      }
    } else {
      res = distributeBabyOnShards(shardMap, ci, collid, collinfo,
                                   reverseMapping, slice, options.isRestore);
      if (res != TRI_ERROR_NO_ERROR) {
        return res;
      }
    }
  }

  // lazily begin transactions on leaders
  const bool isManaged = trx.state()->hasHint(transaction::Hints::Hint::GLOBAL_MANAGED);
  if (isManaged && shardMap.size() > 1) {
    Result res = beginTransactionOnSomeLeaders(*trx.state(), collinfo, shardMap);
    if (res.fail()) {
      return res.errorNumber();
    }
  }

  std::string const baseUrl =
      "/_db/" + StringUtils::urlEncode(dbname) + "/_api/document?collection=";

  std::string const optsUrlPart =
      std::string("&waitForSync=") + (options.waitForSync ? "true" : "false") +
      "&returnNew=" + (options.returnNew ? "true" : "false") +
      "&returnOld=" + (options.returnOld ? "true" : "false") +
      "&isRestore=" + (options.isRestore ? "true" : "false") + "&" +
      StaticStrings::OverWrite + "=" + (options.overwrite ? "true" : "false");

  VPackBuilder reqBuilder;

  // Now prepare the requests:
  std::vector<ClusterCommRequest> requests;
  std::shared_ptr<std::string> body;

  for (auto const& it : shardMap) {
    if (!useMultiple) {
      TRI_ASSERT(it.second.size() == 1);
      auto idx = it.second.front();
      if (idx.second.empty()) {
        body = std::make_shared<std::string>(slice.toJson());
      } else {
        reqBuilder.clear();
        reqBuilder.openObject();
        reqBuilder.add(StaticStrings::KeyString, VPackValue(idx.second));
        TRI_SanitizeObject(slice, reqBuilder);
        reqBuilder.close();
        body = std::make_shared<std::string>(reqBuilder.slice().toJson());
      }
    } else {
      reqBuilder.clear();
      reqBuilder.openArray();
      for (auto const& idx : it.second) {
        if (idx.second.empty()) {
          reqBuilder.add(idx.first);
        } else {
          reqBuilder.openObject();
          reqBuilder.add(StaticStrings::KeyString, VPackValue(idx.second));
          TRI_SanitizeObject(idx.first, reqBuilder);
          reqBuilder.close();
        }
      }
      reqBuilder.close();
      body = std::make_shared<std::string>(reqBuilder.slice().toJson());
    }

    auto headers = std::make_unique<std::unordered_map<std::string, std::string>>();
    addTransactionHeaderForShard(trx, *shardIds, /*shard*/ it.first, *headers);
    requests.emplace_back("shard:" + it.first, arangodb::rest::RequestType::POST,
                          baseUrl + StringUtils::urlEncode(it.first) + optsUrlPart,
                          body, std::move(headers));
  }

  // Perform the requests
  cc->performRequests(requests, CL_DEFAULT_LONG_TIMEOUT, Logger::COMMUNICATION,
                      /*retryOnCollNotFound*/ true, /*retryOnBackUnavai*/ !isManaged);

  // Now listen to the results:
  if (!useMultiple) {
    TRI_ASSERT(requests.size() == 1);
    auto const& req = requests[0];
    auto& res = req.result;

    int commError = handleGeneralCommErrors(&res);
    if (commError != TRI_ERROR_NO_ERROR) {
      return commError;
    }

    responseCode = res.answer_code;
    TRI_ASSERT(res.answer != nullptr);
    auto parsedResult = res.answer->toVelocyPackBuilderPtrNoUniquenessChecks();
    resultBody.swap(parsedResult);
    return TRI_ERROR_NO_ERROR;
  }

  std::unordered_map<ShardID, std::shared_ptr<VPackBuilder>> resultMap;

  collectResultsFromAllShards<std::pair<VPackSlice, std::string>>(shardMap, requests,
                                                                  errorCounter, resultMap,
                                                                  responseCode);

  responseCode = (options.waitForSync ? rest::ResponseCode::CREATED
                                      : rest::ResponseCode::ACCEPTED);
  mergeResults(reverseMapping, resultMap, resultBody);

  // the cluster operation was OK, however,
  // the DBserver could have reported an error.
  return Result{};
}

////////////////////////////////////////////////////////////////////////////////
/// @brief deletes a document in a coordinator
////////////////////////////////////////////////////////////////////////////////

int deleteDocumentOnCoordinator(arangodb::transaction::Methods& trx,
                                std::string const& collname, VPackSlice const slice,
                                arangodb::OperationOptions const& options,
                                arangodb::rest::ResponseCode& responseCode,
                                std::unordered_map<int, size_t>& errorCounter,
                                std::shared_ptr<arangodb::velocypack::Builder>& resultBody) {
  // Set a few variables needed for our work:
  ClusterInfo* ci = ClusterInfo::instance();
  auto cc = ClusterComm::instance();
  if (cc == nullptr) {
    // nullptr happens only during controlled shutdown
    return TRI_ERROR_SHUTTING_DOWN;
  }

  std::string const& dbname = trx.vocbase().name();
  // First determine the collection ID from the name:
  std::shared_ptr<LogicalCollection> collinfo;
  collinfo = ci->getCollectionNT(dbname, collname);
  if (collinfo == nullptr) {
    return TRI_ERROR_ARANGO_DATA_SOURCE_NOT_FOUND;
  }
  bool useDefaultSharding = collinfo->usesDefaultShardKeys();
  auto collid = std::to_string(collinfo->id());
  std::shared_ptr<ShardMap> shardIds = collinfo->shardIds();
  bool useMultiple = slice.isArray();

  std::string const baseUrl =
      "/_db/" + StringUtils::urlEncode(dbname) + "/_api/document/";

  std::string const optsUrlPart =
      std::string("?waitForSync=") + (options.waitForSync ? "true" : "false") +
      "&returnOld=" + (options.returnOld ? "true" : "false") +
      "&ignoreRevs=" + (options.ignoreRevs ? "true" : "false");

  VPackBuilder reqBuilder;

  if (useDefaultSharding) {
    // fastpath we know which server is responsible.

    // decompose the input into correct shards.
    // Send the correct documents to the correct shards
    // Merge the results with static merge helper

    std::unordered_map<ShardID, std::vector<VPackSlice>> shardMap;
    std::vector<std::pair<ShardID, VPackValueLength>> reverseMapping;
    auto workOnOneNode = [&shardMap, &ci, &collid, &collinfo,
                          &reverseMapping](VPackSlice const value) -> int {
      // Sort out the _key attribute and identify the shard responsible for it.

      arangodb::velocypack::StringRef _key(transaction::helpers::extractKeyPart(value));
      ShardID shardID;
      if (_key.empty()) {
        // We have invalid input at this point.
        // However we can work with the other babies.
        // This is for compatibility with single server
        // We just assign it to any shard and pretend the user has given a key
        std::shared_ptr<std::vector<ShardID>> shards = ci->getShardList(collid);
        shardID = shards->at(0);
      } else {
        // Now find the responsible shard:
        bool usesDefaultShardingAttributes;
        int error =
            collinfo->getResponsibleShard(arangodb::velocypack::Slice::emptyObjectSlice(),
                                          true, shardID, usesDefaultShardingAttributes,
                                          _key.toString());

        if (error == TRI_ERROR_ARANGO_DATA_SOURCE_NOT_FOUND) {
          return TRI_ERROR_CLUSTER_SHARD_GONE;
        }
      }

      // We found the responsible shard. Add it to the list.
      auto it = shardMap.find(shardID);
      if (it == shardMap.end()) {
        shardMap.emplace(shardID, std::vector<VPackSlice>{value});
        reverseMapping.emplace_back(shardID, 0);
      } else {
        it->second.emplace_back(value);
        reverseMapping.emplace_back(shardID, it->second.size() - 1);
      }
      return TRI_ERROR_NO_ERROR;
    };

    if (useMultiple) {  // slice is array of document values
      for (VPackSlice value : VPackArrayIterator(slice)) {
        int res = workOnOneNode(value);
        if (res != TRI_ERROR_NO_ERROR) {
          // Is early abortion correct?
          return res;
        }
      }
    } else {
      int res = workOnOneNode(slice);
      if (res != TRI_ERROR_NO_ERROR) {
        return res;
      }
    }

    // We sorted the shards correctly.

    // lazily begin transactions on leaders
    const bool isManaged = trx.state()->hasHint(transaction::Hints::Hint::GLOBAL_MANAGED);
    if (isManaged && shardMap.size() > 1) {
      Result res = beginTransactionOnSomeLeaders(*trx.state(), collinfo, shardMap);
      if (res.fail()) {
        return res.errorNumber();
      }
    }

    // Now prepare the requests:
    std::vector<ClusterCommRequest> requests;
    for (auto const& it : shardMap) {
      std::shared_ptr<std::string> body;
      if (!useMultiple) {
        TRI_ASSERT(it.second.size() == 1);
        body = std::make_shared<std::string>(slice.toJson());
      } else {
        reqBuilder.clear();
        reqBuilder.openArray();
        for (auto const& value : it.second) {
          reqBuilder.add(value);
        }
        reqBuilder.close();
        body = std::make_shared<std::string>(reqBuilder.slice().toJson());
      }
      auto headers = std::make_unique<std::unordered_map<std::string, std::string>>();
      addTransactionHeaderForShard(trx, *shardIds, /*shard*/ it.first, *headers);
      requests.emplace_back("shard:" + it.first, arangodb::rest::RequestType::DELETE_REQ,
                            baseUrl + StringUtils::urlEncode(it.first) + optsUrlPart,
                            body, std::move(headers));
    }

    // Perform the requests
    cc->performRequests(requests, CL_DEFAULT_LONG_TIMEOUT, Logger::COMMUNICATION,
                        /*retryOnCollNotFound*/ true, /*retryOnBackUnvlbl*/ !isManaged);

    // Now listen to the results:
    if (!useMultiple) {
      TRI_ASSERT(requests.size() == 1);
      auto const& req = requests[0];
      auto& res = req.result;

      int commError = handleGeneralCommErrors(&res);
      if (commError != TRI_ERROR_NO_ERROR) {
        return commError;
      }

      responseCode = res.answer_code;
      TRI_ASSERT(res.answer != nullptr);
      auto parsedResult = res.answer->toVelocyPackBuilderPtrNoUniquenessChecks();
      resultBody.swap(parsedResult);
      return TRI_ERROR_NO_ERROR;
    }

    std::unordered_map<ShardID, std::shared_ptr<VPackBuilder>> resultMap;
    collectResultsFromAllShards<VPackSlice>(shardMap, requests, errorCounter,
                                            resultMap, responseCode);
    mergeResults(reverseMapping, resultMap, resultBody);
    return TRI_ERROR_NO_ERROR;  // the cluster operation was OK, however,
                                // the DBserver could have reported an error.
  }

  // slowpath we do not know which server is responsible ask all of them.

  // lazily begin transactions on leaders
  const bool isManaged = trx.state()->hasHint(transaction::Hints::Hint::GLOBAL_MANAGED);
  if (isManaged && shardIds->size() > 1) {
    Result res = ::beginTransactionOnAllLeaders(trx, *shardIds);
    if (res.fail()) {
      return res.errorNumber();
    }
  }

  // We simply send the body to all shards and await their results.
  // As soon as we have the results we merge them in the following way:
  // For 1 .. slice.length()
  //    for res : allResults
  //      if res != NOT_FOUND => insert this result. skip other results
  //    end
  //    if (!skipped) => insert NOT_FOUND

  auto body = std::make_shared<std::string>(slice.toJson());
  std::vector<ClusterCommRequest> requests;
  for (std::pair<ShardID, std::vector<ServerID>> const& shardServers : *shardIds) {
    ShardID const& shard = shardServers.first;
    auto headers = std::make_unique<std::unordered_map<std::string, std::string>>();
    addTransactionHeaderForShard(trx, *shardIds, shard, *headers);
    requests.emplace_back("shard:" + shard, arangodb::rest::RequestType::DELETE_REQ,
                          baseUrl + StringUtils::urlEncode(shard) + optsUrlPart,
                          body, std::move(headers));
  }

  // Perform the requests
  cc->performRequests(requests, CL_DEFAULT_LONG_TIMEOUT, Logger::COMMUNICATION,
                      /*retryOnCollNotFound*/ true, /*retryOnBackUnvlbl*/ !isManaged);

  // Now listen to the results:
  if (!useMultiple) {
    // Only one can answer, we react a bit differently
    size_t count;
    int nrok = 0;
    for (count = requests.size(); count > 0; count--) {
      auto const& req = requests[count - 1];
      auto res = req.result;
      if (res.status == CL_COMM_RECEIVED) {
        if (res.answer_code != arangodb::rest::ResponseCode::NOT_FOUND ||
            (nrok == 0 && count == 1)) {
          nrok++;

          responseCode = res.answer_code;
          TRI_ASSERT(res.answer != nullptr);
          auto parsedResult = res.answer->toVelocyPackBuilderPtrNoUniquenessChecks();
          resultBody.swap(parsedResult);
        }
      }
    }

    // Note that nrok is always at least 1!
    if (nrok > 1) {
      return TRI_ERROR_CLUSTER_GOT_CONTRADICTING_ANSWERS;
    }
    return TRI_ERROR_NO_ERROR;  // the cluster operation was OK, however,
                                // the DBserver could have reported an error.
  }

  // We select all results from all shards an merge them back again.
  std::vector<std::shared_ptr<VPackBuilder>> allResults;
  allResults.reserve(shardIds->size());
  // If no server responds we return 500
  responseCode = rest::ResponseCode::SERVER_ERROR;
  for (auto const& req : requests) {
    auto res = req.result;
    int error = handleGeneralCommErrors(&res);
    if (error != TRI_ERROR_NO_ERROR) {
      // Local data structures are automatically freed
      return error;
    }
    if (res.answer_code == rest::ResponseCode::OK ||
        res.answer_code == rest::ResponseCode::ACCEPTED) {
      responseCode = res.answer_code;
    }
    TRI_ASSERT(res.answer != nullptr);
    allResults.emplace_back(res.answer->toVelocyPackBuilderPtrNoUniquenessChecks());
    extractErrorCodes(res, errorCounter, false);
  }
  // If we get here we get exactly one result for every shard.
  TRI_ASSERT(allResults.size() == shardIds->size());
  mergeResultsAllShards(allResults, resultBody, errorCounter,
                        static_cast<size_t>(slice.length()));
  return TRI_ERROR_NO_ERROR;
}

////////////////////////////////////////////////////////////////////////////////
/// @brief truncate a cluster collection on a coordinator
////////////////////////////////////////////////////////////////////////////////

Result truncateCollectionOnCoordinator(transaction::Methods& trx, std::string const& collname) {
  Result res;
  // Set a few variables needed for our work:
  ClusterInfo* ci = ClusterInfo::instance();
  auto cc = ClusterComm::instance();
  if (cc == nullptr) {
    // nullptr happens only during controlled shutdown
    return res.reset(TRI_ERROR_SHUTTING_DOWN);
  }

  std::string const& dbname = trx.vocbase().name();
  // First determine the collection ID from the name:
  std::shared_ptr<LogicalCollection> collinfo;
  collinfo = ci->getCollectionNT(dbname, collname);
  if (collinfo == nullptr) {
    return res.reset(TRI_ERROR_ARANGO_DATA_SOURCE_NOT_FOUND);
  }

  // Some stuff to prepare cluster-intern requests:
  // We have to contact everybody:
  std::shared_ptr<ShardMap> shardIds = collinfo->shardIds();

  // lazily begin transactions on all leader shards
  if (trx.state()->hasHint(transaction::Hints::Hint::GLOBAL_MANAGED)) {
    res = ::beginTransactionOnAllLeaders(trx, *shardIds);
    if (res.fail()) {
      return res;
    }
  }

  CoordTransactionID coordTransactionID = TRI_NewTickServer();
  std::unordered_map<std::string, std::string> headers;
  for (auto const& p : *shardIds) {
    std::unordered_map<std::string, std::string> headers;
    addTransactionHeaderForShard(trx, *shardIds, /*shard*/ p.first, headers);
    cc->asyncRequest(coordTransactionID, "shard:" + p.first,
                     arangodb::rest::RequestType::PUT,
                     "/_db/" + StringUtils::urlEncode(dbname) +
                         "/_api/collection/" + p.first + "/truncate",
                     std::shared_ptr<std::string>(), headers, nullptr, 600.0);
  }
  // Now listen to the results:
  unsigned int count;
  unsigned int nrok = 0;
  for (count = (unsigned int)shardIds->size(); count > 0; count--) {
    auto ccRes = cc->wait(coordTransactionID, 0, "", 0.0);
    if (ccRes.status == CL_COMM_RECEIVED) {
      if (ccRes.answer_code == arangodb::rest::ResponseCode::OK) {
        nrok++;
      } else if (ccRes.answer->payload().isObject()) {
        VPackSlice answer = ccRes.answer->payload();
        return res.reset(VelocyPackHelper::readNumericValue(answer, StaticStrings::ErrorNum,
                                                            TRI_ERROR_TRANSACTION_INTERNAL),
                         VelocyPackHelper::getStringValue(answer, StaticStrings::ErrorMessage,
                                                          ""));
      }
    }
  }

  // Note that nrok is always at least 1!
  if (nrok < shardIds->size()) {
    return res.reset(TRI_ERROR_CLUSTER_COULD_NOT_TRUNCATE_COLLECTION);
  }
  return res;
}

////////////////////////////////////////////////////////////////////////////////
/// @brief get a document in a coordinator
////////////////////////////////////////////////////////////////////////////////

int getDocumentOnCoordinator(arangodb::transaction::Methods& trx, std::string const& collname,
                             VPackSlice slice, OperationOptions const& options,
                             arangodb::rest::ResponseCode& responseCode,
                             std::unordered_map<int, size_t>& errorCounter,
                             std::shared_ptr<VPackBuilder>& resultBody) {
  // Set a few variables needed for our work:
  ClusterInfo* ci = ClusterInfo::instance();
  auto cc = ClusterComm::instance();
  if (cc == nullptr) {
    // nullptr happens only during controlled shutdown
    return TRI_ERROR_SHUTTING_DOWN;
  }

  std::string const& dbname = trx.vocbase().name();
  // First determine the collection ID from the name:
  std::shared_ptr<LogicalCollection> collinfo;
  collinfo = ci->getCollectionNT(dbname, collname);
  if (collinfo == nullptr) {
    return TRI_ERROR_ARANGO_DATA_SOURCE_NOT_FOUND;
  }

  auto collid = std::to_string(collinfo->id());
  std::shared_ptr<ShardMap> shardIds = collinfo->shardIds();

  // If _key is the one and only sharding attribute, we can do this quickly,
  // because we can easily determine which shard is responsible for the
  // document. Otherwise we have to contact all shards and ask them to
  // delete the document. All but one will not know it.
  // Now find the responsible shard(s)

  ShardID shardID;

  std::unordered_map<ShardID, std::vector<VPackSlice>> shardMap;
  std::vector<std::pair<ShardID, VPackValueLength>> reverseMapping;
  bool useMultiple = slice.isArray();

  int res = TRI_ERROR_NO_ERROR;
  bool canUseFastPath = true;
  if (useMultiple) {
    for (VPackSlice value : VPackArrayIterator(slice)) {
      res = distributeBabyOnShards(shardMap, ci, collid, collinfo, reverseMapping, value);
      if (res != TRI_ERROR_NO_ERROR) {
        canUseFastPath = false;
        shardMap.clear();
        reverseMapping.clear();
        break;
      }
    }
  } else {
    res = distributeBabyOnShards(shardMap, ci, collid, collinfo, reverseMapping, slice);
    if (res != TRI_ERROR_NO_ERROR) {
      canUseFastPath = false;
    }
  }

  // lazily begin transactions on leaders
  const bool isManaged = trx.state()->hasHint(transaction::Hints::Hint::GLOBAL_MANAGED);

  // Some stuff to prepare cluster-internal requests:

  std::string baseUrl =
      "/_db/" + StringUtils::urlEncode(dbname) + "/_api/document/";
  std::string optsUrlPart =
      std::string("?ignoreRevs=") + (options.ignoreRevs ? "true" : "false");

  arangodb::rest::RequestType reqType;
  if (!useMultiple) {
    if (options.silent) {
      reqType = arangodb::rest::RequestType::HEAD;
    } else {
      reqType = arangodb::rest::RequestType::GET;
    }
  } else {
    reqType = arangodb::rest::RequestType::PUT;
    if (options.silent) {
      optsUrlPart += std::string("&silent=true");
    }
    optsUrlPart += std::string("&onlyget=true");
  }

  if (canUseFastPath) {
    // All shard keys are known in all documents.
    // Contact all shards directly with the correct information.

    if (isManaged && shardMap.size() > 1) {  // lazily begin the transaction
      Result res = beginTransactionOnSomeLeaders(*trx.state(), collinfo, shardMap);
      if (res.fail()) {
        return res.errorNumber();
      }
    }

    VPackBuilder reqBuilder;

    // Now prepare the requests:
    std::vector<ClusterCommRequest> requests;
    auto body = std::make_shared<std::string>();
    for (auto const& it : shardMap) {
      if (!useMultiple) {
        TRI_ASSERT(it.second.size() == 1);
        auto headers = std::make_unique<std::unordered_map<std::string, std::string>>();
        addTransactionHeaderForShard(trx, *shardIds, /*shard*/ it.first, *headers);
        if (!options.ignoreRevs && slice.hasKey(StaticStrings::RevString)) {
          headers->emplace("if-match", slice.get(StaticStrings::RevString).copyString());
        }

        VPackSlice keySlice = slice;
        if (slice.isObject()) {
          keySlice = slice.get(StaticStrings::KeyString);
        }

        // We send to single endpoint
        requests.emplace_back("shard:" + it.first, reqType,
                              baseUrl + StringUtils::urlEncode(it.first) + "/" +
                                  StringUtils::urlEncode(keySlice.copyString()) + optsUrlPart,
                              body, std::move(headers));
      } else {
        reqBuilder.clear();
        reqBuilder.openArray();
        for (auto const& value : it.second) {
          reqBuilder.add(value);
        }
        reqBuilder.close();
        body = std::make_shared<std::string>(reqBuilder.slice().toJson());
        auto headers = std::make_unique<std::unordered_map<std::string, std::string>>();
        addTransactionHeaderForShard(trx, *shardIds, /*shard*/ it.first, *headers);
        // We send to Babies endpoint
        requests.emplace_back("shard:" + it.first, reqType,
                              baseUrl + StringUtils::urlEncode(it.first) + optsUrlPart,
                              body, std::move(headers));
      }
    }

    // Perform the requests
    cc->performRequests(requests, CL_DEFAULT_TIMEOUT, Logger::COMMUNICATION,
                        /*retryOnCollNotFound*/ true, /*retryOnBackUnvlbl*/ !isManaged);

    // Now listen to the results:
    if (!useMultiple) {
      TRI_ASSERT(requests.size() == 1);
      auto const& req = requests[0];
      auto res = req.result;

      int commError = handleGeneralCommErrors(&res);
      if (commError != TRI_ERROR_NO_ERROR) {
        return commError;
      }

      responseCode = res.answer_code;
      TRI_ASSERT(res.answer != nullptr);

      auto parsedResult = res.answer->toVelocyPackBuilderPtrNoUniquenessChecks();
      resultBody.swap(parsedResult);
      return TRI_ERROR_NO_ERROR;
    }

    std::unordered_map<ShardID, std::shared_ptr<VPackBuilder>> resultMap;
    collectResultsFromAllShards<VPackSlice>(shardMap, requests, errorCounter,
                                            resultMap, responseCode);

    mergeResults(reverseMapping, resultMap, resultBody);

    // the cluster operation was OK, however,
    // the DBserver could have reported an error.
    return TRI_ERROR_NO_ERROR;
  }

  // Not all shard keys are known in all documents.
  // We contact all shards with the complete body and ignore NOT_FOUND

  if (isManaged) {  // lazily begin the transaction
    Result res = ::beginTransactionOnAllLeaders(trx, *shardIds);
    if (res.fail()) {
      return res.errorNumber();
    }
  }

  std::vector<ClusterCommRequest> requests;
  if (!useMultiple) {
    const bool addMatch = !options.ignoreRevs && slice.hasKey(StaticStrings::RevString);
    for (std::pair<ShardID, std::vector<ServerID>> const& shardServers : *shardIds) {
      VPackSlice keySlice = slice;
      if (slice.isObject()) {
        keySlice = slice.get(StaticStrings::KeyString);
      }
      ShardID const& shard = shardServers.first;
      auto headers = std::make_unique<std::unordered_map<std::string, std::string>>();
      addTransactionHeaderForShard(trx, *shardIds, shard, *headers);
      if (addMatch) {
        headers->emplace("if-match", slice.get(StaticStrings::RevString).copyString());
      }
      requests.emplace_back("shard:" + shard, reqType,
                            baseUrl + StringUtils::urlEncode(shard) + "/" +
                                StringUtils::urlEncode(keySlice.copyString()) + optsUrlPart,
                            nullptr, std::move(headers));
    }
  } else {
    auto body = std::make_shared<std::string>(slice.toJson());
    for (std::pair<ShardID, std::vector<ServerID>> const& shardServers : *shardIds) {
      ShardID const& shard = shardServers.first;
      auto headers = std::make_unique<std::unordered_map<std::string, std::string>>();
      addTransactionHeaderForShard(trx, *shardIds, shard, *headers);
      requests.emplace_back("shard:" + shard, reqType,
                            baseUrl + StringUtils::urlEncode(shard) + optsUrlPart,
                            body, std::move(headers));
    }
  }

  // Perform the requests
  cc->performRequests(requests, CL_DEFAULT_TIMEOUT, Logger::COMMUNICATION,
                      /*retryOnCollNotFound*/ true, /*retryOnBackUnvlbl*/ !isManaged);

  // Now listen to the results:
  if (!useMultiple) {
    // Only one can answer, we react a bit differently
    size_t count;
    int nrok = 0;
    int commError = TRI_ERROR_NO_ERROR;
    for (count = requests.size(); count > 0; count--) {
      auto const& req = requests[count - 1];
      auto res = req.result;
      if (res.status == CL_COMM_RECEIVED) {
        if (res.answer_code != arangodb::rest::ResponseCode::NOT_FOUND ||
            (nrok == 0 && count == 1 && commError == TRI_ERROR_NO_ERROR)) {
          nrok++;
          responseCode = res.answer_code;
          TRI_ASSERT(res.answer != nullptr);
          auto parsedResult = res.answer->toVelocyPackBuilderPtrNoUniquenessChecks();
          resultBody.swap(parsedResult);
        }
      } else {
        commError = handleGeneralCommErrors(&res);
      }
    }
    if (nrok == 0) {
      // This can only happen, if a commError was encountered!
      return commError;
    }
    if (nrok > 1) {
      return TRI_ERROR_CLUSTER_GOT_CONTRADICTING_ANSWERS;
    }
    return TRI_ERROR_NO_ERROR;  // the cluster operation was OK, however,
                                // the DBserver could have reported an error.
  }

  // We select all results from all shards and merge them back again.
  std::vector<std::shared_ptr<VPackBuilder>> allResults;
  allResults.reserve(shardIds->size());
  // If no server responds we return 500
  responseCode = rest::ResponseCode::SERVER_ERROR;
  for (auto const& req : requests) {
    auto& res = req.result;
    int error = handleGeneralCommErrors(&res);
    if (error != TRI_ERROR_NO_ERROR) {
      // Local data structores are automatically freed
      return error;
    }
    if (res.answer_code == rest::ResponseCode::OK ||
        res.answer_code == rest::ResponseCode::ACCEPTED) {
      responseCode = res.answer_code;
    }
    TRI_ASSERT(res.answer != nullptr);
    allResults.emplace_back(res.answer->toVelocyPackBuilderPtrNoUniquenessChecks());
    extractErrorCodes(res, errorCounter, false);
  }
  // If we get here we get exactly one result for every shard.
  TRI_ASSERT(allResults.size() == shardIds->size());
  mergeResultsAllShards(allResults, resultBody, errorCounter,
                        static_cast<size_t>(slice.length()));
  return TRI_ERROR_NO_ERROR;
}

/// @brief fetch edges from TraverserEngines
///        Contacts all TraverserEngines placed
///        on the DBServers for the given list
///        of vertex _id's.
///        All non-empty and non-cached results
///        of DBServers will be inserted in the
///        datalake. Slices used in the result
///        point to content inside of this lake
///        only and do not run out of scope unless
///        the lake is cleared.

int fetchEdgesFromEngines(std::string const& dbname,
                          std::unordered_map<ServerID, traverser::TraverserEngineID> const* engines,
                          VPackSlice const vertexId, size_t depth,
                          std::unordered_map<arangodb::velocypack::StringRef, VPackSlice>& cache,
                          std::vector<VPackSlice>& result,
                          std::vector<std::shared_ptr<VPackBuilder>>& datalake,
                          VPackBuilder& builder, size_t& filtered, size_t& read) {
  auto cc = ClusterComm::instance();
  if (cc == nullptr) {
    // nullptr happens only during controlled shutdown
    return TRI_ERROR_SHUTTING_DOWN;
  }
  // TODO map id => ServerID if possible
  // And go fast-path

  // This function works for one specific vertex
  // or for a list of vertices.
  TRI_ASSERT(vertexId.isString() || vertexId.isArray());
  builder.clear();
  builder.openObject();
  builder.add("depth", VPackValue(depth));
  builder.add("keys", vertexId);
  builder.close();

  std::string const url =
      "/_db/" + StringUtils::urlEncode(dbname) + "/_internal/traverser/edge/";

  std::vector<ClusterCommRequest> requests;
  auto body = std::make_shared<std::string>(builder.toJson());
  for (auto const& engine : *engines) {
    requests.emplace_back("server:" + engine.first, RequestType::PUT,
                          url + StringUtils::itoa(engine.second), body);
  }

  // Perform the requests
  cc->performRequests(requests, CL_DEFAULT_TIMEOUT, Logger::COMMUNICATION,
                      /*retryOnCollNotFound*/ false);

  result.clear();
  // Now listen to the results:
  for (auto const& req : requests) {
    bool allCached = true;
    auto res = req.result;
    int commError = handleGeneralCommErrors(&res);
    if (commError != TRI_ERROR_NO_ERROR) {
      // oh-oh cluster is in a bad state
      return commError;
    }
    TRI_ASSERT(res.answer != nullptr);
    auto resBody = res.answer->toVelocyPackBuilderPtrNoUniquenessChecks();
    VPackSlice resSlice = resBody->slice();
    if (!resSlice.isObject()) {
      // Response has invalid format
      return TRI_ERROR_HTTP_CORRUPTED_JSON;
    }
    filtered +=
        arangodb::basics::VelocyPackHelper::getNumericValue<size_t>(resSlice,
                                                                    "filtered", 0);
    read +=
        arangodb::basics::VelocyPackHelper::getNumericValue<size_t>(resSlice,
                                                                    "readIndex", 0);
    VPackSlice edges = resSlice.get("edges");
    for (auto const& e : VPackArrayIterator(edges)) {
      VPackSlice id = e.get(StaticStrings::IdString);
      if (!id.isString()) {
        // invalid id type
        LOG_TOPIC("a23b5", ERR, Logger::GRAPHS)
            << "got invalid edge id type: " << id.typeName();
        continue;
      }
      arangodb::velocypack::StringRef idRef(id);
      auto resE = cache.insert({idRef, e});
      if (resE.second) {
        // This edge is not yet cached.
        allCached = false;
        result.emplace_back(e);
      } else {
        result.emplace_back(resE.first->second);
      }
    }
    if (!allCached) {
      datalake.emplace_back(resBody);
    }
  }
  return TRI_ERROR_NO_ERROR;
}

/// @brief fetch vertices from TraverserEngines
///        Contacts all TraverserEngines placed
///        on the DBServers for the given list
///        of vertex _id's.
///        If any server responds with a document
///        it will be inserted into the result.
///        If no server responds with a document
///        a 'null' will be inserted into the result.

void fetchVerticesFromEngines(
    std::string const& dbname,
    std::unordered_map<ServerID, traverser::TraverserEngineID> const* engines,
    std::unordered_set<arangodb::velocypack::StringRef>& vertexIds,
    std::unordered_map<arangodb::velocypack::StringRef, std::shared_ptr<VPackBuffer<uint8_t>>>& result,
    VPackBuilder& builder) {
  auto cc = ClusterComm::instance();
  if (cc == nullptr) {
    // nullptr happens only during controlled shutdown
    return;
  }
  // TODO map id => ServerID if possible
  // And go fast-path

  // slow path, sharding not deducable from _id
  builder.clear();
  builder.openObject();
  builder.add(VPackValue("keys"));
  builder.openArray();
  for (auto const& v : vertexIds) {
    // TRI_ASSERT(v.isString());
    builder.add(VPackValuePair(v.data(), v.length(), VPackValueType::String));
  }
  builder.close();  // 'keys' Array
  builder.close();  // base object

  std::string const url =
      "/_db/" + StringUtils::urlEncode(dbname) + "/_internal/traverser/vertex/";

  std::vector<ClusterCommRequest> requests;
  auto body = std::make_shared<std::string>(builder.toJson());
  for (auto const& engine : *engines) {
    requests.emplace_back("server:" + engine.first, RequestType::PUT,
                          url + StringUtils::itoa(engine.second), body);
  }

  // Perform the requests
  cc->performRequests(requests, CL_DEFAULT_TIMEOUT, Logger::COMMUNICATION, false);

  // Now listen to the results:
  for (auto const& req : requests) {
    auto res = req.result;
    int commError = handleGeneralCommErrors(&res);
    if (commError != TRI_ERROR_NO_ERROR) {
      // oh-oh cluster is in a bad state
      THROW_ARANGO_EXCEPTION(commError);
    }
    TRI_ASSERT(res.answer != nullptr);
    auto resBody = res.answer->toVelocyPackBuilderPtrNoUniquenessChecks();
    VPackSlice resSlice = resBody->slice();
    if (!resSlice.isObject()) {
      // Response has invalid format
      THROW_ARANGO_EXCEPTION(TRI_ERROR_HTTP_CORRUPTED_JSON);
    }
    if (res.answer_code != ResponseCode::OK) {
      int code =
          arangodb::basics::VelocyPackHelper::getNumericValue<int>(resSlice,
                                                                   "errorNum", TRI_ERROR_INTERNAL);
      // We have an error case here. Throw it.
      THROW_ARANGO_EXCEPTION_MESSAGE(code, arangodb::basics::VelocyPackHelper::getStringValue(
                                               resSlice, StaticStrings::ErrorMessage,
                                               TRI_errno_string(code)));
    }
    for (auto const& pair : VPackObjectIterator(resSlice)) {
      arangodb::velocypack::StringRef key(pair.key);
      if (vertexIds.erase(key) == 0) {
        // We either found the same vertex twice,
        // or found a vertex we did not request.
        // Anyways something somewhere went seriously wrong
        THROW_ARANGO_EXCEPTION(TRI_ERROR_CLUSTER_GOT_CONTRADICTING_ANSWERS);
      }
      TRI_ASSERT(result.find(key) == result.end());
      auto val = VPackBuilder::clone(pair.value);

      VPackSlice id = val.slice().get(StaticStrings::IdString);
      if (!id.isString()) {
        // invalid id type
        LOG_TOPIC("e0b50", ERR, Logger::GRAPHS)
            << "got invalid edge id type: " << id.typeName();
        continue;
      }
      TRI_ASSERT(id.isString());
      result.emplace(arangodb::velocypack::StringRef(id), val.steal());
    }
  }

  // Fill everything we did not find with NULL
  for (auto const& v : vertexIds) {
    result.emplace(v,
                   VPackBuilder::clone(arangodb::velocypack::Slice::nullSlice()).steal());
  }
  vertexIds.clear();
}

/// @brief fetch vertices from TraverserEngines
///        Contacts all TraverserEngines placed
///        on the DBServers for the given list
///        of vertex _id's.
///        If any server responds with a document
///        it will be inserted into the result.
///        If no server responds with a document
///        a 'null' will be inserted into the result.
///        ShortestPathVariant

void fetchVerticesFromEngines(
    std::string const& dbname,
    std::unordered_map<ServerID, traverser::TraverserEngineID> const* engines,
    std::unordered_set<arangodb::velocypack::StringRef>& vertexIds,
    std::unordered_map<arangodb::velocypack::StringRef, arangodb::velocypack::Slice>& result,
    std::vector<std::shared_ptr<arangodb::velocypack::Builder>>& datalake,
    VPackBuilder& builder) {
  auto cc = ClusterComm::instance();
  if (cc == nullptr) {
    // nullptr happens only during controlled shutdown
    return;
  }
  // TODO map id => ServerID if possible
  // And go fast-path

  // slow path, sharding not deducable from _id
  builder.clear();
  builder.openObject();
  builder.add(VPackValue("keys"));
  builder.openArray();
  for (auto const& v : vertexIds) {
    // TRI_ASSERT(v.isString());
    builder.add(VPackValuePair(v.data(), v.length(), VPackValueType::String));
  }
  builder.close();  // 'keys' Array
  builder.close();  // base object

  std::string const url =
      "/_db/" + StringUtils::urlEncode(dbname) + "/_internal/traverser/vertex/";

  std::vector<ClusterCommRequest> requests;
  auto body = std::make_shared<std::string>(builder.toJson());
  for (auto const& engine : *engines) {
    requests.emplace_back("server:" + engine.first, RequestType::PUT,
                          url + StringUtils::itoa(engine.second), body);
  }

  // Perform the requests
  cc->performRequests(requests, CL_DEFAULT_TIMEOUT, Logger::COMMUNICATION,
                      /*retryOnCollNotFound*/ false);

  // Now listen to the results:
  for (auto const& req : requests) {
    auto res = req.result;
    int commError = handleGeneralCommErrors(&res);
    if (commError != TRI_ERROR_NO_ERROR) {
      // oh-oh cluster is in a bad state
      THROW_ARANGO_EXCEPTION(commError);
    }
    TRI_ASSERT(res.answer != nullptr);
    auto resBody = res.answer->toVelocyPackBuilderPtrNoUniquenessChecks();
    VPackSlice resSlice = resBody->slice();
    if (!resSlice.isObject()) {
      // Response has invalid format
      THROW_ARANGO_EXCEPTION(TRI_ERROR_HTTP_CORRUPTED_JSON);
    }
    if (res.answer_code != ResponseCode::OK) {
      int code =
          arangodb::basics::VelocyPackHelper::getNumericValue<int>(resSlice,
                                                                   "errorNum", TRI_ERROR_INTERNAL);
      // We have an error case here. Throw it.
      THROW_ARANGO_EXCEPTION_MESSAGE(code, arangodb::basics::VelocyPackHelper::getStringValue(
                                               resSlice, StaticStrings::ErrorMessage,
                                               TRI_errno_string(code)));
    }
    bool cached = false;

    for (auto const& pair : VPackObjectIterator(resSlice)) {
      arangodb::velocypack::StringRef key(pair.key);
      if (vertexIds.erase(key) == 0) {
        // We either found the same vertex twice,
        // or found a vertex we did not request.
        // Anyways something somewhere went seriously wrong
        THROW_ARANGO_EXCEPTION(TRI_ERROR_CLUSTER_GOT_CONTRADICTING_ANSWERS);
      }
      TRI_ASSERT(result.find(key) == result.end());
      if (!cached) {
        datalake.emplace_back(resBody);
        cached = true;
      }
      // Protected by datalake
      result.emplace(key, pair.value);
    }
  }
}

////////////////////////////////////////////////////////////////////////////////
/// @brief get all edges on coordinator using a Traverser Filter
////////////////////////////////////////////////////////////////////////////////

int getFilteredEdgesOnCoordinator(arangodb::transaction::Methods const& trx,
                                  std::string const& collname, std::string const& vertex,
                                  TRI_edge_direction_e const& direction,
                                  arangodb::rest::ResponseCode& responseCode,
                                  VPackBuilder& result) {
  TRI_ASSERT(result.isOpenObject());

  // Set a few variables needed for our work:
  ClusterInfo* ci = ClusterInfo::instance();
  auto cc = ClusterComm::instance();
  if (cc == nullptr) {
    // nullptr happens only during controlled shutdown
    return TRI_ERROR_SHUTTING_DOWN;
  }

  std::string const& dbname = trx.vocbase().name();
  // First determine the collection ID from the name:
  std::shared_ptr<LogicalCollection> collinfo = ci->getCollectionNT(dbname, collname);
  if (collinfo == nullptr) {
    return TRI_ERROR_ARANGO_DATA_SOURCE_NOT_FOUND;
  }

  std::shared_ptr<std::unordered_map<std::string, std::vector<std::string>>> shards;
  if (collinfo->isSmart() && collinfo->type() == TRI_COL_TYPE_EDGE) {
    auto names = collinfo->realNamesForRead();
    shards = std::make_shared<std::unordered_map<std::string, std::vector<std::string>>>();
    for (auto const& n : names) {
      collinfo = ci->getCollection(dbname, n);
      auto smap = collinfo->shardIds();
      for (auto const& x : *smap) {
        shards->insert(x);
      }
    }
  } else {
    shards = collinfo->shardIds();
  }
  std::string queryParameters = "?vertex=" + StringUtils::urlEncode(vertex);
  if (direction == TRI_EDGE_IN) {
    queryParameters += "&direction=in";
  } else if (direction == TRI_EDGE_OUT) {
    queryParameters += "&direction=out";
  }
  std::vector<ClusterCommRequest> requests;
  std::string baseUrl =
      "/_db/" + StringUtils::urlEncode(dbname) + "/_api/edges/";

  auto body = std::make_shared<std::string>();
  for (auto const& p : *shards) {
    // this code is not used in transactions anyways
    auto headers = std::make_unique<std::unordered_map<std::string, std::string>>();
    requests.emplace_back("shard:" + p.first, arangodb::rest::RequestType::GET,
                          baseUrl + StringUtils::urlEncode(p.first) + queryParameters,
                          body, std::move(headers));
  }

  // Perform the requests
  cc->performRequests(requests, CL_DEFAULT_TIMEOUT, Logger::COMMUNICATION,
                      /*retryOnCollNotFound*/ true);

  size_t filtered = 0;
  size_t scannedIndex = 0;
  responseCode = arangodb::rest::ResponseCode::OK;

  result.add("edges", VPackValue(VPackValueType::Array));

  // All requests send, now collect results.
  for (auto const& req : requests) {
    auto& res = req.result;
    int error = handleGeneralCommErrors(&res);
    if (error != TRI_ERROR_NO_ERROR) {
      // Cluster is in bad state. Report.
      return error;
    }
    TRI_ASSERT(res.answer != nullptr);
    std::shared_ptr<VPackBuilder> shardResult =
        res.answer->toVelocyPackBuilderPtrNoUniquenessChecks();

    if (shardResult == nullptr) {
      return TRI_ERROR_INTERNAL;
    }

    VPackSlice shardSlice = shardResult->slice();
    if (!shardSlice.isObject()) {
      return TRI_ERROR_INTERNAL;
    }

    bool const isError =
        arangodb::basics::VelocyPackHelper::getBooleanValue(shardSlice, "error", false);

    if (isError) {
      // shard returned an error
      return arangodb::basics::VelocyPackHelper::getNumericValue<int>(
          shardSlice, "errorNum", TRI_ERROR_INTERNAL);
    }

    VPackSlice docs = shardSlice.get("edges");

    if (!docs.isArray()) {
      return TRI_ERROR_INTERNAL;
    }

    for (auto const& doc : VPackArrayIterator(docs)) {
      result.add(doc);
    }

    VPackSlice stats = shardSlice.get("stats");
    if (stats.isObject()) {
      filtered += arangodb::basics::VelocyPackHelper::getNumericValue<size_t>(stats,
                                                                              "filtered", 0);
      scannedIndex += arangodb::basics::VelocyPackHelper::getNumericValue<size_t>(
          stats, "scannedIndex", 0);
    }
  }
  result.close();  // edges

  result.add("stats", VPackValue(VPackValueType::Object));
  result.add("scannedIndex", VPackValue(scannedIndex));
  result.add("filtered", VPackValue(filtered));
  result.close();  // stats

  // Leave outer Object open
  return TRI_ERROR_NO_ERROR;
}

////////////////////////////////////////////////////////////////////////////////
/// @brief modify a document in a coordinator
////////////////////////////////////////////////////////////////////////////////

int modifyDocumentOnCoordinator(
    transaction::Methods& trx, std::string const& collname, VPackSlice const& slice,
    arangodb::OperationOptions const& options, bool isPatch,
    std::unique_ptr<std::unordered_map<std::string, std::string>>& headers,
    arangodb::rest::ResponseCode& responseCode, std::unordered_map<int, size_t>& errorCounter,
    std::shared_ptr<VPackBuilder>& resultBody) {
  // Set a few variables needed for our work:
  ClusterInfo* ci = ClusterInfo::instance();
  auto cc = ClusterComm::instance();
  if (cc == nullptr) {
    // nullptr happens only during controlled shutdown
    return TRI_ERROR_SHUTTING_DOWN;
  }

  std::string const& dbname = trx.vocbase().name();
  // First determine the collection ID from the name:
  std::shared_ptr<LogicalCollection> collinfo = ci->getCollection(dbname, collname);
  auto collid = std::to_string(collinfo->id());
  std::shared_ptr<ShardMap> shardIds = collinfo->shardIds();

  // We have a fast path and a slow path. The fast path only asks one shard
  // to do the job and the slow path asks them all and expects to get
  // "not found" from all but one shard. We have to cover the following
  // cases:
  //   isPatch == false    (this is a "replace" operation)
  //     Here, the complete new document is given, we assume that we
  //     can read off the responsible shard, therefore can use the fast
  //     path, this is always true if _key is the one and only sharding
  //     attribute, however, if there is any other sharding attribute,
  //     it is possible that the user has changed the values in any of
  //     them, in that case we will get a "not found" or a "sharding
  //     attributes changed answer" in the fast path. In the first case
  //     we have to delegate to the slow path.
  //   isPatch == true     (this is an "update" operation)
  //     In this case we might or might not have all sharding attributes
  //     specified in the partial document given. If _key is the one and
  //     only sharding attribute, it is always given, if not all sharding
  //     attributes are explicitly given (at least as value `null`), we must
  //     assume that the fast path cannot be used. If all sharding attributes
  //     are given, we first try the fast path, but might, as above,
  //     have to use the slow path after all.

  ShardID shardID;

  std::unordered_map<ShardID, std::vector<VPackSlice>> shardMap;
  std::vector<std::pair<ShardID, VPackValueLength>> reverseMapping;
  bool useMultiple = slice.isArray();

  int res = TRI_ERROR_NO_ERROR;
  bool canUseFastPath = true;
  if (useMultiple) {
    for (VPackSlice value : VPackArrayIterator(slice)) {
      res = distributeBabyOnShards(shardMap, ci, collid, collinfo, reverseMapping, value);
      if (res != TRI_ERROR_NO_ERROR) {
        if (!isPatch) {
          return res;
        }
        canUseFastPath = false;
        shardMap.clear();
        reverseMapping.clear();
        break;
      }
    }
  } else {
    res = distributeBabyOnShards(shardMap, ci, collid, collinfo, reverseMapping, slice);
    if (res != TRI_ERROR_NO_ERROR) {
      if (!isPatch) {
        return res;
      }
      canUseFastPath = false;
    }
  }

  // Some stuff to prepare cluster-internal requests:

  std::string baseUrl =
      "/_db/" + StringUtils::urlEncode(dbname) + "/_api/document/";
  std::string optsUrlPart =
      std::string("?waitForSync=") + (options.waitForSync ? "true" : "false");
  optsUrlPart += std::string("&ignoreRevs=") + (options.ignoreRevs ? "true" : "false") +
                 std::string("&isRestore=") + (options.isRestore ? "true" : "false");

  arangodb::rest::RequestType reqType;
  if (isPatch) {
    reqType = arangodb::rest::RequestType::PATCH;
    if (!options.keepNull) {
      optsUrlPart += "&keepNull=false";
    }
    if (options.mergeObjects) {
      optsUrlPart += "&mergeObjects=true";
    } else {
      optsUrlPart += "&mergeObjects=false";
    }
  } else {
    reqType = arangodb::rest::RequestType::PUT;
  }
  if (options.returnNew) {
    optsUrlPart += "&returnNew=true";
  }

  if (options.returnOld) {
    optsUrlPart += "&returnOld=true";
  }

  const bool isManaged = trx.state()->hasHint(transaction::Hints::Hint::GLOBAL_MANAGED);

  if (canUseFastPath) {
    // All shard keys are known in all documents.
    // Contact all shards directly with the correct information.

    if (isManaged && shardMap.size() > 1) {  // lazily begin transactions on leaders
      Result res = beginTransactionOnSomeLeaders(*trx.state(), collinfo, shardMap);
      if (res.fail()) {
        return res.errorNumber();
      }
    }

    std::vector<ClusterCommRequest> requests;
    VPackBuilder reqBuilder;
    auto body = std::make_shared<std::string>();
    for (auto const& it : shardMap) {
      auto headers = std::make_unique<std::unordered_map<std::string, std::string>>();
      addTransactionHeaderForShard(trx, *shardIds, /*shard*/ it.first, *headers);

      if (!useMultiple) {
        TRI_ASSERT(it.second.size() == 1);
        body = std::make_shared<std::string>(slice.toJson());

        auto keySlice = slice.get(StaticStrings::KeyString);
        if (!keySlice.isString()) {
          return TRI_ERROR_ARANGO_DOCUMENT_KEY_BAD;
        }

        arangodb::velocypack::StringRef keyStr(keySlice);
        // We send to single endpoint
        requests.emplace_back("shard:" + it.first, reqType,
                              baseUrl + StringUtils::urlEncode(it.first) + "/" +
                                  StringUtils::urlEncode(keyStr.data(), keyStr.length()) + optsUrlPart,
                              body, std::move(headers));
      } else {
        reqBuilder.clear();
        reqBuilder.openArray();
        for (auto const& value : it.second) {
          reqBuilder.add(value);
        }
        reqBuilder.close();
        body = std::make_shared<std::string>(reqBuilder.slice().toJson());
        // We send to Babies endpoint
        requests.emplace_back("shard:" + it.first, reqType,
                              baseUrl + StringUtils::urlEncode(it.first) + optsUrlPart,
                              body, std::move(headers));
      }
    }

    // Perform the requests
    cc->performRequests(requests, CL_DEFAULT_LONG_TIMEOUT, Logger::COMMUNICATION,
                        /*retryOnCollNotFound*/ true, /*retryOnBackUnvlbl*/ !isManaged);

    // Now listen to the results:
    if (!useMultiple) {
      TRI_ASSERT(requests.size() == 1);
      auto res = requests[0].result;

      int commError = handleGeneralCommErrors(&res);
      if (commError != TRI_ERROR_NO_ERROR) {
        return commError;
      }

      responseCode = res.answer_code;
      TRI_ASSERT(res.answer != nullptr);
      auto parsedResult = res.answer->toVelocyPackBuilderPtrNoUniquenessChecks();
      resultBody.swap(parsedResult);
      return TRI_ERROR_NO_ERROR;
    }

    std::unordered_map<ShardID, std::shared_ptr<VPackBuilder>> resultMap;
    collectResultsFromAllShards<VPackSlice>(shardMap, requests, errorCounter,
                                            resultMap, responseCode);

    mergeResults(reverseMapping, resultMap, resultBody);

    // the cluster operation was OK, however,
    // the DBserver could have reported an error.
    return TRI_ERROR_NO_ERROR;
  }

  // Not all shard keys are known in all documents.
  // We contact all shards with the complete body and ignore NOT_FOUND

  if (isManaged) {  // lazily begin the transaction
    Result res = ::beginTransactionOnAllLeaders(trx, *shardIds);
    if (res.fail()) {
      return res.errorNumber();
    }
  }

  std::vector<ClusterCommRequest> requests;
  auto body = std::make_shared<std::string>(slice.toJson());
  if (!useMultiple) {
    std::string key = slice.get(StaticStrings::KeyString).copyString();
    for (std::pair<ShardID, std::vector<ServerID>> const& shardServers : *shardIds) {
      ShardID const& shard = shardServers.first;
      auto headers = std::make_unique<std::unordered_map<std::string, std::string>>();
      addTransactionHeaderForShard(trx, *shardIds, /*shard*/ shard, *headers);
      requests.emplace_back("shard:" + shard, reqType,
                            baseUrl + StringUtils::urlEncode(shard) + "/" + key + optsUrlPart,
                            body, std::move(headers));
    }
  } else {
    for (std::pair<ShardID, std::vector<ServerID>> const& shardServers : *shardIds) {
      ShardID const& shard = shardServers.first;
      auto headers = std::make_unique<std::unordered_map<std::string, std::string>>();
      addTransactionHeaderForShard(trx, *shardIds, /*shard*/ shard, *headers);
      requests.emplace_back("shard:" + shard, reqType,
                            baseUrl + StringUtils::urlEncode(shard) + optsUrlPart,
                            body, std::move(headers));
    }
  }

  // Perform the requests
  cc->performRequests(requests, CL_DEFAULT_LONG_TIMEOUT, Logger::COMMUNICATION,
                      /*retryOnCollNotFound*/ true, /*retryOnBackUnvlbl*/ !isManaged);

  // Now listen to the results:
  if (!useMultiple) {
    // Only one can answer, we react a bit differently
    int nrok = 0;
    int commError = TRI_ERROR_NO_ERROR;
    for (size_t count = shardIds->size(); count > 0; count--) {
      auto const& req = requests[count - 1];
      auto res = req.result;
      if (res.status == CL_COMM_RECEIVED) {
        if (res.answer_code != arangodb::rest::ResponseCode::NOT_FOUND ||
            (nrok == 0 && count == 1 && commError == TRI_ERROR_NO_ERROR)) {
          nrok++;
          responseCode = res.answer_code;
          TRI_ASSERT(res.answer != nullptr);
          auto parsedResult = res.answer->toVelocyPackBuilderPtrNoUniquenessChecks();
          resultBody.swap(parsedResult);
        }
      } else {
        commError = handleGeneralCommErrors(&res);
      }
    }
    if (nrok == 0) {
      // This can only happen, if a commError was encountered!
      return commError;
    }
    if (nrok > 1) {
      return TRI_ERROR_CLUSTER_GOT_CONTRADICTING_ANSWERS;
    }
    return TRI_ERROR_NO_ERROR;  // the cluster operation was OK, however,
                                // the DBserver could have reported an error.
  }

  responseCode = rest::ResponseCode::SERVER_ERROR;
  // We select all results from all shards an merge them back again.
  std::vector<std::shared_ptr<VPackBuilder>> allResults;
  allResults.reserve(requests.size());
  for (auto const& req : requests) {
    auto res = req.result;
    int error = handleGeneralCommErrors(&res);
    if (error != TRI_ERROR_NO_ERROR) {
      // Cluster is in bad state. Just report.
      // Local data structores are automatically freed
      return error;
    }
    if (res.answer_code == rest::ResponseCode::OK ||
        res.answer_code == rest::ResponseCode::ACCEPTED) {
      responseCode = res.answer_code;
    }
    TRI_ASSERT(res.answer != nullptr);
    allResults.emplace_back(res.answer->toVelocyPackBuilderPtrNoUniquenessChecks());
    extractErrorCodes(res, errorCounter, false);
  }
  // If we get here we get exactly one result for every shard.
  TRI_ASSERT(allResults.size() == shardIds->size());
  mergeResultsAllShards(allResults, resultBody, errorCounter,
                        static_cast<size_t>(slice.length()));
  return TRI_ERROR_NO_ERROR;
}

////////////////////////////////////////////////////////////////////////////////
/// @brief flush Wal on all DBservers
////////////////////////////////////////////////////////////////////////////////

int flushWalOnAllDBServers(bool waitForSync, bool waitForCollector, double maxWaitTime) {
  ClusterInfo* ci = ClusterInfo::instance();
  auto cc = ClusterComm::instance();
  if (cc == nullptr) {
    // nullptr happens only during controlled shutdown
    return TRI_ERROR_SHUTTING_DOWN;
  }
  std::vector<ServerID> DBservers = ci->getCurrentDBServers();
  CoordTransactionID coordTransactionID = TRI_NewTickServer();
  std::string url = std::string("/_admin/wal/flush?waitForSync=") +
                    (waitForSync ? "true" : "false") +
                    "&waitForCollector=" + (waitForCollector ? "true" : "false");
  if (maxWaitTime >= 0.0) {
    url += "&maxWaitTime=" + std::to_string(maxWaitTime);
  }

  auto body = std::make_shared<std::string const>();
  std::unordered_map<std::string, std::string> headers;
  for (auto it = DBservers.begin(); it != DBservers.end(); ++it) {
    // set collection name (shard id)
    cc->asyncRequest(coordTransactionID, "server:" + *it, arangodb::rest::RequestType::PUT,
                     url, body, headers, nullptr, 120.0);
  }

  // Now listen to the results:
  int count;
  int nrok = 0;
  int globalErrorCode = TRI_ERROR_INTERNAL;
  for (count = (int)DBservers.size(); count > 0; count--) {
    auto res = cc->wait(coordTransactionID, 0, "", 0.0);
    if (res.status == CL_COMM_RECEIVED) {
      if (res.answer_code == arangodb::rest::ResponseCode::OK) {
        nrok++;
      } else {
        // got an error. Now try to find the errorNum value returned (if any)
        TRI_ASSERT(res.answer != nullptr);
        auto resBody = res.answer->toVelocyPackBuilderPtr();
        VPackSlice resSlice = resBody->slice();
        if (resSlice.isObject()) {
          int code = arangodb::basics::VelocyPackHelper::getNumericValue<int>(
              resSlice, "errorNum", TRI_ERROR_INTERNAL);

          if (code != TRI_ERROR_NO_ERROR) {
            globalErrorCode = code;
          }
        }
      }
    }
  }

  if (nrok != (int)DBservers.size()) {
    LOG_TOPIC("48327", WARN, arangodb::Logger::CLUSTER)
        << "could not flush WAL on all servers. confirmed: " << nrok
        << ", expected: " << DBservers.size();
    return globalErrorCode;
  }

  return TRI_ERROR_NO_ERROR;
}

/// @brief get TTL statistics from all DBservers and aggregate them
Result getTtlStatisticsFromAllDBServers(TtlStatistics& out) {
  ClusterInfo* ci = ClusterInfo::instance();
  auto cc = ClusterComm::instance();
  if (cc == nullptr) {
    // nullptr happens only during controlled shutdown
    return Result(TRI_ERROR_SHUTTING_DOWN);
  }
  std::vector<ServerID> DBservers = ci->getCurrentDBServers();
  CoordTransactionID coordTransactionID = TRI_NewTickServer();
  std::string const url("/_api/ttl/statistics");

  auto body = std::make_shared<std::string const>();
  std::unordered_map<std::string, std::string> headers;
  for (auto it = DBservers.begin(); it != DBservers.end(); ++it) {
    // set collection name (shard id)
    cc->asyncRequest(coordTransactionID, "server:" + *it, arangodb::rest::RequestType::GET,
                     url, body, headers, nullptr, 120.0);
  }

  // Now listen to the results:
  int count;
  int nrok = 0;
  int globalErrorCode = TRI_ERROR_INTERNAL;
  for (count = (int)DBservers.size(); count > 0; count--) {
    auto res = cc->wait(coordTransactionID, 0, "", 0.0);
    if (res.status == CL_COMM_RECEIVED) {
      if (res.answer_code == arangodb::rest::ResponseCode::OK) {
        VPackSlice answer = res.answer->payload();
        out += answer.get("result");
        nrok++;
      } else {
        // got an error. Now try to find the errorNum value returned (if any)
        TRI_ASSERT(res.answer != nullptr);
        auto resBody = res.answer->toVelocyPackBuilderPtr();
        VPackSlice resSlice = resBody->slice();
        if (resSlice.isObject()) {
          int code = arangodb::basics::VelocyPackHelper::getNumericValue<int>(
              resSlice, "errorNum", TRI_ERROR_INTERNAL);

          if (code != TRI_ERROR_NO_ERROR) {
            globalErrorCode = code;
          }
        }
      }
    }
  }

  if (nrok != (int)DBservers.size()) {
    return Result(globalErrorCode);
  }

  return Result();
}

/// @brief get TTL properties from all DBservers
Result getTtlPropertiesFromAllDBServers(VPackBuilder& out) {
  ClusterInfo* ci = ClusterInfo::instance();
  auto cc = ClusterComm::instance();
  if (cc == nullptr) {
    // nullptr happens only during controlled shutdown
    return Result(TRI_ERROR_SHUTTING_DOWN);
  }
  std::vector<ServerID> DBservers = ci->getCurrentDBServers();
  CoordTransactionID coordTransactionID = TRI_NewTickServer();
  std::string const url("/_api/ttl/properties");

  auto body = std::make_shared<std::string const>();
  std::unordered_map<std::string, std::string> headers;
  for (auto it = DBservers.begin(); it != DBservers.end(); ++it) {
    // set collection name (shard id)
    cc->asyncRequest(coordTransactionID, "server:" + *it, arangodb::rest::RequestType::GET,
                     url, body, headers, nullptr, 120.0);
  }

  // Now listen to the results:
  bool set = false;
  int count;
  int nrok = 0;
  int globalErrorCode = TRI_ERROR_INTERNAL;
  for (count = (int)DBservers.size(); count > 0; count--) {
    auto res = cc->wait(coordTransactionID, 0, "", 0.0);
    if (res.status == CL_COMM_RECEIVED) {
      if (res.answer_code == arangodb::rest::ResponseCode::OK) {
        VPackSlice answer = res.answer->payload();
        if (!set) {
          out.add(answer.get("result"));
          set = true;
        }
        nrok++;
      } else {
        // got an error. Now try to find the errorNum value returned (if any)
        TRI_ASSERT(res.answer != nullptr);
        auto resBody = res.answer->toVelocyPackBuilderPtr();
        VPackSlice resSlice = resBody->slice();
        if (resSlice.isObject()) {
          int code = arangodb::basics::VelocyPackHelper::getNumericValue<int>(
              resSlice, "errorNum", TRI_ERROR_INTERNAL);

          if (code != TRI_ERROR_NO_ERROR) {
            globalErrorCode = code;
          }
        }
      }
    }
  }

  if (nrok != (int)DBservers.size()) {
    return Result(globalErrorCode);
  }

  return Result();
}

/// @brief set TTL properties on all DBservers
Result setTtlPropertiesOnAllDBServers(VPackSlice const& properties, VPackBuilder& out) {
  ClusterInfo* ci = ClusterInfo::instance();
  auto cc = ClusterComm::instance();
  if (cc == nullptr) {
    // nullptr happens only during controlled shutdown
    return Result(TRI_ERROR_SHUTTING_DOWN);
  }
  std::vector<ServerID> DBservers = ci->getCurrentDBServers();
  CoordTransactionID coordTransactionID = TRI_NewTickServer();
  std::string const url("/_api/ttl/properties");

  auto body = std::make_shared<std::string>(properties.toJson());
  std::unordered_map<std::string, std::string> headers;
  for (auto it = DBservers.begin(); it != DBservers.end(); ++it) {
    // set collection name (shard id)
    cc->asyncRequest(coordTransactionID, "server:" + *it, arangodb::rest::RequestType::PUT,
                     url, body, headers, nullptr, 120.0);
  }

  // Now listen to the results:
  bool set = false;
  int count;
  int nrok = 0;
  int globalErrorCode = TRI_ERROR_INTERNAL;
  for (count = (int)DBservers.size(); count > 0; count--) {
    auto res = cc->wait(coordTransactionID, 0, "", 0.0);
    if (res.status == CL_COMM_RECEIVED) {
      if (res.answer_code == arangodb::rest::ResponseCode::OK) {
        VPackSlice answer = res.answer->payload();
        if (!set) {
          out.add(answer.get("result"));
          set = true;
        }
        nrok++;
      } else {
        // got an error. Now try to find the errorNum value returned (if any)
        TRI_ASSERT(res.answer != nullptr);
        auto resBody = res.answer->toVelocyPackBuilderPtr();
        VPackSlice resSlice = resBody->slice();
        if (resSlice.isObject()) {
          int code = arangodb::basics::VelocyPackHelper::getNumericValue<int>(
              resSlice, "errorNum", TRI_ERROR_INTERNAL);

          if (code != TRI_ERROR_NO_ERROR) {
            globalErrorCode = code;
          }
        }
      }
    }
  }

  if (nrok != (int)DBservers.size()) {
    return Result(globalErrorCode);
  }

  return Result();
}

#ifndef USE_ENTERPRISE

std::vector<std::shared_ptr<LogicalCollection>> ClusterMethods::createCollectionOnCoordinator(
    TRI_vocbase_t& vocbase, velocypack::Slice parameters, bool ignoreDistributeShardsLikeErrors,
    bool waitForSyncReplication, bool enforceReplicationFactor,
    bool isNewDatabase, std::shared_ptr<LogicalCollection> const& colToDistributeShardsLike) {
  TRI_ASSERT(parameters.isArray());
  // Collections are temporary collections object that undergoes sanity checks
  // etc. It is not used anywhere and will be cleaned up after this call.
  std::vector<std::shared_ptr<LogicalCollection>> cols;
  for (VPackSlice p : VPackArrayIterator(parameters)) {
    cols.emplace_back(std::make_shared<LogicalCollection>(vocbase, p, true, 0));
  }

  // Persist collection will return the real object.
  auto usableCollectionPointers =
      persistCollectionsInAgency(cols, ignoreDistributeShardsLikeErrors,
                                 waitForSyncReplication,
                                 enforceReplicationFactor, isNewDatabase,
                                 colToDistributeShardsLike);
  TRI_ASSERT(usableCollectionPointers.size() == cols.size());
  return usableCollectionPointers;
}
#endif

////////////////////////////////////////////////////////////////////////////////
/// @brief Persist collection in Agency and trigger shard creation process
////////////////////////////////////////////////////////////////////////////////

std::vector<std::shared_ptr<LogicalCollection>> ClusterMethods::persistCollectionsInAgency(
    std::vector<std::shared_ptr<LogicalCollection>>& collections,
    bool ignoreDistributeShardsLikeErrors, bool waitForSyncReplication,
    bool enforceReplicationFactor, bool isNewDatabase,
    std::shared_ptr<LogicalCollection> const& colToDistributeLike) {
  TRI_ASSERT(!collections.empty());
  if (collections.empty()) {
    THROW_ARANGO_EXCEPTION_MESSAGE(
        TRI_ERROR_INTERNAL,
        "Trying to create an empty list of collections on coordinator.");
  }

  double const realTimeout = ClusterInfo::getTimeout(240.0);
  double const endTime = TRI_microtime() + realTimeout;

  // We have at least one, take this collection's DB name
  // (if there are multiple collections to create, the assumption is that
  // all collections have the same database name - ArangoDB does not
  // support cross-database operations and they cannot be triggered by
  // users)
  auto const dbName = collections[0]->vocbase().name();
  ClusterInfo* ci = ClusterInfo::instance();

  std::vector<ClusterCollectionCreationInfo> infos;

  while (true) {
    infos.clear();

    ci->loadCurrentDBServers();
    std::vector<std::string> dbServers = ci->getCurrentDBServers();
    infos.reserve(collections.size());

    std::vector<std::shared_ptr<VPackBuffer<uint8_t>>> vpackData;
    vpackData.reserve(collections.size());
    for (auto& col : collections) {
      // We can only serve on Database at a time with this call.
      // We have the vocbase context around this calls anyways, so this is save.
      TRI_ASSERT(col->vocbase().name() == dbName);
      std::string distributeShardsLike = col->distributeShardsLike();
      std::vector<std::string> avoid = col->avoidServers();
      std::shared_ptr<std::unordered_map<std::string, std::vector<std::string>>> shards = nullptr;

      if (!distributeShardsLike.empty()) {

        std::shared_ptr<LogicalCollection> myColToDistributeLike;

        if (colToDistributeLike != nullptr) {
          myColToDistributeLike = colToDistributeLike;
        } else {
          CollectionNameResolver resolver(col->vocbase());
          myColToDistributeLike = resolver.getCollection(distributeShardsLike);
        }

        shards = CloneShardDistribution(ci, col, myColToDistributeLike);
      } else {
        // system collections should never enforce replicationfactor
        // to allow them to come up with 1 dbserver
        if (col->system()) {
          enforceReplicationFactor = false;
        }

        size_t replicationFactor = col->replicationFactor();
        size_t minReplicationFactor = col->minReplicationFactor();
        size_t numberOfShards = col->numberOfShards();

        // the default behavior however is to bail out and inform the user
        // that the requested replicationFactor is not possible right now
        if (dbServers.size() < replicationFactor) {
          TRI_ASSERT(minReplicationFactor <= replicationFactor);
          // => (dbServers.size() < minReplicationFactor) is granted
          LOG_TOPIC("9ce2e", DEBUG, Logger::CLUSTER)
              << "Do not have enough DBServers for requested replicationFactor,"
              << " nrDBServers: " << dbServers.size()
              << " replicationFactor: " << replicationFactor;
          if (enforceReplicationFactor) {
            THROW_ARANGO_EXCEPTION(TRI_ERROR_CLUSTER_INSUFFICIENT_DBSERVERS);
          }
        }

        if (!avoid.empty()) {
          // We need to remove all servers that are in the avoid list
          if (dbServers.size() - avoid.size() < replicationFactor) {
            LOG_TOPIC("03682", DEBUG, Logger::CLUSTER)
                << "Do not have enough DBServers for requested "
                   "replicationFactor,"
                << " (after considering avoid list),"
                << " nrDBServers: " << dbServers.size()
                << " replicationFactor: " << replicationFactor
                << " avoid list size: " << avoid.size();
            // Not enough DBServers left
            THROW_ARANGO_EXCEPTION(TRI_ERROR_CLUSTER_INSUFFICIENT_DBSERVERS);
          }
          dbServers.erase(std::remove_if(dbServers.begin(), dbServers.end(),
                                         [&](const std::string& x) {
                                           return std::find(avoid.begin(), avoid.end(),
                                                            x) != avoid.end();
                                         }),
                          dbServers.end());
        }
        std::random_shuffle(dbServers.begin(), dbServers.end());
        shards = DistributeShardsEvenly(ci, numberOfShards, replicationFactor,
                                        dbServers, !col->system());
      }


      if (shards->empty() && !col->isSmart()) {
        THROW_ARANGO_EXCEPTION_MESSAGE(TRI_ERROR_INTERNAL,
                                       "no database servers found in cluster");
      }

      col->setShardMap(shards);

      std::unordered_set<std::string> const ignoreKeys{
          "allowUserKeys", "cid",     "globallyUniqueId", "count",
          "planId",        "version", "objectId"};
      col->setStatus(TRI_VOC_COL_STATUS_LOADED);
      VPackBuilder velocy =
          col->toVelocyPackIgnore(ignoreKeys, LogicalDataSource::makeFlags());

      infos.emplace_back(ClusterCollectionCreationInfo{
          std::to_string(col->id()), col->numberOfShards(), col->replicationFactor(),
          col->minReplicationFactor(), waitForSyncReplication, velocy.slice()});
      vpackData.emplace_back(velocy.steal());
    }

    // pass in the *endTime* here, not a timeout!
    Result res = ci->createCollectionsCoordinator(dbName, infos, endTime,
                                                  isNewDatabase, colToDistributeLike);

    if (res.ok()) {
      // success! exit the loop and go on
      break;
    }

    if (res.is(TRI_ERROR_REQUEST_CANCELED)) {
      // special error code indicating that storing the updated plan in the
      // agency didn't succeed, and that we should try again

      // sleep for a while
      std::this_thread::sleep_for(std::chrono::milliseconds(100));

      if (TRI_microtime() > endTime) {
        // timeout expired
        THROW_ARANGO_EXCEPTION(TRI_ERROR_CLUSTER_TIMEOUT);
      }

      if (arangodb::application_features::ApplicationServer::isStopping()) {
        THROW_ARANGO_EXCEPTION(TRI_ERROR_SHUTTING_DOWN);
      }

      // try in next iteration with an adjusted plan change attempt
      continue;

    } else {
      // any other error
      THROW_ARANGO_EXCEPTION(res);
    }
  }

  ci->loadPlan();

  // Produce list of shared_ptr wrappers

  std::vector<std::shared_ptr<LogicalCollection>> usableCollectionPointers;
  usableCollectionPointers.reserve(infos.size());

  // quick exit if new database
  if (isNewDatabase) {
    for (auto const& col : collections) {
      usableCollectionPointers.emplace_back(col);
    }
  } else {
    for (auto const& i : infos) {
      auto c = ci->getCollection(dbName, i.collectionID);
      TRI_ASSERT(c.get() != nullptr);
      // We never get a nullptr here because an exception is thrown if the
      // collection does not exist. Also, the create collection should have
      // failed before.
      usableCollectionPointers.emplace_back(std::move(c));
    }
  }
  return usableCollectionPointers;
}  // namespace arangodb

/// @brief fetch edges from TraverserEngines
///        Contacts all TraverserEngines placed
///        on the DBServers for the given list
///        of vertex _id's.
///        All non-empty and non-cached results
///        of DBServers will be inserted in the
///        datalake. Slices used in the result
///        point to content inside of this lake
///        only and do not run out of scope unless
///        the lake is cleared.

int fetchEdgesFromEngines(std::string const& dbname,
                          std::unordered_map<ServerID, traverser::TraverserEngineID> const* engines,
                          VPackSlice const vertexId, bool backward,
                          std::unordered_map<arangodb::velocypack::StringRef, VPackSlice>& cache,
                          std::vector<VPackSlice>& result,
                          std::vector<std::shared_ptr<VPackBuilder>>& datalake,
                          VPackBuilder& builder, size_t& read) {
  auto cc = ClusterComm::instance();
  if (cc == nullptr) {
    // nullptr happens only during controlled shutdown
    return TRI_ERROR_SHUTTING_DOWN;
  }
  // TODO map id => ServerID if possible
  // And go fast-path

  // This function works for one specific vertex
  // or for a list of vertices.
  TRI_ASSERT(vertexId.isString() || vertexId.isArray());
  builder.clear();
  builder.openObject();
  builder.add("backward", VPackValue(backward));
  builder.add("keys", vertexId);
  builder.close();

  std::string const url =
      "/_db/" + StringUtils::urlEncode(dbname) + "/_internal/traverser/edge/";

  std::vector<ClusterCommRequest> requests;
  auto body = std::make_shared<std::string>(builder.toJson());
  for (auto const& engine : *engines) {
    requests.emplace_back("server:" + engine.first, RequestType::PUT,
                          url + StringUtils::itoa(engine.second), body);
  }

  // Perform the requests
  cc->performRequests(requests, CL_DEFAULT_TIMEOUT, Logger::COMMUNICATION, false);

  result.clear();
  // Now listen to the results:
  for (auto const& req : requests) {
    bool allCached = true;
    auto res = req.result;
    int commError = handleGeneralCommErrors(&res);
    if (commError != TRI_ERROR_NO_ERROR) {
      // oh-oh cluster is in a bad state
      return commError;
    }
    TRI_ASSERT(res.answer != nullptr);
    auto resBody = res.answer->toVelocyPackBuilderPtrNoUniquenessChecks();
    VPackSlice resSlice = resBody->slice();
    if (!resSlice.isObject()) {
      // Response has invalid format
      return TRI_ERROR_HTTP_CORRUPTED_JSON;
    }
    read +=
        arangodb::basics::VelocyPackHelper::getNumericValue<size_t>(resSlice,
                                                                    "readIndex", 0);
    VPackSlice edges = resSlice.get("edges");
    for (auto const& e : VPackArrayIterator(edges)) {
      VPackSlice id = e.get(StaticStrings::IdString);
      if (!id.isString()) {
        // invalid id type
        LOG_TOPIC("da49d", ERR, Logger::GRAPHS)
            << "got invalid edge id type: " << id.typeName();
        continue;
      }
      arangodb::velocypack::StringRef idRef(id);
      auto resE = cache.insert({idRef, e});
      if (resE.second) {
        // This edge is not yet cached.
        allCached = false;
        result.emplace_back(e);
      } else {
        result.emplace_back(resE.first->second);
      }
    }
    if (!allCached) {
      datalake.emplace_back(resBody);
    }
  }
  return TRI_ERROR_NO_ERROR;
}

std::string const apiStr("/_admin/backup/");

arangodb::Result hotBackupList(std::vector<ServerID> const& dbServers, VPackSlice const payload,
                               std::unordered_map<std::string, BackupMeta>& hotBackups,
                               VPackBuilder& plan) {
  hotBackups.clear();

  std::map<std::string, std::vector<BackupMeta>> dbsBackups;

  auto cc = ClusterComm::instance();
  if (cc == nullptr) {
    // shutdown, leave here
    return TRI_ERROR_SHUTTING_DOWN;
  }

  auto body = std::make_shared<std::string>(payload.toJson());
  std::string const url = apiStr + "list";

  std::vector<ClusterCommRequest> requests;
  for (auto const& dbServer : dbServers) {
    requests.emplace_back("server:" + dbServer, RequestType::POST, url, body);
  }

  // Perform the requests
  cc->performRequests(requests, CL_DEFAULT_TIMEOUT, Logger::BACKUP, false, false);

  LOG_TOPIC("410a1", DEBUG, Logger::BACKUP) << "Getting list of local backups";

  // Now listen to the results:
  for (auto const& req : requests) {
    auto res = req.result;
    int commError = handleGeneralCommErrors(&res);
    if (commError != TRI_ERROR_NO_ERROR) {
      return arangodb::Result(
          commError,
          std::string(
              "Communication error while getting list of backups from ") +
              req.destination);
    }

    TRI_ASSERT(res.answer != nullptr);
    auto resBody = res.answer->toVelocyPackBuilderPtrNoUniquenessChecks();
    VPackSlice resSlice = resBody->slice();
    if (!resSlice.isObject()) {
      // Response has invalid format
      return arangodb::Result(TRI_ERROR_HTTP_CORRUPTED_JSON,
                              std::string("result to list request to ") +
                                  req.destination + " not an object");
    }

    if (resSlice.get("error").getBoolean()) {
      return arangodb::Result(static_cast<int>(resSlice.get("errorNum").getNumber<uint64_t>()),
                              resSlice.get("errorMessage").copyString());
    }

    if (!resSlice.hasKey("result") || !resSlice.get("result").isObject()) {
      return arangodb::Result(TRI_ERROR_HOT_BACKUP_INTERNAL,
                              std::string("invalid response ") +
                                  resSlice.toJson() + "from " + req.destination);
    }

    resSlice = resSlice.get("result");

    if (!resSlice.hasKey("list") || !resSlice.get("list").isObject()) {
      return arangodb::Result(TRI_ERROR_HTTP_NOT_FOUND,
                              "result is missing backup list");
    }

    if (!payload.isNone() && plan.slice().isNone()) {
      if (!resSlice.hasKey("agency-dump") || !resSlice.get("agency-dump").isArray() ||
          resSlice.get("agency-dump").length() != 1) {
        return arangodb::Result(TRI_ERROR_HTTP_NOT_FOUND,
                                std::string("result ") + resSlice.toJson() +
                                    " is missing agency dump");
      }
      plan.add(resSlice.get("agency-dump")[0]);
    }

    for (auto const& backup : VPackObjectIterator(resSlice.get("list"))) {
      ResultT<BackupMeta> meta = BackupMeta::fromSlice(backup.value);
      if (meta.ok()) {
        dbsBackups[backup.key.copyString()].push_back(std::move(meta.get()));
      }
    }
  }

  // LOG_TOPIC("4ccd8", DEBUG, Logger::BACKUP) << "found: " << dbsBackups;

  for (auto& i : dbsBackups) {
    // check if the backup is on all dbservers
    if (i.second.size() == dbServers.size()) {
      bool valid = true;

      // check here that the backups are all made with the same version
      std::string version;

      for (BackupMeta const& meta : i.second) {
        if (version.empty()) {
          version = meta._version;
        } else {
          if (version != meta._version) {
            LOG_TOPIC("aaaaa", WARN, Logger::BACKUP)
                << "Backup " << meta._id
                << " has different versions accross dbservers: " << version
                << " and " << meta._version;
            valid = false;
            break;
          }
        }
      }

      if (valid) {
        BackupMeta& front = i.second.front();
        hotBackups.insert(std::make_pair(front._id, front));
      }
    }
  }

  return arangodb::Result();
}

/**
 * @brief Match existing servers with those in the backup
 *
 * @param  agencyDump
 * @param  my own DB server list
 * @param  Result container
 */
arangodb::Result matchBackupServers(VPackSlice const agencyDump,
                                    std::vector<ServerID> const& dbServers,
                                    std::map<ServerID, ServerID>& match) {
  std::vector<std::string> ap{"arango", "Plan", "DBServers"};

  if (!agencyDump.hasKey(ap)) {
    return Result(TRI_ERROR_HOT_BACKUP_INTERNAL,
                  "agency dump must contain key DBServers");
  }
  auto planServers = agencyDump.get(ap);

  return matchBackupServersSlice(planServers, dbServers, match);
}

arangodb::Result matchBackupServersSlice(VPackSlice const planServers,
                                         std::vector<ServerID> const& dbServers,
                                         std::map<ServerID, ServerID>& match) {
  // LOG_TOPIC("711d8", DEBUG, Logger::BACKUP) << "matching db servers between snapshot: " <<
  //  planServers.toJson() << " and this cluster's db servers " << dbServers;

  if (!planServers.isObject()) {
    return Result(TRI_ERROR_HOT_BACKUP_INTERNAL,
                  "agency dump's arango.Plan.DBServers must be object");
  }

  if (dbServers.size() < planServers.length()) {
    return Result(TRI_ERROR_BACKUP_TOPOLOGY,
                  std::string("number of db servers in the backup (") +
                      std::to_string(planServers.length()) +
                      ") and in this cluster (" +
                      std::to_string(dbServers.size()) + ") do not match");
  }

  // Clear match container
  match.clear();

  // Local copy of my servers
  std::unordered_set<std::string> localCopy;
  std::copy(dbServers.begin(), dbServers.end(),
            std::inserter(localCopy, localCopy.end()));

  // Skip all direct matching names in pair and remove them from localCopy
  std::unordered_set<std::string>::iterator it;
  for (auto const& planned : VPackObjectIterator(planServers)) {
    auto const plannedStr = planned.key.copyString();
    if ((it = std::find(localCopy.begin(), localCopy.end(), plannedStr)) !=
        localCopy.end()) {
      localCopy.erase(it);
    } else {
      match.emplace(plannedStr, std::string());
    }
  }
  // match all remaining
  auto it2 = localCopy.begin();
  for (auto& m : match) {
    m.second = *it2++;
  }

  LOG_TOPIC("a201e", DEBUG, Logger::BACKUP) << "DB server matches: " << match;

  return arangodb::Result();
}

arangodb::Result controlMaintenanceFeature(std::string const& command,
                                           std::string const& backupId,
                                           std::vector<ServerID> const& dbServers) {
  auto cc = ClusterComm::instance();
  if (cc == nullptr) {
    // nullptr happens only during controlled shutdown
    return arangodb::Result(TRI_ERROR_SHUTTING_DOWN, "Shutting down");
  }

  VPackBuilder builder;
  {
    VPackObjectBuilder b(&builder);
    builder.add("execute", VPackValue(command));
    builder.add("reason", VPackValue("backup"));
    builder.add("duration", VPackValue(30));
    builder.add("id", VPackValue(backupId));
  }

  std::vector<ClusterCommRequest> requests;
  std::string const url = "/_admin/actions";
  auto body = std::make_shared<std::string>(builder.toJson());
  for (auto const& dbServer : dbServers) {
    requests.emplace_back("server:" + dbServer, RequestType::POST, url, body);
  }

  LOG_TOPIC("3d080", DEBUG, Logger::BACKUP)
      << "Attempting to execute " << command << " maintenance features for hot backup id "
      << backupId << " using " << *body;

  // Perform the requests
  cc->performRequests(requests, CL_DEFAULT_TIMEOUT, Logger::BACKUP, false, false);

  // Now listen to the results:
  for (auto const& req : requests) {
    auto res = req.result;
    int commError = handleGeneralCommErrors(&res);
    if (commError != TRI_ERROR_NO_ERROR) {
      return arangodb::Result(commError,
                              std::string(
                                  "Communication error while executing " + command + " maintenance on ") +
                                  req.destination);
    }
    TRI_ASSERT(res.answer != nullptr);
    auto resBody = res.answer->toVelocyPackBuilderPtrNoUniquenessChecks();
    VPackSlice resSlice = resBody->slice();
    if (!resSlice.isObject() || !resSlice.hasKey("error") ||
        !resSlice.get("error").isBoolean()) {
      // Response has invalid format
      return arangodb::Result(TRI_ERROR_HTTP_CORRUPTED_JSON,
                              std::string("result of executing " + command + " request to maintenance feature on ") +
                                  req.destination + " is invalid");
    }

    if (resSlice.get("error").getBoolean()) {
      return arangodb::Result(TRI_ERROR_HOT_BACKUP_INTERNAL,
                              std::string("failed to execute " + command + " on maintenance feature for ") +
                                  backupId + " on server " + req.destination);
    }

    LOG_TOPIC("d7e7c", DEBUG, Logger::BACKUP)
        << "maintenance is paused on " << req.destination;
  }

  return arangodb::Result();
}

arangodb::Result restoreOnDBServers(std::string const& backupId,
                                    std::vector<std::string> const& dbServers,
                                    std::string& previous, bool ignoreVersion) {
  auto cc = ClusterComm::instance();
  if (cc == nullptr) {
    // nullptr happens only during controlled shutdown
    return arangodb::Result(TRI_ERROR_SHUTTING_DOWN, "Shutting down");
  }

  VPackBuilder builder;
  {
    VPackObjectBuilder o(&builder);
    builder.add("id", VPackValue(backupId));
    builder.add("ignoreVersion", VPackValue(ignoreVersion));
  }
  auto body = std::make_shared<std::string>(builder.toJson());

  std::string const url = apiStr + "restore";
  std::vector<ClusterCommRequest> requests;

  for (auto const& dbServer : dbServers) {
    requests.emplace_back("server:" + dbServer, RequestType::POST, url, body);
  }

  // Perform the requests
  cc->performRequests(requests, CL_DEFAULT_TIMEOUT, Logger::BACKUP, false, false);

  LOG_TOPIC("37960", DEBUG, Logger::BACKUP) << "Restoring backup " << backupId;

  // Now listen to the results:
  for (auto const& req : requests) {
    auto res = req.result;
    int commError = handleGeneralCommErrors(&res);
    if (commError != TRI_ERROR_NO_ERROR) {
      // oh-oh cluster is in a bad state
      return arangodb::Result(
          commError, std::string("Communication error list backups on ") + req.destination);
    }
    TRI_ASSERT(res.answer != nullptr);
    auto resBody = res.answer->toVelocyPackBuilderPtrNoUniquenessChecks();
    VPackSlice resSlice = resBody->slice();
    if (!resSlice.isObject()) {
      // Response has invalid format
      return arangodb::Result(TRI_ERROR_HTTP_CORRUPTED_JSON,
                              std::string("result to restore request ") +
                                  req.destination + "not an object");
    }

    if (!resSlice.hasKey("error") || !resSlice.get("error").isBoolean() ||
        resSlice.get("error").getBoolean()) {
      return arangodb::Result(TRI_ERROR_HOT_RESTORE_INTERNAL,
                              std::string("failed to restore ") + backupId +
                                  " on server " + req.destination + ": " +
                                  resSlice.toJson());
    }

    if (!resSlice.hasKey("result") || !resSlice.get("result").isObject()) {
      return arangodb::Result(TRI_ERROR_HOT_RESTORE_INTERNAL,
                              std::string("failed to restore ") + backupId +
                                  " on server " + req.destination +
                                  " as response is missing result object: " +
                                  resSlice.toJson());
    }

    auto result = resSlice.get("result");

    if (!result.hasKey("previous") || !result.get("previous").isString()) {
      return arangodb::Result(TRI_ERROR_HOT_RESTORE_INTERNAL,
                              std::string("failed to restore ") + backupId +
                                  " on server " + req.destination);
    }

    previous = result.get("previous").copyString();
    LOG_TOPIC("9a5c4", DEBUG, Logger::BACKUP)
        << "received failsafe name " << previous << " from db server " << req.destination;
  }

  LOG_TOPIC("755a2", DEBUG, Logger::BACKUP) << "Restored " << backupId << " successfully";

  return arangodb::Result();
}

arangodb::Result applyDBServerMatchesToPlan(VPackSlice const plan,
                                            std::map<ServerID, ServerID> const& matches,
                                            VPackBuilder& newPlan) {
  std::function<void(VPackSlice const, std::map<ServerID, ServerID> const&)> replaceDBServer;

  replaceDBServer = [&newPlan, &replaceDBServer](VPackSlice const s,
                                                 std::map<ServerID, ServerID> const& matches) {
    if (s.isObject()) {
      VPackObjectBuilder o(&newPlan);
      for (auto const& it : VPackObjectIterator(s)) {
        newPlan.add(it.key);
        replaceDBServer(it.value, matches);
      }
    } else if (s.isArray()) {
      VPackArrayBuilder a(&newPlan);
      for (auto const& it : VPackArrayIterator(s)) {
        replaceDBServer(it, matches);
      }
    } else {
      bool swapped = false;
      if (s.isString()) {
        for (auto const& match : matches) {
          if (s.isString() && s.isEqualString(match.first)) {
            newPlan.add(VPackValue(match.second));
            swapped = true;
            break;
          }
        }
      }
      if (!swapped) {
        newPlan.add(s);
      }
    }
  };

  replaceDBServer(plan, matches);

  return arangodb::Result();
}

arangodb::Result hotRestoreCoordinator(VPackSlice const payload, VPackBuilder& report) {
  // 1. Find local backup with id
  //    - fail if not found
  // 2. Match db servers
  //    - fail if not matching
  // 3. Check if they have according backup with backupId
  //    - fail if not
  // 4. Stop maintenance feature on all db servers
  // 5. a. Replay agency
  //    b. Initiate DB server restores
  // 6. Wait until all dbservers up again and good
  //    - fail if not

  if (!payload.isObject() || !payload.hasKey("id") || !payload.get("id").isString()) {
    return arangodb::Result(
        TRI_ERROR_BAD_PARAMETER,
        "restore payload must be an object with string attribute 'id'");
  }

  bool ignoreVersion =
      payload.hasKey("ignoreVersion") && payload.get("ignoreVersion").isTrue();

  std::string const backupId = payload.get("id").copyString();
  VPackBuilder plan;
  ClusterInfo* ci = ClusterInfo::instance();
  std::vector<ServerID> dbServers = ci->getCurrentDBServers();
  std::unordered_map<std::string, BackupMeta> list;

  auto result = hotBackupList(dbServers, payload, list, plan);
  if (!result.ok()) {
    LOG_TOPIC("ed4dd", ERR, Logger::BACKUP)
        << "failed to find backup " << backupId
        << " on all db servers: " << result.errorMessage();
    return result;
  }
  if (plan.slice().isNone()) {
    LOG_TOPIC("54b9a", ERR, Logger::BACKUP)
        << "failed to find agency dump for " << backupId
        << " on any db server: " << result.errorMessage();
    return result;
  }

  // Check if the version matches the current version
  if (!ignoreVersion) {
    TRI_ASSERT(list.size() == 1);
    using arangodb::methods::Version;
    using arangodb::methods::VersionResult;
#ifdef USE_ENTERPRISE
    BackupMeta& meta = list.begin()->second;
    // Will never be called in community
    if (!RocksDBHotBackup::versionTestRestore(meta._version)) {
      return arangodb::Result(TRI_ERROR_HOT_RESTORE_INTERNAL,
                              "Version mismatch");
    }
#endif
  }

  // Match my db servers to those in the backups's agency dump
  std::map<ServerID, ServerID> matches;
  result = matchBackupServers(plan.slice(), dbServers, matches);
  if (!result.ok()) {
    LOG_TOPIC("5a746", ERR, Logger::BACKUP)
        << "failed to match db servers: " << result.errorMessage();
    return result;
  }

  // Apply matched servers to create new plan, if any matches to be done,
  // else just take
  VPackBuilder newPlan;
  if (!matches.empty()) {
    result = applyDBServerMatchesToPlan(plan.slice(), matches, newPlan);
    if (!result.ok()) {
      return result;
    }
  }

  // Pause maintenance feature everywhere, fail, if not succeeded everywhere
  result = controlMaintenanceFeature("pause", backupId, dbServers);
  if (!result.ok()) {
    return result;
  }

  // Enact new plan upon the agency
  result = (matches.empty()) ? ci->agencyReplan(plan.slice())
                             : ci->agencyReplan(newPlan.slice());
  if (!result.ok()) {
    result = controlMaintenanceFeature("proceed", backupId, dbServers);
    return result;
  }

  // Now I will have to wait for the plan to trickle down
  std::this_thread::sleep_for(std::chrono::seconds(5));

  // We keep the currently registered timestamps in Current/ServersRegistered,
  // such that we can wait until all have reregistered and are up:
  ci->loadServers();
  std::unordered_map<std::string, std::string> serverTimestamps =
      ci->getServerTimestamps();

  // Restore all db servers
  std::string previous;
  result = restoreOnDBServers(backupId, dbServers, previous, ignoreVersion);
  if (!result.ok()) {  // This is disaster!
    return result;
  }

  auto startTime = std::chrono::steady_clock::now();
  while (true) {  // will be left by a timeout
    std::this_thread::sleep_for(std::chrono::seconds(1));
    if (application_features::ApplicationServer::isStopping()) {
      return arangodb::Result(TRI_ERROR_HOT_RESTORE_INTERNAL,
                              "Shutdown of coordinator!");
    }
    if (std::chrono::steady_clock::now() - startTime > std::chrono::minutes(15)) {
      return arangodb::Result(TRI_ERROR_HOT_RESTORE_INTERNAL,
                              "Not all DBservers came back in time!");
    }
    ci->loadServers();
    std::unordered_map<std::string, std::string> newServerTimestamps =
        ci->getServerTimestamps();
    // Check timestamps of all dbservers:
    size_t good = 0;  // Count restarted servers
    for (auto const& dbs : dbServers) {
      if (serverTimestamps[dbs] != newServerTimestamps[dbs]) {
        ++good;
      }
    }
    LOG_TOPIC("8dc7e", INFO, Logger::BACKUP)
        << "Backup restore: So far " << good << "/" << dbServers.size()
        << " dbServers have reregistered.";
    if (good >= dbServers.size()) {
      break;
    }
  }

  {
    VPackObjectBuilder o(&report);
    report.add("previous", VPackValue(previous));
    report.add("isCluster", VPackValue(true));
  }
  return arangodb::Result();
}

std::vector<std::string> lockPath =
    std::vector<std::string>{"result", "lockId"};

arangodb::Result lockDBServerTransactions(std::string const& backupId,
                                          std::vector<ServerID> const& dbServers,
                                          double const& lockWait,
                                          std::vector<ServerID>& lockedServers) {
  using namespace std::chrono;

  // Make sure all db servers have the backup with backup Id
  auto cc = ClusterComm::instance();
  if (cc == nullptr) {
    // nullptr happens only during controlled shutdown
    return arangodb::Result(TRI_ERROR_SHUTTING_DOWN, "Shutting down");
  }

  std::string const url = apiStr + "lock";

  VPackBuilder lock;
  {
    VPackObjectBuilder o(&lock);
    lock.add("id", VPackValue(backupId));
    lock.add("timeout", VPackValue(lockWait));
  }

  LOG_TOPIC("707ed", DEBUG, Logger::BACKUP)
      << "Trying to acquire global transaction locks using body " << lock.toJson();


  auto body = std::make_shared<std::string const>(lock.toJson());
  std::vector<ClusterCommRequest> requests;
  for (auto const& dbServer : dbServers) {
    requests.emplace_back("server:" + dbServer, RequestType::POST, url, body);
  }

  // Perform the requests
  cc->performRequests(requests, lockWait + 1.0, Logger::BACKUP, false, false);

  // Now listen to the results:
  for (auto const& req : requests) {
    auto res = req.result;
    int commError = handleGeneralCommErrors(&res);
    if (commError != TRI_ERROR_NO_ERROR) {
      return arangodb::Result(
          TRI_ERROR_LOCAL_LOCK_FAILED,
          std::string("Communication error locking transactions on ") + req.destination);
    }
    TRI_ASSERT(res.answer != nullptr);
    auto resBody = res.answer->toVelocyPackBuilderPtrNoUniquenessChecks();
    VPackSlice slc = resBody->slice();

    if (!slc.isObject() || !slc.hasKey("error") || !slc.get("error").isBoolean()) {
      return arangodb::Result(
          TRI_ERROR_LOCAL_LOCK_FAILED,
          std::string("invalid response from ") + req.destination +
              " when trying to freeze transactions for hot backup " + backupId +
              ": " + slc.toJson());
    }

    if (slc.get("error").getBoolean()) {
      LOG_TOPIC("d7a8a", DEBUG, Logger::BACKUP)
          << "failed to acquire lock from " << req.destination << ": " << slc.toJson();
      auto errorNum = slc.get("errorNum").getNumber<int>();
      if (errorNum == TRI_ERROR_LOCK_TIMEOUT) {
        return arangodb::Result(errorNum, slc.get("errorMessage").copyString());
      }
      return arangodb::Result(
          TRI_ERROR_LOCAL_LOCK_FAILED,
          std::string("lock was denied from ") + req.destination +
              " when trying to check for lockId for hot backup " + backupId +
              ": " + slc.toJson());
    }

    if (!slc.hasKey(lockPath) || !slc.get(lockPath).isNumber() ||
        !slc.hasKey("result") || !slc.get("result").isObject()) {
      return arangodb::Result(
          TRI_ERROR_LOCAL_LOCK_FAILED,
          std::string("invalid response from ") + req.destination +
              " when trying to check for lockId for hot backup " + backupId +
              ": " + slc.toJson());
    }

    uint64_t lockId = 0;
    try {
      lockId = slc.get(lockPath).getNumber<uint64_t>();
      LOG_TOPIC("14457", DEBUG, Logger::BACKUP)
          << "acquired lock from " << req.destination << " for backupId "
          << backupId << " with lockId " << lockId;
    } catch (std::exception const& e) {
      return arangodb::Result(TRI_ERROR_LOCAL_LOCK_FAILED,
                              std::string("invalid response from ") + req.destination +
                                  " when trying to get lockId for hot backup " + backupId +
                                  ": " + slc.toJson() + ", msg: " + e.what());
    }

    lockedServers.push_back(req.destination.substr(strlen("server:"), std::string::npos));
  }

  LOG_TOPIC("c1869", DEBUG, Logger::BACKUP)
      << "acquired transaction locks on all db servers";

  return arangodb::Result();
}

arangodb::Result unlockDBServerTransactions(std::string const& backupId,
                                            std::vector<ServerID> const& lockedServers) {
  using namespace std::chrono;

  // Make sure all db servers have the backup with backup Id
  auto cc = ClusterComm::instance();
  if (cc == nullptr) {
    // nullptr happens only during controlled shutdown
    return arangodb::Result(TRI_ERROR_SHUTTING_DOWN, "Shutting down");
  }

  std::string const url = apiStr + "unlock";
  VPackBuilder lock;
  {
    VPackObjectBuilder o(&lock);
    lock.add("id", VPackValue(backupId));
  }

  auto body = std::make_shared<std::string const>(lock.toJson());
  std::vector<ClusterCommRequest> requests;
  for (auto const& dbServer : lockedServers) {
    requests.emplace_back("server:" + dbServer, RequestType::POST, url, body);
  }

  // Perform the requests
  cc->performRequests(requests, CL_DEFAULT_TIMEOUT, Logger::BACKUP, false, false);

  LOG_TOPIC("2ba8f", DEBUG, Logger::BACKUP)
      << "best try to kill all locks on db servers";

  return arangodb::Result();
}

std::vector<std::string> idPath{"result", "id"};

arangodb::Result hotBackupDBServers(std::string const& backupId, std::string const& timeStamp,
                                    std::vector<ServerID> dbServers,
                                    VPackSlice agencyDump, bool force) {
  auto cc = ClusterComm::instance();
  if (cc == nullptr) {
    // nullptr happens only during controlled shutdown
    return arangodb::Result(TRI_ERROR_SHUTTING_DOWN, "Shutting down");
  }

  VPackBuilder builder;
  {
    VPackObjectBuilder b(&builder);
    builder.add("label", VPackValue(backupId));
    builder.add("agency-dump", agencyDump);
    builder.add("timestamp", VPackValue(timeStamp));
    builder.add("forceBackup", VPackValue(force));
  }
  auto body = std::make_shared<std::string>(builder.toJson());

  std::string const url = apiStr + "create";
  std::vector<ClusterCommRequest> requests;

  for (auto const& dbServer : dbServers) {
    requests.emplace_back("server:" + dbServer, RequestType::POST, url, body);
  }

  // Perform the requests
  cc->performRequests(requests, CL_DEFAULT_TIMEOUT, Logger::BACKUP, false, false);

  LOG_TOPIC("478ef", DEBUG, Logger::BACKUP) << "Inquiring about backup " << backupId;

  // Now listen to the results:
  for (auto const& req : requests) {
    auto res = req.result;
    int commError = handleGeneralCommErrors(&res);
    if (commError != TRI_ERROR_NO_ERROR) {
      return arangodb::Result(
          commError, std::string("Communication error list backups on ") + req.destination);
    }
    TRI_ASSERT(res.answer != nullptr);
    auto resBody = res.answer->toVelocyPackBuilderPtrNoUniquenessChecks();
    VPackSlice resSlice = resBody->slice();
    if (!resSlice.isObject()) {
      // Response has invalid format
      return arangodb::Result(TRI_ERROR_HTTP_CORRUPTED_JSON,
                              std::string("result to take snapshot on ") +
                                  req.destination + " not an object");
    }

    if (!resSlice.hasKey(idPath) || !resSlice.get(idPath).isString()) {
      LOG_TOPIC("6240a", ERR, Logger::BACKUP)
          << "DB server " << req.destination << "is missing backup " << backupId;
      return arangodb::Result(TRI_ERROR_FILE_NOT_FOUND,
                              std::string("no backup with id ") + backupId +
                                  " on server " + req.destination);
    }

    LOG_TOPIC("b370d", DEBUG, Logger::BACKUP) << req.destination << " created local backup "
                                              << resSlice.get(idPath).copyString();
  }

  LOG_TOPIC("5c5e9", DEBUG, Logger::BACKUP) << "Have created backup " << backupId;

  return arangodb::Result();
}

/**
 * @brief delete all backups with backupId from the db servers
 */
arangodb::Result removeLocalBackups(std::string const& backupId,
                                    std::vector<ServerID> const& dbServers,
                                    std::vector<std::string>& deleted) {
  auto cc = ClusterComm::instance();
  if (cc == nullptr) {
    // nullptr happens only during controlled shutdown
    return arangodb::Result(TRI_ERROR_SHUTTING_DOWN, "Shutting down");
  }

  VPackBuilder builder;
  {
    VPackObjectBuilder b(&builder);
    builder.add("id", VPackValue(backupId));
  }
  auto body = std::make_shared<std::string>(builder.toJson());

  std::string const url = apiStr + "delete";
  std::vector<ClusterCommRequest> requests;

  for (auto const& dbServer : dbServers) {
    requests.emplace_back("server:" + dbServer, RequestType::POST, url, body);
  }

  // Perform the requests
  cc->performRequests(requests, CL_DEFAULT_TIMEOUT, Logger::BACKUP, false, false);

  LOG_TOPIC("33e85", DEBUG, Logger::BACKUP) << "Deleting backup " << backupId;

  size_t notFoundCount = 0;

  // Now listen to the results:
  for (auto const& req : requests) {
    auto res = req.result;
    int commError = handleGeneralCommErrors(&res);
    if (commError != TRI_ERROR_NO_ERROR) {
      return arangodb::Result(commError,
                              std::string(
                                  "Communication error while deleting backup") +
                                  backupId + " on " + req.destination);
    }
    TRI_ASSERT(res.answer != nullptr);
    auto resBody = res.answer->toVelocyPackBuilderPtrNoUniquenessChecks();
    VPackSlice resSlice = resBody->slice();
    if (!resSlice.isObject()) {
      // Response has invalid format
      return arangodb::Result(TRI_ERROR_HTTP_CORRUPTED_JSON,
                              std::string("failed to remove backup from ") +
                                  req.destination + ", result not an object");
    }

    if (!resSlice.hasKey("error") || !resSlice.get("error").isBoolean() ||
        resSlice.get("error").getBoolean()) {
      int64_t errorNum = resSlice.get("errorNum").getNumber<int64_t>();

      if (errorNum == TRI_ERROR_FILE_NOT_FOUND) {
        notFoundCount += 1;
        continue;
      }

      std::string errorMsg = std::string("failed to delete backup ") +
                             backupId + " on " + req.destination + ":" +
                             resSlice.get("errorMessage").copyString() + " (" +
                             std::to_string(errorNum) + ")";

      LOG_TOPIC("9b94f", ERR, Logger::BACKUP) << errorMsg;
      return arangodb::Result(static_cast<int>(errorNum), errorMsg);
    }
  }

  LOG_TOPIC("1b318", DEBUG, Logger::BACKUP)
      << "removeLocalBackups: notFoundCount = " << notFoundCount << " "
      << dbServers.size();

  if (notFoundCount == dbServers.size()) {
    return arangodb::Result(TRI_ERROR_HTTP_NOT_FOUND,
                            "Backup " + backupId + " not found.");
  }

  deleted.emplace_back(backupId);
  LOG_TOPIC("04e97", DEBUG, Logger::BACKUP) << "Have located and deleted " << backupId;

  return arangodb::Result();
}

std::vector<std::string> const versionPath =
    std::vector<std::string>{"arango", "Plan", "Version"};

arangodb::Result hotBackupCoordinator(VPackSlice const payload, VPackBuilder& report) {
  // ToDo: mode
  // HotBackupMode const mode = CONSISTENT;

  /*
    Suggestion for procedure for cluster hotbackup:
    1. Check that ToDo and Pending are empty, if not, delay, back to 1.
       Timeout for giving up.
    2. Stop Supervision, remember if it was on or not.
    3. Check that ToDo and Pending are empty, if not, start Supervision again,
       back to 1.
       4. Get Plan, will have no resigned leaders.
    5. Stop Transactions, if this does not work in time, restore Supervision
       and give up.
    6. Take hotbackups everywhere, if any fails, all failed.
    7. Resume Transactions.
    8. Resume Supervision if it was on.
    9. Keep Maintenance on dbservers on all the time.
  */

  try {
    if (!payload.isNone() &&
        (!payload.isObject() ||
         (payload.hasKey("label") && !payload.get("label").isString()) ||
         (payload.hasKey("timeout") && !payload.get("timeout").isNumber()) ||
         (payload.hasKey("forceBackup") && !payload.get("forceBackup").isBoolean()))) {
      return arangodb::Result(TRI_ERROR_BAD_PARAMETER, BAD_PARAMS_CREATE);
    }

    bool force = !payload.isNone() && payload.get("forceBackup").isTrue();

    std::string const backupId = (payload.isObject() && payload.hasKey("label"))
                                     ? payload.get("label").copyString()
                                     : to_string(boost::uuids::random_generator()());
    std::string timeStamp = timepointToString(std::chrono::system_clock::now());

    double timeout = (payload.isObject() && payload.hasKey("timeout"))
                         ? payload.get("timeout").getNumber<double>()
                         : 120.;

    using namespace std::chrono;
    auto end = steady_clock::now() + milliseconds(static_cast<uint64_t>(1000 * timeout));
    ClusterInfo* ci = ClusterInfo::instance();

    // Go to backup mode for *timeout* if and only if not already in
    // backup mode. Otherwise we cannot know, why backup mode was activated
    // We specifically want to make sure that no other backup is going on.
    bool supervisionOff = false;
    auto result = ci->agencyHotBackupLock(backupId, timeout, supervisionOff);
    if (!result.ok()) {
      // Failed to go to backup mode
      result.reset(TRI_ERROR_HOT_BACKUP_INTERNAL,
                   std::string("agency lock operation resulted in ") + result.errorMessage());
      LOG_TOPIC("6c73d", ERR, Logger::BACKUP) << result.errorMessage();
      return result;
    }

    if (end < steady_clock::now()) {
      LOG_TOPIC("352d6", INFO, Logger::BACKUP)
          << "hot backup didn't get to locking phase within " << timeout << "s.";
      auto hlRes = ci->agencyHotBackupUnlock(backupId, timeout, supervisionOff);
      return arangodb::Result(TRI_ERROR_CLUSTER_TIMEOUT,
                              "hot backup timeout before locking phase");
    }

    // acquire agency dump
    auto agency = std::make_shared<VPackBuilder>();
    result = ci->agencyPlan(agency);
    if (!result.ok()) {
      ci->agencyHotBackupUnlock(backupId, timeout, supervisionOff);
      result.reset(TRI_ERROR_HOT_BACKUP_INTERNAL,
                   std::string("failed to acquire agency dump: ") + result.errorMessage());
      LOG_TOPIC("c014d", ERR, Logger::BACKUP) << result.errorMessage();
      return result;
    }

    // Call lock on all database servers
    auto cc = ClusterComm::instance();
    if (cc == nullptr) {
      // nullptr happens only during controlled shutdown
      return Result(TRI_ERROR_SHUTTING_DOWN, "server is shutting down");
    }
    std::vector<ServerID> dbServers = ci->getCurrentDBServers();
    std::vector<ServerID> lockedServers;
    double lockWait = 2.0;
    while (cc != nullptr && steady_clock::now() < end) {
      auto iterEnd = steady_clock::now() + duration<double>(lockWait);

      result = lockDBServerTransactions(backupId, dbServers, lockWait, lockedServers);
      if (!result.ok()) {
        unlockDBServerTransactions(backupId, lockedServers);
        if (result.is(TRI_ERROR_LOCAL_LOCK_FAILED)) {  // Unrecoverable
          ci->agencyHotBackupUnlock(backupId, timeout, supervisionOff);
          return result;
        }
      } else {
        break;
      }
      if (lockWait < 30.0) {
        lockWait *= 1.1;
      }
      double tmp = duration<double>(iterEnd - steady_clock::now()).count();
      if (tmp > 0) {
        std::this_thread::sleep_for(duration<double>(tmp));
      }
    }

    bool gotLocks = result.ok();

    // In the case we left the above loop with a negative result,
    // and we are in the case of a force backup we want to continue here
    if (!gotLocks && !force) {
      unlockDBServerTransactions(backupId, dbServers);
      ci->agencyHotBackupUnlock(backupId, timeout, supervisionOff);
      result.reset(
          TRI_ERROR_HOT_BACKUP_INTERNAL,
          std::string(
              "failed to acquire global transaction lock on all db servers: ") +
              result.errorMessage());
      LOG_TOPIC("b7d09", ERR, Logger::BACKUP) << result.errorMessage();
      return result;
    }

    result = hotBackupDBServers(backupId, timeStamp, dbServers, agency->slice(),
                                /* force */ !gotLocks);
    if (!result.ok()) {
      unlockDBServerTransactions(backupId, dbServers);
      ci->agencyHotBackupUnlock(backupId, timeout, supervisionOff);
      result.reset(TRI_ERROR_HOT_BACKUP_INTERNAL,
                   std::string("failed to hot backup on all db servers: ") +
                       result.errorMessage());
      LOG_TOPIC("6b333", ERR, Logger::BACKUP) << result.errorMessage();
      std::vector<std::string> dummy;
      removeLocalBackups(backupId, dbServers, dummy);
      return result;
    }

    unlockDBServerTransactions(backupId, dbServers);
    ci->agencyHotBackupUnlock(backupId, timeout, supervisionOff);

    auto agencyCheck = std::make_shared<VPackBuilder>();
    result = ci->agencyPlan(agencyCheck);
    if (!result.ok()) {
      ci->agencyHotBackupUnlock(backupId, timeout, supervisionOff);
      result.reset(TRI_ERROR_HOT_BACKUP_INTERNAL,
                   std::string("failed to acquire agency dump post backup: ") +
                       result.errorMessage() +
                       " backup's consistency is not guaranteed");
      LOG_TOPIC("d4229", ERR, Logger::BACKUP) << result.errorMessage();
      return result;
    }

    try {
      if (!basics::VelocyPackHelper::equal(agency->slice()[0].get(versionPath),
                                           agencyCheck->slice()[0].get(versionPath), false)) {
        result.reset(TRI_ERROR_HOT_BACKUP_INTERNAL,
                     "data definition of cluster was changed during hot "
                     "backup: backup's consistency is not guaranteed");
        LOG_TOPIC("0ad21", ERR, Logger::BACKUP) << result.errorMessage();
        return result;
      }
    } catch (std::exception const& e) {
      result.reset(TRI_ERROR_HOT_BACKUP_INTERNAL,
                   std::string("invalid agency state: ") + e.what());
      LOG_TOPIC("037eb", ERR, Logger::BACKUP) << result.errorMessage();
      return result;
    }

    std::replace(timeStamp.begin(), timeStamp.end(), ':', '.');
    {
      VPackObjectBuilder o(&report);
      report.add("id", VPackValue(timeStamp + "_" + backupId));
      if (!gotLocks) {
        report.add("forced", VPackValue(true));
      }
    }

    return arangodb::Result();

  } catch (std::exception const& e) {
    return arangodb::Result(
        TRI_ERROR_HOT_BACKUP_INTERNAL,
        std::string("caught exception cretaing cluster backup: ") + e.what());
  }
}

arangodb::Result listHotBackupsOnCoordinator(VPackSlice const payload, VPackBuilder& report) {
  auto cc = ClusterComm::instance();
  if (cc == nullptr) {
    // nullptr happens only during controlled shutdown
    return Result(TRI_ERROR_SHUTTING_DOWN, "server is shutting down");
  }

  ClusterInfo* ci = ClusterInfo::instance();
  std::vector<ServerID> dbServers = ci->getCurrentDBServers();

  std::unordered_map<std::string, BackupMeta> list;

  if (!payload.isNone()) {
    if (payload.isObject() && payload.hasKey("id")) {
      if (payload.get("id").isArray()) {
        for (auto const i : VPackArrayIterator(payload.get("id"))) {
          if (!i.isString()) {
            return arangodb::Result(
                TRI_ERROR_HTTP_BAD_PARAMETER,
                "invalid list JSON: all ids must be string.");
          }
        }
      } else {
        if (!payload.get("id").isString()) {
          return arangodb::Result(
              TRI_ERROR_HTTP_BAD_PARAMETER,
              "invalid JSON: id must be string or array of strings.");
        }
      }
    } else {
      return arangodb::Result(
          TRI_ERROR_HTTP_BAD_PARAMETER,
          "invalid JSON: body must be empty or object with attribute 'id'.");
    }
  }  // allow continuation with None slice

  VPackBuilder dummy;
  arangodb::Result result = hotBackupList(dbServers, payload, list, dummy);

  if (!result.ok()) {
    return result;
  }

  {
    VPackObjectBuilder o(&report);
    report.add(VPackValue("list"));
    {
      VPackObjectBuilder a(&report);
      for (auto const& i : list) {
        report.add(VPackValue(i.first));
        i.second.toVelocyPack(report);
      }
    }
  }

  return arangodb::Result();
}

<<<<<<< HEAD
arangodb::Result deleteHotBackupsOnCoordinator(VPackSlice const payload, VPackBuilder& report) {
  std::unordered_map<std::string, BackupMeta> listIds;
=======
arangodb::Result deleteHotBackupsOnCoordinator(
  VPackSlice const payload, VPackBuilder& report) {

>>>>>>> df504bb6
  std::vector<std::string> deleted;
  VPackBuilder dummy;
  arangodb::Result result;

  ClusterInfo* ci = ClusterInfo::instance();
  std::vector<ServerID> dbServers = ci->getCurrentDBServers();

  if (!payload.isObject() || !payload.hasKey("id") || !payload.get("id").isString()) {
    return arangodb::Result(TRI_ERROR_HTTP_BAD_PARAMETER,
                            "Expecting object with key `id` set to backup id.");
  }

  std::string id = payload.get("id").copyString();

  result = removeLocalBackups(id, dbServers, deleted);
  if (!result.ok()) {
    return result;
  }

  {
    VPackObjectBuilder o(&report);
    report.add(VPackValue("id"));
    {
      VPackArrayBuilder a(&report);
      for (auto const& i : deleted) {
        report.add(VPackValue(i));
      }
    }
  }

  result.reset();
  return result;
}

}  // namespace arangodb<|MERGE_RESOLUTION|>--- conflicted
+++ resolved
@@ -4238,14 +4238,7 @@
   return arangodb::Result();
 }
 
-<<<<<<< HEAD
 arangodb::Result deleteHotBackupsOnCoordinator(VPackSlice const payload, VPackBuilder& report) {
-  std::unordered_map<std::string, BackupMeta> listIds;
-=======
-arangodb::Result deleteHotBackupsOnCoordinator(
-  VPackSlice const payload, VPackBuilder& report) {
-
->>>>>>> df504bb6
   std::vector<std::string> deleted;
   VPackBuilder dummy;
   arangodb::Result result;
