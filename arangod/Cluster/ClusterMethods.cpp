--- conflicted
+++ resolved
@@ -2902,7 +2902,6 @@
   
   std::vector<ClusterCollectionCreationInfo> infos;
 
-<<<<<<< HEAD
   while (true) {
     infos.clear();
  
@@ -2936,41 +2935,18 @@
         // to allow them to come up with 1 dbserver
         if (col->system()) {
           enforceReplicationFactor = false;
-=======
-      size_t replicationFactor = col->replicationFactor();
-      size_t minReplicationFactor = col->minReplicationFactor();
-      size_t numberOfShards = col->numberOfShards();
-
-      // the default behavior however is to bail out and inform the user
-      // that the requested replicationFactor is not possible right now
-      if (dbServers.size() < replicationFactor) {
-        TRI_ASSERT(minReplicationFactor <= replicationFactor);
-        // => (dbServers.size() < minReplicationFactor) is granted
-        LOG_TOPIC("9ce2e", DEBUG, Logger::CLUSTER)
-            << "Do not have enough DBServers for requested replicationFactor,"
-            << " nrDBServers: " << dbServers.size()
-            << " replicationFactor: " << replicationFactor;
-        if (enforceReplicationFactor) {
-          THROW_ARANGO_EXCEPTION(TRI_ERROR_CLUSTER_INSUFFICIENT_DBSERVERS);
->>>>>>> cbcf5614
         }
 
-<<<<<<< HEAD
         size_t replicationFactor = col->replicationFactor();
+        size_t minReplicationFactor = col->minReplicationFactor();
         size_t numberOfShards = col->numberOfShards();
 
         // the default behavior however is to bail out and inform the user
         // that the requested replicationFactor is not possible right now
         if (dbServers.size() < replicationFactor) {
+          TRI_ASSERT(minReplicationFactor <= replicationFactor);
+          // => (dbServers.size() < minReplicationFactor) is granted
           LOG_TOPIC("9ce2e", DEBUG, Logger::CLUSTER)
-=======
-      if (!avoid.empty()) {
-        // We need to remove all servers that are in the avoid list
-        if (dbServers.size() - avoid.size() < replicationFactor) {
-          TRI_ASSERT(minReplicationFactor <= replicationFactor);
-          // => (dbServers.size() - avoid.size() < minReplicationFactor) is granted
-          LOG_TOPIC("03682", DEBUG, Logger::CLUSTER)
->>>>>>> cbcf5614
               << "Do not have enough DBServers for requested replicationFactor,"
               << " nrDBServers: " << dbServers.size()
               << " replicationFactor: " << replicationFactor;
@@ -3007,7 +2983,6 @@
                                        "no database servers found in cluster");
       }
 
-<<<<<<< HEAD
       col->setShardMap(shards);
 
       std::unordered_set<std::string> const ignoreKeys{
@@ -3020,6 +2995,7 @@
       infos.emplace_back(
           ClusterCollectionCreationInfo{std::to_string(col->id()),
                                         col->numberOfShards(), col->replicationFactor(),
+                                        col->minReplicationFactor(),
                                         waitForSyncReplication, velocy.slice()});
       vpackData.emplace_back(velocy.steal());
     }
@@ -3050,13 +3026,6 @@
       
       // try in next iteration with an adjusted plan change attempt
       continue; 
-=======
-    infos.emplace_back(ClusterCollectionCreationInfo{
-        std::to_string(col->id()), col->numberOfShards(), col->replicationFactor(),
-        col->minReplicationFactor(), waitForSyncReplication, velocy.slice()});
-    vpackData.emplace_back(velocy.steal());
-  }
->>>>>>> cbcf5614
 
     } else {
       // any other error
