////////////////////////////////////////////////////////////////////////////////
/// DISCLAIMER
///
/// Copyright 2014-2018 ArangoDB GmbH, Cologne, Germany
/// Copyright 2004-2014 triAGENS GmbH, Cologne, Germany
///
/// Licensed under the Apache License, Version 2.0 (the "License");
/// you may not use this file except in compliance with the License.
/// You may obtain a copy of the License at
///
///     http://www.apache.org/licenses/LICENSE-2.0
///
/// Unless required by applicable law or agreed to in writing, software
/// distributed under the License is distributed on an "AS IS" BASIS,
/// WITHOUT WARRANTIES OR CONDITIONS OF ANY KIND, either express or implied.
/// See the License for the specific language governing permissions and
/// limitations under the License.
///
/// Copyright holder is ArangoDB GmbH, Cologne, Germany
///
/// @author Max Neunhoeffer
/// @author Kaveh Vahedipour
////////////////////////////////////////////////////////////////////////////////


#include "ClusterMethods.h"

#include "Agency/TimeString.h"
#include "ApplicationFeatures/ApplicationServer.h"
#include "Basics/Exceptions.h"
#include "Basics/NumberUtils.h"
#include "Basics/ScopeGuard.h"
#include "Basics/StaticStrings.h"
#include "Basics/StringUtils.h"
#include "Basics/system-functions.h"
#include "Basics/tri-strings.h"
#include "Basics/VelocyPackHelper.h"
#include "Cluster/ClusterCollectionCreationInfo.h"
#include "Cluster/ClusterComm.h"
#include "Cluster/ClusterFeature.h"
#include "Cluster/ClusterInfo.h"
#include "Cluster/ClusterTrxMethods.h"
#include "Cluster/ClusterTypes.h"
#include "Futures/Utilities.h"
#include "Graph/Traverser.h"
#include "Network/ClusterUtils.h"
#include "Network/Methods.h"
#include "Network/NetworkFeature.h"
#include "Network/Utils.h"
#include "Rest/Version.h"
#include "Sharding/ShardingInfo.h"
#include "StorageEngine/HotBackupCommon.h"
#include "StorageEngine/TransactionCollection.h"
#include "StorageEngine/TransactionState.h"
#include "Transaction/Context.h"
#include "Transaction/Helpers.h"
#include "Transaction/Manager.h"
#include "Transaction/ManagerFeature.h"
#include "Transaction/Methods.h"
#include "Utils/CollectionNameResolver.h"
#include "Utils/ExecContext.h"
#include "Utils/OperationOptions.h"
#include "VocBase/KeyGenerator.h"
#include "VocBase/LogicalCollection.h"
#include "VocBase/Methods/Version.h"
#include "VocBase/ticks.h"

#ifdef USE_ENTERPRISE
#include "Enterprise/RocksDBEngine/RocksDBHotBackup.h"
#endif

#include <velocypack/Buffer.h>
#include <velocypack/Collection.h>
#include <velocypack/Iterator.h>
#include <velocypack/Slice.h>
#include "velocypack/StringRef.h"
#include <velocypack/velocypack-aliases.h>

#include <boost/uuid/uuid.hpp>
#include <boost/uuid/uuid_generators.hpp>
#include <boost/uuid/uuid_io.hpp>

#include <algorithm>
#include <numeric>
#include <vector>
#include <random>

using namespace arangodb;
using namespace arangodb::basics;
using namespace arangodb::futures;
using namespace arangodb::rest;

using Helper = arangodb::basics::VelocyPackHelper;

// Timeout for read operations:
static double const CL_DEFAULT_TIMEOUT = 120.0;

// Timeout for write operations, note that these are used for communication
// with a shard leader and we always have to assume that some follower has
// stopped writes for some time to get in sync:
static double const CL_DEFAULT_LONG_TIMEOUT = 900.0;

namespace {
template <typename T>
T addFigures(VPackSlice const& v1, VPackSlice const& v2,
             std::vector<std::string> const& attr) {
  TRI_ASSERT(v1.isObject());
  TRI_ASSERT(v2.isObject());

  T value = 0;

  VPackSlice found = v1.get(attr);
  if (found.isNumber()) {
    value += found.getNumericValue<T>();
  }

  found = v2.get(attr);
  if (found.isNumber()) {
    value += found.getNumericValue<T>();
  }

  return value;
}

void recursiveAdd(VPackSlice const& value, VPackBuilder& builder) {
  TRI_ASSERT(value.isObject());
  TRI_ASSERT(builder.slice().isObject());
  TRI_ASSERT(builder.isClosed());

  VPackBuilder updated;

  updated.openObject();

  updated.add("alive", VPackValue(VPackValueType::Object));
  updated.add("count", VPackValue(addFigures<size_t>(value, builder.slice(),
                                                     {"alive", "count"})));
  updated.add("size", VPackValue(addFigures<size_t>(value, builder.slice(),
                                                    {"alive", "size"})));
  updated.close();

  updated.add("dead", VPackValue(VPackValueType::Object));
  updated.add("count", VPackValue(addFigures<size_t>(value, builder.slice(),
                                                     {"dead", "count"})));
  updated.add("size", VPackValue(addFigures<size_t>(value, builder.slice(),
                                                    {"dead", "size"})));
  updated.add("deletion", VPackValue(addFigures<size_t>(value, builder.slice(),
                                                        {"dead", "deletion"})));
  updated.close();

  updated.add("indexes", VPackValue(VPackValueType::Object));
  updated.add("count", VPackValue(addFigures<size_t>(value, builder.slice(),
                                                     {"indexes", "count"})));
  updated.add("size", VPackValue(addFigures<size_t>(value, builder.slice(),
                                                    {"indexes", "size"})));
  updated.close();

  updated.add("datafiles", VPackValue(VPackValueType::Object));
  updated.add("count", VPackValue(addFigures<size_t>(value, builder.slice(),
                                                     {"datafiles", "count"})));
  updated.add("fileSize",
              VPackValue(addFigures<size_t>(value, builder.slice(),
                                            {"datafiles", "fileSize"})));
  updated.close();

  updated.add("journals", VPackValue(VPackValueType::Object));
  updated.add("count", VPackValue(addFigures<size_t>(value, builder.slice(),
                                                     {"journals", "count"})));
  updated.add("fileSize",
              VPackValue(addFigures<size_t>(value, builder.slice(),
                                            {"journals", "fileSize"})));
  updated.close();

  updated.add("compactors", VPackValue(VPackValueType::Object));
  updated.add("count", VPackValue(addFigures<size_t>(value, builder.slice(),
                                                     {"compactors", "count"})));
  updated.add("fileSize",
              VPackValue(addFigures<size_t>(value, builder.slice(),
                                            {"compactors", "fileSize"})));
  updated.close();

  updated.add("documentReferences",
              VPackValue(addFigures<size_t>(value, builder.slice(), {"documentReferences"})));

  updated.close();

  TRI_ASSERT(updated.slice().isObject());
  TRI_ASSERT(updated.isClosed());

  builder = VPackCollection::merge(builder.slice(), updated.slice(), true, false);
  TRI_ASSERT(builder.slice().isObject());
  TRI_ASSERT(builder.isClosed());
}

/// @brief begin a transaction on some leader shards
template <typename ShardDocsMap>
Future<Result> beginTransactionOnSomeLeaders(TransactionState& state,
                                             LogicalCollection const& coll,
                                             ShardDocsMap const& shards) {
  TRI_ASSERT(state.isCoordinator());
  TRI_ASSERT(!state.hasHint(transaction::Hints::Hint::SINGLE_OPERATION));

  std::shared_ptr<ShardMap> shardMap = coll.shardIds();
  std::vector<std::string> leaders;

  for (auto const& pair : shards) {
    auto const& it = shardMap->find(pair.first);
    if (it->second.empty()) {
      return TRI_ERROR_CLUSTER_BACKEND_UNAVAILABLE;  // something is broken
    }
    // now we got the shard leader
    std::string const& leader = it->second[0];
    if (!state.knowsServer(leader)) {
      leaders.emplace_back(leader);
    }
  }
  return ClusterTrxMethods::beginTransactionOnLeaders(state, leaders);
}

// begin transaction on shard leaders
Future<Result> beginTransactionOnAllLeaders(transaction::Methods& trx, ShardMap const& shards) {
  TRI_ASSERT(trx.state()->isCoordinator());
  TRI_ASSERT(trx.state()->hasHint(transaction::Hints::Hint::GLOBAL_MANAGED));
  std::vector<ServerID> leaders;
  for (auto const& shardServers : shards) {
    ServerID const& srv = shardServers.second.at(0);
    if (!trx.state()->knowsServer(srv)) {
      leaders.emplace_back(srv);
    }
  }
  return ClusterTrxMethods::beginTransactionOnLeaders(*trx.state(), leaders);
}

/// @brief add the correct header for the shard
void addTransactionHeaderForShard(transaction::Methods const& trx, ShardMap const& shardMap,
                                  ShardID const& shard, network::Headers& headers) {
  TRI_ASSERT(trx.state()->isCoordinator());
  if (!ClusterTrxMethods::isElCheapo(trx)) {
    return;  // no need
  }

  auto const& it = shardMap.find(shard);
  if (it != shardMap.end()) {
    if (it->second.empty()) {
      THROW_ARANGO_EXCEPTION(TRI_ERROR_CLUSTER_BACKEND_UNAVAILABLE);
    }
    ServerID const& leader = it->second[0];
    ClusterTrxMethods::addTransactionHeader(trx, leader, headers);
  } else {
    TRI_ASSERT(false);
    THROW_ARANGO_EXCEPTION_MESSAGE(TRI_ERROR_INTERNAL,
                                   "couldnt find shard in shardMap");
  }
}

/// @brief iterate over shard responses and compile a result
/// This will take care of checking the fuerte responses. If the response has
/// a body, then the callback will be called on the body, with access to the
/// result-so-far. In particular, a VPackBuilder is initialized to empty before
/// handling any response. It will be passed to the pre callback (default noop)
/// for initialization, then it will be passed to each instantiation of the
/// handler callback, reduce-style. Finally, it will be passed to the post
/// callback and then returned via the OperationResult.
OperationResult handleResponsesFromAllShards(
    std::vector<futures::Try<arangodb::network::Response>>& responses,
    std::function<void(Result&, VPackBuilder&, ShardID&, VPackSlice)> handler,
    std::function<void(Result&, VPackBuilder&)> pre = [](Result&, VPackBuilder&) -> void {},
    std::function<void(Result&, VPackBuilder&)> post = [](Result&, VPackBuilder&) -> void {}) {
  // If none of the shards responds we return a SERVER_ERROR;
  Result result;
  VPackBuilder builder;
  pre(result, builder);
  if (result.fail()) {
    return OperationResult(result, builder.steal());
  }
  for (Try<arangodb::network::Response> const& tryRes : responses) {
    network::Response const& res = tryRes.get();  // throws exceptions upwards
    ShardID sId = res.destinationShard();
    int commError = network::fuerteToArangoErrorCode(res);
    if (commError != TRI_ERROR_NO_ERROR) {
      result.reset(commError);
      break;
    } else {
      std::vector<VPackSlice> const& slices = res.response->slices();
      if (!slices.empty()) {
        VPackSlice answer = slices[0];
        handler(result, builder, sId, answer);
        if (result.fail()) {
          break;
        }
      }
    }
  }
  post(result, builder);
  return OperationResult(result, builder.steal());
}

// velocypack representation of object
// {"error":true,"errorMessage":"document not found","errorNum":1202}
static const char* notFoundSlice =
  "\x14\x36\x45\x65\x72\x72\x6f\x72\x1a\x4c\x65\x72\x72\x6f\x72\x4d"
  "\x65\x73\x73\x61\x67\x65\x52\x64\x6f\x63\x75\x6d\x65\x6e\x74\x20"
  "\x6e\x6f\x74\x20\x66\x6f\x75\x6e\x64\x48\x65\x72\x72\x6f\x72\x4e"
  "\x75\x6d\x29\xb2\x04\x03";

////////////////////////////////////////////////////////////////////////////////
/// @brief merge the baby-object results. (all shards version)
///        results contians the result from all shards in any order.
///        resultBody will be cleared and contains the merged result after this
///        function
///        errorCounter will correctly compute the NOT_FOUND counter, all other
///        codes remain unmodified.
///
///        The merge is executed the following way:
///        FOR every expected document we scan iterate over the corresponding
///        response
///        of each shard. If any of them returned sth. different than NOT_FOUND
///        we take this result as correct.
///        If none returned sth different than NOT_FOUND we return NOT_FOUND as
///        well
////////////////////////////////////////////////////////////////////////////////
void mergeResultsAllShards(std::vector<VPackSlice> const& results, VPackBuilder& resultBody,
                           std::unordered_map<int, size_t>& errorCounter,
                           VPackValueLength const expectedResults) {
  // errorCounter is not allowed to contain any NOT_FOUND entry.
  TRI_ASSERT(errorCounter.find(TRI_ERROR_ARANGO_DOCUMENT_NOT_FOUND) ==
             errorCounter.end());
  size_t realNotFound = 0;

  resultBody.clear();
  resultBody.openArray();
  for (VPackValueLength currentIndex = 0; currentIndex < expectedResults; ++currentIndex) {
    bool foundRes = false;
    for (VPackSlice oneRes : results) {
      TRI_ASSERT(oneRes.isArray());
      oneRes = oneRes.at(currentIndex);

      int errorNum = TRI_ERROR_NO_ERROR;
      VPackSlice errorNumSlice = oneRes.get(StaticStrings::ErrorNum);
      if (errorNumSlice.isNumber()) {
        errorNum = errorNumSlice.getNumber<int>();
      }
      if ((errorNum != TRI_ERROR_NO_ERROR && errorNum != TRI_ERROR_ARANGO_DOCUMENT_NOT_FOUND) ||
          oneRes.hasKey(StaticStrings::KeyString)) {
        // This is the correct result: Use it
        resultBody.add(oneRes);
        foundRes = true;
        break;
      }
    }
    if (!foundRes) {
      // Found none, use static NOT_FOUND
      resultBody.add(VPackSlice(reinterpret_cast<uint8_t const*>(::notFoundSlice)));
      realNotFound++;
    }
  }
  resultBody.close();
  if (realNotFound > 0) {
    errorCounter.emplace(TRI_ERROR_ARANGO_DOCUMENT_NOT_FOUND, realNotFound);
  }
}

/// @brief handle CRUD api shard responses, slow path
template <typename F, typename CT>
OperationResult handleCRUDShardResponsesFast(F&& func, CT const& opCtx,
                                             std::vector<Try<network::Response>> const& results) {
  std::map<ShardID, VPackSlice> resultMap;
  std::map<ShardID, int> shardError;
  std::unordered_map<int, size_t> errorCounter;

  fuerte::StatusCode code = fuerte::StatusInternalError;
  // If none of the shards responded we return a SERVER_ERROR;

  for (Try<arangodb::network::Response> const& tryRes : results) {
    network::Response const& res = tryRes.get();  // throws exceptions upwards
    ShardID sId = res.destinationShard();

    int commError = network::fuerteToArangoErrorCode(res);
    if (commError != TRI_ERROR_NO_ERROR) {
      shardError.emplace(sId, commError);
    } else {
      resultMap.emplace(sId, res.response->slice());
      network::errorCodesFromHeaders(res.response->header.meta(), errorCounter, true);
      code = res.response->statusCode();
    }
  }

  // merge the baby-object results. reverseMapping contains
  // the ordering of elements, the vector in this
  // map is expected to be sorted from front to back.
  // resultMap contains the answers for each shard.
  // It is guaranteed that the resulting array indexes are
  // equal to the original request ordering before it was destructured

  VPackBuilder resultBody;
  resultBody.openArray();
  for (auto const& pair : opCtx.reverseMapping) {
    ShardID const& sId = pair.first;
    auto const& it = resultMap.find(sId);
    if (it == resultMap.end()) { // no answer from this shard
      auto const& it2 = shardError.find(sId);
      TRI_ASSERT(it2 != shardError.end());

      auto weSend = opCtx.shardMap.find(sId);
      TRI_ASSERT(weSend != opCtx.shardMap.end());  // We send sth there earlier.
      size_t count = weSend->second.size();
      for (size_t i = 0; i < count; ++i) {
        resultBody.openObject(/*unindexed*/ true);
        resultBody.add(StaticStrings::Error, VPackValue(true));
        resultBody.add(StaticStrings::ErrorNum, VPackValue(it2->second));
        resultBody.close();
      }

    } else {
      VPackSlice arr = it->second;
      // we expect an array of baby-documents, but the response might
      // also be an error, if the DBServer threw a hissy fit
      if (arr.isObject() && arr.hasKey(StaticStrings::Error) &&
          arr.get(StaticStrings::Error).isBoolean() &&
          arr.get(StaticStrings::Error).getBoolean()) {
        // an error occurred, now rethrow the error
        int res = arr.get(StaticStrings::ErrorNum).getNumericValue<int>();
        VPackSlice msg = arr.get(StaticStrings::ErrorMessage);
        if (msg.isString()) {
          THROW_ARANGO_EXCEPTION_MESSAGE(res, msg.copyString());
        } else {
          THROW_ARANGO_EXCEPTION(res);
        }
      }
      resultBody.add(arr.at(pair.second));
    }
  }
  resultBody.close();

  return std::forward<F>(func)(code, resultBody.steal(),
                               std::move(opCtx.options), std::move(errorCounter));
}

/// @brief handle CRUD api shard responses, slow path
template <typename F>
OperationResult handleCRUDShardResponsesSlow(F&& func, size_t expectedLen, OperationOptions options,
                                             std::vector<Try<network::Response>> const& responses) {
  if (expectedLen == 0) {  // Only one can answer, we react a bit differently
    std::shared_ptr<VPackBuffer<uint8_t>> buffer;

    int nrok = 0;
    int commError = TRI_ERROR_NO_ERROR;
    fuerte::StatusCode code;
    for (size_t i = 0; i < responses.size(); i++) {
      network::Response const& res = responses[i].get();

      if (res.error == fuerte::Error::NoError) {
        // if no shard has the document, use NF answer from last shard
        const bool isNotFound = res.response->statusCode() == fuerte::StatusNotFound;
        if (!isNotFound || (isNotFound && nrok == 0 && i == responses.size() - 1)) {
          nrok++;
          code = res.response->statusCode();
          buffer = res.response->stealPayload();
        }
      } else {
        commError = network::fuerteToArangoErrorCode(res);
      }
    }

    if (nrok == 0) {  // This can only happen, if a commError was encountered!
      return OperationResult(commError);
    } else if (nrok > 1) {
      return OperationResult(TRI_ERROR_CLUSTER_GOT_CONTRADICTING_ANSWERS);
    }

    return std::forward<F>(func)(code, std::move(buffer), std::move(options), {});
  }

  // We select all results from all shards and merge them back again.
  std::vector<VPackSlice> allResults;
  allResults.reserve(responses.size());

  std::unordered_map<int, size_t> errorCounter;
  // If no server responds we return 500
  for (Try<network::Response> const& tryRes : responses) {
    network::Response const& res = tryRes.get();
    if (res.error != fuerte::Error::NoError) {
      return OperationResult(network::fuerteToArangoErrorCode(res));
    }

    allResults.push_back(res.response->slice());
    network::errorCodesFromHeaders(res.response->header.meta(), errorCounter,
                                   /*includeNotFound*/ false);
  }
  VPackBuilder resultBody;
  // If we get here we get exactly one result for every shard.
  TRI_ASSERT(allResults.size() == responses.size());
  mergeResultsAllShards(allResults, resultBody, errorCounter, expectedLen);
  return OperationResult(Result(), resultBody.steal(), std::move(options),
                         std::move(errorCounter));
}

/// @brief class to move values across future handlers
struct CrudOperationCtx {
  std::vector<std::pair<ShardID, VPackValueLength>> reverseMapping;
  std::map<ShardID, std::vector<VPackSlice>> shardMap;
  arangodb::OperationOptions options;
};

////////////////////////////////////////////////////////////////////////////////
/// @brief Distribute one document onto a shard map. If this returns
///        TRI_ERROR_NO_ERROR the correct shard could be determined, if
///        it returns sth. else this document is NOT contained in the shardMap
////////////////////////////////////////////////////////////////////////////////

int distributeBabyOnShards(CrudOperationCtx& opCtx,
                           LogicalCollection& collinfo,
                           VPackSlice const value) {
  TRI_ASSERT(!collinfo.isSmart() || collinfo.type() == TRI_COL_TYPE_DOCUMENT);

  ShardID shardID;
  if (!value.isString() && !value.isObject()) {
    // We have invalid input at this point.
    // However we can work with the other babies.
    // This is for compatibility with single server
    // We just assign it to any shard and pretend the user has given a key
    shardID = collinfo.shardingInfo()->shardListAsShardID()->at(0);
  } else {
    // Now find the responsible shard:
    bool usesDefaultShardingAttributes;
    int res = collinfo.getResponsibleShard(value, /*docComplete*/false, shardID,
                                           usesDefaultShardingAttributes);

    if (res == TRI_ERROR_ARANGO_DATA_SOURCE_NOT_FOUND) {
      return TRI_ERROR_CLUSTER_SHARD_GONE;
    }
    if (res != TRI_ERROR_NO_ERROR) {
      // We can not find a responsible shard
      return res;
    }
  }

  // We found the responsible shard. Add it to the list.
  auto it = opCtx.shardMap.find(shardID);
  if (it == opCtx.shardMap.end()) {
    opCtx.shardMap.emplace(shardID, std::vector<VPackSlice>{value});
    opCtx.reverseMapping.emplace_back(shardID, 0);
  } else {
    it->second.emplace_back(value);
    opCtx.reverseMapping.emplace_back(shardID, it->second.size() - 1);
  }
  return TRI_ERROR_NO_ERROR;
}

struct CreateOperationCtx {
  std::vector<std::pair<ShardID, VPackValueLength>> reverseMapping;
  std::map<ShardID, std::vector<std::pair<VPackSlice, std::string>>> shardMap;
  arangodb::OperationOptions options;
};

////////////////////////////////////////////////////////////////////////////////
/// @brief Distribute one document onto a shard map. If this returns
///        TRI_ERROR_NO_ERROR the correct shard could be determined, if
///        it returns sth. else this document is NOT contained in the shardMap.
///        Also generates a key if necessary.
////////////////////////////////////////////////////////////////////////////////

int distributeBabyOnShards(CreateOperationCtx& opCtx,
                           LogicalCollection& collinfo,
                           VPackSlice const value, bool isRestore) {
  ShardID shardID;
  bool userSpecifiedKey = false;
  std::string _key = "";

  if (!value.isObject()) {
    // We have invalid input at this point.
    // However we can work with the other babies.
    // This is for compatibility with single server
    // We just assign it to any shard and pretend the user has given a key
    shardID = collinfo.shardingInfo()->shardListAsShardID()->at(0);
    userSpecifiedKey = true;
  } else {
    int r = transaction::Methods::validateSmartJoinAttribute(collinfo, value);

    if (r != TRI_ERROR_NO_ERROR) {
      return r;
    }

    // Sort out the _key attribute:
    // The user is allowed to specify _key, provided that _key is the one
    // and only sharding attribute, because in this case we can delegate
    // the responsibility to make _key attributes unique to the responsible
    // shard. Otherwise, we ensure uniqueness here and now by taking a
    // cluster-wide unique number. Note that we only know the sharding
    // attributes a bit further down the line when we have determined
    // the responsible shard.

    VPackSlice keySlice = value.get(StaticStrings::KeyString);
    if (keySlice.isNone()) {
      // The user did not specify a key, let's create one:
      _key = collinfo.keyGenerator()->generate();
    } else {
      userSpecifiedKey = true;
      if (keySlice.isString()) {
        VPackValueLength l;
        char const* p = keySlice.getString(l);
        collinfo.keyGenerator()->track(p, l);
      }
    }

    // Now find the responsible shard:
    bool usesDefaultShardingAttributes;
    int error = TRI_ERROR_NO_ERROR;
    if (userSpecifiedKey) {
      error = collinfo.getResponsibleShard(value, /*docComplete*/true, shardID,
                                           usesDefaultShardingAttributes);
    } else {
      // we pass in the generated _key so we do not need to rebuild the input slice
      error = collinfo.getResponsibleShard(value, /*docComplete*/true, shardID,
                                           usesDefaultShardingAttributes, VPackStringRef(_key));
    }
    if (error == TRI_ERROR_ARANGO_DATA_SOURCE_NOT_FOUND) {
      return TRI_ERROR_CLUSTER_SHARD_GONE;
    }

    // Now perform the above mentioned check:
    if (userSpecifiedKey &&
        (!usesDefaultShardingAttributes || !collinfo.allowUserKeys()) && !isRestore) {
      return TRI_ERROR_CLUSTER_MUST_NOT_SPECIFY_KEY;
    }
  }

  // We found the responsible shard. Add it to the list.
  auto it = opCtx.shardMap.find(shardID);
  if (it == opCtx.shardMap.end()) {
    opCtx.shardMap.emplace(shardID, std::vector<std::pair<VPackSlice, std::string>>{{value, _key}});
    opCtx.reverseMapping.emplace_back(shardID, 0);
  } else {
    it->second.emplace_back(value, _key);
    opCtx.reverseMapping.emplace_back(shardID, it->second.size() - 1);
  }
  return TRI_ERROR_NO_ERROR;
}
}  // namespace

////////////////////////////////////////////////////////////////////////////////
/// @brief compute a shard distribution for a new collection, the list
/// dbServers must be a list of DBserver ids to distribute across.
/// If this list is empty, the complete current list of DBservers is
/// fetched from ClusterInfo and with shuffle to mix it up.
////////////////////////////////////////////////////////////////////////////////

static std::shared_ptr<std::unordered_map<std::string, std::vector<std::string>>> DistributeShardsEvenly(
    ClusterInfo& ci, uint64_t numberOfShards, uint64_t replicationFactor,
    std::vector<std::string>& dbServers, bool warnAboutReplicationFactor) {
  auto shards =
      std::make_shared<std::unordered_map<std::string, std::vector<std::string>>>();

  if (dbServers.size() == 0) {
    ci.loadCurrentDBServers();
    dbServers = ci.getCurrentDBServers();
    if (dbServers.empty()) {
      return shards;
    }

    std::random_device rd;
    std::mt19937 g(rd());
    std::shuffle(dbServers.begin(), dbServers.end(), g);
  }

  // mop: distribute satellite collections on all servers
  if (replicationFactor == 0) {
    replicationFactor = dbServers.size();
  }

  // fetch a unique id for each shard to create
  uint64_t const id = ci.uniqid(numberOfShards);

  size_t leaderIndex = 0;
  size_t followerIndex = 0;
  for (uint64_t i = 0; i < numberOfShards; ++i) {
    // determine responsible server(s)
    std::vector<std::string> serverIds;
    for (uint64_t j = 0; j < replicationFactor; ++j) {
      if (j >= dbServers.size()) {
        if (warnAboutReplicationFactor) {
          LOG_TOPIC("e16ec", WARN, Logger::CLUSTER)
              << "createCollectionCoordinator: replicationFactor is "
              << "too large for the number of DBservers";
        }
        break;
      }
      std::string candidate;
      // mop: leader
      if (serverIds.size() == 0) {
        candidate = dbServers[leaderIndex++];
        if (leaderIndex >= dbServers.size()) {
          leaderIndex = 0;
        }
      } else {
        do {
          candidate = dbServers[followerIndex++];
          if (followerIndex >= dbServers.size()) {
            followerIndex = 0;
          }
        } while (candidate == serverIds[0]);  // mop: ignore leader
      }
      serverIds.push_back(candidate);
    }

    // determine shard id
    std::string shardId = "s" + StringUtils::itoa(id + i);

    shards->emplace(shardId, serverIds);
  }

  return shards;
}

////////////////////////////////////////////////////////////////////////////////
/// @brief Clone shard distribution from other collection
////////////////////////////////////////////////////////////////////////////////

static std::shared_ptr<std::unordered_map<std::string, std::vector<std::string>>> CloneShardDistribution(
    ClusterInfo& ci, std::shared_ptr<LogicalCollection> col,
    std::shared_ptr<LogicalCollection> const& other) {
  TRI_ASSERT(col);
  TRI_ASSERT(other);

  if (!other->distributeShardsLike().empty()) {
    CollectionNameResolver resolver(col->vocbase());
    std::string name = other->distributeShardsLike();
    TRI_voc_cid_t cid = arangodb::basics::StringUtils::uint64(name);
    if (cid > 0) {
      name = resolver.getCollectionNameCluster(cid);
    }
    std::string const errorMessage = "Cannot distribute shards like '" + other->name() +
                                     "' it is already distributed like '" + name + "'.";
    THROW_ARANGO_EXCEPTION_MESSAGE(TRI_ERROR_CLUSTER_CHAIN_OF_DISTRIBUTESHARDSLIKE, errorMessage);
  }
  
  auto result =
      std::make_shared<std::unordered_map<std::string, std::vector<std::string>>>();

  // We need to replace the distribute with the cid.
  auto cidString = arangodb::basics::StringUtils::itoa(other.get()->id());
  col->distributeShardsLike(cidString, other->shardingInfo());

  if (col->isSmart() && col->type() == TRI_COL_TYPE_EDGE) {
    return result;
  }

  auto numberOfShards = static_cast<uint64_t>(col->numberOfShards());

  // Here we need to make sure that we put the shards and
  // shard distribution in the correct order: shards need
  // to be sorted alphabetically by ID
  //
  // shardIds() returns an unordered_map<ShardID, std::vector<ServerID>>
  // so the method is a bit mis-named.
  auto otherShardsMap = other->shardIds();

  // TODO: This should really be a utility function, possibly in ShardingInfo?
  std::vector<ShardID> otherShards;
  for (auto& it : *otherShardsMap) {
    otherShards.push_back(it.first);
  }
  std::sort(otherShards.begin(), otherShards.end());

  TRI_ASSERT(numberOfShards == otherShards.size());

  // fetch a unique id for each shard to create
  uint64_t const id = ci.uniqid(numberOfShards);
  for (uint64_t i = 0; i < numberOfShards; ++i) {
    // determine responsible server(s)
    std::string shardId = "s" + StringUtils::itoa(id + i);
    result->emplace(shardId, otherShardsMap->at(otherShards.at(i)));
  }
  return result;
}

namespace arangodb {

/// @brief convert ClusterComm error into arango error code
int handleGeneralCommErrors(arangodb::ClusterCommResult const* res) {
  // This function creates an error code from a ClusterCommResult,
  // but only if it is a communication error. If the communication
  // was successful and there was an HTTP error code, this function
  // returns TRI_ERROR_NO_ERROR.
  // If TRI_ERROR_NO_ERROR is returned, then the result was CL_COMM_RECEIVED
  // and .answer can safely be inspected.
  if (res->status == CL_COMM_TIMEOUT) {
    // No reply, we give up:
    return TRI_ERROR_CLUSTER_TIMEOUT;
  } else if (res->status == CL_COMM_ERROR) {
    return TRI_ERROR_CLUSTER_CONNECTION_LOST;
  } else if (res->status == CL_COMM_BACKEND_UNAVAILABLE) {
    if (res->result == nullptr) {
      return TRI_ERROR_CLUSTER_CONNECTION_LOST;
    }
    if (!res->result->isComplete()) {
      // there is no result
      return TRI_ERROR_CLUSTER_CONNECTION_LOST;
    }
    return TRI_ERROR_CLUSTER_BACKEND_UNAVAILABLE;
  }

  return TRI_ERROR_NO_ERROR;
}

////////////////////////////////////////////////////////////////////////////////
/// @brief creates a copy of all HTTP headers to forward
////////////////////////////////////////////////////////////////////////////////

network::Headers getForwardableRequestHeaders(arangodb::GeneralRequest* request) {
  std::unordered_map<std::string, std::string> const& headers = request->headers();
  std::unordered_map<std::string, std::string>::const_iterator it = headers.begin();

  network::Headers result;

  while (it != headers.end()) {
    std::string const& key = (*it).first;

    // ignore the following headers
    if (key != "x-arango-async" && key != "authorization" &&
        key != "content-length" && key != "connection" && key != "expect" &&
        key != "host" && key != "origin" && key != StaticStrings::HLCHeader &&
        key != StaticStrings::ErrorCodes &&
        key.substr(0, 14) != "access-control") {
      result.emplace(key, (*it).second);
    }
    ++it;
  }

  result["content-length"] = StringUtils::itoa(request->contentLength());

  return result;
}

////////////////////////////////////////////////////////////////////////////////
/// @brief check if a list of attributes have the same values in two vpack
/// documents
////////////////////////////////////////////////////////////////////////////////

bool shardKeysChanged(LogicalCollection const& collection, VPackSlice const& oldValue,
                      VPackSlice const& newValue, bool isPatch) {
  if (!oldValue.isObject() || !newValue.isObject()) {
    // expecting two objects. everything else is an error
    return true;
  }
#ifdef DEBUG_SYNC_REPLICATION
  if (collection.vocbase().name() == "sync-replication-test") {
    return false;
  }
#endif

  std::vector<std::string> const& shardKeys = collection.shardKeys();

  for (size_t i = 0; i < shardKeys.size(); ++i) {
    if (shardKeys[i] == StaticStrings::KeyString) {
      continue;
    }

    VPackSlice n = newValue.get(shardKeys[i]);

    if (n.isNone() && isPatch) {
      // attribute not set in patch document. this means no update
      continue;
    }

    VPackSlice o = oldValue.get(shardKeys[i]);

    if (o.isNone()) {
      // if attribute is undefined, use "null" instead
      o = arangodb::velocypack::Slice::nullSlice();
    }

    if (n.isNone()) {
      // if attribute is undefined, use "null" instead
      n = arangodb::velocypack::Slice::nullSlice();
    }

    if (!Helper::equal(n, o, false)) {
      return true;
    }
  }

  return false;
}

bool smartJoinAttributeChanged(LogicalCollection const& collection, VPackSlice const& oldValue,
                               VPackSlice const& newValue, bool isPatch) {
  if (!collection.hasSmartJoinAttribute()) {
    return false;
  }
  if (!oldValue.isObject() || !newValue.isObject()) {
    // expecting two objects. everything else is an error
    return true;
  }

  std::string const& s = collection.smartJoinAttribute();

  VPackSlice n = newValue.get(s);
  if (!n.isString()) {
    if (isPatch && n.isNone()) {
      // attribute not set in patch document. this means no update
      return false;
    }

    // no string value... invalid!
    return true;
  }

  VPackSlice o = oldValue.get(s);
  TRI_ASSERT(o.isString());

  return !Helper::equal(n, o, false);
}

////////////////////////////////////////////////////////////////////////////////
/// @brief returns revision for a sharded collection
////////////////////////////////////////////////////////////////////////////////

futures::Future<OperationResult> revisionOnCoordinator(ClusterFeature& feature,
                                                       std::string const& dbname,
                                                       std::string const& collname) {
  // Set a few variables needed for our work:
  ClusterInfo& ci = feature.clusterInfo();

  // First determine the collection ID from the name:
  std::shared_ptr<LogicalCollection> collinfo;
  collinfo = ci.getCollectionNT(dbname, collname);
  if (collinfo == nullptr) {
    return futures::makeFuture(OperationResult(TRI_ERROR_ARANGO_DATA_SOURCE_NOT_FOUND));
  }
  
  network::RequestOptions reqOpts;
  reqOpts.database = dbname;
  reqOpts.timeout = network::Timeout(300.0);

  // If we get here, the sharding attributes are not only _key, therefore
  // we have to contact everybody:
  std::shared_ptr<ShardMap> shards = collinfo->shardIds();
  std::vector<Future<network::Response>> futures;
  futures.reserve(shards->size());
  
  auto* pool = feature.server().getFeature<NetworkFeature>().pool();
  for (auto const& p : *shards) {
    auto future =
        network::sendRequest(pool, "shard:" + p.first, fuerte::RestVerb::Get,
                             "/_api/collection/" + StringUtils::urlEncode(p.first) + "/revision",
                             VPackBuffer<uint8_t>(), reqOpts);
    futures.emplace_back(std::move(future));
  }

  auto cb = [](std::vector<Try<network::Response>>&& results) -> OperationResult {
    return handleResponsesFromAllShards(
        results, [](Result& result, VPackBuilder& builder, ShardID&, VPackSlice answer) -> void {
          if (answer.isObject()) {
            VPackSlice r = answer.get("revision");
            if (r.isString()) {
              VPackValueLength len;
              char const* p = r.getString(len);
              TRI_voc_rid_t cmp = TRI_StringToRid(p, len, false);

              TRI_voc_rid_t rid = builder.slice().isNumber()
                                      ? builder.slice().getNumber<TRI_voc_rid_t>()
                                      : 0;
              if (cmp != UINT64_MAX && cmp > rid) {
                // get the maximum value
                builder.clear();
                builder.add(VPackValue(cmp));
              }
            }
          } else {
            // didn't get the expected response
            result.reset(TRI_ERROR_INTERNAL);
          }
        });
  };
  return futures::collectAll(std::move(futures)).thenValue(std::move(cb));
}

futures::Future<Result> warmupOnCoordinator(ClusterFeature& feature,
                                            std::string const& dbname,
                                            std::string const& cid) {
  // Set a few variables needed for our work:
  ClusterInfo& ci = feature.clusterInfo();

  // First determine the collection ID from the name:
  std::shared_ptr<LogicalCollection> collinfo;
  collinfo = ci.getCollectionNT(dbname, cid);
  if (collinfo == nullptr) {
    return futures::makeFuture(Result(TRI_ERROR_ARANGO_DATA_SOURCE_NOT_FOUND));
  }

  // If we get here, the sharding attributes are not only _key, therefore
  // we have to contact everybody:
  std::shared_ptr<ShardMap> shards = collinfo->shardIds();
  
  network::RequestOptions opts;
  opts.database = dbname;
  opts.timeout = network::Timeout(300.0);

  std::vector<Future<network::Response>> futures;
  futures.reserve(shards->size());

  auto* pool = feature.server().getFeature<NetworkFeature>().pool();
  for (auto const& p : *shards) {
    // handler expects valid velocypack body (empty object minimum)
    VPackBuffer<uint8_t> buffer;
    buffer.append(VPackSlice::emptyObjectSlice().begin(), 1);

    auto future =
        network::sendRequest(pool, "shard:" + p.first, fuerte::RestVerb::Get,
                             "/_api/collection/" + StringUtils::urlEncode(p.first) +
                                 "/loadIndexesIntoMemory",
                             std::move(buffer), opts);
    futures.emplace_back(std::move(future));
  }

  auto cb = [](std::vector<Try<network::Response>>&& results) -> OperationResult {
    return handleResponsesFromAllShards(results,
                                        [](Result&, VPackBuilder&, ShardID&, VPackSlice) -> void {
                                          // we don't care about response bodies, just that the requests succeeded
                                        });
  };
  return futures::collectAll(std::move(futures))
      .thenValue(std::move(cb))
      .thenValue([](OperationResult&& opRes) -> Result { return opRes.result; });
}

////////////////////////////////////////////////////////////////////////////////
/// @brief returns figures for a sharded collection
////////////////////////////////////////////////////////////////////////////////

futures::Future<OperationResult> figuresOnCoordinator(ClusterFeature& feature,
                                                      std::string const& dbname,
                                                      std::string const& collname) {
  // Set a few variables needed for our work:
  ClusterInfo& ci = feature.clusterInfo();

  // First determine the collection ID from the name:
  std::shared_ptr<LogicalCollection> collinfo;
  collinfo = ci.getCollectionNT(dbname, collname);
  if (collinfo == nullptr) {
    return futures::makeFuture(OperationResult(TRI_ERROR_ARANGO_DATA_SOURCE_NOT_FOUND));
  }
  
  network::RequestOptions reqOpts;
  reqOpts.database = dbname;
  reqOpts.timeout = network::Timeout(300.0);

  // If we get here, the sharding attributes are not only _key, therefore
  // we have to contact everybody:
  std::shared_ptr<ShardMap> shards = collinfo->shardIds();
  std::vector<Future<network::Response>> futures;
  futures.reserve(shards->size());

  auto* pool = feature.server().getFeature<NetworkFeature>().pool();
  for (auto const& p : *shards) {
    auto future =
        network::sendRequest(pool, "shard:" + p.first, fuerte::RestVerb::Get,
                             "/_api/collection/" +
                                 StringUtils::urlEncode(p.first) + "/figures",
                             VPackBuffer<uint8_t>(), reqOpts);
    futures.emplace_back(std::move(future));
  }

  auto cb = [](std::vector<Try<network::Response>>&& results) mutable -> OperationResult {
    auto handler = [](Result& result, VPackBuilder& builder, ShardID&,
                      VPackSlice answer) mutable -> void {
      if (answer.isObject()) {
        VPackSlice figures = answer.get("figures");
        if (figures.isObject()) {
          // add to the total
          recursiveAdd(figures, builder);
        }
      } else {
        // didn't get the expected response
        result.reset(TRI_ERROR_INTERNAL);
      }
    };
    auto pre = [](Result&, VPackBuilder& builder) -> void {
      // initialize to empty object
      builder.openObject();
      builder.close();
    };
    return handleResponsesFromAllShards(results, handler, pre);
  };
  return futures::collectAll(std::move(futures)).thenValue(std::move(cb));
}

////////////////////////////////////////////////////////////////////////////////
/// @brief counts number of documents in a coordinator, by shard
////////////////////////////////////////////////////////////////////////////////

futures::Future<OperationResult> countOnCoordinator(transaction::Methods& trx,
                                                    std::string const& cname) {
  std::vector<std::pair<std::string, uint64_t>> result;

  // Set a few variables needed for our work:
  ClusterFeature& feature = trx.vocbase().server().getFeature<ClusterFeature>();
  ClusterInfo& ci = feature.clusterInfo();

  std::string const& dbname = trx.vocbase().name();
  // First determine the collection ID from the name:
  std::shared_ptr<LogicalCollection> collinfo;
  collinfo = ci.getCollectionNT(dbname, cname);
  if (collinfo == nullptr) {
    return futures::makeFuture(OperationResult(TRI_ERROR_ARANGO_DATA_SOURCE_NOT_FOUND));
  }

  std::shared_ptr<ShardMap> shardIds = collinfo->shardIds();
  const bool isManaged = trx.state()->hasHint(transaction::Hints::Hint::GLOBAL_MANAGED);
  if (isManaged) {
    Result res = ::beginTransactionOnAllLeaders(trx, *shardIds).get();
    if (res.fail()) {
      return futures::makeFuture(OperationResult(res));
    }
  }
  
  network::RequestOptions reqOpts;
  reqOpts.database = dbname;
  reqOpts.retryNotFound = true;

  std::vector<Future<network::Response>> futures;
  futures.reserve(shardIds->size());

  auto* pool = trx.vocbase().server().getFeature<NetworkFeature>().pool();
  for (auto const& p : *shardIds) {
    network::Headers headers;
    ClusterTrxMethods::addTransactionHeader(trx, /*leader*/ p.second[0], headers);

    futures.emplace_back(network::sendRequestRetry(pool, "shard:" + p.first, fuerte::RestVerb::Get,
                                                   "/_api/collection/" + StringUtils::urlEncode(p.first) + "/count",
                                                   VPackBuffer<uint8_t>(), reqOpts, std::move(headers)));
  }

  auto cb = [](std::vector<Try<network::Response>>&& results) mutable -> OperationResult {
    auto handler = [](Result& result, VPackBuilder& builder, ShardID& shardId,
                      VPackSlice answer) mutable -> void {
      if (answer.isObject()) {
        // add to the total
        VPackArrayBuilder array(&builder);
        array->add(VPackValue(shardId));
        array->add(VPackValue(Helper::getNumericValue<uint64_t>(
            answer, "count", 0)));
      } else {
        // didn't get the expected response
        result.reset(TRI_ERROR_INTERNAL);
      }
    };
    auto pre = [](Result&, VPackBuilder& builder) -> void {
      builder.openArray();
    };
    auto post = [](Result& result, VPackBuilder& builder) -> void {
      if (builder.isOpenArray()) {
        builder.close();
      } else {
        result.reset(TRI_ERROR_INTERNAL, "result was corrupted");
        builder.clear();
      }
    };
    return handleResponsesFromAllShards(results, handler, pre, post);
  };
  return futures::collectAll(std::move(futures)).thenValue(std::move(cb));
}

////////////////////////////////////////////////////////////////////////////////
/// @brief gets the selectivity estimates from DBservers
////////////////////////////////////////////////////////////////////////////////

int selectivityEstimatesOnCoordinator(ClusterFeature& feature, std::string const& dbname,
                                      std::string const& collname,
                                      std::unordered_map<std::string, double>& result,
                                      TRI_voc_tick_t tid) {
  // Set a few variables needed for our work:
  ClusterInfo& ci = feature.clusterInfo();

  result.clear();

  // First determine the collection ID from the name:
  std::shared_ptr<LogicalCollection> collinfo;
  collinfo = ci.getCollectionNT(dbname, collname);
  if (collinfo == nullptr) {
    return TRI_ERROR_ARANGO_DATA_SOURCE_NOT_FOUND;
  }
  std::shared_ptr<ShardMap> shards = collinfo->shardIds();

  auto* pool = feature.server().getFeature<NetworkFeature>().pool();
  
  network::RequestOptions reqOpts;
  reqOpts.database = dbname;
  reqOpts.retryNotFound = true;
  reqOpts.skipScheduler = true;

  std::vector<Future<network::Response>> futures;
  futures.reserve(shards->size());

  std::string requestsUrl;
  for (auto const& p : *shards) {
    network::Headers headers;
    if (tid != 0) {
      headers.emplace(StaticStrings::TransactionId, std::to_string(tid));
    }

    futures.emplace_back(
        network::sendRequestRetry(pool, "shard:" + p.first, fuerte::RestVerb::Get,
                                  "/_api/index/selectivity?collection=" + StringUtils::urlEncode(p.first),
                                  VPackBufferUInt8(), reqOpts, std::move(headers)));
  }

  // format of expected answer:
  // in `indexes` is a map that has keys in the format
  // s<shardid>/<indexid> and index information as value
  // {"code":200
  // ,"error":false
  // ,"indexes":{ "s10004/0"    : 1.0,
  //              "s10004/10005": 0.5
  //            }
  // }

  std::map<std::string, std::vector<double>> indexEstimates;
  for (Future<network::Response>& f : futures) {
    network::Response const& r = f.get();

    if (r.fail()) {
      return network::fuerteToArangoErrorCode(r);
    }

    VPackSlice answer = r.slice();
    if (!answer.isObject()) {
      return TRI_ERROR_INTERNAL;
    }
   
    if (answer.hasKey(StaticStrings::ErrorNum)) {
      int errorNum = answer.get(StaticStrings::ErrorNum).getNumber<int>();

      if (errorNum != TRI_ERROR_NO_ERROR) {
        return errorNum;
      }
    }

    answer = answer.get("indexes");
    if (!answer.isObject()) {
      return TRI_ERROR_INTERNAL;
    }

    // add to the total
    for (auto pair : VPackObjectIterator(answer, true)) {
      velocypack::StringRef shardIndexId(pair.key);
      auto split = std::find(shardIndexId.begin(), shardIndexId.end(), '/');
      if (split != shardIndexId.end()) {
        std::string index(split + 1, shardIndexId.end());
        double estimate = Helper::getNumericValue(pair.value, 0.0);
        indexEstimates[index].push_back(estimate);
      }
    }
  }

  auto aggregateIndexes = [](std::vector<double> const& vec) -> double {
    TRI_ASSERT(!vec.empty());
    double rv = std::accumulate(vec.begin(), vec.end(), 0.0);
    rv /= static_cast<double>(vec.size());
    return rv;
  };

  for (auto const& p : indexEstimates) {
    result[p.first] = aggregateIndexes(p.second);
  }

  return TRI_ERROR_NO_ERROR;
}

////////////////////////////////////////////////////////////////////////////////
/// @brief creates one or many documents in a coordinator
///
/// In case of many documents (slice is a VPackArray) it will send to each
/// shard all the relevant documents for this shard only.
/// If one of them fails, this error is reported.
/// There is NO guarantee for the stored documents of all other shards, they may
/// be stored or not. All answers of these shards are dropped.
/// If we return with NO_ERROR it is guaranteed that all shards reported success
/// for their documents.
////////////////////////////////////////////////////////////////////////////////

Future<OperationResult> createDocumentOnCoordinator(transaction::Methods const& trx,
                                                    LogicalCollection& coll,
                                                    VPackSlice const slice,
                                                    arangodb::OperationOptions const& options) {
  const std::string collid = std::to_string(coll.id());

  // create vars used in this function
  bool const useMultiple = slice.isArray();  // insert more than one document
  CreateOperationCtx opCtx;
  opCtx.options = options;

  // create shard map
  if (useMultiple) {
    for (VPackSlice value : VPackArrayIterator(slice)) {
      int res = distributeBabyOnShards(opCtx, coll, value, options.isRestore);
      if (res != TRI_ERROR_NO_ERROR) {
        return makeFuture(OperationResult(res));;
      }
    }
  } else {
    int res = distributeBabyOnShards(opCtx, coll, slice, options.isRestore);
    if (res != TRI_ERROR_NO_ERROR) {
      return makeFuture(OperationResult(res));;
    }
  }

  Future<Result> f = makeFuture(Result());
  const bool isManaged = trx.state()->hasHint(transaction::Hints::Hint::GLOBAL_MANAGED);
  if (isManaged && opCtx.shardMap.size() > 1) {  // lazily begin transactions on leaders
    f = beginTransactionOnSomeLeaders(*trx.state(), coll, opCtx.shardMap);
  }

  return std::move(f).thenValue([=, &trx, &coll, opCtx(std::move(opCtx))](Result r) -> Future<OperationResult> {
    
    std::string const baseUrl = "/_api/document/";
    
    network::RequestOptions reqOpts;
    reqOpts.database = trx.vocbase().name();
    reqOpts.timeout = network::Timeout(CL_DEFAULT_LONG_TIMEOUT);
    reqOpts.retryNotFound = true;
    reqOpts.param(StaticStrings::WaitForSyncString, (options.waitForSync ? "true" : "false"))
           .param(StaticStrings::ReturnNewString, (options.returnNew ? "true" : "false"))
           .param(StaticStrings::ReturnOldString, (options.returnOld ? "true" : "false"))
           .param(StaticStrings::IsRestoreString, (options.isRestore ? "true" : "false"))
           .param(StaticStrings::OverWrite, (options.overwrite ? "true" : "false"));

    // Now prepare the requests:
    auto* pool = trx.vocbase().server().getFeature<NetworkFeature>().pool();
    std::vector<Future<network::Response>> futures;
    futures.reserve(opCtx.shardMap.size());
    for (auto const& it : opCtx.shardMap) {
      VPackBuffer<uint8_t> reqBuffer;
      VPackBuilder reqBuilder(reqBuffer);

      if (!useMultiple) {
        TRI_ASSERT(it.second.size() == 1);
        auto idx = it.second.front();
        if (idx.second.empty()) {
          reqBuilder.add(slice);
        } else {
          reqBuilder.openObject();
          reqBuilder.add(StaticStrings::KeyString, VPackValue(idx.second));
          TRI_SanitizeObject(slice, reqBuilder);
          reqBuilder.close();
        }
      } else {
        reqBuilder.openArray(/*unindexed*/ true);
        for (auto const& idx : it.second) {
          if (idx.second.empty()) {
            reqBuilder.add(idx.first);
          } else {
            reqBuilder.openObject();
            reqBuilder.add(StaticStrings::KeyString, VPackValue(idx.second));
            TRI_SanitizeObject(idx.first, reqBuilder);
            reqBuilder.close();
          }
        }
        reqBuilder.close();
      }

      std::shared_ptr<ShardMap> shardIds = coll.shardIds();
      network::Headers headers;
      addTransactionHeaderForShard(trx, *shardIds, /*shard*/ it.first, headers);
      auto future =
          network::sendRequestRetry(pool, "shard:" + it.first, fuerte::RestVerb::Post,
                                    baseUrl + StringUtils::urlEncode(it.first),
                                    std::move(reqBuffer), reqOpts, std::move(headers));
      futures.emplace_back(std::move(future));
    }

    // Now compute the result
    if (!useMultiple) {  // single-shard fast track
      TRI_ASSERT(futures.size() == 1);

      auto cb = [options](network::Response&& res) -> OperationResult {
        if (res.error != fuerte::Error::NoError) {
          return OperationResult(network::fuerteToArangoErrorCode(res));
        }

        return network::clusterResultInsert(res.response->statusCode(),
                                            res.response->stealPayload(), options, {});
      };
      return std::move(futures[0]).thenValue(cb);
    }

    return futures::collectAll(std::move(futures))
        .thenValue([opCtx(std::move(opCtx))](std::vector<Try<network::Response>> results) -> OperationResult {
          return handleCRUDShardResponsesFast(network::clusterResultInsert, opCtx, results);
        });
  });
}

////////////////////////////////////////////////////////////////////////////////
/// @brief remove a document in a coordinator
////////////////////////////////////////////////////////////////////////////////

Future<OperationResult> removeDocumentOnCoordinator(arangodb::transaction::Methods& trx,
                                                    LogicalCollection& coll, VPackSlice const slice,
                                                    arangodb::OperationOptions const& options) {
  // Set a few variables needed for our work:

  // First determine the collection ID from the name:
  std::shared_ptr<ShardMap> shardIds = coll.shardIds();

  CrudOperationCtx opCtx;
  opCtx.options = options;
  const bool useMultiple = slice.isArray();

  bool canUseFastPath = true;
  if (useMultiple) {
    for (VPackSlice value : VPackArrayIterator(slice)) {
      int res = distributeBabyOnShards(opCtx, coll, value);
      if (res != TRI_ERROR_NO_ERROR) {
        canUseFastPath = false;
        break;
      }
    }
  } else {
    int res = distributeBabyOnShards(opCtx, coll, slice);
    if (res != TRI_ERROR_NO_ERROR) {
      canUseFastPath = false;
    }
  }
  // We sorted the shards correctly.
  
  network::RequestOptions reqOpts;
  reqOpts.database = trx.vocbase().name();
  reqOpts.timeout = network::Timeout(CL_DEFAULT_LONG_TIMEOUT);
  reqOpts.retryNotFound = true;
  reqOpts.param(StaticStrings::WaitForSyncString, (options.waitForSync ? "true" : "false"))
         .param(StaticStrings::ReturnOldString, (options.returnOld ? "true" : "false"))
         .param(StaticStrings::IgnoreRevsString, (options.ignoreRevs ? "true" : "false"));

  const bool isManaged = trx.state()->hasHint(transaction::Hints::Hint::GLOBAL_MANAGED);

  if (canUseFastPath) {
    // All shard keys are known in all documents.
    // Contact all shards directly with the correct information.

    // lazily begin transactions on leaders
    Future<Result> f = makeFuture(Result());
    if (isManaged && opCtx.shardMap.size() > 1) {
      f = beginTransactionOnSomeLeaders(*trx.state(), coll, opCtx.shardMap);
    }

    return std::move(f).thenValue([=, &trx, opCtx(std::move(opCtx))](Result r) -> Future<OperationResult> {
      if (r.fail()) {
        return OperationResult(r);
      }

      // Now prepare the requests:
      auto* pool = trx.vocbase().server().getFeature<NetworkFeature>().pool();
      std::vector<Future<network::Response>> futures;
      futures.reserve(opCtx.shardMap.size());

      for (auto const& it : opCtx.shardMap) {
        VPackBuffer<uint8_t> buffer;
        if (!useMultiple) {
          TRI_ASSERT(it.second.size() == 1);
          buffer.append(slice.begin(), slice.byteSize());
        } else {
          VPackBuilder reqBuilder(buffer);
          reqBuilder.openArray(/*unindexed*/true);
          for (VPackSlice value : it.second) {
            reqBuilder.add(value);
          }
          reqBuilder.close();
        }

        network::Headers headers;
        addTransactionHeaderForShard(trx, *shardIds, /*shard*/ it.first, headers);
        futures.emplace_back(network::sendRequestRetry(
            pool, "shard:" + it.first, fuerte::RestVerb::Delete,
            "/_api/document/" + StringUtils::urlEncode(it.first),
            std::move(buffer), reqOpts, std::move(headers)));
      }

      // Now listen to the results:
      if (!useMultiple) {
        TRI_ASSERT(futures.size() == 1);
        auto cb = [options](network::Response&& res) -> OperationResult {
          if (res.error != fuerte::Error::NoError) {
            return OperationResult(network::fuerteToArangoErrorCode(res));
          }
          return network::clusterResultDelete(res.response->statusCode(),
                                              res.response->stealPayload(), options, {});
        };
        return std::move(futures[0]).thenValue(cb);
      }

      return futures::collectAll(std::move(futures))
          .thenValue([opCtx(std::move(opCtx))](std::vector<Try<network::Response>>&& results) -> OperationResult {
            return handleCRUDShardResponsesFast(network::clusterResultDelete, opCtx, results);
          });
    });

  }

  // Not all shard keys are known in all documents.
  // We contact all shards with the complete body and ignore NOT_FOUND

  // lazily begin transactions on leaders
  Future<Result> f = makeFuture(Result());
  if (isManaged && shardIds->size() > 1) {
    f = ::beginTransactionOnAllLeaders(trx, *shardIds);
  }

  return std::move(f).thenValue([=, &trx](Result r) -> Future<OperationResult> {
    if (r.fail()) {
      return OperationResult(r);
    }

    // We simply send the body to all shards and await their results.
    // As soon as we have the results we merge them in the following way:
    // For 1 .. slice.length()
    //    for res : allResults
    //      if res != NOT_FOUND => insert this result. skip other results
    //    end
    //    if (!skipped) => insert NOT_FOUND

    auto* pool = trx.vocbase().server().getFeature<NetworkFeature>().pool();
    std::vector<Future<network::Response>> futures;
    futures.reserve(shardIds->size());

    const size_t expectedLen = useMultiple ? slice.length() : 0;
    VPackBuffer<uint8_t> buffer;
    buffer.append(slice.begin(), slice.byteSize());

    for (auto const& shardServers : *shardIds) {
      ShardID const& shard = shardServers.first;
      network::Headers headers;
      addTransactionHeaderForShard(trx, *shardIds, shard, headers);
      futures.emplace_back(
          network::sendRequestRetry(pool, "shard:" + shard, fuerte::RestVerb::Delete,
                                    "/_api/document/" + StringUtils::urlEncode(shard),
                                    /*cannot move*/ buffer,
                                    reqOpts, std::move(headers)));
    }

    return futures::collectAll(std::move(futures))
    .thenValue([=](std::vector<Try<network::Response>>&& responses) -> OperationResult {
      return ::handleCRUDShardResponsesSlow(network::clusterResultDelete, expectedLen,
                                            std::move(options), responses);
    });
  });
}

////////////////////////////////////////////////////////////////////////////////
/// @brief truncate a cluster collection on a coordinator
////////////////////////////////////////////////////////////////////////////////

futures::Future<OperationResult> truncateCollectionOnCoordinator(transaction::Methods& trx,
                                                                 std::string const& collname) {
  Result res;
  // Set a few variables needed for our work:
  ClusterInfo& ci = trx.vocbase().server().getFeature<ClusterFeature>().clusterInfo();

  // First determine the collection ID from the name:
  std::shared_ptr<LogicalCollection> collinfo;
  collinfo = ci.getCollectionNT(trx.vocbase().name(), collname);
  if (collinfo == nullptr) {
    return futures::makeFuture(
        OperationResult(res.reset(TRI_ERROR_ARANGO_DATA_SOURCE_NOT_FOUND)));
  }

  // Some stuff to prepare cluster-intern requests:
  // We have to contact everybody:
  std::shared_ptr<ShardMap> shardIds = collinfo->shardIds();

  // lazily begin transactions on all leader shards
  if (trx.state()->hasHint(transaction::Hints::Hint::GLOBAL_MANAGED)) {
    res = ::beginTransactionOnAllLeaders(trx, *shardIds).get();
    if (res.fail()) {
      return futures::makeFuture(OperationResult(res));
    }
  }
  
  network::RequestOptions reqOpts;
  reqOpts.database = trx.vocbase().name();
  reqOpts.timeout = network::Timeout(600.0);
  reqOpts.retryNotFound = true;

  std::vector<Future<network::Response>> futures;
  futures.reserve(shardIds->size());

  auto* pool = trx.vocbase().server().getFeature<NetworkFeature>().pool();
  for (auto const& p : *shardIds) {
    // handler expects valid velocypack body (empty object minimum)
    VPackBuffer<uint8_t> buffer;
    VPackBuilder builder(buffer);
    builder.openObject();
    builder.close();

    network::Headers headers;
    addTransactionHeaderForShard(trx, *shardIds, /*shard*/ p.first, headers);
    auto future =
        network::sendRequestRetry(pool, "shard:" + p.first, fuerte::RestVerb::Put,
                                  "/_api/collection/" + p.first + "/truncate",
                                  std::move(buffer), reqOpts, std::move(headers));
    futures.emplace_back(std::move(future));
  }

  auto cb = [](std::vector<Try<network::Response>>&& results) -> OperationResult {
    return handleResponsesFromAllShards(
        results, [](Result& result, VPackBuilder&, ShardID&, VPackSlice answer) -> void {
          if (Helper::readBooleanValue(answer, StaticStrings::Error, false)) {
            result = network::resultFromBody(answer, TRI_ERROR_NO_ERROR);
          }
        });
  };
  return futures::collectAll(std::move(futures)).thenValue(std::move(cb));
}

////////////////////////////////////////////////////////////////////////////////
/// @brief get a document in a coordinator
////////////////////////////////////////////////////////////////////////////////

Future<OperationResult> getDocumentOnCoordinator(transaction::Methods& trx,
                                                 LogicalCollection& coll, VPackSlice slice,
                                                 OperationOptions const& options) {
  // Set a few variables needed for our work:

  const std::string collid = std::to_string(coll.id());
  std::shared_ptr<ShardMap> shardIds = coll.shardIds();

  // If _key is the one and only sharding attribute, we can do this quickly,
  // because we can easily determine which shard is responsible for the
  // document. Otherwise we have to contact all shards and ask them to
  // delete the document. All but one will not know it.
  // Now find the responsible shard(s)

  CrudOperationCtx opCtx;
  opCtx.options = options;
  const bool useMultiple = slice.isArray();

  bool canUseFastPath = true;
  if (useMultiple) {
    for (VPackSlice value : VPackArrayIterator(slice)) {
      int res = distributeBabyOnShards(opCtx, coll, value);
      if (res != TRI_ERROR_NO_ERROR) {
        canUseFastPath = false;
        break;
      }
    }
  } else {
    int res = distributeBabyOnShards(opCtx, coll, slice);
    if (res != TRI_ERROR_NO_ERROR) {
      canUseFastPath = false;
    }
  }

  // lazily begin transactions on leaders
  const bool isManaged = trx.state()->hasHint(transaction::Hints::Hint::GLOBAL_MANAGED);

  // Some stuff to prepare cluster-internal requests:
  
  network::RequestOptions reqOpts;
  reqOpts.database = trx.vocbase().name();
  reqOpts.retryNotFound = true;
  reqOpts.param(StaticStrings::IgnoreRevsString, (options.ignoreRevs ? "true" : "false"));

  fuerte::RestVerb restVerb;
  if (!useMultiple) {
    restVerb = options.silent ? fuerte::RestVerb::Head : fuerte::RestVerb::Get;
  } else {
    restVerb = fuerte::RestVerb::Put;
    if (options.silent) {
      reqOpts.param(StaticStrings::SilentString, "true");
    }
    reqOpts.param("onlyget", "true");
  }

  if (canUseFastPath) {
    // All shard keys are known in all documents.
    // Contact all shards directly with the correct information.

    Future<Result> f = makeFuture(Result());
    if (isManaged && opCtx.shardMap.size() > 1) {  // lazily begin the transaction
      f = beginTransactionOnSomeLeaders(*trx.state(), coll, opCtx.shardMap);
    }

    return std::move(f).thenValue([=, &trx, opCtx(std::move(opCtx))](Result r) -> Future<OperationResult> {
      if (r.fail()) {
        return OperationResult(std::move(r));
      }

      // Now prepare the requests:
      auto* pool = trx.vocbase().server().getFeature<NetworkFeature>().pool();
      std::vector<Future<network::Response>> futures;
      futures.reserve(opCtx.shardMap.size());

      for (auto const& it : opCtx.shardMap) {
        network::Headers headers;
        addTransactionHeaderForShard(trx, *shardIds, /*shard*/ it.first, headers);
        std::string url;
        VPackBuffer<uint8_t> buffer;

        if (!useMultiple) {
          TRI_ASSERT(it.second.size() == 1);

          if (!options.ignoreRevs && slice.hasKey(StaticStrings::RevString)) {
            headers.emplace("if-match", slice.get(StaticStrings::RevString).copyString());
          }
          VPackSlice keySlice = slice;
          if (slice.isObject()) {
            keySlice = slice.get(StaticStrings::KeyString);
          }
          VPackStringRef ref = keySlice.stringRef();
          // We send to single endpoint
          url.append("/_api/document/").append(StringUtils::urlEncode(it.first)).push_back('/');
          url.append(StringUtils::urlEncode(ref.data(), ref.length()));
        } else {
          // We send to Babies endpoint
          url.append("/_api/document/").append(StringUtils::urlEncode(it.first));

          VPackBuilder builder(buffer);
          builder.openArray(/*unindexed*/true);
          for (auto const& value : it.second) {
            builder.add(value);
          }
          builder.close();
        }
        futures.emplace_back(
            network::sendRequestRetry(pool, "shard:" + it.first, restVerb,
                                      std::move(url), std::move(buffer), reqOpts,
                                      std::move(headers)));
      }

      // Now compute the result
      if (!useMultiple) {  // single-shard fast track
        TRI_ASSERT(futures.size() == 1);
        return std::move(futures[0]).thenValue([options](network::Response res) -> OperationResult {
          if (res.error != fuerte::Error::NoError) {
            return OperationResult(network::fuerteToArangoErrorCode(res));
          }
          return network::clusterResultDocument(res.response->statusCode(),
                                                res.response->stealPayload(), options, {});
        });
      }

      return futures::collectAll(std::move(futures))
          .thenValue([opCtx(std::move(opCtx))](std::vector<Try<network::Response>> results) {
            return handleCRUDShardResponsesFast(network::clusterResultDocument, opCtx, results);
          });
    });

  }

  // Not all shard keys are known in all documents.
  // We contact all shards with the complete body and ignore NOT_FOUND

  if (isManaged) {  // lazily begin the transaction
    Result res = ::beginTransactionOnAllLeaders(trx, *shardIds).get();
    if (res.fail()) {
      return makeFuture(OperationResult(res));
    }
  }

  // Now prepare the requests:
  std::vector<Future<network::Response>> futures;
  futures.reserve(shardIds->size());

  auto* pool = trx.vocbase().server().getFeature<NetworkFeature>().pool();
  const size_t expectedLen = useMultiple ? slice.length() : 0;
  if (!useMultiple) {
    VPackStringRef const key(slice.isObject() ? slice.get(StaticStrings::KeyString) : slice);

    const bool addMatch = !options.ignoreRevs && slice.hasKey(StaticStrings::RevString);
    for (auto const& shardServers : *shardIds) {
      ShardID const& shard = shardServers.first;

      network::Headers headers;
      addTransactionHeaderForShard(trx, *shardIds, shard, headers);
      if (addMatch) {
        headers.emplace("if-match", slice.get(StaticStrings::RevString).copyString());
      }

      futures.emplace_back(network::sendRequestRetry(
          pool, "shard:" + shard, restVerb,
          "/_api/document/" + StringUtils::urlEncode(shard) + "/" +
              StringUtils::urlEncode(key.data(), key.size()),
          VPackBuffer<uint8_t>(), reqOpts, std::move(headers)));
    }
  } else {
    VPackBuffer<uint8_t> buffer;
    buffer.append(slice.begin(), slice.byteSize());
    for (auto const& shardServers : *shardIds) {
      ShardID const& shard = shardServers.first;
      network::Headers headers;
      addTransactionHeaderForShard(trx, *shardIds, shard, headers);
      futures.emplace_back(
          network::sendRequestRetry(pool, "shard:" + shard, restVerb,
                                    "/_api/document/" + StringUtils::urlEncode(shard),
                                    /*cannot move*/ buffer, reqOpts, std::move(headers)));
    }
  }

  return futures::collectAll(std::move(futures))
      .thenValue([=](std::vector<Try<network::Response>>&& responses) -> OperationResult {
        return ::handleCRUDShardResponsesSlow(network::clusterResultDocument, expectedLen,
                                              std::move(options), responses);
      });
}

/// @brief fetch edges from TraverserEngines
///        Contacts all TraverserEngines placed
///        on the DBServers for the given list
///        of vertex _id's.
///        All non-empty and non-cached results
///        of DBServers will be inserted in the
///        datalake. Slices used in the result
///        point to content inside of this lake
///        only and do not run out of scope unless
///        the lake is cleared.

int fetchEdgesFromEngines(transaction::Methods& trx,
                          std::unordered_map<ServerID, traverser::TraverserEngineID> const* engines,
                          VPackSlice const vertexId, size_t depth,
                          std::unordered_map<arangodb::velocypack::StringRef, VPackSlice>& cache,
                          std::vector<VPackSlice>& result,
                          std::vector<std::shared_ptr<VPackBufferUInt8>>& datalake,
                          size_t& filtered, size_t& read) {
  // TODO map id => ServerID if possible
  // And go fast-path

  // This function works for one specific vertex
  // or for a list of vertices.
  TRI_ASSERT(vertexId.isString() || vertexId.isArray());
  transaction::BuilderLeaser leased(&trx);
  leased->openObject();
  leased->add("depth", VPackValue(depth));
  leased->add("keys", vertexId);
  leased->close();

  std::string const url = "/_internal/traverser/edge/";

  auto* pool = trx.vocbase().server().getFeature<NetworkFeature>().pool();
  
  network::RequestOptions reqOpts;
  reqOpts.database = trx.vocbase().name();
  reqOpts.skipScheduler = true; // hack to avoid scheduler queue

  std::vector<Future<network::Response>> futures;
  futures.reserve(engines->size());

  for (auto const& engine : *engines) {
    futures.emplace_back(
        network::sendRequestRetry(pool, "server:" + engine.first, fuerte::RestVerb::Put,
                                  url + StringUtils::itoa(engine.second),
<<<<<<< HEAD
                                  *leased->buffer(), reqOpts));
=======
                                  leased->bufferRef(), network::Timeout(CL_DEFAULT_TIMEOUT)));
>>>>>>> da88e494
  }

  for (Future<network::Response>& f : futures) {
    network::Response const& r = f.get();

    if (r.fail()) {
      return network::fuerteToArangoErrorCode(r);
    }

    auto payload = r.response->stealPayload();
    VPackSlice resSlice(payload->data());
    if (!resSlice.isObject()) {
      // Response has invalid format
      return TRI_ERROR_HTTP_CORRUPTED_JSON;
    }
    filtered += Helper::getNumericValue<size_t>(resSlice, "filtered", 0);
    read += Helper::getNumericValue<size_t>(resSlice, "readIndex", 0);
    VPackSlice edges = resSlice.get("edges");
    bool allCached = true;

    for (VPackSlice e : VPackArrayIterator(edges)) {
      VPackSlice id = e.get(StaticStrings::IdString);
      if (!id.isString()) {
        // invalid id type
        LOG_TOPIC("a23b5", ERR, Logger::GRAPHS)
            << "got invalid edge id type: " << id.typeName();
        continue;
      }
      arangodb::velocypack::StringRef idRef(id);
      auto resE = cache.insert({idRef, e});
      if (resE.second) {
        // This edge is not yet cached.
        allCached = false;
        result.emplace_back(e);
      } else {
        result.emplace_back(resE.first->second);
      }
    }
    if (!allCached) {
      datalake.emplace_back(std::move(payload));
    }
  }
  return TRI_ERROR_NO_ERROR;
}

/// @brief fetch edges from TraverserEngines
///        Contacts all TraverserEngines placed
///        on the DBServers for the given list
///        of vertex _id's.
///        All non-empty and non-cached results
///        of DBServers will be inserted in the
///        datalake. Slices used in the result
///        point to content inside of this lake
///        only and do not run out of scope unless
///        the lake is cleared.

int fetchEdgesFromEngines(
    transaction::Methods& trx,
    std::unordered_map<ServerID, traverser::TraverserEngineID> const* engines,
    VPackSlice const vertexId, bool backward,
    std::unordered_map<arangodb::velocypack::StringRef, VPackSlice>& cache,
    std::vector<VPackSlice>& result,
    std::vector<std::shared_ptr<VPackBufferUInt8>>& datalake, size_t& read) {
  // TODO map id => ServerID if possible
  // And go fast-path

  // This function works for one specific vertex
  // or for a list of vertices.
  TRI_ASSERT(vertexId.isString() || vertexId.isArray());
  transaction::BuilderLeaser leased(&trx);
  leased->openObject();
  leased->add("backward", VPackValue(backward));
  leased->add("keys", vertexId);
  leased->close();

  std::string const url = "/_internal/traverser/edge/";

  auto* pool = trx.vocbase().server().getFeature<NetworkFeature>().pool();
  
  network::RequestOptions reqOpts;
  reqOpts.database = trx.vocbase().name();
  reqOpts.skipScheduler = true; // hack to avoid scheduler queue

  std::vector<Future<network::Response>> futures;
  futures.reserve(engines->size());

  for (auto const& engine : *engines) {
    futures.emplace_back(
        network::sendRequestRetry(pool, "server:" + engine.first, fuerte::RestVerb::Put,
                                  url + StringUtils::itoa(engine.second),
<<<<<<< HEAD
                                  *leased->buffer(), reqOpts));
=======
                                  leased->bufferRef(), network::Timeout(CL_DEFAULT_TIMEOUT)));
>>>>>>> da88e494
  }

  for (Future<network::Response>& f : futures) {
    network::Response const& r = f.get();

    if (r.fail()) {
      return network::fuerteToArangoErrorCode(r);
    }

    auto payload = r.response->stealPayload();
    VPackSlice resSlice(payload->data());
    if (!resSlice.isObject()) {
      // Response has invalid format
      return TRI_ERROR_HTTP_CORRUPTED_JSON;
    }
    read += Helper::getNumericValue<size_t>(resSlice, "readIndex", 0);

    bool allCached = true;
    VPackSlice edges = resSlice.get("edges");
    for (VPackSlice e : VPackArrayIterator(edges)) {
      VPackSlice id = e.get(StaticStrings::IdString);
      if (!id.isString()) {
        // invalid id type
        LOG_TOPIC("da49d", ERR, Logger::GRAPHS)
            << "got invalid edge id type: " << id.typeName();
        continue;
      }
      arangodb::velocypack::StringRef idRef(id);
      auto resE = cache.insert({idRef, e});
      if (resE.second) {
        // This edge is not yet cached.
        allCached = false;
        result.emplace_back(e);
      } else {
        result.emplace_back(resE.first->second);
      }
    }
    if (!allCached) {
      datalake.emplace_back(std::move(payload));
    }
  }
  return TRI_ERROR_NO_ERROR;
}

/// @brief fetch vertices from TraverserEngines
///        Contacts all TraverserEngines placed
///        on the DBServers for the given list
///        of vertex _id's.
///        If any server responds with a document
///        it will be inserted into the result.
///        If no server responds with a document
///        a 'null' will be inserted into the result.

void fetchVerticesFromEngines(
    transaction::Methods& trx,
    std::unordered_map<ServerID, traverser::TraverserEngineID> const* engines,
    std::unordered_set<arangodb::velocypack::StringRef>& vertexIds,
    std::unordered_map<arangodb::velocypack::StringRef, VPackSlice>& result,
    std::vector<std::shared_ptr<VPackBufferUInt8>>& datalake,
    bool forShortestPath) {

  // TODO map id => ServerID if possible
  // And go fast-path

  // slow path, sharding not deducable from _id
  transaction::BuilderLeaser leased(&trx);
  leased->openObject();
  leased->add("keys", VPackValue(VPackValueType::Array));
  for (auto const& v : vertexIds) {
    leased->add(VPackValuePair(v.data(), v.length(), VPackValueType::String));
  }
  leased->close();  // 'keys' Array
  leased->close();  // base object

  std::string const url = "/_internal/traverser/vertex/";

  auto* pool = trx.vocbase().server().getFeature<NetworkFeature>().pool();
  
  network::RequestOptions reqOpts;
  reqOpts.database = trx.vocbase().name();
  reqOpts.skipScheduler = true; // hack to avoid scheduler queue

  std::vector<Future<network::Response>> futures;
  futures.reserve(engines->size());

  for (auto const& engine : *engines) {
    futures.emplace_back(
        network::sendRequestRetry(pool, "server:" + engine.first, fuerte::RestVerb::Put,
                                  url + StringUtils::itoa(engine.second),
<<<<<<< HEAD
                                  *(leased->buffer()), reqOpts));
=======
                                  leased->bufferRef(), network::Timeout(CL_DEFAULT_TIMEOUT)));
>>>>>>> da88e494
  }

  for (Future<network::Response>& f : futures) {
    network::Response const& r = f.get();

    if (r.fail()) {
      THROW_ARANGO_EXCEPTION(network::fuerteToArangoErrorCode(r));
    }

    auto payload = r.response->stealPayload();
    VPackSlice resSlice(payload->data());
    if (!resSlice.isObject()) {
      // Response has invalid format
      THROW_ARANGO_EXCEPTION(TRI_ERROR_HTTP_CORRUPTED_JSON);
    }
    if (r.response->statusCode() != fuerte::StatusOK) {
      int code = network::errorCodeFromBody(resSlice, TRI_ERROR_INTERNAL);
      // We have an error case here. Throw it.
      THROW_ARANGO_EXCEPTION_MESSAGE(code, Helper::getStringValue(
                                               resSlice, StaticStrings::ErrorMessage,
                                               TRI_errno_string(code)));
    }

    bool cached = false;
    for (auto pair : VPackObjectIterator(resSlice, true)) {
      arangodb::velocypack::StringRef key(pair.key);
      if (vertexIds.erase(key) == 0) {
        // We either found the same vertex twice,
        // or found a vertex we did not request.
        // Anyways something somewhere went seriously wrong
        THROW_ARANGO_EXCEPTION(TRI_ERROR_CLUSTER_GOT_CONTRADICTING_ANSWERS);
      }
      TRI_ASSERT(result.find(key) == result.end());
      if (!cached) {
        datalake.emplace_back(std::move(payload));
        cached = true;
      }
      // Protected by datalake
      result.emplace(key, pair.value);
    }
  }

  if (!forShortestPath) {
    // Fill everything we did not find with NULL
    for (auto const& v : vertexIds) {
      result.emplace(v, VPackSlice::nullSlice());
    }
    vertexIds.clear();
  }
}

////////////////////////////////////////////////////////////////////////////////
/// @brief modify a document in a coordinator
////////////////////////////////////////////////////////////////////////////////

Future<OperationResult> modifyDocumentOnCoordinator(
    transaction::Methods& trx, LogicalCollection& coll, VPackSlice const& slice,
    arangodb::OperationOptions const& options, bool const isPatch) {
  // Set a few variables needed for our work:

  // First determine the collection ID from the name:
  std::shared_ptr<ShardMap> shardIds = coll.shardIds();

  // We have a fast path and a slow path. The fast path only asks one shard
  // to do the job and the slow path asks them all and expects to get
  // "not found" from all but one shard. We have to cover the following
  // cases:
  //   isPatch == false    (this is a "replace" operation)
  //     Here, the complete new document is given, we assume that we
  //     can read off the responsible shard, therefore can use the fast
  //     path, this is always true if _key is the one and only sharding
  //     attribute, however, if there is any other sharding attribute,
  //     it is possible that the user has changed the values in any of
  //     them, in that case we will get a "not found" or a "sharding
  //     attributes changed answer" in the fast path. In the first case
  //     we have to delegate to the slow path.
  //   isPatch == true     (this is an "update" operation)
  //     In this case we might or might not have all sharding attributes
  //     specified in the partial document given. If _key is the one and
  //     only sharding attribute, it is always given, if not all sharding
  //     attributes are explicitly given (at least as value `null`), we must
  //     assume that the fast path cannot be used. If all sharding attributes
  //     are given, we first try the fast path, but might, as above,
  //     have to use the slow path after all.

  ShardID shardID;

  CrudOperationCtx opCtx;
  opCtx.options = options;
  const bool useMultiple = slice.isArray();

  bool canUseFastPath = true;
  if (useMultiple) {
    for (VPackSlice value : VPackArrayIterator(slice)) {
      int res = distributeBabyOnShards(opCtx, coll, value);
      if (res != TRI_ERROR_NO_ERROR) {
        if (!isPatch) { // shard keys cannot be changed, error out early
          return makeFuture(OperationResult(res));
        }
        canUseFastPath = false;
        break;
      }
    }
  } else {
    int res = distributeBabyOnShards(opCtx, coll, slice);
    if (res != TRI_ERROR_NO_ERROR) {
      if (!isPatch) { // shard keys cannot be changed, error out early
        return makeFuture(OperationResult(res));
      }
      canUseFastPath = false;
    }
  }

  // Some stuff to prepare cluster-internal requests:

  network::RequestOptions reqOpts;
  reqOpts.database = trx.vocbase().name();
  reqOpts.timeout = network::Timeout(CL_DEFAULT_LONG_TIMEOUT);
  reqOpts.retryNotFound = true;
  reqOpts.param(StaticStrings::WaitForSyncString, (options.waitForSync ? "true" : "false"))
         .param(StaticStrings::IgnoreRevsString, (options.ignoreRevs ? "true" : "false"))
         .param(StaticStrings::IsRestoreString, (options.isRestore ? "true" : "false"));

  fuerte::RestVerb restVerb;
  if (isPatch) {
    restVerb = fuerte::RestVerb::Patch;
    if (!options.keepNull) {
      reqOpts.param(StaticStrings::KeepNullString, "false");
    }
    reqOpts.param(StaticStrings::MergeObjectsString, (options.mergeObjects ? "true" : "false"));
  } else {
    restVerb = fuerte::RestVerb::Put;
  }
  if (options.returnNew) {
    reqOpts.param(StaticStrings::ReturnNewString, "true");
  }
  if (options.returnOld) {
    reqOpts.param(StaticStrings::ReturnOldString, "true");
  }

  const bool isManaged = trx.state()->hasHint(transaction::Hints::Hint::GLOBAL_MANAGED);

  if (canUseFastPath) {
    // All shard keys are known in all documents.
    // Contact all shards directly with the correct information.

    Future<Result> f = makeFuture(Result());
    if (isManaged && opCtx.shardMap.size() > 1) {  // lazily begin transactions on leaders
      f = beginTransactionOnSomeLeaders(*trx.state(), coll, opCtx.shardMap);
    }

    return std::move(f).thenValue([=, &trx, opCtx(std::move(opCtx))](Result r) -> Future<OperationResult> {
      if (r.fail()) { // bail out
        return OperationResult(r);
      }

      // Now prepare the requests:
      auto* pool = trx.vocbase().server().getFeature<NetworkFeature>().pool();
      std::vector<Future<network::Response>> futures;
      futures.reserve(opCtx.shardMap.size());

      for (auto const& it : opCtx.shardMap) {
        std::string url;
        VPackBuffer<uint8_t> buffer;

        if (!useMultiple) {
          TRI_ASSERT(it.second.size() == 1);
          TRI_ASSERT(slice.isObject());
          VPackStringRef const ref(slice.get(StaticStrings::KeyString));
          // We send to single endpoint
          url = "/_api/document/" + StringUtils::urlEncode(it.first) + "/" +
                StringUtils::urlEncode(ref.data(), ref.length());
          buffer.append(slice.begin(), slice.byteSize());

        } else {
          // We send to Babies endpoint
          url = "/_api/document/" + StringUtils::urlEncode(it.first);

          VPackBuilder builder(buffer);
          builder.clear();
          builder.openArray(/*unindexed*/true);
          for (auto const& value : it.second) {
            builder.add(value);
          }
          builder.close();
        }

        network::Headers headers;
        addTransactionHeaderForShard(trx, *shardIds, /*shard*/ it.first, headers);
        futures.emplace_back(
            network::sendRequestRetry(pool, "shard:" + it.first, restVerb,
                                      std::move(url), std::move(buffer),
                                      reqOpts, std::move(headers)));
      }

      // Now listen to the results:
      if (!useMultiple) {
        TRI_ASSERT(futures.size() == 1);
        auto cb = [options](network::Response&& res) -> OperationResult {
          if (res.error != fuerte::Error::NoError) {
            return OperationResult(network::fuerteToArangoErrorCode(res));
          }
          return network::clusterResultModify(res.response->statusCode(),
                                              res.response->stealPayload(), options, {});
        };
        return std::move(futures[0]).thenValue(cb);
      }

      return futures::collectAll(std::move(futures))
          .thenValue([opCtx(std::move(opCtx))](std::vector<Try<network::Response>>&& results) -> OperationResult {
            return handleCRUDShardResponsesFast(network::clusterResultModify, opCtx, results);
          });
    });
  }

  // Not all shard keys are known in all documents.
  // We contact all shards with the complete body and ignore NOT_FOUND

  Future<Result> f = makeFuture(Result());
  if (isManaged && shardIds->size() > 1) {  // lazily begin the transaction
    f = ::beginTransactionOnAllLeaders(trx, *shardIds);
  }

  return std::move(f).thenValue([=, &trx](Result) -> Future<OperationResult> {
    auto* pool = trx.vocbase().server().getFeature<NetworkFeature>().pool();
    std::vector<Future<network::Response>> futures;
    futures.reserve(shardIds->size());

    const size_t expectedLen = useMultiple ? slice.length() : 0;
    VPackBuffer<uint8_t> buffer;
    buffer.append(slice.begin(), slice.byteSize());

    for (std::pair<ShardID, std::vector<ServerID>> const& shardServers : *shardIds) {
      ShardID const& shard = shardServers.first;
      network::Headers headers;
      addTransactionHeaderForShard(trx, *shardIds, shard, headers);

      std::string url;
      if (!useMultiple) { // send to single API
        VPackStringRef const key(slice.get(StaticStrings::KeyString));
        url = "/_api/document/" + StringUtils::urlEncode(shard) + "/" +
              StringUtils::urlEncode(key.data(), key.size());
      } else {
        url = "/_api/document/" + StringUtils::urlEncode(shard);
      }
      futures.emplace_back(
          network::sendRequestRetry(pool, "shard:" + shard, restVerb,
                                    std::move(url), /*cannot move*/ buffer,
                                    reqOpts, std::move(headers)));
    }

    return futures::collectAll(std::move(futures))
    .thenValue([=](std::vector<Try<network::Response>>&& responses) -> OperationResult {
      return ::handleCRUDShardResponsesSlow(network::clusterResultModify, expectedLen,
                                            std::move(options), responses);
    });
  });
}

////////////////////////////////////////////////////////////////////////////////
/// @brief flush Wal on all DBservers
////////////////////////////////////////////////////////////////////////////////

int flushWalOnAllDBServers(ClusterFeature& feature, bool waitForSync,
                           bool waitForCollector, double maxWaitTime) {
  ClusterInfo& ci = feature.clusterInfo();

  std::vector<ServerID> DBservers = ci.getCurrentDBServers();

  auto* pool = feature.server().getFeature<NetworkFeature>().pool();
  
  network::RequestOptions reqOpts;
  reqOpts.skipScheduler = true; // hack to avoid scheduler queue
  reqOpts.param(StaticStrings::WaitForSyncString, (waitForSync ? "true" : "false"))
         .param("waitForCollector", (waitForCollector ? "true" : "false"));
  if (maxWaitTime >= 0.0) {
    reqOpts.param("maxWaitTime", std::to_string(maxWaitTime));
  }
  
  std::vector<Future<network::Response>> futures;
  futures.reserve(DBservers.size());

  VPackBufferUInt8 buffer;
  buffer.append(VPackSlice::noneSlice().begin(), 1); // necessary for some reason
  for (std::string const& server : DBservers) {
    futures.emplace_back(
        network::sendRequestRetry(pool, "server:" + server, fuerte::RestVerb::Put,
                                  "/_admin/wal/flush", buffer, reqOpts));
  }

  for (Future<network::Response>& f : futures) {
    network::Response const& r = f.get();

    if (r.fail()) {
      return network::fuerteToArangoErrorCode(r);
    }
    if (r.response->statusCode() != fuerte::StatusOK) {
      int code = network::errorCodeFromBody(r.slice());
      if (code != TRI_ERROR_NO_ERROR) {
        return code;
      }
    }
  }
  return TRI_ERROR_NO_ERROR;
}

#ifndef USE_ENTERPRISE

std::vector<std::shared_ptr<LogicalCollection>> ClusterMethods::createCollectionOnCoordinator(
    TRI_vocbase_t& vocbase, velocypack::Slice parameters, bool ignoreDistributeShardsLikeErrors,
    bool waitForSyncReplication, bool enforceReplicationFactor,
    bool isNewDatabase, std::shared_ptr<LogicalCollection> const& colToDistributeShardsLike) {
  TRI_ASSERT(parameters.isArray());
  // Collections are temporary collections object that undergoes sanity checks
  // etc. It is not used anywhere and will be cleaned up after this call.
  std::vector<std::shared_ptr<LogicalCollection>> cols;
  for (VPackSlice p : VPackArrayIterator(parameters)) {
    cols.emplace_back(std::make_shared<LogicalCollection>(vocbase, p, true, 0));
  }

  // Persist collection will return the real object.
  auto& feature = vocbase.server().getFeature<ClusterFeature>();
  auto usableCollectionPointers =
      persistCollectionsInAgency(feature, cols, ignoreDistributeShardsLikeErrors,
                                 waitForSyncReplication, enforceReplicationFactor,
                                 isNewDatabase, colToDistributeShardsLike);
  TRI_ASSERT(usableCollectionPointers.size() == cols.size());
  return usableCollectionPointers;
}
#endif

////////////////////////////////////////////////////////////////////////////////
/// @brief Persist collection in Agency and trigger shard creation process
////////////////////////////////////////////////////////////////////////////////

std::vector<std::shared_ptr<LogicalCollection>> ClusterMethods::persistCollectionsInAgency(
    ClusterFeature& feature, std::vector<std::shared_ptr<LogicalCollection>>& collections,
    bool ignoreDistributeShardsLikeErrors, bool waitForSyncReplication,
    bool enforceReplicationFactor, bool isNewDatabase,
    std::shared_ptr<LogicalCollection> const& colToDistributeLike) {
  TRI_ASSERT(!collections.empty());
  if (collections.empty()) {
    THROW_ARANGO_EXCEPTION_MESSAGE(
        TRI_ERROR_INTERNAL,
        "Trying to create an empty list of collections on coordinator.");
  }

  double const realTimeout = ClusterInfo::getTimeout(240.0);
  double const endTime = TRI_microtime() + realTimeout;

  // We have at least one, take this collection's DB name
  // (if there are multiple collections to create, the assumption is that
  // all collections have the same database name - ArangoDB does not
  // support cross-database operations and they cannot be triggered by
  // users)
  auto const dbName = collections[0]->vocbase().name();
  ClusterInfo& ci = feature.clusterInfo();

  std::vector<ClusterCollectionCreationInfo> infos;

  while (true) {
    infos.clear();

    ci.loadCurrentDBServers();
    std::vector<std::string> dbServers = ci.getCurrentDBServers();
    infos.reserve(collections.size());

    std::vector<std::shared_ptr<VPackBuffer<uint8_t>>> vpackData;
    vpackData.reserve(collections.size());
    for (auto& col : collections) {
      // We can only serve on Database at a time with this call.
      // We have the vocbase context around this calls anyways, so this is save.
      TRI_ASSERT(col->vocbase().name() == dbName);
      std::string distributeShardsLike = col->distributeShardsLike();
      std::vector<std::string> avoid = col->avoidServers();
      std::shared_ptr<std::unordered_map<std::string, std::vector<std::string>>> shards = nullptr;

      if (!distributeShardsLike.empty()) {

        std::shared_ptr<LogicalCollection> myColToDistributeLike;

        if (colToDistributeLike != nullptr) {
          myColToDistributeLike = colToDistributeLike;
        } else {
          CollectionNameResolver resolver(col->vocbase());
          myColToDistributeLike = resolver.getCollection(distributeShardsLike);
          if (myColToDistributeLike == nullptr) {
            THROW_ARANGO_EXCEPTION_MESSAGE(TRI_ERROR_CLUSTER_UNKNOWN_DISTRIBUTESHARDSLIKE,
                                           "Collection not found: " + distributeShardsLike + " in database " + col->vocbase().name());
          }
        }

        shards = CloneShardDistribution(ci, col, myColToDistributeLike);
      } else {
        // system collections should never enforce replicationfactor
        // to allow them to come up with 1 dbserver
        if (col->system()) {
          enforceReplicationFactor = false;
        }

        size_t replicationFactor = col->replicationFactor();
        size_t writeConcern = col->writeConcern();
        size_t numberOfShards = col->numberOfShards();

        // the default behavior however is to bail out and inform the user
        // that the requested replicationFactor is not possible right now
        if (dbServers.size() < replicationFactor) {
          TRI_ASSERT(writeConcern <= replicationFactor);
          // => (dbServers.size() < writeConcern) is granted
          LOG_TOPIC("9ce2e", DEBUG, Logger::CLUSTER)
              << "Do not have enough DBServers for requested replicationFactor,"
              << " nrDBServers: " << dbServers.size()
              << " replicationFactor: " << replicationFactor;
          if (enforceReplicationFactor) {
            THROW_ARANGO_EXCEPTION(TRI_ERROR_CLUSTER_INSUFFICIENT_DBSERVERS);
          }
        }

        if (!avoid.empty()) {
          // We need to remove all servers that are in the avoid list
          if (dbServers.size() - avoid.size() < replicationFactor) {
            LOG_TOPIC("03682", DEBUG, Logger::CLUSTER)
                << "Do not have enough DBServers for requested "
                   "replicationFactor,"
                << " (after considering avoid list),"
                << " nrDBServers: " << dbServers.size()
                << " replicationFactor: " << replicationFactor
                << " avoid list size: " << avoid.size();
            // Not enough DBServers left
            THROW_ARANGO_EXCEPTION(TRI_ERROR_CLUSTER_INSUFFICIENT_DBSERVERS);
          }
          dbServers.erase(std::remove_if(dbServers.begin(), dbServers.end(),
                                         [&](const std::string& x) {
                                           return std::find(avoid.begin(), avoid.end(),
                                                            x) != avoid.end();
                                         }),
                          dbServers.end());
        }
        std::random_device rd;
        std::mt19937 g(rd());
        std::shuffle(dbServers.begin(), dbServers.end(), g);
        shards = DistributeShardsEvenly(ci, numberOfShards, replicationFactor,
                                      dbServers, !col->system());
      }


      if (shards->empty() && !col->isSmart()) {
        THROW_ARANGO_EXCEPTION_MESSAGE(TRI_ERROR_INTERNAL,
                                       "no database servers found in cluster");
      }

      col->setShardMap(shards);

      std::unordered_set<std::string> const ignoreKeys{
          "allowUserKeys", "cid",     "globallyUniqueId", "count",
          "planId",        "version", "objectId"};
      col->setStatus(TRI_VOC_COL_STATUS_LOADED);
      VPackBuilder velocy =
          col->toVelocyPackIgnore(ignoreKeys, LogicalDataSource::makeFlags());

      infos.emplace_back(ClusterCollectionCreationInfo{
          std::to_string(col->id()), col->numberOfShards(), col->replicationFactor(),
          col->writeConcern(), waitForSyncReplication, velocy.slice()});
      vpackData.emplace_back(velocy.steal());
    }

    // pass in the *endTime* here, not a timeout!
    Result res = ci.createCollectionsCoordinator(dbName, infos, endTime,
                                                 isNewDatabase, colToDistributeLike);

    if (res.ok()) {
      // success! exit the loop and go on
      break;
    }

    if (res.is(TRI_ERROR_REQUEST_CANCELED)) {
      // special error code indicating that storing the updated plan in the
      // agency didn't succeed, and that we should try again

      // sleep for a while
      std::this_thread::sleep_for(std::chrono::milliseconds(100));

      if (TRI_microtime() > endTime) {
        // timeout expired
        THROW_ARANGO_EXCEPTION(TRI_ERROR_CLUSTER_TIMEOUT);
      }

      auto& server = arangodb::application_features::ApplicationServer::server();
      if (server.isStopping()) {
        THROW_ARANGO_EXCEPTION(TRI_ERROR_SHUTTING_DOWN);
      }

      // try in next iteration with an adjusted plan change attempt
      continue;

    } else {
      // any other error
      THROW_ARANGO_EXCEPTION(res);
    }
  }

  ci.loadPlan();

  // Produce list of shared_ptr wrappers

  std::vector<std::shared_ptr<LogicalCollection>> usableCollectionPointers;
  usableCollectionPointers.reserve(infos.size());

  // quick exit if new database
  if (isNewDatabase) {
    for (auto const& col : collections) {
      usableCollectionPointers.emplace_back(col);
    }
  } else {
    for (auto const& i : infos) {
      auto c = ci.getCollection(dbName, i.collectionID);
      TRI_ASSERT(c.get() != nullptr);
      // We never get a nullptr here because an exception is thrown if the
      // collection does not exist. Also, the create collection should have
      // failed before.
      usableCollectionPointers.emplace_back(std::move(c));
    }
  }
  return usableCollectionPointers;
}  // namespace arangodb

std::string const apiStr("/_admin/backup/");

arangodb::Result hotBackupList(std::vector<ServerID> const& dbServers, VPackSlice const payload,
                               std::unordered_map<std::string, BackupMeta>& hotBackups,
                               VPackBuilder& plan) {
  hotBackups.clear();

  std::map<std::string, std::vector<BackupMeta>> dbsBackups;

  auto cc = ClusterComm::instance();
  if (cc == nullptr) {
    // shutdown, leave here
    return TRI_ERROR_SHUTTING_DOWN;
  }

  auto body = std::make_shared<std::string>(payload.toJson());
  std::string const url = apiStr + "list";

  std::vector<ClusterCommRequest> requests;
  for (auto const& dbServer : dbServers) {
    requests.emplace_back("server:" + dbServer, RequestType::POST, url, body);
  }

  // Perform the requests
  auto nrGood = cc->performRequests(
    requests, CL_DEFAULT_TIMEOUT, Logger::BACKUP, false, false);

  LOG_TOPIC("410a1", DEBUG, Logger::BACKUP) << "Got " << nrGood << " of " << requests.size() << " lists of local backups";

  // Any error if no id presented
  if (payload.isObject() && !payload.hasKey("id") && nrGood < requests.size()) {
    return arangodb::Result(
      TRI_ERROR_HOT_BACKUP_DBSERVERS_AWOL,
      std::string("not all db servers could be reached for backup listing"));
  }

  // Now check results
  for (auto const& req : requests) {
    auto res = req.result;
    if (res.answer == NULL) {
      continue;
    }

    TRI_ASSERT(res.answer != nullptr);
    auto resBody = res.answer->toVelocyPackBuilderPtrNoUniquenessChecks();
    VPackSlice resSlice = resBody->slice();
    if (!resSlice.isObject()) {
      // Response has invalid format
      return arangodb::Result(TRI_ERROR_HTTP_CORRUPTED_JSON,
                              std::string("result to list request to ") +
                                  req.destination + " not an object");
    }

    if (resSlice.get("error").getBoolean()) {
      return arangodb::Result(static_cast<int>(resSlice.get(StaticStrings::ErrorNum).getNumber<uint64_t>()),
                              resSlice.get("errorMessage").copyString());
    }

    if (!resSlice.hasKey("result") || !resSlice.get("result").isObject()) {
      return arangodb::Result(TRI_ERROR_HOT_BACKUP_INTERNAL,
                              std::string("invalid response ") +
                                  resSlice.toJson() + "from " + req.destination);
    }

    resSlice = resSlice.get("result");

    if (!resSlice.hasKey("list") || !resSlice.get("list").isObject()) {
      return arangodb::Result(TRI_ERROR_HTTP_NOT_FOUND,
                              "result is missing backup list");
    }

    if (!payload.isNone() && plan.slice().isNone()) {
      if (!resSlice.hasKey("agency-dump") || !resSlice.get("agency-dump").isArray() ||
          resSlice.get("agency-dump").length() != 1) {
        return arangodb::Result(TRI_ERROR_HTTP_NOT_FOUND,
                                std::string("result ") + resSlice.toJson() +
                                    " is missing agency dump");
      }
      plan.add(resSlice.get("agency-dump")[0]);
    }

    for (auto backup : VPackObjectIterator(resSlice.get("list"))) {
      ResultT<BackupMeta> meta = BackupMeta::fromSlice(backup.value);
      if (meta.ok()) {
        dbsBackups[backup.key.copyString()].push_back(std::move(meta.get()));
      }
    }
  }

  for (auto& i : dbsBackups) {
    // check if the backup is on all dbservers
    bool valid = true;

    // check here that the backups are all made with the same version
    std::string version;
    size_t totalSize = 0;
    size_t totalFiles = 0;

    for (BackupMeta const& meta : i.second) {
      if (version.empty()) {
        version = meta._version;
      } else {
        if (version != meta._version) {
          LOG_TOPIC("aaaaa", WARN, Logger::BACKUP)
              << "Backup " << meta._id
              << " has different versions accross dbservers: " << version
              << " and " << meta._version;
          valid = false;
          break;
        }
      }
      totalSize += meta._sizeInBytes;
      totalFiles += meta._nrFiles;
    }

    if (valid) {
      BackupMeta& front = i.second.front();
      front._sizeInBytes = totalSize;
      front._nrFiles = totalFiles;
      front._serverId = "";  // makes no sense for whole cluster
      front._isAvailable = i.second.size() == dbServers.size();
      front._nrPiecesPresent = static_cast<unsigned int>(i.second.size());
      hotBackups.insert(std::make_pair(front._id, front));
    }
  }

  return arangodb::Result();
}

/**
 * @brief Match existing servers with those in the backup
 *
 * @param  agencyDump
 * @param  my own DB server list
 * @param  Result container
 */
arangodb::Result matchBackupServers(VPackSlice const agencyDump,
                                    std::vector<ServerID> const& dbServers,
                                    std::map<ServerID, ServerID>& match) {
  std::vector<std::string> ap{"arango", "Plan", "DBServers"};

  if (!agencyDump.hasKey(ap)) {
    return Result(TRI_ERROR_HOT_BACKUP_INTERNAL,
                  "agency dump must contain key DBServers");
  }
  auto planServers = agencyDump.get(ap);

  return matchBackupServersSlice(planServers, dbServers, match);
}

arangodb::Result matchBackupServersSlice(VPackSlice const planServers,
                                         std::vector<ServerID> const& dbServers,
                                         std::map<ServerID, ServerID>& match) {
  // LOG_TOPIC("711d8", DEBUG, Logger::BACKUP) << "matching db servers between snapshot: " <<
  //  planServers.toJson() << " and this cluster's db servers " << dbServers;

  if (!planServers.isObject()) {
    return Result(TRI_ERROR_HOT_BACKUP_INTERNAL,
                  "agency dump's arango.Plan.DBServers must be object");
  }

  if (dbServers.size() < planServers.length()) {
    return Result(TRI_ERROR_BACKUP_TOPOLOGY,
                  std::string("number of db servers in the backup (") +
                      std::to_string(planServers.length()) +
                      ") and in this cluster (" +
                      std::to_string(dbServers.size()) + ") do not match");
  }

  // Clear match container
  match.clear();

  // Local copy of my servers
  std::unordered_set<std::string> localCopy;
  std::copy(dbServers.begin(), dbServers.end(),
            std::inserter(localCopy, localCopy.end()));

  // Skip all direct matching names in pair and remove them from localCopy
  std::unordered_set<std::string>::iterator it;
  for (auto planned : VPackObjectIterator(planServers)) {
    auto const plannedStr = planned.key.copyString();
    if ((it = std::find(localCopy.begin(), localCopy.end(), plannedStr)) !=
        localCopy.end()) {
      localCopy.erase(it);
    } else {
      match.emplace(plannedStr, std::string());
    }
  }
  // match all remaining
  auto it2 = localCopy.begin();
  for (auto& m : match) {
    m.second = *it2++;
  }

  LOG_TOPIC("a201e", DEBUG, Logger::BACKUP) << "DB server matches: " << match;

  return arangodb::Result();
}

arangodb::Result controlMaintenanceFeature(std::string const& command,
                                           std::string const& backupId,
                                           std::vector<ServerID> const& dbServers) {
  auto cc = ClusterComm::instance();
  if (cc == nullptr) {
    // nullptr happens only during controlled shutdown
    return arangodb::Result(TRI_ERROR_SHUTTING_DOWN, "Shutting down");
  }

  VPackBuilder builder;
  {
    VPackObjectBuilder b(&builder);
    builder.add("execute", VPackValue(command));
    builder.add("reason", VPackValue("backup"));
    builder.add("duration", VPackValue(30));
    builder.add("id", VPackValue(backupId));
  }

  std::vector<ClusterCommRequest> requests;
  std::string const url = "/_admin/actions";
  auto body = std::make_shared<std::string>(builder.toJson());
  for (auto const& dbServer : dbServers) {
    requests.emplace_back("server:" + dbServer, RequestType::POST, url, body);
  }

  LOG_TOPIC("3d080", DEBUG, Logger::BACKUP)
      << "Attempting to execute " << command << " maintenance features for hot backup id "
      << backupId << " using " << *body;

  // Perform the requests
  cc->performRequests(requests, CL_DEFAULT_TIMEOUT, Logger::BACKUP, false, false);

  // Now listen to the results:
  for (auto const& req : requests) {
    auto res = req.result;
    int commError = handleGeneralCommErrors(&res);
    if (commError != TRI_ERROR_NO_ERROR) {
      return arangodb::Result(commError,
                              std::string(
                                  "Communication error while executing " + command + " maintenance on ") +
                                  req.destination);
    }
    TRI_ASSERT(res.answer != nullptr);
    auto resBody = res.answer->toVelocyPackBuilderPtrNoUniquenessChecks();
    VPackSlice resSlice = resBody->slice();
    if (!resSlice.isObject() || !resSlice.hasKey("error") ||
        !resSlice.get("error").isBoolean()) {
      // Response has invalid format
      return arangodb::Result(TRI_ERROR_HTTP_CORRUPTED_JSON,
                              std::string("result of executing " + command + " request to maintenance feature on ") +
                                  req.destination + " is invalid");
    }

    if (resSlice.get("error").getBoolean()) {
      return arangodb::Result(TRI_ERROR_HOT_BACKUP_INTERNAL,
                              std::string("failed to execute " + command + " on maintenance feature for ") +
                                  backupId + " on server " + req.destination);
    }

    LOG_TOPIC("d7e7c", DEBUG, Logger::BACKUP)
        << "maintenance is paused on " << req.destination;
  }

  return arangodb::Result();
}

arangodb::Result restoreOnDBServers(std::string const& backupId,
                                    std::vector<std::string> const& dbServers,
                                    std::string& previous, bool ignoreVersion) {
  auto cc = ClusterComm::instance();
  if (cc == nullptr) {
    // nullptr happens only during controlled shutdown
    return arangodb::Result(TRI_ERROR_SHUTTING_DOWN, "Shutting down");
  }

  VPackBuilder builder;
  {
    VPackObjectBuilder o(&builder);
    builder.add("id", VPackValue(backupId));
    builder.add("ignoreVersion", VPackValue(ignoreVersion));
  }
  auto body = std::make_shared<std::string>(builder.toJson());

  std::string const url = apiStr + "restore";
  std::vector<ClusterCommRequest> requests;

  for (auto const& dbServer : dbServers) {
    requests.emplace_back("server:" + dbServer, RequestType::POST, url, body);
  }

  // Perform the requests
  cc->performRequests(requests, CL_DEFAULT_TIMEOUT, Logger::BACKUP, false, false);

  LOG_TOPIC("37960", DEBUG, Logger::BACKUP) << "Restoring backup " << backupId;

  // Now listen to the results:
  for (auto const& req : requests) {
    auto res = req.result;
    int commError = handleGeneralCommErrors(&res);
    if (commError != TRI_ERROR_NO_ERROR) {
      // oh-oh cluster is in a bad state
      return arangodb::Result(
          commError, std::string("Communication error list backups on ") + req.destination);
    }
    TRI_ASSERT(res.answer != nullptr);
    auto resBody = res.answer->toVelocyPackBuilderPtrNoUniquenessChecks();
    VPackSlice resSlice = resBody->slice();
    if (!resSlice.isObject()) {
      // Response has invalid format
      return arangodb::Result(TRI_ERROR_HTTP_CORRUPTED_JSON,
                              std::string("result to restore request ") +
                                  req.destination + "not an object");
    }

    if (!resSlice.hasKey("error") || !resSlice.get("error").isBoolean() ||
        resSlice.get("error").getBoolean()) {
      return arangodb::Result(TRI_ERROR_HOT_RESTORE_INTERNAL,
                              std::string("failed to restore ") + backupId +
                                  " on server " + req.destination + ": " +
                                  resSlice.toJson());
    }

    if (!resSlice.hasKey("result") || !resSlice.get("result").isObject()) {
      return arangodb::Result(TRI_ERROR_HOT_RESTORE_INTERNAL,
                              std::string("failed to restore ") + backupId +
                                  " on server " + req.destination +
                                  " as response is missing result object: " +
                                  resSlice.toJson());
    }

    auto result = resSlice.get("result");

    if (!result.hasKey("previous") || !result.get("previous").isString()) {
      return arangodb::Result(TRI_ERROR_HOT_RESTORE_INTERNAL,
                              std::string("failed to restore ") + backupId +
                                  " on server " + req.destination);
    }

    previous = result.get("previous").copyString();
    LOG_TOPIC("9a5c4", DEBUG, Logger::BACKUP)
        << "received failsafe name " << previous << " from db server " << req.destination;
  }

  LOG_TOPIC("755a2", DEBUG, Logger::BACKUP) << "Restored " << backupId << " successfully";

  return arangodb::Result();
}

arangodb::Result applyDBServerMatchesToPlan(VPackSlice const plan,
                                            std::map<ServerID, ServerID> const& matches,
                                            VPackBuilder& newPlan) {
  std::function<void(VPackSlice const, std::map<ServerID, ServerID> const&)> replaceDBServer;

  replaceDBServer = [&newPlan, &replaceDBServer](VPackSlice const s,
                                                 std::map<ServerID, ServerID> const& matches) {
    if (s.isObject()) {
      VPackObjectBuilder o(&newPlan);
      for (auto it : VPackObjectIterator(s)) {
        newPlan.add(it.key);
        replaceDBServer(it.value, matches);
      }
    } else if (s.isArray()) {
      VPackArrayBuilder a(&newPlan);
      for (VPackSlice it : VPackArrayIterator(s)) {
        replaceDBServer(it, matches);
      }
    } else {
      bool swapped = false;
      if (s.isString()) {
        for (auto const& match : matches) {
          if (s.isString() && s.isEqualString(match.first)) {
            newPlan.add(VPackValue(match.second));
            swapped = true;
            break;
          }
        }
      }
      if (!swapped) {
        newPlan.add(s);
      }
    }
  };

  replaceDBServer(plan, matches);

  return arangodb::Result();
}

arangodb::Result hotRestoreCoordinator(ClusterFeature& feature, VPackSlice const payload,
                                       VPackBuilder& report) {
  // 1. Find local backup with id
  //    - fail if not found
  // 2. Match db servers
  //    - fail if not matching
  // 3. Check if they have according backup with backupId
  //    - fail if not
  // 4. Stop maintenance feature on all db servers
  // 5. a. Replay agency
  //    b. Initiate DB server restores
  // 6. Wait until all dbservers up again and good
  //    - fail if not

  if (!payload.isObject() || !payload.hasKey("id") || !payload.get("id").isString()) {
    return arangodb::Result(
        TRI_ERROR_BAD_PARAMETER,
        "restore payload must be an object with string attribute 'id'");
  }

  bool ignoreVersion =
      payload.hasKey("ignoreVersion") && payload.get("ignoreVersion").isTrue();

  std::string const backupId = payload.get("id").copyString();
  VPackBuilder plan;
  ClusterInfo& ci = feature.clusterInfo();
  std::vector<ServerID> dbServers = ci.getCurrentDBServers();
  std::unordered_map<std::string, BackupMeta> list;

  auto result = hotBackupList(dbServers, payload, list, plan);
  if (!result.ok()) {
    LOG_TOPIC("ed4dd", ERR, Logger::BACKUP)
        << "failed to find backup " << backupId
        << " on all db servers: " << result.errorMessage();
    return result;
  }
  if (plan.slice().isNone()) {
    LOG_TOPIC("54b9a", ERR, Logger::BACKUP)
        << "failed to find agency dump for " << backupId
        << " on any db server: " << result.errorMessage();
    return result;
  }

  // Check if the version matches the current version
  if (!ignoreVersion) {
    TRI_ASSERT(list.size() == 1);
    using arangodb::methods::Version;
    using arangodb::methods::VersionResult;
#ifdef USE_ENTERPRISE
    BackupMeta& meta = list.begin()->second;
    // Will never be called in community
    if (!RocksDBHotBackup::versionTestRestore(meta._version)) {
      return arangodb::Result(TRI_ERROR_HOT_RESTORE_INTERNAL,
                              "Version mismatch");
    }
#endif
  }

  // Match my db servers to those in the backups's agency dump
  std::map<ServerID, ServerID> matches;
  result = matchBackupServers(plan.slice(), dbServers, matches);
  if (!result.ok()) {
    LOG_TOPIC("5a746", ERR, Logger::BACKUP)
        << "failed to match db servers: " << result.errorMessage();
    return result;
  }

  // Apply matched servers to create new plan, if any matches to be done,
  // else just take
  VPackBuilder newPlan;
  if (!matches.empty()) {
    result = applyDBServerMatchesToPlan(plan.slice(), matches, newPlan);
    if (!result.ok()) {
      return result;
    }
  }

  // Pause maintenance feature everywhere, fail, if not succeeded everywhere
  result = controlMaintenanceFeature("pause", backupId, dbServers);
  if (!result.ok()) {
    return result;
  }

  // Enact new plan upon the agency
  result = (matches.empty()) ? ci.agencyReplan(plan.slice())
                             : ci.agencyReplan(newPlan.slice());
  if (!result.ok()) {
    result = controlMaintenanceFeature("proceed", backupId, dbServers);
    return result;
  }

  // Now I will have to wait for the plan to trickle down
  std::this_thread::sleep_for(std::chrono::seconds(5));

  // We keep the currently registered timestamps in Current/ServersRegistered,
  // such that we can wait until all have reregistered and are up:

  ci.loadCurrentDBServers();
  auto const preServersKnown = ci.rebootIds();

  // Restore all db servers
  std::string previous;
  result = restoreOnDBServers(backupId, dbServers, previous, ignoreVersion);
  if (!result.ok()) {  // This is disaster!
    return result;
  }

  // no need to keep connections to shut-down servers
  auto const& nf = feature.server().getFeature<NetworkFeature>();
  auto* pool = nf.pool();
  if (pool) {
    pool->drainConnections();
  }

  auto startTime = std::chrono::steady_clock::now();
  while (true) {  // will be left by a timeout
    std::this_thread::sleep_for(std::chrono::seconds(1));
    auto& server = application_features::ApplicationServer::server();
    if (server.isStopping()) {
      return arangodb::Result(TRI_ERROR_HOT_RESTORE_INTERNAL,
                              "Shutdown of coordinator!");
    }
    if (std::chrono::steady_clock::now() - startTime > std::chrono::minutes(15)) {
      return arangodb::Result(TRI_ERROR_HOT_RESTORE_INTERNAL,
                              "Not all DBservers came back in time!");
    }
    ci.loadCurrentDBServers();
    auto const postServersKnown = ci.rebootIds();
    if (ci.getCurrentDBServers().size() < dbServers.size()) {
      LOG_TOPIC("8dce7", INFO, Logger::BACKUP) << "Waiting for all db servers to return";
      continue;
    }

    // Check timestamps of all dbservers:
    size_t good = 0;  // Count restarted servers
    for (auto const& dbs : dbServers) {
      if (postServersKnown.at(dbs) != preServersKnown.at(dbs)) {
        ++good;
      }
    }
    LOG_TOPIC("8dc7e", INFO, Logger::BACKUP)
        << "Backup restore: So far " << good << "/" << dbServers.size()
        << " dbServers have reregistered.";
    if (good >= dbServers.size()) {
      break;
    }
  }

  {
    VPackObjectBuilder o(&report);
    report.add("previous", VPackValue(previous));
    report.add("isCluster", VPackValue(true));
  }
  return arangodb::Result();
}

std::vector<std::string> lockPath = std::vector<std::string>{"result", "lockId"};

arangodb::Result lockDBServerTransactions(std::string const& backupId,
                                          std::vector<ServerID> const& dbServers,
                                          double const& lockWait,
                                          std::vector<ServerID>& lockedServers) {
  using namespace std::chrono;

  // Make sure all db servers have the backup with backup Id
  auto cc = ClusterComm::instance();
  if (cc == nullptr) {
    // nullptr happens only during controlled shutdown
    return arangodb::Result(TRI_ERROR_SHUTTING_DOWN, "Shutting down");
  }

  std::string const url = apiStr + "lock";

  VPackBuilder lock;
  {
    VPackObjectBuilder o(&lock);
    lock.add("id", VPackValue(backupId));
    lock.add("timeout", VPackValue(lockWait));
    lock.add("unlockTimeout", VPackValue(5.0 + lockWait));
  }

  LOG_TOPIC("707ed", DEBUG, Logger::BACKUP)
      << "Trying to acquire global transaction locks using body " << lock.toJson();


  auto body = std::make_shared<std::string const>(lock.toJson());
  std::vector<ClusterCommRequest> requests;
  for (auto const& dbServer : dbServers) {
    requests.emplace_back("server:" + dbServer, RequestType::POST, url, body);
  }

  // Perform the requests
  cc->performRequests(requests, lockWait + 5.0, Logger::BACKUP, false, false);

  // Now listen to the results and report the aggregated final result:
  arangodb::Result finalRes(TRI_ERROR_NO_ERROR);
  auto reportError = [&](int c, std::string const& m) {
    if (finalRes.ok()) {
      finalRes = arangodb::Result(c, m);
    } else {
      // If we see at least one TRI_ERROR_LOCAL_LOCK_FAILED it is a failure
      // if all errors are TRI_ERROR_LOCK_TIMEOUT, then we report this and
      // this will lead to a retry:
      if (finalRes.errorNumber() == TRI_ERROR_LOCAL_LOCK_FAILED) {
        c = TRI_ERROR_LOCAL_LOCK_FAILED;
      }
      finalRes = arangodb::Result(c, finalRes.errorMessage() + ", " + m);
    }
  };
  for (auto const& req : requests) {
    auto res = req.result;
    int commError = handleGeneralCommErrors(&res);
    if (commError != TRI_ERROR_NO_ERROR) {
      reportError(TRI_ERROR_LOCAL_LOCK_FAILED,
                  std::string("Communication error locking transactions on ")
                  + req.destination);
      continue;
    }
    TRI_ASSERT(res.answer != nullptr);
    auto resBody = res.answer->toVelocyPackBuilderPtrNoUniquenessChecks();
    VPackSlice slc = resBody->slice();

    if (!slc.isObject() || !slc.hasKey("error") || !slc.get("error").isBoolean()) {
      reportError(TRI_ERROR_LOCAL_LOCK_FAILED,
                  std::string("invalid response from ") + req.destination +
                  " when trying to freeze transactions for hot backup " +
                  backupId + ": " + slc.toJson());
      continue;
    }

    if (slc.get("error").getBoolean()) {
      LOG_TOPIC("f4b8f", DEBUG, Logger::BACKUP)
          << "failed to acquire lock from " << req.destination << ": " << slc.toJson();
      auto errorNum = slc.get("errorNum").getNumber<int>();
      if (errorNum == TRI_ERROR_LOCK_TIMEOUT) {
        reportError(errorNum, slc.get("errorMessage").copyString());
        continue;
      }
      reportError(TRI_ERROR_LOCAL_LOCK_FAILED,
          std::string("lock was denied from ") + req.destination +
          " when trying to check for lockId for hot backup " + backupId +
          ": " + slc.toJson());
      continue;
    }

    if (!slc.hasKey(lockPath) || !slc.get(lockPath).isNumber() ||
        !slc.hasKey("result") || !slc.get("result").isObject()) {
      reportError(TRI_ERROR_LOCAL_LOCK_FAILED,
                  std::string("invalid response from ") + req.destination +
                  " when trying to check for lockId for hot backup " +
                  backupId + ": " + slc.toJson());
      continue;
    }

    uint64_t lockId = 0;
    try {
      lockId = slc.get(lockPath).getNumber<uint64_t>();
      LOG_TOPIC("14457", DEBUG, Logger::BACKUP)
          << "acquired lock from " << req.destination << " for backupId "
          << backupId << " with lockId " << lockId;
    } catch (std::exception const& e) {
      reportError(TRI_ERROR_LOCAL_LOCK_FAILED,
                  std::string("invalid response from ") + req.destination +
                  " when trying to get lockId for hot backup " + backupId +
                  ": " + slc.toJson() + ", msg: " + e.what());
      continue;
    }

    lockedServers.push_back(req.destination.substr(strlen("server:"), std::string::npos));
  }

  if (finalRes.ok()) {
    LOG_TOPIC("c1869", DEBUG, Logger::BACKUP)
        << "acquired transaction locks on all db servers";
  }

  return finalRes;
}

arangodb::Result unlockDBServerTransactions(std::string const& backupId,
                                            std::vector<ServerID> const& lockedServers) {
  using namespace std::chrono;

  // Make sure all db servers have the backup with backup Id
  auto cc = ClusterComm::instance();
  if (cc == nullptr) {
    // nullptr happens only during controlled shutdown
    return arangodb::Result(TRI_ERROR_SHUTTING_DOWN, "Shutting down");
  }

  std::string const url = apiStr + "unlock";
  VPackBuilder lock;
  {
    VPackObjectBuilder o(&lock);
    lock.add("id", VPackValue(backupId));
  }

  auto body = std::make_shared<std::string const>(lock.toJson());
  std::vector<ClusterCommRequest> requests;
  for (auto const& dbServer : lockedServers) {
    requests.emplace_back("server:" + dbServer, RequestType::POST, url, body);
  }

  // Perform the requests
  cc->performRequests(requests, CL_DEFAULT_TIMEOUT, Logger::BACKUP, false, false);

  LOG_TOPIC("2ba8f", DEBUG, Logger::BACKUP)
      << "best try to kill all locks on db servers";

  return arangodb::Result();
}

std::vector<std::string> idPath{"result", "id"};

arangodb::Result hotBackupDBServers(std::string const& backupId, std::string const& timeStamp,
                                    std::vector<ServerID> dbServers,
                                    VPackSlice agencyDump, bool force,
                                    BackupMeta& meta) {
  auto cc = ClusterComm::instance();
  if (cc == nullptr) {
    // nullptr happens only during controlled shutdown
    return arangodb::Result(TRI_ERROR_SHUTTING_DOWN, "Shutting down");
  }

  VPackBuilder builder;
  {
    VPackObjectBuilder b(&builder);
    builder.add("label", VPackValue(backupId));
    builder.add("agency-dump", agencyDump);
    builder.add("timestamp", VPackValue(timeStamp));
    builder.add("allowInconsistent", VPackValue(force));
    builder.add("nrDBServers", VPackValue(dbServers.size()));
  }
  auto body = std::make_shared<std::string>(builder.toJson());

  std::string const url = apiStr + "create";
  std::vector<ClusterCommRequest> requests;

  for (auto const& dbServer : dbServers) {
    requests.emplace_back("server:" + dbServer, RequestType::POST, url, body);
  }

  // Perform the requests
  cc->performRequests(requests, CL_DEFAULT_TIMEOUT, Logger::BACKUP, false, false);

  LOG_TOPIC("478ef", DEBUG, Logger::BACKUP) << "Inquiring about backup " << backupId;

  // Now listen to the results:
  size_t totalSize = 0;
  size_t totalFiles = 0;
  std::string version;
  bool sizeValid = true;
  for (auto const& req : requests) {
    auto res = req.result;
    int commError = handleGeneralCommErrors(&res);
    if (commError != TRI_ERROR_NO_ERROR) {
      return arangodb::Result(
          commError, std::string("Communication error list backups on ") + req.destination);
    }
    TRI_ASSERT(res.answer != nullptr);
    auto resBody = res.answer->toVelocyPackBuilderPtrNoUniquenessChecks();
    VPackSlice resSlice = resBody->slice();
    if (!resSlice.isObject() || !resSlice.hasKey("result")) {
      // Response has invalid format
      return arangodb::Result(TRI_ERROR_HTTP_CORRUPTED_JSON,
                              std::string("result to take snapshot on ") +
                                  req.destination + " not an object or has no 'result' attribute");
    }
    resSlice = resSlice.get("result");

    if (!resSlice.hasKey(BackupMeta::ID) ||
        !resSlice.get(BackupMeta::ID).isString()) {
      LOG_TOPIC("6240a", ERR, Logger::BACKUP)
          << "DB server " << req.destination << "is missing backup " << backupId;
      return arangodb::Result(TRI_ERROR_FILE_NOT_FOUND,
                              std::string("no backup with id ") + backupId +
                                  " on server " + req.destination);
    }

    if (resSlice.hasKey(BackupMeta::SIZEINBYTES)) {
      totalSize += Helper::getNumericValue<size_t>(resSlice, BackupMeta::SIZEINBYTES, 0);
    } else {
      sizeValid = false;
    }
    if (resSlice.hasKey(BackupMeta::NRFILES)) {
      totalFiles += Helper::getNumericValue<size_t>(resSlice, BackupMeta::NRFILES, 0);
    } else {
      sizeValid = false;
    }
    if (version.empty() && resSlice.hasKey(BackupMeta::VERSION)) {
      VPackSlice verSlice = resSlice.get(BackupMeta::VERSION);
      if (verSlice.isString()) {
        version = verSlice.copyString();
      }
    }

    LOG_TOPIC("b370d", DEBUG, Logger::BACKUP) << req.destination << " created local backup "
                                              << resSlice.get(BackupMeta::ID).copyString();
  }

  if (sizeValid) {
    meta = BackupMeta(backupId, version, timeStamp, totalSize, totalFiles, static_cast<unsigned int>(dbServers.size()), "", force);
  } else {
    meta = BackupMeta(backupId, version, timeStamp, 0, 0, static_cast<unsigned int>(dbServers.size()), "", force);
    LOG_TOPIC("54265", WARN, Logger::BACKUP)
      << "Could not determine total size of backup with id '" << backupId
      << "'!";
  }
  LOG_TOPIC("5c5e9", DEBUG, Logger::BACKUP) << "Have created backup " << backupId;

  return arangodb::Result();
}

/**
 * @brief delete all backups with backupId from the db servers
 */
arangodb::Result removeLocalBackups(std::string const& backupId,
                                    std::vector<ServerID> const& dbServers,
                                    std::vector<std::string>& deleted) {
  auto cc = ClusterComm::instance();
  if (cc == nullptr) {
    // nullptr happens only during controlled shutdown
    return arangodb::Result(TRI_ERROR_SHUTTING_DOWN, "Shutting down");
  }

  VPackBuilder builder;
  {
    VPackObjectBuilder b(&builder);
    builder.add("id", VPackValue(backupId));
  }
  auto body = std::make_shared<std::string>(builder.toJson());

  std::string const url = apiStr + "delete";
  std::vector<ClusterCommRequest> requests;

  for (auto const& dbServer : dbServers) {
    requests.emplace_back("server:" + dbServer, RequestType::POST, url, body);
  }

  // Perform the requests
  cc->performRequests(requests, CL_DEFAULT_TIMEOUT, Logger::BACKUP, false, false);

  LOG_TOPIC("33e85", DEBUG, Logger::BACKUP) << "Deleting backup " << backupId;

  size_t notFoundCount = 0;

  // Now listen to the results:
  for (auto const& req : requests) {
    auto res = req.result;
    int commError = handleGeneralCommErrors(&res);
    if (commError != TRI_ERROR_NO_ERROR) {
      return arangodb::Result(commError,
                              std::string(
                                  "Communication error while deleting backup") +
                                  backupId + " on " + req.destination);
    }
    TRI_ASSERT(res.answer != nullptr);
    auto resBody = res.answer->toVelocyPackBuilderPtrNoUniquenessChecks();
    VPackSlice resSlice = resBody->slice();
    if (!resSlice.isObject()) {
      // Response has invalid format
      return arangodb::Result(TRI_ERROR_HTTP_CORRUPTED_JSON,
                              std::string("failed to remove backup from ") +
                                  req.destination + ", result not an object");
    }

    if (!resSlice.hasKey("error") || !resSlice.get("error").isBoolean() ||
        resSlice.get("error").getBoolean()) {
      int64_t errorNum = resSlice.get("errorNum").getNumber<int64_t>();

      if (errorNum == TRI_ERROR_FILE_NOT_FOUND) {
        notFoundCount += 1;
        continue;
      }

      std::string errorMsg = std::string("failed to delete backup ") +
                             backupId + " on " + req.destination + ":" +
                             resSlice.get("errorMessage").copyString() + " (" +
                             std::to_string(errorNum) + ")";

      LOG_TOPIC("9b94f", ERR, Logger::BACKUP) << errorMsg;
      return arangodb::Result(static_cast<int>(errorNum), errorMsg);
    }
  }

  LOG_TOPIC("1b318", DEBUG, Logger::BACKUP)
      << "removeLocalBackups: notFoundCount = " << notFoundCount << " "
      << dbServers.size();

  if (notFoundCount == dbServers.size()) {
    return arangodb::Result(TRI_ERROR_HTTP_NOT_FOUND,
                            "Backup " + backupId + " not found.");
  }

  deleted.emplace_back(backupId);
  LOG_TOPIC("04e97", DEBUG, Logger::BACKUP) << "Have located and deleted " << backupId;

  return arangodb::Result();
}

std::vector<std::string> const versionPath =
    std::vector<std::string>{"arango", "Plan", "Version"};

arangodb::Result hotbackupAsyncLockDBServersTransactions(std::string const& backupId,
  std::vector<ServerID> const& dbservers, double const& lockWait,
  std::unordered_map<std::string, std::string> &dbserverLockIds)
{
  // Make sure all db servers have the backup with backup Id
  auto cc = ClusterComm::instance();
  if (cc == nullptr) {
    // nullptr happens only during controlled shutdown
    return arangodb::Result(TRI_ERROR_SHUTTING_DOWN, "Shutting down");
  }

  std::string const url = apiStr + "lock";

  VPackBuilder lock;
  {
    VPackObjectBuilder o(&lock);
    lock.add("id", VPackValue(backupId));
    lock.add("timeout", VPackValue(lockWait));
    lock.add("unlockTimeout", VPackValue(5.0 + lockWait));
  }

  LOG_TOPIC("707ee", DEBUG, Logger::BACKUP)
      << "Trying to acquire async global transaction locks using body " << lock.toJson();

  auto body = std::make_shared<std::string const>(lock.toJson());
  std::vector<ClusterCommRequest> requests;
  for (auto const& dbServer : dbservers) {
    requests.emplace_back("server:" + dbServer, RequestType::POST, url, body);
    requests.back().headerFields = std::make_unique<std::unordered_map<std::string, std::string>>();
    // do a async request
    requests.back().headerFields->operator[](StaticStrings::Async) = "store";
  }

  // Perform the requests
  cc->performRequests(requests, lockWait + 5.0, Logger::BACKUP, false, false);
  for (auto const& req : requests) {
    auto res = req.result;
    int commError = handleGeneralCommErrors(&res);
    if (commError != TRI_ERROR_NO_ERROR) {
      return arangodb::Result(TRI_ERROR_LOCAL_LOCK_FAILED,
                  std::string("Communication error locking transactions on ")
                  + req.destination);
    }
    auto response = res.result;
    if (response->getHttpReturnCode() != 202) {
      return arangodb::Result(TRI_ERROR_LOCAL_LOCK_FAILED,
          std::string("lock was denied from ") + req.destination +
          " when trying to check for lockId for hot backup " + backupId);
    }

    bool hasJobID;
    std::string jobId = response->getHeaderField(StaticStrings::AsyncId, hasJobID);
    if (!hasJobID) {
      return arangodb::Result(TRI_ERROR_LOCAL_LOCK_FAILED,
          std::string("lock was denied from ") + req.destination +
          " when trying to check for lockId for hot backup " + backupId);
    }
    dbserverLockIds[res.serverID] = jobId;
  }

  return arangodb::Result();
}

arangodb::Result hotbackupWaitForLockDBServersTransactions(
  std::string const& backupId,
  std::unordered_map<std::string, std::string> &dbserverLockIds,
  std::vector<ServerID> &lockedServers, double const& lockWait)
{
  // query all remaining jobs here
  auto cc = ClusterComm::instance();
  if (cc == nullptr) {
    // nullptr happens only during controlled shutdown
    return arangodb::Result(TRI_ERROR_SHUTTING_DOWN, "Shutting down");
  }

  std::vector<ClusterCommRequest> requests;
  for (auto const& lock : dbserverLockIds) {
    requests.emplace_back("server:" + lock.first, RequestType::PUT, "/_api/job/" + lock.second, nullptr);
  }

  // Perform the requests
  cc->performRequests(requests, lockWait + 5.0, Logger::BACKUP, false, false);
  for (auto const& req : requests) {
    auto res = req.result;
    int commError = handleGeneralCommErrors(&res);
    if (commError != TRI_ERROR_NO_ERROR) {
      return arangodb::Result(TRI_ERROR_LOCAL_LOCK_FAILED,
                  std::string("Communication error locking transactions on ")
                  + req.destination);
    }

    // continue on 204 No Content
    if (res.result->getHttpReturnCode() == 204) {
      continue;
    }

    TRI_ASSERT(res.answer != nullptr);
    auto resBody = res.answer->toVelocyPackBuilderPtrNoUniquenessChecks();
    VPackSlice slc = resBody->slice();

    if (!slc.isObject() || !slc.hasKey("error") || !slc.get("error").isBoolean()) {
      return arangodb::Result(TRI_ERROR_LOCAL_LOCK_FAILED,
                  std::string("invalid response from ") + req.destination +
                  " when trying to freeze transactions for hot backup " +
                  backupId + ": " + slc.toJson());
    }

    if (slc.get("error").getBoolean()) {
      LOG_TOPIC("d7a8a", DEBUG, Logger::BACKUP)
          << "failed to acquire lock from " << req.destination << ": " << slc.toJson();
      auto errorNum = slc.get("errorNum").getNumber<int>();
      if (errorNum == TRI_ERROR_LOCK_TIMEOUT) {
        return arangodb::Result(errorNum, slc.get("errorMessage").copyString());
      }
      return arangodb::Result(TRI_ERROR_LOCAL_LOCK_FAILED,
          std::string("lock was denied from ") + req.destination +
          " when trying to check for lockId for hot backup " + backupId +
          ": " + slc.toJson());
    }

    if (!slc.hasKey(lockPath) || !slc.get(lockPath).isNumber() ||
        !slc.hasKey("result") || !slc.get("result").isObject()) {
      return arangodb::Result(TRI_ERROR_LOCAL_LOCK_FAILED,
                  std::string("invalid response from ") + req.destination +
                  " when trying to check for lockId for hot backup " +
                  backupId + ": " + slc.toJson());
    }

    uint64_t lockId = 0;
    try {
      lockId = slc.get(lockPath).getNumber<uint64_t>();
      LOG_TOPIC("144f5", DEBUG, Logger::BACKUP)
          << "acquired lock from " << req.destination << " for backupId "
          << backupId << " with lockId " << lockId;
    } catch (std::exception const& e) {
      return arangodb::Result(TRI_ERROR_LOCAL_LOCK_FAILED,
                  std::string("invalid response from ") + req.destination +
                  " when trying to get lockId for hot backup " + backupId +
                  ": " + slc.toJson() + ", msg: " + e.what());
    }

    lockedServers.push_back(res.serverID);
    dbserverLockIds.erase(res.serverID);
  }

  return arangodb::Result();
}

void hotbackupCancelAsyncLocks(
  std::unordered_map<std::string, std::string> &dbserverLockIds,
  std::vector<ServerID> &lockedServers)
{
  // abort all the jobs
  // if a job can not be aborted, assume it has started and add the server to
  // the unlock list
  auto cc = ClusterComm::instance();
  if (cc == nullptr) {
    return;
  }

  // cancel all remaining jobs here
  std::vector<ClusterCommRequest> requests;
  for (auto const& lock : dbserverLockIds) {
    requests.emplace_back("server:" + lock.first, RequestType::PUT, "/_api/job/" + lock.second + "/cancel", nullptr);
  }

  // Perform the requests, best effort
  cc->performRequests(requests, 5.0, Logger::BACKUP, false, false);
}

arangodb::Result hotBackupCoordinator(ClusterFeature& feature, VPackSlice const payload,
                                      VPackBuilder& report) {
  // ToDo: mode
  // HotBackupMode const mode = CONSISTENT;

  /*
    Suggestion for procedure for cluster hotbackup:
    1. Check that ToDo and Pending are empty, if not, delay, back to 1.
       Timeout for giving up.
    2. Stop Supervision, remember if it was on or not.
    3. Check that ToDo and Pending are empty, if not, start Supervision again,
       back to 1.
       4. Get Plan, will have no resigned leaders.
    5. Stop Transactions, if this does not work in time, restore Supervision
       and give up.
    6. Take hotbackups everywhere, if any fails, all failed.
    7. Resume Transactions.
    8. Resume Supervision if it was on.
    9. Keep Maintenance on dbservers on all the time.
  */

  try {
    if (!payload.isNone() &&
        (!payload.isObject() ||
         (payload.hasKey("label") && !payload.get("label").isString()) ||
         (payload.hasKey("timeout") && !payload.get("timeout").isNumber()) ||
         (payload.hasKey("allowInconsistent") &&
          !payload.get("allowInconsistent").isBoolean()) ||
         (payload.hasKey("force") &&
          !payload.get("force").isBoolean()))) {
      return arangodb::Result(TRI_ERROR_BAD_PARAMETER, BAD_PARAMS_CREATE);
    }

    bool allowInconsistent = payload.get("allowInconsistent").isTrue();
    bool force = payload.get("force").isTrue();

    std::string const backupId = (payload.isObject() && payload.hasKey("label"))
                                     ? payload.get("label").copyString()
                                     : to_string(boost::uuids::random_generator()());
    std::string timeStamp = timepointToString(std::chrono::system_clock::now());

    double timeout = (payload.isObject() && payload.hasKey("timeout"))
                         ? payload.get("timeout").getNumber<double>()
                         : 120.;
    // unreasonably short even under allowInconsistent
    if (timeout < 2.5) {
      auto const tmp = timeout;
      timeout = 2.5;
      LOG_TOPIC("67ae2", WARN, Logger::BACKUP)
        << "Backup timeout " << tmp << " is too short - raising to " << timeout;
    }

    using namespace std::chrono;
    auto end = steady_clock::now() + milliseconds(static_cast<uint64_t>(1000 * timeout));
    ClusterInfo& ci = feature.clusterInfo();

    // Go to backup mode for *timeout* if and only if not already in
    // backup mode. Otherwise we cannot know, why backup mode was activated
    // We specifically want to make sure that no other backup is going on.
    bool supervisionOff = false;
    auto result = ci.agencyHotBackupLock(backupId, timeout, supervisionOff);

    if (!result.ok()) {
      // Failed to go to backup mode
      result.reset(TRI_ERROR_HOT_BACKUP_INTERNAL,
                   std::string("agency lock operation resulted in ") + result.errorMessage());
      LOG_TOPIC("6c73d", ERR, Logger::BACKUP) << result.errorMessage();
      return result;
    }

    if (end < steady_clock::now()) {
      LOG_TOPIC("352d6", INFO, Logger::BACKUP)
          << "hot backup didn't get to locking phase within " << timeout << "s.";
      auto hlRes = ci.agencyHotBackupUnlock(backupId, timeout, supervisionOff);

      return arangodb::Result(TRI_ERROR_CLUSTER_TIMEOUT,
                              "hot backup timeout before locking phase");
    }

    // acquire agency dump
    auto agency = std::make_shared<VPackBuilder>();
    result = ci.agencyPlan(agency);
    if (!result.ok()) {
      ci.agencyHotBackupUnlock(backupId, timeout, supervisionOff);
      result.reset(TRI_ERROR_HOT_BACKUP_INTERNAL,
                   std::string("failed to acquire agency dump: ") + result.errorMessage());
      LOG_TOPIC("c014d", ERR, Logger::BACKUP) << result.errorMessage();
      return result;
    }

    // Call lock on all database servers
    auto cc = ClusterComm::instance();
    if (cc == nullptr) {
      // nullptr happens only during controlled shutdown
      return Result(TRI_ERROR_SHUTTING_DOWN, "server is shutting down");
    }
    std::vector<ServerID> dbServers = ci.getCurrentDBServers();
    std::vector<ServerID> lockedServers;
    double lockWait(1);
    while (cc != nullptr && steady_clock::now() < end) {
      result = lockDBServerTransactions(backupId, dbServers, lockWait, lockedServers);
      if (!result.ok()) {
        unlockDBServerTransactions(backupId, lockedServers);
        lockedServers.clear();
        if (result.is(TRI_ERROR_LOCAL_LOCK_FAILED)) {  // Unrecoverable
          ci.agencyHotBackupUnlock(backupId, timeout, supervisionOff);
          return result;
        }
      } else {
        break;
      }
      if (lockWait < 3600.0) {
        lockWait *= 1.5;
      }
      std::this_thread::sleep_for(milliseconds(300));
    }

    if (!result.ok() && force) {

      // About this code:
      // it first creates async requests to lock all dbservers.
      //    the corresponding lock ids are stored int the map lockJobIds.
      // Then we continously abort all trx while checking all the above jobs
      //    for completion.
      // If a job was completed then its id is removed from lockJobIds
      //  and the server is added to the lockedServers list.
      // Once lockJobIds is empty or an error occured we exit the loop
      //  and continue on the normal path (as if all servers would have been locked or error-exit)

      // dbserver -> jobId
      std::unordered_map<std::string, std::string> lockJobIds;

      auto releaseLocks = scopeGuard([&]{
        hotbackupCancelAsyncLocks(lockJobIds, lockedServers);
        unlockDBServerTransactions(backupId, lockedServers);
        ci.agencyHotBackupUnlock(backupId, timeout, supervisionOff);
      });

      // send the locks
      result = hotbackupAsyncLockDBServersTransactions(backupId, dbServers, lockWait, lockJobIds);
      if (result.fail()) {
        return result;
      }

      transaction::Manager* mgr = transaction::ManagerFeature::manager();

      while (lockJobIds.size() > 0) {
        // kill all transactions
        result = mgr->abortAllManagedWriteTrx(ExecContext::current().user(), true);
        if (result.fail()) {
          return result;
        }

        // wait for locks, servers that got the lock are removed from lockJobIds
        result = hotbackupWaitForLockDBServersTransactions(backupId, lockJobIds, lockedServers, lockWait);
        if (result.fail()) {
          return result;
        }

        std::this_thread::sleep_for(milliseconds(300));
      }

      releaseLocks.cancel();
    }

    bool gotLocks = result.ok();

    // In the case we left the above loop with a negative result,
    // and we are in the case of a force backup we want to continue here
    if (!gotLocks && !allowInconsistent) {
      unlockDBServerTransactions(backupId, dbServers);
      ci.agencyHotBackupUnlock(backupId, timeout, supervisionOff);
      result.reset(
          TRI_ERROR_HOT_BACKUP_INTERNAL,
          std::string(
              "failed to acquire global transaction lock on all db servers: ") +
              result.errorMessage());
      LOG_TOPIC("b7d09", ERR, Logger::BACKUP) << result.errorMessage();
      return result;
    }

    BackupMeta meta(backupId, "", timeStamp, 0, 0, static_cast<unsigned int>(dbServers.size()), "", !gotLocks);   // Temporary
    result = hotBackupDBServers(backupId, timeStamp, dbServers, agency->slice(),
                                /* force */ !gotLocks, meta);
    if (!result.ok()) {
      unlockDBServerTransactions(backupId, dbServers);
      ci.agencyHotBackupUnlock(backupId, timeout, supervisionOff);
      result.reset(TRI_ERROR_HOT_BACKUP_INTERNAL,
                   std::string("failed to hot backup on all db servers: ") +
                       result.errorMessage());
      LOG_TOPIC("6b333", ERR, Logger::BACKUP) << result.errorMessage();
      std::vector<std::string> dummy;
      removeLocalBackups(backupId, dbServers, dummy);
      return result;
    }

    unlockDBServerTransactions(backupId, dbServers);
    ci.agencyHotBackupUnlock(backupId, timeout, supervisionOff);

    auto agencyCheck = std::make_shared<VPackBuilder>();
    result = ci.agencyPlan(agencyCheck);
    if (!result.ok()) {
      ci.agencyHotBackupUnlock(backupId, timeout, supervisionOff);
      result.reset(TRI_ERROR_HOT_BACKUP_INTERNAL,
                   std::string("failed to acquire agency dump post backup: ") +
                       result.errorMessage() +
                       " backup's consistency is not guaranteed");
      LOG_TOPIC("d4229", ERR, Logger::BACKUP) << result.errorMessage();
      return result;
    }

    try {
      if (!Helper::equal(agency->slice()[0].get(versionPath),
                         agencyCheck->slice()[0].get(versionPath), false)) {
        result.reset(TRI_ERROR_HOT_BACKUP_INTERNAL,
                     "data definition of cluster was changed during hot "
                     "backup: backup's consistency is not guaranteed");
        LOG_TOPIC("0ad21", ERR, Logger::BACKUP) << result.errorMessage();
        return result;
      }
    } catch (std::exception const& e) {
      result.reset(TRI_ERROR_HOT_BACKUP_INTERNAL,
                   std::string("invalid agency state: ") + e.what());
      LOG_TOPIC("037eb", ERR, Logger::BACKUP) << result.errorMessage();
      return result;
    }

    std::replace(timeStamp.begin(), timeStamp.end(), ':', '.');
    {
      VPackObjectBuilder o(&report);
      report.add("id", VPackValue(timeStamp + "_" + backupId));
      report.add("sizeInBytes", VPackValue(meta._sizeInBytes));
      report.add("nrFiles", VPackValue(meta._nrFiles));
      report.add("nrDBServers", VPackValue(meta._nrDBServers));
      report.add("datetime", VPackValue(meta._datetime));
      if (!gotLocks) {
        report.add("potentiallyInconsistent", VPackValue(true));
      }
    }

    return arangodb::Result();

  } catch (std::exception const& e) {
    return arangodb::Result(
        TRI_ERROR_HOT_BACKUP_INTERNAL,
        std::string("caught exception creating cluster backup: ") + e.what());
  }
}

arangodb::Result listHotBackupsOnCoordinator(ClusterFeature& feature, VPackSlice const payload,
                                             VPackBuilder& report) {
  auto cc = ClusterComm::instance();
  if (cc == nullptr) {
    // nullptr happens only during controlled shutdown
    return Result(TRI_ERROR_SHUTTING_DOWN, "server is shutting down");
  }

  ClusterInfo& ci = feature.clusterInfo();
  std::vector<ServerID> dbServers = ci.getCurrentDBServers();

  std::unordered_map<std::string, BackupMeta> list;

  if (!payload.isNone()) {
    if (payload.isObject() && payload.hasKey("id")) {
      if (payload.get("id").isArray()) {
        for (auto const i : VPackArrayIterator(payload.get("id"))) {
          if (!i.isString()) {
            return arangodb::Result(
                TRI_ERROR_HTTP_BAD_PARAMETER,
                "invalid list JSON: all ids must be string.");
          }
        }
      } else {
        if (!payload.get("id").isString()) {
          return arangodb::Result(
              TRI_ERROR_HTTP_BAD_PARAMETER,
              "invalid JSON: id must be string or array of strings.");
        }
      }
    } else {
      return arangodb::Result(
          TRI_ERROR_HTTP_BAD_PARAMETER,
          "invalid JSON: body must be empty or object with attribute 'id'.");
    }
  }  // allow continuation with None slice

  VPackBuilder dummy;

  // Try to get complete listing for 2 minutes
  using namespace std::chrono;
  auto timeout = steady_clock::now() + duration<double>(120.0);
  arangodb::Result result;
  std::chrono::duration<double> wait(1.0);
  auto& server = application_features::ApplicationServer::server();
  while (true) {
    if (server.isStopping()) {
      return Result(TRI_ERROR_SHUTTING_DOWN, "server is shutting down");
    }

    result = hotBackupList(dbServers, payload, list, dummy);

    if (!result.ok()) {

      if (payload.isObject() && payload.hasKey("id") && result.is(TRI_ERROR_HTTP_NOT_FOUND)) {
        auto error = std::string("failed to locate backup ") + payload.get("id").copyString();
        LOG_TOPIC("2020b", DEBUG, Logger::BACKUP) << error;
        return arangodb::Result(TRI_ERROR_HTTP_NOT_FOUND, error);
      }
      if (steady_clock::now() > timeout) {
        return arangodb::Result(
          TRI_ERROR_CLUSTER_TIMEOUT, "timeout waiting for all db servers to report backup list");
      } else {
        LOG_TOPIC("76865", DEBUG, Logger::BACKUP) << "failed to get a hot backup listing from all db servers waiting " << wait.count() << " seconds";
        std::this_thread::sleep_for(wait);
        wait *= 1.1;
      }
    } else {
      break;
    }
  }

  // Build report
  {
    VPackObjectBuilder o(&report);
    report.add(VPackValue("list"));
    {
      VPackObjectBuilder a(&report);
      for (auto const& i : list) {
        report.add(VPackValue(i.first));
        i.second.toVelocyPack(report);
      }
    }
  }

  return arangodb::Result();
}

arangodb::Result deleteHotBackupsOnCoordinator(ClusterFeature& feature,
                                               VPackSlice const payload,
                                               VPackBuilder& report) {
  std::vector<std::string> deleted;
  VPackBuilder dummy;
  arangodb::Result result;

  ClusterInfo& ci = feature.clusterInfo();
  std::vector<ServerID> dbServers = ci.getCurrentDBServers();

  if (!payload.isObject() || !payload.hasKey("id") || !payload.get("id").isString()) {
    return arangodb::Result(TRI_ERROR_HTTP_BAD_PARAMETER,
                            "Expecting object with key `id` set to backup id.");
  }

  std::string id = payload.get("id").copyString();

  result = removeLocalBackups(id, dbServers, deleted);
  if (!result.ok()) {
    return result;
  }

  {
    VPackObjectBuilder o(&report);
    report.add(VPackValue("id"));
    {
      VPackArrayBuilder a(&report);
      for (auto const& i : deleted) {
        report.add(VPackValue(i));
      }
    }
  }

  result.reset();
  return result;
}

}  // namespace arangodb<|MERGE_RESOLUTION|>--- conflicted
+++ resolved
@@ -1848,11 +1848,7 @@
     futures.emplace_back(
         network::sendRequestRetry(pool, "server:" + engine.first, fuerte::RestVerb::Put,
                                   url + StringUtils::itoa(engine.second),
-<<<<<<< HEAD
-                                  *leased->buffer(), reqOpts));
-=======
-                                  leased->bufferRef(), network::Timeout(CL_DEFAULT_TIMEOUT)));
->>>>>>> da88e494
+                                  leased->bufferRef(), reqOpts));
   }
 
   for (Future<network::Response>& f : futures) {
@@ -1943,11 +1939,7 @@
     futures.emplace_back(
         network::sendRequestRetry(pool, "server:" + engine.first, fuerte::RestVerb::Put,
                                   url + StringUtils::itoa(engine.second),
-<<<<<<< HEAD
-                                  *leased->buffer(), reqOpts));
-=======
-                                  leased->bufferRef(), network::Timeout(CL_DEFAULT_TIMEOUT)));
->>>>>>> da88e494
+                                  leased->bufferRef(), reqOpts));
   }
 
   for (Future<network::Response>& f : futures) {
@@ -2037,11 +2029,7 @@
     futures.emplace_back(
         network::sendRequestRetry(pool, "server:" + engine.first, fuerte::RestVerb::Put,
                                   url + StringUtils::itoa(engine.second),
-<<<<<<< HEAD
-                                  *(leased->buffer()), reqOpts));
-=======
-                                  leased->bufferRef(), network::Timeout(CL_DEFAULT_TIMEOUT)));
->>>>>>> da88e494
+                                  leased->bufferRef(), reqOpts));
   }
 
   for (Future<network::Response>& f : futures) {
