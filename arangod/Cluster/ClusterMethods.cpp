--- conflicted
+++ resolved
@@ -3601,14 +3601,8 @@
 
   // We keep the currently registered timestamps in Current/ServersRegistered,
   // such that we can wait until all have reregistered and are up:
-<<<<<<< HEAD
-  ci.loadServers();
-  std::unordered_map<std::string, std::string> serverTimestamps =
-      ci.getServerTimestamps();
-=======
-  ci->loadCurrentDBServers();
-  auto const preServersKnown = ci->rebootIds();
->>>>>>> fbcb4b71
+  ci.loadCurrentDBServers();
+  auto const preServersKnown = ci.rebootIds();
 
   // Restore all db servers
   std::string previous;
@@ -3629,19 +3623,13 @@
       return arangodb::Result(TRI_ERROR_HOT_RESTORE_INTERNAL,
                               "Not all DBservers came back in time!");
     }
-<<<<<<< HEAD
-    ci.loadServers();
-    std::unordered_map<std::string, std::string> newServerTimestamps =
-        ci.getServerTimestamps();
-=======
-    ci->loadCurrentDBServers();
-    auto const postServersKnown = ci->rebootIds();
-    if (ci->getCurrentDBServers().size() < dbServers.size()) {
+    ci.loadCurrentDBServers();
+    auto const postServersKnown = ci.rebootIds();
+    if (ci.getCurrentDBServers().size() < dbServers.size()) {
       LOG_TOPIC("8dce7", INFO, Logger::BACKUP) << "Waiting for all db servers to return";
       continue;
     }
 
->>>>>>> fbcb4b71
     // Check timestamps of all dbservers:
     size_t good = 0;  // Count restarted servers
     for (auto const& dbs : dbServers) {
@@ -4017,12 +4005,8 @@
     // backup mode. Otherwise we cannot know, why backup mode was activated
     // We specifically want to make sure that no other backup is going on.
     bool supervisionOff = false;
-<<<<<<< HEAD
     auto result = ci.agencyHotBackupLock(backupId, timeout, supervisionOff);
-=======
-    auto result = ci->agencyHotBackupLock(backupId, timeout, supervisionOff);
-
->>>>>>> fbcb4b71
+
     if (!result.ok()) {
       // Failed to go to backup mode
       result.reset(TRI_ERROR_HOT_BACKUP_INTERNAL,
@@ -4034,12 +4018,8 @@
     if (end < steady_clock::now()) {
       LOG_TOPIC("352d6", INFO, Logger::BACKUP)
           << "hot backup didn't get to locking phase within " << timeout << "s.";
-<<<<<<< HEAD
       auto hlRes = ci.agencyHotBackupUnlock(backupId, timeout, supervisionOff);
-=======
-      auto hlRes = ci->agencyHotBackupUnlock(backupId, timeout, supervisionOff);
-
->>>>>>> fbcb4b71
+
       return arangodb::Result(TRI_ERROR_CLUSTER_TIMEOUT,
                               "hot backup timeout before locking phase");
     }
