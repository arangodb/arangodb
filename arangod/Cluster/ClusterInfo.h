////////////////////////////////////////////////////////////////////////////////
/// DISCLAIMER
///
/// Copyright 2014-2018 ArangoDB GmbH, Cologne, Germany
/// Copyright 2004-2014 triAGENS GmbH, Cologne, Germany
///
/// Licensed under the Apache License, Version 2.0 (the "License");
/// you may not use this file except in compliance with the License.
/// You may obtain a copy of the License at
///
///     http://www.apache.org/licenses/LICENSE-2.0
///
/// Unless required by applicable law or agreed to in writing, software
/// distributed under the License is distributed on an "AS IS" BASIS,
/// WITHOUT WARRANTIES OR CONDITIONS OF ANY KIND, either express or implied.
/// See the License for the specific language governing permissions and
/// limitations under the License.
///
/// Copyright holder is ArangoDB GmbH, Cologne, Germany
///
/// @author Max Neunhoeffer
/// @author Jan Steemann
////////////////////////////////////////////////////////////////////////////////

#ifndef ARANGOD_CLUSTER_CLUSTER_INFO_H
#define ARANGOD_CLUSTER_CLUSTER_INFO_H 1

#include "Basics/Common.h"

#include <velocypack/Iterator.h>
#include <velocypack/Slice.h>
#include <velocypack/velocypack-aliases.h>

#include "Agency/AgencyComm.h"
#include "Basics/Mutex.h"
#include "Basics/ReadLocker.h"
#include "Basics/ReadWriteLock.h"
#include "Basics/Result.h"
#include "Basics/StaticStrings.h"
#include "Basics/VelocyPackHelper.h"
#include "Cluster/AgencyCallbackRegistry.h"
#include "VocBase/voc-types.h"
#include "VocBase/vocbase.h"

namespace arangodb {
namespace velocypack {
class Slice;
}
class ClusterInfo;
class LogicalCollection;

typedef std::string ServerID;         // ID of a server
typedef std::string DatabaseID;       // ID/name of a database
typedef std::string CollectionID;     // ID of a collection
typedef std::string ViewID;           // ID of a view
typedef std::string ShardID;          // ID of a shard
typedef uint32_t ServerShortID;       // Short ID of a server
typedef std::string ServerShortName;  // Short name of a server

struct ClusterCollectionCreationInfo;

class CollectionInfoCurrent {
  friend class ClusterInfo;

 public:
  explicit CollectionInfoCurrent(uint64_t currentVersion);

  CollectionInfoCurrent(CollectionInfoCurrent const&) = delete;

  CollectionInfoCurrent(CollectionInfoCurrent&&) = delete;

  CollectionInfoCurrent& operator=(CollectionInfoCurrent const&) = delete;

  CollectionInfoCurrent& operator=(CollectionInfoCurrent&&) = delete;

  virtual ~CollectionInfoCurrent();

 public:
  bool add(ShardID const& shardID, VPackSlice slice) {
    auto it = _vpacks.find(shardID);
    if (it == _vpacks.end()) {
      auto builder = std::make_shared<VPackBuilder>();
      builder->add(slice);
      _vpacks.insert(std::make_pair(shardID, builder));
      return true;
    }
    return false;
  }

  //////////////////////////////////////////////////////////////////////////////
  /// @brief returns the indexes
  //////////////////////////////////////////////////////////////////////////////

  VPackSlice const getIndexes(ShardID const& shardID) const {
    auto it = _vpacks.find(shardID);
    if (it != _vpacks.end()) {
      VPackSlice slice = it->second->slice();
      return slice.get("indexes");
    }
    return VPackSlice::noneSlice();
  }

  //////////////////////////////////////////////////////////////////////////////
  /// @brief returns the error flag for a shardID
  //////////////////////////////////////////////////////////////////////////////

  bool error(ShardID const& shardID) const { return getFlag("error", shardID); }

  //////////////////////////////////////////////////////////////////////////////
  /// @brief returns the error flag for all shardIDs
  //////////////////////////////////////////////////////////////////////////////

  std::unordered_map<ShardID, bool> error() const { return getFlag("error"); }

  //////////////////////////////////////////////////////////////////////////////
  /// @brief returns the errorNum for one shardID
  //////////////////////////////////////////////////////////////////////////////

  int errorNum(ShardID const& shardID) const {
    auto it = _vpacks.find(shardID);
    if (it != _vpacks.end()) {
      VPackSlice slice = it->second->slice();
      return arangodb::basics::VelocyPackHelper::getNumericValue<int>(
          slice, "errorNum", 0);
    }
    return 0;
  }

  //////////////////////////////////////////////////////////////////////////////
  /// @brief returns the errorNum for all shardIDs
  //////////////////////////////////////////////////////////////////////////////

  std::unordered_map<ShardID, int> errorNum() const {
    std::unordered_map<ShardID, int> m;

    for (auto const& it : _vpacks) {
      int s =
          arangodb::basics::VelocyPackHelper::getNumericValue<int>(it.second->slice(),
                                                                   "errorNum", 0);
      m.insert(std::make_pair(it.first, s));
    }
    return m;
  }

  //////////////////////////////////////////////////////////////////////////////
  /// @brief returns the current leader and followers for a shard
  //////////////////////////////////////////////////////////////////////////////

  TEST_VIRTUAL std::vector<ServerID> servers(ShardID const& shardID) const {
    std::vector<ServerID> v;

    auto it = _vpacks.find(shardID);
    if (it != _vpacks.end()) {
      VPackSlice slice = it->second->slice();

      VPackSlice servers = slice.get("servers");
      if (servers.isArray()) {
        for (auto const& server : VPackArrayIterator(servers)) {
          if (server.isString()) {
            v.push_back(server.copyString());
          }
        }
      }
    }
    return v;
  }

  //////////////////////////////////////////////////////////////////////////////
  /// @brief returns the errorMessage entry for one shardID
  //////////////////////////////////////////////////////////////////////////////

  std::string errorMessage(ShardID const& shardID) const {
    auto it = _vpacks.find(shardID);
    if (it != _vpacks.end()) {
      VPackSlice slice = it->second->slice();
      if (slice.isObject() && slice.hasKey("errorMessage")) {
        return slice.get("errorMessage").copyString();
      }
    }
    return std::string();
  }

  //////////////////////////////////////////////////////////////////////////////
  /// @brief get version that underlies this info in Current in the agency
  //////////////////////////////////////////////////////////////////////////////

  uint64_t getCurrentVersion() const { return _currentVersion; }

  //////////////////////////////////////////////////////////////////////////////
  /// @brief local helper to return boolean flags
  //////////////////////////////////////////////////////////////////////////////

 private:
  bool getFlag(char const* name, ShardID const& shardID) const {
    auto it = _vpacks.find(shardID);
    if (it != _vpacks.end()) {
      return arangodb::basics::VelocyPackHelper::getBooleanValue(it->second->slice(),
                                                                 name, false);
    }
    return false;
  }

  //////////////////////////////////////////////////////////////////////////////
  /// @brief local helper to return a map to boolean
  //////////////////////////////////////////////////////////////////////////////

  std::unordered_map<ShardID, bool> getFlag(char const* name) const {
    std::unordered_map<ShardID, bool> m;
    for (auto const& it : _vpacks) {
      auto vpack = it.second;
      bool b = arangodb::basics::VelocyPackHelper::getBooleanValue(vpack->slice(),
                                                                   name, false);
      m.insert(std::make_pair(it.first, b));
    }
    return m;
  }

 private:
  std::unordered_map<ShardID, std::shared_ptr<VPackBuilder>> _vpacks;

  uint64_t _currentVersion;  // Version of Current in the agency that
                             // underpins the data presented in this object
};

#ifdef ARANGODB_USE_GOOGLE_TESTS
class ClusterInfo {
#else
class ClusterInfo final {
#endif
 private:
  typedef std::unordered_map<CollectionID, std::shared_ptr<LogicalCollection>> DatabaseCollections;
  typedef std::unordered_map<DatabaseID, DatabaseCollections> AllCollections;
  typedef std::unordered_map<CollectionID, std::shared_ptr<CollectionInfoCurrent>> DatabaseCollectionsCurrent;
  typedef std::unordered_map<DatabaseID, DatabaseCollectionsCurrent> AllCollectionsCurrent;

  typedef std::unordered_map<ViewID, std::shared_ptr<LogicalView>> DatabaseViews;
  typedef std::unordered_map<DatabaseID, DatabaseViews> AllViews;

 private:
  //////////////////////////////////////////////////////////////////////////////
  /// @brief initializes library
  /// We are a singleton class, therefore nobody is allowed to create
  /// new instances or copy them, except we ourselves.
  //////////////////////////////////////////////////////////////////////////////

  ClusterInfo(ClusterInfo const&) = delete;             // not implemented
  ClusterInfo& operator=(ClusterInfo const&) = delete;  // not implemented

 public:
  //////////////////////////////////////////////////////////////////////////////
  /// @brief creates library
  //////////////////////////////////////////////////////////////////////////////

  explicit ClusterInfo(AgencyCallbackRegistry*);

  //////////////////////////////////////////////////////////////////////////////
  /// @brief shuts down library
  //////////////////////////////////////////////////////////////////////////////

  TEST_VIRTUAL ~ClusterInfo();

 public:
  static void createInstance(AgencyCallbackRegistry*);
  //////////////////////////////////////////////////////////////////////////////
  /// @brief get the unique instance
  //////////////////////////////////////////////////////////////////////////////

  static ClusterInfo* instance();

  //////////////////////////////////////////////////////////////////////////////
  /// @brief cleanup method which frees cluster-internal shared ptrs on shutdown
  //////////////////////////////////////////////////////////////////////////////

  static void cleanup();

 public:
  /// @brief produces an agency dump and logs it
  void logAgencyDump() const;

  //////////////////////////////////////////////////////////////////////////////
  /// @brief get a number of cluster-wide unique IDs, returns the first
  /// one and guarantees that <number> are reserved for the caller.
  //////////////////////////////////////////////////////////////////////////////

  uint64_t uniqid(uint64_t = 1);

  arangodb::Result agencyDump(std::shared_ptr<VPackBuilder> body);

  //////////////////////////////////////////////////////////////////////////////
  /// @brief flush the caches (used for testing only)
  //////////////////////////////////////////////////////////////////////////////

  void flush();

  //////////////////////////////////////////////////////////////////////////////
  /// @brief ask whether a cluster database exists
  //////////////////////////////////////////////////////////////////////////////

  bool doesDatabaseExist(DatabaseID const&, bool = false);

  //////////////////////////////////////////////////////////////////////////////
  /// @brief get list of databases in the cluster
  //////////////////////////////////////////////////////////////////////////////

  std::vector<DatabaseID> databases(bool = false);

  //////////////////////////////////////////////////////////////////////////////
  /// @brief (re-)load the information about our plan
  /// Usually one does not have to call this directly.
  //////////////////////////////////////////////////////////////////////////////

  void loadPlan();

  //////////////////////////////////////////////////////////////////////////////
  /// @brief (re-)load the information about current state
  /// Usually one does not have to call this directly.
  //////////////////////////////////////////////////////////////////////////////

  void loadCurrent();

  //////////////////////////////////////////////////////////////////////////////
  /// @brief ask about a collection
  /// Throwing version, deprecated.
  //////////////////////////////////////////////////////////////////////////////

  TEST_VIRTUAL std::shared_ptr<LogicalCollection> getCollection(DatabaseID const&,
                                                                CollectionID const&);

  //////////////////////////////////////////////////////////////////////////////
  /// @brief ask about a collection
  /// If it is not found in the cache, the cache is reloaded once. The second
  /// argument can be a collection ID or a collection name (both cluster-wide).
  /// if the collection is not found afterwards, this method will throw an
  /// exception
  /// will not throw but return nullptr if the collection isn't found.
  //////////////////////////////////////////////////////////////////////////////

  TEST_VIRTUAL std::shared_ptr<LogicalCollection> getCollectionNT(DatabaseID const&,
                                                                  CollectionID const&);

  //////////////////////////////////////////////////////////////////////////////
  /// Format error message for TRI_ERROR_ARANGO_DATA_SOURCE_NOT_FOUND
  //////////////////////////////////////////////////////////////////////////////
  static std::string getCollectionNotFoundMsg(DatabaseID const&, CollectionID const&);

  //////////////////////////////////////////////////////////////////////////////
  /// @brief ask about all collections of a database
  //////////////////////////////////////////////////////////////////////////////

  TEST_VIRTUAL std::vector<std::shared_ptr<LogicalCollection>> const getCollections(DatabaseID const&);

  //////////////////////////////////////////////////////////////////////////////
  /// @brief ask about a view
  /// If it is not found in the cache, the cache is reloaded once. The second
  /// argument can be a collection ID or a view name (both cluster-wide).
  //////////////////////////////////////////////////////////////////////////////

  std::shared_ptr<LogicalView> getView(DatabaseID const& vocbase, ViewID const& viewID);

  //////////////////////////////////////////////////////////////////////////////
  /// @brief ask about all views of a database
  //////////////////////////////////////////////////////////////////////////////

  std::vector<std::shared_ptr<LogicalView>> const getViews(DatabaseID const&);

  //////////////////////////////////////////////////////////////////////////////
  /// @brief ask about a collection in current. This returns information about
  /// all shards in the collection.
  /// If it is not found in the cache, the cache is reloaded once.
  //////////////////////////////////////////////////////////////////////////////

  TEST_VIRTUAL std::shared_ptr<CollectionInfoCurrent> getCollectionCurrent(
      DatabaseID const&, CollectionID const&);

  //////////////////////////////////////////////////////////////////////////////
  /// @brief create database in coordinator
  //////////////////////////////////////////////////////////////////////////////
  Result createDatabaseCoordinator(    // create database
      std::string const& name,         // database name
      velocypack::Slice const& slice,  // database definition
      double timeout                   // request timeout
  );

  //////////////////////////////////////////////////////////////////////////////
  /// @brief drop database in coordinator
  //////////////////////////////////////////////////////////////////////////////
  Result dropDatabaseCoordinator(  // drop database
      std::string const& name,     // database name
      double timeout               // request timeout
  );

  //////////////////////////////////////////////////////////////////////////////
  /// @brief create collection in coordinator
  //////////////////////////////////////////////////////////////////////////////
<<<<<<< HEAD
  Result createCollectionCoordinator( // create collection
    std::string const& databaseName, // database name
                                  std::string const& collectionID, uint64_t numberOfShards,
                                  uint64_t replicationFactor, bool waitForReplication,
                                  arangodb::velocypack::Slice const& json,
                                  double timeout // request timeout
=======
  Result createCollectionCoordinator(   // create collection
      std::string const& databaseName,  // database name
      std::string const& collectionID, uint64_t numberOfShards,
      uint64_t replicationFactor, uint64_t minReplicationFactor,
      bool waitForReplication, arangodb::velocypack::Slice const& json,
      double timeout  // request timeout
>>>>>>> cbcf5614
  );
  
  /// @brief this method does an atomic check of the preconditions for the collections
  /// to be created, using the currently loaded plan. it populates the plan version
  /// used for the checks
  Result checkCollectionPreconditions(std::string const& databaseName,
                                      std::vector<ClusterCollectionCreationInfo> const& infos,
                                      uint64_t& planVersion);

  /// @brief create multiple collections in coordinator
  ///        If any one of these collections fails, all creations will be
  ///        rolled back.
  /// Note that in contrast to most other methods here, this method does not
  /// get a timeout parameter, but an endTime parameter!!!
  Result createCollectionsCoordinator(std::string const& databaseName,
<<<<<<< HEAD
                                      std::vector<ClusterCollectionCreationInfo>&, double endTime);
=======
                                      std::vector<ClusterCollectionCreationInfo>&,
                                      double timeout);
>>>>>>> cbcf5614

  /// @brief drop collection in coordinator
<<<<<<< HEAD
  Result dropCollectionCoordinator( // drop collection
    std::string const& databaseName, // database name
    std::string const& collectionID, // collection identifier
    double timeout // request timeout
=======
  //////////////////////////////////////////////////////////////////////////////
  Result dropCollectionCoordinator(     // drop collection
      std::string const& databaseName,  // database name
      std::string const& collectionID,  // collection identifier
      double timeout                    // request timeout
>>>>>>> cbcf5614
  );

  //////////////////////////////////////////////////////////////////////////////
  /// @brief set collection properties in coordinator
  //////////////////////////////////////////////////////////////////////////////

  Result setCollectionPropertiesCoordinator(std::string const& databaseName,
                                            std::string const& collectionID,
                                            LogicalCollection const*);

  //////////////////////////////////////////////////////////////////////////////
  /// @brief set collection status in coordinator
  //////////////////////////////////////////////////////////////////////////////

  Result setCollectionStatusCoordinator(std::string const& databaseName,
                                        std::string const& collectionID,
                                        TRI_vocbase_col_status_e status);

  //////////////////////////////////////////////////////////////////////////////
  /// @brief create view in coordinator
  //////////////////////////////////////////////////////////////////////////////
  Result createViewCoordinator(         // create view
      std::string const& databaseName,  // database name
      std::string const& viewID,        // view identifier
      velocypack::Slice json            // view definition
  );

  //////////////////////////////////////////////////////////////////////////////
  /// @brief drop view in coordinator
  //////////////////////////////////////////////////////////////////////////////
  Result dropViewCoordinator(           // drop view
      std::string const& databaseName,  // database name
      std::string const& viewID         // view identifier
  );

  //////////////////////////////////////////////////////////////////////////////
  /// @brief set view properties in coordinator
  //////////////////////////////////////////////////////////////////////////////

  Result setViewPropertiesCoordinator(std::string const& databaseName,
                                      std::string const& viewID, VPackSlice const& json);

  //////////////////////////////////////////////////////////////////////////////
  /// @brief ensure an index in coordinator.
  //////////////////////////////////////////////////////////////////////////////
  Result ensureIndexCoordinator(        // create index
      std::string const& databaseName,  // database name
      std::string const& collectionID,  // collection identifier
      arangodb::velocypack::Slice const& slice, bool create,
      arangodb::velocypack::Builder& resultBuilder,
      double timeout  // request timeout
  );

  //////////////////////////////////////////////////////////////////////////////
  /// @brief drop an index in coordinator.
  //////////////////////////////////////////////////////////////////////////////
  Result dropIndexCoordinator(          // drop index
      std::string const& databaseName,  // database name
      std::string const& collectionID,  // collection identifier
      TRI_idx_iid_t iid,                // index identifier
      double timeout                    // request timeout
  );

  //////////////////////////////////////////////////////////////////////////////
  /// @brief (re-)load the information about servers from the agency
  /// Usually one does not have to call this directly.
  //////////////////////////////////////////////////////////////////////////////

  void loadServers();

  //////////////////////////////////////////////////////////////////////////////
  /// @brief find the endpoint of a server from its ID.
  /// If it is not found in the cache, the cache is reloaded once, if
  /// it is still not there an empty string is returned as an error.
  //////////////////////////////////////////////////////////////////////////////

  std::string getServerEndpoint(ServerID const&);

  //////////////////////////////////////////////////////////////////////////////
  /// @brief find the advertised endpoint of a server from its ID.
  /// If it is not found in the cache, the cache is reloaded once, if
  /// it is still not there an empty string is returned as an error.
  //////////////////////////////////////////////////////////////////////////////

  std::string getServerAdvertisedEndpoint(ServerID const&);

  //////////////////////////////////////////////////////////////////////////////
  /// @brief find the server ID for an endpoint.
  /// If it is not found in the cache, the cache is reloaded once, if
  /// it is still not there an empty string is returned as an error.
  //////////////////////////////////////////////////////////////////////////////

  std::string getServerName(std::string const& endpoint);

  //////////////////////////////////////////////////////////////////////////////
  /// @brief (re-)load the information about all coordinators from the agency
  /// Usually one does not have to call this directly.
  //////////////////////////////////////////////////////////////////////////////

  void loadCurrentCoordinators();

  //////////////////////////////////////////////////////////////////////////////
  /// @brief (re-)load the mappings between different IDs/names from the agency
  /// Usually one does not have to call this directly.
  //////////////////////////////////////////////////////////////////////////////

  void loadCurrentMappings();

  //////////////////////////////////////////////////////////////////////////////
  /// @brief (re-)load the information about all DBservers from the agency
  /// Usually one does not have to call this directly.
  //////////////////////////////////////////////////////////////////////////////

  void loadCurrentDBServers();

  //////////////////////////////////////////////////////////////////////////////
  /// @brief return a list of all DBServers in the cluster that have
  /// currently registered
  //////////////////////////////////////////////////////////////////////////////

  std::vector<ServerID> getCurrentDBServers();

  //////////////////////////////////////////////////////////////////////////////
  /// @brief find the servers who are responsible for a shard (one leader
  /// and possibly multiple followers).
  /// If it is not found in the cache, the cache is reloaded once, if
  /// it is still not there a pointer to an empty vector is returned as
  /// an error.
  //////////////////////////////////////////////////////////////////////////////

  std::shared_ptr<std::vector<ServerID>> getResponsibleServer(ShardID const&);

  //////////////////////////////////////////////////////////////////////////////
  /// @brief find the shard list of a collection, sorted numerically
  //////////////////////////////////////////////////////////////////////////////

  std::shared_ptr<std::vector<ShardID>> getShardList(CollectionID const&);

  //////////////////////////////////////////////////////////////////////////////
  /// @brief return the list of coordinator server names
  //////////////////////////////////////////////////////////////////////////////

  std::vector<ServerID> getCurrentCoordinators();

  //////////////////////////////////////////////////////////////////////////////
  /// @brief lookup a full coordinator ID by short ID
  //////////////////////////////////////////////////////////////////////////////

  ServerID getCoordinatorByShortID(ServerShortID);

  //////////////////////////////////////////////////////////////////////////////
  /// @brief invalidate planned
  //////////////////////////////////////////////////////////////////////////////

  void invalidatePlan();

  //////////////////////////////////////////////////////////////////////////////
  /// @brief invalidate current
  //////////////////////////////////////////////////////////////////////////////

  void invalidateCurrent();

  //////////////////////////////////////////////////////////////////////////////
  /// @brief invalidate current coordinators
  //////////////////////////////////////////////////////////////////////////////

  void invalidateCurrentCoordinators();

  //////////////////////////////////////////////////////////////////////////////
  /// @brief invalidate current id mappings
  //////////////////////////////////////////////////////////////////////////////

  void invalidateCurrentMappings();

  //////////////////////////////////////////////////////////////////////////////
  /// @brief get current "Plan" structure
  //////////////////////////////////////////////////////////////////////////////

  std::shared_ptr<VPackBuilder> getPlan();

  //////////////////////////////////////////////////////////////////////////////
  /// @brief get current "Current" structure
  //////////////////////////////////////////////////////////////////////////////

  std::shared_ptr<VPackBuilder> getCurrent();

  std::vector<std::string> getFailedServers() {
    MUTEX_LOCKER(guard, _failedServersMutex);
    return _failedServers;
  }
  void setFailedServers(std::vector<std::string> const& failedServers) {
    MUTEX_LOCKER(guard, _failedServersMutex);
    _failedServers = failedServers;
  }

  std::unordered_map<ServerID, std::string> getServers();

  TEST_VIRTUAL std::unordered_map<ServerID, std::string> getServerAliases();

  std::unordered_map<ServerID, std::string> getServerAdvertisedEndpoints();

  uint64_t getPlanVersion() {
    READ_LOCKER(guard, _planProt.lock);
    return _planVersion;
  }

  uint64_t getCurrentVersion() {
    READ_LOCKER(guard, _currentProt.lock);
    return _currentVersion;
  }

  /**
   * @brief Get sorted list of DB server, which serve a shard
   *
   * @param shardId  The id of said shard
   * @return         List of DB servers serving the shard
   */
  arangodb::Result getShardServers(ShardID const& shardId, std::vector<ServerID>&);
  
  //////////////////////////////////////////////////////////////////////////////
  /// @brief get an operation timeout
  //////////////////////////////////////////////////////////////////////////////

  static double getTimeout(double timeout) {
    if (timeout == 0.0) {
      return 24.0 * 3600.0;
    }
    return timeout;
  }

 private:
  void loadClusterId();

  //////////////////////////////////////////////////////////////////////////////
  /// @brief get the poll interval
  //////////////////////////////////////////////////////////////////////////////

  double getPollInterval() const { return 5.0; }

  //////////////////////////////////////////////////////////////////////////////
  /// @brief get the timeout for reloading the server list
  //////////////////////////////////////////////////////////////////////////////

  double getReloadServerListTimeout() const { return 60.0; }

  //////////////////////////////////////////////////////////////////////////////
  /// @brief ensure an index in coordinator.
  //////////////////////////////////////////////////////////////////////////////
  Result ensureIndexCoordinatorInner(   // create index
      std::string const& databaseName,  // database name
      std::string const& collectionID, std::string const& idSlice,
      arangodb::velocypack::Slice const& slice, bool create,
      arangodb::velocypack::Builder& resultBuilder,
      double timeout  // request timeout
  );

  //////////////////////////////////////////////////////////////////////////////
  /// @brief object for agency communication
  //////////////////////////////////////////////////////////////////////////////

  AgencyComm _agency;

  AgencyCallbackRegistry* _agencyCallbackRegistry;

  // Cached data from the agency, we reload whenever necessary:

  // We group the data, each group has an atomic "valid-flag" which is
  // used for lazy loading in the beginning. It starts as false, is set
  // to true at each reload and is only reset to false if the cache
  // needs to be invalidated. The variable is atomic to be able to check
  // it without acquiring the read lock (see below). Flush is just an
  // explicit reload for all data and is only used in tests.
  // Furthermore, each group has a mutex that protects against
  // simultaneously contacting the agency for an update.
  // In addition, each group has two atomic version numbers, these are
  // used to prevent a stampede if multiple threads notice concurrently
  // that an update from the agency is necessary. Finally, there is a
  // read/write lock which protects the actual data structure.
  // We encapsulate this protection in the struct ProtectionData:

  struct ProtectionData {
    std::atomic<bool> isValid;
    Mutex mutex;
    std::atomic<uint64_t> wantedVersion;
    std::atomic<uint64_t> doneVersion;
    arangodb::basics::ReadWriteLock lock;

    ProtectionData() : isValid(false), wantedVersion(0), doneVersion(0) {}
  };

  // The servers, first all, we only need Current here:
  std::unordered_map<ServerID, std::string> _servers;  // from Current/ServersRegistered
  std::unordered_map<ServerID, std::string> _serverAliases;  // from Current/ServersRegistered
  std::unordered_map<ServerID, std::string> _serverAdvertisedEndpoints;  // from Current/ServersRegistered
  ProtectionData _serversProt;

  // The DBServers, also from Current:
  std::unordered_map<ServerID, ServerID> _DBServers;  // from Current/DBServers
  ProtectionData _DBServersProt;

  // The Coordinators, also from Current:
  std::unordered_map<ServerID, ServerID> _coordinators;  // from Current/Coordinators
  ProtectionData _coordinatorsProt;

  // Mappings between short names/IDs and full server IDs
  std::unordered_map<ServerShortID, ServerID> _coordinatorIdMap;
  ProtectionData _mappingsProt;

  std::shared_ptr<VPackBuilder> _plan;
  std::shared_ptr<VPackBuilder> _current;

  std::string _clusterId;

  std::unordered_map<DatabaseID, VPackSlice> _plannedDatabases;  // from Plan/Databases

  ProtectionData _planProt;

  uint64_t _planVersion;     // This is the version in the Plan which underlies
                             // the data in _plannedCollections, _shards and
                             // _shardKeys
  uint64_t _currentVersion;  // This is the version in Current which underlies
                             // the data in _currentDatabases,
                             // _currentCollections and _shardsIds
  std::unordered_map<DatabaseID, std::unordered_map<ServerID, VPackSlice>> _currentDatabases;  // from Current/Databases
  ProtectionData _currentProt;

  // We need information about collections, again we have
  // data from Plan and from Current.
  // The information for _shards and _shardKeys are filled from the
  // Plan (since they are fixed for the lifetime of the collection).
  // _shardIds is filled from Current, since we have to be able to
  // move shards between servers, and Plan contains who ought to be
  // responsible and Current contains the actual current responsibility.

  // The Plan state:
  AllCollections _plannedCollections;  // from Plan/Collections/
  std::unordered_map<CollectionID,
                     std::shared_ptr<std::vector<std::string>>>
      _shards;  // from Plan/Collections/
                // (may later come from Current/Collections/ )
  std::unordered_map<CollectionID,
                     std::shared_ptr<std::vector<std::string>>>
      _shardKeys;  // from Plan/Collections/
  // planned shard => servers map
  std::unordered_map<ShardID, std::vector<ServerID>> _shardServers;

  AllViews _plannedViews;     // from Plan/Views/
  AllViews _newPlannedViews;  // views that have been created during `loadPlan`
                              // execution
  std::atomic<std::thread::id> _planLoader;  // thread id that is loading plan

  // The Current state:
  AllCollectionsCurrent _currentCollections;  // from Current/Collections/
  std::unordered_map<ShardID, std::shared_ptr<std::vector<ServerID>>> _shardIds;  // from Current/Collections/

  //////////////////////////////////////////////////////////////////////////////
  /// @brief uniqid sequence
  //////////////////////////////////////////////////////////////////////////////

  struct {
    uint64_t _currentValue;
    uint64_t _upperValue;
  } _uniqid;

  //////////////////////////////////////////////////////////////////////////////
  /// @brief lock for uniqid sequence
  //////////////////////////////////////////////////////////////////////////////

  Mutex _idLock;

  //////////////////////////////////////////////////////////////////////////////
  /// @brief the sole instance
  //////////////////////////////////////////////////////////////////////////////

  static ClusterInfo* _theinstance;

  //////////////////////////////////////////////////////////////////////////////
  /// @brief how big a batch is for unique ids
  //////////////////////////////////////////////////////////////////////////////

  static uint64_t const MinIdsPerBatch = 1000000;

  //////////////////////////////////////////////////////////////////////////////
  /// @brief default wait timeout
  //////////////////////////////////////////////////////////////////////////////

  static double const operationTimeout;

  //////////////////////////////////////////////////////////////////////////////
  /// @brief reload timeout
  //////////////////////////////////////////////////////////////////////////////

  static double const reloadServerListTimeout;

  arangodb::Mutex _failedServersMutex;
  std::vector<std::string> _failedServers;
};

}  // end namespace arangodb

#endif<|MERGE_RESOLUTION|>--- conflicted
+++ resolved
@@ -392,21 +392,12 @@
   //////////////////////////////////////////////////////////////////////////////
   /// @brief create collection in coordinator
   //////////////////////////////////////////////////////////////////////////////
-<<<<<<< HEAD
-  Result createCollectionCoordinator( // create collection
-    std::string const& databaseName, // database name
-                                  std::string const& collectionID, uint64_t numberOfShards,
-                                  uint64_t replicationFactor, bool waitForReplication,
-                                  arangodb::velocypack::Slice const& json,
-                                  double timeout // request timeout
-=======
   Result createCollectionCoordinator(   // create collection
       std::string const& databaseName,  // database name
       std::string const& collectionID, uint64_t numberOfShards,
       uint64_t replicationFactor, uint64_t minReplicationFactor,
       bool waitForReplication, arangodb::velocypack::Slice const& json,
       double timeout  // request timeout
->>>>>>> cbcf5614
   );
   
   /// @brief this method does an atomic check of the preconditions for the collections
@@ -422,26 +413,14 @@
   /// Note that in contrast to most other methods here, this method does not
   /// get a timeout parameter, but an endTime parameter!!!
   Result createCollectionsCoordinator(std::string const& databaseName,
-<<<<<<< HEAD
                                       std::vector<ClusterCollectionCreationInfo>&, double endTime);
-=======
-                                      std::vector<ClusterCollectionCreationInfo>&,
-                                      double timeout);
->>>>>>> cbcf5614
 
   /// @brief drop collection in coordinator
-<<<<<<< HEAD
-  Result dropCollectionCoordinator( // drop collection
-    std::string const& databaseName, // database name
-    std::string const& collectionID, // collection identifier
-    double timeout // request timeout
-=======
   //////////////////////////////////////////////////////////////////////////////
   Result dropCollectionCoordinator(     // drop collection
       std::string const& databaseName,  // database name
       std::string const& collectionID,  // collection identifier
       double timeout                    // request timeout
->>>>>>> cbcf5614
   );
 
   //////////////////////////////////////////////////////////////////////////////
