--- conflicted
+++ resolved
@@ -324,7 +324,7 @@
 
   /**
    * @brief Overwrite agency plan
-   * @param  plan  Plan to adapt to 
+   * @param  plan  Plan to adapt to
    * @return       Operation's result
    */
   arangodb::Result agencyReplan(VPackSlice const plan);
@@ -442,7 +442,7 @@
       bool waitForReplication, arangodb::velocypack::Slice const& json,
       double timeout  // request timeout
   );
-  
+
   /// @brief this method does an atomic check of the preconditions for the collections
   /// to be created, using the currently loaded plan. it populates the plan version
   /// used for the checks
@@ -684,19 +684,18 @@
    * @return         List of DB servers serving the shard
    */
   arangodb::Result getShardServers(ShardID const& shardId, std::vector<ServerID>&);
-<<<<<<< HEAD
 
   /**
-   * @brief Lock agency's hot backup with TTL 60 seconds 
+   * @brief Lock agency's hot backup with TTL 60 seconds
    *
    * @param  timeout  Timeout to wait for in seconds
    * @return          Operation's result
    */
   arangodb::Result agencyHotBackupLock(
     std::string const& uuid, double const& timeout, bool& supervisionOff);
-  
+
   /**
-   * @brief Lock agency's hot backup with TTL 60 seconds 
+   * @brief Lock agency's hot backup with TTL 60 seconds
    *
    * @param  timeout  Timeout to wait for in seconds
    * @return          Operation's result
@@ -704,12 +703,6 @@
   arangodb::Result agencyHotBackupUnlock(
     std::string const& uuid, double const& timeout, const bool& supervisionOff);
 
-private:
-  void loadClusterId();
-
-=======
-  
->>>>>>> ac9f9402
   //////////////////////////////////////////////////////////////////////////////
   /// @brief get an operation timeout
   //////////////////////////////////////////////////////////////////////////////
