--- conflicted
+++ resolved
@@ -443,15 +443,9 @@
       double timeout  // request timeout
   );
 
-<<<<<<< HEAD
-  /// @brief this method does an atomic check of the preconditions for the collections
-  /// to be created, using the currently loaded plan. it populates the plan version
-  /// used for the checks
-=======
   /// @brief this method does an atomic check of the preconditions for the
   /// collections to be created, using the currently loaded plan. it populates
   /// the plan version used for the checks
->>>>>>> f9cb4d65
   Result checkCollectionPreconditions(std::string const& databaseName,
                                       std::vector<ClusterCollectionCreationInfo> const& infos,
                                       uint64_t& planVersion);
@@ -692,7 +686,6 @@
    */
   arangodb::Result getShardServers(ShardID const& shardId, std::vector<ServerID>&);
 
-<<<<<<< HEAD
   /**
    * @brief Lock agency's hot backup with TTL 60 seconds
    *
@@ -711,8 +704,6 @@
   arangodb::Result agencyHotBackupUnlock(
     std::string const& uuid, double const& timeout, const bool& supervisionOff);
 
-=======
->>>>>>> f9cb4d65
   //////////////////////////////////////////////////////////////////////////////
   /// @brief get an operation timeout
   //////////////////////////////////////////////////////////////////////////////
