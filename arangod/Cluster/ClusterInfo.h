////////////////////////////////////////////////////////////////////////////////
/// DISCLAIMER
///
/// Copyright 2014-2016 ArangoDB GmbH, Cologne, Germany
/// Copyright 2004-2014 triAGENS GmbH, Cologne, Germany
///
/// Licensed under the Apache License, Version 2.0 (the "License");
/// you may not use this file except in compliance with the License.
/// You may obtain a copy of the License at
///
///     http://www.apache.org/licenses/LICENSE-2.0
///
/// Unless required by applicable law or agreed to in writing, software
/// distributed under the License is distributed on an "AS IS" BASIS,
/// WITHOUT WARRANTIES OR CONDITIONS OF ANY KIND, either express or implied.
/// See the License for the specific language governing permissions and
/// limitations under the License.
///
/// Copyright holder is ArangoDB GmbH, Cologne, Germany
///
/// @author Max Neunhoeffer
/// @author Jan Steemann
////////////////////////////////////////////////////////////////////////////////

#ifndef ARANGOD_CLUSTER_CLUSTER_INFO_H
#define ARANGOD_CLUSTER_CLUSTER_INFO_H 1

#include "Basics/Common.h"

#include <velocypack/Slice.h>
#include <velocypack/Iterator.h>
#include <velocypack/velocypack-aliases.h>

#include "Agency/AgencyComm.h"
#include "Basics/Mutex.h"
#include "Basics/ReadWriteLock.h"
#include "Basics/Result.h"
#include "Basics/StaticStrings.h"
#include "Basics/VelocyPackHelper.h"
#include "Cluster/AgencyCallbackRegistry.h"
#include "VocBase/voc-types.h"
#include "VocBase/vocbase.h"

namespace arangodb {
namespace velocypack {
class Slice;
}
class ClusterInfo;
class LogicalCollection;

typedef std::string ServerID;         // ID of a server
typedef std::string DatabaseID;       // ID/name of a database
typedef std::string CollectionID;     // ID of a collection
typedef std::string ViewID;           // ID of a view
typedef std::string ShardID;          // ID of a shard
typedef uint32_t ServerShortID;       // Short ID of a server
typedef std::string ServerShortName;  // Short name of a server

class CollectionInfoCurrent {
  friend class ClusterInfo;

 public:
  explicit CollectionInfoCurrent(uint64_t currentVersion);

  CollectionInfoCurrent(CollectionInfoCurrent const&) = delete;

  CollectionInfoCurrent(CollectionInfoCurrent&&) = delete;

  CollectionInfoCurrent& operator=(CollectionInfoCurrent const&) = delete;

  CollectionInfoCurrent& operator=(CollectionInfoCurrent&&) = delete;

  virtual ~CollectionInfoCurrent();

 public:
  bool add(ShardID const& shardID, VPackSlice slice) {
    auto it = _vpacks.find(shardID);
    if (it == _vpacks.end()) {
      auto builder = std::make_shared<VPackBuilder>();
      builder->add(slice);
      _vpacks.insert(std::make_pair(shardID, builder));
      return true;
    }
    return false;
  }

  //////////////////////////////////////////////////////////////////////////////
  /// @brief returns the indexes
  //////////////////////////////////////////////////////////////////////////////

  VPackSlice const getIndexes(ShardID const& shardID) const {
    auto it = _vpacks.find(shardID);
    if (it != _vpacks.end()) {
      VPackSlice slice = it->second->slice();
      return slice.get("indexes");
    }
    return VPackSlice::noneSlice();
  }

  //////////////////////////////////////////////////////////////////////////////
  /// @brief returns the error flag for a shardID
  //////////////////////////////////////////////////////////////////////////////

  bool error(ShardID const& shardID) const { return getFlag("error", shardID); }

  //////////////////////////////////////////////////////////////////////////////
  /// @brief returns the error flag for all shardIDs
  //////////////////////////////////////////////////////////////////////////////

  std::unordered_map<ShardID, bool> error() const { return getFlag("error"); }

  //////////////////////////////////////////////////////////////////////////////
  /// @brief returns the errorNum for one shardID
  //////////////////////////////////////////////////////////////////////////////

  int errorNum(ShardID const& shardID) const {
    auto it = _vpacks.find(shardID);
    if (it != _vpacks.end()) {
      VPackSlice slice = it->second->slice();
      return arangodb::basics::VelocyPackHelper::getNumericValue<int>(slice,
                                                                "errorNum", 0);
    }
    return 0;
  }

  //////////////////////////////////////////////////////////////////////////////
  /// @brief returns the errorNum for all shardIDs
  //////////////////////////////////////////////////////////////////////////////

  std::unordered_map<ShardID, int> errorNum() const {
    std::unordered_map<ShardID, int> m;

    for (auto const& it: _vpacks) {
      int s = arangodb::basics::VelocyPackHelper::getNumericValue<int>(it.second->slice(), "errorNum", 0);
      m.insert(std::make_pair(it.first, s));
    }
    return m;
  }

  //////////////////////////////////////////////////////////////////////////////
  /// @brief returns the current leader and followers for a shard
  //////////////////////////////////////////////////////////////////////////////

  virtual std::vector<ServerID> servers(ShardID const& shardID) const {
    std::vector<ServerID> v;

    auto it = _vpacks.find(shardID);
    if (it != _vpacks.end()) {
      VPackSlice slice = it->second->slice();

      VPackSlice servers = slice.get("servers");
      if (servers.isArray()) {
        for (auto const& server: VPackArrayIterator(servers)) {
          if (server.isString()) {
            v.push_back(server.copyString());
          }
        }
      }
    }
    return v;
  }

  //////////////////////////////////////////////////////////////////////////////
  /// @brief returns the errorMessage entry for one shardID
  //////////////////////////////////////////////////////////////////////////////

  std::string errorMessage(ShardID const& shardID) const {
    auto it = _vpacks.find(shardID);
    if (it != _vpacks.end()) {
      VPackSlice slice = it->second->slice();
      if (slice.isObject() && slice.hasKey("errorMessage")) {
        return slice.get("errorMessage").copyString();
      }
    }
    return std::string();
  }

  //////////////////////////////////////////////////////////////////////////////
  /// @brief get version that underlies this info in Current in the agency
  //////////////////////////////////////////////////////////////////////////////

  uint64_t getCurrentVersion() const {
    return _currentVersion;
  }

  //////////////////////////////////////////////////////////////////////////////
  /// @brief local helper to return boolean flags
  //////////////////////////////////////////////////////////////////////////////

 private:
  bool getFlag(char const* name, ShardID const& shardID) const {
    auto it = _vpacks.find(shardID);
    if (it != _vpacks.end()) {
      return arangodb::basics::VelocyPackHelper::getBooleanValue(it->second->slice(), name, false);
    }
    return false;
  }

  //////////////////////////////////////////////////////////////////////////////
  /// @brief local helper to return a map to boolean
  //////////////////////////////////////////////////////////////////////////////

  std::unordered_map<ShardID, bool> getFlag(char const* name) const {
    std::unordered_map<ShardID, bool> m;
    for (auto const& it: _vpacks) {
      auto vpack = it.second;
      bool b = arangodb::basics::VelocyPackHelper::getBooleanValue(vpack->slice(), name, false);
      m.insert(std::make_pair(it.first, b));
    }
    return m;
  }

 private:
  std::unordered_map<ShardID, std::shared_ptr<VPackBuilder>> _vpacks;

  uint64_t _currentVersion;    // Version of Current in the agency that
                               // underpins the data presented in this object
};

class ClusterInfo {
 private:

  typedef std::unordered_map<CollectionID, std::shared_ptr<LogicalCollection>>
      DatabaseCollections;
  typedef std::unordered_map<DatabaseID, DatabaseCollections> AllCollections;
  typedef std::unordered_map<CollectionID,
                             std::shared_ptr<CollectionInfoCurrent>>
      DatabaseCollectionsCurrent;
  typedef std::unordered_map<DatabaseID, DatabaseCollectionsCurrent>
      AllCollectionsCurrent;

  typedef std::unordered_map<ViewID, std::shared_ptr<LogicalView>>
      DatabaseViews;
  typedef std::unordered_map<DatabaseID, DatabaseViews> AllViews;

 private:
  //////////////////////////////////////////////////////////////////////////////
  /// @brief initializes library
  /// We are a singleton class, therefore nobody is allowed to create
  /// new instances or copy them, except we ourselves.
  //////////////////////////////////////////////////////////////////////////////

  ClusterInfo(ClusterInfo const&) = delete;             // not implemented
  ClusterInfo& operator=(ClusterInfo const&) = delete;  // not implemented

 public:
  //////////////////////////////////////////////////////////////////////////////
  /// @brief creates library
  //////////////////////////////////////////////////////////////////////////////

  explicit ClusterInfo(AgencyCallbackRegistry*);

  //////////////////////////////////////////////////////////////////////////////
  /// @brief shuts down library
  //////////////////////////////////////////////////////////////////////////////

  virtual ~ClusterInfo();

 public:
  static void createInstance(AgencyCallbackRegistry*);
  //////////////////////////////////////////////////////////////////////////////
  /// @brief get the unique instance
  //////////////////////////////////////////////////////////////////////////////

  static ClusterInfo* instance();

  //////////////////////////////////////////////////////////////////////////////
  /// @brief cleanup method which frees cluster-internal shared ptrs on shutdown
  //////////////////////////////////////////////////////////////////////////////

  static void cleanup();

 public:
  //////////////////////////////////////////////////////////////////////////////
  /// @brief get a number of cluster-wide unique IDs, returns the first
  /// one and guarantees that <number> are reserved for the caller.
  //////////////////////////////////////////////////////////////////////////////

  uint64_t uniqid(uint64_t = 1);

  //////////////////////////////////////////////////////////////////////////////
  /// @brief flush the caches (used for testing only)
  //////////////////////////////////////////////////////////////////////////////

  void flush();

  //////////////////////////////////////////////////////////////////////////////
  /// @brief ask whether a cluster database exists
  //////////////////////////////////////////////////////////////////////////////

  bool doesDatabaseExist(DatabaseID const&, bool = false);

  //////////////////////////////////////////////////////////////////////////////
  /// @brief get list of databases in the cluster
  //////////////////////////////////////////////////////////////////////////////

  std::vector<DatabaseID> databases(bool = false);

  //////////////////////////////////////////////////////////////////////////////
  /// @brief (re-)load the information about our plan
  /// Usually one does not have to call this directly.
  //////////////////////////////////////////////////////////////////////////////

  void loadPlan();

  //////////////////////////////////////////////////////////////////////////////
  /// @brief (re-)load the information about current state
  /// Usually one does not have to call this directly.
  //////////////////////////////////////////////////////////////////////////////

  void loadCurrent();

  //////////////////////////////////////////////////////////////////////////////
  /// @brief ask about a collection
  /// If it is not found in the cache, the cache is reloaded once. The second
  /// argument can be a collection ID or a collection name (both cluster-wide).
  /// if the collection is not found afterwards, this method will throw an
  /// exception
  //////////////////////////////////////////////////////////////////////////////

  virtual std::shared_ptr<LogicalCollection> getCollection(DatabaseID const&,
                                                   CollectionID const&);

  //////////////////////////////////////////////////////////////////////////////
  /// @brief ask about all collections of a database
  //////////////////////////////////////////////////////////////////////////////

  virtual std::vector<std::shared_ptr<LogicalCollection>> const getCollections(
      DatabaseID const&);

  //////////////////////////////////////////////////////////////////////////////
  /// @brief ask about a view
  /// If it is not found in the cache, the cache is reloaded once. The second
  /// argument can be a collection ID or a view name (both cluster-wide).
  //////////////////////////////////////////////////////////////////////////////

  std::shared_ptr<LogicalView> getView(
      DatabaseID const& vocbase,
      ViewID const& viewID
  );

  //////////////////////////////////////////////////////////////////////////////
  /// @brief ask about a view in current.
  /// If it is not found in the cache (and not currently loading plan), then the
  /// cache is reloaded once.
  //////////////////////////////////////////////////////////////////////////////
  std::shared_ptr<LogicalView> getViewCurrent(
    DatabaseID const& vocbase,
    ViewID const& viewID
  );

  //////////////////////////////////////////////////////////////////////////////
  /// @brief ask about all views of a database
  //////////////////////////////////////////////////////////////////////////////

  std::vector<std::shared_ptr<LogicalView>> const getViews(
      DatabaseID const&);

  //////////////////////////////////////////////////////////////////////////////
  /// @brief ask about a collection in current. This returns information about
  /// all shards in the collection.
  /// If it is not found in the cache, the cache is reloaded once.
  //////////////////////////////////////////////////////////////////////////////

  virtual std::shared_ptr<CollectionInfoCurrent> getCollectionCurrent(
      DatabaseID const&, CollectionID const&);

  //////////////////////////////////////////////////////////////////////////////
  /// @brief create database in coordinator
  //////////////////////////////////////////////////////////////////////////////

  int createDatabaseCoordinator(std::string const&,
                                arangodb::velocypack::Slice const&,
                                std::string&, double);

  //////////////////////////////////////////////////////////////////////////////
  /// @brief drop database in coordinator
  //////////////////////////////////////////////////////////////////////////////

  int dropDatabaseCoordinator(std::string const& name, std::string& errorMsg,
                              double timeout);

  //////////////////////////////////////////////////////////////////////////////
  /// @brief create collection in coordinator
  //////////////////////////////////////////////////////////////////////////////

  int createCollectionCoordinator(std::string const& databaseName,
                                  std::string const& collectionID,
                                  uint64_t numberOfShards,
                                  uint64_t replicationFactor,
                                  bool waitForReplication,
                                  arangodb::velocypack::Slice const& json,
                                  std::string& errorMsg, double timeout);

  //////////////////////////////////////////////////////////////////////////////
  /// @brief drop collection in coordinator
  //////////////////////////////////////////////////////////////////////////////

  int dropCollectionCoordinator(std::string const& databaseName,
                                std::string const& collectionID,
                                std::string& errorMsg, double timeout);

  //////////////////////////////////////////////////////////////////////////////
  /// @brief set collection properties in coordinator
  //////////////////////////////////////////////////////////////////////////////

  Result setCollectionPropertiesCoordinator(std::string const& databaseName,
                                            std::string const& collectionID,
                                            LogicalCollection const*);

  //////////////////////////////////////////////////////////////////////////////
  /// @brief set collection status in coordinator
  //////////////////////////////////////////////////////////////////////////////

  Result setCollectionStatusCoordinator(std::string const& databaseName,
                                        std::string const& collectionID,
                                        TRI_vocbase_col_status_e status);

  //////////////////////////////////////////////////////////////////////////////
  /// @brief create view in coordinator
  //////////////////////////////////////////////////////////////////////////////

  int createViewCoordinator(std::string const& databaseName,
                            std::string const& viewID,
                            arangodb::velocypack::Slice json,
                            std::string& errorMsg);

  //////////////////////////////////////////////////////////////////////////////
  /// @brief drop view in coordinator
  //////////////////////////////////////////////////////////////////////////////

  int dropViewCoordinator(std::string const& databaseName,
                          std::string const& viewID,
                          std::string& errorMsg);

  //////////////////////////////////////////////////////////////////////////////
  /// @brief set view properties in coordinator
  //////////////////////////////////////////////////////////////////////////////

  Result setViewPropertiesCoordinator(std::string const& databaseName,
                                      std::string const& viewID,
                                      VPackSlice const& json);

  //////////////////////////////////////////////////////////////////////////////
  /// @brief ensure an index in coordinator.
  //////////////////////////////////////////////////////////////////////////////

  int ensureIndexCoordinator(
      std::string const& databaseName, std::string const& collectionID,
      arangodb::velocypack::Slice const& slice, bool create,
      bool (*compare)(arangodb::velocypack::Slice const&,
                      arangodb::velocypack::Slice const&),
      arangodb::velocypack::Builder& resultBuilder, std::string& errorMsg, double timeout);

  //////////////////////////////////////////////////////////////////////////////
  /// @brief drop an index in coordinator.
  //////////////////////////////////////////////////////////////////////////////

  int dropIndexCoordinator(std::string const& databaseName,
                           std::string const& collectionID, TRI_idx_iid_t iid,
                           std::string& errorMsg, double timeout);

  //////////////////////////////////////////////////////////////////////////////
  /// @brief (re-)load the information about servers from the agency
  /// Usually one does not have to call this directly.
  //////////////////////////////////////////////////////////////////////////////

  void loadServers();

  //////////////////////////////////////////////////////////////////////////////
  /// @brief find the endpoint of a server from its ID.
  /// If it is not found in the cache, the cache is reloaded once, if
  /// it is still not there an empty string is returned as an error.
  //////////////////////////////////////////////////////////////////////////////

  std::string getServerEndpoint(ServerID const&);

  //////////////////////////////////////////////////////////////////////////////
  /// @brief find the server ID for an endpoint.
  /// If it is not found in the cache, the cache is reloaded once, if
  /// it is still not there an empty string is returned as an error.
  //////////////////////////////////////////////////////////////////////////////

  std::string getServerName(std::string const& endpoint);

  //////////////////////////////////////////////////////////////////////////////
  /// @brief (re-)load the information about all coordinators from the agency
  /// Usually one does not have to call this directly.
  //////////////////////////////////////////////////////////////////////////////

  void loadCurrentCoordinators();

  //////////////////////////////////////////////////////////////////////////////
  /// @brief (re-)load the mappings between different IDs/names from the agency
  /// Usually one does not have to call this directly.
  //////////////////////////////////////////////////////////////////////////////

  void loadCurrentMappings();

  //////////////////////////////////////////////////////////////////////////////
  /// @brief (re-)load the information about all DBservers from the agency
  /// Usually one does not have to call this directly.
  //////////////////////////////////////////////////////////////////////////////

  void loadCurrentDBServers();

  //////////////////////////////////////////////////////////////////////////////
  /// @brief return a list of all DBServers in the cluster that have
  /// currently registered
  //////////////////////////////////////////////////////////////////////////////

  std::vector<ServerID> getCurrentDBServers();

  //////////////////////////////////////////////////////////////////////////////
  /// @brief find the servers who are responsible for a shard (one leader
  /// and possibly multiple followers).
  /// If it is not found in the cache, the cache is reloaded once, if
  /// it is still not there a pointer to an empty vector is returned as
  /// an error.
  //////////////////////////////////////////////////////////////////////////////

  std::shared_ptr<std::vector<ServerID>> getResponsibleServer(ShardID const&);

  //////////////////////////////////////////////////////////////////////////////
  /// @brief find the shard list of a collection, sorted numerically
  //////////////////////////////////////////////////////////////////////////////

  std::shared_ptr<std::vector<ShardID>> getShardList(CollectionID const&);

  //////////////////////////////////////////////////////////////////////////////
  /// @brief find the shard that is responsible for a document
  //////////////////////////////////////////////////////////////////////////////

  int getResponsibleShard(LogicalCollection*, arangodb::velocypack::Slice,
                          bool docComplete, ShardID& shardID,
                          bool& usesDefaultShardingAttributes,
                          std::string const& key = "");


  //////////////////////////////////////////////////////////////////////////////
  /// @brief return the list of coordinator server names
  //////////////////////////////////////////////////////////////////////////////

  std::vector<ServerID> getCurrentCoordinators();

  //////////////////////////////////////////////////////////////////////////////
  /// @brief lookup a full coordinator ID by short ID
  //////////////////////////////////////////////////////////////////////////////

  ServerID getCoordinatorByShortID(ServerShortID);

  //////////////////////////////////////////////////////////////////////////////
  /// @brief lookup a full dbserver ID by short ID
  //////////////////////////////////////////////////////////////////////////////

  ServerID getDBServerByShortID(ServerShortID);

  //////////////////////////////////////////////////////////////////////////////
  /// @brief lookup a full server ID by short name
  //////////////////////////////////////////////////////////////////////////////

  ServerID getServerByShortName(ServerShortName const&);

  //////////////////////////////////////////////////////////////////////////////
  /// @brief invalidate planned
  //////////////////////////////////////////////////////////////////////////////

  void invalidatePlan();

  //////////////////////////////////////////////////////////////////////////////
  /// @brief invalidate current
  //////////////////////////////////////////////////////////////////////////////

  void invalidateCurrent();

  //////////////////////////////////////////////////////////////////////////////
  /// @brief invalidate current coordinators
  //////////////////////////////////////////////////////////////////////////////

  void invalidateCurrentCoordinators();

  //////////////////////////////////////////////////////////////////////////////
  /// @brief invalidate current id mappings
  //////////////////////////////////////////////////////////////////////////////

  void invalidateCurrentMappings();

  //////////////////////////////////////////////////////////////////////////////
  /// @brief get current "Plan" structure
  //////////////////////////////////////////////////////////////////////////////

  std::shared_ptr<VPackBuilder> getPlan();

  //////////////////////////////////////////////////////////////////////////////
  /// @brief get current "Current" structure
  //////////////////////////////////////////////////////////////////////////////

  std::shared_ptr<VPackBuilder> getCurrent();

  std::vector<std::string> getFailedServers() { MUTEX_LOCKER(guard, _failedServersMutex); return _failedServers; }
  void setFailedServers(std::vector<std::string> const& failedServers) { MUTEX_LOCKER(guard, _failedServersMutex); _failedServers = failedServers; }

  std::unordered_map<ServerID, std::string> getServers();

  virtual std::unordered_map<ServerID, std::string> getServerAliases();

<<<<<<< HEAD
  /**
   * @brief Get sorted list of DB server, which serve a shard
   *
   * @param shardId  The id of said shard
   * @return         List of DB servers serving the shard
   */
  arangodb::Result getShardServers(ShardID const& shardId, std::vector<ServerID>&);
    
=======
>>>>>>> 17e955d8
 private:

  void loadClusterId();

  //////////////////////////////////////////////////////////////////////////////
  /// @brief get an operation timeout
  //////////////////////////////////////////////////////////////////////////////

  double getTimeout(double timeout) const {
    if (timeout == 0.0) {
      return 24.0 * 3600.0;
    }
    return timeout;
  }

  //////////////////////////////////////////////////////////////////////////////
  /// @brief get the poll interval
  //////////////////////////////////////////////////////////////////////////////

  double getPollInterval() const { return 5.0; }

  //////////////////////////////////////////////////////////////////////////////
  /// @brief get the timeout for reloading the server list
  //////////////////////////////////////////////////////////////////////////////

  double getReloadServerListTimeout() const { return 60.0; }

  //////////////////////////////////////////////////////////////////////////////
  /// @brief ensure an index in coordinator.
  //////////////////////////////////////////////////////////////////////////////

  int ensureIndexCoordinatorWithoutRollback(
      std::string const& databaseName, std::string const& collectionID,
      std::string const& idSlice, arangodb::velocypack::Slice const& slice, bool create,
      bool (*compare)(arangodb::velocypack::Slice const&,
                      arangodb::velocypack::Slice const&),
      arangodb::velocypack::Builder& resultBuilder, std::string& errorMsg, double timeout);

  //////////////////////////////////////////////////////////////////////////////
  /// @brief object for agency communication
  //////////////////////////////////////////////////////////////////////////////

  AgencyComm _agency;

  AgencyCallbackRegistry* _agencyCallbackRegistry;

  // Cached data from the agency, we reload whenever necessary:

  // We group the data, each group has an atomic "valid-flag" which is
  // used for lazy loading in the beginning. It starts as false, is set
  // to true at each reload and is only reset to false if the cache
  // needs to be invalidated. The variable is atomic to be able to check
  // it without acquiring the read lock (see below). Flush is just an
  // explicit reload for all data and is only used in tests.
  // Furthermore, each group has a mutex that protects against
  // simultaneously contacting the agency for an update.
  // In addition, each group has two atomic version numbers, these are
  // used to prevent a stampede if multiple threads notice concurrently
  // that an update from the agency is necessary. Finally, there is a
  // read/write lock which protects the actual data structure.
  // We encapsulate this protection in the struct ProtectionData:

  struct ProtectionData {
    std::atomic<bool> isValid;
    Mutex mutex;
    std::atomic<uint64_t> wantedVersion;
    std::atomic<uint64_t> doneVersion;
    arangodb::basics::ReadWriteLock lock;

    ProtectionData() : isValid(false), wantedVersion(0), doneVersion(0) {}
  };

  // The servers, first all, we only need Current here:
  std::unordered_map<ServerID, std::string>
      _servers;  // from Current/ServersRegistered
  std::unordered_map<ServerID, std::string>
      _serverAliases;  // from Current/ServersRegistered
  ProtectionData _serversProt;

  // The DBServers, also from Current:
  std::unordered_map<ServerID, ServerID> _DBServers;  // from Current/DBServers
  ProtectionData _DBServersProt;

  // The Coordinators, also from Current:
  std::unordered_map<ServerID, ServerID>
      _coordinators;  // from Current/Coordinators
  ProtectionData _coordinatorsProt;

  // Mappings between short names/IDs and full server IDs
  std::unordered_map<ServerShortID, ServerID> _coordinatorIdMap;
  std::unordered_map<ServerShortID, ServerID> _dbserverIdMap;
  std::unordered_map<ServerShortName, ServerID> _nameMap;
  ProtectionData _mappingsProt;

  std::shared_ptr<VPackBuilder> _plan;
  std::shared_ptr<VPackBuilder> _current;

  std::string _clusterId;

  std::unordered_map<DatabaseID, VPackSlice> _plannedDatabases;  // from Plan/Databases

  ProtectionData _planProt;

  uint64_t _planVersion;   // This is the version in the Plan which underlies
                           // the data in _plannedCollections, _shards and
                           // _shardKeys
  uint64_t _currentVersion;  // This is the version in Current which underlies
                             // the data in _currentDatabases,
                             // _currentCollections and _shardsIds
  std::unordered_map<DatabaseID,
                     std::unordered_map<ServerID, VPackSlice>>
      _currentDatabases;  // from Current/Databases
  ProtectionData _currentProt;

  // We need information about collections, again we have
  // data from Plan and from Current.
  // The information for _shards and _shardKeys are filled from the
  // Plan (since they are fixed for the lifetime of the collection).
  // _shardIds is filled from Current, since we have to be able to
  // move shards between servers, and Plan contains who ought to be
  // responsible and Current contains the actual current responsibility.

  // The Plan state:
  AllCollections _plannedCollections;  // from Plan/Collections/
  std::unordered_map<CollectionID,
                     std::shared_ptr<std::vector<std::string>>>
      _shards;  // from Plan/Collections/
                // (may later come from Current/Collections/ )
  std::unordered_map<CollectionID,
                     std::shared_ptr<std::vector<std::string>>>
      _shardKeys;  // from Plan/Collections/
  // planned shard => servers map
  std::unordered_map<ShardID, std::vector<ServerID>> _shardServers;

  AllViews _plannedViews;     // from Plan/Views/
  AllViews _newPlannedViews;  // views that have been created during `loadPlan` execution
  std::atomic<std::thread::id> _planLoader; // thread id that is loading plan

  // The Current state:
  AllCollectionsCurrent _currentCollections;  // from Current/Collections/
  std::unordered_map<ShardID, std::shared_ptr<std::vector<ServerID>>>
      _shardIds;  // from Current/Collections/

  //////////////////////////////////////////////////////////////////////////////
  /// @brief uniqid sequence
  //////////////////////////////////////////////////////////////////////////////

  struct {
    uint64_t _currentValue;
    uint64_t _upperValue;
  } _uniqid;

  //////////////////////////////////////////////////////////////////////////////
  /// @brief lock for uniqid sequence
  //////////////////////////////////////////////////////////////////////////////

  Mutex _idLock;

  //////////////////////////////////////////////////////////////////////////////
  /// @brief the sole instance
  //////////////////////////////////////////////////////////////////////////////

  static ClusterInfo* _theinstance;

  //////////////////////////////////////////////////////////////////////////////
  /// @brief how big a batch is for unique ids
  //////////////////////////////////////////////////////////////////////////////

  static uint64_t const MinIdsPerBatch = 1000000;

  //////////////////////////////////////////////////////////////////////////////
  /// @brief default wait timeout
  //////////////////////////////////////////////////////////////////////////////

  static double const operationTimeout;

  //////////////////////////////////////////////////////////////////////////////
  /// @brief reload timeout
  //////////////////////////////////////////////////////////////////////////////

  static double const reloadServerListTimeout;

  arangodb::Mutex _failedServersMutex;
  std::vector<std::string> _failedServers;
};

}  // end namespace arangodb

#endif<|MERGE_RESOLUTION|>--- conflicted
+++ resolved
@@ -604,7 +604,6 @@
 
   virtual std::unordered_map<ServerID, std::string> getServerAliases();
 
-<<<<<<< HEAD
   /**
    * @brief Get sorted list of DB server, which serve a shard
    *
@@ -613,8 +612,6 @@
    */
   arangodb::Result getShardServers(ShardID const& shardId, std::vector<ServerID>&);
     
-=======
->>>>>>> 17e955d8
  private:
 
   void loadClusterId();
