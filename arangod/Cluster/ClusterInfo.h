--- conflicted
+++ resolved
@@ -424,7 +424,7 @@
   //////////////////////////////////////////////////////////////////////////////
 
   void cleanup();
-  
+
   /// @brief cancel all pending wait-for-syncer operations
   void drainSyncers();
 
@@ -601,18 +601,18 @@
   QueryAnalyzerRevisions getQueryAnalyzersRevision(
       DatabaseID const& databaseID);
 
-  /// @brief return shard statistics for the specified database, 
+  /// @brief return shard statistics for the specified database,
   /// optionally restricted to anything on the specified server
   Result getShardStatisticsForDatabase(DatabaseID const& dbName,
                                        std::string const& restrictServer,
                                        arangodb::velocypack::Builder& builder) const;
-  
+
   /// @brief return shard statistics for all databases, totals,
   /// optionally restricted to anything on the specified server
   Result getShardStatisticsGlobal(std::string const& restrictServer,
                                   arangodb::velocypack::Builder& builder) const;
-  
-  /// @brief return shard statistics, separate for each database, 
+
+  /// @brief return shard statistics, separate for each database,
   /// optionally restricted to anything on the specified server
   Result getShardStatisticsGlobalDetailed(std::string const& restrictServer,
                                           arangodb::velocypack::Builder& builder) const;
@@ -663,7 +663,7 @@
       std::string const& name,     // database name
       double timeout               // request timeout
   );
-  
+
   //////////////////////////////////////////////////////////////////////////////
   /// @brief create collection in coordinator
   //////////////////////////////////////////////////////////////////////////////
@@ -687,11 +687,7 @@
   /// Note that in contrast to most other methods here, this method does not
   /// get a timeout parameter, but an endTime parameter!!!
   Result createCollectionsCoordinator(std::string const& databaseName,
-<<<<<<< HEAD
                                       std::vector<ClusterCollectionCreationInfo>& ,
-=======
-                                      std::vector<ClusterCollectionCreationInfo>& infos,
->>>>>>> 9a393373
                                       double endTime, bool isNewDatabase,
                                       std::shared_ptr<const LogicalCollection> const& colToDistributeShardsLike);
 
@@ -887,7 +883,7 @@
   //////////////////////////////////////////////////////////////////////////////
 
   ServerID getCoordinatorByShortID(ServerShortID const& shortId);
-  
+
   //////////////////////////////////////////////////////////////////////////////
   /// @brief invalidate current coordinators
   //////////////////////////////////////////////////////////////////////////////
@@ -920,14 +916,14 @@
   void setServers(std::unordered_map<ServerID, std::string> servers);
 
   void setServerAliases(std::unordered_map<ServerID, std::string> aliases);
-  
+
   void setServerAdvertisedEndpoints(std::unordered_map<ServerID, std::string> advertisedEndpoints);
-  
+
   void setServerTimestamps(std::unordered_map<ServerID, std::string> timestamps);
 #endif
-  
+
   bool serverExists(ServerID const& serverId) const noexcept;
-  
+
   bool serverAliasExists(std::string const& alias) const noexcept;
 
   std::unordered_map<ServerID, std::string> getServers();
@@ -998,9 +994,9 @@
  private:
   /// @brief worker function for dropIndexCoordinator
   Result dropIndexCoordinatorInner(
-      std::string const& databaseName, 
+      std::string const& databaseName,
       std::string const& collectionID,
-      IndexId iid,                   
+      IndexId iid,
       double endTime);
 
   /// @brief helper function to build a new LogicalCollection object from the velocypack
@@ -1108,7 +1104,7 @@
 
   cluster::RebootTracker _rebootTracker;
 
-  /// @brief error code sent to all remaining promises of the syncers at shutdown. 
+  /// @brief error code sent to all remaining promises of the syncers at shutdown.
   /// normally this is TRI_ERROR_SHUTTING_DOWN, but it can be overridden during testing
   ErrorCode const _syncerShutdownCode;
 
