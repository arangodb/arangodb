////////////////////////////////////////////////////////////////////////////////
/// DISCLAIMER
///
/// Copyright 2014-2023 ArangoDB GmbH, Cologne, Germany
/// Copyright 2004-2014 triAGENS GmbH, Cologne, Germany
///
/// Licensed under the Apache License, Version 2.0 (the "License");
/// you may not use this file except in compliance with the License.
/// You may obtain a copy of the License at
///
///     http://www.apache.org/licenses/LICENSE-2.0
///
/// Unless required by applicable law or agreed to in writing, software
/// distributed under the License is distributed on an "AS IS" BASIS,
/// WITHOUT WARRANTIES OR CONDITIONS OF ANY KIND, either express or implied.
/// See the License for the specific language governing permissions and
/// limitations under the License.
///
/// Copyright holder is ArangoDB GmbH, Cologne, Germany
///
/// @author Max Neunhoeffer
/// @author Jan Steemann
/// @author Kaveh Vahedipour
////////////////////////////////////////////////////////////////////////////////

#pragma once

#include "Basics/Common.h"

#include <memory>
#include <memory_resource>
#include <mutex>
#include <optional>
#include <string>
#include <string_view>
#include <unordered_map>

#include "Agency/AgencyComm.h"
#include "Basics/ReadLocker.h"
#include "Basics/ReadWriteLock.h"
#include "Cluster/CallbackGuard.h"
#include "Cluster/ClusterTypes.h"
#include "Cluster/RebootTracker.h"
#include "Network/types.h"
#include "Metrics/Fwd.h"
#include "Replication2/AgencyCollectionSpecification.h"
#include "Replication2/Version.h"
#include "Containers/NodeHashMap.h"

struct TRI_vocbase_t;

namespace arangodb {

namespace futures {
template<typename T>
class Future;
template<typename T>
class Promise;
}  // namespace futures

class Result;
template<typename T>
class ResultT;

namespace velocypack {
class Builder;
class Slice;
}  // namespace velocypack

namespace replication2 {
class LogId;
namespace agency {
struct LogPlanSpecification;
struct LogTarget;
}  // namespace agency
namespace replicated_state::agency {
struct Target;
}  // namespace replicated_state::agency
}  // namespace replication2

class AgencyCallbackRegistry;
struct ClusterCollectionCreationInfo;
class ClusterInfo;
class CollectionInfoCurrent;
class CreateDatabaseInfo;
class IndexId;
class LogicalDataSource;
class LogicalCollection;
class LogicalView;

class AnalyzerModificationTransaction {
 public:
  using Ptr = std::unique_ptr<AnalyzerModificationTransaction>;

  AnalyzerModificationTransaction(std::string_view database, ClusterInfo* ci,
                                  bool cleanup);

  AnalyzerModificationTransaction(AnalyzerModificationTransaction const&) =
      delete;
  AnalyzerModificationTransaction& operator=(
      AnalyzerModificationTransaction const&) = delete;

  ~AnalyzerModificationTransaction();

  static int32_t getPendingCount() noexcept;

  [[nodiscard]] AnalyzersRevision::Revision buildingRevision() const noexcept;

  Result start();
  Result commit();
  Result abort();

 private:
  void revertCounter();

  // our cluster info
  ClusterInfo* _clusterInfo;

  // database for operation
  // need to copy as may be temp value provided to constructor
  DatabaseID _database;

  // rollback operations counter
  bool _rollbackCounter{false};

  // rollback revision in Plan
  bool _rollbackRevision{false};

  // cleanup or normal analyzer insert/remove
  bool _cleanupTransaction;

  // revision this transaction is building
  // e.g. revision will be current upon successful commit of
  // this transaction. For cleanup transaction this equals to current revision
  // as cleanup just cleans the mess and reverts revision back to normal
  AnalyzersRevision::Revision _buildingRevision{AnalyzersRevision::LATEST};

  // pending operation sount. Positive number means some operations are ongoing
  // zero means system idle
  // negative value means recovery is ongoing
  static std::atomic<int32_t> _pendingAnalyzerOperationsCount;
};

#ifdef ARANGODB_USE_GOOGLE_TESTS
class ClusterInfo {
#else
class ClusterInfo final {
#endif

 private:
  struct CollectionWithHash {
    uint64_t hash;
    std::shared_ptr<LogicalCollection> collection;
  };
  template<typename K, typename V>
  using AssocUnorderedContainer = containers::pmr::NodeHashMap<K, V>;
  using DatabaseCollections =
      AssocUnorderedContainer<pmr::CollectionID, CollectionWithHash>;
  using AllCollections =
      AssocUnorderedContainer<pmr::DatabaseID,
                              std::shared_ptr<DatabaseCollections>>;
  using DatabaseCollectionsCurrent =
      AssocUnorderedContainer<pmr::CollectionID,
                              std::shared_ptr<CollectionInfoCurrent>>;
  using AllCollectionsCurrent =
      AssocUnorderedContainer<pmr::DatabaseID, DatabaseCollectionsCurrent>;

  using DatabaseViews =
      AssocUnorderedContainer<pmr::ViewID, std::shared_ptr<LogicalView>>;
  using AllViews = AssocUnorderedContainer<pmr::DatabaseID, DatabaseViews>;

  class SyncerThread;

  //////////////////////////////////////////////////////////////////////////////
  /// @brief initializes library
  /// We are a singleton class, therefore nobody is allowed to create
  /// new instances or copy them, except we ourselves.
  //////////////////////////////////////////////////////////////////////////////

 public:
  ClusterInfo(ClusterInfo const&) = delete;             // not implemented
  ClusterInfo& operator=(ClusterInfo const&) = delete;  // not implemented

  //////////////////////////////////////////////////////////////////////////////
  /// @brief creates library
  //////////////////////////////////////////////////////////////////////////////

  explicit ClusterInfo(ArangodServer& server,
                       AgencyCallbackRegistry* agencyCallbackRegistry,
                       ErrorCode syncerShutdownCode);

  //////////////////////////////////////////////////////////////////////////////
  /// @brief shuts down library
  //////////////////////////////////////////////////////////////////////////////

  TEST_VIRTUAL ~ClusterInfo();

  //////////////////////////////////////////////////////////////////////////////
  /// @brief cleanup method which frees cluster-internal shared ptrs on shutdown
  //////////////////////////////////////////////////////////////////////////////

  void cleanup();

  /// @brief cancel all pending wait-for-syncer operations
  void drainSyncers();

  /**
   * @brief begin shutting down plan and current syncers
   */
  void shutdownSyncers();

  /**
   * @brief begin shutting down plan and current syncers
   */
  void startSyncers();

  /**
   * @brief wait for syncers' full stop
   */
  void waitForSyncersToStop();

  /// @brief produces an agency dump and logs it
  void logAgencyDump() const;

  /// @brief get database cache
  VPackBuilder toVelocyPack();

  //////////////////////////////////////////////////////////////////////////////
  /// @brief get a number of cluster-wide unique IDs, returns the first
  /// one and guarantees that <number> are reserved for the caller.
  //////////////////////////////////////////////////////////////////////////////

  uint64_t uniqid(uint64_t = 1);

  /**
   * @brief Agency dump including replicated log and compaction
   * @param  body  Builder to fill with dump
   * @return       Operation's result
   */
  Result agencyDump(std::shared_ptr<VPackBuilder> const& body);

  /**
   * @brief Agency plan
   * @param  body  Builder to fill with copy of plan
   * @return       Operation's result
   */
  Result agencyPlan(std::shared_ptr<VPackBuilder> const& body);

  /**
   * @brief Overwrite agency plan
   * @param  plan  Plan to adapt to
   * @return       Operation's result
   */
  Result agencyReplan(VPackSlice plan);

  /**
   * @brief Wait for Plan cache to be at the given Raft index
   * @param raftIndex Raft index to wait for
   * @return Operation's result
   */
  [[nodiscard]] futures::Future<Result> waitForPlan(uint64_t raftIndex);

  /**
   * @brief Wait for Plan cache to be at the given Plan version
   * @param planVersion version to wait for
   * @return Operation's result
   */
  [[nodiscard]] futures::Future<Result> waitForPlanVersion(
      uint64_t planVersion);

  /**
   * @brief Fetch the current Plan version and wait for the cache to catch up to
   *        it, if necessary.
   * @param timeout is for fetching the Plan version only. Waiting for the
   *        Plan version afterwards will never timeout.
   */
  [[nodiscard]] futures::Future<Result> fetchAndWaitForPlanVersion(
      network::Timeout timeout) const;

  [[nodiscard]] futures::Future<Result> fetchAndWaitForCurrentVersion(
      network::Timeout timeout) const;

  /**
   * @brief Wait for Current cache to be at the given Raft index
   * @param raftIndex Raft index to wait for
   * @return Operation's result
   */
  futures::Future<Result> waitForCurrent(uint64_t raftIndex);

  /**
   * @brief Wait for Current cache to be at the given Raft index
   * @param currentVersion version to wait for
   * @return Operation's result
   */
  [[nodiscard]] futures::Future<Result> waitForCurrentVersion(
      uint64_t currentVersion);

  //////////////////////////////////////////////////////////////////////////////
  /// @brief flush the caches (used for testing only)
  //////////////////////////////////////////////////////////////////////////////

  void flush();

  //////////////////////////////////////////////////////////////////////////////
  /// @brief ask whether a cluster database exists
  //////////////////////////////////////////////////////////////////////////////

  bool doesDatabaseExist(std::string_view databaseID);

  //////////////////////////////////////////////////////////////////////////////
  /// @brief get list of databases in the cluster
  //////////////////////////////////////////////////////////////////////////////

  std::vector<DatabaseID> databases();

  //////////////////////////////////////////////////////////////////////////////
  /// @brief ask about a collection
  /// Throwing version, deprecated.
  //////////////////////////////////////////////////////////////////////////////

  TEST_VIRTUAL std::shared_ptr<LogicalCollection> getCollection(
      std::string_view databaseID, std::string_view collectionID);

  //////////////////////////////////////////////////////////////////////////////
  /// @brief ask about a collection
  /// If it is not found in the cache, the cache is reloaded once. The second
  /// argument can be a collection ID or a collection name (both cluster-wide).
  /// will not throw but return nullptr if the collection isn't found.
  //////////////////////////////////////////////////////////////////////////////

  TEST_VIRTUAL std::shared_ptr<LogicalCollection> getCollectionNT(
      std::string_view databaseID, std::string_view collectionID);

  //////////////////////////////////////////////////////////////////////////////
  /// @brief ask about a collection or a view
  /// If it is not found in the cache, the cache is reloaded once. The second
  /// argument can be a collection ID or a collection name (both cluster-wide)
  /// or a view ID or name.
  /// will not throw but return nullptr if the collection/view isn't found.
  //////////////////////////////////////////////////////////////////////////////
  std::shared_ptr<LogicalDataSource> getCollectionOrViewNT(
      std::string_view databaseID, std::string_view name);

  //////////////////////////////////////////////////////////////////////////////
  /// Format error message for TRI_ERROR_ARANGO_DATA_SOURCE_NOT_FOUND
  //////////////////////////////////////////////////////////////////////////////
  static std::string getCollectionNotFoundMsg(std::string_view databaseID,
                                              std::string_view collectionID);

  //////////////////////////////////////////////////////////////////////////////
  /// @brief ask about all collections of a database
  //////////////////////////////////////////////////////////////////////////////

  TEST_VIRTUAL std::vector<std::shared_ptr<LogicalCollection>> getCollections(
      std::string_view databaseID);

  //////////////////////////////////////////////////////////////////////////////
  /// @brief Generate Collection Stubs during Database buiding
  /// These stubs are no real collection, use this API with care
  /// and only if the database is in building state.
  //////////////////////////////////////////////////////////////////////////////

  [[nodiscard]] std::unordered_map<std::string,
                                   std::shared_ptr<LogicalCollection>>
  generateCollectionStubs(TRI_vocbase_t& database);

  //////////////////////////////////////////////////////////////////////////////
  /// @brief ask about a view
  /// If it is not found in the cache, the cache is reloaded once. The second
  /// argument can be a collection ID or a view name (both cluster-wide).
  //////////////////////////////////////////////////////////////////////////////

  std::shared_ptr<LogicalView> getView(std::string_view databaseID,
                                       std::string_view viewID);

  //////////////////////////////////////////////////////////////////////////////
  /// @brief ask about all views of a database
  //////////////////////////////////////////////////////////////////////////////

  std::vector<std::shared_ptr<LogicalView>> getViews(
      std::string_view databaseID);

  //////////////////////////////////////////////////////////////////////////////
  /// @brief ask about analyzers revision
  /// @param databaseID database name
  /// @param forceLoadPlan always reload plan
  //////////////////////////////////////////////////////////////////////////////
  AnalyzersRevision::Ptr getAnalyzersRevision(std::string_view databaseID,
                                              bool forceLoadPlan = false);

  //////////////////////////////////////////////////////////////////////////////
  /// @brief Reads analyzers revisions needed for querying specified database.
  ///        Could trigger plan load if database is not found in plan.
  /// @param databaseID database to query
  /// @return extracted revisions
  //////////////////////////////////////////////////////////////////////////////
  QueryAnalyzerRevisions getQueryAnalyzersRevision(std::string_view databaseID);

  /// @brief return shard statistics for the specified database,
  /// optionally restricted to anything on the specified server
  Result getShardStatisticsForDatabase(
      std::string const& databaseID, std::string_view restrictServer,
      arangodb::velocypack::Builder& builder) const;

  /// @brief return shard statistics for all databases, totals,
  /// optionally restricted to anything on the specified server
  Result getShardStatisticsGlobal(std::string const& restrictServer,
                                  arangodb::velocypack::Builder& builder) const;

  /// @brief return shard statistics, separate for each database,
  /// optionally restricted to anything on the specified server
  Result getShardStatisticsGlobalDetailed(
      std::string const& restrictServer,
      arangodb::velocypack::Builder& builder) const;

  /// @brief get shard statistics for all databases, split by servers.
  Result getShardStatisticsGlobalByServer(VPackBuilder& builder) const;

  //////////////////////////////////////////////////////////////////////////////
  /// @brief ask about a collection in current. This returns information about
  /// all shards in the collection.
  /// If it is not found in the cache, the cache is reloaded once.
  //////////////////////////////////////////////////////////////////////////////

  TEST_VIRTUAL std::shared_ptr<CollectionInfoCurrent> getCollectionCurrent(
      std::string_view databaseID, std::string_view collectionID);

  //////////////////////////////////////////////////////////////////////////////
  /// @brief Get the RebootTracker
  //////////////////////////////////////////////////////////////////////////////

  cluster::RebootTracker& rebootTracker() noexcept;
  cluster::RebootTracker const& rebootTracker() const noexcept;

  //////////////////////////////////////////////////////////////////////////////
  /// @brief Test if all names (Collection & Views) are available  in the given
  /// database and return the planVersion this can be guaranteed on.
  //////////////////////////////////////////////////////////////////////////////

  ResultT<uint64_t> checkDataSourceNamesAvailable(
      std::string_view databaseName, std::vector<std::string> const& names);

  //////////////////////////////////////////////////////////////////////////////
  /// @brief create database in coordinator
  ///
  /// A database is first created in the isBuilding state, and therefore not
  ///  visible or usable to the outside world.
  ///
  /// After the database has been fully setup, it is then confirmed created
  /// and becomes visible and usable.
  ///
  /// If any error happens on the way, a pending database will be cleaned up
  ///
  //////////////////////////////////////////////////////////////////////////////
  Result createIsBuildingDatabaseCoordinator(
      CreateDatabaseInfo const& database);
  Result createFinalizeDatabaseCoordinator(CreateDatabaseInfo const& database);

  //////////////////////////////////////////////////////////////////////////////
  /// @brief removes database and collection entries within the agency plan
  //////////////////////////////////////////////////////////////////////////////
  Result cancelCreateDatabaseCoordinator(CreateDatabaseInfo const& database);

  //////////////////////////////////////////////////////////////////////////////
  /// @brief drop database in coordinator
  //////////////////////////////////////////////////////////////////////////////
  Result dropDatabaseCoordinator(  // drop database
      std::string const& name,     // database name
      double timeout               // request timeout
  );

  //////////////////////////////////////////////////////////////////////////////
  /// @brief create collection in coordinator
  //////////////////////////////////////////////////////////////////////////////
  Result createCollectionCoordinator(   // create collection
      std::string const& databaseName,  // database name
      std::string const& collectionID, uint64_t numberOfShards,
      uint64_t replicationFactor, uint64_t writeConcern,
      bool waitForReplication, arangodb::velocypack::Slice json,
      double timeout,  // request timeout
      bool isNewDatabase,
      std::shared_ptr<LogicalCollection> const& colToDistributeShardsLike,
      replication::Version replicationVersion);

  /// @brief this method does an atomic check of the preconditions for the
  /// collections to be created, using the currently loaded plan.
  Result checkCollectionPreconditions(
      std::string const& databaseName,
      std::vector<ClusterCollectionCreationInfo> const& infos);

  /// @brief create multiple collections in coordinator
  ///        If any one of these collections fails, all creations will be
  ///        rolled back.
  /// Note that in contrast to most other methods here, this method does not
  /// get a timeout parameter, but an endTime parameter!!!
  Result createCollectionsCoordinator(
      std::string const& databaseName,
      std::vector<ClusterCollectionCreationInfo>&, double endTime,
      bool isNewDatabase,
      std::shared_ptr<LogicalCollection const> const& colToDistributeShardsLike,
      replication::Version replicationVersion);

  /// @brief drop collection in coordinator
  //////////////////////////////////////////////////////////////////////////////
  Result dropCollectionCoordinator(     // drop collection
      std::string const& databaseName,  // database name
      std::string const& collectionID,  // collection identifier
      double timeout                    // request timeout
  );

  //////////////////////////////////////////////////////////////////////////////
  /// @brief set collection properties in coordinator
  //////////////////////////////////////////////////////////////////////////////

  Result setCollectionPropertiesCoordinator(std::string const& databaseName,
                                            std::string const& collectionID,
                                            LogicalCollection const*);

  //////////////////////////////////////////////////////////////////////////////
  /// @brief create view in coordinator
  //////////////////////////////////////////////////////////////////////////////
  Result createViewCoordinator(         // create view
      std::string const& databaseName,  // database name
      std::string const& viewID,        // view identifier
      velocypack::Slice json            // view definition
  );

  //////////////////////////////////////////////////////////////////////////////
  /// @brief drop view in coordinator
  //////////////////////////////////////////////////////////////////////////////
  Result dropViewCoordinator(           // drop view
      std::string const& databaseName,  // database name
      std::string const& viewID         // view identifier
  );

  //////////////////////////////////////////////////////////////////////////////
  /// @brief set view properties in coordinator
  //////////////////////////////////////////////////////////////////////////////

  Result setViewPropertiesCoordinator(std::string const& databaseName,
                                      std::string const& viewID,
                                      VPackSlice json);

  //////////////////////////////////////////////////////////////////////////////
  /// @brief start creating or deleting an analyzer in coordinator,
  /// the return value is an ArangoDB error code and building revision number if
  /// succeeded, AnalyzersRevision::LATEST on error and the errorMsg is set
  /// accordingly. One possible error is a timeout.
  /// @note should not be called directly - use AnalyzerModificationTransaction
  //////////////////////////////////////////////////////////////////////////////
  std::pair<Result, AnalyzersRevision::Revision>
  startModifyingAnalyzerCoordinator(std::string_view databaseID);

  //////////////////////////////////////////////////////////////////////////////
  /// @brief finish creating or deleting an analyzer in coordinator,
  /// the return value is an ArangoDB error code
  /// and the errorMsg is set accordingly. One possible error
  /// is a timeout.
  /// @note should not be called directly - use AnalyzerModificationTransaction
  //////////////////////////////////////////////////////////////////////////////

  Result finishModifyingAnalyzerCoordinator(std::string_view databaseId,
                                            bool restore);

  //////////////////////////////////////////////////////////////////////////////
  /// @brief Init metrics state
  /// @note Current server should be Coordinator
  /// Try to propose current server as leader or know that someone
  /// was a leader. No return while we don't know that or server should stop.
  //////////////////////////////////////////////////////////////////////////////
  void initMetricsState();

  //////////////////////////////////////////////////////////////////////////////
  /// @brief The MetricsState that stored in agency.
  /// @note If `leader` is `nullopt` that means we ourselves are the leader.
  //////////////////////////////////////////////////////////////////////////////
  struct [[nodiscard]] MetricsState {
    std::optional<ServerID> leader;
  };

  //////////////////////////////////////////////////////////////////////////////
  /// @brief Gets the current MetricsState from the agencyCache.
  /// @param wantLeader If it is `true`, a RebootTracker event is set,
  /// in which we will try to become the new leader ourselves, if the current
  /// leader dies. If the flag is `false`, no new event is set,
  /// but the old one is also not deleted.
  /// @note This method can throw exceptions of various types, if
  /// something is not founded or some other error occurs, so the called
  /// must guard against this. In particular, this can happen in the
  /// bootstrap phase if the `AgencyCache` has not yet heard about this.
  /// @note If `wantLeader` is true, then thread-safe, otherwise not
  /// @return Who is the leader, and what cache version is current.
  //////////////////////////////////////////////////////////////////////////////
  MetricsState getMetricsState(bool wantLeader);

  //////////////////////////////////////////////////////////////////////////////
  /// @brief Try to propose current server as new leader
  /// @note Current server should be Coordinator
  /// @param oldRebootId last leader RebootId
  /// @param oldServerId last leader ServerID
  //////////////////////////////////////////////////////////////////////////////
  void proposeMetricsLeader(uint64_t oldRebootId, std::string_view oldServerId);

  //////////////////////////////////////////////////////////////////////////////
  /// @brief Creates cleanup transaction for first found dangling operation
  /// @return created transaction or nullptr if no cleanup needed
  //////////////////////////////////////////////////////////////////////////////

  AnalyzerModificationTransaction::Ptr createAnalyzersCleanupTrans();

  //////////////////////////////////////////////////////////////////////////////
  /// @brief ensure an index in coordinator.
  //////////////////////////////////////////////////////////////////////////////
  Result ensureIndexCoordinator(  // create index
      LogicalCollection const& collection, arangodb::velocypack::Slice slice,
      bool create, arangodb::velocypack::Builder& resultBuilder,
      double timeout);

  //////////////////////////////////////////////////////////////////////////////
  /// @brief drop an index in coordinator.
  //////////////////////////////////////////////////////////////////////////////
  Result dropIndexCoordinator(          // drop index
      std::string const& databaseName,  // database name
      std::string const& collectionID,  // collection identifier
      IndexId iid,                      // index identifier
      double timeout                    // request timeout
  );

  //////////////////////////////////////////////////////////////////////////////
  /// @brief (re-)load the information about servers from the agency
  /// Usually one does not have to call this directly.
  //////////////////////////////////////////////////////////////////////////////

  void loadServers();

  //////////////////////////////////////////////////////////////////////////////
  /// @brief find the endpoint of a server from its ID.
  /// If it is not found in the cache, the cache is reloaded once, if
  /// it is still not there an empty string is returned as an error.
  //////////////////////////////////////////////////////////////////////////////

  std::string getServerEndpoint(std::string_view serverID);

  //////////////////////////////////////////////////////////////////////////////
  /// @brief find the advertised endpoint of a server from its ID.
  /// If it is not found in the cache, the cache is reloaded once, if
  /// it is still not there an empty string is returned as an error.
  //////////////////////////////////////////////////////////////////////////////

  std::string getServerAdvertisedEndpoint(std::string_view serverID);

  //////////////////////////////////////////////////////////////////////////////
  /// @brief find the server ID for an endpoint.
  /// If it is not found in the cache, the cache is reloaded once, if
  /// it is still not there an empty string is returned as an error.
  //////////////////////////////////////////////////////////////////////////////

  std::string getServerName(std::string_view endpoint);

  //////////////////////////////////////////////////////////////////////////////
  /// @brief (re-)load the information about all coordinators from the agency
  /// Usually one does not have to call this directly.
  //////////////////////////////////////////////////////////////////////////////

  void loadCurrentCoordinators();

  //////////////////////////////////////////////////////////////////////////////
  /// @brief (re-)load the mappings between different IDs/names from the agency
  /// Usually one does not have to call this directly.
  //////////////////////////////////////////////////////////////////////////////

  void loadCurrentMappings();

  //////////////////////////////////////////////////////////////////////////////
  /// @brief (re-)load the information about all DBservers from the agency
  /// Usually one does not have to call this directly.
  //////////////////////////////////////////////////////////////////////////////

  void loadCurrentDBServers();

  //////////////////////////////////////////////////////////////////////////////
  /// @brief return a list of all DBServers in the cluster that have
  /// currently registered
  //////////////////////////////////////////////////////////////////////////////

  std::vector<ServerID> getCurrentDBServers();

  //////////////////////////////////////////////////////////////////////////////
  /// @brief find the servers who are responsible for a shard (one leader
  /// and possibly multiple followers).
  /// If it is not found in the cache, the cache is reloaded once, if
  /// it is still not there a pointer to an empty vector is returned as
  /// an error.
  //////////////////////////////////////////////////////////////////////////////

  std::shared_ptr<std::vector<ServerID> const> getResponsibleServer(
      std::string_view shardID);

<<<<<<< HEAD
  std::shared_ptr<std::pmr::vector<pmr::ServerID> const>
  getResponsibleServerReplication1(std::string_view shardID);

  std::shared_ptr<std::pmr::vector<pmr::ServerID> const>
  getResponsibleServerReplication2(std::string_view shardID);

=======
>>>>>>> 64a64c29
  enum class ShardLeadership { kLeader, kFollower, kUnclear };
  ShardLeadership getShardLeadership(ServerID const& server,
                                     ShardID const& shard) const;

  //////////////////////////////////////////////////////////////////////////////
  /// @brief atomically find all servers who are responsible for the given
  /// shards (only the leaders).
  /// will throw an exception if no leader can be found for any
  /// of the shards. will return an empty result if the shards couldn't be
  /// determined after a while - it is the responsibility of the caller to
  /// check for an empty result!
  //////////////////////////////////////////////////////////////////////////////

  containers::FlatHashMap<ShardID, ServerID> getResponsibleServers(
      containers::FlatHashSet<ShardID> const&);

  //////////////////////////////////////////////////////////////////////////////
  /// @brief atomically find all servers who are responsible for the given
  /// shards (choose either the leader or some follower for each, but
  /// make the choice consistent with `distributeShardsLike` dependencies.
  /// Will throw an exception if no leader can be found for any
  /// of the shards. Will return an empty result if the shards couldn't be
  /// determined after a while - it is the responsibility of the caller to
  /// check for an empty result!
  /// The map `result` can already contain a partial choice, this method
  /// ensures that all the shards in `list` are in the end set in the
  /// `result` map. Additional shards can be added to `result` as needed,
  /// in particular the shard prototypes of the shards in list will be added.
  /// It is not allowed that `result` contains a setting for a shard but
  /// no setting (or a different one) for its shard prototype!
  //////////////////////////////////////////////////////////////////////////////

#ifdef USE_ENTERPRISE
  void getResponsibleServersReadFromFollower(
      containers::FlatHashSet<ShardID> const& list,
      containers::FlatHashMap<ShardID, ServerID>& result);
#endif

  //////////////////////////////////////////////////////////////////////////////
  /// @brief find the shard list of a collection, sorted numerically
  //////////////////////////////////////////////////////////////////////////////

  std::shared_ptr<std::vector<ShardID>> getShardList(
      std::string_view collectionID);

  //////////////////////////////////////////////////////////////////////////////
  /// @brief get the current list of (in-sync, for replication 1) servers of a
  /// shard
  //////////////////////////////////////////////////////////////////////////////

  std::shared_ptr<std::pmr::vector<pmr::ServerID> const>
  getCurrentServersForShard(std::string_view shardId);

  //////////////////////////////////////////////////////////////////////////////
  /// @brief return the list of coordinator server names
  //////////////////////////////////////////////////////////////////////////////

  std::vector<ServerID> getCurrentCoordinators();

  //////////////////////////////////////////////////////////////////////////////
  /// @brief lookup a full coordinator ID by short ID
  //////////////////////////////////////////////////////////////////////////////

  ServerID getCoordinatorByShortID(ServerShortID shortId);

  //////////////////////////////////////////////////////////////////////////////
  /// @brief invalidate current coordinators
  //////////////////////////////////////////////////////////////////////////////

  void invalidateCurrentCoordinators();

  //////////////////////////////////////////////////////////////////////////////
  /// @brief get current "Plan" structure
  //////////////////////////////////////////////////////////////////////////////
  containers::FlatHashMap<std::string, std::shared_ptr<VPackBuilder>> getPlan(
      uint64_t& planIndex, containers::FlatHashSet<std::string> const&);

  //////////////////////////////////////////////////////////////////////////////
  /// @brief get current "Current" structure
  //////////////////////////////////////////////////////////////////////////////
  containers::FlatHashMap<std::string, std::shared_ptr<VPackBuilder>>
  getCurrent(uint64_t& currentIndex,
             containers::FlatHashSet<std::string> const&);

  containers::FlatHashSet<ServerID> getFailedServers() const;

  void setFailedServers(containers::FlatHashSet<ServerID> failedServers);

#ifdef ARANGODB_USE_GOOGLE_TESTS
  void setServers(containers::FlatHashMap<ServerID, std::string> servers);

  void setServerAliases(containers::FlatHashMap<ServerID, std::string> aliases);

  void setServerAdvertisedEndpoints(
      containers::FlatHashMap<ServerID, std::string> advertisedEndpoints);

  void setShardToShardGroupLeader(
      containers::FlatHashMap<ShardID, ShardID> shardToShardGroupLeader);

  void setShardGroups(
      containers::FlatHashMap<ShardID, std::shared_ptr<std::vector<ShardID>>>);

  void setShardIds(containers::FlatHashMap<
                   ShardID, std::shared_ptr<std::vector<ServerID> const>>
                       shardIds);
#endif

  bool serverExists(std::string_view serverID) const noexcept;

  bool serverAliasExists(std::string_view alias) const noexcept;

  containers::FlatHashMap<ServerID, std::string> getServers();

  TEST_VIRTUAL containers::FlatHashMap<ServerID, std::string>
  getServerAliases();

  ServersKnown rebootIds() const;

  uint64_t getPlanVersion() const {
    READ_LOCKER(guard, _planProt.lock);
    return _planVersion;
  }

  uint64_t getCurrentVersion() const {
    READ_LOCKER(guard, _currentProt.lock);
    return _currentVersion;
  }

  /**
   * @brief Get sorted list of DB server, which serve a shard
   *
   * @param shardId  The id of said shard
   * @return         List of DB servers serving the shard
   */
  Result getShardServers(std::string_view shardId, std::vector<ServerID>&);

  /// @brief map shardId to collection name (not ID)
  CollectionID getCollectionNameForShard(std::string_view shardId);

  auto getReplicatedLogLeader(replication2::LogId) const -> ResultT<ServerID>;

  auto getReplicatedLogParticipants(replication2::LogId) const
      -> ResultT<std::vector<ServerID>>;

  auto getReplicatedLogPlanSpecification(replication2::LogId) const -> ResultT<
      std::shared_ptr<replication2::agency::LogPlanSpecification const>>;

  auto getReplicatedLogsParticipants(std::string_view database) const
      -> ResultT<
          std::unordered_map<replication2::LogId, std::vector<std::string>>>;

  auto getCollectionGroupById(replication2::agency::CollectionGroupId)
      -> std::shared_ptr<
          replication2::agency::CollectionGroupPlanSpecification const>;

  /**
   * @brief Lock agency's hot backup with TTL 60 seconds
   *
   * @param  timeout  Timeout to wait for in seconds
   * @return          Operation's result
   */
  Result agencyHotBackupLock(std::string_view uuid, double timeout,
                             bool& supervisionOff);

  /**
   * @brief Lock agency's hot backup with TTL 60 seconds
   *
   * @param  timeout  Timeout to wait for in seconds
   * @return          Operation's result
   */
  Result agencyHotBackupUnlock(std::string_view uuid, double timeout,
                               bool supervisionOff);

  //////////////////////////////////////////////////////////////////////////////
  /// @brief get an operation timeout
  //////////////////////////////////////////////////////////////////////////////

  static double getTimeout(double timeout) {
    if (timeout == 0.0) {
      return 24.0 * 3600.0;
    }
    return timeout;
  }

  ArangodServer& server() const;

  AgencyCallbackRegistry& agencyCallbackRegistry() const;

  //////////////////////////////////////////////////////////////////////////////
  /// @brief get the poll interval
  //////////////////////////////////////////////////////////////////////////////

  static double getPollInterval() { return 5.0; }

 private:
  /// @brief worker function for dropIndexCoordinator
  Result dropIndexCoordinatorInner(std::string const& databaseName,
                                   std::string const& collectionID, IndexId iid,
                                   double endTime);

  /// @brief create a new collecion object from the data, using the cache if
  /// possible
  CollectionWithHash buildCollection(
      bool isBuilding, AllCollections::const_iterator existingCollections,
      std::string_view collectionId, arangodb::velocypack::Slice data,
      TRI_vocbase_t& vocbase, uint64_t planVersion, bool cleanupLinks) const;

  //////////////////////////////////////////////////////////////////////////////
  /// @brief (re-)load the information about our plan
  /// Usually one does not have to call this directly.
  //////////////////////////////////////////////////////////////////////////////

  void loadPlan();

  //////////////////////////////////////////////////////////////////////////////
  /// @brief (re-)load the information about current state
  /// Usually one does not have to call this directly.
  //////////////////////////////////////////////////////////////////////////////

  void loadCurrent();

  static void buildIsBuildingSlice(CreateDatabaseInfo const& database,
                                   VPackBuilder& builder);

  static void buildFinalSlice(CreateDatabaseInfo const& database,
                              VPackBuilder& builder);

  Result waitForDatabaseInCurrent(CreateDatabaseInfo const& database,
                                  AgencyWriteTransaction const& trx);
  void loadClusterId();

  void triggerWaiting(
      std::pmr::multimap<uint64_t, futures::Promise<arangodb::Result>>& mm,
      uint64_t commitIndex);

  //////////////////////////////////////////////////////////////////////////////
  /// @brief get the timeout for reloading the server list
  //////////////////////////////////////////////////////////////////////////////

  static double getReloadServerListTimeout() { return 60.0; }

  //////////////////////////////////////////////////////////////////////////////
  /// @brief ensure an index in coordinator.
  //////////////////////////////////////////////////////////////////////////////
  Result ensureIndexCoordinatorInner(  // create index
      LogicalCollection const& collection, std::string_view idString,
      arangodb::velocypack::Slice slice, bool create,
      arangodb::velocypack::Builder& resultBuilder,
      double timeout  // request timeout
  );

  //////////////////////////////////////////////////////////////////////////////
  /// @brief triggers a new background thread to obtain the next batch of ids
  //////////////////////////////////////////////////////////////////////////////
  void triggerBackgroundGetIds();

  //////////////////////////////////////////////////////////////////////////////
  /// @brief a replicated state is created for each shard, only when using
  /// Replication2
  //////////////////////////////////////////////////////////////////////////////
  static auto createDocumentStateSpec(std::string const& shardId,
                                      std::vector<std::string> const& serverIds,
                                      ClusterCollectionCreationInfo const& info,
                                      std::string const& databaseName)
      -> replication2::agency::LogTarget;

  //////////////////////////////////////////////////////////////////////////////
  /// @brief returns a future which can be used to wait for the successful
  /// creation of replicated states
  //////////////////////////////////////////////////////////////////////////////
  auto waitForReplicatedStatesCreation(
      std::string const& databaseName,
      std::vector<replication2::agency::LogTarget> const& replicatedStates)
      -> futures::Future<Result>;

  //////////////////////////////////////////////////////////////////////////////
  /// @brief deletes replicated states corresponding to shards
  //////////////////////////////////////////////////////////////////////////////
  auto deleteReplicatedStates(
      std::string const& databaseName,
      std::vector<replication2::LogId> const& replicatedStatesIds)
      -> futures::Future<Result>;

  std::unique_ptr<std::pmr::memory_resource> _memoryResource;

  /// underlying application server
  ArangodServer& _server;

  //////////////////////////////////////////////////////////////////////////////
  /// @brief object for agency communication
  //////////////////////////////////////////////////////////////////////////////

  AgencyComm _agency;

  AgencyCallbackRegistry* _agencyCallbackRegistry;

  // Cached data from the agency, we reload whenever necessary:

  // We group the data, each group has an atomic "valid-flag" which is
  // used for lazy loading in the beginning. It starts as false, is set
  // to true at each reload and is only reset to false if the cache
  // needs to be invalidated. The variable is atomic to be able to check
  // it without acquiring the read lock (see below). Flush is just an
  // explicit reload for all data and is only used in tests.
  // Furthermore, each group has a mutex that protects against
  // simultaneously contacting the agency for an update.
  // In addition, each group has two atomic version numbers, these are
  // used to prevent a stampede if multiple threads notice concurrently
  // that an update from the agency is necessary. Finally, there is a
  // read/write lock which protects the actual data structure.
  // We encapsulate this protection in the struct ProtectionData:

  struct ProtectionData {
    std::atomic<bool> isValid;
    mutable std::mutex mutex;
    std::atomic<uint64_t> wantedVersion;
    std::atomic<uint64_t> doneVersion;
    mutable arangodb::basics::ReadWriteLock lock;

    ProtectionData() : isValid(false), wantedVersion(0), doneVersion(0) {}
  };

  cluster::RebootTracker _rebootTracker;
  cluster::CallbackGuard _metricsGuard;
  /// @brief error code sent to all remaining promises of the syncers at
  /// shutdown. normally this is TRI_ERROR_SHUTTING_DOWN, but it can be
  /// overridden during testing
  ErrorCode const _syncerShutdownCode;

  // The servers, first all, we only need Current here:
  AssocUnorderedContainer<pmr::ServerID, std::pmr::string>
      _servers;  // from Current/ServersRegistered
  AssocUnorderedContainer<pmr::ServerID, std::pmr::string>
      _serverAliases;  // from Current/ServersRegistered
  AssocUnorderedContainer<pmr::ServerID, std::pmr::string>
      _serverAdvertisedEndpoints;  // from Current/ServersRegistered
  AssocUnorderedContainer<pmr::ServerID, std::pmr::string>
      _serverTimestamps;  // from Current/ServersRegistered
  ProtectionData _serversProt;

  // TODO: Looks like this is used only in rebootIds() call
  // and set only together with rebootTracker (the same data).
  // So should we consider removing this member and use only rebootTracker?
  // Current/ServersKnown:
  ServersKnown _serversKnown;

  // Accounting drops of dangling links. We do not want to pollute
  // scheduler with drop requests. So we put only one per link at time.
  // And only if that request fails, we will try again.
  containers::FlatHashSet<std::uint64_t> _pendingCleanups;
  mutable containers::FlatHashSet<std::uint64_t> _currentCleanups;

  // The DBServers, also from Current:
  // from Current/DBServers
  AssocUnorderedContainer<pmr::ServerID, pmr::ServerID> _dbServers;
  ProtectionData _dbServersProt;

  // The Coordinators, also from Current:
  AssocUnorderedContainer<pmr::ServerID, pmr::ServerID>
      _coordinators;  // from Current/Coordinators
  ProtectionData _coordinatorsProt;

  // Mappings between short names/IDs and full server IDs
  AssocUnorderedContainer<pmr::ServerShortID, pmr::ServerID> _coordinatorIdMap;
  ProtectionData _mappingsProt;

  AssocUnorderedContainer<pmr::DatabaseID, std::shared_ptr<VPackBuilder>> _plan;
  AssocUnorderedContainer<pmr::DatabaseID, std::shared_ptr<VPackBuilder>>
      _current;

  std::string _clusterId;

  AssocUnorderedContainer<pmr::DatabaseID, VPackSlice>
      _plannedDatabases;  // from Plan/Databases

  ProtectionData _planProt;

  uint64_t _planVersion;     // This is the version in the Plan which underlies
                             // the data in _plannedCollections and _shards
  uint64_t _planIndex;       // This is the Raft index, which corresponds to the
                             // above plan version
  uint64_t _currentVersion;  // This is the version in Current which underlies
                             // the data in _currentDatabases,
                             // _currentCollections and _shardsIds
  uint64_t _currentIndex;    // This is the Raft index, which corresponds to the
                             // above current version
  AssocUnorderedContainer<pmr::DatabaseID,
                          AssocUnorderedContainer<pmr::ServerID, VPackSlice>>
      _currentDatabases;  // from Current/Databases
  ProtectionData _currentProt;

  // We need information about collections, again we have
  // data from Plan and from Current.
  // The information for _shards and _shardKeys are filled from the
  // Plan (since they are fixed for the lifetime of the collection).
  // _shardIds is filled from Current, since we have to be able to
  // move shards between servers, and Plan contains who ought to be
  // responsible and Current contains the actual current responsibility.

  // The Plan state:
  AllCollections _plannedCollections;     // from Plan/Collections/
  AllCollections _newPlannedCollections;  // TODO
  AssocUnorderedContainer<pmr::CollectionID,
                          std::shared_ptr<std::vector<std::string>>>
      _shards;  // from Plan/Collections/
                // (may later come from Current/Collections/ )
  // planned shard => servers map
  AssocUnorderedContainer<pmr::ShardID, std::pmr::vector<pmr::ServerID>>
      _shardsToPlanServers;
  // planned shard ID => collection name
  AssocUnorderedContainer<pmr::ShardID, pmr::CollectionID> _shardToName;

  // planned shard ID => shard ID of shard group leader
  // This deserves an explanation. If collection B has `distributeShardsLike`
  // collection A, then A and B have the same number of shards. We say that
  // the k-th shard of A and the k-th shard of B are in the same "shard group".
  // This can be true for multiple collections, but they must then always
  // have the same collection A under `distributeShardsLike`. The shard of
  // collection A is then called the "shard group leader". It is guaranteed that
  // the shards of a shard group are always planned to be on the same
  // dbserver, and the leader is always the same for all shards in the group.
  // If a shard is a shard group leader, it does not appear in this map.
  // Example:
  //        Collection:      A        B        C
  //        Shard index 0:   s1       s5       s9
  //        Shard index 1:   s2       s6       s10
  //        Shard index 2:   s3       s7       s11
  //        Shard index 3:   s4       s8       s12
  // Here, collection B has "distributeShardsLike" set to "A",
  //       collection C has "distributeShardsLike" set to "B",
  //       the `numberOfShards` is 4 for all three collections.
  // Shard groups are: s1, s5, s9
  //              and: s2, s6, s10
  //              and: s3, s7, s11
  //              and: s4, s8, s12
  // Shard group leaders are s1, s2, s3 and s4.
  // That is, "shard group" is across collections, "shard index" is
  // within a collection.
  // All three collections must have the same `replicationFactor`, and
  // it is guaranteed, that all shards in a group always have the same
  // leader and the same list of followers.
  // Note however, that a follower for a shard group can be in sync with
  // its leader for some of the shards in the group and not for others!
  // Note that shard group leaders themselves do not appear in this map:
  AssocUnorderedContainer<pmr::ShardID, pmr::ShardID> _shardToShardGroupLeader;
  // In the following map we store for each shard group leader the list
  // of shards in the group, including the leader.
  AssocUnorderedContainer<pmr::ShardID,
                          std::shared_ptr<std::pmr::vector<pmr::ShardID>>>
      _shardGroups;

  AllViews _plannedViews;     // from Plan/Views/
  AllViews _newPlannedViews;  // views that have been created during `loadPlan`
                              // execution

  // database ID => analyzers revision
  AssocUnorderedContainer<pmr::DatabaseID, AnalyzersRevision::Ptr>
      _dbAnalyzersRevision;  // from Plan/Analyzers

  std::atomic<std::thread::id> _planLoader;  // thread id that is loading plan

  // The Current state:
  AllCollectionsCurrent _currentCollections;  // from Current/Collections/
  AssocUnorderedContainer<
      pmr::ShardID, std::shared_ptr<std::pmr::vector<pmr::ServerID> const>>
      _shardsToCurrentServers;  // from Current/Collections/

  struct NewStuffByDatabase;
  AssocUnorderedContainer<pmr::DatabaseID, std::shared_ptr<NewStuffByDatabase>>
      _newStuffByDatabase;

  using ReplicatedLogsMap = AssocUnorderedContainer<
      replication2::LogId,
      std::shared_ptr<replication2::agency::LogPlanSpecification const>>;
  // note: protected by _planProt!
  ReplicatedLogsMap _replicatedLogs;

  using CollectionGroupMap = AssocUnorderedContainer<
      replication2::agency::CollectionGroupId,
      std::shared_ptr<
          replication2::agency::CollectionGroupPlanSpecification const>>;
  // note: protected by _planProt
  CollectionGroupMap _collectionGroups;

  //////////////////////////////////////////////////////////////////////////////
  /// @brief uniqid sequence
  //////////////////////////////////////////////////////////////////////////////

  struct {
    uint64_t _currentValue;
    uint64_t _upperValue;
    uint64_t _nextBatchStart;
    uint64_t _nextUpperValue;
    bool _backgroundJobIsRunning;
  } _uniqid;

  //////////////////////////////////////////////////////////////////////////////
  /// @brief lock for uniqid sequence
  //////////////////////////////////////////////////////////////////////////////

  std::mutex _idLock;

  //////////////////////////////////////////////////////////////////////////////
  /// @brief how big a batch is for unique ids
  //////////////////////////////////////////////////////////////////////////////

  static constexpr uint64_t MinIdsPerBatch = 1000000;

  //////////////////////////////////////////////////////////////////////////////
  /// @brief check analyzers precondition timeout in seconds
  //////////////////////////////////////////////////////////////////////////////

  static constexpr double checkAnalyzersPreconditionTimeout = 10.0;

  mutable std::mutex _failedServersMutex;
  std::pmr::unordered_set<pmr::ServerID> _failedServers;

  //////////////////////////////////////////////////////////////////////////////
  /// @brief plan and current update threads
  //////////////////////////////////////////////////////////////////////////////
  std::unique_ptr<SyncerThread> _planSyncer;
  std::unique_ptr<SyncerThread> _curSyncer;

  template<typename K, typename V>
  using AssocMultiMap = std::pmr::multimap<K, V>;

  mutable std::mutex _waitPlanLock;
  AssocMultiMap<uint64_t, futures::Promise<arangodb::Result>> _waitPlan;
  mutable std::mutex _waitPlanVersionLock;
  AssocMultiMap<uint64_t, futures::Promise<arangodb::Result>> _waitPlanVersion;
  mutable std::mutex _waitCurrentLock;
  AssocMultiMap<uint64_t, futures::Promise<arangodb::Result>> _waitCurrent;
  mutable std::mutex _waitCurrentVersionLock;
  AssocMultiMap<uint64_t, futures::Promise<arangodb::Result>>
      _waitCurrentVersion;

  /// @brief histogram for loadPlan runtime
  metrics::Histogram<metrics::LogScale<float>>& _lpTimer;
  /// @brief histogram for loadCurrent runtime
  metrics::Histogram<metrics::LogScale<float>>& _lcTimer;
};

namespace cluster {

// Note that while a network error will just return a failed `ResultT`, there
// are still possible exceptions.
futures::Future<ResultT<uint64_t>> fetchPlanVersion(network::Timeout timeout);
futures::Future<ResultT<uint64_t>> fetchCurrentVersion(
    network::Timeout timeout);

}  // namespace cluster

}  // end namespace arangodb<|MERGE_RESOLUTION|>--- conflicted
+++ resolved
@@ -693,18 +693,9 @@
   /// an error.
   //////////////////////////////////////////////////////////////////////////////
 
-  std::shared_ptr<std::vector<ServerID> const> getResponsibleServer(
+  std::shared_ptr<std::pmr::vector<pmr::ServerID> const> getResponsibleServer(
       std::string_view shardID);
 
-<<<<<<< HEAD
-  std::shared_ptr<std::pmr::vector<pmr::ServerID> const>
-  getResponsibleServerReplication1(std::string_view shardID);
-
-  std::shared_ptr<std::pmr::vector<pmr::ServerID> const>
-  getResponsibleServerReplication2(std::string_view shardID);
-
-=======
->>>>>>> 64a64c29
   enum class ShardLeadership { kLeader, kFollower, kUnclear };
   ShardLeadership getShardLeadership(ServerID const& server,
                                      ShardID const& shard) const;
