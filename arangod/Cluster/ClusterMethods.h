--- conflicted
+++ resolved
@@ -26,28 +26,27 @@
 
 #include "Basics/Common.h"
 
-<<<<<<< HEAD
-#include "Cluster/AgencyComm.h"
-#include "Rest/HttpResponse.h"
-=======
 #include "Rest/GeneralRequest.h"
 #include "Rest/GeneralResponse.h"
 #include "SimpleHttpClient/GeneralClientConnection.h"
 #include "SimpleHttpClient/SimpleHttpResult.h"
 #include "SimpleHttpClient/SimpleHttpClient.h"
->>>>>>> 189c9aff
 #include "VocBase/document-collection.h"
 #include "VocBase/edge-collection.h"
 #include "VocBase/update-policy.h"
 #include "VocBase/voc-types.h"
+#include "Cluster/AgencyComm.h"
+#include "Cluster/ClusterInfo.h"
+#include "Cluster/ServerState.h"
+#include "Cluster/ClusterComm.h"
+
+#include <velocypack/Builder.h>
+#include <velocypack/velocypack-aliases.h>
 
 struct TRI_json_t;
+struct TRI_vector_pointer_s;
 
 namespace arangodb {
-namespace velocypack {
-class Builder;
-class Slice;
-}
 
 namespace traverser {
 class TraverserExpression;
@@ -76,16 +75,13 @@
                       struct TRI_json_t const* oldJson,
                       struct TRI_json_t const* newJson, bool isPatch);
 
-bool shardKeysChanged(std::string const& dbname, std::string const& collname,
-                      VPackSlice const& oldSlice, VPackSlice const& newSlice,
-                      bool isPatch);
-
 ////////////////////////////////////////////////////////////////////////////////
 /// @brief returns users
 ////////////////////////////////////////////////////////////////////////////////
 
-int usersOnCoordinator(std::string const& dbname,
-                       arangodb::velocypack::Builder& result, double timeout);
+int usersOnCoordinator(std::string const& dbname, VPackBuilder& result,
+                       double timeout);
+
 
 ////////////////////////////////////////////////////////////////////////////////
 /// @brief returns revision for a sharded collection
@@ -114,14 +110,8 @@
 
 int createDocumentOnCoordinator(
     std::string const& dbname, std::string const& collname, bool waitForSync,
-<<<<<<< HEAD
-    arangodb::velocypack::Slice const& slice,
-    std::map<std::string, std::string> const& headers,
-    arangodb::rest::HttpResponse::HttpResponseCode& responseCode,
-=======
     VPackSlice const& slice, std::map<std::string, std::string> const& headers,
     arangodb::rest::GeneralResponse::HttpResponseCode& responseCode,
->>>>>>> 189c9aff
     std::map<std::string, std::string>& resultHeaders, std::string& resultBody);
 
 ////////////////////////////////////////////////////////////////////////////////
@@ -215,7 +205,7 @@
     TRI_doc_update_policy_e policy, bool waitForSync, bool isPatch,
     bool keepNull,      // only counts for isPatch == true
     bool mergeObjects,  // only counts for isPatch == true
-    arangodb::velocypack::Slice const& slice,
+    VPackSlice const& slice,
     std::unique_ptr<std::map<std::string, std::string>>& headers,
     arangodb::rest::GeneralResponse::HttpResponseCode& responseCode,
     std::map<std::string, std::string>& resultHeaders, std::string& resultBody);
