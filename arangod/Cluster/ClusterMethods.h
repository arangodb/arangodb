////////////////////////////////////////////////////////////////////////////////
/// DISCLAIMER
///
/// Copyright 2014-2018 ArangoDB GmbH, Cologne, Germany
/// Copyright 2004-2014 triAGENS GmbH, Cologne, Germany
///
/// Licensed under the Apache License, Version 2.0 (the "License");
/// you may not use this file except in compliance with the License.
/// You may obtain a copy of the License at
///
///     http://www.apache.org/licenses/LICENSE-2.0
///
/// Unless required by applicable law or agreed to in writing, software
/// distributed under the License is distributed on an "AS IS" BASIS,
/// WITHOUT WARRANTIES OR CONDITIONS OF ANY KIND, either express or implied.
/// See the License for the specific language governing permissions and
/// limitations under the License.
///
/// Copyright holder is ArangoDB GmbH, Cologne, Germany
///
/// @author Max Neunhoeffer
////////////////////////////////////////////////////////////////////////////////

#ifndef ARANGOD_CLUSTER_CLUSTER_METHODS_H
#define ARANGOD_CLUSTER_CLUSTER_METHODS_H 1

#include <velocypack/Slice.h>
#include <velocypack/velocypack-aliases.h>
#include "Basics/Common.h"
#include "Basics/StringRef.h"
#include "Basics/FileUtils.h"

#include "Agency/AgencyComm.h"
#include "Cluster/TraverserEngineRegistry.h"
#include "Rest/HttpResponse.h"
#include "VocBase/LogicalCollection.h"
#include "VocBase/voc-types.h"

namespace arangodb {
namespace velocypack {
template <typename T>
class Buffer;
class Builder;
class Slice;
}  // namespace velocypack

struct OperationOptions;

////////////////////////////////////////////////////////////////////////////////
/// @brief creates a copy of all HTTP headers to forward
////////////////////////////////////////////////////////////////////////////////

std::unordered_map<std::string, std::string> getForwardableRequestHeaders(GeneralRequest*);

////////////////////////////////////////////////////////////////////////////////
/// @brief check if a list of attributes have the same values in two vpack
/// documents
////////////////////////////////////////////////////////////////////////////////

bool shardKeysChanged(LogicalCollection const& collection, VPackSlice const& oldValue,
                      VPackSlice const& newValue, bool isPatch);

/// @brief check if the value of the smartJoinAttribute has changed
<<<<<<< HEAD
bool smartJoinAttributeChanged(LogicalCollection const& collection,
                               VPackSlice const& oldValue,
=======
bool smartJoinAttributeChanged(LogicalCollection const& collection, VPackSlice const& oldValue,
>>>>>>> cda2bfcd
                               VPackSlice const& newValue, bool isPatch);

////////////////////////////////////////////////////////////////////////////////
/// @brief returns revision for a sharded collection
////////////////////////////////////////////////////////////////////////////////

int revisionOnCoordinator(std::string const& dbname,
                          std::string const& collname, TRI_voc_rid_t&);

////////////////////////////////////////////////////////////////////////////////
/// @brief Warmup index caches on Shards
////////////////////////////////////////////////////////////////////////////////

int warmupOnCoordinator(std::string const& dbname, std::string const& cid);

////////////////////////////////////////////////////////////////////////////////
/// @brief returns figures for a sharded collection
////////////////////////////////////////////////////////////////////////////////

int figuresOnCoordinator(std::string const& dbname, std::string const& collname,
                         std::shared_ptr<arangodb::velocypack::Builder>&);

////////////////////////////////////////////////////////////////////////////////
/// @brief counts number of documents in a coordinator, by shard
////////////////////////////////////////////////////////////////////////////////

int countOnCoordinator(std::string const& dbname, std::string const& collname,
                       transaction::Methods const& trx,
                       std::vector<std::pair<std::string, uint64_t>>& result);

////////////////////////////////////////////////////////////////////////////////
/// @brief gets the selectivity estimates from DBservers
////////////////////////////////////////////////////////////////////////////////

int selectivityEstimatesOnCoordinator(std::string const& dbname, std::string const& collname,
                                      std::unordered_map<std::string, double>& result);

////////////////////////////////////////////////////////////////////////////////
/// @brief creates a document in a coordinator
////////////////////////////////////////////////////////////////////////////////

Result createDocumentOnCoordinator(std::string const& dbname, std::string const& collname,
                                   transaction::Methods const& trx,
                                   OperationOptions const& options,
                                   arangodb::velocypack::Slice const& slice,
                                   arangodb::rest::ResponseCode& responseCode,
                                   std::unordered_map<int, size_t>& errorCounters,
                                   std::shared_ptr<arangodb::velocypack::Builder>& resultBody);

////////////////////////////////////////////////////////////////////////////////
/// @brief delete a document in a coordinator
////////////////////////////////////////////////////////////////////////////////

int deleteDocumentOnCoordinator(std::string const& dbname, std::string const& collname,
                                transaction::Methods const& trx,
                                VPackSlice const slice, OperationOptions const& options,
                                arangodb::rest::ResponseCode& responseCode,
                                std::unordered_map<int, size_t>& errorCounters,
                                std::shared_ptr<arangodb::velocypack::Builder>& resultBody);

////////////////////////////////////////////////////////////////////////////////
/// @brief get a document in a coordinator
////////////////////////////////////////////////////////////////////////////////

int getDocumentOnCoordinator(std::string const& dbname, std::string const& collname,
                             transaction::Methods const& trx, VPackSlice slice,
                             OperationOptions const& options,
                             arangodb::rest::ResponseCode& responseCode,
                             std::unordered_map<int, size_t>& errorCounter,
                             std::shared_ptr<arangodb::velocypack::Builder>& resultBody);

/// @brief fetch edges from TraverserEngines
///        Contacts all TraverserEngines placed
///        on the DBServers for the given list
///        of vertex _id's.
///        All non-empty and non-cached results
///        of DBServers will be inserted in the
///        datalake. Slices used in the result
///        point to content inside of this lake
///        only and do not run out of scope unless
///        the lake is cleared.
///        TraversalVariant

int fetchEdgesFromEngines(std::string const&,
                          std::unordered_map<ServerID, traverser::TraverserEngineID> const*,
                          arangodb::velocypack::Slice vertexId, size_t,
                          std::unordered_map<StringRef, arangodb::velocypack::Slice>&,
                          std::vector<arangodb::velocypack::Slice>&,
                          std::vector<std::shared_ptr<arangodb::velocypack::Builder>>&,
                          arangodb::velocypack::Builder&, size_t&, size_t&);

/// @brief fetch edges from TraverserEngines
///        Contacts all TraverserEngines placed
///        on the DBServers for the given list
///        of vertex _id's.
///        All non-empty and non-cached results
///        of DBServers will be inserted in the
///        datalake. Slices used in the result
///        point to content inside of this lake
///        only and do not run out of scope unless
///        the lake is cleared.
///        ShortestPathVariant

int fetchEdgesFromEngines(std::string const& dbname,
                          std::unordered_map<ServerID, traverser::TraverserEngineID> const* engines,
                          arangodb::velocypack::Slice vertexId, bool backward,
                          std::unordered_map<StringRef, arangodb::velocypack::Slice>& cache,
                          std::vector<arangodb::velocypack::Slice>& result,
                          std::vector<std::shared_ptr<arangodb::velocypack::Builder>>& datalake,
                          arangodb::velocypack::Builder& builder, size_t& read);

/// @brief fetch vertices from TraverserEngines
///        Contacts all TraverserEngines placed
///        on the DBServers for the given list
///        of vertex _id's.
///        If any server responds with a document
///        it will be inserted into the result.
///        If no server responds with a document
///        a 'null' will be inserted into the result.

void fetchVerticesFromEngines(
    std::string const&, std::unordered_map<ServerID, traverser::TraverserEngineID> const*,
    std::unordered_set<StringRef>&,
    std::unordered_map<StringRef, std::shared_ptr<arangodb::velocypack::Buffer<uint8_t>>>&,
    arangodb::velocypack::Builder&);

/// @brief fetch vertices from TraverserEngines
///        Contacts all TraverserEngines placed
///        on the DBServers for the given list
///        of vertex _id's.
///        If any server responds with a document
///        it will be inserted into the result.
///        If no server responds with a document
///        a 'null' will be inserted into the result.
///        ShortestPath Variant

void fetchVerticesFromEngines(
    std::string const&, std::unordered_map<ServerID, traverser::TraverserEngineID> const*,
    std::unordered_set<StringRef>&,
    std::unordered_map<StringRef, arangodb::velocypack::Slice>& result,
    std::vector<std::shared_ptr<arangodb::velocypack::Builder>>& datalake,
    arangodb::velocypack::Builder&);

////////////////////////////////////////////////////////////////////////////////
/// @brief get a filtered set of edges on Coordinator.
///        Also returns the result in VelocyPack
////////////////////////////////////////////////////////////////////////////////

int getFilteredEdgesOnCoordinator(std::string const& dbname, std::string const& collname,
                                  transaction::Methods const& trx, std::string const& vertex,
                                  TRI_edge_direction_e const& direction,
                                  arangodb::rest::ResponseCode& responseCode,
                                  arangodb::velocypack::Builder& result);

////////////////////////////////////////////////////////////////////////////////
/// @brief modify a document in a coordinator
////////////////////////////////////////////////////////////////////////////////

int modifyDocumentOnCoordinator(
    std::string const& dbname, std::string const& collname,
    transaction::Methods const& trx, arangodb::velocypack::Slice const& slice,
    OperationOptions const& options, bool isPatch,
    std::unique_ptr<std::unordered_map<std::string, std::string>>& headers,
    arangodb::rest::ResponseCode& responseCode, std::unordered_map<int, size_t>& errorCounter,
    std::shared_ptr<arangodb::velocypack::Builder>& resultBody);

////////////////////////////////////////////////////////////////////////////////
/// @brief truncate a cluster collection on a coordinator
////////////////////////////////////////////////////////////////////////////////

int truncateCollectionOnCoordinator(std::string const& dbname, std::string const& collname);

////////////////////////////////////////////////////////////////////////////////
/// @brief flush Wal on all DBservers
////////////////////////////////////////////////////////////////////////////////

int flushWalOnAllDBServers(bool waitForSync, bool waitForCollector,
                           double maxWaitTime = -1.0);

//////////////////////////////////////////////////////////////////////////////
/// @brief create hotbackup on a coordinator
//////////////////////////////////////////////////////////////////////////////

enum HotBackupMode {CONSISTENT, DIRTY};

/**
 * @brief Create hot backup on coordinators
 * @param mode    Backup mode: consistent, dirty
 * @param timeout Wait for this attempt and bail out if not met
 */
arangodb::Result hotBackupCoordinator(
  VPackSlice const payload, VPackBuilder& report);

/**
 * @brief Restore specific hot backup on coordinators
 * @param mode    Backup mode: consistent, dirty
 * @param timeout Wait for this attempt and bail out if not met
 */
arangodb::Result hotRestoreCoordinator(VPackSlice const payload, VPackBuilder& report);

/**
 * @brief List all
 * @param mode    Backup mode: consistent, dirty
 * @param timeout Wait for this attempt and bail out if not met
 */
arangodb::Result listHotBakupsOnCoordinator(VPackSlice const payload, VPackBuilder& report);

/**
 * @brief Delete specific hot backup
 * @param backupId  BackupId to delete
 */
arangodb::Result deleteHotBakupsOnCoordinator(VPackSlice const payload, VPackBuilder& report);

#ifdef USE_ENTERPRISE
/**
 * @brief Trigger upload of specific hot backup
 * @param backupId  BackupId to delete
 */
arangodb::Result uploadBackupsOnCoordinator(VPackSlice const payload, VPackBuilder& report);

/**
 * @brief Trigger download of specific hot backup
 * @param backupId  BackupId to delete
 */
arangodb::Result downloadBackupsOnCoordinator(VPackSlice const payload, VPackBuilder& report);
#endif

/**
 * @brief match backup servers
 * @param  planDump   Dump of plan from backup
 * @param  dbServers  This cluster's db servers
 * @param  match      Matched db servers
 * @return            Operation's success
 */
arangodb::Result matchBackupServers(
  VPackSlice const planDump, std::vector<ServerID> const& dbServers,
  std::map<std::string,std::string>& match);

arangodb::Result matchBackupServersSlice(VPackSlice const planServers,
                                    std::vector<ServerID> const& dbServers,
                                    std::map<ServerID,ServerID>& match);

/**
 * @brief apply database server matches to plan
 * @param  plan     Plan from hot backup
 * @param  matches  Match backup's server ids to new server ids
 * @param  newPlan  Resulting new plan
 * @return          Operation's result
 */
arangodb::Result applyDBServerMatchesToPlan(
  VPackSlice const plan, std::map<ServerID,ServerID> const& matches,
  VPackBuilder& newPlan);

////////////////////////////////////////////////////////////////////////////////
/// @brief rotate the active journals for the collection on all DBservers
////////////////////////////////////////////////////////////////////////////////

int rotateActiveJournalOnAllDBServers(std::string const& dbname, std::string const& collname);

class ClusterMethods {
 public:
  // wrapper Class for static functions.
  // Cannot be instanciated.
  ClusterMethods() = delete;
  ~ClusterMethods() = delete;

  // @brief Create many new collections on coordinator from a Array of VPack
  // parameter Note that this returns a vector of newly allocated objects
  static std::vector<std::shared_ptr<LogicalCollection>> createCollectionOnCoordinator(
      TRI_vocbase_t& vocbase, arangodb::velocypack::Slice parameters,
      bool ignoreDistributeShardsLikeErrors, bool waitForSyncReplication,
      bool enforceReplicationFactor);

 private:
  ////////////////////////////////////////////////////////////////////////////////
  /// @brief Persist collection in Agency and trigger shard creation process
  ////////////////////////////////////////////////////////////////////////////////

  static std::vector<std::shared_ptr<LogicalCollection>> persistCollectionsInAgency(
      std::vector<std::shared_ptr<LogicalCollection>>& col, bool ignoreDistributeShardsLikeErrors,
      bool waitForSyncReplication, bool enforceReplicationFactor);
};

}  // namespace arangodb

#endif<|MERGE_RESOLUTION|>--- conflicted
+++ resolved
@@ -61,12 +61,7 @@
                       VPackSlice const& newValue, bool isPatch);
 
 /// @brief check if the value of the smartJoinAttribute has changed
-<<<<<<< HEAD
-bool smartJoinAttributeChanged(LogicalCollection const& collection,
-                               VPackSlice const& oldValue,
-=======
 bool smartJoinAttributeChanged(LogicalCollection const& collection, VPackSlice const& oldValue,
->>>>>>> cda2bfcd
                                VPackSlice const& newValue, bool isPatch);
 
 ////////////////////////////////////////////////////////////////////////////////
