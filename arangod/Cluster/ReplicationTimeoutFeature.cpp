////////////////////////////////////////////////////////////////////////////////
/// DISCLAIMER
///
/// Copyright 2014-2020 ArangoDB GmbH, Cologne, Germany
/// Copyright 2004-2014 triAGENS GmbH, Cologne, Germany
///
/// Licensed under the Apache License, Version 2.0 (the "License");
/// you may not use this file except in compliance with the License.
/// You may obtain a copy of the License at
///
///     http://www.apache.org/licenses/LICENSE-2.0
///
/// Unless required by applicable law or agreed to in writing, software
/// distributed under the License is distributed on an "AS IS" BASIS,
/// WITHOUT WARRANTIES OR CONDITIONS OF ANY KIND, either express or implied.
/// See the License for the specific language governing permissions and
/// limitations under the License.
///
/// Copyright holder is ArangoDB GmbH, Cologne, Germany
///
/// @author Jan Steemann
////////////////////////////////////////////////////////////////////////////////

#include "ReplicationTimeoutFeature.h"

#include "FeaturePhases/DatabaseFeaturePhase.h"
#include "RestServer/MetricsFeature.h"
#include "StorageEngine/EngineSelectorFeature.h"
#include "StorageEngine/StorageEngine.h"

using namespace arangodb::options;

namespace arangodb {

double ReplicationTimeoutFeature::timeoutFactor = 1.0;
double ReplicationTimeoutFeature::timeoutPer4k = 0.1;
<<<<<<< HEAD
double ReplicationTimeoutFeature::lowerLimit = 3600.0;  // used to be 30.0
double ReplicationTimeoutFeature::upperLimit = 7200.0;  // used to be 120.0
=======
double ReplicationTimeoutFeature::lowerLimit = 900.0;  // used to be 30.0
double ReplicationTimeoutFeature::upperLimit = 3600.0;  // used to be 120.0
>>>>>>> 9d466a1a

// We essentially stop using a meaningful timeout for this operation. 
// This is achieved by setting the default for the minimal timeout to 1h or 3600s.
// The reason behind this is the following: We have to live with RocksDB stalls
// and write stops, which can happen in overload situations. Then, no meaningful
// timeout helps and it is almost certainly better to keep trying to not have
// to drop the follower and make matters worse. In case of an actual failure
// (or indeed a restart), the follower is marked as failed and its reboot id is
// increased. As a consequence, the connection is aborted and we run into an
// error anyway. This is when a follower will be dropped.

ReplicationTimeoutFeature::ReplicationTimeoutFeature(application_features::ApplicationServer& server)
    : ApplicationFeature(server, "ReplicationTimeout"),
      _metricsReplicationTimeTotal(server.getFeature<arangodb::MetricsFeature>().counter("arangodb_sync_replication_requests_total_time",
                                                                                         0,
                                                                                         "Total time needed for all synchronous replication requests accumulated.")),
      _metricsReplicationOpsTotal(server.getFeature<arangodb::MetricsFeature>().counter("arangodb_sync_replication_requests_total_number",
                                                                                        0,
                                                                                        "Total number of all synchronous replication requests accumulated.")) {
  setOptional(true);
  startsAfter<application_features::DatabaseFeaturePhase>();
}

void ReplicationTimeoutFeature::collectOptions(std::shared_ptr<ProgramOptions> options) {
  options->addSection("cluster", "Configure the cluster");

  options->addOption("--cluster.synchronous-replication-timeout-minimum",
                     "all synchronous replication timeouts will be at least "
                     "this value (in seconds)",
                     new DoubleParameter(&lowerLimit));

  options->addOption("--cluster.synchronous-replication-timeout-maximum",
                     "all synchronous replication timeouts will be at most "
                     "this value (in seconds)",
                     new DoubleParameter(&upperLimit));

  options->addOption(
      "--cluster.synchronous-replication-timeout-factor",
      "all synchronous replication timeouts are multiplied by this factor",
      new DoubleParameter(&timeoutFactor));

  options->addOption(
      "--cluster.synchronous-replication-timeout-per-4k",
      "all synchronous replication timeouts are increased by this amount per "
      "4096 bytes (in seconds)",
      new DoubleParameter(&timeoutPer4k),
      arangodb::options::makeDefaultFlags(arangodb::options::Flags::Hidden));
}

}  // namespace arangodb<|MERGE_RESOLUTION|>--- conflicted
+++ resolved
@@ -34,13 +34,8 @@
 
 double ReplicationTimeoutFeature::timeoutFactor = 1.0;
 double ReplicationTimeoutFeature::timeoutPer4k = 0.1;
-<<<<<<< HEAD
-double ReplicationTimeoutFeature::lowerLimit = 3600.0;  // used to be 30.0
-double ReplicationTimeoutFeature::upperLimit = 7200.0;  // used to be 120.0
-=======
 double ReplicationTimeoutFeature::lowerLimit = 900.0;  // used to be 30.0
 double ReplicationTimeoutFeature::upperLimit = 3600.0;  // used to be 120.0
->>>>>>> 9d466a1a
 
 // We essentially stop using a meaningful timeout for this operation. 
 // This is achieved by setting the default for the minimal timeout to 1h or 3600s.
