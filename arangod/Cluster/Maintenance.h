////////////////////////////////////////////////////////////////////////////////
/// DISCLAIMER
///
/// Copyright 2014-2018 ArangoDB GmbH, Cologne, Germany
/// Copyright 2004-2014 triAGENS GmbH, Cologne, Germany
///
/// Licensed under the Apache License, Version 2.0 (the "License");
/// you may not use this file except in compliance with the License.
/// You may obtain a copy of the License at
///
///     http://www.apache.org/licenses/LICENSE-2.0
///
/// Unless required by applicable law or agreed to in writing, software
/// distributed under the License is distributed on an "AS IS" BASIS,
/// WITHOUT WARRANTIES OR CONDITIONS OF ANY KIND, either express or implied.
/// See the License for the specific language governing permissions and
/// limitations under the License.
///
/// Copyright holder is ArangoDB GmbH, Cologne, Germany
///
/// @author Kaveh Vahedipour
/// @author Matthew Von-Maszewski
////////////////////////////////////////////////////////////////////////////////

#ifndef ARANGODB_MAINTENANCE_MAINTENANCE_H
#define ARANGODB_MAINTENANCE_MAINTENANCE_H

#include "Agency/Node.h"
#include "Basics/Result.h"
#include "Basics/VelocyPackHelper.h"
#include "Cluster/MaintenanceFeature.h"

namespace arangodb {

class LogicalCollection;

namespace maintenance {

using Transactions = std::vector<std::pair<VPackBuilder, VPackBuilder>>;

arangodb::Result diffPlanLocalForDatabases(VPackSlice const&,
                                           std::vector<std::string> const&,
                                           std::vector<std::string>&,
                                           std::vector<std::string>&);

/**
 * @brief          Difference Plan and local for phase 1 of Maintenance run
 *
 * @param plan     Snapshot of agency's planned state
 * @param local    Snapshot of local state
 * @param serverId This server's UUID
 * @param errors   Copy of last maintenance feature errors
 * @param feature   The feature itself
 * @param actions  Resulting actions from difference are packed in here
 *
 * @return         Result
 */
arangodb::Result diffPlanLocal(VPackSlice const& plan, VPackSlice const& local,
                               std::string const& serverId,
                               MaintenanceFeature::errors_t& errors,
<<<<<<< HEAD
=======
                               MaintenanceFeature& feature,
>>>>>>> a14f6dd5
                               std::vector<ActionDescription>& actions);

/**
 * @brief          Difference Plan and local for phase 1 of Maintenance run
 *
 * @param plan     Snapshot of agency's planned state
 * @param current  Snapshot of agency's current state
 * @param local    Snapshot of local state
 * @param serverId This server's UUID
 * @param feature  Maintenance feature
 * @param report   Report
 *
 * @return         Result
 */
arangodb::Result executePlan(VPackSlice const& plan, VPackSlice const& local,
                             std::string const& serverId,
                             arangodb::MaintenanceFeature& feature, VPackBuilder& report);

/**
 * @brief          Difference local and current states for phase 2 of Maintenance
 *
 * @param local    Snapshot of local state
 * @param current  Snapshot of agency's current state
 * @param serverId This server's UUID
 * @param report   Resulting agency transaction, which is to be sent
 *
 * @return         Result
 */
arangodb::Result diffLocalCurrent(VPackSlice const& local, VPackSlice const& current,
                                  std::string const& serverId, Transactions& report);

/**
 * @brief          Phase one: Execute plan, shard replication startups
 *
 * @param plan     Snapshot of agency's planned state
 * @param current  Snapshot of agency's current state
 * @param local    Snapshot of local state
 * @param serverId This server's UUID
 * @param feature  Maintenance feature
 * @param report   Resulting agency transaction, which is to be sent
 *
 * @return         Result
 */
arangodb::Result phaseOne(VPackSlice const& plan, VPackSlice const& local,
                          std::string const& serverId,
                          MaintenanceFeature& feature, VPackBuilder& report);

/**
 * @brief          Phase two: Report in agency
 *
 * @param plan     Snapshot of agency's planned state
 * @param current  Snapshot of agency's current state
 * @param local    Snapshot of local state
 * @param serverId This server's UUID
 * @param feature  Maintenance feature
 * @param report   Report on what we did
 *
 * @return         Result
 */
arangodb::Result phaseTwo(VPackSlice const& plan, VPackSlice const& cur,
                          VPackSlice const& local, std::string const& serverId,
                          MaintenanceFeature& feature, VPackBuilder& report);

/**
 * @brief          Report local changes to current
 *
 * @param plan     Snapshot of agency's planned state
 * @param current  Snapshot of agency's current state
 * @param local    Snapshot of local state
 * @param serverId This server's UUID
 * @param report   Report on what we did
 *
 * @return         Result
 */
arangodb::Result reportInCurrent(VPackSlice const& plan, VPackSlice const& cur,
                                 VPackSlice const& local,
                                 MaintenanceFeature::errors_t const& allErrors,
                                 std::string const& serverId, VPackBuilder& report);

/**
 * @brief            Schedule synchroneous replications
 *
 * @param  plan      Plan's snapshot
 * @param  current   Current's scnapshot
 * @param  local     Local snapshot
 * @param  serverId  My server's uuid
 * @param  actions   Resulting actions
 * @param  rescheduleForSync Report to DBServerAgencySync, that we need to rerun
 *
 * @return           Success story
 */
arangodb::Result syncReplicatedShardsWithLeaders(VPackSlice const& plan,
                                                 VPackSlice const& current,
                                                 VPackSlice const& local,
                                                 std::string const& serverId,
<<<<<<< HEAD
=======
                                                 MaintenanceFeature& feature,
>>>>>>> a14f6dd5
                                                 std::vector<ActionDescription>& actions);

}  // namespace maintenance
}  // namespace arangodb

#endif<|MERGE_RESOLUTION|>--- conflicted
+++ resolved
@@ -58,10 +58,7 @@
 arangodb::Result diffPlanLocal(VPackSlice const& plan, VPackSlice const& local,
                                std::string const& serverId,
                                MaintenanceFeature::errors_t& errors,
-<<<<<<< HEAD
-=======
                                MaintenanceFeature& feature,
->>>>>>> a14f6dd5
                                std::vector<ActionDescription>& actions);
 
 /**
@@ -157,10 +154,7 @@
                                                  VPackSlice const& current,
                                                  VPackSlice const& local,
                                                  std::string const& serverId,
-<<<<<<< HEAD
-=======
                                                  MaintenanceFeature& feature,
->>>>>>> a14f6dd5
                                                  std::vector<ActionDescription>& actions);
 
 }  // namespace maintenance
