--- conflicted
+++ resolved
@@ -1225,22 +1225,7 @@
                   LOG_TOPIC(DEBUG, Logger::CLUSTER)
                     << "Strange, did not find shard in _shardServers: "
                     << p.key.copyString();
-<<<<<<< HEAD
-=======
                 }
-              }
-              if (plannedServers.empty()) {
-                LOG_TOPIC(DEBUG, Logger::CLUSTER)
-                  << "This should never have happened, Plan empty. Dumping _shards in Plan:";
-                for (auto const& p : _shards) {
-                  LOG_TOPIC(DEBUG, Logger::CLUSTER) << "Shard: "
-                    << p.first;
-                  for (auto const& q : *(p.second)) {
-                    LOG_TOPIC(DEBUG, Logger::CLUSTER) << "  Server: " << q;
-                  }
->>>>>>> c4ff2b43
-                }
-                TRI_ASSERT(false);
               }
               if (plannedServers.empty()) {
                 LOG_TOPIC(DEBUG, Logger::CLUSTER)
