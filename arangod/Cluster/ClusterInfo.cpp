--- conflicted
+++ resolved
@@ -551,17 +551,8 @@
   consensus::index_t idx = 0;
   uint64_t newPlanVersion;
 
-<<<<<<< HEAD
-  do {
-    newPlanVersion = 0;
-    DatabaseFeature& databaseFeature = _server.getFeature<DatabaseFeature>();
-
-    ++_planProt.wantedVersion;  // Indicate that after *NOW* somebody has to
-    // reread from the agency!
-=======
   newPlanVersion = 0;
   DatabaseFeature& databaseFeature = _server.getFeature<DatabaseFeature>();
->>>>>>> eeb2d39b
 
   auto& agencyCache = _server.getFeature<ClusterFeature>().agencyCache();
 
@@ -640,23 +631,6 @@
     }
   }
 
-<<<<<<< HEAD
-    decltype(_plannedDatabases) newDatabases;
-    std::set<std::string> buildingDatabases;
-    decltype(_plannedCollections) newCollections;  // map<string /*database id*/
-    //    ,map<string /*collection id*/
-    //        ,shared_ptr<LogicalCollection>
-    //        >
-    //    >
-    decltype(_shards) newShards;
-    decltype(_shardServers) newShardServers;
-    decltype(_shardToName) newShardToName;
-    decltype(_dbAnalyzersRevision) newDbAnalyzersRevision;
-    bool swapDatabases = false;
-    bool swapCollections = false;
-    bool swapViews = false;
-    bool swapAnalyzers = false;
-=======
   decltype(_plannedDatabases) newDatabases;
   std::set<std::string> buildingDatabases;
   decltype(_plannedCollections) newCollections;  // map<string /*database id*/
@@ -667,11 +641,10 @@
   decltype(_shards) newShards;
   decltype(_shardServers) newShardServers;
   decltype(_shardToName) newShardToName;
-
+  decltype(_dbAnalyzersRevision) newDbAnalyzersRevision;
   bool swapDatabases = false;
   bool swapCollections = false;
   bool swapViews = false;
->>>>>>> eeb2d39b
 
   auto planDatabasesSlice = planSlice.get("Databases");
 
@@ -848,177 +821,70 @@
     }
   }
 
-<<<<<<< HEAD
-  // "Plan":{"Analyzers": {
-  //  "_system": {
-  //    "Revision": 0,
-  //    "BuildingRevision": 0,
-  //    "Coordinator": "",
-  //    "RebootID": 0
-  //  },...
-  // }}
-
-  // Now the same for analyzers:
-  auto planAnalyzersSlice = planSlice.get("Analyzers");  // format above
-
-  if (planAnalyzersSlice.isObject()) {
-    swapAnalyzers = true;  // mark for swap even if no databases present to ensure dangling datasources are removed
-
-    for (auto const databaseDataSlice : velocypack::ObjectIterator(planAnalyzersSlice)) {
-      auto const& analyzerSlice = databaseDataSlice.value;
-
-      if (!analyzerSlice.isObject()) {
-        LOG_TOPIC("bc53f", INFO, Logger::AGENCY)
-            << "Analyzers in the plan is not a valid json object."
-            << " Analyzers will be ignored for now and the invalid information"
-            << " will be repaired. VelocyPack: " << analyzerSlice.toJson();
-
-        continue;
-      }
-
-      auto const databaseName = databaseDataSlice.key.copyString();
-      auto* vocbase = databaseFeature.lookupDatabase(databaseName);
-
-      if (!vocbase) {
-        // No database with this name found.
-        // We have an invalid state here.
-        LOG_TOPIC("e5a6b", WARN, Logger::AGENCY)
-            << "No database '" << databaseName << "' found,"
-            << " corresponding analyzer will be ignored for now and the "
-            << "invalid information will be repaired. VelocyPack: "
-            << analyzerSlice.toJson();
-        planValid &= !analyzerSlice.length();  // cannot find vocbase for defined analyzers (allow empty analyzers for missing vocbase)
-
-        continue;
-      }
-
-      auto const revisionSlice = analyzerSlice.get(StaticStrings::AnalyzersRevision);
-      if (!revisionSlice.isNumber()) {
-        LOG_TOPIC("dd4e1", WARN, Logger::AGENCY)
-            << "Invalid analyzer revision for database '" << databaseName << "',"
-            << " corresponding analyzer will be ignored for now and the "
-            << "invalid information will be repaired. VelocyPack: "
-            << analyzerSlice.toJson();
-        continue;
-      }
-
-      auto const buildingRevisionSlice = analyzerSlice.get(StaticStrings::AnalyzersBuildingRevision);
-      if (!buildingRevisionSlice.isNumber()) {
-        LOG_TOPIC("f0c72", WARN, Logger::AGENCY)
-            << "Invalid analyzer building revision for database '" << databaseName << "',"
-            << " corresponding analyzer will be ignored for now and the "
-            << "invalid information will be repaired. VelocyPack: "
-            << analyzerSlice.toJson();
-        continue;
-      }
-
-      ServerID coordinatorID;
-      if (analyzerSlice.hasKey(StaticStrings::AttrCoordinator)) {
-        auto const coordinatorSlice = analyzerSlice.get(StaticStrings::AttrCoordinator);
-        if (!coordinatorSlice.isString()) {
-          LOG_TOPIC("67bc9", WARN, Logger::AGENCY)
-              << "Invalid analyzer coordinator for database '" << databaseName << "',"
-              << " corresponding analyzer will be ignored for now and the "
-              << "invalid information will be repaired. VelocyPack: "
-              << analyzerSlice.toJson();
-          continue;
-        }
-        velocypack::ValueLength length;
-        auto const* cID = coordinatorSlice.getString(length);
-        coordinatorID = ServerID(cID, length);
-      }
-
-      uint64_t rebootID = 0;
-      if (analyzerSlice.hasKey(StaticStrings::AttrCoordinatorRebootId)) {
-        auto const rebootIDSlice = analyzerSlice.get(StaticStrings::AttrCoordinatorRebootId);
-        if (!rebootIDSlice.isNumber()) {
-          LOG_TOPIC("e3f08", WARN, Logger::AGENCY)
-              << "Invalid analyzer reboot ID for database '" << databaseName << "',"
-              << " corresponding analyzer will be ignored for now and the "
-              << "invalid information will be repaired. VelocyPack: "
-              << analyzerSlice.toJson();
-          continue;
-        }
-        rebootID = rebootIDSlice.getNumber<uint64_t>();
-      }
-
-      newDbAnalyzersRevision[databaseName] = std::make_shared<AnalyzersRevision>(
-            revisionSlice.getNumber<AnalyzersRevision::Revision>(),
-            buildingRevisionSlice.getNumber<AnalyzersRevision::Revision>(),
-            std::move(coordinatorID), rebootID);
-    }
-  }
-
-=======
->>>>>>> eeb2d39b
-  // Immediate children of "Collections" are database names, then ids
-  // of collections, then one JSON object with the description:
-
-  // "Plan":{"Collections": {
-  //  "_system": {
-  //    "3010001": {
-  //      "deleted": false,
-  //      DO_COMPACT: true,
-  //      "id": "3010001",
-  //      INDEX_BUCKETS: 8,
-  //      "indexes": [
-  //        {
-  //          "fields": [
-  //            "_key"
-  //          ],
-  //          "id": "0",
-  //          "sparse": false,
-  //          "type": "primary",
-  //          "unique": true
-  //        }
-  //      ],
-  //      "isSmart": false,
-  //      "isSystem": true,
-  //      "isVolatile": false,
-  //      JOURNAL_SIZE: 1048576,
-  //      "keyOptions": {
-  //        "allowUserKeys": true,
-  //        "lastValue": 0,
-  //        "type": "traditional"
-  //      },
-  //      "name": "_graphs",
-  //      "numberOfSh ards": 1,
-  //      "path": "",
-  //      "replicationFactor": 2,
-  //      "shardKeys": [
-  //        "_key"
-  //      ],
-  //      "shards": {
-  //        "s3010002": [
-  //          "PRMR-bf44d6fe-e31c-4b09-a9bf-e2df6c627999",
-  //          "PRMR-11a29830-5aca-454b-a2c3-dac3a08baca1"
-  //        ]
-  //      },
-  //      "status": 3,
-  //      "statusString": "loaded",
-  //      "type": 2,
-  //      StaticStrings::WaitForSyncString: false
-  //    },...
-  //  },...
-  // }}
-
-  auto planCollectionsSlice = planSlice.get("Collections");  // format above
-
-  if (planCollectionsSlice.isObject()) {
-    swapCollections = true;  // mark for swap even if no databases present to ensure dangling datasources are removed
-
-    bool const isCoordinator = ServerState::instance()->isCoordinator();
-
-    for (auto const& databasePairSlice : velocypack::ObjectIterator(planCollectionsSlice)) {
-      auto const& collectionsSlice = databasePairSlice.value;
-
-<<<<<<< HEAD
-        if (!collectionsSlice.isObject()) {
-          LOG_TOPIC("e2e7a", INFO, Logger::AGENCY)
-=======
+==== BASE ====
+    // Immediate children of "Collections" are database names, then ids
+    // of collections, then one JSON object with the description:
+
+    // "Plan":{"Collections": {
+    //  "_system": {
+    //    "3010001": {
+    //      "deleted": false,
+    //      DO_COMPACT: true,
+    //      "id": "3010001",
+    //      INDEX_BUCKETS: 8,
+    //      "indexes": [
+    //        {
+    //          "fields": [
+    //            "_key"
+    //          ],
+    //          "id": "0",
+    //          "sparse": false,
+    //          "type": "primary",
+    //          "unique": true
+    //        }
+    //      ],
+    //      "isSmart": false,
+    //      "isSystem": true,
+    //      "isVolatile": false,
+    //      JOURNAL_SIZE: 1048576,
+    //      "keyOptions": {
+    //        "allowUserKeys": true,
+    //        "lastValue": 0,
+    //        "type": "traditional"
+    //      },
+    //      "name": "_graphs",
+    //      "numberOfSh ards": 1,
+    //      "path": "",
+    //      "replicationFactor": 2,
+    //      "shardKeys": [
+    //        "_key"
+    //      ],
+    //      "shards": {
+    //        "s3010002": [
+    //          "PRMR-bf44d6fe-e31c-4b09-a9bf-e2df6c627999",
+    //          "PRMR-11a29830-5aca-454b-a2c3-dac3a08baca1"
+    //        ]
+    //      },
+    //      "status": 3,
+    //      "statusString": "loaded",
+    //      "type": 2,
+    //      StaticStrings::WaitForSyncString: false
+    //    },...
+    //  },...
+    // }}
+
+    auto planCollectionsSlice = planSlice.get("Collections");  // format above
+
+    if (planCollectionsSlice.isObject()) {
+      swapCollections = true;  // mark for swap even if no databases present to ensure dangling datasources are removed
+
+      bool const isCoordinator = ServerState::instance()->isCoordinator();
+
+      for (auto const& databasePairSlice : velocypack::ObjectIterator(planCollectionsSlice)) {
+        auto const& collectionsSlice = databasePairSlice.value;
+
       if (!collectionsSlice.isObject()) {
         LOG_TOPIC("e2e7a", INFO, Logger::AGENCY)
->>>>>>> eeb2d39b
             << "Collections in the plan is not a valid json object."
             << " Collections will be ignored for now and the invalid "
             << "information will be repaired. VelocyPack: " << collectionsSlice.toJson();
@@ -1226,18 +1092,12 @@
     _shardToName.swap(newShardToName);
   }
 
-<<<<<<< HEAD
     if (swapViews) {
       _plannedViews.swap(_newPlannedViews);
     }
     if (swapAnalyzers) {
       _dbAnalyzersRevision.swap(newDbAnalyzersRevision);
     }
-=======
-  if (swapViews) {
-    _plannedViews.swap(_newPlannedViews);
-  }
->>>>>>> eeb2d39b
 
   if (planValid) {
     _planProt.isValid = true;
@@ -5476,87 +5336,6 @@
 
 }
 
-<<<<<<< HEAD
-Result AnalyzerModificationTransaction::start() {
-  auto const endTime = TRI_microtime() + 5.0; // arbitrary value.
-  int32_t count = _pendingAnalyzerOperationsCount.load(std::memory_order::memory_order_relaxed);
-
-  // locking stage
-  while (true) {
-    // Do not let break out of cleanup mode.
-    // Cleanup itself could start only from idle state.
-    if (count < 0 || _cleanupTransaction) { 
-      count = 0;
-    }
-    if (_pendingAnalyzerOperationsCount.compare_exchange_weak(count,
-      _cleanupTransaction ? -1 : count + 1,
-      std::memory_order_acquire)) {
-      break;
-    }
-    if (TRI_microtime() > endTime) {
-      return Result(
-        TRI_ERROR_CLUSTER_COULD_NOT_MODIFY_ANALYZERS_IN_PLAN,
-        "start modifying analyzer for database " + _database + ": failed to acquire operation counter");
-    }
-  }
-  _rollbackCounter = true; // from now on we must release our counter
-
-  if (_cleanupTransaction) {
-    _rollbackRevision = true; // we just need to revert our revision
-    return {};
-  } else {
-    auto res = _clusterInfo->startModifyingAnalyzerCoordinator(_database);
-    _rollbackRevision = res.ok();
-    return res;
-  }
-}
-
-Result AnalyzerModificationTransaction::commit() {
-  TRI_ASSERT(_rollbackCounter && _rollbackRevision);
-  auto res = _clusterInfo->finishModifyingAnalyzerCoordinator(_database, _cleanupTransaction);
-  _rollbackRevision = res.fail();
-  // if succesful revert mark our transaction as completed (otherwise postpone it to abort call).
-  // for cleanup - always this attempt is completed. Will try next time
-  if (res.ok() || _cleanupTransaction) {
-    revertCounter();
-  }
-  return res;
-}
-
-Result AnalyzerModificationTransaction::abort() {
-  if (!_rollbackCounter) {
-    TRI_ASSERT(!_rollbackRevision);
-    return Result();
-  }
-
-  Result res{};
-  try {
-    if (_rollbackRevision && !_cleanupTransaction) { // cleanup transaction has nothing to rollback
-      res = _clusterInfo->finishModifyingAnalyzerCoordinator(_database, true);
-      _rollbackRevision = false; // ok, we tried. Even if failed -> recovery job will do the rest
-    }
-  } catch (...) { // let`s be as safe as possible
-    revertCounter();
-    throw;
-  }
-  revertCounter();
-  return res;
-}
-
-void AnalyzerModificationTransaction::revertCounter() {
-  TRI_ASSERT(_rollbackCounter);
-  if (_cleanupTransaction) {
-    TRI_ASSERT(_pendingAnalyzerOperationsCount.load() == -1);
-    _pendingAnalyzerOperationsCount = 0;
-  } else {
-    TRI_ASSERT(_pendingAnalyzerOperationsCount.load() > 0);
-    _pendingAnalyzerOperationsCount.fetch_sub(1);
-  }
-  _rollbackCounter = false;
-}
-
-std::atomic<int32_t>  arangodb::AnalyzerModificationTransaction::_pendingAnalyzerOperationsCount;
-=======
 futures::Future<arangodb::Result> ClusterInfo::waitForCurrent(uint64_t index) {
   READ_LOCKER(readLocker, _currentProt.lock);
   if (index <= _currentIndex) {
@@ -5605,9 +5384,8 @@
 
 }
 
-
-
->>>>>>> eeb2d39b
+std::atomic<int32_t>  arangodb::AnalyzerModificationTransaction::_pendingAnalyzerOperationsCount{ 0 };
+
 
 // -----------------------------------------------------------------------------
 // --SECTION--                                                       END-OF-FILE
