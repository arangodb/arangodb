////////////////////////////////////////////////////////////////////////////////
/// DISCLAIMER
///
/// Copyright 2014-2023 ArangoDB GmbH, Cologne, Germany
/// Copyright 2004-2014 triAGENS GmbH, Cologne, Germany
///
/// Licensed under the Apache License, Version 2.0 (the "License");
/// you may not use this file except in compliance with the License.
/// You may obtain a copy of the License at
///
///     http://www.apache.org/licenses/LICENSE-2.0
///
/// Unless required by applicable law or agreed to in writing, software
/// distributed under the License is distributed on an "AS IS" BASIS,
/// WITHOUT WARRANTIES OR CONDITIONS OF ANY KIND, either express or implied.
/// See the License for the specific language governing permissions and
/// limitations under the License.
///
/// Copyright holder is ArangoDB GmbH, Cologne, Germany
///
/// @author Max Neunhoeffer
/// @author Jan Steemann
/// @author Kaveh Vahedipour
////////////////////////////////////////////////////////////////////////////////

#include "ClusterInfo.h"

#include "Agency/AgencyPaths.h"
#include "Agency/AsyncAgencyComm.h"
#include "Agency/TransactionBuilder.h"
#include "Agency/Supervision.h"
#include "ApplicationFeatures/ApplicationServer.h"
#include "Basics/Exceptions.h"
#include "Basics/NumberUtils.h"
#include "Basics/RecursiveLocker.h"
#include "Basics/Result.h"
#include "Basics/Result.tpp"
#include "Basics/StaticStrings.h"
#include "Basics/StringUtils.h"
#include "Basics/Thread.h"
#include "Basics/TimeString.h"
#include "Basics/VelocyPackHelper.h"
#include "Basics/WriteLocker.h"
#include "Basics/application-exit.h"
#include "Basics/debugging.h"
#include "Basics/hashes.h"
#include "Basics/system-functions.h"
#include "Cluster/AgencyCache.h"
#include "Cluster/AgencyCallbackRegistry.h"
#include "Cluster/ClusterCollectionCreationInfo.h"
#include "Cluster/ClusterFeature.h"
#include "Cluster/ClusterHelpers.h"
#include "Cluster/ClusterTypes.h"
#include "Cluster/CollectionInfoCurrent.h"
#include "Cluster/HeartbeatThread.h"
#include "Cluster/MaintenanceFeature.h"
#include "Cluster/RebootTracker.h"
#include "Cluster/ServerState.h"
#include "Indexes/Index.h"
#include "Inspection/VPack.h"
#include "IResearch/IResearchCommon.h"
#include "IResearch/IResearchLinkCoordinator.h"
#include "Logger/Logger.h"
#include "Metrics/CounterBuilder.h"
#include "Metrics/HistogramBuilder.h"
#include "Metrics/LogScale.h"
#include "Metrics/MetricsFeature.h"
#include "Random/RandomGenerator.h"
#include "Replication2/Methods.h"
#include "Replication2/AgencyCollectionSpecification.h"
#include "Replication2/ReplicatedLog/AgencyLogSpecification.h"
#include "Replication2/ReplicatedLog/AgencySpecificationInspectors.h"
#include "Replication2/AgencyCollectionSpecificationInspectors.h"
#include "Replication2/ReplicatedLog/LogCommon.h"
#include "Replication2/StateMachines/Document/DocumentStateMachine.h"
#include "Rest/CommonDefines.h"
#include "RestServer/DatabaseFeature.h"
#include "RestServer/SystemDatabaseFeature.h"
#include "Scheduler/SchedulerFeature.h"
#include "Sharding/ShardingInfo.h"
#include "StorageEngine/EngineSelectorFeature.h"
#include "StorageEngine/PhysicalCollection.h"
#include "Utils/Events.h"
#include "VocBase/LogicalCollection.h"
#include "VocBase/LogicalView.h"
#include "VocBase/VocbaseInfo.h"
#include "VocBase/Methods/Indexes.h"

#include <velocypack/Builder.h>
#include <velocypack/Collection.h>
#include <velocypack/Iterator.h>
#include <velocypack/Slice.h>

#include <boost/uuid/uuid.hpp>
#include <boost/uuid/uuid_generators.hpp>
#include <boost/uuid/uuid_io.hpp>

#include <chrono>
#include "Metrics/GaugeBuilder.h"

namespace arangodb {
/// @brief internal helper struct for counting the number of shards etc.
struct ShardStatistics {
  uint64_t databases{0};
  uint64_t collections{0};
  uint64_t shards{0};
  uint64_t leaders{0};
  uint64_t realLeaders{0};
  uint64_t followers{0};
  uint64_t servers{0};

  void toVelocyPack(arangodb::velocypack::Builder& builder) const {
    builder.openObject();
    builder.add("databases", VPackValue(databases));
    builder.add("collections", VPackValue(collections));
    builder.add("shards", VPackValue(shards));
    builder.add("leaders", VPackValue(leaders));
    builder.add("realLeaders", VPackValue(realLeaders));
    builder.add("followers", VPackValue(followers));
    builder.add("servers", VPackValue(servers));
    builder.close();
  }
};

namespace {

std::string const kMetricsServerId = "Plan/Metrics/ServerId";
std::string const kMetricsRebootId = "Plan/Metrics/RebootId";

void addToShardStatistics(arangodb::ShardStatistics& stats,
                          containers::FlatHashSet<std::string>& servers,
                          arangodb::velocypack::Slice databaseSlice,
                          std::string_view restrictServer) {
  bool foundCollection = false;

  for (auto it : VPackObjectIterator(databaseSlice)) {
    VPackSlice collection = it.value;

    bool hasDistributeShardsLike = false;
    if (VPackSlice dsl =
            collection.get(arangodb::StaticStrings::DistributeShardsLike);
        dsl.isString()) {
      hasDistributeShardsLike = dsl.getStringLength() > 0;
    }

    bool foundShard = false;
    VPackSlice shards = collection.get("shards");
    for (auto pair : VPackObjectIterator(shards)) {
      int i = 0;
      for (auto const& serv : VPackArrayIterator(pair.value)) {
        if (!restrictServer.empty() && serv.stringView() != restrictServer) {
          // different server
          i++;
          continue;
        }

        foundShard = true;
        servers.emplace(serv.copyString());

        ++stats.shards;
        if (i++ == 0) {
          ++stats.leaders;
          if (!hasDistributeShardsLike) {
            ++stats.realLeaders;
          }
        } else {
          ++stats.followers;
        }
      }
    }

    if (foundShard) {
      foundCollection = true;
      ++stats.collections;
    }
  }

  if (foundCollection) {
    ++stats.databases;
  }
}

void addToShardStatistics(
    containers::FlatHashMap<arangodb::ServerID, arangodb::ShardStatistics>&
        stats,
    arangodb::velocypack::Slice databaseSlice) {
  containers::FlatHashSet<std::string_view> serversSeenForDatabase;

  for (auto it : VPackObjectIterator(databaseSlice)) {
    VPackSlice collection = it.value;

    bool hasDistributeShardsLike = false;
    if (VPackSlice dsl =
            collection.get(arangodb::StaticStrings::DistributeShardsLike);
        dsl.isString()) {
      hasDistributeShardsLike = dsl.getStringLength() > 0;
    }

    containers::FlatHashSet<std::string_view> serversSeenForCollection;

    VPackSlice shards = collection.get("shards");
    for (auto pair : VPackObjectIterator(shards)) {
      int i = 0;
      for (auto const& serv : VPackArrayIterator(pair.value)) {
        auto& stat = stats[serv.copyString()];

        if (serversSeenForCollection.emplace(serv.stringView()).second) {
          ++stat.collections;

          if (serversSeenForDatabase.emplace(serv.stringView()).second) {
            ++stat.databases;
          }
        }

        ++stat.shards;
        if (i++ == 0) {
          ++stat.leaders;
          if (!hasDistributeShardsLike) {
            ++stat.realLeaders;
          }
        } else {
          ++stat.followers;
        }
      }
    }
  }
}

inline arangodb::AgencyOperation IncreaseVersion() {
  return arangodb::AgencyOperation{
      "Plan/Version", arangodb::AgencySimpleOperationType::INCREMENT_OP};
}

inline std::string collectionPath(std::string_view dbName,
                                  std::string_view collection) {
  return "Plan/Collections/" + std::string{dbName} + "/" +
         std::string{collection};
}

inline std::string analyzersPath(std::string_view dbName) {
  return "Plan/Analyzers/" + std::string{dbName};
}

inline arangodb::AgencyOperation CreateCollectionOrder(
    std::string_view dbName, std::string_view collection, VPackSlice info) {
#ifdef ARANGODB_ENABLE_MAINTAINER_MODE
  if (!info.get("shards").isEmptyObject() &&
      !arangodb::basics::VelocyPackHelper::getBooleanValue(
          info, arangodb::StaticStrings::IsSmart, false)) {
    TRI_ASSERT(info.hasKey(arangodb::StaticStrings::AttrIsBuilding));
    TRI_ASSERT(info.get(arangodb::StaticStrings::AttrIsBuilding).isBool());
    TRI_ASSERT(info.get(arangodb::StaticStrings::AttrIsBuilding).getBool() ==
               true);
  }
#endif
  arangodb::AgencyOperation op{collectionPath(dbName, collection),
                               arangodb::AgencyValueOperationType::SET, info};
  return op;
}

inline arangodb::AgencyPrecondition CreateCollectionOrderPrecondition(
    std::string_view dbName, std::string_view collection, VPackSlice info) {
  arangodb::AgencyPrecondition prec{collectionPath(dbName, collection),
                                    arangodb::AgencyPrecondition::Type::VALUE,
                                    info};
  return prec;
}

inline arangodb::AgencyOperation CreateCollectionSuccess(
    std::string_view dbName, std::string_view collection, VPackSlice info) {
  TRI_ASSERT(!info.hasKey(arangodb::StaticStrings::AttrIsBuilding));
  return arangodb::AgencyOperation{collectionPath(dbName, collection),
                                   arangodb::AgencyValueOperationType::SET,
                                   info};
}

// make sure a collection is still in Plan
// we are only going from *assuming* that it is present
// to it being changed to not present.
class CollectionWatcher
    : public std::enable_shared_from_this<CollectionWatcher> {
 public:
  CollectionWatcher(CollectionWatcher const&) = delete;
  CollectionWatcher(AgencyCallbackRegistry* agencyCallbackRegistry,
                    LogicalCollection const& collection);
  ~CollectionWatcher();

  bool isPresent() {
    // Make sure we did not miss a callback
    _agencyCallback->refetchAndUpdate(true, false);
    return _present.load();
  }

 private:
  AgencyCallbackRegistry* _agencyCallbackRegistry;
  std::shared_ptr<AgencyCallback> _agencyCallback;

  // TODO: this does not really need to be atomic: We only write to it
  //       in the callback, and we only read it in `isPresent`; it does
  //       not actually matter whether this value is "correct".
  std::atomic<bool> _present;
};

constexpr frozen::unordered_map<std::string_view, ServerHealth, 4>
    kHealthStatusMap = {
        {consensus::Supervision::HEALTH_STATUS_BAD, ServerHealth::kBad},
        {consensus::Supervision::HEALTH_STATUS_FAILED, ServerHealth::kFailed},
        {consensus::Supervision::HEALTH_STATUS_GOOD, ServerHealth::kGood},
        {consensus::Supervision::HEALTH_STATUS_UNCLEAR,
         ServerHealth::kUnclear}};

[[nodiscard]] ServersKnown parseServersKnown(
    VPackSlice const serversKnownSlice, VPackSlice const supervisionHealth,
    containers::FlatHashSet<ServerID> const& serverIds) {
  ServersKnown res;
  TRI_ASSERT(serversKnownSlice.isNone() || serversKnownSlice.isObject());
  LOG_TOPIC("91da8", TRACE, Logger::CLUSTER)
      << "Supervision health is:" << supervisionHealth.toString();
  if (serversKnownSlice.isObject()) {
    for (auto const it : VPackObjectIterator(serversKnownSlice)) {
      auto status = ServerHealth::kUnclear;
      std::string serverId = it.key.copyString();
      if (ADB_LIKELY(supervisionHealth.isObject())) {
        auto serverKey = supervisionHealth.get(serverId);
        // Server may be missing from Health if it has just arrived
        // to our cluster.
        if (serverKey.isObject()) {
          auto statusString = serverKey.get("Status");
          if (statusString.isString()) {
            auto decoded = kHealthStatusMap.find(statusString.stringView());
            if (decoded != kHealthStatusMap.end()) {
              status = decoded->second;
            }
          }
        }
      }
      VPackSlice const knownServerSlice = it.value;
      TRI_ASSERT(knownServerSlice.isObject());
      if (knownServerSlice.isObject()) {
        VPackSlice const rebootIdSlice = knownServerSlice.get("rebootId");
        TRI_ASSERT(rebootIdSlice.isInteger());
        if (rebootIdSlice.isInteger()) {
          auto const rebootId =
              RebootId{rebootIdSlice.getNumericValue<uint64_t>()};
          res.emplace(
              std::move(serverId),
              ServerHealthState{.rebootId = rebootId, .status = status});
        }
      }
    }
  }
  return res;
}

void doQueueLinkDrop(IndexId id, std::string const& collection,
                     std::string const& vocbase, ClusterInfo& ci) {
  auto* scheduler = SchedulerFeature::SCHEDULER;
  if (!scheduler || ci.server().isStopping()) {
    return;
  }
  LOG_TOPIC("0d7b2", WARN, Logger::CLUSTER)
      << "Scheduling drop for dangling link " << id;
  auto dropTask = [id = id, collection = collection, vocbase = vocbase,
                   &ci = ci] {
    if (!ci.server().isStopping()) {
      auto coll = ci.getCollectionNT(vocbase, collection);
      if (coll) {
        velocypack::Builder builder;
        builder.openObject();
        builder.add(arangodb::StaticStrings::IndexId,
                    velocypack::Value(id.id()));
        builder.close();
        LOG_TOPIC("d7665", TRACE, Logger::CLUSTER)
            << "Dropping dangling link " << id;
        Result res;
        TRI_IF_FAILURE("IResearchLink::failDropDangling") {
          res = Result{TRI_ERROR_DEBUG};
        }
        else {
          res = methods::Indexes::drop(*coll, builder.slice());
        }
        if (res.fail() && res.isNot(TRI_ERROR_ARANGO_INDEX_NOT_FOUND)) {
          // we should have internal superuser
          TRI_ASSERT(res.isNot(TRI_ERROR_FORBIDDEN));
          LOG_TOPIC("b27f3", WARN, Logger::CLUSTER)
              << "Failed to drop dangling link " << id
              << " Err: " << res.errorMessage();
          doQueueLinkDrop(id, collection, vocbase, ci);
        } else {
          LOG_TOPIC("2c47a", TRACE, Logger::CLUSTER)
              << "Removed dangling link" << id;
        }
      } else {
        LOG_TOPIC("f5596", TRACE, Logger::CLUSTER)
            << "Scheduled drop for dangling link " << id
            << " skipped as collection is dropped";
      }
    };
  };
  scheduler->queue(RequestLane::INTERNAL_LOW, dropTask);
}
}  // namespace
}  // namespace arangodb

#ifdef _WIN32
// turn off warnings about too long type name for debug symbols blabla in MSVC
// only...
#pragma warning(disable : 4503)
#endif

using namespace arangodb;
using namespace arangodb::cluster;
using namespace arangodb::methods;

namespace StringUtils = arangodb::basics::StringUtils;

namespace {
// Read the collection from Plan; this is an object to have a valid VPack
// around to read from and to not have to carry around vpack builders.
// Might want to do the error handling with throw/catch?
class PlanCollectionReader {
 public:
  PlanCollectionReader(PlanCollectionReader const&&) = delete;
  PlanCollectionReader(PlanCollectionReader const&) = delete;
  explicit PlanCollectionReader(LogicalCollection const& collection) {
    std::string databaseName = collection.vocbase().name();
    std::string collectionID = std::to_string(collection.id().id());
    std::vector<std::string> path{AgencyCommHelper::path(
        "Plan/Collections/" + databaseName + "/" + collectionID)};

    auto& agencyCache = collection.vocbase()
                            .server()
                            .getFeature<ClusterFeature>()
                            .agencyCache();
    consensus::index_t idx = 0;
    std::tie(_read, idx) = agencyCache.read(path);

    if (!_read->slice().isArray()) {
      _state = Result(TRI_ERROR_CLUSTER_READING_PLAN_AGENCY,
                      "Could not retrieve " + path.front() +
                          " from agency cache: " + _read->toJson());
      return;
    }

    _collection = _read->slice()[0];

    std::initializer_list<std::string_view> const vpath{
        AgencyCommHelper::path(), "Plan", "Collections", databaseName,
        collectionID};

    if (!_collection.hasKey(vpath)) {
      _state = Result(TRI_ERROR_CLUSTER_READING_PLAN_AGENCY,
                      "Could not retrieve " + path.front() +
                          " from agency in version " + std::to_string(idx));
      return;
    }

    _collection = _collection.get(vpath);

    if (!_collection.isObject()) {
      _state = Result(TRI_ERROR_ARANGO_DATA_SOURCE_NOT_FOUND);
      return;
    }

    _state = Result();
  }
  VPackSlice indexes();
  VPackSlice slice() { return _collection; }
  Result state() { return _state; }

 private:
  consensus::query_t _read;
  Result _state;
  velocypack::Slice _collection;
};
}  // namespace

////////////////////////////////////////////////////////////////////////////////
/// @brief check whether the JSON returns an error
////////////////////////////////////////////////////////////////////////////////

static inline bool hasError(VPackSlice slice) {
  return arangodb::basics::VelocyPackHelper::getBooleanValue(
      slice, StaticStrings::Error, false);
}

////////////////////////////////////////////////////////////////////////////////
/// @brief extract the error message from a JSON
////////////////////////////////////////////////////////////////////////////////

static std::string extractErrorMessage(std::string_view shardId,
                                       VPackSlice slice) {
  std::string msg = " shardID:";
  msg += shardId;
  msg += ": ";

  // add error message text
  msg += arangodb::basics::VelocyPackHelper::getStringValue(
      slice, StaticStrings::ErrorMessage, "");

  // add error number
  if (slice.hasKey(StaticStrings::ErrorNum)) {
    VPackSlice const errorNum = slice.get(StaticStrings::ErrorNum);
    if (errorNum.isNumber()) {
      msg += " (errNum=" +
             arangodb::basics::StringUtils::itoa(
                 errorNum.getNumericValue<uint32_t>()) +
             ")";
    }
  }

  return msg;
}

class ClusterInfo::SyncerThread final
    : public arangodb::ServerThread<ArangodServer> {
 public:
  explicit SyncerThread(Server&, std::string const& section,
                        std::function<void()> const&, AgencyCallbackRegistry*);
  ~SyncerThread() override;
  void beginShutdown() override;
  void run() override;
  bool start();
  bool notify();

 private:
  std::mutex _m;
  std::condition_variable _cv;
  bool _news;
  std::string _section;
  std::function<void()> _f;
  AgencyCallbackRegistry* _cr;
  std::shared_ptr<AgencyCallback> _acb;
};

////////////////////////////////////////////////////////////////////////////////
/// @brief creates a cluster info object
////////////////////////////////////////////////////////////////////////////////

struct ClusterInfoScale {
  static metrics::LogScale<float> scale() {
    return {std::exp(1.f), 0.f, 2500.f, 10};
  }
};

DECLARE_HISTOGRAM(arangodb_load_current_runtime, ClusterInfoScale,
                  "Current loading runtimes [ms]");
DECLARE_HISTOGRAM(arangodb_load_plan_runtime, ClusterInfoScale,
                  "Plan loading runtimes [ms]");

DECLARE_GAUGE(arangodb_internal_cluster_info_memory, std::size_t,
              "Memory cluster info");

namespace {
struct CountingMemoryResource : std::pmr::memory_resource {
  explicit CountingMemoryResource(memory_resource* base,
                                  metrics::Gauge<std::size_t>& metric)
      : base(base), metric(metric) {}

 private:
  void* do_allocate(size_t bytes, size_t alignment) override {
    void* mem = base->allocate(bytes, alignment);
    metric += bytes;
    return mem;
  }

  void do_deallocate(void* p, size_t bytes, size_t alignment) override {
    base->deallocate(p, bytes, alignment);
    metric -= bytes;
  }

  bool do_is_equal(memory_resource const&) const noexcept override {
    return false;
  }

 public:
  std::pmr::memory_resource* base;
  metrics::Gauge<std::size_t>& metric;
};
}  // namespace

ClusterInfo::ClusterInfo(ArangodServer& server,
                         AgencyCallbackRegistry* agencyCallbackRegistry,
                         ErrorCode syncerShutdownCode)
    : _memoryResource(std::make_unique<CountingMemoryResource>(
          std::pmr::new_delete_resource(),
          server.getFeature<metrics::MetricsFeature>().add(
              arangodb_internal_cluster_info_memory{}))),
      _server(server),
      _agency(server),
      _agencyCallbackRegistry(agencyCallbackRegistry),
      _rebootTracker(SchedulerFeature::SCHEDULER),
      _syncerShutdownCode(syncerShutdownCode),
      _planVersion(0),
      _planIndex(0),
      _currentVersion(0),
      _currentIndex(0),
      _planLoader(std::thread::id()),
      _uniqid(),
      _lpTimer(_server.getFeature<metrics::MetricsFeature>().add(
          arangodb_load_plan_runtime{})),
      _lcTimer(_server.getFeature<metrics::MetricsFeature>().add(
          arangodb_load_current_runtime{})) {
  _uniqid._currentValue = 1ULL;
  _uniqid._upperValue = 0ULL;
  _uniqid._nextBatchStart = 1ULL;
  _uniqid._nextUpperValue = 0ULL;
  _uniqid._backgroundJobIsRunning = false;
  // Actual loading into caches is postponed until necessary

#ifdef ARANGODB_USE_GOOGLE_TESTS
  TRI_ASSERT(_syncerShutdownCode == TRI_ERROR_NO_ERROR ||
             _syncerShutdownCode == TRI_ERROR_SHUTTING_DOWN);
#else
  TRI_ASSERT(_syncerShutdownCode == TRI_ERROR_SHUTTING_DOWN);
#endif
}

////////////////////////////////////////////////////////////////////////////////
/// @brief destroys a cluster info object
////////////////////////////////////////////////////////////////////////////////

ClusterInfo::~ClusterInfo() = default;

////////////////////////////////////////////////////////////////////////////////
/// @brief cleanup method which frees cluster-internal shared ptrs on shutdown
////////////////////////////////////////////////////////////////////////////////

void ClusterInfo::cleanup() {
  while (true) {
    {
      std::lock_guard mutexLocker{_idLock};
      if (!_uniqid._backgroundJobIsRunning) {
        break;
      }
    }
    std::this_thread::sleep_for(std::chrono::seconds(1));
  }

  std::lock_guard mutexLocker{_planProt.mutex};

  {
    WRITE_LOCKER(writeLocker, _planProt.lock);
    _plannedViews.clear();
    _plannedCollections.clear();
    _shards.clear();
  }

  {
    WRITE_LOCKER(writeLocker, _currentProt.lock);
    _currentCollections.clear();
    _shardsToCurrentServers.clear();
  }
}

void ClusterInfo::triggerBackgroundGetIds() {
  // Trigger a new load of batches
  _uniqid._nextBatchStart = 1ULL;
  _uniqid._nextUpperValue = 0ULL;

  try {
    if (_uniqid._backgroundJobIsRunning) {
      return;
    }
    _uniqid._backgroundJobIsRunning = true;
    std::thread([this] {
      auto guardRunning = scopeGuard([this]() noexcept {
        std::lock_guard mutexLocker{_idLock};
        _uniqid._backgroundJobIsRunning = false;
      });

      uint64_t result;
      try {
        result = _agency.uniqid(MinIdsPerBatch, 0.0);
      } catch (std::exception const&) {
        return;
      }

      {
        std::lock_guard mutexLocker{_idLock};

        if (1ULL == _uniqid._nextBatchStart) {
          // Invalidate next batch
          _uniqid._nextBatchStart = result;
          _uniqid._nextUpperValue = result + MinIdsPerBatch - 1;
        }
        // If we get here, somebody else tried succeeded in doing the same,
        // so we just try again.
      }
    }).detach();
  } catch (std::exception const& e) {
    LOG_TOPIC("adef4", WARN, Logger::CLUSTER)
        << "Failed to trigger background get ids. " << e.what();
  }
}

auto ClusterInfo::createDocumentStateSpec(
    std::string const& shardId, std::vector<std::string> const& serverIds,
    ClusterCollectionCreationInfo const& info, std::string const& databaseName)
    -> replication2::agency::LogTarget {
  using namespace replication2::replicated_state;

  replication2::agency::LogTarget spec;

  // TODO remove this once we have the group ID
  spec.id = LogicalCollection::shardIdToStateId(shardId);

  spec.properties.implementation.type = document::DocumentState::NAME;
  auto parameters = document::DocumentCoreParameters{databaseName, 0, 0};
  spec.properties.implementation.parameters = parameters.toSharedSlice();

  TRI_ASSERT(!serverIds.empty());
  spec.leader = serverIds.front();

  for (auto const& serverId : serverIds) {
    spec.participants.emplace(serverId, replication2::ParticipantFlags{});
  }

  spec.config.writeConcern = info.writeConcern;
  spec.config.softWriteConcern = info.replicationFactor;
  spec.config.waitForSync = false;
  spec.version = 1;

  return spec;
}

auto ClusterInfo::waitForReplicatedStatesCreation(
    std::string const& databaseName,
    std::vector<replication2::agency::LogTarget> const& replicatedStates)
    -> futures::Future<Result> {
  auto replicatedStateMethods =
      arangodb::replication2::ReplicatedLogMethods::createInstance(databaseName,
                                                                   _server);

  std::vector<futures::Future<ResultT<consensus::index_t>>> futureStates;
  futureStates.reserve(replicatedStates.size());
  for (auto const& spec : replicatedStates) {
    futureStates.emplace_back(
        replicatedStateMethods->waitForLogReady(spec.id, *spec.version));
  }

  // we need to define this here instead of using an inline lambda expression
  // because MSVC is too stupid to compile it otherwise
  auto appendErrorMessage = [](result::Error error) {
    error.appendErrorMessage(
        "Failed to create a corresponding replicated state "
        "for each shard!");
    return error;
  };

  return futures::collectAll(std::move(futureStates))
      .thenValue(
          [&clusterInfo = _server.getFeature<ClusterFeature>().clusterInfo()](
              auto&& raftIndices) {
            consensus::index_t maxIndex = 0;
            for (auto& v : raftIndices) {
              maxIndex = std::max(maxIndex, v.get().get());
            }
            return clusterInfo.fetchAndWaitForPlanVersion(
                std::chrono::seconds{240});
          })
      .then([&appendErrorMessage](auto&& tryResult) {
        Result result =
            basics::catchToResult([&] { return std::move(tryResult.get()); });
        if (result.fail()) {
          if (result.is(TRI_ERROR_NO_ERROR)) {
            result = Result(TRI_ERROR_INTERNAL, result.errorMessage());
          }
          result = result.mapError(appendErrorMessage);
        }
        return result;
      });
}

auto ClusterInfo::deleteReplicatedStates(
    std::string const& databaseName,
    std::vector<replication2::LogId> const& replicatedStatesIds)
    -> futures::Future<Result> {
  auto replicatedStateMethods =
      arangodb::replication2::ReplicatedLogMethods::createInstance(databaseName,
                                                                   _server);

  std::vector<futures::Future<Result>> deletedStates;
  deletedStates.reserve(replicatedStatesIds.size());
  for (auto const& id : replicatedStatesIds) {
    deletedStates.emplace_back(replicatedStateMethods->deleteReplicatedLog(id));
  }

  return futures::collectAll(std::move(deletedStates))
      .then([](futures::Try<std::vector<futures::Try<Result>>>&& tryResult) {
        auto deletionResults =
            basics::catchToResultT([&] { return std::move(tryResult.get()); });

        auto makeResult = [](auto&& result) {
          Result r = result.mapError([](result::Error error) {
            error.appendErrorMessage(
                "Failed to delete replicated states corresponding to shards!");
            return error;
          });
          return r;
        };

        auto result = deletionResults.result();
        if (result.fail()) {
          return makeResult(std::move(result));
        }
        for (auto shardResult : deletionResults.get()) {
          auto r = basics::catchToResult(
              [&] { return std::move(shardResult.get()); });
          if (r.fail()) {
            return makeResult(std::move(r));
          }
        }

        return result;
      });
}

/// @brief produces an agency dump and logs it
void ClusterInfo::logAgencyDump() const {
#ifdef ARANGODB_ENABLE_MAINTAINER_MODE
  auto& agencyCache = _server.getFeature<ClusterFeature>().agencyCache();
  auto [acb, idx] = agencyCache.read(std::vector<std::string>{"/"});
  auto res = acb->slice();

  if (!res.isNone()) {
    LOG_TOPIC("fe8ce", INFO, Logger::CLUSTER) << "Agency dump:\n"
                                              << res.toJson();
  } else {
    LOG_TOPIC("e7e30", WARN, Logger::CLUSTER) << "Could not get agency dump!";
  }
#endif
}

////////////////////////////////////////////////////////////////////////////////
/// @brief increase the uniqid value. if it exceeds the upper bound, fetch a
/// new upper bound value from the agency
////////////////////////////////////////////////////////////////////////////////

uint64_t ClusterInfo::uniqid(uint64_t count) {
  TRI_IF_FAILURE("deterministic-cluster-wide-uniqid") {
    // we want to use value range which HLC encoded starts with a digit.
    // 54 * 64 ^ 3 HLC encoded is "0---"
    static std::atomic<uint64_t> idCounter = 54 * 64 * 64 * 64;
    return idCounter.fetch_add(1);
  }

  std::lock_guard mutexLocker{_idLock};

  if (_uniqid._currentValue + count - 1 <= _uniqid._upperValue) {
    uint64_t result = _uniqid._currentValue;
    _uniqid._currentValue += count;

    TRI_ASSERT(result != 0);
    return result;
  }

  // Try if we can use the next batch
  if (_uniqid._nextBatchStart + count - 1 <= _uniqid._nextUpperValue) {
    uint64_t result = _uniqid._nextBatchStart;
    _uniqid._currentValue = _uniqid._nextBatchStart + count;
    _uniqid._upperValue = _uniqid._nextUpperValue;
    triggerBackgroundGetIds();

    TRI_ASSERT(result != 0);
    return result;
  }

  // We need to fetch from the agency

  uint64_t fetch = count;

  if (fetch < MinIdsPerBatch) {
    fetch = MinIdsPerBatch;
  }

  uint64_t result = _agency.uniqid(2 * fetch, 0.0);

  _uniqid._currentValue = result + count;
  _uniqid._upperValue = result + fetch - 1;
  // Invalidate next batch
  _uniqid._nextBatchStart = _uniqid._upperValue + 1;
  _uniqid._nextUpperValue = _uniqid._upperValue + fetch - 1;

  TRI_ASSERT(result != 0);
  return result;
}

////////////////////////////////////////////////////////////////////////////////
/// @brief flush the caches (used for testing)
////////////////////////////////////////////////////////////////////////////////
void ClusterInfo::flush() {
  loadServers();
  loadCurrentDBServers();
  loadCurrentCoordinators();
  loadCurrentMappings();
  loadPlan();
  loadCurrent();
}

////////////////////////////////////////////////////////////////////////////////
/// @brief ask whether a cluster database exists
////////////////////////////////////////////////////////////////////////////////

bool ClusterInfo::doesDatabaseExist(std::string_view databaseID) {
  // Wait for sensible data in agency cache
  if (!_planProt.isValid) {
    Result r = waitForPlan(1).get();
    if (r.fail()) {
      THROW_ARANGO_EXCEPTION(r);
    }
  }

  if (!_currentProt.isValid) {
    Result r = waitForCurrent(1).get();
    if (r.fail()) {
      THROW_ARANGO_EXCEPTION(r);
    }
  }

  // From now on we know that all data has been valid once, so no need
  // to check the isValid flags again under the lock.
  {
    size_t expectedSize;
    {
      READ_LOCKER(readLocker, _dbServersProt.lock);
      expectedSize = _dbServers.size();
    }

    // look up database by name:

    READ_LOCKER(readLocker, _planProt.lock);
    // _plannedDatabases is a map-type<DatabaseID, VPackSlice>
    auto it = _plannedDatabases.find(databaseID);

    if (it != _plannedDatabases.end()) {
      // found the database in Plan
      READ_LOCKER(readLocker, _currentProt.lock);
      // _currentDatabases is
      //     a map-type<DatabaseID, a map-type<ServerID, VPackSlice>>
      auto it2 = _currentDatabases.find(databaseID);

      if (it2 != _currentDatabases.end()) {
        // found the database in Current

        return ((*it2).second.size() >= expectedSize);
      }
    }
  }

  loadCurrentDBServers();

  return false;
}

////////////////////////////////////////////////////////////////////////////////
/// @brief get list of databases in the cluster
////////////////////////////////////////////////////////////////////////////////

std::vector<DatabaseID> ClusterInfo::databases() {
  std::vector<DatabaseID> result;

  if (_clusterId.empty()) {
    loadClusterId();
  }

  if (!_planProt.isValid) {
    Result r = waitForPlan(1).get();
    if (r.fail()) {
      THROW_ARANGO_EXCEPTION(r);
    }
  }

  if (!_currentProt.isValid) {
    Result r = waitForCurrent(1).get();
    if (r.fail()) {
      THROW_ARANGO_EXCEPTION(r);
    }
  }

  if (!_dbServersProt.isValid) {
    loadCurrentDBServers();
  }

  // From now on we know that all data has been valid once, so no need
  // to check the isValid flags again under the lock.

  size_t expectedSize;
  {
    READ_LOCKER(readLocker, _dbServersProt.lock);
    expectedSize = _dbServers.size();
  }

  {
    READ_LOCKER(readLockerPlanned, _planProt.lock);
    READ_LOCKER(readLockerCurrent, _currentProt.lock);
    // _plannedDatabases is a map-type<DatabaseID, VPackSlice>
    auto it = _plannedDatabases.begin();

    while (it != _plannedDatabases.end()) {
      // _currentDatabases is:
      //   a map-type<DatabaseID, a map-type<ServerID, VPackSlice>>
      auto it2 = _currentDatabases.find((*it).first);

      if (it2 != _currentDatabases.end()) {
        if ((*it2).second.size() >= expectedSize) {
          result.emplace_back((*it).first);
        }
      }

      ++it;
    }
  }
  return result;
}

/// @brief Load cluster ID
void ClusterInfo::loadClusterId() {
  // Contact agency for /<prefix>/Cluster

  auto& agencyCache = _server.getFeature<ClusterFeature>().agencyCache();
  auto [acb, index] = agencyCache.get("Cluster");

  // Parse
  VPackSlice slice = acb->slice();
  if (slice.isString()) {
    _clusterId = slice.copyString();
  }
}

/// @brief create a new collecion object from the data, using the cache if
/// possible
ClusterInfo::CollectionWithHash ClusterInfo::buildCollection(
    bool isBuilding, AllCollections::const_iterator existingCollections,
    std::string_view collectionId, arangodb::velocypack::Slice data,
    TRI_vocbase_t& vocbase, uint64_t planVersion, bool cleanupLinks) const {
  std::shared_ptr<LogicalCollection> collection;
  uint64_t hash = 0;

  if (!isBuilding && existingCollections != _plannedCollections.end()) {
    // check if we already know this collection from a previous run...
    auto existing = (*existingCollections).second->find(collectionId);
    if (existing != (*existingCollections).second->end()) {
      CollectionWithHash const& previous = (*existing).second;
      // compare the hash values of what is in the cache with the hash of the
      // collection a hash value of 0 means that the collection must not be read
      // from the cache, potentially because it contains a link to a view (which
      // would require more complex dependency management)
      if (previous.hash != 0) {
        // calculate hash value. we are using Slice::hash() here intentionally
        // in contrast to the slower Slice::normalizedHash(), as the only source
        // for the VelocyPack is the agency/agency cache, which will always
        // create the data in the same way.
        hash = data.hash();
        // if for some reason the generated hash value is 0, too, we simply
        // don't cache this collection. This is not a problem, as it will not
        // affect correctness but will only lead to one collection less being
        // cached.
        if (previous.hash == hash) {
          // hashes are identical. reuse the collection from cache
          // this is very beneficial for performance, because we can avoid
          // rebuilding the entire LogicalCollection object!
          collection = previous.collection;
        }
      }
    }
  }

  // collection may be a nullptr here if no such collection exists in the cache,
  // or if the collection is in building stage
  if (collection == nullptr) {
    // no previous version of the collection exists, or its hash value has
    // changed
    collection = vocbase.createCollectionObject(data, /*isAStub*/ true);
    TRI_ASSERT(collection != nullptr);
    if (!isBuilding) {
      auto indexes = collection->getIndexes();
      // if the collection has a link to a view, there are dependencies between
      // collection objects and view objects. in this case, we need to disable
      // the collection caching optimization
      bool const hasViewLink =
          std::any_of(indexes.begin(), indexes.end(), [](auto const& index) {
            return (index->type() == Index::TRI_IDX_TYPE_IRESEARCH_LINK);
          });
      if (hasViewLink) {
        // we do have a view. set hash to 0, which will disable the caching
        // optimization
        hash = 0;
        if (cleanupLinks) {
          TRI_ASSERT(ServerState::instance()->isCoordinator());
          for (auto const& idx : indexes) {
            TRI_ASSERT(idx);
            if (idx->type() == Index::TRI_IDX_TYPE_IRESEARCH_LINK) {
              auto& coordLink =
                  basics::downCast<iresearch::IResearchLinkCoordinator const>(
                      *idx);
              auto const& viewId = coordLink.getViewId();
              auto vocbaseViews = _newPlannedViews.find(vocbase.name());
              if (vocbaseViews == _newPlannedViews.end() ||
                  !vocbaseViews->second.contains(viewId)) {
                if (!_pendingCleanups.contains(idx->id().id())) {
                  doQueueLinkDrop(idx->id(), collection->name(), vocbase.name(),
                                  const_cast<ClusterInfo&>(*this));
                }
                _currentCleanups.emplace(idx->id().id());
              }
            }
          }
        }
      } else if (hash == 0) {
        // not yet hashed. now calculate the hash value
        hash = data.hash();
      }
    }
  }

  TRI_ASSERT(collection != nullptr);
  TRI_ASSERT(!isBuilding || hash == 0);

  return {hash, collection};
}

struct ClusterInfo::NewStuffByDatabase {
  using allocator_type = std::pmr::polymorphic_allocator<NewStuffByDatabase>;

  NewStuffByDatabase(allocator_type alloc)
      : replicatedLogs(alloc), collectionGroups(alloc) {}

  ReplicatedLogsMap replicatedLogs;
  CollectionGroupMap collectionGroups;
};

////////////////////////////////////////////////////////////////////////////////
/// @brief (re-)load the information about our plan
/// Usually one does not have to call this directly.
////////////////////////////////////////////////////////////////////////////////

void ClusterInfo::loadPlan() {
  using namespace std::chrono;
  using clock = std::chrono::high_resolution_clock;

  bool const isCoordinator = ServerState::instance()->isCoordinator();

  [[maybe_unused]] auto start = clock::now();

  auto& clusterFeature = _server.getFeature<ClusterFeature>();
  auto& databaseFeature = _server.getFeature<DatabaseFeature>();
  auto& agencyCache = clusterFeature.agencyCache();

  // We need to wait for any cluster operation, which needs access to the
  // agency cache for it to become ready. The essentials in the cluster, namely
  // ClusterInfo etc, need to start after first poll result from the agency.
  // This is of great importance to not accidentally delete data facing an
  // empty agency. There are also other measures that guard against such an
  // outcome. But there is also no point continuing with a first agency poll.
  Result r = agencyCache.waitFor(1).get();
  if (r.fail()) {
    THROW_ARANGO_EXCEPTION(r);
  }

  std::lock_guard mutexLocker{_planProt.mutex};  // only one may work at a time

  // For ArangoSearch views we need to get access to immediately created views
  // in order to allow links to be created correctly.
  // For the scenario above, we track such views in '_newPlannedViews' member
  // which is supposed to be empty before and after 'ClusterInfo::loadPlan()'
  // execution. In addition, we do the following "trick" to provide access to
  // '_newPlannedViews' from outside 'ClusterInfo': in case if
  // 'ClusterInfo::getView' has been called from within 'ClusterInfo::loadPlan',
  // we redirect caller to search view in
  // '_newPlannedViews' member instead of '_plannedViews'

  // set plan loader
  {
    READ_LOCKER(guard, _planProt.lock);
    // Create a copy, since we might not visit all databases
    _newPlannedViews = _plannedViews;
    _newPlannedCollections = _plannedCollections;
    _planLoader = std::this_thread::get_id();
    _currentCleanups.clear();
  }

  // ensure we'll eventually reset plan loader
  auto resetLoader = scopeGuard([&]() noexcept {
    _planLoader = std::thread::id();
    _newPlannedViews.clear();
    _newPlannedCollections.clear();

#ifdef ARANGODB_ENABLE_MAINTAINER_MODE
    auto diff = clock::now() - start;
    if (diff > std::chrono::milliseconds(500)) {
      LOG_TOPIC("66666", WARN, Logger::CLUSTER)
          << "Loading the new plan took: "
          << std::chrono::duration<double>(diff).count() << "s";
    }
#endif
  });

  bool planValid = true;  // has the loadPlan completed without skipping valid
                          // objects we will set in the end

  uint64_t planIndex;
  uint64_t planVersion;
  {
    READ_LOCKER(guard, _planProt.lock);
    planIndex = _planIndex;
    planVersion = _planVersion;
  }

  bool changed = false;
  auto changeSet = agencyCache.changedSince(
      "Plan", planIndex);  // also delivers plan/version
  decltype(_plan) newPlan;
  {
    READ_LOCKER(readLocker, _planProt.lock);
    newPlan = _plan;
    for (auto const& db : changeSet.dbs) {  // Databases
      newPlan[db.first] = db.second;
      changed = true;
    }
    if (changeSet.rest != nullptr) {  // Rest
      newPlan[std::string()] = changeSet.rest;
      changed = true;
    }
  }

  if (!changed && planVersion == changeSet.version) {
    WRITE_LOCKER(writeLocker, _planProt.lock);
    _planIndex = changeSet.ind;
    return;
  }

  std::set<std::string> buildingDatabases;
  decltype(_plannedDatabases) newDatabases{_memoryResource.get()};
  decltype(_shards) newShards{_memoryResource.get()};
  decltype(_shardsToPlanServers) newShardsToPlanServers{_memoryResource.get()};
  decltype(_shardToShardGroupLeader) newShardToShardGroupLeader{
      _memoryResource.get()};
  decltype(_shardGroups) newShardGroups{_memoryResource.get()};
  decltype(_shardToName) newShardToName{_memoryResource.get()};
  decltype(_dbAnalyzersRevision) newDbAnalyzersRevision{_memoryResource.get()};
  decltype(_newStuffByDatabase) newStuffByDatabase{_memoryResource.get()};

  bool swapDatabases = false;
  bool swapCollections = false;
  bool swapViews = false;
  bool swapAnalyzers = false;

  {
    READ_LOCKER(guard, _planProt.lock);
    auto start = std::chrono::steady_clock::now();
    newDatabases = _plannedDatabases;
    newShards = _shards;
    newShardsToPlanServers = _shardsToPlanServers;
    newShardToShardGroupLeader = _shardToShardGroupLeader;
    newShardGroups = _shardGroups;
    newShardToName = _shardToName;
    newDbAnalyzersRevision = _dbAnalyzersRevision;
    newStuffByDatabase = _newStuffByDatabase;
    auto ende = std::chrono::steady_clock::now();
    LOG_TOPIC("feee1", TRACE, Logger::CLUSTER)
        << "Time for copy operation in loadPlan: "
        << std::chrono::duration_cast<std::chrono::nanoseconds>(ende - start)
               .count()
        << " ns";
  }

  std::string name;

  // mark for swap even if no databases present to ensure dangling datasources
  // are removed
  // TODO: Maybe optimize. Else remove altogether
  if (!changeSet.dbs.empty()) {
    swapDatabases = true;
    swapCollections = true;
    swapViews = true;
    swapAnalyzers = true;
  }

  for (auto const& database : changeSet.dbs) {
    if (database.first.empty()) {  // Rest of plan
      continue;
    }

    name = database.first;
    auto dbSlice = database.second->slice()[0];
    std::initializer_list<std::string_view> const dbPath{
        AgencyCommHelper::path(), "Plan", "Databases", name};

    // Dropped from Plan?
    if (!dbSlice.hasKey(dbPath)) {
      std::shared_ptr<VPackBuilder> plan = nullptr;
      {
        READ_LOCKER(guard, _planProt.lock);
        auto it = _plan.find(name);
        if (it != _plan.end()) {
          plan = it->second;
        }
      }
      if (plan != nullptr) {
        std::initializer_list<std::string_view> const colPath{
            AgencyCommHelper::path(), "Plan", "Collections", name};
        if (plan->slice()[0].hasKey(colPath)) {
          for (auto const& col :
               VPackObjectIterator(plan->slice()[0].get(colPath))) {
            if (col.value.hasKey("shards")) {
              for (auto const& shard :
                   VPackObjectIterator(col.value.get("shards"))) {
                auto const& shardName = shard.key.copyString();
                newShards.erase(shardName);
                newShardsToPlanServers.erase(shardName);
                newShardToName.erase(shardName);
                newShardToShardGroupLeader.erase(shardName);
                newShardGroups.erase(shardName);
              }
            }
          }
        }
      }
      newDatabases.erase(name);
      newStuffByDatabase.erase(name);
      newPlan.erase(name);
      continue;
    }

    dbSlice = dbSlice.get(dbPath);
    bool const isBuilding = dbSlice.hasKey(StaticStrings::AttrIsBuilding);

    // We create the database object on the coordinator here, because
    // it is used to create LogicalCollection instances further
    // down in this function.
    if (isCoordinator && !isBuilding && !databaseFeature.existsDatabase(name)) {
      // database does not yet exist, create it now

      // create a local database object...
      arangodb::CreateDatabaseInfo info(_server, ExecContext::current());
      // validation of the database creation parameters should have happened
      // already when we get here. whenever we get here, we have a database
      // in the plan with whatever settings.
      // we should not make the validation fail here, because that can lead
      // to all sorts of problems later on if _new_ servers join the cluster
      // that validate _existing_ databases. this must not fail.
      info.strictValidation(false);

      Result res = info.load(dbSlice, VPackSlice::emptyArraySlice());

      if (res.fail()) {
        LOG_TOPIC("94357", ERR, arangodb::Logger::AGENCY)
            << "validating data for local database '" << name
            << "' failed: " << res.errorMessage();
      } else {
        std::string dbName = info.getName();
        TRI_vocbase_t* vocbase = nullptr;
        res = databaseFeature.createDatabase(std::move(info), vocbase);
        events::CreateDatabase(dbName, res, ExecContext::current());

        if (res.fail()) {
          LOG_TOPIC("91870", ERR, arangodb::Logger::AGENCY)
              << "creating local database '" << name
              << "' failed: " << res.errorMessage();
        }
      }
    }

    // On a coordinator we can only see databases that have been fully created
    if (isCoordinator && isBuilding) {
      buildingDatabases.emplace(std::move(name));
    } else {
      newDatabases[std::move(name)] = dbSlice;
    }
  }

  // Since we have few types of view requiring initialization we perform
  // dedicated loop to ensure database involved are properly cleared
  for (auto const& database : changeSet.dbs) {
    // TODO Why database name can be emtpy
    if (!database.first.empty()) {
      _newPlannedViews.erase(database.first);
    }
  }
  // Immediate children of "Views" are database names, then ids
  // of views, then one JSON object with the description:
  // "Plan":{"Views": {
  //  "_system": {
  //    "654321": {
  //      "id": "654321",
  //      "name": "v",
  //      "collections": [
  //        <list of cluster-wide collection IDs of linked collections>
  //      ]
  //    },...
  //  },...
  //  }}
  auto ensureViews = [&](std::string_view type) {
    for (auto const& database : changeSet.dbs) {
      // TODO Why database name can be emtpy
      if (database.first.empty()) {  // Rest of plan
        continue;
      }
      auto const& databaseName = database.first;
      std::initializer_list<std::string_view> const viewsPath{
          AgencyCommHelper::path(), "Plan", "Views", databaseName};
      auto viewsSlice = database.second->slice()[0];
      viewsSlice = viewsSlice.get(viewsPath);
      if (viewsSlice.isNone()) {
        continue;
      }

      auto vocbase = databaseFeature.useDatabase(databaseName);

      if (!vocbase) {
        // No database with this name found.
        // We have an invalid state here.
        LOG_TOPIC("f105f", WARN, Logger::AGENCY)
            << "No database '" << databaseName << "' found,"
            << " corresponding view will be ignored for now and the "
            << "invalid information will be repaired. VelocyPack: "
            << viewsSlice.toJson();
        // cannot find vocbase for defined views (allow empty views for missing
        // vocbase)
        planValid &= !viewsSlice.length();
        continue;
      }

      for (auto const& viewPairSlice :
           velocypack::ObjectIterator(viewsSlice, true)) {
        auto const& viewSlice = viewPairSlice.value;

        if (!viewSlice.isObject()) {
          LOG_TOPIC("2487b", INFO, Logger::AGENCY)
              << "View entry is not a valid json object."
              << " The view will be ignored for now and the invalid "
              << "information will be repaired. VelocyPack: "
              << viewSlice.toJson();
          continue;
        }
        auto const typeSlice = viewSlice.get(StaticStrings::DataSourceType);
        if (!typeSlice.isString() || typeSlice.stringView() != type) {
          continue;
        }
        auto const viewId = viewPairSlice.key.copyString();

        try {
          LogicalView::ptr view;
          auto res = LogicalView::instantiate(view, *vocbase,
                                              viewPairSlice.value, false);

          if (!res.ok() || !view) {
            LOG_TOPIC("b0d48", ERR, Logger::AGENCY)
                << "Failed to create view '" << viewId
                << "'. The view will be ignored for now and the invalid "
                << "information will be repaired. VelocyPack: "
                << viewSlice.toJson();
            planValid = false;  // view creation failure
            continue;
          }

          auto& views = _newPlannedViews[databaseName];

          // register with guid/id/name
          // TODO Maybe assert view.id == view.planId == viewId?
          // In that case we can use map<uint64_t, ...> for mapping id -> view
          // and map<string_view, ...> for name/guid -> view
          views.reserve(views.size() + 3);
          views[viewId] = view;
          views[view->name()] = view;
          views[view->guid()] = view;
        } catch (std::exception const& ex) {
          // The Plan contains invalid view information.
          // This should not happen in healthy situations.
          // If it happens in unhealthy situations the
          // cluster should not fail.
          LOG_TOPIC("ec9e6", ERR, Logger::AGENCY)
              << "Failed to load information for view '" << viewId
              << "': " << ex.what() << ". invalid information in Plan. The "
              << "view will be ignored for now and the invalid "
              << "information will be repaired. VelocyPack: "
              << viewSlice.toJson();
        } catch (...) {
          // The Plan contains invalid view information.
          // This should not happen in healthy situations.
          // If it happens in unhealthy situations the
          // cluster should not fail.
          LOG_TOPIC("660bf", ERR, Logger::AGENCY)
              << "Failed to load information for view '" << viewId
              << ". invalid information in Plan. The view will "
              << "be ignored for now and the invalid information will "
              << "be repaired. VelocyPack: " << viewSlice.toJson();
        }
      }
    }
  };

  // Ensure "arangosearch" views are being created BEFORE collections
  // to allow collection's links find them
  ensureViews(iresearch::StaticStrings::ViewArangoSearchType);

  // "Plan":{"Analyzers": {
  //  "_system": {
  //    "Revision": 0,
  //    "BuildingRevision": 0,
  //    "Coordinator": "",
  //    "RebootID": 0
  //  },...
  // }}
  // Now the same for analyzers:
  for (auto const& database : changeSet.dbs) {
    if (database.first.empty()) {  // Rest of plan
      continue;
    }
    auto const& databaseName = database.first;
    auto analyzerSlice = database.second->slice()[0];

    std::initializer_list<std::string_view> const analyzersPath{
        AgencyCommHelper::path(), "Plan", "Analyzers", databaseName};
    if (!analyzerSlice.hasKey(analyzersPath)) {  // DB Gone
      newDbAnalyzersRevision.erase(databaseName);
      continue;
    }
    analyzerSlice = analyzerSlice.get(analyzersPath);

    auto vocbase = databaseFeature.useDatabase(databaseName);

    if (!vocbase) {
      // No database with this name found.
      // We have an invalid state here.
      LOG_TOPIC("e5a6b", WARN, Logger::AGENCY)
          << "No database '" << databaseName << "' found,"
          << " corresponding analyzer will be ignored for now and the "
          << "invalid information will be repaired. VelocyPack: "
          << analyzerSlice.toJson();
      // cannot find vocbase for defined analyzers (allow empty analyzers for
      // missing vocbase)
      planValid &= !analyzerSlice.length();

      continue;
    }

    std::string revisionError;
    auto revision =
        AnalyzersRevision::fromVelocyPack(analyzerSlice, revisionError);
    if (revision) {
      newDbAnalyzersRevision[databaseName] = std::move(revision);
    } else {
      LOG_TOPIC("e3f08", WARN, Logger::AGENCY)
          << "Invalid analyzer data for database '" << databaseName << "'"
          << " Error:" << revisionError << ", "
          << " corresponding analyzers revision will be ignored for now and "
             "the "
          << "invalid information will be repaired. VelocyPack: "
          << analyzerSlice.toJson();
    }
  }
  TRI_IF_FAILURE("AlwaysSwapAnalyzersRevision") { swapAnalyzers = true; }

  decltype(_replicatedLogs) newReplicatedLogs;
  decltype(_collectionGroups) newCollectionGroups;

  // And now for replicated logs
  for (auto const& [databaseName, query] : changeSet.dbs) {
    if (databaseName.empty()) {
      continue;
    }

    auto stuff = std::make_shared<NewStuffByDatabase>();
    {
      auto replicatedLogsPaths = cluster::paths::aliases::plan()
                                     ->replicatedLogs()
                                     ->database(databaseName)
                                     ->vec();

      auto logsSlice = query->slice()[0].get(replicatedLogsPaths);
      if (!logsSlice.isNone()) {
        ReplicatedLogsMap newLogs;
        for (auto const& [idString, logSlice] :
             VPackObjectIterator(logsSlice)) {
          auto spec =
              std::make_shared<replication2::agency::LogPlanSpecification>(
                  velocypack::deserialize<
                      replication2::agency::LogPlanSpecification>(logSlice));
          newLogs.emplace(spec->id, std::move(spec));
        }
        stuff->replicatedLogs = std::move(newLogs);
      }
    }

    {
      auto collectionGroupsPath = std::initializer_list<std::string_view>{
          AgencyCommHelper::path(), "Plan", "CollectionGroups", databaseName};
      auto groupsSlice = query->slice()[0].get(collectionGroupsPath);
      if (!groupsSlice.isNone()) {
        CollectionGroupMap groups;
        for (auto const& [idString, groupSlice] :
             VPackObjectIterator(groupsSlice)) {
          auto spec = std::make_shared<
              replication2::agency::CollectionGroupPlanSpecification>();
          velocypack::deserialize(groupSlice, *spec);
          groups.emplace(spec->id, std::move(spec));
        }
        stuff->collectionGroups = std::move(groups);
      }
    }

    newStuffByDatabase[databaseName] = std::move(stuff);
  }

  for (auto& dbs : newStuffByDatabase) {
    for (auto& it : dbs.second->replicatedLogs) {
      newReplicatedLogs.emplace(it.first, it.second);
    }
    for (auto& it : dbs.second->collectionGroups) {
      newCollectionGroups.emplace(it.first, it.second);
    }
  }

  // Immediate children of "Collections" are database names, then ids
  // of collections, then one JSON object with the description:
  // "Plan":{"Collections": {
  //  "_system": {
  //    "3010001": {
  //      "deleted": false,
  //      "id": "3010001",
  //      "indexes": [
  //        {
  //          "fields": [
  //            "_key"
  //          ],
  //          "id": "0",
  //          "sparse": false,
  //          "type": "primary",
  //          "unique": true
  //        }
  //      ],
  //      "isSmart": false,
  //      "isSystem": true,
  //      "keyOptions": {
  //        "allowUserKeys": true,
  //        "lastValue": 0,
  //        "type": "traditional"
  //      },
  //      "name": "_graphs",
  //      "numberOfShards": 1,
  //      "path": "",
  //      "replicationFactor": 2,
  //      "shardKeys": [
  //        "_key"
  //      ],
  //      "shards": {
  //        "s3010002": [
  //          "PRMR-bf44d6fe-e31c-4b09-a9bf-e2df6c627999",
  //          "PRMR-11a29830-5aca-454b-a2c3-dac3a08baca1"
  //        ]
  //      },
  //      "status": 3,
  //      "statusString": "loaded",
  //      "type": 2,
  //      "waitForSync": false
  //    },...
  //  },...
  // }}
  bool cleanupLinkResponsible{ServerState::instance()->isCoordinator() &&
                              !changeSet.dbs.empty()};
  if (cleanupLinkResponsible) {
    auto const myId = ServerState::instance()->getId();
    auto ctors = getCurrentCoordinators();
    for (auto const& s : ctors) {
      if (_rebootTracker.isServerAlive(s) && s < myId) {
        cleanupLinkResponsible = false;
        break;
      }
    }
    LOG_TOPIC_IF("567be", TRACE, Logger::CLUSTER, cleanupLinkResponsible)
        << "This server is responsible for dangling links cleanup.";
  }
  for (auto const& database : changeSet.dbs) {
    if (database.first.empty()) {  // Rest of plan
      continue;
    }

    auto const& databaseName = database.first;

    auto collectionsSlice = database.second->slice()[0];

    std::vector<std::string_view> collectionsPath{
        AgencyCommHelper::path(), "Plan", "Collections", databaseName};
    if (!collectionsSlice.hasKey(collectionsPath)) {
      auto it = _newPlannedCollections.find(databaseName);
      if (it != _newPlannedCollections.end()) {
        for (auto const& collection : *(it->second)) {
          auto& collectionId = collection.first;
          newShards.erase(
              collectionId);  // delete from maps with shardID as key
          newShardToName.erase(collectionId);
        }
        auto copy_it = it++;
        _newPlannedCollections.erase(copy_it);
      }
      continue;
    }

    // Skip databases that are still building.
    if (buildingDatabases.find(databaseName) != buildingDatabases.end()) {
      continue;
    }

    collectionsSlice = collectionsSlice.get(collectionsPath);

    auto vocbase = databaseFeature.useDatabase(databaseName);

    if (!vocbase) {
      // No database with this name found.
      // We have an invalid state here.
      LOG_TOPIC("83d4c", DEBUG, Logger::AGENCY)
          << "No database '" << databaseName << "' found,"
          << " corresponding collection will be ignored for now and the "
          << "invalid information will be repaired. VelocyPack: "
          << collectionsSlice.toJson();
      planValid &=
          !collectionsSlice
               .length();  // cannot find vocbase for defined collections (allow
                           // empty collections for missing vocbase)

      continue;
    }

    auto databaseCollections = std::allocate_shared<DatabaseCollections>(
        std::pmr::polymorphic_allocator<DatabaseCollections>(
            _memoryResource.get()));

    // an iterator to all collections in the current database (from the previous
    // round) we can safely keep this iterator around because we hold the
    // read-lock on _planProt here. reusing the lookup positions helps avoiding
    // redundant lookups into _plannedCollections for the same database

    AllCollections::const_iterator existingCollections,
        stillExistingCollections = _newPlannedCollections.find(databaseName);
    {
      READ_LOCKER(guard, _planProt.lock);
      existingCollections = _plannedCollections.find(databaseName);
    }

    if (stillExistingCollections != _newPlannedCollections.end()) {
      auto const& np = newPlan.find(databaseName);
      if (np != newPlan.end()) {
        auto nps = np->second->slice()[0];
        for (auto const& ec : *(stillExistingCollections->second)) {
          auto const& cid = ec.first;
          if (!std::isdigit(cid.front())) {
            continue;
          }
          collectionsPath.push_back(cid);
          if (!nps.hasKey(collectionsPath)) {  // collection gone
            collectionsPath.emplace_back("shards");
            READ_LOCKER(guard, _planProt.lock);
            for (auto const& sh :
                 VPackObjectIterator(_plan.find(databaseName)
                                         ->second->slice()[0]
                                         .get(collectionsPath))) {
              auto const& shardId = sh.key.copyString();
              newShards.erase(shardId);
              newShardsToPlanServers.erase(shardId);
              newShardToName.erase(shardId);
              // We try to erase the shard ID anyway, no problem if it is
              // not in there, should it be a shard group leader!
              newShardToShardGroupLeader.erase(shardId);
              newShardGroups.erase(shardId);
            }
            collectionsPath.pop_back();
          }
          collectionsPath.pop_back();
        }
      }
    }

    for (auto const& collectionPairSlice :
         velocypack::ObjectIterator(collectionsSlice)) {
      auto collectionSlice = collectionPairSlice.value;

      VPackBuilder newSliceBuilder;
      if (auto gid = collectionSlice.get("groupId"); !gid.isNone()) {
        auto group = newCollectionGroups.at(
            replication2::agency::CollectionGroupId{gid.getUInt()});
        {
          VPackObjectBuilder ob(&newSliceBuilder);
          newSliceBuilder.add(VPackObjectIterator(collectionSlice));
          newSliceBuilder.add(
              StaticStrings::NumberOfShards,
              group->attributes.immutableAttributes.numberOfShards);
          newSliceBuilder.add(StaticStrings::WriteConcern,
                              group->attributes.mutableAttributes.writeConcern);
          newSliceBuilder.add(StaticStrings::WaitForSyncString,
                              group->attributes.mutableAttributes.waitForSync);
          newSliceBuilder.add(
              StaticStrings::ReplicationFactor,
              group->attributes.mutableAttributes.replicationFactor);
        }
        collectionSlice = newSliceBuilder.slice();
      }

      if (!collectionSlice.isObject()) {
        LOG_TOPIC("0f689", WARN, Logger::AGENCY)
            << "Collection entry is not a valid json object."
            << " The collection will be ignored for now and the invalid "
            << "information will be repaired. VelocyPack: "
            << collectionSlice.toJson();

        continue;
      }

      bool const isBuilding =
          isCoordinator &&
          arangodb::basics::VelocyPackHelper::getBooleanValue(
              collectionSlice, StaticStrings::AttrIsBuilding, false);

      auto const collectionId = collectionPairSlice.key.copyString();

      // check if we already know this collection (i.e. have it in our local
      // cache). we do this to avoid rebuilding LogicalCollection objects from
      // scratch in every iteration the cache check is very coarse-grained: it
      // simply hashes the Plan VelocyPack data for the collection, and will
      // only reuse a collection from the cache if the hash is identical.
      CollectionWithHash cwh = buildCollection(
          isBuilding, existingCollections, collectionId, collectionSlice,
          *vocbase, changeSet.version, cleanupLinkResponsible);
      auto& newCollection = cwh.collection;
      TRI_ASSERT(newCollection != nullptr);

      try {
        auto& collectionName = newCollection->name();

        // NOTE: This is building has the following feature. A collection needs
        // to be working on all DBServers to allow replication to go on, also we
        // require to have the shards planned. BUT: The users should not be able
        // to detect these collections. Hence we simply do NOT add the
        // collection to the coordinator local vocbase, which happens inside the
        // IF

        if (!isBuilding) {
          // register with name as well as with id:
          databaseCollections->try_emplace(collectionName, cwh);
          databaseCollections->try_emplace(collectionId, cwh);
        }

        auto shardIDs = newCollection->shardIds();
        auto shards = std::make_shared<std::vector<ServerID>>();
        shards->reserve(shardIDs->size());
        newShardToName.reserve(shardIDs->size());

        for (auto const& p : *shardIDs) {
          TRI_ASSERT(p.first.size() >= 2);
          shards->push_back(p.first);
          auto v = std::pmr::vector<pmr::ServerID>{};
          v.assign(p.second.begin(), p.second.end());
          newShardsToPlanServers.insert_or_assign(pmr::ShardID{p.first},
                                                  std::move(v));
          newShardToName.insert_or_assign(pmr::ShardID{p.first},
                                          newCollection->name());
        }

        // Sort by the number in the shard ID ("s0000001" for example):
        ShardingInfo::sortShardNamesNumerically(*shards);
        newShards.insert_or_assign(collectionId, std::move(shards));
      } catch (std::exception const& ex) {
        // The plan contains invalid collection information.
        // This should not happen in healthy situations.
        // If it happens in unhealthy situations the
        // cluster should not fail.
        LOG_TOPIC("359f3", ERR, Logger::AGENCY)
            << "Failed to load information for collection '" << collectionId
            << "': " << ex.what() << ". invalid information in plan. The "
            << "collection will be ignored for now and the invalid "
            << "information will be repaired. VelocyPack: "
            << collectionSlice.toJson();

        TRI_ASSERT(false);
        continue;
      } catch (...) {
        // The plan contains invalid collection information.
        // This should not happen in healthy situations.
        // If it happens in unhealthy situations the
        // cluster should not fail.
        LOG_TOPIC("5f3d5", ERR, Logger::AGENCY)
            << "Failed to load information for collection '" << collectionId
            << ". invalid information in plan. The collection will "
            << "be ignored for now and the invalid information will "
            << "be repaired. VelocyPack: " << collectionSlice.toJson();

        TRI_ASSERT(false);
        continue;
      }
    }
    // Now that the loop is completed, we have to run through it one more
    // time to get the shard groups done:
    for (auto const& colPair : *databaseCollections) {
      if (colPair.first ==
          std::string_view{colPair.second.collection->name()}) {
        // Every collection shows up once with its ID and once with its name.
        // We only want it once, so we only take it when we see the ID, not
        // the name as key:
        continue;
      }
      auto const& groupLeader =
          colPair.second.collection->distributeShardsLike();
      if (!groupLeader.empty()) {
        auto groupLeaderCol = newShards.find(groupLeader);
        if (groupLeaderCol != newShards.end()) {
          auto col = newShards.find(
              std::to_string(colPair.second.collection->id().id()));
          if (col != newShards.end()) {
            auto logicalColToBeCreated = colPair.second.collection;
            if (col->second->size() == 0 ||
                (logicalColToBeCreated->isSmart() &&
                 logicalColToBeCreated->type() == TRI_COL_TYPE_EDGE)) {
              // Can happen for smart edge collections. But in this case we
              // can ignore the collection.
              continue;
            }
            TRI_ASSERT(groupLeaderCol->second->size() == col->second->size());
            for (size_t i = 0; i < col->second->size(); ++i) {
              newShardToShardGroupLeader.try_emplace(
                  col->second->at(i), groupLeaderCol->second->at(i));
              auto it = newShardGroups.find(groupLeaderCol->second->at(i));
              if (it == newShardGroups.end()) {
                // Need to create a new list:
                auto list =
                    std::allocate_shared<std::pmr::vector<pmr::ShardID>>(
                        std::pmr::polymorphic_allocator<
                            std::pmr::vector<pmr::ShardID>>{
                            _memoryResource.get()});
                list->reserve(2);
                // group leader as well as member:
                list->emplace_back(groupLeaderCol->second->at(i));
                list->emplace_back(col->second->at(i));
                newShardGroups.try_emplace(groupLeaderCol->second->at(i),
                                           std::move(list));
              } else {
                // Need to add us to the list:
                it->second->emplace_back(col->second->at(i));
              }
            }
          } else {
            LOG_TOPIC("12f32", WARN, Logger::CLUSTER)
                << "loadPlan: Strange, could not find collection: "
                << colPair.second.collection->name();
          }
        } else {
          LOG_TOPIC("22312", WARN, Logger::CLUSTER)
              << "loadPlan: Strange, could not find proto collection: "
              << groupLeader;
        }
      }
    }
    _newPlannedCollections.insert_or_assign(databaseName,
                                            std::move(databaseCollections));
  }

  // Ensure "search-alias" views are being created AFTER collections
  // to allow views find collection's inverted indexes
  if (ServerState::instance()->isCoordinator()) {
    ensureViews(iresearch::StaticStrings::ViewSearchAliasType);
  }

<<<<<<< HEAD
  auto allocate = [&]<typename T, typename... Args>(Args && ... args) {
    return std::allocate_shared<T>(
        std::pmr::polymorphic_allocator<T>(_memoryResource.get()),
        std::forward<Args>(args)...);
  };

  // And now for replicated logs
  for (auto const& [databaseName, query] : changeSet.dbs) {
    if (databaseName.empty()) {
      continue;
    }

    auto stuff = allocate.operator()<NewStuffByDatabase>();
    {
      auto replicatedLogsPaths = cluster::paths::aliases::plan()
                                     ->replicatedLogs()
                                     ->database(databaseName)
                                     ->vec();

      auto logsSlice = query->slice()[0].get(replicatedLogsPaths);
      if (!logsSlice.isNone()) {
        ReplicatedLogsMap newLogs;
        for (auto const& [idString, logSlice] :
             VPackObjectIterator(logsSlice)) {
          auto spec =
              allocate.operator()<replication2::agency::LogPlanSpecification>(
                  velocypack::deserialize<
                      replication2::agency::LogPlanSpecification>(logSlice));
          newLogs.emplace(spec->id, std::move(spec));
        }
        stuff->replicatedLogs = std::move(newLogs);
      }
    }

    {
      auto collectionGroupsPath = std::initializer_list<std::string_view>{
          AgencyCommHelper::path(), "Plan", "CollectionGroups", databaseName};
      auto groupsSlice = query->slice()[0].get(collectionGroupsPath);
      if (!groupsSlice.isNone()) {
        CollectionGroupMap groups;
        for (auto const& [idString, groupSlice] :
             VPackObjectIterator(groupsSlice)) {
          auto spec =
              allocate.operator()<replication2::agency::CollectionGroup>(
                  groupSlice);
          groups.emplace(spec->id, std::move(spec));
        }
        stuff->collectionGroups = std::move(groups);
      }
    }

    newStuffByDatabase[databaseName] = std::move(stuff);
  }

  decltype(_replicatedLogs) newReplicatedLogs{_memoryResource.get()};
  for (auto& dbs : newStuffByDatabase) {
    for (auto& it : dbs.second->replicatedLogs) {
      newReplicatedLogs.emplace(it.first, it.second);
    }
  }

=======
>>>>>>> 64a64c29
  if (isCoordinator) {
    auto systemDB = _server.getFeature<arangodb::SystemDatabaseFeature>().use();
    if (systemDB &&
        systemDB->shardingPrototype() == ShardingPrototype::Undefined) {
      // system database does not have a shardingPrototype set...
      // sharding prototype of _system database defaults to _users nowadays
      systemDB->setShardingPrototype(ShardingPrototype::Users);
      // but for "old" databases it may still be "_graphs". we need to find out!
      // find _system database in Plan
      auto it = _newPlannedCollections.find(StaticStrings::SystemDatabase);
      if (it != _newPlannedCollections.end()) {
        // find _graphs collection in Plan
        auto it2 = (*it).second->find(StaticStrings::GraphCollection);
        if (it2 != (*it).second->end()) {
          // found!
          if ((*it2).second.collection->distributeShardsLike().empty()) {
            // _graphs collection has no distributeShardsLike, so it is
            // the prototype!
            systemDB->setShardingPrototype(ShardingPrototype::Graphs);
          }
        }
      }
    }
  }

  WRITE_LOCKER(writeLocker, _planProt.lock);

  _planVersion = changeSet.version;
  _planIndex = changeSet.ind;
  _plan.swap(newPlan);
  LOG_TOPIC("54321", DEBUG, Logger::CLUSTER)
      << "Updating ClusterInfo plan: version=" << _planVersion
      << " index=" << _planIndex;

  if (swapDatabases) {
    _plannedDatabases.swap(newDatabases);
  }

  if (swapCollections) {
    _plannedCollections.swap(_newPlannedCollections);
    _shards.swap(newShards);
    _shardsToPlanServers.swap(newShardsToPlanServers);
    _shardToShardGroupLeader.swap(newShardToShardGroupLeader);
    _shardGroups.swap(newShardGroups);
    _shardToName.swap(newShardToName);
    _pendingCleanups.swap(_currentCleanups);
  }

  if (swapViews) {
    _plannedViews.swap(_newPlannedViews);
  }
  if (swapAnalyzers) {
    _dbAnalyzersRevision.swap(newDbAnalyzersRevision);
  }

  _newStuffByDatabase.swap(newStuffByDatabase);
  _replicatedLogs.swap(newReplicatedLogs);
  _collectionGroups.swap(newCollectionGroups);

  if (planValid) {
    _planProt.isValid = true;
  }

  clusterFeature.addDirty(changeSet.dbs);

  {
    std::lock_guard w(_waitPlanLock);
    triggerWaiting(_waitPlan, _planIndex);
    auto heartbeatThread = clusterFeature.heartbeatThread();
    if (heartbeatThread) {
      // In the unittests, there is no heartbeat thread, and we do not need to
      // notify
      heartbeatThread->notify();
    }
  }

  {
    std::lock_guard w(_waitPlanVersionLock);
    triggerWaiting(_waitPlanVersion, _planVersion);
  }

  auto diff = duration<float, std::milli>(clock::now() - start).count();
  _lpTimer.count(diff);
}

////////////////////////////////////////////////////////////////////////////////
/// @brief (re-)load the information about current databases
/// Usually one does not have to call this directly.
////////////////////////////////////////////////////////////////////////////////

void ClusterInfo::loadCurrent() {
  using namespace std::chrono;
  using clock = std::chrono::high_resolution_clock;

  auto start = clock::now();

  // We need to update ServersKnown to notice rebootId changes for all servers.
  // To keep things simple and separate, we call loadServers here instead of
  // trying to integrate the servers upgrade code into loadCurrent, even if that
  // means small bits of the plan are read twice.
  loadServers();

  auto& feature = _server.getFeature<ClusterFeature>();
  auto& agencyCache = feature.agencyCache();

  // reread from the agency!
  std::lock_guard mutexLocker{
      _currentProt.mutex};  // only one may work at a time

  uint64_t currentIndex;
  uint64_t currentVersion;
  {
    READ_LOCKER(guard, _currentProt.lock);
    currentIndex = _currentIndex;
    currentVersion = _currentVersion;
  }
  decltype(_current) newCurrent;

  bool changed = false;
  auto changeSet = agencyCache.changedSince("Current", currentIndex);
  {
    READ_LOCKER(readLocker, _currentProt.lock);
    newCurrent = _current;
    for (auto const& db : changeSet.dbs) {  // Databases
      newCurrent[db.first] = db.second;
      changed = true;
    }
    if (changeSet.rest != nullptr) {  // Rest
      newCurrent[std::string()] = changeSet.rest;
      changed = true;
    }
  }

  if (!changed && currentVersion == changeSet.version) {
    WRITE_LOCKER(writeLocker, _currentProt.lock);
    _currentIndex = changeSet.ind;
    return;
  }

  decltype(_currentDatabases) newDatabases{_memoryResource.get()};
  decltype(_currentCollections) newCollections{_memoryResource.get()};
  decltype(_shardsToCurrentServers) newShardsToCurrentServers{
      _memoryResource.get()};

  {
    READ_LOCKER(guard, _currentProt.lock);
    newDatabases = _currentDatabases;
    newCollections = _currentCollections;
    newShardsToCurrentServers = _shardsToCurrentServers;
  }

  bool swapDatabases = false;
  bool swapCollections = false;

  // Current/Databases
  for (auto const& database : changeSet.dbs) {
    auto const databaseName = database.first;
    if (databaseName.empty()) {
      continue;
    }

    std::initializer_list<std::string_view> const dbPath{
        AgencyCommHelper::path(), "Current", "Databases", databaseName};
    auto databaseSlice = database.second->slice()[0];

    // Database missing in Current
    if (!databaseSlice.hasKey(dbPath)) {
      // newShardIds
      std::shared_ptr<VPackBuilder> db = nullptr;
      {
        READ_LOCKER(guard, _currentProt.lock);
        auto const it = _current.find(databaseName);
        if (it != _current.end()) {
          db = it->second;
        }
      }
      std::initializer_list<std::string_view> const colPath{
          AgencyCommHelper::path(), "Current", "Collections", databaseName};

      if (db != nullptr) {
        if (db->slice()[0].hasKey(colPath)) {
          auto const colsSlice = db->slice()[0].get(colPath);
          if (colsSlice.isObject()) {
            for (auto const cc : VPackObjectIterator(colsSlice)) {
              if (cc.value.isObject()) {
                for (auto const cs : VPackObjectIterator(cc.value)) {
                  newShardsToCurrentServers.erase(cs.key.copyString());
                }
              }
            }
          }
        }
      }
      swapDatabases = true;
      continue;
    }
    databaseSlice = databaseSlice.get(dbPath);

    AssocUnorderedContainer<pmr::ServerID, velocypack::Slice> serverList;
    if (databaseSlice.isObject()) {
      for (auto const& serverSlicePair : VPackObjectIterator(databaseSlice)) {
        serverList.try_emplace(serverSlicePair.key.copyString(),
                               serverSlicePair.value);
      }
    }

    newDatabases.insert_or_assign(std::pmr::string{databaseName},
                                  std::move(serverList));
    swapDatabases = true;
  }

  // Current/Collections
  for (auto const& database : changeSet.dbs) {
    auto const databaseName = database.first;
    if (databaseName.empty()) {
      continue;
    }
    swapCollections = true;

    std::initializer_list<std::string_view> const dbPath{
        AgencyCommHelper::path(), "Current", "Collections", databaseName};
    auto databaseSlice = database.second->slice()[0];
    if (!databaseSlice.hasKey(dbPath)) {
      newCollections.erase(databaseName);
      swapCollections = true;
      continue;
    }
    databaseSlice = databaseSlice.get(dbPath);

    DatabaseCollectionsCurrent databaseCollections;

    auto const existingCollections = newCollections.find(databaseName);
    if (existingCollections != newCollections.end()) {
      auto const& nc = newCurrent.find(databaseName);
      if (nc != newCurrent.end()) {
        auto ncs = nc->second->slice()[0];
        std::vector<std::string> path{AgencyCommHelper::path(), "Current",
                                      "Collections", databaseName};
        for (auto const& ec : existingCollections->second) {
          auto const& cid = ec.first;
          path.emplace_back(cid);
          if (ncs.hasKey(path)) {
            std::shared_ptr<VPackBuilder> cur;
            {
              READ_LOCKER(guard, _currentProt.lock);
              cur = _current.find(databaseName)->second;
            }
            auto const cc = cur->slice()[0].get(path);
            for (auto const& sh : VPackObjectIterator(cc)) {
              path.push_back(sh.key.copyString());
              if (!ncs.hasKey(path)) {
                newShardsToCurrentServers.erase(path.back());
              }
              path.pop_back();
            }
            path.pop_back();
          }
        }
      }
    }

    for (auto const& collectionSlice : VPackObjectIterator(databaseSlice)) {
      std::string collectionName = collectionSlice.key.copyString();

      auto collectionDataCurrent =
          std::make_shared<CollectionInfoCurrent>(changeSet.version);

      for (auto const& shardSlice :
           velocypack::ObjectIterator(collectionSlice.value)) {
        std::pmr::string shardID{shardSlice.key.copyString()};

        collectionDataCurrent->add(shardID, shardSlice.value);

        // Note that we have only inserted the CollectionInfoCurrent under
        // the collection ID and not under the name! It is not possible
        // to query the current collection info by name. This is because
        // the correct place to hold the current name is in the plan.
        // Thus: Look there and get the collection ID from there. Then
        // ask about the current collection info.

        // Now take note of this shard and its responsible server:
        auto const& xx = collectionDataCurrent->servers(shardID);
        auto servers = std::make_shared<std::pmr::vector<pmr::ServerID>>(
            xx.begin(), xx.end());

        newShardsToCurrentServers.insert_or_assign(std::move(shardID),
                                                   std::move(servers));
      }

      databaseCollections.try_emplace(std::move(collectionName),
                                      std::move(collectionDataCurrent));
    }

    newCollections.insert_or_assign(databaseName,
                                    std::move(databaseCollections));
  }

  // Now set the new value:
  WRITE_LOCKER(writeLocker, _currentProt.lock);

  _current.swap(newCurrent);
  _currentVersion = changeSet.version;
  _currentIndex = changeSet.ind;
  LOG_TOPIC("feddd", TRACE, Logger::CLUSTER)
      << "Updating current in ClusterInfo: version=" << changeSet.version
      << " index=" << _currentIndex;

  if (swapDatabases) {
    _currentDatabases.swap(newDatabases);
  }

  if (swapCollections) {
    LOG_TOPIC("b4059", TRACE, Logger::CLUSTER)
        << "Have loaded new collections current cache!";
    _currentCollections.swap(newCollections);
    _shardsToCurrentServers.swap(newShardsToCurrentServers);
  }

  _currentProt.isValid = true;
  feature.addDirty(changeSet.dbs);

  {
    std::lock_guard w(_waitCurrentLock);
    triggerWaiting(_waitCurrent, _currentIndex);
    auto heartbeatThread =
        _server.getFeature<ClusterFeature>().heartbeatThread();
    if (heartbeatThread) {
      // In the unittests, there is no heartbeat thread, and we do not need to
      // notify
      heartbeatThread->notify();
    }
  }

  {
    std::lock_guard w(_waitCurrentVersionLock);
    triggerWaiting(_waitCurrentVersion, _currentVersion);
  }

  auto diff = duration<float, std::milli>(clock::now() - start).count();
  _lcTimer.count(diff);
}

/// @brief ask about a collection
/// If it is not found in the cache, the cache is reloaded once
/// if the collection is not found afterwards, this method will throw an
/// exception
std::shared_ptr<LogicalCollection> ClusterInfo::getCollection(
    std::string_view databaseID, std::string_view collectionID) {
  auto c = getCollectionNT(databaseID, collectionID);

  if (c == nullptr) {
    THROW_ARANGO_EXCEPTION_MESSAGE(
        TRI_ERROR_ARANGO_DATA_SOURCE_NOT_FOUND,
        getCollectionNotFoundMsg(databaseID, collectionID)  // message
    );
  }
  return c;
}

std::shared_ptr<LogicalCollection> ClusterInfo::getCollectionNT(
    std::string_view databaseID, std::string_view collectionID) {
  auto lookupCollection =
      [&](auto const& collections) -> std::shared_ptr<LogicalCollection> {
    // look up database by id
    auto it = collections.find(databaseID);

    if (it != collections.end()) {
      // look up collection by id (or by name)
      auto it2 = (*it).second->find(collectionID);

      if (it2 != (*it).second->end()) {
        return (*it2).second.collection;
      }
    }
    return nullptr;
  };

  if (std::this_thread::get_id() == _planLoader) {
    // we're loading plan, lookup inside immediately created planned data
    // sources already protected by _planProt.mutex, don't need to lock there
    return lookupCollection(_newPlannedCollections);
  }

  if (!_planProt.isValid) {
    Result r = waitForPlan(1).get();
    if (r.fail()) {
      return nullptr;
    }
  }

  READ_LOCKER(readLocker, _planProt.lock);
  return lookupCollection(_plannedCollections);
}

std::shared_ptr<LogicalDataSource> ClusterInfo::getCollectionOrViewNT(
    std::string_view databaseID, std::string_view name) {
  auto lookupDataSource =
      [&](auto const& collections,
          auto const& views) -> std::shared_ptr<LogicalDataSource> {
    // look up collection first
    {
      // look up database by id
      auto it = collections.find(databaseID);

      if (it != collections.end()) {
        // look up collection by id (or by name)
        auto it2 = (*it).second->find(name);

        if (it2 != (*it).second->end()) {
          return (*it2).second.collection;
        }
      }
    }

    // look up views next
    {
      // look up database by id
      auto it = views.find(databaseID);

      if (it != views.end()) {
        // look up collection by id (or by name)
        auto it2 = (*it).second.find(name);

        if (it2 != (*it).second.end()) {
          return (*it2).second;
        }
      }
    }
    return nullptr;
  };

  if (std::this_thread::get_id() == _planLoader) {
    // we're loading plan, lookup inside immediately created planned data
    // sources already protected by _planProt.mutex, don't need to lock there
    return lookupDataSource(_newPlannedCollections, _newPlannedViews);
  }

  if (!_planProt.isValid) {
    Result r = waitForPlan(1).get();
    if (r.fail()) {
      return nullptr;
    }
  }

  READ_LOCKER(readLocker, _planProt.lock);
  return lookupDataSource(_plannedCollections, _plannedViews);
}

std::string ClusterInfo::getCollectionNotFoundMsg(
    std::string_view databaseID, std::string_view collectionID) {
  std::string result = "Collection not found: ";
  result += collectionID;
  result += " in database ";
  result += databaseID;
  return result;
}

////////////////////////////////////////////////////////////////////////////////
/// @brief ask about all collections
////////////////////////////////////////////////////////////////////////////////

std::vector<std::shared_ptr<LogicalCollection>> ClusterInfo::getCollections(
    std::string_view databaseID) {
  std::vector<std::shared_ptr<LogicalCollection>> result;

  READ_LOCKER(readLocker, _planProt.lock);
  // look up database by id
  AllCollections::const_iterator it = _plannedCollections.find(databaseID);

  if (it == _plannedCollections.end()) {
    return result;
  }

  // iterate over all collections
  DatabaseCollections::const_iterator it2 = (*it).second->begin();
  while (it2 != (*it).second->end()) {
    char c = (*it2).first[0];

    if (c < '0' || c > '9') {
      // skip collections indexed by id
      result.push_back((*it2).second.collection);
    }

    ++it2;
  }

  return result;
}

//////////////////////////////////////////////////////////////////////////////
/// @brief Generate Collection Stubs during Database buiding
/// These stubs are no real collection, use this API with care
/// and only if the database is in building state.
//////////////////////////////////////////////////////////////////////////////

[[nodiscard]] std::unordered_map<std::string,
                                 std::shared_ptr<LogicalCollection>>
ClusterInfo::generateCollectionStubs(TRI_vocbase_t& database) {
  std::unordered_map<std::string, std::shared_ptr<LogicalCollection>> result;
  auto& clusterFeature = _server.getFeature<ClusterFeature>();
  auto& agencyCache = clusterFeature.agencyCache();

  // TODO: Make this an AgencyPath object
  std::string collectionsPath = "Plan/Collections/" + database.name();
  VPackBuilder collectionsBuilder;

  // We really do not care for the Index.
  std::ignore = agencyCache.get(collectionsBuilder, collectionsPath);
  auto collectionsSlice = collectionsBuilder.slice();
  for (auto const& [cid, colData] : VPackObjectIterator(collectionsSlice)) {
    auto collection =
        database.createCollectionObject(colData, /*isAStub*/ true);
    TRI_ASSERT(collection != nullptr);
    result.emplace(collection->name(), collection);
  }
  return result;
}

////////////////////////////////////////////////////////////////////////////////
/// @brief ask about a collection in current. This returns information about
/// all shards in the collection.
////////////////////////////////////////////////////////////////////////////////

std::shared_ptr<CollectionInfoCurrent> ClusterInfo::getCollectionCurrent(
    std::string_view databaseID, std::string_view collectionID) {
  if (!_currentProt.isValid) {
    Result r = waitForCurrent(1).get();
    if (r.fail()) {
      THROW_ARANGO_EXCEPTION(r);
    }
  }

  READ_LOCKER(readLocker, _currentProt.lock);
  // look up database by id
  AllCollectionsCurrent::const_iterator it =
      _currentCollections.find(databaseID);

  if (it != _currentCollections.end()) {
    // look up collection by id
    DatabaseCollectionsCurrent::const_iterator it2 =
        (*it).second.find(collectionID);

    if (it2 != (*it).second.end()) {
      return (*it2).second;
    }
  }

  return std::make_shared<CollectionInfoCurrent>(0);
}

RebootTracker& ClusterInfo::rebootTracker() noexcept { return _rebootTracker; }

RebootTracker const& ClusterInfo::rebootTracker() const noexcept {
  return _rebootTracker;
}

//////////////////////////////////////////////////////////////////////////////
/// @brief Test if all names (Collection & Views) are available  in the given
/// database and return the planVersion this can be guaranteed on.
//////////////////////////////////////////////////////////////////////////////

ResultT<uint64_t> ClusterInfo::checkDataSourceNamesAvailable(
    std::string_view databaseName, std::vector<std::string> const& names) {
  READ_LOCKER(readLocker, _planProt.lock);
  // Load all collections of the Database
  auto const& colList = _plannedCollections.find(databaseName);
  if (colList == _plannedCollections.end()) {
    // If there are no collections in the Database, it is not there.
    // So we are in the create New database case.
    // We will protect against deleted database with Preconditions
    return {_planVersion};
  }

  auto const& viewList = _plannedViews.find(databaseName);
  for (auto const& name : names) {
    if (colList->second->contains(name) ||
        (viewList != _plannedViews.end() && viewList->second.contains(name))) {
      // Either a Collection or a view is known with this name. Disallow it.
      return Result(TRI_ERROR_ARANGO_DUPLICATE_NAME,
                    std::string("duplicate collection name '") + name + "'");
    }
  }
  return {_planVersion};
}

//////////////////////////////////////////////////////////////////////////////
/// @brief ask about a view
/// If it is not found in the cache, the cache is reloaded once. The second
/// argument can be a view ID or a view name (both cluster-wide).
//////////////////////////////////////////////////////////////////////////////

std::shared_ptr<LogicalView> ClusterInfo::getView(std::string_view databaseID,
                                                  std::string_view viewID) {
  if (viewID.empty()) {
    return nullptr;
  }

  auto lookupView =
      [&](AllViews const& dbs) noexcept -> std::shared_ptr<LogicalView> {
    // look up database by id
    auto const db = dbs.find(databaseID);

    if (db != dbs.end()) {
      // look up view by id (or by name)
      auto& views = db->second;
      auto const view = views.find(viewID);

      if (view != views.end()) {
        return view->second;
      }
    }

    return nullptr;
  };

  if (std::this_thread::get_id() == _planLoader) {
    // we're loading plan, lookup inside immediately created planned views
    // already protected by _planProt.mutex, don't need to lock there
    return lookupView(_newPlannedViews);
  }

  if (!_planProt.isValid) {
    return nullptr;
  }

  {
    READ_LOCKER(readLocker, _planProt.lock);
    auto view = lookupView(_plannedViews);

    if (view) {
      return view;
    }
  }

  Result res = fetchAndWaitForPlanVersion(std::chrono::seconds(10)).get();
  if (res.ok()) {
    READ_LOCKER(readLocker, _planProt.lock);
    auto view = lookupView(_plannedViews);

    if (view) {
      return view;
    }
  }

  LOG_TOPIC("a227e", DEBUG, Logger::CLUSTER)
      << "View not found: '" << viewID << "' in database '" << databaseID
      << "'";

  return nullptr;
}

//////////////////////////////////////////////////////////////////////////////
/// @brief ask about all views of a database
//////////////////////////////////////////////////////////////////////////////

std::vector<std::shared_ptr<LogicalView>> ClusterInfo::getViews(
    std::string_view databaseID) {
  std::vector<std::shared_ptr<LogicalView>> result;

  READ_LOCKER(readLocker, _planProt.lock);
  // look up database by id
  AllViews::const_iterator it = _plannedViews.find(databaseID);

  if (it == _plannedViews.end()) {
    return result;
  }

  // iterate over all collections
  DatabaseViews::const_iterator it2 = (*it).second.begin();
  while (it2 != it->second.end()) {
    char c = it2->first[0];
    if (c >= '0' && c <= '9') {
      // skip views indexed by name
      result.emplace_back(it2->second);
    }
    ++it2;
  }

  return result;
}

//////////////////////////////////////////////////////////////////////////////
/// @brief ask about analyzers revision
//////////////////////////////////////////////////////////////////////////////

AnalyzersRevision::Ptr ClusterInfo::getAnalyzersRevision(
    std::string_view databaseID, bool forceLoadPlan /* = false */) {
  READ_LOCKER(readLocker, _planProt.lock);
  // look up database by id
  auto it = _dbAnalyzersRevision.find(databaseID);

  if (it != _dbAnalyzersRevision.cend()) {
    return it->second;
  }
  return nullptr;
}

QueryAnalyzerRevisions ClusterInfo::getQueryAnalyzersRevision(
    std::string_view databaseID) {
  if (!_planProt.isValid) {
    loadPlan();
  }
  AnalyzersRevision::Revision currentDbRevision{AnalyzersRevision::MIN};
  AnalyzersRevision::Revision systemDbRevision{AnalyzersRevision::MIN};
  // no looping here. As if cluster is freshly updated some databases will
  // never have revisions record (and they do not need one actually)
  // so waiting them to apper is futile. Anyway if database has revision
  // we will see it at best effort basis as soon as plan updates itself
  // and some lag in revision appearing is expected (even with looping )
  {
    READ_LOCKER(readLocker, _planProt.lock);
    // look up database by id
    auto it = _dbAnalyzersRevision.find(databaseID);
    if (it != _dbAnalyzersRevision.cend()) {
      currentDbRevision = it->second->getRevision();
    }
    // analyzers from system also available
    // so grab revision for system database as well
    if (databaseID != StaticStrings::SystemDatabase) {
      auto sysIt = _dbAnalyzersRevision.find(StaticStrings::SystemDatabase);
      // if we have non-system database in plan system should be here for sure!
      // but for freshly updated cluster this is not true so, check is necessary
      if (sysIt != _dbAnalyzersRevision.cend()) {
        systemDbRevision = sysIt->second->getRevision();
      }
    } else {
      // micro-optimization. If we are querying system database
      // than current always equal system. And all requests for revision
      // will be resolved only with systemDbRevision member. So we copy
      // current to system and set current to MIN. As MIN value is default
      // and not transferred at all we will reduce json size for query
      systemDbRevision = currentDbRevision;
      currentDbRevision = AnalyzersRevision::MIN;
    }
  }

  return QueryAnalyzerRevisions(currentDbRevision, systemDbRevision);
}

/// @brief get shard statistics for the specified database
Result ClusterInfo::getShardStatisticsForDatabase(
    std::string const& dbName, std::string_view restrictServer,
    VPackBuilder& builder) const {
  auto& agencyCache = _server.getFeature<ClusterFeature>().agencyCache();
  auto [acb, idx] = agencyCache.read(std::vector<std::string>{
      AgencyCommHelper::path("Plan/Collections/" + dbName)});

  velocypack::Slice databaseSlice =
      acb->slice()[0].get(std::initializer_list<std::string_view>{
          AgencyCommHelper::path(), "Plan", "Collections", dbName});

  if (!databaseSlice.isObject()) {
    return Result(TRI_ERROR_ARANGO_DATABASE_NOT_FOUND);
  }

  containers::FlatHashSet<std::string> servers;
  ShardStatistics stats;
  addToShardStatistics(stats, servers, databaseSlice, restrictServer);
  stats.servers = servers.size();

  stats.toVelocyPack(builder);
  return {};
}

/// @brief get shard statistics for all databases, totals,
/// optionally restricted to the specified server
Result ClusterInfo::getShardStatisticsGlobal(std::string const& restrictServer,
                                             VPackBuilder& builder) const {
  if (!restrictServer.empty() &&
      (!serverExists(restrictServer) ||
       !ClusterHelpers::isDBServerName(restrictServer))) {
    return Result(TRI_ERROR_BAD_PARAMETER, "invalid DBserver id");
  }

  auto& agencyCache = _server.getFeature<ClusterFeature>().agencyCache();
  auto [acb, idx] = agencyCache.read(
      std::vector<std::string>{AgencyCommHelper::path("Plan/Collections")});

  velocypack::Slice databasesSlice =
      acb->slice()[0].get(std::initializer_list<std::string_view>{
          AgencyCommHelper::path(), "Plan", "Collections"});

  if (!databasesSlice.isObject()) {
    return Result(TRI_ERROR_INTERNAL, "invalid Plan structure");
  }

  containers::FlatHashSet<std::string> servers;
  ShardStatistics stats;

  for (auto db : VPackObjectIterator(databasesSlice)) {
    addToShardStatistics(stats, servers, db.value, restrictServer);
  }
  stats.servers = servers.size();

  stats.toVelocyPack(builder);
  return {};
}

/// @brief get shard statistics for all databases, separate for each database,
/// optionally restricted to the specified server
Result ClusterInfo::getShardStatisticsGlobalDetailed(
    std::string const& restrictServer, VPackBuilder& builder) const {
  if (!restrictServer.empty() &&
      (!serverExists(restrictServer) ||
       !ClusterHelpers::isDBServerName(restrictServer))) {
    return Result(TRI_ERROR_BAD_PARAMETER, "invalid DBserver id");
  }

  auto& agencyCache = _server.getFeature<ClusterFeature>().agencyCache();
  auto [acb, idx] = agencyCache.read(
      std::vector<std::string>{AgencyCommHelper::path("Plan/Collections")});

  velocypack::Slice databasesSlice =
      acb->slice()[0].get(std::initializer_list<std::string_view>{
          AgencyCommHelper::path(), "Plan", "Collections"});

  if (!databasesSlice.isObject()) {
    return Result(TRI_ERROR_INTERNAL, "invalid Plan structure");
  }

  containers::FlatHashSet<std::string> servers;

  builder.openObject();
  for (auto db : VPackObjectIterator(databasesSlice)) {
    servers.clear();
    ShardStatistics stats;
    addToShardStatistics(stats, servers, db.value, restrictServer);
    stats.servers = servers.size();

    builder.add(VPackValue(db.key.copyString()));
    stats.toVelocyPack(builder);
  }
  builder.close();

  return {};
}

/// @brief get shard statistics for all databases, split by servers.
Result ClusterInfo::getShardStatisticsGlobalByServer(
    VPackBuilder& builder) const {
  auto& agencyCache = _server.getFeature<ClusterFeature>().agencyCache();
  auto [acb, idx] = agencyCache.read(
      std::vector<std::string>{AgencyCommHelper::path("Plan/Collections")});

  velocypack::Slice databasesSlice =
      acb->slice()[0].get(std::initializer_list<std::string_view>{
          AgencyCommHelper::path(), "Plan", "Collections"});

  if (!databasesSlice.isObject()) {
    return Result(TRI_ERROR_INTERNAL, "invalid Plan structure");
  }

  containers::FlatHashMap<ServerID, ShardStatistics> stats;
  {
    // create empty static objects for each DB server
    READ_LOCKER(readLocker, _dbServersProt.lock);
    for (auto& it : _dbServers) {
      stats.emplace(it.first, ShardStatistics{});
    }
  }

  for (auto db : VPackObjectIterator(databasesSlice)) {
    addToShardStatistics(stats, db.value);
  }

  builder.openObject();
  for (auto& it : stats) {
    builder.add(VPackValue(it.first));
    auto& stat = it.second;
    stat.servers = 1;
    stat.toVelocyPack(builder);
  }
  builder.close();

  return {};
}

// Build the VPackSlice that contains the `isBuilding` entry
void ClusterInfo::buildIsBuildingSlice(CreateDatabaseInfo const& database,
                                       VPackBuilder& builder) {
  VPackObjectBuilder guard(&builder);
  database.toVelocyPack(builder);

  builder.add(StaticStrings::AttrCoordinator,
              VPackValue(ServerState::instance()->getId()));
  builder.add(StaticStrings::AttrCoordinatorRebootId,
              VPackValue(ServerState::instance()->getRebootId().value()));
  builder.add(StaticStrings::AttrIsBuilding, VPackValue(true));
}

// Build the VPackSlice that does not contain  the `isBuilding` entry
void ClusterInfo::buildFinalSlice(CreateDatabaseInfo const& database,
                                  VPackBuilder& builder) {
  VPackObjectBuilder guard(&builder);
  database.toVelocyPack(builder);
}

// This waits for the database described in `database` to turn up in `Current`
// and no DBServer is allowed to report an error.
Result ClusterInfo::waitForDatabaseInCurrent(
    CreateDatabaseInfo const& database, AgencyWriteTransaction const& trx) {
  auto DBServers =
      std::make_shared<std::vector<ServerID>>(getCurrentDBServers());
  auto dbServerResult =
      std::make_shared<std::atomic<std::optional<ErrorCode>>>(std::nullopt);
  std::shared_ptr<std::string> errMsg = std::make_shared<std::string>();

  // make capture explicit as callback might be called after the return
  // of this function. So beware of lifetime for captured objects!
  std::function<bool(VPackSlice result)> dbServerChanged =
      [errMsg, dbServerResult, DBServers](VPackSlice result) {
        size_t numDbServers = DBServers->size();
        if (result.isObject() && result.length() >= numDbServers) {
          // We use >= here since the number of DBservers could have increased
          // during the creation of the database and we might not yet have
          // the latest list. Thus there could be more reports than we know
          // servers.
          VPackObjectIterator dbs(result);

          std::string tmpMsg;
          bool tmpHaveError = false;

          for (VPackObjectIterator::ObjectPair dbserver : dbs) {
            VPackSlice slice = dbserver.value;
            if (arangodb::basics::VelocyPackHelper::getBooleanValue(
                    slice, StaticStrings::Error, false)) {
              tmpHaveError = true;
              tmpMsg += " DBServer:" + dbserver.key.copyString() + ":";
              tmpMsg += arangodb::basics::VelocyPackHelper::getStringValue(
                  slice, StaticStrings::ErrorMessage, "");
              if (slice.hasKey(StaticStrings::ErrorNum)) {
                VPackSlice errorNum = slice.get(StaticStrings::ErrorNum);
                if (errorNum.isNumber()) {
                  tmpMsg += " (errorNum=";
                  tmpMsg += basics::StringUtils::itoa(
                      errorNum.getNumericValue<uint32_t>());
                  tmpMsg += ")";
                }
              }
            }
          }
          if (tmpHaveError) {
            *errMsg = "Error in creation of database:" + tmpMsg;
            dbServerResult->store(TRI_ERROR_CLUSTER_COULD_NOT_CREATE_DATABASE,
                                  std::memory_order_release);
            return true;
          }
          dbServerResult->store(TRI_ERROR_NO_ERROR, std::memory_order_release);
        }
        return true;
      };

  // ATTENTION: The following callback calls the above closure in a
  // different thread. Nevertheless, the closure accesses some of our
  // local variables. Therefore we have to protect all accesses to them
  // by a mutex. We use the mutex of the condition variable in the
  // AgencyCallback for this.
  auto agencyCallback = std::make_shared<AgencyCallback>(
      _server, "Current/Databases/" + database.getName(), dbServerChanged, true,
      false);
  Result r = _agencyCallbackRegistry->registerCallback(agencyCallback);
  if (r.fail()) {
    return r;
  }
  auto cbGuard = scopeGuard([&]() noexcept {
    try {
      _agencyCallbackRegistry->unregisterCallback(agencyCallback);
    } catch (std::exception const& ex) {
      LOG_TOPIC("e952f", ERR, Logger::CLUSTER)
          << "Failed to unregister agency callback: " << ex.what();
    }
  });

  // TODO: Should this never timeout?
  AgencyComm ac(_server);
  auto res = ac.sendTransactionWithFailover(trx, 0.0);
  if (!res.successful()) {
    if (res._statusCode == rest::ResponseCode::PRECONDITION_FAILED) {
      return Result(
          TRI_ERROR_ARANGO_DUPLICATE_NAME,
          std::string("duplicate database name '") + database.getName() + "'");
    }
    return Result(TRI_ERROR_CLUSTER_COULD_NOT_CREATE_DATABASE_IN_PLAN);
  }

  if (VPackSlice resultsSlice = res.slice().get("results");
      resultsSlice.length() > 0) {
    Result r = waitForPlan(resultsSlice[0].getNumber<uint64_t>()).get();
    if (r.fail()) {
      return r;
    }
  }

  // Waits for the database to turn up in Current/Databases
  {
    double const interval = getPollInterval();

    int count = 0;  // this counts, when we have to reload the DBServers
    while (true) {
      if (++count >=
          static_cast<int>(getReloadServerListTimeout() / interval)) {
        // We update the list of DBServers every minute in case one of them
        // was taken away since we last looked. This also helps (slightly)
        // if a new DBServer was added. However, in this case we report
        // success a bit too early, which is not too bad.
        loadCurrentDBServers();
        *DBServers = getCurrentDBServers();
        count = 0;
      }

      auto tmpRes = dbServerResult->load(std::memory_order_acquire);

      // An error was detected on one of the DBServers
      if (tmpRes.has_value()) {
        cbGuard.fire();  // unregister cb before accessing errMsg

        return Result(*tmpRes, *errMsg);
      }

      {
        std::lock_guard locker{agencyCallback->_cv.mutex};
        agencyCallback->executeByCallbackOrTimeout(
            getReloadServerListTimeout() / interval);
      }

      if (_server.isStopping()) {
        return Result(TRI_ERROR_SHUTTING_DOWN);
      }
    }
  }
}

// Start creating a database in a coordinator by entering it into Plan/Databases
// with, status flag `isBuilding`; this makes the database invisible to the
// outside world.
Result ClusterInfo::createIsBuildingDatabaseCoordinator(
    CreateDatabaseInfo const& database) {
  AgencyCommResult res;

  // Instruct the Agency to enter the creation of the new database
  // by entering it into Plan/Databases/ but with the fields
  // isBuilding: true, and coordinator and rebootId set to our respective
  // id and rebootId
  VPackBuilder builder;
  buildIsBuildingSlice(database, builder);

  AgencyWriteTransaction trx(
      {AgencyOperation("Plan/Databases/" + database.getName(),
                       AgencyValueOperationType::SET, builder.slice()),
       AgencyOperation("Plan/Version",
                       AgencySimpleOperationType::INCREMENT_OP)},
      {AgencyPrecondition("Plan/Databases/" + database.getName(),
                          AgencyPrecondition::Type::EMPTY, true),
       AgencyPrecondition(analyzersPath(database.getName()),
                          AgencyPrecondition::Type::EMPTY, true)});

  // And wait for our database to show up in `Current/Databases`
  auto waitResult = waitForDatabaseInCurrent(database, trx);

  if (waitResult.is(TRI_ERROR_ARANGO_DUPLICATE_NAME) ||
      waitResult.is(TRI_ERROR_CLUSTER_COULD_NOT_CREATE_DATABASE_IN_PLAN)) {
    // Early exit without cancellation if we did not do anything
    return waitResult;
  }

  if (waitResult.ok()) {
    return waitResult;
  }

  // cleanup: remove database from plan
  auto ret = cancelCreateDatabaseCoordinator(database);

  if (ret.fail()) {
    // Cleanup failed too
    return ret;
  }
  // Cleanup ok, but creation failed
  return Result(TRI_ERROR_CLUSTER_COULD_NOT_CREATE_DATABASE,
                "database creation failed");
}

// Finalize creation of database in cluster by removing isBuilding, coordinator,
// and coordinatorRebootId; as precondition that the entry we put in
// createIsBuildingDatabaseCoordinator is still in Plan/ unchanged.
Result ClusterInfo::createFinalizeDatabaseCoordinator(
    CreateDatabaseInfo const& database) {
  AgencyComm ac(_server);

  VPackBuilder pcBuilder;
  buildIsBuildingSlice(database, pcBuilder);

  VPackBuilder entryBuilder;
  buildFinalSlice(database, entryBuilder);

  VPackBuilder analyzersBuilder;
  AgencyComm::buildInitialAnalyzersSlice(analyzersBuilder);

  AgencyWriteTransaction trx(
      {AgencyOperation("Plan/Databases/" + database.getName(),
                       AgencyValueOperationType::SET, entryBuilder.slice()),
       AgencyOperation("Plan/Version", AgencySimpleOperationType::INCREMENT_OP),
       AgencyOperation(analyzersPath(database.getName()),
                       AgencyValueOperationType::SET,
                       analyzersBuilder.slice())},
      {AgencyPrecondition("Plan/Databases/" + database.getName(),
                          AgencyPrecondition::Type::VALUE, pcBuilder.slice()),
       AgencyPrecondition(analyzersPath(database.getName()),
                          AgencyPrecondition::Type::EMPTY, true)});

  auto res = ac.sendTransactionWithFailover(trx, 0.0);

  if (!res.successful()) {
    if (res._statusCode == rest::ResponseCode::PRECONDITION_FAILED) {
      return Result(TRI_ERROR_CLUSTER_COULD_NOT_CREATE_DATABASE,
                    "Could not finish creation of database: Plan/Databases/ "
                    "entry was modified in Agency");
    }
    // Something else went wrong.
    return Result(TRI_ERROR_CLUSTER_COULD_NOT_CREATE_DATABASE);
  }

  Result r;
  if (VPackSlice resultsSlice = res.slice().get("results");
      resultsSlice.length() > 0) {
    r = waitForPlan(resultsSlice[0].getNumber<uint64_t>()).get();
  }

  // The transaction was successful and the database should
  // now be visible and usable.
  return r;
}

// This function can only return on success or when the cluster is shutting
// down.
Result ClusterInfo::cancelCreateDatabaseCoordinator(
    CreateDatabaseInfo const& database) {
  AgencyComm ac(_server);

  VPackBuilder builder;
  buildIsBuildingSlice(database, builder);

  // delete all collections and the database itself from the agency plan
  AgencyOperation delPlanCollections("Plan/Collections/" + database.getName(),
                                     AgencySimpleOperationType::DELETE_OP);
  AgencyOperation delPlanDatabase("Plan/Databases/" + database.getName(),
                                  AgencySimpleOperationType::DELETE_OP);
  AgencyOperation incrPlan("Plan/Version",
                           AgencySimpleOperationType::INCREMENT_OP);
  AgencyPrecondition preCondition("Plan/Databases/" + database.getName(),
                                  AgencyPrecondition::Type::VALUE,
                                  builder.slice());

  AgencyWriteTransaction trx({delPlanCollections, delPlanDatabase, incrPlan},
                             preCondition);

  size_t tries = 0;
  double nextTimeout = 0.5;

  AgencyCommResult res;
  while (true) {
    tries++;
    res = ac.sendTransactionWithFailover(trx, nextTimeout);

    if (res.successful()) {
      break;
    }

    if (res.httpCode() == rest::ResponseCode::PRECONDITION_FAILED) {
      auto& agencyCache = _server.getFeature<ClusterFeature>().agencyCache();
      auto [acb, index] = agencyCache.read(std::vector<std::string>{
          AgencyCommHelper::path("Plan/Databases/" + database.getName())});

      velocypack::Slice databaseSlice =
          acb->slice()[0].get(std::initializer_list<std::string_view>{
              AgencyCommHelper::path(), "Plan", "Databases",
              database.getName()});

      if (!databaseSlice.isObject()) {
        // database key in agency does _not_ exist. this can happen if on
        // another coordinator the database gets dropped while on this
        // coordinator we are still trying to create it
        break;
      }

      VPackSlice agencyId = databaseSlice.get("id");
      VPackSlice preconditionId = builder.slice().get("id");
      if (agencyId.isString() && preconditionId.isString() &&
          !agencyId.isEqualString(preconditionId.stringView())) {
        // database key is there, but has a different id, this can happen if the
        // database has already been dropped in the meantime and recreated, in
        // any case, let's get us out of here...
        break;
      }
    }

    if (tries == 1) {
      events::CreateDatabase(database.getName(), res.asResult(),
                             ExecContext::current());
    }

    if (_server.isStopping()) {
      return Result(TRI_ERROR_SHUTTING_DOWN);
    }

    if (tries >= 5) {
      nextTimeout = 5.0;
    }

    LOG_TOPIC("b47aa", WARN, arangodb::Logger::CLUSTER)
        << "failed to cancel creation of database " << database.getName()
        << " with error " << res.errorMessage() << ". Retrying.";

    // enhancing our calm a bit here, so this does not put the agency under
    // pressure too much.
    TRI_ASSERT(nextTimeout > 0.0 && nextTimeout <= 5.0);
    std::this_thread::sleep_for(
        std::chrono::milliseconds(unsigned(1000.0 * nextTimeout)));
  }

  return Result();
}

////////////////////////////////////////////////////////////////////////////////
/// @brief drop database in coordinator, the return value is an ArangoDB
/// error code and the errorMsg is set accordingly. One possible error
/// is a timeout, a timeout of 0.0 means no timeout.
////////////////////////////////////////////////////////////////////////////////
Result ClusterInfo::dropDatabaseCoordinator(  // drop database
    std::string const& name,                  // database name
    double timeout                            // request timeout
) {
  TRI_ASSERT(ServerState::instance()->isCoordinator());
  if (name == StaticStrings::SystemDatabase) {
    return Result(TRI_ERROR_FORBIDDEN);
  }
  AgencyComm ac(_server);

  double const realTimeout = getTimeout(timeout);
  double const endTime = TRI_microtime() + realTimeout;
  double const interval = getPollInterval();
  auto collections = getCollections(name);

  auto dbServerResult =
      std::make_shared<std::atomic<std::optional<ErrorCode>>>(std::nullopt);
  // make capture explicit as callback might be called after the return
  // of this function. So beware of lifetime for captured objects!
  std::function<bool(VPackSlice result)> dbServerChanged =
      [dbServerResult](VPackSlice result) {
        if (result.isNone() || result.isEmptyObject()) {
          dbServerResult->store(TRI_ERROR_NO_ERROR, std::memory_order_release);
        }
        return true;
      };

  std::string where("Current/Databases/" + name);

  // ATTENTION: The following callback calls the above closure in a
  // different thread. Nevertheless, the closure accesses some of our
  // local variables. Therefore we have to protect all accesses to them
  // by a mutex. We use the mutex of the condition variable in the
  // AgencyCallback for this.
  auto agencyCallback = std::make_shared<AgencyCallback>(
      _server, where, dbServerChanged, true, false);
  Result r = _agencyCallbackRegistry->registerCallback(agencyCallback);
  if (r.fail()) {
    return r;
  }

  auto cbGuard = scopeGuard([this, &agencyCallback]() noexcept {
    try {
      _agencyCallbackRegistry->unregisterCallback(agencyCallback);
    } catch (std::exception const& ex) {
      LOG_TOPIC("1ec9b", ERR, Logger::CLUSTER)
          << "Failed to unregister agency callback: " << ex.what();
    }
  });

  // Transact to agency
  AgencyOperation delPlanDatabases("Plan/Databases/" + name,
                                   AgencySimpleOperationType::DELETE_OP);
  AgencyOperation delTargetCollections("Target/Collections/" + name,
                                       AgencySimpleOperationType::DELETE_OP);
  AgencyOperation delTargetCollectionNames(
      "Target/CollectionNames/" + name, AgencySimpleOperationType::DELETE_OP);
  AgencyOperation delPlanCollections("Plan/Collections/" + name,
                                     AgencySimpleOperationType::DELETE_OP);
  AgencyOperation delTargetCollectionsGroup(
      "Target/CollectionGroups/" + name, AgencySimpleOperationType::DELETE_OP);
  AgencyOperation delPlanCollectionsGroups(
      "Plan/CollectionGroups/" + name, AgencySimpleOperationType::DELETE_OP);
  AgencyOperation delTargetReplicatedLogs("Target/ReplicatedLogs/" + name,
                                          AgencySimpleOperationType::DELETE_OP);
  AgencyOperation delPlanReplicatedLogs("Plan/ReplicatedLogs/" + name,
                                        AgencySimpleOperationType::DELETE_OP);
  AgencyOperation delPlanViews("Plan/Views/" + name,
                               AgencySimpleOperationType::DELETE_OP);
  AgencyOperation delPlanAnalyzers(analyzersPath(name),
                                   AgencySimpleOperationType::DELETE_OP);
  AgencyOperation incrementVersion("Plan/Version",
                                   AgencySimpleOperationType::INCREMENT_OP);
  AgencyPrecondition databaseExists("Plan/Databases/" + name,
                                    AgencyPrecondition::Type::EMPTY, false);
  AgencyWriteTransaction trans(
      {delPlanDatabases, delTargetCollections, delTargetCollectionNames,
       delPlanCollections, delTargetReplicatedLogs, delPlanReplicatedLogs,
       delTargetCollectionsGroup, delPlanCollectionsGroups, delPlanViews,
       delPlanAnalyzers, incrementVersion},
      databaseExists);
  AgencyCommResult res = ac.sendTransactionWithFailover(trans);
  if (!res.successful()) {
    if (res._statusCode == rest::ResponseCode::PRECONDITION_FAILED) {
      return Result(TRI_ERROR_ARANGO_DATABASE_NOT_FOUND);
    }
    return Result(TRI_ERROR_CLUSTER_COULD_NOT_REMOVE_DATABASE_IN_PLAN);
  }
  if (VPackSlice resultsSlice = res.slice().get("results");
      resultsSlice.length() > 0) {
    Result r = waitForPlan(resultsSlice[0].getNumber<uint64_t>()).get();
    if (r.fail()) {
      return r;
    }
  }

  auto replicatedStatesCleanup = futures::Future<Result>{std::in_place};
  if (!collections.empty() &&
      collections.front()->replicationVersion() == replication::Version::TWO) {
    std::vector<replication2::LogId> replicatedStates;
    std::set<CollectionID> collectionIds;

    auto& agencyCache = _server.getFeature<ClusterFeature>().agencyCache();
    VPackBuilder groupsBuilder;
    std::ignore =
        agencyCache.get(groupsBuilder, "Plan/CollectionGroups/" + name);
    auto groupsSlice = groupsBuilder.slice();
    for (auto const& group : VPackObjectIterator(groupsSlice)) {
      auto collectionGroup = velocypack::deserialize<
          replication2::agency::CollectionGroupPlanSpecification>(group.value);
      for (auto const& shardSheaf : collectionGroup.shardSheaves) {
        replicatedStates.emplace_back(shardSheaf.replicatedLog);
      }
      for (auto const& [colId, _] : collectionGroup.collections) {
        collectionIds.emplace(colId);
      }
    }

    for (auto const& collection : collections) {
      if (collectionIds.contains(std::to_string(collection->id().id()))) {
        // Skip collections that are part of a CollectionGroup
        continue;
      }

      // The following code is there to support collection which are not part of
      // any collection group, soon to be removed
      auto shardIds = collection->shardIds();
      replicatedStates.reserve(replicatedStates.size() + shardIds->size());
      std::transform(
          shardIds->begin(), shardIds->end(),
          std::back_inserter(replicatedStates), [](auto const& shardPair) {
            return LogicalCollection::shardIdToStateId(shardPair.first);
          });
    }
    // replicatedStatesCleanup = deleteReplicatedStates(name, replicatedStates);
  }

  // Now wait stuff in Current to disappear and thus be complete:
  {
    while (true) {
      if (dbServerResult->load(std::memory_order_acquire).has_value() &&
          replicatedStatesCleanup.isReady()) {
        cbGuard.fire();  // unregister cb before calling ac.removeValues(...)
        AgencyOperation delCurrentCollection(
            where, AgencySimpleOperationType::DELETE_OP);
        AgencyOperation incrementCurrentVersion(
            "Current/Version", AgencySimpleOperationType::INCREMENT_OP);
        AgencyWriteTransaction cx(
            {delCurrentCollection, incrementCurrentVersion});
        res = ac.sendTransactionWithFailover(cx);
        if (res.successful() && replicatedStatesCleanup.get().ok()) {
          return Result(TRI_ERROR_NO_ERROR);
        }
        return Result(TRI_ERROR_CLUSTER_COULD_NOT_REMOVE_DATABASE_IN_CURRENT);
      }

      if (TRI_microtime() > endTime) {
        logAgencyDump();
        return Result(TRI_ERROR_CLUSTER_TIMEOUT);
      }

      {
        std::lock_guard locker{agencyCallback->_cv.mutex};
        agencyCallback->executeByCallbackOrTimeout(interval);
      }

      if (_server.isStopping()) {
        return Result(TRI_ERROR_SHUTTING_DOWN);
      }
    }
  }
}

////////////////////////////////////////////////////////////////////////////////
/// @brief create collection in coordinator, the return value is an ArangoDB
/// error code and the errorMsg is set accordingly. One possible error
/// is a timeout, a timeout of 0.0 means no timeout.
////////////////////////////////////////////////////////////////////////////////
Result ClusterInfo::createCollectionCoordinator(  // create collection
    std::string const& databaseName, std::string const& collectionID,
    uint64_t numberOfShards, uint64_t replicationFactor, uint64_t writeConcern,
    bool waitForReplication,
    velocypack::Slice json,  // collection definition
    double timeout,          // request timeout,
    bool isNewDatabase,
    std::shared_ptr<LogicalCollection> const& colToDistributeShardsLike,
    replication::Version replicationVersion) {
  TRI_ASSERT(ServerState::instance()->isCoordinator());
  auto serverState = ServerState::instance();
  std::vector<ClusterCollectionCreationInfo> infos{
      ClusterCollectionCreationInfo{
          collectionID, numberOfShards, replicationFactor, writeConcern,
          waitForReplication, json, serverState->getId(),
          serverState->getRebootId()}};
  double const realTimeout = getTimeout(timeout);
  double const endTime = TRI_microtime() + realTimeout;
  return createCollectionsCoordinator(databaseName, infos, endTime,
                                      isNewDatabase, colToDistributeShardsLike,
                                      replicationVersion);
}

/// @brief this method does an atomic check of the preconditions for the
/// collections to be created, using the currently loaded plan.
Result ClusterInfo::checkCollectionPreconditions(
    std::string const& databaseName,
    std::vector<ClusterCollectionCreationInfo> const& infos) {
  for (auto const& info : infos) {
    // Check if name exists.
    if (info.name.empty() || !info.json.isObject() ||
        !info.json.get("shards").isObject()) {
      return TRI_ERROR_BAD_PARAMETER;  // must not be empty
    }

    // Validate that the collection does not exist in the current plan
    {
      AllCollections::const_iterator it =
          _plannedCollections.find(databaseName);
      if (it != _plannedCollections.end()) {
        DatabaseCollections::const_iterator it2 = (*it).second->find(info.name);

        if (it2 != (*it).second->end()) {
          // collection already exists!
          events::CreateCollection(databaseName, info.name,
                                   TRI_ERROR_ARANGO_DUPLICATE_NAME);
          return Result(
              TRI_ERROR_ARANGO_DUPLICATE_NAME,
              std::string("duplicate collection name '") + info.name + "'");
        }
      } else {
        // no collection in plan for this particular database... this may be
        // true for the first collection created in a db now check if there is a
        // planned database at least
        if (_plannedDatabases.find(databaseName) == _plannedDatabases.end()) {
          // no need to create a collection in a database that is not there
          // (anymore)
          events::CreateCollection(databaseName, info.name,
                                   TRI_ERROR_ARANGO_DATABASE_NOT_FOUND);
          return TRI_ERROR_ARANGO_DATABASE_NOT_FOUND;
        }
      }
    }

    // Validate that there is no view with this name either
    {
      // check against planned views as well
      AllViews::const_iterator it = _plannedViews.find(databaseName);
      if (it != _plannedViews.end()) {
        DatabaseViews::const_iterator it2 = (*it).second.find(info.name);

        if (it2 != (*it).second.end()) {
          // view already exists!
          events::CreateCollection(databaseName, info.name,
                                   TRI_ERROR_ARANGO_DUPLICATE_NAME);
          return Result(
              TRI_ERROR_ARANGO_DUPLICATE_NAME,
              std::string("duplicate collection name '") + info.name + "'");
        }
      }
    }
  }

  return {};
}

Result ClusterInfo::createCollectionsCoordinator(
    std::string const& databaseName,
    std::vector<ClusterCollectionCreationInfo>& infos, double endTime,
    bool isNewDatabase,
    std::shared_ptr<const LogicalCollection> const& colToDistributeShardsLike,
    replication::Version replicationVersion) {
  TRI_ASSERT(ServerState::instance()->isCoordinator());
  using arangodb::velocypack::Slice;

  LOG_TOPIC("98761", DEBUG, Logger::CLUSTER)
      << "Starting createCollectionsCoordinator for " << infos.size()
      << " collections in database " << databaseName
      << " isNewDatabase: " << isNewDatabase
      << " first collection name: " << infos[0].name;

  // The following three are used for synchronization between the callback
  // closure and the main thread executing this function. Note that it can
  // happen that the callback is called only after we return from this
  // function!
  auto dbServerResult =
      std::make_shared<std::atomic<std::optional<ErrorCode>>>(std::nullopt);
  auto nrDone = std::make_shared<std::atomic<size_t>>(0);
  auto errMsg = std::make_shared<std::string>();
  auto cacheMutex = std::make_shared<std::mutex>();
  auto cacheMutexOwner = std::make_shared<std::atomic<std::thread::id>>();
  auto isCleaned = std::make_shared<bool>(false);

  AgencyComm ac(_server);
  std::vector<std::shared_ptr<AgencyCallback>> agencyCallbacks;

  auto cbGuard = scopeGuard([&]() noexcept {
    try {
      // We have a subtle race here, that we try to cover against:
      // We register a callback in the agency.
      // For some reason this scopeguard is executed (e.g. error case)
      // While we are in this cleanup, and before a callback is removed from the
      // agency. The callback is triggered by another thread. We have the
      // following guarantees: a) cacheMutex|Owner are valid and locked by
      // cleanup b) isCleaned is valid and now set to true c) the closure is
      // owned by the callback d) info might be deleted, so we cannot use it. e)
      // If the callback is ongoing during cleanup, the callback will
      //    hold the Mutex and delay the cleanup.
      RECURSIVE_MUTEX_LOCKER(*cacheMutex, *cacheMutexOwner);
      *isCleaned = true;
      for (auto& cb : agencyCallbacks) {
        _agencyCallbackRegistry->unregisterCallback(cb);
      }
    } catch (std::exception const&) {
    }
  });

  std::vector<AgencyOperation> opers({IncreaseVersion()});
  std::vector<AgencyPrecondition> precs;
  containers::FlatHashSet<std::string> conditions;
  containers::FlatHashSet<ServerID> allServers;
  std::vector<replication2::agency::LogTarget> replicatedStates;

  // current thread owning 'cacheMutex' write lock (workaround for non-recursive
  // Mutex)
  for (auto& info : infos) {
    TRI_IF_FAILURE("ClusterInfo::requiresWaitForReplication") {
      if (info.waitForReplication) {
        return TRI_ERROR_DEBUG;
      } else {
        TRI_ASSERT(false) << "We required to have waitForReplication, but it "
                             "was set to false";
      }
    }
    TRI_ASSERT(!info.name.empty());

    if (info.state == ClusterCollectionCreationState::DONE) {
      // This is possible in Enterprise / Smart Collection situation
      (*nrDone)++;
    }

    std::map<ShardID, std::vector<ServerID>> shardServers;
    for (auto pair : VPackObjectIterator(info.json.get("shards"))) {
      ShardID shardID = pair.key.copyString();
      std::vector<ServerID> serverIds;

      for (auto const& serv : VPackArrayIterator(pair.value)) {
        auto const sid = serv.copyString();
        serverIds.emplace_back(sid);
        allServers.emplace(sid);
      }
      shardServers.try_emplace(std::move(shardID), std::move(serverIds));
    }

    // Counts the elements of result in nrDone and checks that they match
    // shardServers. Also checks that result matches info. Errors are stored in
    // the database via dbServerResult, in errMsg and in info.state.
    //
    // The AgencyCallback will copy the closure and take responsibility of it.
    // this here is ok as ClusterInfo is not destroyed
    // for &info it should have ensured lifetime somehow. OR ensured that
    // callback is noop in case it is triggered too late.
    auto closure = [cacheMutex, cacheMutexOwner, &info, dbServerResult, errMsg,
                    nrDone, isCleaned, shardServers, this](VPackSlice result) {
      // NOTE: This ordering here is important to cover against a race in
      // cleanup. a) The Guard get's the Mutex, sets isCleaned == true, then
      // removes the callback b) If the callback is acquired it is saved in a
      // shared_ptr, the Mutex will be acquired first, then it will check if it
      // isCleaned
      RECURSIVE_MUTEX_LOCKER(*cacheMutex, *cacheMutexOwner);
      if (*isCleaned) {
        return true;
      }
      TRI_ASSERT(!info.name.empty());
      if (info.state != ClusterCollectionCreationState::INIT) {
        // All leaders have reported either good or bad
        // We might be called by followers if they get in sync fast enough
        // In this IF we are in the followers case, we can safely ignore
        return true;
      }

      // result is the object at the path
      if (result.isObject() &&
          result.length() == static_cast<size_t>(info.numberOfShards)) {
        std::string tmpError;

        for (auto const& p : VPackObjectIterator(result)) {
          // if p contains an error number, add it to tmpError as a string
          if (arangodb::basics::VelocyPackHelper::getBooleanValue(
                  p.value, StaticStrings::Error, false)) {
            tmpError += " shardID:" + p.key.copyString() + ":";
            tmpError += arangodb::basics::VelocyPackHelper::getStringValue(
                p.value, StaticStrings::ErrorMessage, "");
            if (p.value.hasKey(StaticStrings::ErrorNum)) {
              VPackSlice const errorNum = p.value.get(StaticStrings::ErrorNum);
              if (errorNum.isNumber()) {
                tmpError += " (errNum=";
                tmpError += basics::StringUtils::itoa(
                    errorNum.getNumericValue<uint32_t>());
                tmpError += ")";
              }
            }
          }

          // wait that all followers have created our new collection
          if (tmpError.empty() && info.waitForReplication) {
            std::vector<ServerID> plannedServers;
            // copy all servers which are in p from shardServers to
            // plannedServers
            {
              READ_LOCKER(readLocker, _planProt.lock);
              auto it = shardServers.find(p.key.copyString());
              if (it != shardServers.end()) {
                plannedServers = (*it).second;
              } else {
                LOG_TOPIC("9ed54", ERR, Logger::CLUSTER)
                    << "Did not find shard in _shardServers: "
                    << p.key.copyString()
                    << ". Maybe the collection is already dropped.";
                *errMsg =
                    "Error in creation of collection: " + p.key.copyString() +
                    ". Collection already dropped. " + __FILE__ + ":" +
                    std::to_string(__LINE__);
                dbServerResult->store(
                    TRI_ERROR_CLUSTER_COULD_NOT_CREATE_COLLECTION,
                    std::memory_order_release);
                TRI_ASSERT(info.state != ClusterCollectionCreationState::DONE);
                info.state = ClusterCollectionCreationState::FAILED;
                return true;
              }
            }
            if (plannedServers.empty()) {
              READ_LOCKER(readLocker, _planProt.lock);
              LOG_TOPIC("a0a76", DEBUG, Logger::CLUSTER)
                  << "This should never have happened, Plan empty. Dumping "
                     "_shards in Plan:";
              for (auto const& p : _shards) {
                LOG_TOPIC("60c7d", DEBUG, Logger::CLUSTER)
                    << "Shard: " << p.first;
                for (auto const& q : *(p.second)) {
                  LOG_TOPIC("c7363", DEBUG, Logger::CLUSTER)
                      << "  Server: " << q;
                }
              }
              TRI_ASSERT(false);
            }
            std::vector<ServerID> currentServers;
            VPackSlice servers = p.value.get("servers");
            if (!servers.isArray()) {
              return true;
            }
            for (auto const& server : VPackArrayIterator(servers)) {
              if (!server.isString()) {
                return true;
              }
              currentServers.push_back(server.copyString());
            }
            if (!ClusterHelpers::compareServerLists(plannedServers,
                                                    currentServers)) {
              TRI_ASSERT(!info.name.empty());
              LOG_TOPIC("16623", DEBUG, Logger::CLUSTER)
                  << "Still waiting for all servers to ACK creation of "
                  << info.name << ". Planned: " << plannedServers
                  << ", Current: " << currentServers;
              return true;
            }
          }
        }
        if (!tmpError.empty()) {
          *errMsg = "Error in creation of collection:" + tmpError + " " +
                    __FILE__ + std::to_string(__LINE__);
          dbServerResult->store(TRI_ERROR_CLUSTER_COULD_NOT_CREATE_COLLECTION,
                                std::memory_order_release);
          // We cannot get into bad state after a collection was created
          TRI_ASSERT(info.state != ClusterCollectionCreationState::DONE);
          info.state = ClusterCollectionCreationState::FAILED;
        } else {
          // We can have multiple calls to this callback, one per leader and one
          // per follower As soon as all leaders are done we are either FAILED
          // or DONE, this cannot be altered later.
          TRI_ASSERT(info.state != ClusterCollectionCreationState::FAILED);
          info.state = ClusterCollectionCreationState::DONE;
          (*nrDone)++;
        }
      }
      return true;
    };  // closure

    // ATTENTION: The following callback calls the above closure in a
    // different thread. Nevertheless, the closure accesses some of our
    // local variables. Therefore, we have to protect all accesses to them
    // by a mutex. We use the mutex of the condition variable in the
    // AgencyCallback for this.

    auto agencyCallback = std::make_shared<AgencyCallback>(
        _server,
        "Current/Collections/" + databaseName + "/" + info.collectionID,
        closure, true, false);

    Result r = _agencyCallbackRegistry->registerCallback(agencyCallback);
    if (r.fail()) {
      return r;
    }

    agencyCallbacks.emplace_back(std::move(agencyCallback));
    opers.emplace_back(CreateCollectionOrder(databaseName, info.collectionID,
                                             info.isBuildingSlice()));

    if (replicationVersion == replication::Version::TWO) {
      // Create a replicated state for each shard.
      replicatedStates.reserve(replicatedStates.size() + shardServers.size());
      for (auto const& [shardId, serverIds] : shardServers) {
        auto spec =
            createDocumentStateSpec(shardId, serverIds, info, databaseName);

        auto builder = std::make_shared<VPackBuilder>();
        velocypack::serialize(*builder, spec);
        auto path = paths::aliases::target()
                        ->replicatedLogs()
                        ->database(databaseName)
                        ->log(spec.id);

        opers.emplace_back(AgencyOperation(path, AgencyValueOperationType::SET,
                                           std::move(builder)));
        replicatedStates.emplace_back(std::move(spec));
      }
    }

    // Ensure preconditions on the agency
    std::shared_ptr<ShardMap> otherCidShardMap = nullptr;
    auto const otherCidString = basics::VelocyPackHelper::getStringValue(
        info.json, StaticStrings::DistributeShardsLike, StaticStrings::Empty);
    if (!otherCidString.empty() &&
        conditions.find(otherCidString) == conditions.end()) {
      // Distribute shards like case.
      // Precondition: Master collection is not moving while we create this
      // collection We only need to add these once for every Master, we cannot
      // add multiple because we will end up with duplicate entries.
      // NOTE: We do not need to add all collections created here, as they will
      // not succeed In callbacks if they are moved during creation. If they are
      // moved after creation was reported success they are under protection by
      // Supervision.
      conditions.emplace(otherCidString);
      if (colToDistributeShardsLike != nullptr) {
        otherCidShardMap = colToDistributeShardsLike->shardIds();
      } else {
        otherCidShardMap =
            getCollection(databaseName, otherCidString)->shardIds();
      }

      auto const dslProtoColPath = paths::root()
                                       ->arango()
                                       ->plan()
                                       ->collections()
                                       ->database(databaseName)
                                       ->collection(otherCidString);
      // The distributeShardsLike prototype collection should exist in the
      // plan...
      precs.emplace_back(AgencyPrecondition(
          dslProtoColPath, AgencyPrecondition::Type::EMPTY, false));
      // ...and should not still be in creation.
      precs.emplace_back(AgencyPrecondition(dslProtoColPath->isBuilding(),
                                            AgencyPrecondition::Type::EMPTY,
                                            true));

      // Any of the shards locked?
      for (auto const& shard : *otherCidShardMap) {
        precs.emplace_back(
            AgencyPrecondition("Supervision/Shards/" + shard.first,
                               AgencyPrecondition::Type::EMPTY, true));
      }
    }

    // additionally ensure that no such collectionID exists yet in
    // Plan/Collections
    precs.emplace_back(AgencyPrecondition(
        "Plan/Collections/" + databaseName + "/" + info.collectionID,
        AgencyPrecondition::Type::EMPTY, true));
  }

  // We need to make sure our plan is up-to-date.
  LOG_TOPIC("f4b14", DEBUG, Logger::CLUSTER)
      << "createCollectionCoordinator, loading Plan from agency...";

  uint64_t planVersion = 0;  // will be populated by following function call
  {
    READ_LOCKER(readLocker, _planProt.lock);
    planVersion = _planVersion;
    if (!isNewDatabase) {
      Result res = checkCollectionPreconditions(databaseName, infos);
      if (res.fail()) {
        LOG_TOPIC("98762", DEBUG, Logger::CLUSTER)
            << "Failed createCollectionsCoordinator for " << infos.size()
            << " collections in database " << databaseName
            << " isNewDatabase: " << isNewDatabase << " first collection name: "
            << (!infos.empty() ? infos[0].name : std::string());
        return res;
      }
    }
  }

  auto deleteCollectionGuard = scopeGuard([&infos, &databaseName, this, &ac,
                                           replicationVersion,
                                           &replicatedStates]() noexcept {
    try {
      using namespace arangodb::cluster::paths;
      using namespace arangodb::cluster::paths::aliases;
      // We need to check isBuilding as a precondition.
      // If the transaction removing the isBuilding flag results in a timeout,
      // the state of the collection is unknown; if it was actually removed, we
      // must not drop the collection, but we must otherwise.

      auto precs = std::vector<AgencyPrecondition>{};
      auto opers = std::vector<AgencyOperation>{};

      // Note that we trust here that either all isBuilding flags are removed in
      // a single transaction, or none is.

      for (auto const& info : infos) {
        using namespace std::string_literals;
        auto const collectionPlanPath =
            "Plan/Collections/"s + databaseName + "/" + info.collectionID;
        precs.emplace_back(
            collectionPlanPath + "/" + StaticStrings::AttrIsBuilding,
            AgencyPrecondition::Type::EMPTY, false);
        opers.emplace_back(collectionPlanPath,
                           AgencySimpleOperationType::DELETE_OP);
      }
      opers.emplace_back("Plan/Version",
                         AgencySimpleOperationType::INCREMENT_OP);
      auto trx = AgencyWriteTransaction{opers, precs};

      auto replicatedStatesCleanup = futures::Future<Result>{std::in_place};
      if (replicationVersion == replication::Version::TWO) {
        std::vector<replication2::LogId> stateIds;
        std::transform(replicatedStates.begin(), replicatedStates.end(),
                       std::back_inserter(stateIds),
                       [](replication2::agency::LogTarget const& spec) {
                         return spec.id;
                       });

        replicatedStatesCleanup =
            this->deleteReplicatedStates(databaseName, stateIds);
      }

      using namespace std::chrono;
      using namespace std::chrono_literals;
      auto const begin = steady_clock::now();
      // After a shutdown, the supervision will clean the collections either due
      // to the coordinator going into FAIL, or due to it changing its rebootId.
      // Otherwise we must under no circumstance give up here, because noone
      // else will clean this up.
      while (!_server.isStopping()) {
        auto res = ac.sendTransactionWithFailover(trx);
        // If the collections were removed (res.ok()), we may abort. If we run
        // into precondition failed, the collections were successfully created,
        // so we're fine too.
        if (res.successful() &&
            (replicationVersion == replication::Version::ONE ||
             replicatedStatesCleanup.isReady())) {
          if (VPackSlice resultsSlice = res.slice().get("results");
              resultsSlice.length() > 0) {
            [[maybe_unused]] Result r =
                waitForPlan(resultsSlice[0].getNumber<uint64_t>()).get();
          }
          return;
        } else if (res.httpCode() == rest::ResponseCode::PRECONDITION_FAILED) {
          return;
        }

        // exponential backoff, just to be safe,
        auto const durationSinceStart = steady_clock::now() - begin;
        auto constexpr maxWaitTime = 2min;
        auto const waitTime =
            std::min<std::common_type_t<decltype(durationSinceStart),
                                        decltype(maxWaitTime)>>(
                durationSinceStart, maxWaitTime);
        std::this_thread::sleep_for(waitTime);
      }

    } catch (std::exception const&) {
    }
  });

  // now try to update the plan in the agency, using the current plan version as
  // our precondition
  {
    // create a builder with just the version number for comparison
    VPackBuilder versionBuilder;
    versionBuilder.add(VPackValue(planVersion));

    VPackBuilder serversBuilder;
    {
      VPackArrayBuilder a(&serversBuilder);
      for (auto const& i : allServers) {
        serversBuilder.add(VPackValue(i));
      }
    }

    // Preconditions:
    // * plan version unchanged
    precs.emplace_back(AgencyPrecondition("Plan/Version",
                                          AgencyPrecondition::Type::VALUE,
                                          versionBuilder.slice()));
    // * not in to be cleaned server list
    precs.emplace_back(AgencyPrecondition(
        "Target/ToBeCleanedServers",
        AgencyPrecondition::Type::INTERSECTION_EMPTY, serversBuilder.slice()));
    // * not in cleaned server list
    precs.emplace_back(AgencyPrecondition(
        "Target/CleanedServers", AgencyPrecondition::Type::INTERSECTION_EMPTY,
        serversBuilder.slice()));

    AgencyWriteTransaction transaction(opers, precs);

    {  // we hold this mutex from now on until we have updated our cache
      // using loadPlan, this is necessary for the callback closure to
      // see the new planned state for this collection. Otherwise it cannot
      // recognize completion of the create collection operation properly:
      RECURSIVE_MUTEX_LOCKER(*cacheMutex, *cacheMutexOwner);
      auto res = ac.sendTransactionWithFailover(transaction);
      // Only if not precondition failed
      if (!res.successful()) {
        if (res.httpCode() == rest::ResponseCode::PRECONDITION_FAILED) {
          // use this special error code to signal that we got a precondition
          // failure in this case the caller can try again with an updated
          // version of the plan change
          LOG_TOPIC("98763", DEBUG, Logger::CLUSTER)
              << "Failed createCollectionsCoordinator for " << infos.size()
              << " collections in database " << databaseName
              << " isNewDatabase: " << isNewDatabase
              << " first collection name: " << infos[0].name;
          return {TRI_ERROR_CLUSTER_CREATE_COLLECTION_PRECONDITION_FAILED,
                  "operation aborted due to precondition failure"};
        }
        auto errorMsg = basics::StringUtils::concatT(
            "HTTP code: ", static_cast<int>(res.httpCode()),
            " error message: ", res.errorMessage(),
            " error details: ", res.errorDetails(), " body: ", res.body());
        for (auto const& info : infos) {
          events::CreateCollection(
              databaseName, info.name,
              TRI_ERROR_CLUSTER_COULD_NOT_CREATE_COLLECTION_IN_PLAN);
        }
        LOG_TOPIC("98767", DEBUG, Logger::CLUSTER)
            << "Failed createCollectionsCoordinator for " << infos.size()
            << " collections in database " << databaseName
            << " isNewDatabase: " << isNewDatabase << " first collection name: "
            << (!infos.empty() ? infos[0].name : std::string());
        return {TRI_ERROR_CLUSTER_COULD_NOT_CREATE_COLLECTION_IN_PLAN,
                std::move(errorMsg)};
      }

      if (VPackSlice resultsSlice = res.slice().get("results");
          resultsSlice.length() > 0) {
        Result r = waitForPlan(resultsSlice[0].getNumber<uint64_t>()).get();
        if (r.fail()) {
          return r;
        }
      }
    }
  }

  TRI_IF_FAILURE("ClusterInfo::createCollectionsCoordinator") {
    THROW_ARANGO_EXCEPTION(TRI_ERROR_DEBUG);
  }

  auto replicatedStatesWait = std::invoke([&]() -> futures::Future<Result> {
    if (replicationVersion == replication::Version::TWO) {
      // TODO could the version of a replicated state change in the meantime?
      return waitForReplicatedStatesCreation(databaseName, replicatedStates);
    }
    return Result{};
  });

  do {
    auto tmpRes = dbServerResult->load(std::memory_order_acquire);
    if (TRI_microtime() > endTime) {
      for (auto const& info : infos) {
        LOG_TOPIC("f6b57", ERR, Logger::CLUSTER)
            << "Timeout in _create collection"
            << ": database: " << databaseName
            << ", collId:" << info.collectionID
            << "\njson: " << info.json.toString();
      }

      if (replicationVersion == replication::Version::TWO) {
        LOG_TOPIC("6d279", ERR, Logger::REPLICATION2)
            << "Replicated states readiness: " << std::boolalpha
            << replicatedStatesWait.isReady();
      }

      // Get a full agency dump for debugging
      logAgencyDump();

      if (!tmpRes.has_value() || *tmpRes == TRI_ERROR_NO_ERROR) {
        tmpRes = TRI_ERROR_CLUSTER_TIMEOUT;
      }
    }

    if (nrDone->load(std::memory_order_acquire) == infos.size() &&
        (replicationVersion == replication::Version::ONE ||
         replicatedStatesWait.isReady())) {
      if (replicationVersion == replication::Version::TWO) {
        auto result = replicatedStatesWait.get();
        if (result.fail()) {
          LOG_TOPIC("ce2be", WARN, Logger::CLUSTER)
              << "Failed createCollectionsCoordinator for " << infos.size()
              << " collections in database " << databaseName
              << " isNewDatabase: " << isNewDatabase
              << " first collection name: " << infos[0].name
              << " result: " << result;
          return result;
        }
      }

      // We do not need to lock all condition variables
      // we are save by cacheMutex
      cbGuard.fire();
      // Now we need to remove the AttrIsBuilding flag and the creator in the
      // Agency
      opers.clear();
      precs.clear();
      opers.push_back(IncreaseVersion());
      for (auto const& info : infos) {
        opers.emplace_back(CreateCollectionSuccess(
            databaseName, info.collectionID, info.json));
        // NOTE:
        // We cannot do anything better than: "noone" has modified our
        // collections while we tried to create them... Preconditions cover
        // against supervision jobs injecting other leaders / followers during
        // failovers. If they are it is not valid to confirm them here. (bad
        // luck we were almost there)
        precs.emplace_back(CreateCollectionOrderPrecondition(
            databaseName, info.collectionID, info.isBuildingSlice()));
      }

      AgencyWriteTransaction transaction(opers, precs);

      // This is a best effort, in the worst case the collection stays, but will
      // be cleaned out by deleteCollectionGuard respectively the supervision.
      // This removes *all* isBuilding flags from all collections. This is
      // important so that the creation of all collections is atomic, and
      // the deleteCollectionGuard relies on it, too.
      auto res = ac.sendTransactionWithFailover(transaction);

      TRI_IF_FAILURE(
          "ClusterInfo::createCollectionsCoordinatorRemoveIsBuilding") {
        res.set(rest::ResponseCode::PRECONDITION_FAILED,
                "Failed to mark collection ready");
      }

      if (res.successful()) {
        // Note that this is not strictly necessary, just to avoid an
        // unneccessary request when we're sure that we don't need it anymore.
        deleteCollectionGuard.cancel();
        if (VPackSlice resultsSlice = res.slice().get("results");
            resultsSlice.length() > 0) {
          Result r = waitForPlan(resultsSlice[0].getNumber<uint64_t>()).get();
          if (r.fail()) {
            return r;
          }
        }
      } else {
        return Result(TRI_ERROR_HTTP_SERVICE_UNAVAILABLE,
                      "A cluster backend which was required for the operation "
                      "could not be reached");
      }

      // Report if this operation worked, if it failed collections will be
      // cleaned up by deleteCollectionGuard.
      for (auto const& info : infos) {
        TRI_ASSERT(info.state == ClusterCollectionCreationState::DONE);
        events::CreateCollection(databaseName, info.name, res.errorCode());
      }
      return res.asResult();
    }
    if (tmpRes.has_value() && tmpRes != TRI_ERROR_NO_ERROR) {
      // We do not need to lock all condition variables
      // we are safe by using cacheMutex
      cbGuard.fire();

      // report error
      for (auto const& info : infos) {
        // Report first error.
        // On timeout report it on all not finished ones.
        if (info.state == ClusterCollectionCreationState::FAILED ||
            (tmpRes == TRI_ERROR_CLUSTER_TIMEOUT &&
             info.state == ClusterCollectionCreationState::INIT)) {
          events::CreateCollection(databaseName, info.name, *tmpRes);
        }
      }
      LOG_TOPIC("98765", DEBUG, Logger::CLUSTER)
          << "Failed createCollectionsCoordinator for " << infos.size()
          << " collections in database " << databaseName
          << " isNewDatabase: " << isNewDatabase
          << " first collection name: " << infos[0].name
          << " result: " << *tmpRes;
      return {*tmpRes, *errMsg};
    }

    // If we get here we have not tried anything.
    // Wait on callbacks.

    if (_server.isStopping()) {
      // Report shutdown on all collections
      for (auto const& info : infos) {
        events::CreateCollection(databaseName, info.name,
                                 TRI_ERROR_SHUTTING_DOWN);
      }
      return TRI_ERROR_SHUTTING_DOWN;
    }

    // Wait for Callbacks to be triggered, it is sufficient to wait for the
    // first non, done
    TRI_ASSERT(agencyCallbacks.size() == infos.size());
    for (size_t i = 0; i < infos.size(); ++i) {
      if (infos[i].state == ClusterCollectionCreationState::INIT) {
        bool gotTimeout;
        {
          // This one has not responded, wait for it.
          std::lock_guard locker{agencyCallbacks[i]->_cv.mutex};
          gotTimeout =
              agencyCallbacks[i]->executeByCallbackOrTimeout(getPollInterval());
        }
        if (gotTimeout) {
          ++i;
          // We got woken up by waittime, not by  callback.
          // Let us check if we skipped other callbacks as well
          for (; i < infos.size(); ++i) {
            if (infos[i].state == ClusterCollectionCreationState::INIT) {
              agencyCallbacks[i]->refetchAndUpdate(true, false);
            }
          }
        }
        break;
      }
    }

  } while (!_server.isStopping());
  // If we get here we are not allowed to retry.
  // The loop above does not contain a break
  TRI_ASSERT(_server.isStopping());
  for (auto const& info : infos) {
    events::CreateCollection(databaseName, info.name, TRI_ERROR_SHUTTING_DOWN);
  }
  return Result{TRI_ERROR_SHUTTING_DOWN};
}

////////////////////////////////////////////////////////////////////////////////
/// @brief drop collection in coordinator, the return value is an ArangoDB
/// error code and the errorMsg is set accordingly. One possible error
/// is a timeout, a timeout of 0.0 means no timeout.
////////////////////////////////////////////////////////////////////////////////
Result ClusterInfo::dropCollectionCoordinator(  // drop collection
    std::string const& dbName,                  // database name
    std::string const& collectionID,
    double timeout  // request timeout
) {
  TRI_ASSERT(ServerState::instance()->isCoordinator());

  AgencyComm ac(_server);
  AgencyCommResult res;

  // First check that no other collection has a distributeShardsLike
  // entry pointing to us:
  auto coll = getCollection(dbName, collectionID);
  auto colls = getCollections(dbName);  // reloads plan
  std::vector<std::string> clones;
  for (std::shared_ptr<LogicalCollection> const& p : colls) {
    if (p->distributeShardsLike() == coll->name() ||
        p->distributeShardsLike() == collectionID) {
      clones.push_back(p->name());
    }
  }

  if (!clones.empty()) {
    std::string errorMsg("Collection '");
    errorMsg += coll->name();
    errorMsg += "' must not be dropped while '";
    errorMsg += arangodb::basics::StringUtils::join(clones, "', '");
    if (clones.size() == 1) {
      errorMsg += "' has ";
    } else {
      errorMsg += "' have ";
    }
    errorMsg += "distributeShardsLike set to '";
    errorMsg += coll->name();
    errorMsg += "'.";

    events::DropCollection(
        dbName, collectionID,
        TRI_ERROR_CLUSTER_MUST_NOT_DROP_COLL_OTHER_DISTRIBUTESHARDSLIKE);
    return Result(  // result
        TRI_ERROR_CLUSTER_MUST_NOT_DROP_COLL_OTHER_DISTRIBUTESHARDSLIKE,  // code
        errorMsg  // message
    );
  }

  double const realTimeout = getTimeout(timeout);
  double const endTime = TRI_microtime() + realTimeout;
  double const interval = getPollInterval();
  auto dbServerResult =
      std::make_shared<std::atomic<std::optional<ErrorCode>>>(std::nullopt);
  // Capture only explicitly! Please check lifetime of captured objects
  // as callback might be called after this function returns.
  std::function<bool(VPackSlice result)> dbServerChanged =
      [dbServerResult](VPackSlice result) {
        if (result.isNone() || result.isEmptyObject()) {
          dbServerResult->store(TRI_ERROR_NO_ERROR, std::memory_order_release);
        }
        return true;
      };

  // monitor the entry for the collection
  std::string const where =
      (coll->replicationVersion() == replication::Version::TWO)
          ? "Plan/Collections/" + dbName + "/" + collectionID
          : "Current/Collections/" + dbName + "/" + collectionID;

  // ATTENTION: The following callback calls the above closure in a
  // different thread. Nevertheless, the closure accesses some of our
  // local variables. Therefore we have to protect all accesses to them
  // by a mutex. We use the mutex of the condition variable in the
  // AgencyCallback for this.
  auto agencyCallback = std::make_shared<AgencyCallback>(
      _server, where, dbServerChanged, true, false);
  Result r = _agencyCallbackRegistry->registerCallback(agencyCallback);
  if (r.fail()) {
    return r;
  }

  auto cbGuard = scopeGuard([this, &agencyCallback]() noexcept {
    try {
      _agencyCallbackRegistry->unregisterCallback(agencyCallback);
    } catch (std::exception const& ex) {
      LOG_TOPIC("be7da", ERR, Logger::CLUSTER)
          << "Failed to unregister agency callback: " << ex.what();
    }
  });

  size_t numberOfShards = 0;

  auto& agencyCache = _server.getFeature<ClusterFeature>().agencyCache();
  auto [acb, idx] =
      agencyCache.read(std::vector<std::string>{AgencyCommHelper::path(
          "Plan/Collections/" + dbName + "/" + collectionID)});

  velocypack::Slice databaseSlice =
      acb->slice()[0].get(std::initializer_list<std::string_view>{
          AgencyCommHelper::path(), "Plan", "Collections", dbName});

  if (!databaseSlice.isObject()) {
    // database dropped in the meantime
    events::DropCollection(dbName, collectionID,
                           TRI_ERROR_ARANGO_DATABASE_NOT_FOUND);
    return TRI_ERROR_ARANGO_DATABASE_NOT_FOUND;
  }

  velocypack::Slice collectionSlice = databaseSlice.get(collectionID);
  if (!collectionSlice.isObject()) {
    // collection dropped in the meantime
    events::DropCollection(dbName, collectionID,
                           TRI_ERROR_ARANGO_DATA_SOURCE_NOT_FOUND);
    return TRI_ERROR_ARANGO_DATA_SOURCE_NOT_FOUND;
  }

  velocypack::Slice shardsSlice = collectionSlice.get("shards");
  if (shardsSlice.isObject()) {
    numberOfShards = shardsSlice.length();
  } else {
    LOG_TOPIC("d340d", ERR, Logger::CLUSTER)
        << "Missing shards information on dropping " << dbName << "/"
        << collectionID;

    events::DropCollection(dbName, collectionID,
                           TRI_ERROR_ARANGO_DATABASE_NOT_FOUND);
    return Result(TRI_ERROR_ARANGO_DATA_SOURCE_NOT_FOUND);
  }

  auto trans = std::invoke([&]() {
    if (coll->replicationVersion() == replication::Version::TWO) {
      // Transact to agency
      AgencyOperation delTargetCollection(
          "Target/Collections/" + dbName + "/" + collectionID,
          AgencySimpleOperationType::DELETE_OP);
      AgencyOperation delTargetCollectionGroup(
          "Target/CollectionGroups/" + dbName + "/" +
              std::to_string(coll->groupID().id()) + "/collections/" +
              collectionID,
          AgencySimpleOperationType::DELETE_OP);
      AgencyOperation delTargetCollectionName(
          "Target/CollectionNames/" + dbName + "/" + coll->name(),
          AgencySimpleOperationType::DELETE_OP);
      AgencyOperation incrementVersion(
          "Target/CollectionGroups/" + dbName + "/" +
              std::to_string(coll->groupID().id()) + "/version",
          AgencySimpleOperationType::INCREMENT_OP);
      AgencyPrecondition precondition = AgencyPrecondition(
          "Plan/Databases/" + dbName, AgencyPrecondition::Type::EMPTY, false);
      AgencyWriteTransaction trans(
          {delTargetCollection, incrementVersion, delTargetCollectionGroup,
           delTargetCollectionName},
          precondition);
      return trans;
    } else {
      // Transact to agency
      AgencyOperation delPlanCollection(
          "Plan/Collections/" + dbName + "/" + collectionID,
          AgencySimpleOperationType::DELETE_OP);
      AgencyOperation incrementVersion("Plan/Version",
                                       AgencySimpleOperationType::INCREMENT_OP);
      AgencyPrecondition precondition = AgencyPrecondition(
          "Plan/Databases/" + dbName, AgencyPrecondition::Type::EMPTY, false);
      AgencyWriteTransaction trans({delPlanCollection, incrementVersion},
                                   precondition);
      return trans;
    }
  });
  res = ac.sendTransactionWithFailover(trans);

  if (!res.successful()) {
    if (res.httpCode() == rest::ResponseCode::PRECONDITION_FAILED) {
      LOG_TOPIC("279c5", ERR, Logger::CLUSTER)
          << "Precondition failed for this agency transaction: "
          << trans.toJson() << ", return code: " << res.httpCode();
    }

    logAgencyDump();

    // TODO: this should rather be TRI_ERROR_ARANGO_DATABASE_NOT_FOUND, as the
    // precondition is that the database still exists
    events::DropCollection(dbName, collectionID,
                           TRI_ERROR_CLUSTER_COULD_NOT_DROP_COLLECTION);
    return Result(TRI_ERROR_CLUSTER_COULD_NOT_DROP_COLLECTION);
  }
  if (VPackSlice resultsSlice = res.slice().get("results");
      resultsSlice.length() > 0) {
    Result r = waitForPlan(resultsSlice[0].getNumber<uint64_t>()).get();
    if (r.fail()) {
      return r;
    }
  }

  if (numberOfShards == 0) {
    events::DropCollection(dbName, collectionID, TRI_ERROR_NO_ERROR);
    return Result(TRI_ERROR_NO_ERROR);
  }

  // TODO Need to wait for CollectionGroupVersion to be propagated
  // :/Current/CollectionGroups/<db>/<gid>/supervision/targetVersion == x
  while (true) {
    auto tmpRes = dbServerResult->load();
    if (tmpRes.has_value()) {
      cbGuard.fire();  // unregister cb before calling ac.removeValues(...)
      // ...remove the entire directory for the collection
      AgencyOperation delCurrentCollection(
          "Current/Collections/" + dbName + "/" + collectionID,
          AgencySimpleOperationType::DELETE_OP);
      AgencyWriteTransaction cx({delCurrentCollection});
      res = ac.sendTransactionWithFailover(cx);
      events::DropCollection(dbName, collectionID, *tmpRes);
      return Result(*tmpRes);
    }

    if (TRI_microtime() > endTime) {
      LOG_TOPIC("76ea6", ERR, Logger::CLUSTER)
          << "Timeout in _drop collection (" << realTimeout << ")"
          << ": database: " << dbName << ", collId:" << collectionID
          << "\ntransaction sent to agency: " << trans.toJson();

      logAgencyDump();

      events::DropCollection(dbName, collectionID, TRI_ERROR_CLUSTER_TIMEOUT);
      return Result(TRI_ERROR_CLUSTER_TIMEOUT);
    }

    {
      std::lock_guard locker{agencyCallback->_cv.mutex};
      agencyCallback->executeByCallbackOrTimeout(interval);
    }

    if (_server.isStopping()) {
      events::DropCollection(dbName, collectionID, TRI_ERROR_SHUTTING_DOWN);
      return Result(TRI_ERROR_SHUTTING_DOWN);
    }
  }
}

////////////////////////////////////////////////////////////////////////////////
/// @brief set collection properties in coordinator
////////////////////////////////////////////////////////////////////////////////

Result ClusterInfo::setCollectionPropertiesCoordinator(
    std::string const& databaseName, std::string const& collectionID,
    LogicalCollection const* info) {
  TRI_ASSERT(ServerState::instance()->isCoordinator());
  AgencyComm ac(_server);

  AgencyPrecondition databaseExists("Plan/Databases/" + databaseName,
                                    AgencyPrecondition::Type::EMPTY, false);
  AgencyOperation incrementVersion("Plan/Version",
                                   AgencySimpleOperationType::INCREMENT_OP);

  auto& agencyCache = _server.getFeature<ClusterFeature>().agencyCache();
  auto [acb, index] =
      agencyCache.read(std::vector<std::string>{AgencyCommHelper::path(
          "Plan/Collections/" + databaseName + "/" + collectionID)});

  velocypack::Slice collection =
      acb->slice()[0].get(std::initializer_list<std::string_view>{
          AgencyCommHelper::path(), "Plan", "Collections", databaseName,
          collectionID});

  if (!collection.isObject()) {
    return Result(TRI_ERROR_ARANGO_DATA_SOURCE_NOT_FOUND);
  }

  VPackBuilder temp;
  temp.openObject();
  temp.add(StaticStrings::WaitForSyncString, VPackValue(info->waitForSync()));
  if (info->isSatellite()) {
    temp.add(StaticStrings::ReplicationFactor,
             VPackValue(StaticStrings::Satellite));
  } else {
    temp.add(StaticStrings::ReplicationFactor,
             VPackValue(info->replicationFactor()));
  }
  temp.add(StaticStrings::MinReplicationFactor,
           VPackValue(info->writeConcern()));  // deprecated in 3.6
  temp.add(StaticStrings::WriteConcern, VPackValue(info->writeConcern()));
  temp.add(StaticStrings::UsesRevisionsAsDocumentIds,
           VPackValue(info->usesRevisionsAsDocumentIds()));
  temp.add(StaticStrings::SyncByRevision, VPackValue(info->syncByRevision()));
  temp.add(VPackValue(StaticStrings::ComputedValues));
  info->computedValuesToVelocyPack(temp);
  temp.add(VPackValue(StaticStrings::Schema));
  info->schemaToVelocyPack(temp);
  info->getPhysical()->getPropertiesVPack(temp);
  temp.close();

  VPackBuilder builder =
      VPackCollection::merge(collection, temp.slice(), false);

  AgencyOperation setColl(
      "Plan/Collections/" + databaseName + "/" + collectionID,
      AgencyValueOperationType::SET, builder.slice());

  AgencyWriteTransaction trans({setColl, incrementVersion}, databaseExists);
  AgencyCommResult res = ac.sendTransactionWithFailover(trans);

  if (res.successful()) {
    Result r;
    if (VPackSlice resultsSlice = res.slice().get("results");
        resultsSlice.length() > 0) {
      r = waitForPlan(resultsSlice[0].getNumber<uint64_t>()).get();
    }
    return r;
  }

  return Result(TRI_ERROR_CLUSTER_AGENCY_COMMUNICATION_FAILED,
                res.errorMessage());
}

////////////////////////////////////////////////////////////////////////////////
/// @brief create view in coordinator, the return value is an ArangoDB
/// error code and the errorMsg is set accordingly. One possible error
/// is a timeout, a timeout of 0.0 means no timeout.
////////////////////////////////////////////////////////////////////////////////
Result ClusterInfo::createViewCoordinator(  // create view
    std::string const& databaseName,        // database name
    std::string const& viewID, velocypack::Slice json) {
  // TRI_ASSERT(ServerState::instance()->isCoordinator());
  // FIXME TODO is this check required?
  auto const typeSlice = json.get(arangodb::StaticStrings::DataSourceType);

  if (!typeSlice.isString()) {
    std::string name;
    if (json.isObject()) {
      name = basics::VelocyPackHelper::getStringValue(
          json, StaticStrings::DataSourceName, "");
    }
    events::CreateView(databaseName, name, TRI_ERROR_BAD_PARAMETER);
    return Result(TRI_ERROR_BAD_PARAMETER);
  }

  auto const name = basics::VelocyPackHelper::getStringValue(
      json, arangodb::StaticStrings::DataSourceName, StaticStrings::Empty);

  if (name.empty()) {
    events::CreateView(databaseName, name, TRI_ERROR_BAD_PARAMETER);
    return Result(TRI_ERROR_BAD_PARAMETER);  // must not be empty
  }

  {
    // check if a view with the same name is already planned
    READ_LOCKER(readLocker, _planProt.lock);
    {
      AllViews::const_iterator it = _plannedViews.find(databaseName);
      if (it != _plannedViews.end()) {
        DatabaseViews::const_iterator it2 = (*it).second.find(name);

        if (it2 != (*it).second.end()) {
          // view already exists!
          events::CreateView(databaseName, name,
                             TRI_ERROR_ARANGO_DUPLICATE_NAME);
          return Result(TRI_ERROR_ARANGO_DUPLICATE_NAME,
                        std::string("duplicate view name '") + name + "'");
        }
      }
    }
    {
      // check against planned collections as well
      AllCollections::const_iterator it =
          _plannedCollections.find(databaseName);
      if (it != _plannedCollections.end()) {
        DatabaseCollections::const_iterator it2 = (*it).second->find(name);

        if (it2 != (*it).second->end()) {
          // collection already exists!
          events::CreateCollection(databaseName, name,
                                   TRI_ERROR_ARANGO_DUPLICATE_NAME);
          return Result(TRI_ERROR_ARANGO_DUPLICATE_NAME,
                        std::string("duplicate view name '") + name + "'");
        }
      }
    }
  }

  auto& cache = _server.getFeature<ClusterFeature>().agencyCache();
  if (!cache.has("Plan/Databases/" + databaseName)) {
    events::CreateView(databaseName, name, TRI_ERROR_ARANGO_DATABASE_NOT_FOUND);
    return Result(TRI_ERROR_ARANGO_DATABASE_NOT_FOUND);
  }

  if (cache.has("Plan/Views/" + databaseName + "/" + viewID)) {
    events::CreateView(databaseName, name, TRI_ERROR_CLUSTER_VIEW_ID_EXISTS);
    return Result(TRI_ERROR_CLUSTER_VIEW_ID_EXISTS);
  }

  AgencyWriteTransaction const transaction{
      // operations
      {{"Plan/Views/" + databaseName + "/" + viewID,
        AgencyValueOperationType::SET, json},
       {"Plan/Version", AgencySimpleOperationType::INCREMENT_OP}},
      // preconditions
      {{"Plan/Views/" + databaseName + "/" + viewID,
        AgencyPrecondition::Type::EMPTY, true}}};

  AgencyComm ac(_server);
  auto const res = ac.sendTransactionWithFailover(transaction);

  // Only if not precondition failed
  if (!res.successful()) {
    if (res.httpCode() == rest::ResponseCode::PRECONDITION_FAILED) {
      // Dump agency plan:

      logAgencyDump();

      events::CreateView(databaseName, name,
                         TRI_ERROR_CLUSTER_COULD_NOT_CREATE_VIEW_IN_PLAN);
      return Result(                                        // result
          TRI_ERROR_CLUSTER_COULD_NOT_CREATE_VIEW_IN_PLAN,  // code
          std::string("Precondition that view ") + name + " with ID " + viewID +
              " does not yet exist failed. Cannot create view.");
    }

    events::CreateView(databaseName, name,
                       TRI_ERROR_CLUSTER_COULD_NOT_CREATE_VIEW_IN_PLAN);
    return Result(
        TRI_ERROR_CLUSTER_COULD_NOT_CREATE_VIEW_IN_PLAN,
        basics::StringUtils::concatT(
            "file: ", __FILE__, " line: ", __LINE__,
            " HTTP code: ", static_cast<int>(res.httpCode()),
            " error message: ", res.errorMessage(),
            " error details: ", res.errorDetails(), " body: ", res.body()));
  }

  Result r;
  if (VPackSlice resultsSlice = res.slice().get("results");
      resultsSlice.length() > 0) {
    r = waitForPlan(resultsSlice[0].getNumber<uint64_t>()).get();
  }

  events::CreateView(databaseName, name, r.errorNumber());
  return r;
}

////////////////////////////////////////////////////////////////////////////////
/// @brief drop view in coordinator, the return value is an ArangoDB
/// error code and the errorMsg is set accordingly.
////////////////////////////////////////////////////////////////////////////////
Result ClusterInfo::dropViewCoordinator(  // drop view
    std::string const& databaseName,      // database name
    std::string const& viewID             // view identifier
) {
  TRI_ASSERT(ServerState::instance()->isCoordinator());
  // Transact to agency
  AgencyWriteTransaction const trans{
      // operations
      {{"Plan/Views/" + databaseName + "/" + viewID,
        AgencySimpleOperationType::DELETE_OP},
       {"Plan/Version", AgencySimpleOperationType::INCREMENT_OP}},
      // preconditions
      {{"Plan/Databases/" + databaseName, AgencyPrecondition::Type::EMPTY,
        false},
       {"Plan/Views/" + databaseName + "/" + viewID,
        AgencyPrecondition::Type::EMPTY, false}}};

  AgencyComm ac(_server);
  auto const res = ac.sendTransactionWithFailover(trans);

  Result result;

  if (res.successful() && res.slice().get("results").length()) {
    result =
        waitForPlan(res.slice().get("results")[0].getNumber<uint64_t>()).get();
  }

  if (!res.successful() && !result.fail()) {
    if (res.errorCode() == TRI_ERROR_HTTP_PRECONDITION_FAILED) {
      result = Result(                                            // result
          TRI_ERROR_CLUSTER_COULD_NOT_REMOVE_COLLECTION_IN_PLAN,  // FIXME
                                                                  // COULD_NOT_REMOVE_VIEW_IN_PLAN
          std::string("Precondition that view  with ID ") + viewID +
              " already exist failed. Cannot create view.");

      // Dump agency plan:
      logAgencyDump();
    } else {
      // FIXME COULD_NOT_REMOVE_VIEW_IN_PLAN
      result = Result(
          TRI_ERROR_CLUSTER_COULD_NOT_REMOVE_COLLECTION_IN_PLAN,
          basics::StringUtils::concatT(
              "file: ", __FILE__, " line: ", __LINE__,
              " HTTP code: ", static_cast<int>(res.httpCode()),
              " error message: ", res.errorMessage(),
              " error details: ", res.errorDetails(), " body: ", res.body()));
    }
  }

  events::DropView(databaseName, viewID, result.errorNumber());

  return result;
}

////////////////////////////////////////////////////////////////////////////////
/// @brief set view properties in coordinator
////////////////////////////////////////////////////////////////////////////////

Result ClusterInfo::setViewPropertiesCoordinator(
    std::string const& databaseName, std::string const& viewID,
    VPackSlice json) {
  // TRI_ASSERT(ServerState::instance()->isCoordinator());
  auto& agencyCache = _server.getFeature<ClusterFeature>().agencyCache();
  auto [acb, index] = agencyCache.read(std::vector<std::string>{
      AgencyCommHelper::path("Plan/Views/" + databaseName + "/" + viewID)});

  if (!acb->slice()[0].hasKey(std::initializer_list<std::string_view>{
          AgencyCommHelper::path(), "Plan", "Views", databaseName, viewID})) {
    return {TRI_ERROR_ARANGO_DATA_SOURCE_NOT_FOUND};
  }

  auto const view = acb->slice()[0].get(std::initializer_list<std::string_view>{
      AgencyCommHelper::path(), "Plan", "Views", databaseName, viewID});

  if (!view.isObject()) {
    logAgencyDump();

    return {TRI_ERROR_ARANGO_DATA_SOURCE_NOT_FOUND};
  }

  AgencyWriteTransaction const trans{
      // operations
      {{"Plan/Views/" + databaseName + "/" + viewID,
        AgencyValueOperationType::SET, json},
       {"Plan/Version", AgencySimpleOperationType::INCREMENT_OP}},
      // preconditions
      {"Plan/Databases/" + databaseName, AgencyPrecondition::Type::EMPTY,
       false}};

  AgencyComm ac(_server);
  AgencyCommResult res = ac.sendTransactionWithFailover(trans);

  if (!res.successful()) {
    return {TRI_ERROR_CLUSTER_AGENCY_COMMUNICATION_FAILED, res.errorMessage()};
  }

  Result r;
  if (VPackSlice resultsSlice = res.slice().get("results");
      resultsSlice.length() > 0) {
    r = waitForPlan(resultsSlice[0].getNumber<uint64_t>()).get();
  }
  return r;
}

////////////////////////////////////////////////////////////////////////////////
/// @brief start creating or deleting an analyzer in coordinator,
/// the return value is an ArangoDB error code
/// and the errorMsg is set accordingly. One possible error
/// is a timeout.
////////////////////////////////////////////////////////////////////////////////
std::pair<Result, AnalyzersRevision::Revision>
ClusterInfo::startModifyingAnalyzerCoordinator(std::string_view databaseID) {
  VPackBuilder serverIDBuilder;
  serverIDBuilder.add(VPackValue(ServerState::instance()->getId()));

  VPackBuilder rebootIDBuilder;
  rebootIDBuilder.add(
      VPackValue(ServerState::instance()->getRebootId().value()));

  AgencyComm ac(_server);

  AnalyzersRevision::Revision revision;
  auto const endTime =
      TRI_microtime() + getTimeout(checkAnalyzersPreconditionTimeout);

  // do until precondition success or timeout
  do {
    {
      // Get current revision for precondition
      READ_LOCKER(readLocker, _planProt.lock);
      auto const it = _dbAnalyzersRevision.find(databaseID);
      if (it == _dbAnalyzersRevision.cend()) {
        if (TRI_microtime() > endTime) {
          return std::make_pair(
              Result(TRI_ERROR_CLUSTER_COULD_NOT_MODIFY_ANALYZERS_IN_PLAN,
                     "start modifying analyzer: unknown database name '" +
                         std::string{databaseID} + "'"),
              AnalyzersRevision::LATEST);
        }
        // less possible case - we have just updated database so try to write
        // EmptyRevision with preconditions
        {
          VPackBuilder emptyRevision;
          AnalyzersRevision::getEmptyRevision()->toVelocyPack(emptyRevision);
          auto const anPath = analyzersPath(databaseID) + "/";
          AgencyWriteTransaction const transaction{
              {{anPath, AgencyValueOperationType::SET, emptyRevision.slice()},
               {"Plan/Version", AgencySimpleOperationType::INCREMENT_OP}},
              {{anPath, AgencyPrecondition::Type::EMPTY, true}}};
          auto const res = ac.sendTransactionWithFailover(transaction);
          if (res.successful()) {
            auto results = res.slice().get("results");
            if (results.isArray() && results.length() > 0) {
              readLocker.unlock();  // we want to wait for plan to load -
                                    // release reader
              Result r = waitForPlan(results[0].getNumber<uint64_t>()).get();
              if (r.fail()) {
                return std::make_pair(r, AnalyzersRevision::LATEST);
              }
            }
          }
        }
        continue;
      }
      revision = it->second->getRevision();
    }

    VPackBuilder revisionBuilder;
    revisionBuilder.add(VPackValue(revision));

    auto const anPath = analyzersPath(databaseID) + "/";
    AgencyWriteTransaction const transaction{
        {{anPath + StaticStrings::AnalyzersBuildingRevision,
          AgencySimpleOperationType::INCREMENT_OP},
         {anPath + StaticStrings::AttrCoordinator,
          AgencyValueOperationType::SET, serverIDBuilder.slice()},
         {anPath + StaticStrings::AttrCoordinatorRebootId,
          AgencyValueOperationType::SET, rebootIDBuilder.slice()},
         {"Plan/Version", AgencySimpleOperationType::INCREMENT_OP}},
        {{anPath + StaticStrings::AnalyzersBuildingRevision,
          AgencyPrecondition::Type::VALUE, revisionBuilder.slice()}}};

    auto const res = ac.sendTransactionWithFailover(transaction);

    // Only if not precondition failed
    if (!res.successful()) {
      if (res.httpCode() == arangodb::rest::ResponseCode::PRECONDITION_FAILED) {
        if (TRI_microtime() > endTime) {
          // Dump agency plan
          logAgencyDump();
          return std::make_pair(
              Result(TRI_ERROR_CLUSTER_COULD_NOT_MODIFY_ANALYZERS_IN_PLAN,
                     "start modifying analyzer precondition for database " +
                         std::string{databaseID} + ": Revision " +
                         revisionBuilder.toString() +
                         " is not equal to BuildingRevision. Cannot modify an "
                         "analyzer."),
              AnalyzersRevision::LATEST);
        }

        if (_server.isStopping()) {
          return std::make_pair(Result(TRI_ERROR_SHUTTING_DOWN),
                                AnalyzersRevision::LATEST);
        }

        continue;
      }

      return std::make_pair(
          Result(TRI_ERROR_CLUSTER_COULD_NOT_MODIFY_ANALYZERS_IN_PLAN,
                 basics::StringUtils::concatT(
                     "file: ", __FILE__, " line: ", __LINE__,
                     " HTTP code: ", static_cast<int>(res.httpCode()),
                     " error message: ", res.errorMessage(), " error details: ",
                     res.errorDetails(), " body: ", res.body())),
          AnalyzersRevision::LATEST);
    } else {
      auto results = res.slice().get("results");
      if (results.isArray() && results.length() > 0) {
        Result r = waitForPlan(results[0].getNumber<uint64_t>()).get();
        if (r.fail()) {
          return std::make_pair(r, AnalyzersRevision::LATEST);
        }
      }
    }
    break;
  } while (true);

  return std::make_pair(Result(TRI_ERROR_NO_ERROR),
                        revision + 1);  // as INCREMENT_OP succeeded
}

////////////////////////////////////////////////////////////////////////////////
/// @brief finish creating or deleting an analyzer in coordinator,
/// the return value is an ArangoDB error code
/// and the errorMsg is set accordingly. One possible error
/// is a timeout.
////////////////////////////////////////////////////////////////////////////////
Result ClusterInfo::finishModifyingAnalyzerCoordinator(
    std::string_view databaseID, bool restore) {
  TRI_IF_FAILURE("FinishModifyingAnalyzerCoordinator") {
    return Result(TRI_ERROR_DEBUG);
  }

  VPackBuilder serverIDBuilder;
  serverIDBuilder.add(VPackValue(ServerState::instance()->getId()));

  VPackBuilder rebootIDBuilder;
  rebootIDBuilder.add(
      VPackValue(ServerState::instance()->getRebootId().value()));

  AgencyComm ac(_server);

  AnalyzersRevision::Revision revision;
  auto const endTime =
      TRI_microtime() + getTimeout(checkAnalyzersPreconditionTimeout);

  // do until precondition success or timeout
  do {
    {
      // Get current revision for precondition
      READ_LOCKER(readLocker, _planProt.lock);
      auto const it = _dbAnalyzersRevision.find(databaseID);
      if (it == _dbAnalyzersRevision.cend()) {
        return Result(TRI_ERROR_CLUSTER_COULD_NOT_MODIFY_ANALYZERS_IN_PLAN,
                      "finish modifying analyzer: unknown database name '" +
                          std::string{databaseID} + "'");
      }
      revision = it->second->getRevision();
    }

    VPackBuilder revisionBuilder;
    revisionBuilder.add(VPackValue(++revision));

    auto const anPath = analyzersPath(databaseID) + "/";
    AgencyWriteTransaction const transaction{
        {[restore, &anPath] {
           if (restore) {
             return AgencyOperation{
                 anPath + StaticStrings::AnalyzersBuildingRevision,
                 AgencySimpleOperationType::DECREMENT_OP};
           }
           return AgencyOperation{anPath + StaticStrings::AnalyzersRevision,
                                  AgencySimpleOperationType::INCREMENT_OP};
         }(),
         {"Plan/Version", AgencySimpleOperationType::INCREMENT_OP}},
        {{anPath + StaticStrings::AnalyzersBuildingRevision,
          AgencyPrecondition::Type::VALUE, revisionBuilder.slice()},
         {anPath + StaticStrings::AttrCoordinator,
          AgencyPrecondition::Type::VALUE, serverIDBuilder.slice()},
         {anPath + StaticStrings::AttrCoordinatorRebootId,
          AgencyPrecondition::Type::VALUE, rebootIDBuilder.slice()}}};

    auto const res = ac.sendTransactionWithFailover(transaction);

    // Only if not precondition failed
    if (!res.successful()) {
      // if preconditions failed -> somebody already finished our revision
      // record. That means agency maintenance already reverted our operation -
      // we must abandon this operation. So it differs from what we do in
      // startModifying.
      if (res.httpCode() != rest::ResponseCode::PRECONDITION_FAILED) {
        if (TRI_microtime() > endTime) {
          // Dump agency plan
          logAgencyDump();

          return Result(TRI_ERROR_CLUSTER_COULD_NOT_MODIFY_ANALYZERS_IN_PLAN,
                        basics::StringUtils::concatT(
                            "file: ", __FILE__, " line: ", __LINE__,
                            " HTTP code: ", static_cast<int>(res.httpCode()),
                            " error message: ", res.errorMessage(),
                            " error details: ", res.errorDetails(),
                            " body: ", res.body()));
        }

        if (_server.isStopping()) {
          return Result(TRI_ERROR_SHUTTING_DOWN);
        }

        continue;
      } else if (restore) {
        break;  // failed precondition means our revert is indirectly
                // successful!
      }
      return Result(
          TRI_ERROR_CLUSTER_COULD_NOT_MODIFY_ANALYZERS_IN_PLAN,
          "finish modifying analyzer precondition for database " +
              std::string{databaseID} + ": Revision " +
              revisionBuilder.toString() +
              " is not equal to BuildingRevision " + " or " +
              serverIDBuilder.toString() + " is not equal to coordinator or " +
              rebootIDBuilder.toString() +
              " is not equal to coordinatorRebootId. Cannot finish modify "
              "an analyzer.");
    } else {
      auto results = res.slice().get("results");
      if (results.isArray() && results.length() > 0) {
        Result r = waitForPlan(results[0].getNumber<uint64_t>()).get();
        if (r.fail()) {
          return r;
        }
      }
    }
    break;
  } while (true);

  return Result(TRI_ERROR_NO_ERROR);
}

void ClusterInfo::initMetricsState() {
  auto rebootId = ServerState::instance()->getRebootId().value();
  auto serverId = ServerState::instance()->getId();

  VPackBuilder builderRebootId;
  builderRebootId.add(VPackValue{rebootId});
  VPackBuilder builderServerId;
  builderServerId.add(VPackValue{serverId});

  AgencyWriteTransaction const write{
      {{kMetricsRebootId, AgencyValueOperationType::SET,
        builderRebootId.slice()},
       {kMetricsServerId, AgencyValueOperationType::SET,
        builderServerId.slice()}},
      {{kMetricsRebootId, AgencyPrecondition::Type::EMPTY, true},
       {kMetricsServerId, AgencyPrecondition::Type::EMPTY, true}}};
  AgencyComm ac{_server};
  while (!server().isStopping()) {
    auto const r = ac.sendTransactionWithFailover(write);
    if (r.successful() ||
        r.httpCode() == rest::ResponseCode::PRECONDITION_FAILED) {
      return;
    }
    LOG_TOPIC("bfdc3", WARN, Logger::CLUSTER)
        << "Failed to self-propose leader with httpCode: " << r.httpCode();
  }
}

ClusterInfo::MetricsState ClusterInfo::getMetricsState(bool wantLeader) {
  auto& ac = _server.getFeature<ClusterFeature>().agencyCache();
  auto [result, index] = ac.read({AgencyCommHelper::path(kMetricsServerId),
                                  AgencyCommHelper::path(kMetricsRebootId)});
  auto data = result->slice().at(0).get(std::initializer_list<std::string_view>{
      AgencyCommHelper::path(), "Plan", "Metrics"});
  auto leaderRebootId = data.get("RebootId").getNumber<uint64_t>();
  auto leaderServerId = data.get("ServerId").stringView();
  auto ourRebootId = ServerState::instance()->getRebootId().value();
  auto ourServerId = ServerState::instance()->getId();
  if (wantLeader) {
    // remove old callback (with _metricsGuard call)
    // then store new callback or understand we are leader
    _metricsGuard = {};
  }
  if (ourRebootId == leaderRebootId && ourServerId == leaderServerId) {
    return {std::nullopt};
  }
  if (wantLeader) {
    _metricsGuard = _rebootTracker.callMeOnChange(
        {std::string{leaderServerId}, RebootId{leaderRebootId}},
        [this, leaderRebootId, serverId = std::string{leaderServerId}] {
          proposeMetricsLeader(leaderRebootId, serverId);
        },
        "Try to propose current server as a new leader for cluster metrics");
  }
  return {std::string{leaderServerId}};
}

void ClusterInfo::proposeMetricsLeader(uint64_t oldRebootId,
                                       std::string_view oldServerId) {
  AgencyComm ac{_server};
  auto rebootId = ServerState::instance()->getRebootId().value();
  auto serverId = ServerState::instance()->getId();

  VPackBuilder builderOldRebootId;
  builderOldRebootId.add(VPackValue{oldRebootId});
  VPackBuilder builderOldServerId;
  builderOldServerId.add(VPackValue{oldServerId});
  VPackBuilder builderRebootId;
  builderRebootId.add(VPackValue{rebootId});
  VPackBuilder builderServerId;
  builderServerId.add(VPackValue{serverId});

  AgencyWriteTransaction const write{
      {{kMetricsRebootId, AgencyValueOperationType::SET,
        builderRebootId.slice()},
       {kMetricsServerId, AgencyValueOperationType::SET,
        builderServerId.slice()}},
      {{kMetricsRebootId, AgencyPrecondition::Type::VALUE,
        builderOldRebootId.slice()},
       {kMetricsServerId, AgencyPrecondition::Type::VALUE,
        builderOldServerId.slice()}}};
  auto const r = ac.sendTransactionWithFailover(write);
  if (r.successful()) {
    return;
  }
  if (r.httpCode() == rest::ResponseCode::PRECONDITION_FAILED) {
    LOG_TOPIC("bfdc5", TRACE, Logger::CLUSTER)
        << "Failed to self-propose leader";
  } else {
    // We don't need retry here, because we have retry in ClusterMetricsFeature
    LOG_TOPIC("bfdc6", WARN, Logger::CLUSTER)
        << "Failed to self-propose leader with httpCode: " << r.httpCode();
  }
}

AnalyzerModificationTransaction::Ptr
ClusterInfo::createAnalyzersCleanupTrans() {
  if (AnalyzerModificationTransaction::getPendingCount() ==
      0) {  // rough check, don`t care about sync much
    READ_LOCKER(readLocker, _planProt.lock);
    for (auto& it : _dbAnalyzersRevision) {
      if (it.second->getRebootID() == ServerState::instance()->getRebootId() &&
          it.second->getServerID() == ServerState::instance()->getId() &&
          it.second->getRevision() != it.second->getBuildingRevision()) {
        // this maybe dangling
        if (AnalyzerModificationTransaction::getPendingCount() ==
            0) {  // still nobody active
          return std::make_unique<AnalyzerModificationTransaction>(it.first,
                                                                   this, true);
        } else {
          break;
        }
      }
    }
  }
  return nullptr;
}

////////////////////////////////////////////////////////////////////////////////
/// @brief ensure an index in coordinator.
////////////////////////////////////////////////////////////////////////////////
Result ClusterInfo::ensureIndexCoordinator(LogicalCollection const& collection,
                                           VPackSlice slice, bool create,
                                           VPackBuilder& resultBuilder,
                                           double timeout) {
  TRI_ASSERT(ServerState::instance()->isCoordinator());
  // check index id
  IndexId iid = IndexId::none();
  VPackSlice const idSlice = slice.get(StaticStrings::IndexId);

  if (idSlice.isString()) {  // use predefined index id
    iid = IndexId{arangodb::basics::StringUtils::uint64(idSlice.copyString())};
  }

  if (iid.empty()) {  // no id set, create a new one!
    iid = IndexId{uniqid()};
  }

  std::string const idString = arangodb::basics::StringUtils::itoa(iid.id());

  VPackSlice const typeSlice = slice.get(StaticStrings::IndexType);
  if (!typeSlice.isString() ||
      (typeSlice.isEqualString("geo1") || typeSlice.isEqualString("geo2"))) {
    // geo1 and geo2 are disallowed here. Only "geo" should be used
    return Result(TRI_ERROR_BAD_PARAMETER, "invalid index type");
  }

  Result res;

  try {
    auto start = std::chrono::steady_clock::now();

    // Keep trying for 2 minutes, if it's preconditions, which are stopping us
    do {
      resultBuilder.clear();
      res = ensureIndexCoordinatorInner(  // create index
          collection, idString, slice, create, resultBuilder, timeout);

      // Note that this function sets the errorMsg unless it is precondition
      // failed, in which case we retry, if this times out, we need to set
      // it ourselves, otherwise all is done!
      if (res.is(TRI_ERROR_HTTP_PRECONDITION_FAILED)) {
        auto diff = std::chrono::steady_clock::now() - start;

        if (diff < std::chrono::seconds(120)) {
          uint32_t wt = RandomGenerator::interval(static_cast<uint32_t>(1000));
          std::this_thread::sleep_for(std::chrono::steady_clock::duration(wt));
          continue;
        }

        res = Result(                                          // result
            TRI_ERROR_CLUSTER_COULD_NOT_CREATE_INDEX_IN_PLAN,  // code
            res.errorMessage()                                 // message
        );
      }

      break;
    } while (true);
  } catch (basics::Exception const& ex) {
    res = Result(ex.code(), StringUtils::concatT(TRI_errno_string(ex.code()),
                                                 ", exception: ", ex.what()));
  } catch (...) {
    res = Result(TRI_ERROR_INTERNAL);
  }

  // We get here in any case eventually, regardless of whether we have
  //   - succeeded with lookup or index creation
  //   - failed because of a timeout and rollback
  //   - some other error
  // There is nothing more to do here.

  return res;
}

// The following function does the actual work of index creation: Create
// in Plan, watch Current until all dbservers for all shards have done their
// bit. If this goes wrong with a timeout, the creation operation is rolled
// back. If the `create` flag is false, this is actually a lookup operation.
// In any case, no rollback has to happen in the calling function
// ClusterInfo::ensureIndexCoordinator. Note that this method here
// sets the `isBuilding` attribute to `true`, which leads to the fact
// that the index is not yet used by queries. There is code in the
// Agency Supervision which deletes this flag once everything has been
// built successfully. This is a more robust and self-repairing solution
// than if we would take out the `isBuilding` here, since it survives a
// coordinator crash and failover operations.
// Finally note that the retry loop for the case of a failed precondition
// is outside this function here in `ensureIndexCoordinator`.
Result ClusterInfo::ensureIndexCoordinatorInner(
    LogicalCollection const& collection, std::string_view idString,
    VPackSlice slice, bool create, VPackBuilder& resultBuilder,
    double timeout) {
  AgencyComm ac(_server);

  using namespace std::chrono;

  double const realTimeout = getTimeout(timeout);
  double const endTime = TRI_microtime() + realTimeout;
  double const interval = getPollInterval();

  TRI_ASSERT(resultBuilder.isEmpty());

  auto type = slice.get(arangodb::StaticStrings::IndexType);
  if (!type.isString()) {
    return Result(TRI_ERROR_INTERNAL,
                  "expecting string value for \"type\" attribute");
  }

  const size_t numberOfShards = collection.numberOfShards();

  // Get the current entry in Plan for this collection
  PlanCollectionReader collectionFromPlan(collection);
  if (!collectionFromPlan.state().ok()) {
    return collectionFromPlan.state();
  }

  auto& engine = _server.getFeature<EngineSelectorFeature>().engine();
  VPackSlice indexes = collectionFromPlan.indexes();
  for (auto const& other : VPackArrayIterator(indexes)) {
    TRI_ASSERT(other.isObject());
    if (arangodb::Index::Compare(engine, slice, other,
                                 collection.vocbase().name())) {
      {  // found an existing index... Copy over all elements in slice.
        VPackObjectBuilder b(&resultBuilder);
        resultBuilder.add(VPackObjectIterator(other));
        resultBuilder.add("isNewlyCreated", VPackValue(false));
      }
      return Result(TRI_ERROR_NO_ERROR);
    }

    if (arangodb::Index::CompareIdentifiers(slice, other)) {
      // found an existing index with a same identifier (i.e. name)
      // but different definition, throw an error
      return Result(TRI_ERROR_ARANGO_DUPLICATE_IDENTIFIER,
                    "duplicate value for `" + arangodb::StaticStrings::IndexId +
                        "` or `" + arangodb::StaticStrings::IndexName + "`");
    }
  }

  // no existing index found.
  if (!create) {
    TRI_ASSERT(resultBuilder.isEmpty());
    return Result(TRI_ERROR_NO_ERROR);
  }

  // will contain the error number and message
  auto dbServerResult =
      std::make_shared<std::atomic<std::optional<ErrorCode>>>(std::nullopt);
  std::shared_ptr<std::string> errMsg = std::make_shared<std::string>();

  // We need explicit copies as this callback may run even after
  // this function returns. So let's keep all used variables
  // explicit here.
  std::function<bool(VPackSlice result)> dbServerChanged =  // for format
      [dbServerResult, errMsg, numberOfShards,
       idString = std::string{idString}](VPackSlice result) {
        if (!result.isObject() || result.length() != numberOfShards) {
          return true;
        }

        size_t found = 0;
        for (auto const& shard : VPackObjectIterator(result)) {
          VPackSlice const slice = shard.value;
          if (slice.hasKey("indexes")) {
            VPackSlice const indexes = slice.get("indexes");
            if (!indexes.isArray()) {
              break;  // no list, so our index is not present. we can abort
                      // searching
            }

            for (VPackSlice v : VPackArrayIterator(indexes)) {
              VPackSlice const k = v.get(StaticStrings::IndexId);
              if (!k.isString() || idString != k.stringView()) {
                continue;  // this is not our index
              }

              // check for errors
              if (hasError(v)) {
                // Note that this closure runs with the mutex in the condition
                // variable of the agency callback, which protects writing
                // to *errMsg:
                *errMsg = extractErrorMessage(shard.key.stringView(), v);
                *errMsg = "Error during index creation: " + *errMsg;
                // Returns the specific error number if set, or the general
                // error otherwise
                auto errNum =
                    arangodb::basics::VelocyPackHelper::getNumericValue<
                        ErrorCode>(v, StaticStrings::ErrorNum,
                                   TRI_ERROR_ARANGO_INDEX_CREATION_FAILED);
                dbServerResult->store(errNum, std::memory_order_release);
                return true;
              }

              found++;  // found our index
              break;
            }
          }
        }

        if (found == static_cast<size_t>(numberOfShards)) {
          dbServerResult->store(TRI_ERROR_NO_ERROR, std::memory_order_release);
        }

        return true;
      };

  VPackBuilder newIndexBuilder;
  {
    VPackObjectBuilder ob(&newIndexBuilder);
    // Add the new index ignoring "id"
    for (auto const& e : VPackObjectIterator(slice)) {
      TRI_ASSERT(e.key.isString());
      auto key = e.key.stringView();
      if (key != StaticStrings::IndexId &&
          key != StaticStrings::IndexIsBuilding) {
        ob->add(e.key);
        ob->add(e.value);
      }
    }
    if (numberOfShards > 0) {
      ob->add(StaticStrings::IndexIsBuilding, VPackValue(true));
      // add our coordinator id and reboot id
      ob->add(StaticStrings::AttrCoordinator,
              VPackValue(ServerState::instance()->getId()));
      ob->add(StaticStrings::AttrCoordinatorRebootId,
              VPackValue(ServerState::instance()->getRebootId().value()));
    }
    ob->add(StaticStrings::IndexId, VPackValue(idString));
  }

  // ATTENTION: The following callback calls the above closure in a
  // different thread. Nevertheless, the closure accesses some of our
  // local variables. Therefore we have to protect all accesses to them
  // by a mutex. We use the mutex of the condition variable in the
  // AgencyCallback for this.
  std::string databaseName = collection.vocbase().name();
  std::string collectionID = std::to_string(collection.id().id());

  std::string where =
      "Current/Collections/" + databaseName + "/" + collectionID;
  auto agencyCallback = std::make_shared<AgencyCallback>(
      _server, where, dbServerChanged, true, false);

  Result r = _agencyCallbackRegistry->registerCallback(agencyCallback);
  if (r.fail()) {
    return r;
  }

  auto cbGuard = scopeGuard([&]() noexcept {
    try {
      _agencyCallbackRegistry->unregisterCallback(agencyCallback);
    } catch (std::exception const& ex) {
      LOG_TOPIC("7702e", ERR, Logger::CLUSTER)
          << "Failed to unregister agency callback: " << ex.what();
    }
  });

  std::string const planCollKey =
      "Plan/Collections/" + databaseName + "/" + collectionID;
  std::string const planIndexesKey = planCollKey + "/indexes";
  AgencyOperation newValue(planIndexesKey, AgencyValueOperationType::PUSH,
                           newIndexBuilder.slice());
  AgencyOperation incrementVersion("Plan/Version",
                                   AgencySimpleOperationType::INCREMENT_OP);

  AgencyPrecondition oldValue(planCollKey, AgencyPrecondition::Type::VALUE,
                              collectionFromPlan.slice());
  AgencyWriteTransaction trx({newValue, incrementVersion}, oldValue);

  AgencyCommResult result = ac.sendTransactionWithFailover(trx, 0.0);

  if (result.successful()) {
    if (VPackSlice resultsSlice = result.slice().get("results");
        resultsSlice.length() > 0) {
      Result r = waitForPlan(resultsSlice[0].getNumber<uint64_t>()).get();
      if (r.fail()) {
        return r;
      }
    }
  }

  // This object watches whether the collection is still present in Plan
  // It assumes that the collection *is* present and only changes state
  // if the collection disappears
  auto collectionWatcher =
      std::make_shared<CollectionWatcher>(_agencyCallbackRegistry, collection);

  if (!result.successful()) {
    if (result.httpCode() == rest::ResponseCode::PRECONDITION_FAILED) {
      // Retry loop is outside!
      return Result(TRI_ERROR_HTTP_PRECONDITION_FAILED);
    }

    return Result(TRI_ERROR_CLUSTER_COULD_NOT_CREATE_INDEX_IN_PLAN,
                  basics::StringUtils::concatT(
                      " Failed to execute ", trx.toJson(),
                      " ResultCode: ", result.errorCode(),
                      " HttpCode: ", static_cast<int>(result.httpCode()), " ",
                      __FILE__, ":", __LINE__));
  }

  // From here on we want to roll back the index creation if we run into
  // the timeout. If this coordinator crashes, the worst that can happen
  // is that the index stays in some state. In most cases, it will converge
  // against the planned state.
  if (numberOfShards == 0) {  // smart "dummy" collection has no shards
    TRI_ASSERT(collection.isSmart());

    {
      // Copy over all elements in slice.
      VPackObjectBuilder b(&resultBuilder);
      resultBuilder.add(StaticStrings::IsSmart, VPackValue(true));
    }

    return Result(TRI_ERROR_NO_ERROR);
  }

  {
    while (!_server.isStopping()) {
      auto tmpRes = dbServerResult->load(std::memory_order_acquire);

      if (!tmpRes.has_value()) {
        // index has not shown up in Current yet,  follow up check to
        // ensure it is still in plan (not dropped between iterations)
        auto& cache = _server.getFeature<ClusterFeature>().agencyCache();
        auto [acb, index] = cache.get(planIndexesKey);
        auto indexes = acb->slice();

        bool found = false;
        if (indexes.isArray()) {
          for (VPackSlice v : VPackArrayIterator(indexes)) {
            VPackSlice const k = v.get(StaticStrings::IndexId);
            if (k.isString() && k.stringView() == idString) {
              // index is still here
              found = true;
              break;
            }
          }
        }

        if (!found) {
          return Result(TRI_ERROR_ARANGO_INDEX_CREATION_FAILED,
                        "index was dropped during creation");
        }
      }

      if (tmpRes.has_value() && tmpRes == TRI_ERROR_NO_ERROR) {
        // Finally, in case all is good, remove the `isBuilding` flag
        // check that the index has appeared. Note that we have to have
        // a precondition since the collection could have been deleted
        // in the meantime:
        VPackBuilder finishedPlanIndex;
        {
          VPackObjectBuilder o(&finishedPlanIndex);
          for (auto entry : VPackObjectIterator(newIndexBuilder.slice())) {
            auto const key = entry.key.stringView();
            // remove "isBuilding", "coordinatorId" and "rebootId", plus
            // "newlyCreated" from the final index
            if (key != StaticStrings::IndexIsBuilding &&
                key != StaticStrings::AttrCoordinator &&
                key != StaticStrings::AttrCoordinatorRebootId &&
                key != "isNewlyCreated") {
              finishedPlanIndex.add(entry.key.stringView(), entry.value);
            }
          }
        }

        AgencyWriteTransaction trx(
            {AgencyOperation(planIndexesKey, AgencyValueOperationType::REPLACE,
                             finishedPlanIndex.slice(),
                             newIndexBuilder.slice()),
             AgencyOperation("Plan/Version",
                             AgencySimpleOperationType::INCREMENT_OP)},
            AgencyPrecondition(planIndexesKey, AgencyPrecondition::Type::EMPTY,
                               false));
        IndexId indexId{arangodb::basics::StringUtils::uint64(
            newIndexBuilder.slice().get("id").copyString())};
        result = _agency.sendTransactionWithFailover(trx, 0.0);
        if (!result.successful()) {
          // We just log the problem and move on, the Supervision will repair
          // things in due course:
          LOG_TOPIC("d9420", INFO, Logger::CLUSTER)
              << "Could not remove isBuilding flag in new index "
              << indexId.id() << ", this will be repaired automatically.";
        } else {
          if (VPackSlice resultsSlice = result.slice().get("results");
              resultsSlice.length() > 0) {
            Result r = waitForPlan(resultsSlice[0].getNumber<uint64_t>()).get();
            if (r.fail()) {
              return r;
            }
          }
        }

        if (!collectionWatcher->isPresent()) {
          return Result(TRI_ERROR_ARANGO_INDEX_CREATION_FAILED,
                        "Collection " + collectionID +
                            " has gone from database " + databaseName +
                            ". Aborting index creation");
        }

        {
          // Copy over all elements in slice.
          VPackObjectBuilder b(&resultBuilder);
          resultBuilder.add(VPackObjectIterator(finishedPlanIndex.slice()));
          resultBuilder.add("isNewlyCreated", VPackValue(true));
        }
        std::lock_guard locker{agencyCallback->_cv.mutex};

        return Result(*tmpRes, *errMsg);
      }

      if ((tmpRes.has_value() && *tmpRes != TRI_ERROR_NO_ERROR) ||
          TRI_microtime() > endTime) {
        // At this time the index creation has failed and we want to
        // roll back the plan entry, provided the collection still exists:
        AgencyWriteTransaction trx(
            std::vector<AgencyOperation>(
                {AgencyOperation(planIndexesKey,
                                 AgencyValueOperationType::ERASE,
                                 newIndexBuilder.slice()),
                 AgencyOperation("Plan/Version",
                                 AgencySimpleOperationType::INCREMENT_OP)}),
            AgencyPrecondition(planCollKey, AgencyPrecondition::Type::EMPTY,
                               false));

        int sleepFor = 50;
        auto rollbackEndTime = steady_clock::now() + std::chrono::seconds(10);

        while (true) {
          AgencyCommResult update =
              _agency.sendTransactionWithFailover(trx, 0.0);

          if (update.successful()) {
            if (VPackSlice updateSlice = update.slice().get("results");
                updateSlice.length() > 0) {
              Result r =
                  waitForPlan(updateSlice[0].getNumber<uint64_t>()).get();
              if (r.fail()) {
                return r;
              }
            }

            if (!tmpRes.has_value()) {  // timeout
              return Result(
                  TRI_ERROR_CLUSTER_TIMEOUT,
                  "Index could not be created within timeout, giving up and "
                  "rolling back index creation.");
            }

            // The mutex in the condition variable protects the access to
            // *errMsg:
            std::lock_guard locker{agencyCallback->_cv.mutex};
            return Result(*tmpRes, *errMsg);
          }

          if (update._statusCode == rest::ResponseCode::PRECONDITION_FAILED) {
            // Collection was removed, let's break here and report outside
            break;
          }

          if (steady_clock::now() > rollbackEndTime) {
            LOG_TOPIC("db00b", ERR, Logger::CLUSTER)
                << "Couldn't roll back index creation of " << idString
                << ". Database: " << databaseName << ", Collection "
                << collectionID;

            if (!tmpRes.has_value()) {  // timeout
              return Result(
                  TRI_ERROR_CLUSTER_TIMEOUT,
                  "Timed out while trying to roll back index creation failure");
            }

            // The mutex in the condition variable protects the access to
            // *errMsg:
            std::lock_guard locker{agencyCallback->_cv.mutex};
            return Result(*tmpRes, *errMsg);
          }

          if (sleepFor <= 2500) {
            sleepFor *= 2;
          }

          std::this_thread::sleep_for(std::chrono::milliseconds(sleepFor));
        }
        // We only get here if the collection was dropped just in the moment
        // when we wanted to roll back the index creation.
      }

      if (!collectionWatcher->isPresent()) {
        return Result(TRI_ERROR_ARANGO_DATA_SOURCE_NOT_FOUND,
                      "collection " + collectionID +
                          "appears to have been dropped from database " +
                          databaseName + " during ensureIndex");
      }

      {
        std::lock_guard locker{agencyCallback->_cv.mutex};
        agencyCallback->executeByCallbackOrTimeout(interval);
      }
    }
  }

  return Result(TRI_ERROR_SHUTTING_DOWN);
}

////////////////////////////////////////////////////////////////////////////////
/// @brief drop an index in coordinator.
////////////////////////////////////////////////////////////////////////////////
Result ClusterInfo::dropIndexCoordinator(std::string const& databaseName,
                                         std::string const& collectionID,
                                         IndexId iid, double timeout) {
  double const endTime = TRI_microtime() + getTimeout(timeout);
  std::string const idString = arangodb::basics::StringUtils::itoa(iid.id());

  Result res(TRI_ERROR_CLUSTER_TIMEOUT);
  do {
    res = dropIndexCoordinatorInner(databaseName, collectionID, iid, endTime);

    if (res.ok()) {
      // success!
      break;
    }

    // check if we got a precondition failed error
    if (!res.is(TRI_ERROR_HTTP_PRECONDITION_FAILED)) {
      // no, different error. report it!
      break;
    }

    if (_server.isStopping()) {
      // do not audit-log the error
      return Result(TRI_ERROR_SHUTTING_DOWN);
    }

    // precondition failed

    // apply a random wait time
    uint32_t wt = RandomGenerator::interval(static_cast<uint32_t>(1000));
    std::this_thread::sleep_for(std::chrono::steady_clock::duration(wt));
  } while (TRI_microtime() < endTime);

  events::DropIndex(databaseName, collectionID, idString, res.errorNumber());
  return res;
}

Result ClusterInfo::dropIndexCoordinatorInner(std::string const& databaseName,
                                              std::string const& collectionID,
                                              IndexId iid, double endTime) {
  TRI_ASSERT(ServerState::instance()->isCoordinator());
  AgencyComm ac(_server);

  std::string const idString = arangodb::basics::StringUtils::itoa(iid.id());
  double const interval = getPollInterval();

  std::string const planCollKey =
      "Plan/Collections/" + databaseName + "/" + collectionID;
  std::string const planIndexesKey = planCollKey + "/indexes";

  auto& agencyCache = _server.getFeature<ClusterFeature>().agencyCache();
  auto [acb, index] = agencyCache.read(
      std::vector<std::string>{AgencyCommHelper::path(planCollKey)});
  auto previous = acb->slice();

  if (!previous.isArray() || previous.length() == 0) {
    return Result(TRI_ERROR_CLUSTER_READING_PLAN_AGENCY);
  }
  velocypack::Slice collection =
      previous[0].get(std::initializer_list<std::string_view>{
          AgencyCommHelper::path(), "Plan", "Collections", databaseName,
          collectionID});
  if (!collection.isObject()) {
    return Result(TRI_ERROR_ARANGO_DATA_SOURCE_NOT_FOUND);
  }

  TRI_ASSERT(VPackObjectIterator(collection).size() > 0);
  size_t const numberOfShards =
      basics::VelocyPackHelper::getNumericValue<size_t>(
          collection, StaticStrings::NumberOfShards, 1);

  VPackSlice indexes = collection.get("indexes");
  if (!indexes.isArray()) {
    LOG_TOPIC("63178", DEBUG, Logger::CLUSTER)
        << "Failed to find index " << databaseName << "/" << collectionID << "/"
        << iid.id();
    return Result(TRI_ERROR_ARANGO_INDEX_NOT_FOUND);
  }

  VPackSlice indexToRemove;

  for (VPackSlice indexSlice : VPackArrayIterator(indexes)) {
    auto idSlice = indexSlice.get(arangodb::StaticStrings::IndexId);
    auto typeSlice = indexSlice.get(arangodb::StaticStrings::IndexType);

    if (!idSlice.isString() || !typeSlice.isString()) {
      continue;
    }

    if (idSlice.isEqualString(idString)) {
      Index::IndexType type = Index::type(typeSlice.copyString());

      if (type == Index::TRI_IDX_TYPE_PRIMARY_INDEX ||
          type == Index::TRI_IDX_TYPE_EDGE_INDEX) {
        return Result(TRI_ERROR_FORBIDDEN);
      }

      indexToRemove = indexSlice;

      break;
    }
  }

  if (!indexToRemove.isObject()) {
    LOG_TOPIC("95fe6", DEBUG, Logger::CLUSTER)
        << "Failed to find index " << databaseName << "/" << collectionID << "/"
        << iid.id();
    return Result(TRI_ERROR_ARANGO_INDEX_NOT_FOUND);
  }

  std::string where =
      "Current/Collections/" + databaseName + "/" + collectionID;

  auto dbServerResult =
      std::make_shared<std::atomic<std::optional<ErrorCode>>>(std::nullopt);
  // We need explicit copies as this callback may run even after
  // this function returns. So let's keep all used variables
  // explicit here.
  std::function<bool(VPackSlice result)> dbServerChanged =
      [dbServerResult, idString, numberOfShards](VPackSlice current) {
        if (numberOfShards == 0) {
          return false;
        }

        if (!current.isObject()) {
          return true;
        }

        VPackObjectIterator shards(current);

        if (shards.size() == numberOfShards) {
          bool found = false;
          for (auto const& shard : shards) {
            VPackSlice const indexes = shard.value.get("indexes");

            if (indexes.isArray()) {
              for (VPackSlice v : VPackArrayIterator(indexes)) {
                if (v.isObject()) {
                  VPackSlice const k = v.get(StaticStrings::IndexId);
                  if (k.isString() && k.isEqualString(idString)) {
                    // still found the index in some shard
                    found = true;
                    break;
                  }
                }

                if (found) {
                  break;
                }
              }
            }
          }

          if (!found) {
            dbServerResult->store(TRI_ERROR_NO_ERROR,
                                  std::memory_order_release);
          }
        }
        return true;
      };

  // ATTENTION: The following callback calls the above closure in a
  // different thread. Nevertheless, the closure accesses some of our
  // local variables. Therefore we have to protect all accesses to them
  // by a mutex. We use the mutex of the condition variable in the
  // AgencyCallback for this.
  auto agencyCallback = std::make_shared<AgencyCallback>(
      _server, where, dbServerChanged, true, false);
  Result r = _agencyCallbackRegistry->registerCallback(agencyCallback);
  if (r.fail()) {
    return r;
  }

  auto cbGuard = scopeGuard([&]() noexcept {
    try {
      _agencyCallbackRegistry->unregisterCallback(agencyCallback);
    } catch (std::exception const& ex) {
      LOG_TOPIC("ac2bf", ERR, Logger::CLUSTER)
          << "Failed to unregister agency callback: " << ex.what();
    }
  });

  AgencyOperation planErase(planIndexesKey, AgencyValueOperationType::ERASE,
                            indexToRemove);
  AgencyOperation incrementVersion("Plan/Version",
                                   AgencySimpleOperationType::INCREMENT_OP);
  AgencyPrecondition prec(planCollKey, AgencyPrecondition::Type::VALUE,
                          collection);
  AgencyWriteTransaction trx({planErase, incrementVersion}, prec);
  AgencyCommResult result = ac.sendTransactionWithFailover(trx, 0.0);

  if (!result.successful()) {
    if (result.httpCode() ==
        arangodb::rest::ResponseCode::PRECONDITION_FAILED) {
      // Retry loop is outside!
      return Result(TRI_ERROR_HTTP_PRECONDITION_FAILED);
    }

    return Result(
        TRI_ERROR_CLUSTER_COULD_NOT_DROP_INDEX_IN_PLAN,
        basics::StringUtils::concatT(" Failed to execute ", trx.toJson(),
                                     " ResultCode: ", result.errorCode()));
  }
  if (VPackSlice resultSlice = result.slice().get("results");
      resultSlice.length() > 0) {
    Result r = waitForPlan(resultSlice[0].getNumber<uint64_t>()).get();
    if (r.fail()) {
      return r;
    }
  }

  if (numberOfShards == 0) {  // smart "dummy" collection has no shards
    TRI_ASSERT(collection.get(StaticStrings::IsSmart).getBool());

    return Result(TRI_ERROR_NO_ERROR);
  }

  {
    while (true) {
      auto const tmpRes = dbServerResult->load();
      if (tmpRes.has_value()) {
        cbGuard.fire();  // unregister cb
        events::DropIndex(databaseName, collectionID, idString, *tmpRes);

        return Result(*tmpRes);
      }

      if (TRI_microtime() > endTime) {
        return Result(TRI_ERROR_CLUSTER_TIMEOUT);
      }

      {
        std::lock_guard locker{agencyCallback->_cv.mutex};
        agencyCallback->executeByCallbackOrTimeout(interval);
      }

      if (_server.isStopping()) {
        return Result(TRI_ERROR_SHUTTING_DOWN);
      }
    }
  }
}

////////////////////////////////////////////////////////////////////////////////
/// @brief (re-)load the information about servers from the agency
/// Usually one does not have to call this directly.
////////////////////////////////////////////////////////////////////////////////

static std::string const prefixServersRegistered = "Current/ServersRegistered";
static std::string const prefixServersKnown = "Current/ServersKnown";
static std::string const mapUniqueToShortId = "Target/MapUniqueToShortID";
static std::string const prefixHealth = "Supervision/Health";

void ClusterInfo::loadServers() {
  ++_serversProt.wantedVersion;  // Indicate that after *NOW* somebody has to
                                 // reread from the agency!
  std::lock_guard mutexLocker{_serversProt.mutex};
  uint64_t storedVersion = _serversProt.wantedVersion;  // this is the version
  // we will set in the end
  if (_serversProt.doneVersion == storedVersion) {
    // Somebody else did, what we intended to do, so just return
    return;
  }

  auto& agencyCache = _server.getFeature<ClusterFeature>().agencyCache();
  auto [acb, index] = agencyCache.read(
      std::vector<std::string>({AgencyCommHelper::path(prefixServersRegistered),
                                AgencyCommHelper::path(mapUniqueToShortId),
                                AgencyCommHelper::path(prefixServersKnown),
                                AgencyCommHelper::path(prefixHealth)}));
  auto result = acb->slice();
  if (!result.isArray()) {
    LOG_TOPIC("be98b", DEBUG, Logger::CLUSTER)
        << "Failed to load server lists from the agency cache given "
        << acb->toJson();
    return;
  }

  VPackSlice serversRegistered, serversAliases, serversKnownSlice,
      supervisionHealth;

  // FIXME(Dronplane): use std::arrays
  std::initializer_list<std::string_view> const serversRegisteredPath{
      AgencyCommHelper::path(), "Current", "ServersRegistered"};
  if (result[0].hasKey(serversRegisteredPath)) {
    serversRegistered = result[0].get(serversRegisteredPath);
  }
  std::initializer_list<std::string_view> const mapUniqueToShortIDPath{
      AgencyCommHelper::path(), "Target", "MapUniqueToShortID"};
  if (result[0].hasKey(mapUniqueToShortIDPath)) {
    serversAliases = result[0].get(mapUniqueToShortIDPath);
  }
  std::initializer_list<std::string_view> const serversKnownPath{
      AgencyCommHelper::path(), "Current", "ServersKnown"};
  if (result[0].hasKey(serversKnownPath)) {
    serversKnownSlice = result[0].get(serversKnownPath);
  }
  std::initializer_list<std::string_view> const supervisionHealthPath{
      AgencyCommHelper::path(), "Supervision", "Health"};
  if (result[0].hasKey(supervisionHealthPath)) {
    supervisionHealth = result[0].get(supervisionHealthPath);
  }

  if (serversRegistered.isObject()) {
    decltype(_servers) newServers{_memoryResource.get()};
    decltype(_serverAliases) newAliases{_memoryResource.get()};
    decltype(_serverAdvertisedEndpoints) newAdvertisedEndpoints{
        _memoryResource.get()};
    decltype(_serverTimestamps) newTimestamps{_memoryResource.get()};

    containers::FlatHashSet<ServerID> serverIds;

    for (auto const& res : VPackObjectIterator(serversRegistered)) {
      velocypack::Slice slice = res.value;

      if (slice.isObject() && slice.hasKey("endpoint")) {
        std::string server = arangodb::basics::VelocyPackHelper::getStringValue(
            slice, "endpoint", "");
        std::string advertised =
            arangodb::basics::VelocyPackHelper::getStringValue(
                slice, "advertisedEndpoint", "");

        std::string serverId = res.key.copyString();
        try {
          velocypack::Slice serverSlice;
          serverSlice = serversAliases.get(serverId);
          if (serverSlice.isObject()) {
            std::string alias =
                arangodb::basics::VelocyPackHelper::getStringValue(
                    serverSlice, "ShortName", "");
            newAliases.try_emplace(std::move(alias), serverId);
          }
        } catch (...) {
        }
        std::string serverTimestamp =
            arangodb::basics::VelocyPackHelper::getStringValue(slice,
                                                               "timestamp", "");
        newServers.try_emplace(serverId, server);
        newAdvertisedEndpoints.try_emplace(serverId, advertised);
        serverIds.emplace(serverId);
        newTimestamps.try_emplace(serverId, serverTimestamp);
      }
    }

    auto newServersKnown =
        parseServersKnown(serversKnownSlice, supervisionHealth, serverIds);

    // Now set the new value:
    {
      WRITE_LOCKER(writeLocker, _serversProt.lock);
      _servers.swap(newServers);
      _serverAliases.swap(newAliases);
      _serverAdvertisedEndpoints.swap(newAdvertisedEndpoints);
      _serversKnown = std::move(newServersKnown);
      _serverTimestamps.swap(newTimestamps);
      _serversProt.doneVersion = storedVersion;
      _serversProt.isValid = true;
    }
    // FIXME: Here _serversKnown was read without readlock. It looks safe
    // for now as the only write (not include setters for tests) is in this
    // method and it is protexted by mutex _serversProt.mutex

    // Our own RebootId might have changed if we have been FAILED at least once
    // since our last actual reboot, let's update it:
    auto* serverState = ServerState::instance();
    auto it = _serversKnown.find(serverState->getId());
    if (it != _serversKnown.end()) {
      // should always be ok
      if (serverState->getRebootId() != it->second.rebootId) {
        serverState->setRebootId(it->second.rebootId);
        LOG_TOPIC("feaab", INFO, Logger::CLUSTER)
            << "Updating my own rebootId to " << it->second.rebootId.value();
      }
    } else {
      LOG_TOPIC("feaaa", WARN, Logger::CLUSTER)
          << "Cannot find my own rebootId in the list of known servers, this "
             "is very strange and should not happen, if this persists, please "
             "report this error!";
    }
    // RebootTracker has its own mutex, and doesn't strictly need to be in
    // sync with the other members.
    rebootTracker().updateServerState(_serversKnown);
    return;
  }

  LOG_TOPIC("449e0", DEBUG, Logger::CLUSTER)
      << "Error while loading " << prefixServersRegistered << ", result was "
      << result.toJson();
}

////////////////////////////////////////////////////////////////////////
/// @brief Hand out copy of reboot ids
////////////////////////////////////////////////////////////////////////////////

ServersKnown ClusterInfo::rebootIds() const {
  std::lock_guard mutexLocker{_serversProt.mutex};
  return _serversKnown;
}

////////////////////////////////////////////////////////////////////////
/// @brief find the endpoint of a server from its ID.
/// If it is not found in the cache, the cache is reloaded once, if
/// it is still not there an empty string is returned as an error.
////////////////////////////////////////////////////////////////////////////////

std::string ClusterInfo::getServerEndpoint(std::string_view serverID) {
#ifdef ARANGODB_ENABLE_FAILURE_TESTS
  if (serverID == "debug-follower") {
    return "tcp://127.0.0.1:3000";
  }
#endif
  int tries = 0;

  if (!_serversProt.isValid) {
    loadServers();
    tries++;
  }

  std::string serverID_{serverID};

  while (true) {
    {
      READ_LOCKER(readLocker, _serversProt.lock);

      // _serversAliases is a map-type <Alias, ServerID>
      auto ita = _serverAliases.find(serverID_);

      if (ita != _serverAliases.end()) {
        serverID_ = (*ita).second;
      }

      // _servers is a map-type <ServerId, std::string>
      auto it = _servers.find(serverID_);

      if (it != _servers.end()) {
        return std::string{(*it).second};
      }
    }

    if (++tries >= 2) {
      break;
    }

    // must call loadServers outside the lock
    loadServers();
  }

  return std::string();
}

////////////////////////////////////////////////////////////////////////////////
/// @brief find the advertised endpoint of a server from its ID.
/// If it is not found in the cache, the cache is reloaded once, if
/// it is still not there an empty string is returned as an error.
////////////////////////////////////////////////////////////////////////////////

std::string ClusterInfo::getServerAdvertisedEndpoint(
    std::string_view serverID) {
#ifdef ARANGODB_ENABLE_FAILURE_TESTS
  if (serverID == "debug-follower") {
    return "tcp://127.0.0.1:3000";
  }
#endif
  int tries = 0;

  if (!_serversProt.isValid) {
    loadServers();
    tries++;
  }

  std::string serverID_{serverID};

  while (true) {
    {
      READ_LOCKER(readLocker, _serversProt.lock);

      // _serversAliases is a map-type <Alias, ServerID>
      auto ita = _serverAliases.find(serverID_);

      if (ita != _serverAliases.end()) {
        serverID_ = (*ita).second;
      }

      // _serversAliases is a map-type <ServerID, std::string>
      auto it = _serverAdvertisedEndpoints.find(serverID_);
      if (it != _serverAdvertisedEndpoints.end()) {
        return std::string{(*it).second};
      }
    }

    if (++tries >= 2) {
      break;
    }

    // must call loadServers outside the lock
    loadServers();
  }

  return std::string();
}

////////////////////////////////////////////////////////////////////////////////
/// @brief find the ID of a server from its endpoint.
/// If it is not found in the cache, the cache is reloaded once, if
/// it is still not there an empty string is returned as an error.
////////////////////////////////////////////////////////////////////////////////

std::string ClusterInfo::getServerName(std::string_view endpoint) {
  int tries = 0;

  if (!_serversProt.isValid) {
    loadServers();
    tries++;
  }

  while (true) {
    {
      READ_LOCKER(readLocker, _serversProt.lock);
      for (auto const& it : _servers) {
        if (it.second == endpoint) {
          return std::string{it.first};
        }
      }
    }

    if (++tries >= 2) {
      break;
    }

    // must call loadServers outside the lock
    loadServers();
  }

  return std::string();
}

////////////////////////////////////////////////////////////////////////////////
/// @brief (re-)load the information about all coordinators from the agency
/// Usually one does not have to call this directly.
////////////////////////////////////////////////////////////////////////////////

static std::string const prefixCurrentCoordinators = "Current/Coordinators";

void ClusterInfo::loadCurrentCoordinators() {
  ++_coordinatorsProt.wantedVersion;  // Indicate that after *NOW* somebody
                                      // has to reread from the agency!
  std::lock_guard mutexLocker{_coordinatorsProt.mutex};
  uint64_t storedVersion = _coordinatorsProt.wantedVersion;  // this is the
  // version we will set in the end
  if (_coordinatorsProt.doneVersion == storedVersion) {
    // Somebody else did, what we intended to do, so just return
    return;
  }

  // Now contact the agency:
  auto& agencyCache = _server.getFeature<ClusterFeature>().agencyCache();
  auto [acb, index] = agencyCache.read(std::vector<std::string>{
      AgencyCommHelper::path(prefixCurrentCoordinators)});
  auto result = acb->slice();

  if (result.isArray()) {
    velocypack::Slice currentCoordinators =
        result[0].get(std::initializer_list<std::string_view>{
            AgencyCommHelper::path(), "Current", "Coordinators"});

    if (currentCoordinators.isObject()) {
      decltype(_coordinators) newCoordinators{_memoryResource.get()};

      for (auto const& coordinator : VPackObjectIterator(currentCoordinators)) {
        newCoordinators.try_emplace(coordinator.key.copyString(),
                                    coordinator.value.copyString());
      }

      // Now set the new value:
      {
        WRITE_LOCKER(writeLocker, _coordinatorsProt.lock);
        _coordinators.swap(newCoordinators);
        _coordinatorsProt.doneVersion = storedVersion;
        _coordinatorsProt.isValid = true;
      }
      return;
    }
  }

  LOG_TOPIC("5ee6d", DEBUG, Logger::CLUSTER)
      << "Error while loading " << prefixCurrentCoordinators << " result was "
      << result.toJson();
}

static std::string const prefixMappings = "Target/MapUniqueToShortID";

void ClusterInfo::loadCurrentMappings() {
  ++_mappingsProt.wantedVersion;  // Indicate that after *NOW* somebody
                                  // has to reread from the agency!
  std::lock_guard mutexLocker{_mappingsProt.mutex};
  uint64_t storedVersion = _mappingsProt.wantedVersion;  // this is the
                                                         // version we will
                                                         // set in the end
  if (_mappingsProt.doneVersion == storedVersion) {
    // Somebody else did, what we intended to do, so just return
    return;
  }

  // Now contact the agency:
  auto& agencyCache = _server.getFeature<ClusterFeature>().agencyCache();
  auto [acb, index] = agencyCache.read(
      std::vector<std::string>{AgencyCommHelper::path(prefixMappings)});
  auto result = acb->slice();

  if (result.isArray()) {
    velocypack::Slice mappings =
        result[0].get(std::initializer_list<std::string_view>{
            AgencyCommHelper::path(), "Target", "MapUniqueToShortID"});

    if (mappings.isObject()) {
      decltype(_coordinatorIdMap) newCoordinatorIdMap{_memoryResource.get()};

      for (auto const& mapping : VPackObjectIterator(mappings)) {
        auto mapObject = mapping.value;
        if (mapObject.isObject()) {
          ServerID fullId = mapping.key.copyString();
          ServerShortName shortName = mapObject.get("ShortName").copyString();

          ServerShortID shortId =
              mapObject.get("TransactionID").getNumericValue<ServerShortID>();
          constexpr std::string_view kExpectedPrefix{"Coordinator"};
          if (shortName.size() > kExpectedPrefix.size() &&
              shortName.starts_with(kExpectedPrefix)) {
            newCoordinatorIdMap.try_emplace(shortId, std::move(fullId));
          }
        }
      }

      // Now set the new value:
      {
        WRITE_LOCKER(writeLocker, _mappingsProt.lock);
        _coordinatorIdMap.swap(newCoordinatorIdMap);
        _mappingsProt.doneVersion = storedVersion;
        _mappingsProt.isValid = true;
      }
      return;
    }
  }

  LOG_TOPIC("36f2e", DEBUG, Logger::CLUSTER)
      << "Error while loading " << prefixMappings << " result was "
      << result.toJson();
}

////////////////////////////////////////////////////////////////////////////////
/// @brief (re-)load the information about all DBservers from the agency
/// Usually one does not have to call this directly.
////////////////////////////////////////////////////////////////////////////////

static std::string const prefixCurrentDBServers = "Current/DBServers";
static std::string const prefixTarget = "Target";

void ClusterInfo::loadCurrentDBServers() {
  ++_dbServersProt.wantedVersion;  // Indicate that after *NOW* somebody has to
                                   // reread from the agency!
  std::lock_guard mutexLocker{_dbServersProt.mutex};
  uint64_t storedVersion = _dbServersProt.wantedVersion;  // this is the version
  // we will set in the end
  if (_dbServersProt.doneVersion == storedVersion) {
    // Somebody else did, what we intended to do, so just return
    return;
  }

  auto& agencyCache = _server.getFeature<ClusterFeature>().agencyCache();
  auto [acb, index] = agencyCache.read(
      std::vector<std::string>{AgencyCommHelper::path(prefixCurrentDBServers),
                               AgencyCommHelper::path(prefixTarget)});
  auto result = acb->slice();
  if (!result.isArray()) {
    return;
  }

  // Now contact the agency:
  VPackSlice currentDBServers, failedDBServers, cleanedDBServers,
      toBeCleanedDBServers;

  auto curDBServersPath = std::initializer_list<std::string_view>{
      AgencyCommHelper::path(), "Current", "DBServers"};
  if (result[0].hasKey(curDBServersPath)) {
    currentDBServers = result[0].get(curDBServersPath);
  }
  auto failedServerPath = std::initializer_list<std::string_view>{
      AgencyCommHelper::path(), "Target", "FailedServers"};
  if (result[0].hasKey(failedServerPath)) {
    failedDBServers = result[0].get(failedServerPath);
  }
  auto cleanedServersPath = std::initializer_list<std::string_view>{
      AgencyCommHelper::path(), "Target", "CleanedServers"};
  if (result[0].hasKey(cleanedServersPath)) {
    cleanedDBServers = result[0].get(cleanedServersPath);
  }

  auto toBeCleanedServersPath = std::initializer_list<std::string_view>{
      AgencyCommHelper::path(), "Target", "ToBeCleanedServers"};
  if (result[0].hasKey(toBeCleanedServersPath)) {
    toBeCleanedDBServers = result[0].get(toBeCleanedServersPath);
  }

  if (currentDBServers.isObject() && failedDBServers.isObject()) {
    decltype(_dbServers) newDBServers{_memoryResource.get()};

    for (auto const& dbserver : VPackObjectIterator(currentDBServers)) {
      bool found = false;
      if (failedDBServers.isObject()) {
        for (auto const& failedServer : VPackObjectIterator(failedDBServers)) {
          if (basics::VelocyPackHelper::equal(dbserver.key, failedServer.key,
                                              false)) {
            found = true;
            break;
          }
        }
      }
      if (found) {
        continue;
      }

      if (cleanedDBServers.isArray()) {
        found = false;
        for (auto const& cleanedServer : VPackArrayIterator(cleanedDBServers)) {
          if (basics::VelocyPackHelper::equal(dbserver.key, cleanedServer,
                                              false)) {
            found = true;
            break;
          }
        }
        if (found) {
          continue;
        }
      }

      if (toBeCleanedDBServers.isArray()) {
        found = false;
        for (auto const& toBeCleanedServer :
             VPackArrayIterator(toBeCleanedDBServers)) {
          if (basics::VelocyPackHelper::equal(dbserver.key, toBeCleanedServer,
                                              false)) {
            found = true;
            break;
          }
        }
        if (found) {
          continue;
        }
      }

      newDBServers.try_emplace(dbserver.key.copyString(),
                               dbserver.value.copyString());
    }

    // Now set the new value:
    {
      WRITE_LOCKER(writeLocker, _dbServersProt.lock);
      _dbServers.swap(newDBServers);
      _dbServersProt.doneVersion = storedVersion;
      _dbServersProt.isValid = true;
    }
    return;
  }

  LOG_TOPIC("5a7e1", DEBUG, Logger::CLUSTER)
      << "Error while loading " << prefixCurrentDBServers << " result was "
      << result.toJson();
}

////////////////////////////////////////////////////////////////////////////////
/// @brief return a list of all DBServers in the cluster that have
/// currently registered
////////////////////////////////////////////////////////////////////////////////

std::vector<ServerID> ClusterInfo::getCurrentDBServers() {
  std::vector<ServerID> result;

  if (!_dbServersProt.isValid) {
    loadCurrentDBServers();
  }
  // return a consistent state of servers
  READ_LOCKER(readLocker, _dbServersProt.lock);

  result.reserve(_dbServers.size());

  for (auto& it : _dbServers) {
    result.emplace_back(it.first);
  }

  return result;
}

////////////////////////////////////////////////////////////////////////////////
/// @brief find the servers who are responsible for a shard (one leader
/// and multiple followers)
/// If it is not found in the cache, the cache is reloaded once, if
/// it is still not there an empty string is returned as an error.
////////////////////////////////////////////////////////////////////////////////

std::shared_ptr<std::vector<ServerID> const> ClusterInfo::getResponsibleServer(
    std::string_view shardID) {
<<<<<<< HEAD
  auto result = [&] {
    if (!shardID.empty()) {
      if (auto result = getResponsibleServerReplication2(shardID);
          result != nullptr) {
        return result;
      }
    }

    return getResponsibleServerReplication1(shardID);
  }();

  return std::make_shared<std::vector<ServerID>>(result->begin(),
                                                 result->end());
}

////////////////////////////////////////////////////////////////////////////////
/// @brief replication1 code for getResponsibleServer
////////////////////////////////////////////////////////////////////////////////

std::shared_ptr<std::pmr::vector<pmr::ServerID> const>
ClusterInfo::getResponsibleServerReplication1(std::string_view shardID) {
=======
>>>>>>> 64a64c29
  int tries = 0;

  if (!_currentProt.isValid) {
    Result r = waitForCurrent(1).get();
    if (r.fail()) {
      THROW_ARANGO_EXCEPTION(r);
    }
  }

  while (true) {
    {
      READ_LOCKER(readLocker, _currentProt.lock);
      // _shardsToCurrentServers is a map-type <ShardId,
      // std::shared_ptr<std::vector<ServerId>>>
      auto it = _shardsToCurrentServers.find(shardID);

      // TODO throw an exception if we don't find the shard or the server list
      // is null or empty?
      if (it != _shardsToCurrentServers.end()) {
        auto serverList = (*it).second;
        if (serverList != nullptr && !serverList->empty() &&
            !(*serverList)[0].empty() && (*serverList)[0][0] == '_') {
          // This is a temporary situation in which the leader has already
          // resigned, let's wait half a second and try again.
          --tries;
        } else {
          return (*it).second;
        }
      }
    }

    if (++tries >= 2 || _server.isStopping()) {
      break;
    }

    LOG_TOPIC("b1dc5", INFO, Logger::CLUSTER)
        << "getResponsibleServerReplication1: found resigned leader, "
        << "waiting for half a second...";
    std::this_thread::sleep_for(std::chrono::milliseconds(500));
  }

  return {};
}

<<<<<<< HEAD
////////////////////////////////////////////////////////////////////////////////
/// @brief for replication2 we use the replicated logs data to find the servers
////////////////////////////////////////////////////////////////////////////////

std::shared_ptr<std::pmr::vector<pmr::ServerID> const>
ClusterInfo::getResponsibleServerReplication2(std::string_view shardID) {
  int tries = 0;

  if (!_planProt.isValid) {
    Result r = waitForPlan(1).get();
    if (r.fail()) {
      THROW_ARANGO_EXCEPTION(r);
    }
  }

  auto logId = LogicalCollection::shardIdToStateId(shardID);
  auto result = std::shared_ptr<std::pmr::vector<pmr::ServerID>>{nullptr};

  while (true) {
    {
      READ_LOCKER(readLocker, _planProt.lock);
      // if we find a replicated log for this shard, then this is a
      // replication 2.0 db, in which case we want to use the participant
      // information from the log instead
      auto it = _replicatedLogs.find(logId);
      if (it == _replicatedLogs.end()) {
        // we are not in a replication2 database
        break;
      }

      if (it->second->currentTerm.has_value() &&
          it->second->currentTerm->leader.has_value()) {
        auto& leader = it->second->currentTerm->leader->serverId;
        auto& participants = it->second->participantsConfig.participants;
        result = std::make_shared<std::pmr::vector<pmr::ServerID>>();

        // TODO Sanity check, can be removed later
        TRI_ASSERT(participants.size() < 1000000);

        result->reserve(participants.size());
        // participants is an unordered map, but the resulting list requires
        // that the leader is the first entry!
        result->emplace_back(leader);
        for (auto& [k, v] : participants) {
          if (k != leader) {
            result->emplace_back(k);
          }
        }
        break;
      }
    }

    if (++tries >= 100 || _server.isStopping()) {
      break;
    }

    LOG_TOPIC("4fff5", INFO, Logger::CLUSTER)
        << "getResponsibleServerReplication2: did not find leader,"
        << "waiting for half a second...";
    std::this_thread::sleep_for(std::chrono::milliseconds(500));
  }

  return result;
}

=======
>>>>>>> 64a64c29
ClusterInfo::ShardLeadership ClusterInfo::getShardLeadership(
    ServerID const& server, ShardID const& shard) const {
  if (!_currentProt.isValid) {
    return ShardLeadership::kUnclear;
  }
  READ_LOCKER(readLocker, _currentProt.lock);
  auto it = _shardsToCurrentServers.find(shard);
  if (it == _shardsToCurrentServers.end()) {
    return ShardLeadership::kUnclear;
  }
  auto const& serverList = it->second;
  if (!serverList || serverList->empty()) {
    return ShardLeadership::kUnclear;
  }
  auto const& front = serverList->front();
  TRI_ASSERT(!front.empty());
  if (front.starts_with('_')) {
    // This is a temporary situation in which the leader has already resigned,
    // so we don't know exactly right now.
    return ShardLeadership::kUnclear;
  }
  return front == std::string_view{server} ? ShardLeadership::kLeader
                                           : ShardLeadership::kFollower;
}

//////////////////////////////////////////////////////////////////////////////
/// @brief atomically find all servers who are responsible for the given
/// shards (only the leaders).
/// will throw an exception if no leader can be found for any
/// of the shards. will return an empty result if the shards couldn't be
/// determined after a while - it is the responsibility of the caller to
/// check for an empty result!
//////////////////////////////////////////////////////////////////////////////

containers::FlatHashMap<ShardID, ServerID> ClusterInfo::getResponsibleServers(
    containers::FlatHashSet<ShardID> const& shardIds) {
  TRI_ASSERT(!shardIds.empty());

  containers::FlatHashMap<ShardID, ServerID> result;

  int tries = 0;

  if (!_currentProt.isValid) {
    Result r = waitForCurrent(1).get();
    if (r.fail()) {
      THROW_ARANGO_EXCEPTION(r);
    }
  }

  while (true) {
    TRI_ASSERT(result.empty());
    {
      READ_LOCKER(readLocker, _currentProt.lock);
      for (auto const& shardId : shardIds) {
        auto it = _shardsToCurrentServers.find(shardId);

        if (it == _shardsToCurrentServers.end()) {
          THROW_ARANGO_EXCEPTION_MESSAGE(TRI_ERROR_ARANGO_DATA_SOURCE_NOT_FOUND,
                                         "no shard found with ID " + shardId);
        }

        auto serverList = (*it).second;
        if (serverList == nullptr || serverList->empty()) {
          break;  // replication 2 not yet ready
        }

        if (!(*serverList)[0].empty() && (*serverList)[0][0] == '_') {
          // This is a temporary situation in which the leader has already
          // resigned, let's wait half a second and try again.
          --tries;
          break;
        }

        // put leader into result
        result.try_emplace(shardId, (*it).second->front());
      }
    }

    if (result.size() == shardIds.size()) {
      // result is complete
      break;
    }

    // reset everything we found so far for the next round
    result.clear();

    if (++tries >= 2 || _server.isStopping()) {
      break;
    }

    LOG_TOPIC("31428", INFO, Logger::CLUSTER)
        << "getResponsibleServersReplication1: found resigned leader,"
        << "waiting for half a second...";
    std::this_thread::sleep_for(std::chrono::milliseconds(500));
  }

  return result;
}

////////////////////////////////////////////////////////////////////////////////
/// @brief find the shard list of a collection, sorted numerically
////////////////////////////////////////////////////////////////////////////////

std::shared_ptr<std::vector<ShardID>> ClusterInfo::getShardList(
    std::string_view collectionID) {
  TRI_IF_FAILURE("ClusterInfo::failedToGetShardList") {
    // Simulate no results
    return std::make_shared<std::vector<ShardID>>();
  }

  {
    // Get the sharding keys and the number of shards:
    READ_LOCKER(readLocker, _planProt.lock);
    // _shards is a map-type <DataSourceId, shared_ptr<vector<string>>>
    auto it = _shards.find(collectionID);

    if (it != _shards.end()) {
      return it->second;
    }
  }
  return std::make_shared<std::vector<ShardID>>();
}

std::shared_ptr<std::pmr::vector<pmr::ServerID> const>
ClusterInfo::getCurrentServersForShard(std::string_view shardId) {
  READ_LOCKER(readLocker, _currentProt.lock);

  if (auto it = _shardsToCurrentServers.find(shardId);
      it != _shardsToCurrentServers.end()) {
    return it->second;
  } else {
    return nullptr;
  }
}

////////////////////////////////////////////////////////////////////////////////
/// @brief return the list of coordinator server names
////////////////////////////////////////////////////////////////////////////////

std::vector<ServerID> ClusterInfo::getCurrentCoordinators() {
  std::vector<ServerID> result;

  if (!_coordinatorsProt.isValid) {
    loadCurrentCoordinators();
  }

  // return a consistent state of servers
  READ_LOCKER(readLocker, _coordinatorsProt.lock);

  result.reserve(_coordinators.size());

  for (auto& it : _coordinators) {
    result.emplace_back(it.first);
  }

  return result;
}

////////////////////////////////////////////////////////////////////////////////
/// @brief lookup full coordinator ID from short ID
////////////////////////////////////////////////////////////////////////////////

ServerID ClusterInfo::getCoordinatorByShortID(ServerShortID shortId) {
  int tries = 0;
  if (!_mappingsProt.isValid) {
    loadCurrentMappings();
    tries++;
  }

  while (true) {
    {
      // return a consistent state of servers
      READ_LOCKER(readLocker, _mappingsProt.lock);

      auto it = _coordinatorIdMap.find(shortId);
      if (it != _coordinatorIdMap.end()) {
        return ServerID{it->second};
      }
    }

    if (++tries >= 2) {
      break;
    }

    loadCurrentMappings();
  }

  return ServerID{};
}

//////////////////////////////////////////////////////////////////////////////
/// @brief invalidate current coordinators
//////////////////////////////////////////////////////////////////////////////

void ClusterInfo::invalidateCurrentCoordinators() {
  WRITE_LOCKER(writeLocker, _coordinatorsProt.lock);
  _coordinatorsProt.isValid = false;
}

//////////////////////////////////////////////////////////////////////////////
/// @brief get current "Plan" structure
//////////////////////////////////////////////////////////////////////////////

containers::FlatHashMap<std::string, std::shared_ptr<VPackBuilder>>
ClusterInfo::getPlan(uint64_t& index,
                     containers::FlatHashSet<std::string> const& dirty) {
  // We should never proceed here, until we have seen an
  // initial agency cache through loadPlan
  Result r = waitForPlan(1).get();
  if (r.fail()) {
    THROW_ARANGO_EXCEPTION(r);
  }

  containers::FlatHashMap<std::string, std::shared_ptr<VPackBuilder>> ret;
  READ_LOCKER(readLocker, _planProt.lock);
  index = _planIndex;
  for (auto const& i : dirty) {
    auto it = _plan.find(i);
    if (it == _plan.end()) {
      continue;
    }
    ret.try_emplace(it->first, it->second);
  }
  return ret;
}

//////////////////////////////////////////////////////////////////////////////
/// @brief get current "Current" structure
//////////////////////////////////////////////////////////////////////////////

containers::FlatHashMap<std::string, std::shared_ptr<VPackBuilder>>
ClusterInfo::getCurrent(uint64_t& index,
                        containers::FlatHashSet<std::string> const& dirty) {
  // We should never proceed here, until we have seen an
  // initial agency cache through loadCurrent
  Result r = waitForCurrent(1).get();
  if (r.fail()) {
    THROW_ARANGO_EXCEPTION(r);
  }

  containers::FlatHashMap<std::string, std::shared_ptr<VPackBuilder>> ret;
  READ_LOCKER(readLocker, _currentProt.lock);
  index = _currentIndex;
  for (auto const& i : dirty) {
    auto it = _current.find(i);
    if (it == _current.end()) {
      continue;
    }
    ret.try_emplace(it->first, it->second);
  }
  return ret;
}

containers::FlatHashSet<ServerID> ClusterInfo::getFailedServers() const {
  std::lock_guard lock{_failedServersMutex};
  containers::FlatHashSet<ServerID> result;
  result.reserve(_failedServers.size());
  for (auto const& server : _failedServers) {
    result.emplace(server);
  }
  return result;
}

void ClusterInfo::setFailedServers(
    containers::FlatHashSet<ServerID> failedServers) {
  std::lock_guard lock{_failedServersMutex};
  _failedServers.clear();
  for (auto const& server : failedServers) {
    _failedServers.emplace(server);
  }
}

#ifdef ARANGODB_USE_GOOGLE_TESTS
void ClusterInfo::setServers(
    containers::FlatHashMap<ServerID, std::string> servers) {
  WRITE_LOCKER(writeLocker, _serversProt.lock);
  _servers.clear();
  for (auto const& [k, v] : servers) {
    _servers.emplace(k, v);
  }
}

void ClusterInfo::setServerAliases(
    containers::FlatHashMap<ServerID, std::string> aliases) {
  WRITE_LOCKER(writeLocker, _serversProt.lock);
  _serverAliases.clear();
  for (auto const& [k, v] : aliases) {
    _serverAliases.emplace(k, v);
  }
}

void ClusterInfo::setServerAdvertisedEndpoints(
    containers::FlatHashMap<ServerID, std::string> advertisedEndpoints) {
  WRITE_LOCKER(writeLocker, _serversProt.lock);
  _serverAdvertisedEndpoints.clear();
  for (auto const& [k, v] : advertisedEndpoints) {
    _serverAdvertisedEndpoints.emplace(k, v);
  }
}

void ClusterInfo::setShardToShardGroupLeader(
    containers::FlatHashMap<ShardID, ShardID> shardToShardGroupLeader) {
  WRITE_LOCKER(writeLocker, _planProt.lock);
  _shardToShardGroupLeader.clear();
  for (auto const& [k, v] : shardToShardGroupLeader) {
    _shardToShardGroupLeader.emplace(k, v);
  }
}

void ClusterInfo::setShardGroups(
    containers::FlatHashMap<ShardID, std::shared_ptr<std::vector<ShardID>>>
        shardGroups) {
  WRITE_LOCKER(writeLocker, _planProt.lock);
  _shardGroups.clear();
  for (auto const& [k, v] : shardGroups) {
    auto vv = std::make_shared<std::pmr::vector<pmr::ShardID>>();
    vv->assign(v->begin(), v->end());
    _shardGroups.emplace(k, std::move(vv));
  }
}

void ClusterInfo::setShardIds(
    containers::FlatHashMap<ShardID,
                            std::shared_ptr<std::vector<ServerID> const>>
        shardIds) {
  WRITE_LOCKER(writeLocker, _currentProt.lock);
  _shardsToCurrentServers.clear();
  for (auto const& [k, v] : shardIds) {
    auto vv = std::make_shared<std::pmr::vector<pmr::ShardID>>();
    vv->assign(v->begin(), v->end());
    _shardsToCurrentServers.emplace(k, std::move(vv));
  }
}
#endif

bool ClusterInfo::serverExists(std::string_view serverId) const noexcept {
  READ_LOCKER(readLocker, _serversProt.lock);
  return _servers.contains(serverId);
}

bool ClusterInfo::serverAliasExists(std::string_view alias) const noexcept {
  READ_LOCKER(readLocker, _serversProt.lock);
  return _serverAliases.contains(alias);
}

containers::FlatHashMap<ServerID, std::string> ClusterInfo::getServers() {
  if (!_serversProt.isValid) {
    loadServers();
  }
  READ_LOCKER(readLocker, _serversProt.lock);
  containers::FlatHashMap<ServerID, std::string> result;
  for (auto const& [k, v] : _servers) {
    result.emplace(k, v);
  }
  return result;
}

containers::FlatHashMap<ServerID, std::string> ClusterInfo::getServerAliases() {
  containers::FlatHashMap<std::string, std::string> ret;
  READ_LOCKER(readLocker, _serversProt.lock);
  // note: don't try to change this to
  //  return _serverAlias
  // because we are returning the aliases in {value, key} order here
  for (const auto& i : _serverAliases) {
    ret.try_emplace(i.second, i.first);
  }
  return ret;
}

arangodb::Result ClusterInfo::getShardServers(std::string_view shardId,
                                              std::vector<ServerID>& servers) {
  READ_LOCKER(readLocker, _planProt.lock);

  auto it = _shardsToPlanServers.find(shardId);
  if (it != _shardsToPlanServers.end()) {
    servers.assign(it->second.begin(), it->second.end());
    return arangodb::Result();
  }

  LOG_TOPIC("16d14", DEBUG, Logger::CLUSTER)
      << "Strange, did not find shard in _shardServers: " << shardId;
  return arangodb::Result(TRI_ERROR_FAILED);
}

CollectionID ClusterInfo::getCollectionNameForShard(std::string_view shardId) {
  READ_LOCKER(readLocker, _planProt.lock);

  auto it = _shardToName.find(shardId);
  if (it != _shardToName.end()) {
    return CollectionID{it->second};
  }
  return StaticStrings::Empty;
}

auto ClusterInfo::getReplicatedLogsParticipants(std::string_view database) const
    -> ResultT<
        std::unordered_map<replication2::LogId, std::vector<std::string>>> {
  READ_LOCKER(readLocker, _planProt.lock);

  auto it = _newStuffByDatabase.find(database);
  if (it == std::end(_newStuffByDatabase)) {
    return {TRI_ERROR_ARANGO_DATABASE_NOT_FOUND};
  }

  auto replicatedLogs =
      std::unordered_map<replication2::LogId, std::vector<std::string>>{};
  for (auto const& [logId, logPlanSpecification] : it->second->replicatedLogs) {
    std::vector<std::string> participants;
    auto const& planParticipants =
        logPlanSpecification->participantsConfig.participants;
    participants.reserve(planParticipants.size());
    for (auto const& pInfo : planParticipants) {
      participants.push_back(pInfo.first);
    }

    // Move the leader at the top of the list.
    if (logPlanSpecification->currentTerm.has_value() &&
        logPlanSpecification->currentTerm->leader.has_value()) {
      for (auto& p : participants) {
        if (p == logPlanSpecification->currentTerm->leader->serverId) {
          std::swap(p, participants[0]);
          break;
        }
      }
    }

    replicatedLogs.emplace(logId, std::move(participants));
  }

  return replicatedLogs;
}

auto ClusterInfo::getCollectionGroupById(
    replication2::agency::CollectionGroupId id)
    -> std::shared_ptr<
        replication2::agency::CollectionGroupPlanSpecification const> {
  READ_LOCKER(readLocker, _planProt.lock);
  if (auto iter = _collectionGroups.find(id); iter != _collectionGroups.end()) {
    return iter->second;
  }
  return nullptr;
}

auto ClusterInfo::getReplicatedLogLeader(replication2::LogId id) const
    -> ResultT<ServerID> {
  READ_LOCKER(readLocker, _planProt.lock);

  auto it = _replicatedLogs.find(id);
  if (it == std::end(_replicatedLogs)) {
    return Result::fmt(TRI_ERROR_REPLICATION_REPLICATED_LOG_NOT_FOUND, id);
  }

  if (auto const& term = it->second->currentTerm) {
    if (auto const& leader = term->leader) {
      return leader->serverId;
    }
  }

  return {TRI_ERROR_REPLICATION_REPLICATED_LOG_LEADER_RESIGNED};
}

Result ClusterInfo::agencyDump(std::shared_ptr<VPackBuilder> const& body) {
  AgencyCommResult dump = _agency.dump();

  if (!dump.successful()) {
    LOG_TOPIC("93c0e", ERR, Logger::CLUSTER)
        << "failed to acquire agency dump: " << dump.errorMessage();
    return Result(dump.errorCode(), dump.errorMessage());
  }

  body->add(dump.slice());
  return Result();
}

Result ClusterInfo::agencyPlan(std::shared_ptr<VPackBuilder> const& body) {
  auto& agencyCache = _server.getFeature<ClusterFeature>().agencyCache();
  auto [acb, index] =
      agencyCache.read({AgencyCommHelper::path("Plan"),
                        AgencyCommHelper::path("Sync/LatestID")});
  VPackSlice result = acb->slice();

  if (result.isArray()) {
    body->add(acb->slice());
  } else {
    LOG_TOPIC("36ada", DEBUG, Logger::CLUSTER)
        << "Failed to acquire the Plan section from the agency cache: "
        << acb->toJson();
    VPackObjectBuilder g(body.get());
  }
  return Result();
}

arangodb::Result ClusterInfo::agencyReplan(VPackSlice const plan) {
  // Apply only Collections and DBServers
  AgencyWriteTransaction transaction(std::vector<AgencyOperation>{
      {"Current/Collections", AgencyValueOperationType::SET,
       VPackSlice::emptyObjectSlice()},
      {"Plan/Collections", AgencyValueOperationType::SET,
       plan.get({"arango", "Plan", "Collections"})},
      {"Current/Databases", AgencyValueOperationType::SET,
       VPackSlice::emptyObjectSlice()},
      {"Plan/Databases", AgencyValueOperationType::SET,
       plan.get({"arango", "Plan", "Databases"})},
      {"Current/Views", AgencyValueOperationType::SET,
       VPackSlice::emptyObjectSlice()},
      {"Plan/Views", AgencyValueOperationType::SET,
       plan.get({"arango", "Plan", "Views"})},
      {"Current/Version", AgencySimpleOperationType::INCREMENT_OP},
      {"Plan/Version", AgencySimpleOperationType::INCREMENT_OP},
      {"Sync/UserVersion", AgencySimpleOperationType::INCREMENT_OP},
      {"Sync/FoxxQueueVersion", AgencySimpleOperationType::INCREMENT_OP},
      {"Sync/HotBackupRestoreDone", AgencySimpleOperationType::INCREMENT_OP}});

  VPackSlice latestIdSlice = plan.get({"arango", "Sync", "LatestID"});
  if (!latestIdSlice.isNone()) {
    transaction.operations.emplace_back(
        "Sync/LatestID", AgencyValueOperationType::SET, latestIdSlice);
  }
  AgencyCommResult r = _agency.sendTransactionWithFailover(transaction);
  if (!r.successful()) {
    arangodb::Result result(
        TRI_ERROR_HOT_BACKUP_INTERNAL,
        basics::StringUtils::concatT("Error reporting to agency: _statusCode: ",
                                     r.errorCode()));
    return result;
  }

  Result rr;
  if (VPackSlice resultsSlice = r.slice().get("results");
      resultsSlice.length() > 0) {
    rr = waitForPlan(resultsSlice[0].getNumber<uint64_t>()).get();
  }

  return rr;
}

std::string const backupKey = "/arango/Target/HotBackup/Create";
std::string const maintenanceKey = "/arango/Supervision/Maintenance";
std::string const supervisionMode = "/arango/Supervision/State/Mode";
std::string const toDoKey = "/arango/Target/ToDo";
std::string const pendingKey = "/arango/Target/Pending";
std::string const writeURL = "_api/agency/write";

arangodb::Result ClusterInfo::agencyHotBackupLock(std::string_view backupId,
                                                  double timeout,
                                                  bool& supervisionOff) {
  using namespace std::chrono;

  auto const endTime = steady_clock::now() +
                       milliseconds(static_cast<uint64_t>(1.0e3 * timeout));
  supervisionOff = false;

  LOG_TOPIC("e74e5", DEBUG, Logger::BACKUP)
      << "initiating agency lock for hot backup " << backupId;

  auto const timeouti = static_cast<long>(std::ceil(timeout));

  VPackBuilder builder;
  {
    VPackArrayBuilder trxs(&builder);
    {
      VPackArrayBuilder trx(&builder);

      // Operations
      {
        VPackObjectBuilder o(&builder);
        builder.add(  // Backup lock
            backupKey,
            VPackValue(timepointToString(std::chrono::system_clock::now() +
                                         std::chrono::seconds(timeouti))));
        builder.add(  // Turn off supervision
            maintenanceKey,
            VPackValue(timepointToString(std::chrono::system_clock::now() +
                                         std::chrono::seconds(timeouti))));
      }

      // Preconditions
      {
        VPackObjectBuilder precs(&builder);
        builder.add(VPackValue(backupKey));  // Backup key empty
        {
          VPackObjectBuilder oe(&builder);
          builder.add("oldEmpty", VPackValue(true));
        }
        builder.add(VPackValue(pendingKey));  // No jobs pending
        {
          VPackObjectBuilder oe(&builder);
          builder.add("old", VPackSlice::emptyObjectSlice());
        }
        builder.add(VPackValue(toDoKey));  // No jobs to do
        {
          VPackObjectBuilder oe(&builder);
          builder.add("old", VPackSlice::emptyObjectSlice());
        }
        builder.add(VPackValue(supervisionMode));  // Supervision on
        {
          VPackObjectBuilder old(&builder);
          builder.add("old", VPackValue("Normal"));
        }
      }

      builder.add(VPackValue(to_string(boost::uuids::random_generator()())));
    }

    {
      VPackArrayBuilder trx(&builder);

      // Operations
      {
        VPackObjectBuilder o(&builder);
        builder.add(  // Backup lock
            backupKey,
            VPackValue(timepointToString(std::chrono::system_clock::now() +
                                         std::chrono::seconds(timeouti))));
        builder.add(  // Turn off supervision
            maintenanceKey,
            VPackValue(timepointToString(std::chrono::system_clock::now() +
                                         std::chrono::seconds(timeouti))));
      }

      // Preconditions
      {
        VPackObjectBuilder precs(&builder);
        builder.add(VPackValue(backupKey));  // Backup key empty
        {
          VPackObjectBuilder oe(&builder);
          builder.add("oldEmpty", VPackValue(true));
        }
        builder.add(VPackValue(pendingKey));  // No jobs pending
        {
          VPackObjectBuilder oe(&builder);
          builder.add("old", VPackSlice::emptyObjectSlice());
        }
        builder.add(VPackValue(toDoKey));  // No jobs to do
        {
          VPackObjectBuilder oe(&builder);
          builder.add("old", VPackSlice::emptyObjectSlice());
        }
        builder.add(VPackValue(supervisionMode));  // Supervision off
        {
          VPackObjectBuilder old(&builder);
          builder.add("old", VPackValue("Maintenance"));
        }
      }

      builder.add(VPackValue(to_string(boost::uuids::random_generator()())));
    }
  }

  // Try to establish hot backup lock in agency.
  auto result = _agency.sendWithFailover(arangodb::rest::RequestType::POST,
                                         timeout, writeURL, builder.slice());

  LOG_TOPIC("53a93", DEBUG, Logger::BACKUP)
      << "agency lock for hot backup " << backupId << " scheduled with "
      << builder.toJson();

  // *** ATTENTION ***: Result will always be 412.
  // So we're going to fail, if we have an error OTHER THAN 412:
  if (!result.successful() &&
      result.httpCode() != rest::ResponseCode::PRECONDITION_FAILED) {
    return arangodb::Result(TRI_ERROR_HOT_BACKUP_INTERNAL,
                            "failed to acquire backup lock in agency");
  }

  LOG_TOPIC("a94d5", DEBUG, Logger::BACKUP)
      << "agency lock response for backup id " << backupId << ": "
      << result.slice().toJson();

  if (!result.slice().isObject() || !result.slice().hasKey("results") ||
      !result.slice().get("results").isArray() ||
      result.slice().get("results").length() != 2) {
    return arangodb::Result(
        TRI_ERROR_HOT_BACKUP_INTERNAL,
        "invalid agency result while acquiring backup lock");
  }
  auto ar = result.slice().get("results");

  uint64_t first = ar[0].getNumber<uint64_t>();
  uint64_t second = ar[1].getNumber<uint64_t>();

  if (first == 0 && second == 0) {  // tough luck
    return arangodb::Result(TRI_ERROR_HOT_BACKUP_INTERNAL,
                            "preconditions failed while trying to acquire "
                            "backup lock in the agency");
  }

  if (first > 0) {  // Supervision was on
    LOG_TOPIC("b6c98", DEBUG, Logger::BACKUP)
        << "agency lock found supervision on before";
    supervisionOff = false;
  } else {
    LOG_TOPIC("bbb55", DEBUG, Logger::BACKUP)
        << "agency lock found supervision off before";
    supervisionOff = true;
  }

  double wait = 0.1;
  while (!_server.isStopping() && std::chrono::steady_clock::now() < endTime) {
    auto& agencyCache = _server.getFeature<ClusterFeature>().agencyCache();
    auto [result, index] = agencyCache.get("Supervision/State/Mode");

    if (result->slice().isString()) {
      if (result->slice().isEqualString("Maintenance")) {
        LOG_TOPIC("76a2c", DEBUG, Logger::BACKUP)
            << "agency hot backup lock acquired";
        return arangodb::Result();
      }
    }

    LOG_TOPIC("ede54", DEBUG, Logger::BACKUP)
        << "agency hot backup lock waiting: " << result->slice().toJson();

    if (wait < 2.0) {
      wait *= 1.1;
    }

    std::this_thread::sleep_for(std::chrono::duration<double>(wait));
  }

  agencyHotBackupUnlock(backupId, timeout, supervisionOff);

  return arangodb::Result(
      TRI_ERROR_HOT_BACKUP_INTERNAL,
      "timeout waiting for maintenance mode to be activated in agency");
}

Result ClusterInfo::agencyHotBackupUnlock(std::string_view backupId,
                                          double timeout, bool supervisionOff) {
  using namespace std::chrono;

  auto const endTime = steady_clock::now() +
                       milliseconds(static_cast<uint64_t>(1.0e3 * timeout));

  LOG_TOPIC("6ae41", DEBUG, Logger::BACKUP)
      << "unlocking backup lock for backup " << backupId << "  in agency";

  VPackBuilder builder;
  {
    VPackArrayBuilder trxs(&builder);
    {
      VPackArrayBuilder trx(&builder);
      {
        VPackObjectBuilder o(&builder);
        builder.add(VPackValue(backupKey));  // Remove backup key
        {
          VPackObjectBuilder oo(&builder);
          builder.add("op", VPackValue("delete"));
        }
        if (!supervisionOff) {  // Turn supervision on, if it was on before
          builder.add(VPackValue(maintenanceKey));
          VPackObjectBuilder d(&builder);
          builder.add("op", VPackValue("delete"));
        }
      }
    }
  }

  // Try to establish hot backup lock in agency. Result will always be 412.
  // Question is: How 412?
  auto result = _agency.sendWithFailover(arangodb::rest::RequestType::POST,
                                         timeout, writeURL, builder.slice());
  if (!result.successful() &&
      result.httpCode() != rest::ResponseCode::PRECONDITION_FAILED) {
    LOG_TOPIC("6ae43", WARN, Logger::BACKUP)
        << "Error when unlocking backup lock for backup " << backupId
        << " in agency, errorCode: " << result.httpCode()
        << ", errorMessage: " << result.errorMessage();
    return arangodb::Result(TRI_ERROR_HOT_BACKUP_INTERNAL,
                            "failed to release backup lock in agency");
  }

  if (!result.slice().isObject() || !result.slice().hasKey("results") ||
      !result.slice().get("results").isArray()) {
    LOG_TOPIC("6ae44", WARN, Logger::BACKUP)
        << "Illegal response when unlocking backup lock for backup " << backupId
        << " in agency.";
    return arangodb::Result(
        TRI_ERROR_HOT_BACKUP_INTERNAL,
        "invalid agency result while releasing backup lock");
  }

  auto ar = result.slice().get("results");
  if (!ar[0].isNumber()) {
    LOG_TOPIC("6ae45", WARN, Logger::BACKUP)
        << "Invalid agency result when unlocking backup lock for backup "
        << backupId << " in agency: " << result.slice().toJson();
    return arangodb::Result(
        TRI_ERROR_HOT_BACKUP_INTERNAL,
        "invalid agency result while releasing backup lock");
  }

  if (supervisionOff) {
    return arangodb::Result();
  }

  double wait = 0.1;
  while (!_server.isStopping() && std::chrono::steady_clock::now() < endTime) {
    auto& agencyCache = _server.getFeature<ClusterFeature>().agencyCache();
    auto [res, index] = agencyCache.get("Supervision/State/Mode");

    if (!res->slice().isString()) {
      LOG_TOPIC("6ae46", WARN, Logger::BACKUP)
          << "Invalid JSON from agency when deactivating supervision mode for "
             "backup "
          << backupId;
      return arangodb::Result(
          TRI_ERROR_HOT_BACKUP_INTERNAL,
          std::string(
              "invalid JSON from agency, when deactivating supervision mode:") +
              res->slice().toJson());
    }

    if (res->slice().isEqualString("Normal")) {
      return arangodb::Result();
    }

    LOG_TOPIC("edf54", DEBUG, Logger::BACKUP)
        << "agency hot backup unlock waiting: " << res->slice().toJson();

    if (wait < 2.0) {
      wait *= 1.1;
    }

    std::this_thread::sleep_for(std::chrono::duration<double>(wait));
  }

  LOG_TOPIC("6ae47", WARN, Logger::BACKUP)
      << "Timeout when deactivating supervision mode for backup " << backupId;

  return arangodb::Result(
      TRI_ERROR_HOT_BACKUP_INTERNAL,
      "timeout waiting for maintenance mode to be deactivated in agency");
}

ArangodServer& ClusterInfo::server() const { return _server; }

AgencyCallbackRegistry& ClusterInfo::agencyCallbackRegistry() const {
  TRI_ASSERT(_agencyCallbackRegistry != nullptr);
  return *_agencyCallbackRegistry;
}

void ClusterInfo::startSyncers() {
  _planSyncer = std::make_unique<SyncerThread>(
      _server, "Plan", [this] { loadPlan(); }, _agencyCallbackRegistry);
  _curSyncer = std::make_unique<SyncerThread>(
      _server, "Current", [this] { loadCurrent(); }, _agencyCallbackRegistry);

  if (!_planSyncer->start() || !_curSyncer->start()) {
    LOG_TOPIC("b4fa6", FATAL, Logger::CLUSTER)
        << "unable to start PlanSyncer/CurrentSYncer";
    FATAL_ERROR_EXIT();
  }
}

void ClusterInfo::drainSyncers() {
  auto clearWaitForMaps = [&](auto& mutex, auto& map) {
    std::lock_guard g(mutex);
    auto pit = map.begin();
    while (pit != map.end()) {
      pit->second.setValue(Result(_syncerShutdownCode));
      ++pit;
    }
    map.clear();
  };

  clearWaitForMaps(_waitPlanLock, _waitPlan);
  clearWaitForMaps(_waitPlanVersionLock, _waitPlanVersion);
  clearWaitForMaps(_waitCurrentLock, _waitCurrent);
  clearWaitForMaps(_waitCurrentVersionLock, _waitCurrentVersion);
}

void ClusterInfo::shutdownSyncers() {
  if (_planSyncer != nullptr) {
    _planSyncer->beginShutdown();
  }
  if (_curSyncer != nullptr) {
    _curSyncer->beginShutdown();
  }

  drainSyncers();
}

void ClusterInfo::waitForSyncersToStop() {
  drainSyncers();

  auto start = std::chrono::steady_clock::now();
  while ((_planSyncer != nullptr && _planSyncer->isRunning()) ||
         (_curSyncer != nullptr && _curSyncer->isRunning())) {
    std::this_thread::sleep_for(std::chrono::milliseconds(100));
    if (std::chrono::steady_clock::now() - start > std::chrono::seconds(30)) {
      LOG_TOPIC("b8a5d", FATAL, Logger::CLUSTER)
          << "exiting prematurely as we failed to end syncer threads in "
             "ClusterInfo";
      FATAL_ERROR_EXIT();
    }
  }
}

VPackSlice PlanCollectionReader::indexes() {
  VPackSlice res = _collection.get("indexes");
  if (res.isNone()) {
    return VPackSlice::emptyArraySlice();
  } else {
    TRI_ASSERT(res.isArray());
    return res;
  }
}

CollectionWatcher::CollectionWatcher(
    AgencyCallbackRegistry* agencyCallbackRegistry,
    LogicalCollection const& collection)
    : _agencyCallbackRegistry(agencyCallbackRegistry), _present(true) {
  std::string databaseName = collection.vocbase().name();
  std::string collectionID = std::to_string(collection.id().id());
  std::string where = "Plan/Collections/" + databaseName + "/" + collectionID;

  _agencyCallback = std::make_shared<AgencyCallback>(
      collection.vocbase().server(), where,
      [self = weak_from_this()](VPackSlice result) {
        auto watcher = self.lock();
        if (result.isNone() && watcher) {
          watcher->_present.store(false);
        }
        return true;
      },
      true, false);
  Result res = _agencyCallbackRegistry->registerCallback(_agencyCallback);
  if (res.fail()) {
    THROW_ARANGO_EXCEPTION(res);
  }
}

CollectionWatcher::~CollectionWatcher() {
  try {
    _agencyCallbackRegistry->unregisterCallback(_agencyCallback);
  } catch (std::exception const& ex) {
    LOG_TOPIC("42af2", WARN, Logger::CLUSTER)
        << "caught unexpected exception in CollectionWatcher: " << ex.what();
  }
}

ClusterInfo::SyncerThread::SyncerThread(Server& server,
                                        std::string const& section,
                                        std::function<void()> const& f,
                                        AgencyCallbackRegistry* cregistry)
    : arangodb::ServerThread<Server>(server, section + "Syncer"),
      _news(false),
      _section(section),
      _f(f),
      _cr(cregistry) {}

ClusterInfo::SyncerThread::~SyncerThread() { shutdown(); }

bool ClusterInfo::SyncerThread::notify() {
  std::lock_guard<std::mutex> lck(_m);
  _news = true;
  _cv.notify_one();
  return _news;
}

void ClusterInfo::SyncerThread::beginShutdown() {
  using namespace std::chrono_literals;

  // set the shutdown state in parent class
  Thread::beginShutdown();
  {
    std::lock_guard<std::mutex> lck(_m);
    _news = false;
  }
  _cv.notify_one();
}

bool ClusterInfo::SyncerThread::start() {
  ThreadNameFetcher nameFetcher;
  std::string_view name = nameFetcher.get();

  LOG_TOPIC("38256", DEBUG, Logger::CLUSTER)
      << "Starting "
      << (name.empty() ? std::string_view("by unknown thread") : name);
  return Thread::start();
}

void ClusterInfo::SyncerThread::run() {
  // Syncer thread is not destroyed. So we assume it is fine to capture this
  std::function<bool(VPackSlice result)> update =  // for format
      [this](VPackSlice result) {
        if (!result.isNumber()) {
          LOG_TOPIC("d068f", ERR, Logger::CLUSTER)
              << "Plan Version is not a number! " << result.toJson();
          return false;
        }
        return notify();
      };

  auto acb = std::make_shared<AgencyCallback>(server(), _section + "/Version",
                                              update, true, false);
  Result res = _cr->registerCallback(std::move(acb));
  if (res.fail()) {
    LOG_TOPIC("70e05", FATAL, Logger::CLUSTER)
        << "Failed to register callback with local registry: "
        << res.errorMessage();
    FATAL_ERROR_EXIT();
  }

  auto call = [&]() noexcept {
    try {
      _f();
    } catch (basics::Exception const& ex) {
      if (ex.code() != TRI_ERROR_SHUTTING_DOWN) {
        LOG_TOPIC("9d1f5", WARN, Logger::CLUSTER)
            << "caught an error while loading " << _section << ": "
            << ex.what();
      }
    } catch (std::exception const& ex) {
      LOG_TOPIC("752c4", WARN, Logger::CLUSTER)
          << "caught an error while loading " << _section << ": " << ex.what();
    } catch (...) {
      LOG_TOPIC("30968", WARN, Logger::CLUSTER)
          << "caught an error while loading " << _section;
    }
  };
  // This first call needs to be done or else we might miss all potential until
  // such time, that we are ready to receive. Under no circumstances can we
  // assume that this first call can be neglected.
  call();
  for (std::unique_lock lk{_m}; !isStopping();) {
    if (!_news) {
      // The timeout is strictly speaking not needed.
      // However, we really do not want to be caught in here in production.
#ifdef ARANGODB_ENABLE_MAINTAINER_MODE
      _cv.wait(lk);
#else
      _cv.wait_for(lk, std::chrono::milliseconds{100});
#endif
    }
    if (std::exchange(_news, false)) {
      lk.unlock();
      call();
      lk.lock();
    }
  }

  try {
    _cr->unregisterCallback(acb);
  } catch (basics::Exception const& ex) {
    if (ex.code() != TRI_ERROR_SHUTTING_DOWN) {
      LOG_TOPIC("39336", WARN, Logger::CLUSTER)
          << "caught exception while unregistering callback: " << ex.what();
    }
  } catch (std::exception const& ex) {
    LOG_TOPIC("66f2f", WARN, Logger::CLUSTER)
        << "caught exception while unregistering callback: " << ex.what();
  } catch (...) {
    LOG_TOPIC("995cd", WARN, Logger::CLUSTER)
        << "caught unknown exception while unregistering callback";
  }
}

futures::Future<arangodb::Result> ClusterInfo::waitForCurrent(
    uint64_t raftIndex) {
  READ_LOCKER(readLocker, _currentProt.lock);
  if (raftIndex <= _currentIndex) {
    return futures::makeFuture(arangodb::Result());
  }

  if (_curSyncer == nullptr || _curSyncer->isStopping()) {
    return _syncerShutdownCode;
  }

  // intentionally don't release _storeLock here until we have inserted the
  // promise
  std::lock_guard w(_waitCurrentLock);
  return _waitCurrent.emplace(raftIndex, futures::Promise<arangodb::Result>())
      ->second.getFuture();
}

futures::Future<arangodb::Result> ClusterInfo::waitForCurrentVersion(
    uint64_t currentVersion) {
  READ_LOCKER(readLocker, _currentProt.lock);
  if (currentVersion <= _currentVersion) {
    return futures::makeFuture(arangodb::Result());
  }

  if (_curSyncer == nullptr || _curSyncer->isStopping()) {
    return _syncerShutdownCode;
  }

  // intentionally don't release _storeLock here until we have inserted the
  // promise
  std::lock_guard w(_waitCurrentVersionLock);
  return _waitCurrentVersion
      .emplace(currentVersion, futures::Promise<arangodb::Result>())
      ->second.getFuture();
}

futures::Future<arangodb::Result> ClusterInfo::waitForPlan(uint64_t raftIndex) {
  READ_LOCKER(readLocker, _planProt.lock);
  if (raftIndex <= _planIndex) {
    return futures::makeFuture(arangodb::Result());
  }

  if (_planSyncer == nullptr || _planSyncer->isStopping()) {
    return _syncerShutdownCode;
  }

  // intentionally don't release _storeLock here until we have inserted the
  // promise
  std::lock_guard w(_waitPlanLock);
  return _waitPlan.emplace(raftIndex, futures::Promise<arangodb::Result>())
      ->second.getFuture();
}

futures::Future<Result> ClusterInfo::waitForPlanVersion(uint64_t planVersion) {
  READ_LOCKER(readLocker, _planProt.lock);
  if (planVersion <= _planVersion) {
    return futures::makeFuture(arangodb::Result());
  }

  if (_planSyncer == nullptr || _planSyncer->isStopping()) {
    return _syncerShutdownCode;
  }

  // intentionally don't release _storeLock here until we have inserted the
  // promise
  std::lock_guard w(_waitPlanVersionLock);
  return _waitPlanVersion
      .emplace(planVersion, futures::Promise<arangodb::Result>())
      ->second.getFuture();
}

futures::Future<Result> ClusterInfo::fetchAndWaitForPlanVersion(
    network::Timeout timeout) const {
  // Save the applicationServer, not the ClusterInfo, in case of shutdown.
  return cluster::fetchPlanVersion(timeout).thenValue(
      [&applicationServer = server()](auto maybePlanVersion) {
        if (maybePlanVersion.ok()) {
          auto planVersion = maybePlanVersion.get();

          auto& clusterInfo =
              applicationServer.getFeature<ClusterFeature>().clusterInfo();

          return clusterInfo.waitForPlanVersion(planVersion);
        } else {
          return futures::Future<Result>{maybePlanVersion.result()};
        }
      });
}

futures::Future<Result> ClusterInfo::fetchAndWaitForCurrentVersion(
    network::Timeout timeout) const {
  // Save the applicationServer, not the ClusterInfo, in case of shutdown.
  return cluster::fetchCurrentVersion(timeout).thenValue(
      [&applicationServer = server()](auto maybeCurrentVersion) {
        if (maybeCurrentVersion.ok()) {
          auto currentVersion = maybeCurrentVersion.get();

          auto& clusterInfo =
              applicationServer.getFeature<ClusterFeature>().clusterInfo();

          return clusterInfo.waitForCurrentVersion(currentVersion);
        } else {
          return futures::Future<Result>{maybeCurrentVersion.result()};
        }
      });
}

// Debugging output no need for consistency across locks
VPackBuilder ClusterInfo::toVelocyPack() {
  VPackBuilder dump;
  {
    {
      VPackObjectBuilder c(&dump);
      {
        READ_LOCKER(readLocker, _planProt.lock);
        dump.add(VPackValue("plan"));
        {
          VPackObjectBuilder d(&dump);
          for (auto const& i : _plan) {
            dump.add(i.first, i.second->slice());
          }
        }
        dump.add(VPackValue("plannedCollections"));
        {
          VPackObjectBuilder d(&dump);
          for (auto const& c : _plannedCollections) {
            dump.add(VPackValue(c.first));
            VPackArrayBuilder cs(&dump);
            for (auto const& col : *c.second) {
              dump.add(VPackValue(col.first));
            }
          }
        }
        dump.add(VPackValue("shardToName"));
        {
          VPackObjectBuilder d(&dump);
          for (auto const& s : _shardToName) {
            dump.add(s.first, VPackValue(s.second));
          }
        }
        dump.add(VPackValue("shardServers"));
        {
          VPackObjectBuilder d(&dump);
          for (auto const& s : _shardsToPlanServers) {
            dump.add(VPackValue(s.first));
            VPackArrayBuilder a(&dump);
            for (auto const& sv : s.second) {
              dump.add(VPackValue(sv));
            }
          }
        }
        dump.add(VPackValue("shardToShardGroupLeader"));
        {
          VPackObjectBuilder d(&dump);
          for (auto const& s : _shardToShardGroupLeader) {
            dump.add(s.first, VPackValue(s.second));
          }
        }
        dump.add(VPackValue("shardGroups"));
        {
          VPackObjectBuilder d(&dump);
          for (auto const& s : _shardGroups) {
            dump.add(VPackValue(s.first));
            {
              VPackArrayBuilder d2(&dump);
              for (auto const& ss : *s.second) {
                dump.add(VPackValue(ss));
              }
            }
          }
        }
        dump.add(VPackValue("shards"));
        {
          VPackObjectBuilder d(&dump);
          for (auto const& s : _shards) {
            dump.add(VPackValue(s.first));
            VPackArrayBuilder a(&dump);
            for (auto const& sh : *s.second) {
              dump.add(VPackValue(sh));
            }
          }
        }
      }
      {
        READ_LOCKER(readLocker, _currentProt.lock);
        dump.add(VPackValue("current"));
        {
          VPackObjectBuilder d(&dump);
          for (auto const& i : _current) {
            dump.add(i.first, i.second->slice());
          }
        }
        dump.add(VPackValue("shardIds"));
        {
          VPackObjectBuilder d(&dump);
          for (auto const& i : _shardsToCurrentServers) {
            dump.add(VPackValue(i.first));
            VPackArrayBuilder a(&dump);
            for (auto const& i : *i.second) {
              dump.add(VPackValue(i));
            }
          }
        }
      }
      {
        READ_LOCKER(readLocker, _dbServersProt.lock);
        dump.add(VPackValue("DBServers"));
        {
          VPackObjectBuilder d(&dump);
          for (auto const& dbs : _dbServers) {
            dump.add(dbs.first, VPackValue(dbs.second));
          }
        }
      }
      {
        READ_LOCKER(readLocker, _coordinatorsProt.lock);
        dump.add(VPackValue("coordinators"));
        {
          VPackObjectBuilder c(&dump);
          for (auto const& crdn : _coordinators) {
            dump.add(crdn.first, VPackValue(crdn.second));
          }
        }
      }
    }
  }
  return dump;
}

void ClusterInfo::triggerWaiting(
    std::pmr::multimap<uint64_t, futures::Promise<arangodb::Result>>& mm,
    uint64_t commitIndex) {
  auto* scheduler = SchedulerFeature::SCHEDULER;
  auto pit = mm.begin();
  while (pit != mm.end()) {
    if (pit->first > commitIndex) {
      break;
    }
    if (scheduler && !_server.isStopping()) {
      scheduler->queue(
          RequestLane::CLUSTER_INTERNAL,
          [pp = std::move(pit->second)]() mutable { pp.setValue(Result()); });
    } else {
      pit->second.setValue(Result(_syncerShutdownCode));
    }
    pit = mm.erase(pit);
  }
}

auto arangodb::ClusterInfo::getReplicatedLogPlanSpecification(
    replication2::LogId id) const
    -> ResultT<
        std::shared_ptr<replication2::agency::LogPlanSpecification const>> {
  READ_LOCKER(readLocker, _planProt.lock);

  auto it = _replicatedLogs.find(id);
  if (it == std::end(_replicatedLogs)) {
    return Result::fmt(TRI_ERROR_REPLICATION_REPLICATED_LOG_NOT_FOUND, id);
  }

  TRI_ASSERT(it->second != nullptr);
  return it->second;
}

AnalyzerModificationTransaction::AnalyzerModificationTransaction(
    std::string_view database, ClusterInfo* ci, bool cleanup)
    : _clusterInfo(ci), _database(database), _cleanupTransaction(cleanup) {
  TRI_ASSERT(_clusterInfo);
}

AnalyzerModificationTransaction::~AnalyzerModificationTransaction() {
  try {
    abort();
  } catch (...) {
  }  // force no exceptions
  TRI_ASSERT(!_rollbackCounter && !_rollbackRevision);
}

int32_t AnalyzerModificationTransaction::getPendingCount() noexcept {
  return _pendingAnalyzerOperationsCount.load(std::memory_order_relaxed);
}

AnalyzersRevision::Revision AnalyzerModificationTransaction::buildingRevision()
    const noexcept {
  TRI_ASSERT(_buildingRevision !=
             AnalyzersRevision::LATEST);  // unstarted transation access
  return _buildingRevision;
}

Result AnalyzerModificationTransaction::start() {
  auto const endTime = TRI_microtime() + 5.0;  // arbitrary value.
  int32_t count =
      _pendingAnalyzerOperationsCount.load(std::memory_order_relaxed);
  // locking stage
  while (true) {
    // Do not let break out of cleanup mode.
    // Cleanup itself could start only from idle state.
    if (count < 0 || _cleanupTransaction) {
      count = 0;
    }
    if (_pendingAnalyzerOperationsCount.compare_exchange_weak(
            count, _cleanupTransaction ? -1 : count + 1,
            std::memory_order_acquire)) {
      break;
    }
    if (TRI_microtime() > endTime) {
      return Result(TRI_ERROR_CLUSTER_COULD_NOT_MODIFY_ANALYZERS_IN_PLAN,
                    "start modifying analyzer for database " + _database +
                        ": failed to acquire operation counter");
    }
  }
  _rollbackCounter = true;  // from now on we must release our counter

  if (_cleanupTransaction) {
    _buildingRevision =
        _clusterInfo->getAnalyzersRevision(_database, false)->getRevision();
    TRI_ASSERT(_clusterInfo->getAnalyzersRevision(_database, false)
                   ->getBuildingRevision() != _buildingRevision);
    return {};
  } else {
    auto res = _clusterInfo->startModifyingAnalyzerCoordinator(_database);
    _rollbackRevision = res.first.ok();
    _buildingRevision = res.second;
    return res.first;
  }
}

Result AnalyzerModificationTransaction::commit() {
  TRI_ASSERT(_rollbackCounter && (_rollbackRevision || _cleanupTransaction));
  auto res = _clusterInfo->finishModifyingAnalyzerCoordinator(
      _database, _cleanupTransaction);
  _rollbackRevision = res.fail() && !_cleanupTransaction;
  // if succesful revert mark our transaction as completed (otherwise postpone
  // it to abort call). for cleanup - always this attempt is completed (cleanup
  // should not waste much time). Will try next time
  if (res.ok() || _cleanupTransaction) {
    revertCounter();
  }
  return res;
}

Result AnalyzerModificationTransaction::abort() {
  if (!_rollbackCounter) {
    TRI_ASSERT(!_rollbackRevision);
    return Result();
  }
  Result res{};
  try {
    if (_rollbackRevision) {
      TRI_ASSERT(
          !_cleanupTransaction);  // cleanup transaction has nothing to rollback
      _rollbackRevision = false;  // ok, we tried. Even if failed -> recovery
                                  // job will do the rest
      res = _clusterInfo->finishModifyingAnalyzerCoordinator(_database, true);
    }
  } catch (...) {  // let`s be as safe as possible
    revertCounter();
    throw;
  }
  revertCounter();
  return res;
}

void AnalyzerModificationTransaction::revertCounter() {
  TRI_ASSERT(_rollbackCounter);
  if (_cleanupTransaction) {
    TRI_ASSERT(_pendingAnalyzerOperationsCount.load() == -1);
    _pendingAnalyzerOperationsCount = 0;
  } else {
    TRI_ASSERT(_pendingAnalyzerOperationsCount.load() > 0);
    _pendingAnalyzerOperationsCount.fetch_sub(1);
  }
  _rollbackCounter = false;
}

std::atomic<int32_t>
    arangodb::AnalyzerModificationTransaction::_pendingAnalyzerOperationsCount{
        0};

namespace {
template<typename T>
futures::Future<ResultT<T>> fetchNumberFromAgency(
    std::shared_ptr<cluster::paths::Path const> path,
    network::Timeout timeout) {
  VPackBuffer<uint8_t> trx;
  {
    VPackBuilder builder(trx);
    arangodb::agency::envelope::into_builder(builder)
        .read()
        .key(path->str())
        .end()
        .done();
  }

  auto fAacResult =
      AsyncAgencyComm().sendReadTransaction(timeout, std::move(trx));

  auto fResult =
      std::move(fAacResult).thenValue([path = std::move(path)](auto&& result) {
        if (result.ok() && result.statusCode() == fuerte::StatusOK) {
          return ResultT<T>::success(
              result.slice().at(0).get(path->vec()).template getNumber<T>());
        } else {
          return ResultT<T>::error(result.asResult());
        }
      });

  return fResult;
}
}  // namespace

futures::Future<ResultT<uint64_t>> cluster::fetchPlanVersion(
    network::Timeout timeout) {
  using namespace std::chrono_literals;

  auto planVersionPath = cluster::paths::root()->arango()->plan()->version();

  return fetchNumberFromAgency<uint64_t>(
      std::static_pointer_cast<paths::Path const>(std::move(planVersionPath)),
      timeout);
}

futures::Future<ResultT<uint64_t>> cluster::fetchCurrentVersion(
    network::Timeout timeout) {
  using namespace std::chrono_literals;

  auto currentVersionPath =
      cluster::paths::root()->arango()->current()->version();

  return fetchNumberFromAgency<uint64_t>(
      std::static_pointer_cast<paths::Path const>(
          std::move(currentVersionPath)),
      timeout);
}

// -----------------------------------------------------------------------------
// --SECTION--                                                       END-OF-FILE
// -----------------------------------------------------------------------------<|MERGE_RESOLUTION|>--- conflicted
+++ resolved
@@ -1556,13 +1556,19 @@
   decltype(_replicatedLogs) newReplicatedLogs;
   decltype(_collectionGroups) newCollectionGroups;
 
+  auto allocate = [&]<typename T, typename... Args>(Args && ... args) {
+    return std::allocate_shared<T>(
+        std::pmr::polymorphic_allocator<T>(_memoryResource.get()),
+        std::forward<Args>(args)...);
+  };
+
   // And now for replicated logs
   for (auto const& [databaseName, query] : changeSet.dbs) {
     if (databaseName.empty()) {
       continue;
     }
 
-    auto stuff = std::make_shared<NewStuffByDatabase>();
+    auto stuff = allocate.operator()<NewStuffByDatabase>();
     {
       auto replicatedLogsPaths = cluster::paths::aliases::plan()
                                      ->replicatedLogs()
@@ -1592,7 +1598,7 @@
         CollectionGroupMap groups;
         for (auto const& [idString, groupSlice] :
              VPackObjectIterator(groupsSlice)) {
-          auto spec = std::make_shared<
+          auto spec = allocate.operator()<
               replication2::agency::CollectionGroupPlanSpecification>();
           velocypack::deserialize(groupSlice, *spec);
           groups.emplace(spec->id, std::move(spec));
@@ -1960,70 +1966,6 @@
     ensureViews(iresearch::StaticStrings::ViewSearchAliasType);
   }
 
-<<<<<<< HEAD
-  auto allocate = [&]<typename T, typename... Args>(Args && ... args) {
-    return std::allocate_shared<T>(
-        std::pmr::polymorphic_allocator<T>(_memoryResource.get()),
-        std::forward<Args>(args)...);
-  };
-
-  // And now for replicated logs
-  for (auto const& [databaseName, query] : changeSet.dbs) {
-    if (databaseName.empty()) {
-      continue;
-    }
-
-    auto stuff = allocate.operator()<NewStuffByDatabase>();
-    {
-      auto replicatedLogsPaths = cluster::paths::aliases::plan()
-                                     ->replicatedLogs()
-                                     ->database(databaseName)
-                                     ->vec();
-
-      auto logsSlice = query->slice()[0].get(replicatedLogsPaths);
-      if (!logsSlice.isNone()) {
-        ReplicatedLogsMap newLogs;
-        for (auto const& [idString, logSlice] :
-             VPackObjectIterator(logsSlice)) {
-          auto spec =
-              allocate.operator()<replication2::agency::LogPlanSpecification>(
-                  velocypack::deserialize<
-                      replication2::agency::LogPlanSpecification>(logSlice));
-          newLogs.emplace(spec->id, std::move(spec));
-        }
-        stuff->replicatedLogs = std::move(newLogs);
-      }
-    }
-
-    {
-      auto collectionGroupsPath = std::initializer_list<std::string_view>{
-          AgencyCommHelper::path(), "Plan", "CollectionGroups", databaseName};
-      auto groupsSlice = query->slice()[0].get(collectionGroupsPath);
-      if (!groupsSlice.isNone()) {
-        CollectionGroupMap groups;
-        for (auto const& [idString, groupSlice] :
-             VPackObjectIterator(groupsSlice)) {
-          auto spec =
-              allocate.operator()<replication2::agency::CollectionGroup>(
-                  groupSlice);
-          groups.emplace(spec->id, std::move(spec));
-        }
-        stuff->collectionGroups = std::move(groups);
-      }
-    }
-
-    newStuffByDatabase[databaseName] = std::move(stuff);
-  }
-
-  decltype(_replicatedLogs) newReplicatedLogs{_memoryResource.get()};
-  for (auto& dbs : newStuffByDatabase) {
-    for (auto& it : dbs.second->replicatedLogs) {
-      newReplicatedLogs.emplace(it.first, it.second);
-    }
-  }
-
-=======
->>>>>>> 64a64c29
   if (isCoordinator) {
     auto systemDB = _server.getFeature<arangodb::SystemDatabaseFeature>().use();
     if (systemDB &&
@@ -6418,32 +6360,8 @@
 /// it is still not there an empty string is returned as an error.
 ////////////////////////////////////////////////////////////////////////////////
 
-std::shared_ptr<std::vector<ServerID> const> ClusterInfo::getResponsibleServer(
-    std::string_view shardID) {
-<<<<<<< HEAD
-  auto result = [&] {
-    if (!shardID.empty()) {
-      if (auto result = getResponsibleServerReplication2(shardID);
-          result != nullptr) {
-        return result;
-      }
-    }
-
-    return getResponsibleServerReplication1(shardID);
-  }();
-
-  return std::make_shared<std::vector<ServerID>>(result->begin(),
-                                                 result->end());
-}
-
-////////////////////////////////////////////////////////////////////////////////
-/// @brief replication1 code for getResponsibleServer
-////////////////////////////////////////////////////////////////////////////////
-
 std::shared_ptr<std::pmr::vector<pmr::ServerID> const>
-ClusterInfo::getResponsibleServerReplication1(std::string_view shardID) {
-=======
->>>>>>> 64a64c29
+ClusterInfo::getResponsibleServer(std::string_view shardID) {
   int tries = 0;
 
   if (!_currentProt.isValid) {
@@ -6488,74 +6406,6 @@
   return {};
 }
 
-<<<<<<< HEAD
-////////////////////////////////////////////////////////////////////////////////
-/// @brief for replication2 we use the replicated logs data to find the servers
-////////////////////////////////////////////////////////////////////////////////
-
-std::shared_ptr<std::pmr::vector<pmr::ServerID> const>
-ClusterInfo::getResponsibleServerReplication2(std::string_view shardID) {
-  int tries = 0;
-
-  if (!_planProt.isValid) {
-    Result r = waitForPlan(1).get();
-    if (r.fail()) {
-      THROW_ARANGO_EXCEPTION(r);
-    }
-  }
-
-  auto logId = LogicalCollection::shardIdToStateId(shardID);
-  auto result = std::shared_ptr<std::pmr::vector<pmr::ServerID>>{nullptr};
-
-  while (true) {
-    {
-      READ_LOCKER(readLocker, _planProt.lock);
-      // if we find a replicated log for this shard, then this is a
-      // replication 2.0 db, in which case we want to use the participant
-      // information from the log instead
-      auto it = _replicatedLogs.find(logId);
-      if (it == _replicatedLogs.end()) {
-        // we are not in a replication2 database
-        break;
-      }
-
-      if (it->second->currentTerm.has_value() &&
-          it->second->currentTerm->leader.has_value()) {
-        auto& leader = it->second->currentTerm->leader->serverId;
-        auto& participants = it->second->participantsConfig.participants;
-        result = std::make_shared<std::pmr::vector<pmr::ServerID>>();
-
-        // TODO Sanity check, can be removed later
-        TRI_ASSERT(participants.size() < 1000000);
-
-        result->reserve(participants.size());
-        // participants is an unordered map, but the resulting list requires
-        // that the leader is the first entry!
-        result->emplace_back(leader);
-        for (auto& [k, v] : participants) {
-          if (k != leader) {
-            result->emplace_back(k);
-          }
-        }
-        break;
-      }
-    }
-
-    if (++tries >= 100 || _server.isStopping()) {
-      break;
-    }
-
-    LOG_TOPIC("4fff5", INFO, Logger::CLUSTER)
-        << "getResponsibleServerReplication2: did not find leader,"
-        << "waiting for half a second...";
-    std::this_thread::sleep_for(std::chrono::milliseconds(500));
-  }
-
-  return result;
-}
-
-=======
->>>>>>> 64a64c29
 ClusterInfo::ShardLeadership ClusterInfo::getShardLeadership(
     ServerID const& server, ShardID const& shard) const {
   if (!_currentProt.isValid) {
