////////////////////////////////////////////////////////////////////////////////
/// DISCLAIMER
///
/// Copyright 2014-2018 ArangoDB GmbH, Cologne, Germany
/// Copyright 2004-2014 triAGENS GmbH, Cologne, Germany
///
/// Licensed under the Apache License, Version 2.0 (the "License");
/// you may not use this file except in compliance with the License.
/// You may obtain a copy of the License at
///
///     http://www.apache.org/licenses/LICENSE-2.0
///
/// Unless required by applicable law or agreed to in writing, software
/// distributed under the License is distributed on an "AS IS" BASIS,
/// WITHOUT WARRANTIES OR CONDITIONS OF ANY KIND, either express or implied.
/// See the License for the specific language governing permissions and
/// limitations under the License.
///
/// Copyright holder is ArangoDB GmbH, Cologne, Germany
///
/// @author Max Neunhoeffer
/// @author Jan Steemann
/// @author Kaveh Vahedipour
////////////////////////////////////////////////////////////////////////////////

#include "ClusterInfo.h"

#include "Agency/AgencyPaths.h"
#include "Agency/AsyncAgencyComm.h"
#include "Agency/TimeString.h"
#include "Agency/TransactionBuilder.h"
#include "ApplicationFeatures/ApplicationServer.h"
#include "Basics/ConditionLocker.h"
#include "Basics/Exceptions.h"
#include "Basics/MutexLocker.h"
#include "Basics/NumberUtils.h"
#include "Basics/RecursiveLocker.h"
#include "Basics/StaticStrings.h"
#include "Basics/StringUtils.h"
#include "Basics/VelocyPackHelper.h"
#include "Basics/WriteLocker.h"
#include "Basics/application-exit.h"
#include "Basics/hashes.h"
#include "Basics/system-functions.h"
#include "Cluster/AgencyCache.h"
#include "Cluster/ClusterCollectionCreationInfo.h"
#include "Cluster/ClusterFeature.h"
#include "Cluster/ClusterHelpers.h"
#include "Cluster/HeartbeatThread.h"
#include "Cluster/RebootTracker.h"
#include "Cluster/ServerState.h"
#include "Logger/Logger.h"
#include "Random/RandomGenerator.h"
#include "Rest/CommonDefines.h"
#include "RestServer/DatabaseFeature.h"
#include "RestServer/MetricsFeature.h"
#include "RestServer/SystemDatabaseFeature.h"
#include "Scheduler/SchedulerFeature.h"
#include "Sharding/ShardingInfo.h"
#include "StorageEngine/PhysicalCollection.h"
#include "Utils/Events.h"
#include "VocBase/LogicalCollection.h"
#include "VocBase/LogicalView.h"
#include "VocBase/VocbaseInfo.h"

#ifdef USE_ENTERPRISE
#include "Enterprise/VocBase/SmartVertexCollection.h"
#include "Enterprise/VocBase/VirtualCollection.h"
#endif

#include <velocypack/Builder.h>
#include <velocypack/Collection.h>
#include <velocypack/Iterator.h>
#include <velocypack/Slice.h>
#include <velocypack/velocypack-aliases.h>

#include <boost/uuid/uuid.hpp>
#include <boost/uuid/uuid_generators.hpp>
#include <boost/uuid/uuid_io.hpp>

#include <chrono>

namespace {

static inline arangodb::AgencyOperation IncreaseVersion() {
  return arangodb::AgencyOperation{"Plan/Version",
                                   arangodb::AgencySimpleOperationType::INCREMENT_OP};
}

static inline std::string collectionPath(std::string const& dbName,
                                         std::string const& collection) {
  return "Plan/Collections/" + dbName + "/" + collection;
}

inline std::string analyzersPath(std::string const& dbName) {
  return "Plan/Analyzers/" + dbName;
}

static inline arangodb::AgencyOperation CreateCollectionOrder(std::string const& dbName,
                                                              std::string const& collection,
                                                              VPackSlice const& info) {
#ifdef ARANGODB_ENABLE_MAINTAINER_MODE
  if (!info.get("shards").isEmptyObject() &&
      !arangodb::basics::VelocyPackHelper::getBooleanValue(info, arangodb::StaticStrings::IsSmart,
                                                           false)) {
    TRI_ASSERT(info.hasKey(arangodb::StaticStrings::AttrIsBuilding));
    TRI_ASSERT(info.get(arangodb::StaticStrings::AttrIsBuilding).isBool());
    TRI_ASSERT(info.get(arangodb::StaticStrings::AttrIsBuilding).getBool() == true);
  }
#endif
  arangodb::AgencyOperation op{collectionPath(dbName, collection),
                               arangodb::AgencyValueOperationType::SET, info};
  return op;
}

static inline arangodb::AgencyPrecondition CreateCollectionOrderPrecondition(
    std::string const& dbName, std::string const& collection, VPackSlice const& info) {
  arangodb::AgencyPrecondition prec{collectionPath(dbName, collection),
                                    arangodb::AgencyPrecondition::Type::VALUE, info};
  return prec;
}

static inline arangodb::AgencyOperation CreateCollectionSuccess(
    std::string const& dbName, std::string const& collection, VPackSlice const& info) {
  TRI_ASSERT(!info.hasKey(arangodb::StaticStrings::AttrIsBuilding));
  return arangodb::AgencyOperation{collectionPath(dbName, collection),
                                   arangodb::AgencyValueOperationType::SET, info};
}

}  // namespace

#ifdef _WIN32
// turn off warnings about too long type name for debug symbols blabla in MSVC
// only...
#pragma warning(disable : 4503)
#endif

using namespace arangodb;
using namespace arangodb::cluster;
using namespace arangodb::methods;

namespace {
// Read the collection from Plan; this is an object to have a valid VPack
// around to read from and to not have to carry around vpack builders.
// Might want to do the error handling with throw/catch?
class PlanCollectionReader {
 public:
  PlanCollectionReader(PlanCollectionReader const&&) = delete;
  PlanCollectionReader(PlanCollectionReader const&) = delete;
  explicit PlanCollectionReader(LogicalCollection const& collection) {
    std::string databaseName = collection.vocbase().name();
    std::string collectionID = std::to_string(collection.id());
    std::vector<std::string> path{
      AgencyCommHelper::path("Plan/Collections/" + databaseName + "/" + collectionID)};

    auto& agencyCache =
      collection.vocbase().server().getFeature<ClusterFeature>().agencyCache();
    consensus::index_t idx = 0;
    std::tie(_read, idx) = agencyCache.read(path);

    if (!_read->slice().isArray()) {
      _state = Result(
        TRI_ERROR_CLUSTER_READING_PLAN_AGENCY,
        "Could not retrieve " + path.front() + " from agency cache: " + _read->toJson());
      return;
    }

    _collection = _read->slice()[0];

    std::vector<std::string> vpath(
      {AgencyCommHelper::path(), "Plan", "Collections", databaseName, collectionID});

    if (!_collection.hasKey(vpath)) {
      _state = Result(
        TRI_ERROR_CLUSTER_READING_PLAN_AGENCY,
        "Could not retrieve " + path.front() + " from agency in version " + std::to_string(idx));
      return;
    }

    _collection = _collection.get(vpath);

    if (!_collection.isObject()) {
      _state = Result(TRI_ERROR_ARANGO_DATA_SOURCE_NOT_FOUND);
      return;
    }

    _state = Result();
  }
  VPackSlice indexes();
  VPackSlice slice() { return _collection; }
  Result state() { return _state; }

 private:
  consensus::query_t _read;
  Result _state;
  velocypack::Slice _collection;
};
} // namespace

////////////////////////////////////////////////////////////////////////////////
/// @brief a local helper to report errors and messages
////////////////////////////////////////////////////////////////////////////////

static inline int setErrormsg(int ourerrno, std::string& errorMsg) {
  errorMsg = TRI_errno_string(ourerrno);
  return ourerrno;
}

////////////////////////////////////////////////////////////////////////////////
/// @brief check whether the JSON returns an error
////////////////////////////////////////////////////////////////////////////////

static inline bool hasError(VPackSlice const& slice) {
  return arangodb::basics::VelocyPackHelper::getBooleanValue(slice, StaticStrings::Error, false);
}

////////////////////////////////////////////////////////////////////////////////
/// @brief extract the error message from a JSON
////////////////////////////////////////////////////////////////////////////////

static std::string extractErrorMessage(std::string const& shardId, VPackSlice const& slice) {
  std::string msg = " shardID:" + shardId + ": ";

  // add error message text
  msg += arangodb::basics::VelocyPackHelper::getStringValue(slice,
                                                            StaticStrings::ErrorMessage, "");

  // add error number
  if (slice.hasKey(StaticStrings::ErrorNum)) {
    VPackSlice const errorNum = slice.get(StaticStrings::ErrorNum);
    if (errorNum.isNumber()) {
      msg +=
        " (errNum="+arangodb::basics::StringUtils::itoa(errorNum.getNumericValue<uint32_t>())+")";
    }
  }

  return msg;
}

////////////////////////////////////////////////////////////////////////////////
/// @brief creates an empty collection info object
////////////////////////////////////////////////////////////////////////////////

CollectionInfoCurrent::CollectionInfoCurrent(uint64_t currentVersion)
    : _currentVersion(currentVersion) {}

////////////////////////////////////////////////////////////////////////////////
/// @brief destroys a collection info object
////////////////////////////////////////////////////////////////////////////////

CollectionInfoCurrent::~CollectionInfoCurrent() = default;

////////////////////////////////////////////////////////////////////////////////
/// @brief creates a cluster info object
////////////////////////////////////////////////////////////////////////////////

ClusterInfo::ClusterInfo(application_features::ApplicationServer& server,
                         AgencyCallbackRegistry* agencyCallbackRegistry)
  : _server(server),
    _agency(server),
    _agencyCallbackRegistry(agencyCallbackRegistry),
    _rebootTracker(SchedulerFeature::SCHEDULER),
    _planVersion(0),
    _planIndex(0),
    _currentVersion(0),
    _currentIndex(0),
    _planLoader(std::thread::id()),
    _uniqid(),
    _lpTimer(_server.getFeature<MetricsFeature>().histogram(
               "arangodb_load_plan_runtime", log_scale_t(std::exp(1.f), 0.f, 2500.f, 10),
               "Plan loading runtimes [ms]")),
    _lpTotal(_server.getFeature<MetricsFeature>().counter(
               "arangodb_load_plan_accum_runtime_msec", 0, "Accumulated runtime of Plan loading [ms]")),
    _lcTimer(_server.getFeature<MetricsFeature>().histogram(
               "arangodb_load_current_runtime", log_scale_t(std::exp(1.f), 0.f, 2500.f, 10),
               "Current loading runtimes [ms]")),
    _lcTotal(_server.getFeature<MetricsFeature>().counter(
               "arangodb_load_current_accum_runtime_msec", 0, "Accumulated runtime of Current loading [ms]")) {
  _uniqid._currentValue = 1ULL;
  _uniqid._upperValue = 0ULL;
  _uniqid._nextBatchStart = 1ULL;
  _uniqid._nextUpperValue = 0ULL;
  _uniqid._backgroundJobIsRunning = false;
  // Actual loading into caches is postponed until necessary
}

////////////////////////////////////////////////////////////////////////////////
/// @brief destroys a cluster info object
////////////////////////////////////////////////////////////////////////////////

ClusterInfo::~ClusterInfo() = default;

////////////////////////////////////////////////////////////////////////////////
/// @brief cleanup method which frees cluster-internal shared ptrs on shutdown
////////////////////////////////////////////////////////////////////////////////

void ClusterInfo::cleanup() {
  while (true) {
    {
      MUTEX_LOCKER(mutexLocker, _idLock);
      if (!_uniqid._backgroundJobIsRunning) {
        break;
      }
    }
    std::this_thread::sleep_for(std::chrono::seconds(1));
  }

  MUTEX_LOCKER(mutexLocker, _planProt.mutex);

  {
    WRITE_LOCKER(writeLocker, _planProt.lock);
    TRI_ASSERT(_newPlannedViews.empty());  // only non-empty during loadPlan()
    _plannedViews.clear();
    _plannedCollections.clear();
    _shards.clear();
  }

  {
    WRITE_LOCKER(writeLocker, _currentProt.lock);
    _currentCollections.clear();
    _shardIds.clear();
  }

}

void ClusterInfo::triggerBackgroundGetIds() {
  // Trigger a new load of batches
  _uniqid._nextBatchStart = 1ULL;
  _uniqid._nextUpperValue = 0ULL;

  try {
    _idLock.assertLockedByCurrentThread();
    if (_uniqid._backgroundJobIsRunning) {
      return;
    }
    _uniqid._backgroundJobIsRunning = true;
    std::thread([this] {
      auto guardRunning = scopeGuard([this] {
        MUTEX_LOCKER(mutexLocker, _idLock);
        _uniqid._backgroundJobIsRunning = false;
      });

      uint64_t result;
      try {
        result = _agency.uniqid(MinIdsPerBatch, 0.0);
      } catch (std::exception const&) {
        return;
      }

      {
        MUTEX_LOCKER(mutexLocker, _idLock);

        if (1ULL == _uniqid._nextBatchStart) {
          // Invalidate next batch
          _uniqid._nextBatchStart = result;
          _uniqid._nextUpperValue = result + MinIdsPerBatch - 1;
        }
        // If we get here, somebody else tried succeeded in doing the same,
        // so we just try again.
      }
    }).detach();
  } catch (std::exception const& e) {
    LOG_TOPIC("adef4", WARN, Logger::CLUSTER)
        << "Failed to trigger background get ids. " << e.what();
  }
}

/// @brief produces an agency dump and logs it
void ClusterInfo::logAgencyDump() const {
#ifdef ARANGODB_ENABLE_MAINTAINER_MODE
  auto& agencyCache = _server.getFeature<ClusterFeature>().agencyCache();
  auto [acb, idx] = agencyCache.read(std::vector<std::string>{"/"});
  auto res = acb->slice();

  if (!res.isNone()) {
    LOG_TOPIC("fe8ce", INFO, Logger::CLUSTER) << "Agency dump:\n" << res.toJson();
  } else {
    LOG_TOPIC("e7e30", WARN, Logger::CLUSTER) << "Could not get agency dump!";
  }
#endif
}

////////////////////////////////////////////////////////////////////////////////
/// @brief increase the uniqid value. if it exceeds the upper bound, fetch a
/// new upper bound value from the agency
////////////////////////////////////////////////////////////////////////////////

uint64_t ClusterInfo::uniqid(uint64_t count) {
  MUTEX_LOCKER(mutexLocker, _idLock);

  if (_uniqid._currentValue + count - 1 <= _uniqid._upperValue) {
    uint64_t result = _uniqid._currentValue;
    _uniqid._currentValue += count;

    TRI_ASSERT(result != 0);
    return result;
  }

  // Try if we can use the next batch
  if (_uniqid._nextBatchStart + count - 1 <= _uniqid._nextUpperValue) {
    uint64_t result = _uniqid._nextBatchStart;
    _uniqid._currentValue = _uniqid._nextBatchStart + count;
    _uniqid._upperValue = _uniqid._nextUpperValue;
    triggerBackgroundGetIds();

    TRI_ASSERT(result != 0);
    return result;
  }

  // We need to fetch from the agency

  uint64_t fetch = count;

  if (fetch < MinIdsPerBatch) {
    fetch = MinIdsPerBatch;
  }

  uint64_t result = _agency.uniqid(2 * fetch, 0.0);

  _uniqid._currentValue = result + count;
  _uniqid._upperValue = result + fetch - 1;
  // Invalidate next batch
  _uniqid._nextBatchStart = _uniqid._upperValue + 1;
  _uniqid._nextUpperValue = _uniqid._upperValue + fetch - 1;

  TRI_ASSERT(result != 0);
  return result;
}

////////////////////////////////////////////////////////////////////////////////
/// @brief flush the caches (used for testing)
////////////////////////////////////////////////////////////////////////////////
void ClusterInfo::flush() {
  loadServers();
  loadCurrentDBServers();
  loadCurrentCoordinators();
  loadCurrentMappings();
  loadPlan();
  loadCurrent();
}

////////////////////////////////////////////////////////////////////////////////
/// @brief ask whether a cluster database exists
////////////////////////////////////////////////////////////////////////////////

bool ClusterInfo::doesDatabaseExist(DatabaseID const& databaseID, bool reload) {

  // Wait for sensible data in agency cache
  if (!_planProt.isValid) {
    waitForPlan(1).wait();
  }

  if (!_currentProt.isValid) {
    waitForCurrent(1).wait();
  }

  // From now on we know that all data has been valid once, so no need
  // to check the isValid flags again under the lock.
  {
    size_t expectedSize;
    {
      READ_LOCKER(readLocker, _DBServersProt.lock);
      expectedSize = _DBServers.size();
    }

    // look up database by name:

    READ_LOCKER(readLocker, _planProt.lock);
    // _plannedDatabases is a map-type<DatabaseID, VPackSlice>
    auto it = _plannedDatabases.find(databaseID);

    if (it != _plannedDatabases.end()) {
      // found the database in Plan
      READ_LOCKER(readLocker, _currentProt.lock);
      // _currentDatabases is
      //     a map-type<DatabaseID, a map-type<ServerID, VPackSlice>>
      auto it2 = _currentDatabases.find(databaseID);

      if (it2 != _currentDatabases.end()) {
        // found the database in Current

        return ((*it2).second.size() >= expectedSize);
      }
    }
  }

  loadCurrentDBServers();

  return false;
}

////////////////////////////////////////////////////////////////////////////////
/// @brief get list of databases in the cluster
////////////////////////////////////////////////////////////////////////////////

std::vector<DatabaseID> ClusterInfo::databases(bool reload) {
  std::vector<DatabaseID> result;

  if (_clusterId.empty()) {
    loadClusterId();
  }

  if (!_planProt.isValid) {
    waitForPlan(1).wait();
  }

  if (!_currentProt.isValid) {
    waitForCurrent(1).wait();
  }

  if (reload || !_DBServersProt.isValid) {
    loadCurrentDBServers();
  }

  // From now on we know that all data has been valid once, so no need
  // to check the isValid flags again under the lock.

  size_t expectedSize;
  {
    READ_LOCKER(readLocker, _DBServersProt.lock);
    expectedSize = _DBServers.size();
  }

  {
    READ_LOCKER(readLockerPlanned, _planProt.lock);
    READ_LOCKER(readLockerCurrent, _currentProt.lock);
    // _plannedDatabases is a map-type<DatabaseID, VPackSlice>
    auto it = _plannedDatabases.begin();

    while (it != _plannedDatabases.end()) {
      // _currentDatabases is:
      //   a map-type<DatabaseID, a map-type<ServerID, VPackSlice>>
      auto it2 = _currentDatabases.find((*it).first);

      if (it2 != _currentDatabases.end()) {
        if ((*it2).second.size() >= expectedSize) {
          result.push_back((*it).first);
        }
      }

      ++it;
    }
  }
  return result;
}

/// @brief Load cluster ID
void ClusterInfo::loadClusterId() {
  // Contact agency for /<prefix>/Cluster

  auto& agencyCache = _server.getFeature<ClusterFeature>().agencyCache();
  auto [acb, index] = agencyCache.get("Cluster");

  // Parse
  VPackSlice slice = acb->slice();
  if (slice.isString()) {
    _clusterId = slice.copyString();
  }
}

////////////////////////////////////////////////////////////////////////////////
/// @brief (re-)load the information about our plan
/// Usually one does not have to call this directly.
////////////////////////////////////////////////////////////////////////////////

static std::string const prefixPlan = "Plan";

void ClusterInfo::loadPlan() {
  using namespace std::chrono;
  using clock = std::chrono::high_resolution_clock;

  consensus::index_t idx = 0;
  uint64_t newPlanVersion = 0;

  auto& clusterFeature = _server.getFeature<ClusterFeature>();
  auto& databaseFeature = _server.getFeature<DatabaseFeature>();

  auto start = clock::now();
  auto& agencyCache = clusterFeature.agencyCache();

  // We need to wait for any cluster operation, which needs access to the
  // agency cache for it to become ready. The essentials in the cluster, namely
  // ClusterInfo etc, need to start after first poll result from the agency.
  // This is of great importance to not accidentally delete data facing an
  // empty agency. There are also other measures that guard against such an
  // outcome. But there is also no point continuing with a first agency poll.
  agencyCache.waitFor(1).get();

#ifdef ARANGODB_ENABLE_MAINTAINER_MODE
  auto tStart = TRI_microtime();
  auto longPlanWaitLogger = scopeGuard([&tStart]() {
    auto tExit = TRI_microtime();
    if (tExit - tStart > 0.5) {
      LOG_TOPIC("66666", WARN, Logger::CLUSTER)
          << "Loading the new plan took: " << (tExit - tStart);
    }
  });
#endif

  MUTEX_LOCKER(mutexLocker, _planProt.mutex);  // only one may work at a time

  // For ArangoSearch views we need to get access to immediately created views
  // in order to allow links to be created correctly.
  // For the scenario above, we track such views in '_newPlannedViews' member
  // which is supposed to be empty before and after 'ClusterInfo::loadPlan()'
  // execution. In addition, we do the following "trick" to provide access to
  // '_newPlannedViews' from outside 'ClusterInfo': in case if
  // 'ClusterInfo::getView' has been called from within 'ClusterInfo::loadPlan',
  // we redirect caller to search view in
  // '_newPlannedViews' member instead of '_plannedViews'

  // set plan loader
  TRI_ASSERT(_newPlannedViews.empty());
  _planLoader = std::this_thread::get_id();

  // ensure we'll eventually reset plan loader
  auto resetLoader = scopeGuard([this]() {
    _planLoader = std::thread::id();
    _newPlannedViews.clear();
  });

  bool planValid = true;  // has the loadPlan completed without skipping valid objects
  // we will set in the end

  std::shared_ptr<arangodb::velocypack::Builder> planBuilder;
  std::tie(planBuilder, idx) = agencyCache.get("Plan/Version");
  auto planVersionSlice = planBuilder->slice();

  if (idx > 0 && planVersionSlice.isNumber()) {
    try {
      newPlanVersion = planVersionSlice.getNumber<uint64_t>();
    } catch (...) { }
  }
  planBuilder->clear();

  LOG_TOPIC("c6303", TRACE, Logger::CLUSTER) << "loadPlan: newPlanVersion=" << newPlanVersion;

  if (newPlanVersion == 0) {
    LOG_TOPIC("d68ae", WARN, Logger::CLUSTER)
        << "Attention: /arango/Plan/Version in the agency is not set or not a "
           "positive number.";
      return;
  }

  {
    READ_LOCKER(guard, _planProt.lock);

    if (_planProt.isValid && newPlanVersion <= _planVersion) {
      LOG_TOPIC("20450", DEBUG, Logger::CLUSTER)
          << "We already know this or a later version, do not update. "
          << "newPlanVersion=" << newPlanVersion << " _planVersion=" << _planVersion;

      return;
    }
  }

  std::tie(planBuilder, idx) = agencyCache.get(prefixPlan);
  auto planSlice = planBuilder->slice();

  if (!planSlice.isObject()) {
    LOG_TOPIC("bc8e1", ERR, Logger::CLUSTER)
        << "\"Plan\" is not an object in agency";
    return;
  }

  decltype(_plannedDatabases) newDatabases;
  std::set<std::string> buildingDatabases;
  decltype(_plannedCollections) newCollections;  // map<string /*database id*/
  //    ,map<string /*collection id*/
  //        ,shared_ptr<LogicalCollection>
  //        >
  //    >
  decltype(_shards) newShards;
  decltype(_shardServers) newShardServers;
  decltype(_shardToName) newShardToName;
  decltype(_dbAnalyzersRevision) newDbAnalyzersRevision;
  bool swapDatabases = false;
  bool swapCollections = false;
  bool swapViews = false;
  bool swapAnalyzers = false;

  auto planDatabasesSlice = planSlice.get("Databases");

  if (planDatabasesSlice.isObject()) {
    swapDatabases = true;  // mark for swap even if no databases present to ensure dangling datasources are removed

    std::string name;

    for (auto const& database : velocypack::ObjectIterator(planDatabasesSlice)) {
      try {
        name = database.key.copyString();
      } catch (arangodb::velocypack::Exception const& e) {
        LOG_TOPIC("adc82", ERR, Logger::AGENCY)
            << "Failed to get database name from json, error '" << e.what()
            << "'. VelocyPack: " << database.key.toJson();

        throw;
      }

      // We create the database object on the coordinator here, because
      // it is used to create LogicalCollection instances further
      // down in this function.
      if (ServerState::instance()->isCoordinator() &&
          !database.value.hasKey(StaticStrings::AttrIsBuilding)) {
        TRI_vocbase_t* vocbase = databaseFeature.lookupDatabase(name);
        if (vocbase == nullptr) {
          // database does not yet exist, create it now

          // create a local database object...
          arangodb::CreateDatabaseInfo info(_server);
          Result res = info.load(database.value, VPackSlice::emptyArraySlice());
          if (res.fail()) {
            LOG_TOPIC("94357", ERR, arangodb::Logger::AGENCY)
                << "validating data for local database '" << name
                << "' failed: " << res.errorMessage();
          } else {
            res = databaseFeature.createDatabase(std::move(info), vocbase);

            if (res.fail()) {
              LOG_TOPIC("91870", ERR, arangodb::Logger::AGENCY)
                  << "creating local database '" << name
                  << "' failed: " << res.errorMessage();
            }
          }
        }
      }

      // On a coordinator we can only see databases that have been fully created
      if (!(ServerState::instance()->isCoordinator() &&
            database.value.hasKey(StaticStrings::AttrIsBuilding))) {
        newDatabases.try_emplace(std::move(name), database.value);
      } else {
        buildingDatabases.emplace(std::move(name));
      }
    }
  }

  // Ensure views are being created BEFORE collections to allow
  // links find them
  // Immediate children of "Views" are database names, then ids
  // of views, then one JSON object with the description:

  // "Plan":{"Views": {
  //  "_system": {
  //    "654321": {
  //      "id": "654321",
  //      "name": "v",
  //      "collections": [
  //        <list of cluster-wide collection IDs of linked collections>
  //      ]
  //    },...
  //  },...
  //  }}

  // Now the same for views:
  auto planViewsSlice = planSlice.get("Views");  // format above

  if (planViewsSlice.isObject()) {
    swapViews = true;  // mark for swap even if no databases present to ensure dangling datasources are removed

    for (auto const& databasePairSlice : velocypack::ObjectIterator(planViewsSlice)) {
      auto const& viewsSlice = databasePairSlice.value;

      if (!viewsSlice.isObject()) {
        LOG_TOPIC("0ee7f", INFO, Logger::AGENCY)
            << "Views in the plan is not a valid json object."
            << " Views will be ignored for now and the invalid information"
            << " will be repaired. VelocyPack: " << viewsSlice.toJson();

        continue;
      }

      auto const databaseName = databasePairSlice.key.copyString();
      auto* vocbase = databaseFeature.lookupDatabase(databaseName);

      if (!vocbase) {
        // No database with this name found.
        // We have an invalid state here.
        LOG_TOPIC("f105f", WARN, Logger::AGENCY)
            << "No database '" << databaseName << "' found,"
            << " corresponding view will be ignored for now and the "
            << "invalid information will be repaired. VelocyPack: "
            << viewsSlice.toJson();
        planValid &= !viewsSlice.length();  // cannot find vocbase for defined views (allow empty views for missing vocbase)

        continue;
      }

      for (auto const& viewPairSlice : velocypack::ObjectIterator(viewsSlice)) {
        auto const& viewSlice = viewPairSlice.value;

        if (!viewSlice.isObject()) {
          LOG_TOPIC("2487b", INFO, Logger::AGENCY)
              << "View entry is not a valid json object."
              << " The view will be ignored for now and the invalid "
              << "information will be repaired. VelocyPack: " << viewSlice.toJson();

          continue;
        }

        auto const viewId = viewPairSlice.key.copyString();

        try {
          LogicalView::ptr view;
          auto res = LogicalView::instantiate(  // instantiate
              view, *vocbase, viewPairSlice.value, newPlanVersion  // args
          );

          if (!res.ok() || !view) {
            LOG_TOPIC("b0d48", ERR, Logger::AGENCY)
                << "Failed to create view '" << viewId
                << "'. The view will be ignored for now and the invalid "
                << "information will be repaired. VelocyPack: " << viewSlice.toJson();
            planValid = false;  // view creation failure

            continue;
          }

          auto& views = _newPlannedViews[databaseName];

          // register with guid/id/name
          views.reserve(views.size() + 3);
          views[viewId] = view;
          views[view->name()] = view;
          views[view->guid()] = view;
        } catch (std::exception const& ex) {
          // The Plan contains invalid view information.
          // This should not happen in healthy situations.
          // If it happens in unhealthy situations the
          // cluster should not fail.
          LOG_TOPIC("ec9e6", ERR, Logger::AGENCY)
              << "Failed to load information for view '" << viewId
              << "': " << ex.what() << ". invalid information in Plan. The "
              << "view will be ignored for now and the invalid "
              << "information will be repaired. VelocyPack: " << viewSlice.toJson();

          TRI_ASSERT(false);
          continue;
        } catch (...) {
          // The Plan contains invalid view information.
          // This should not happen in healthy situations.
          // If it happens in unhealthy situations the
          // cluster should not fail.
          LOG_TOPIC("660bf", ERR, Logger::AGENCY)
              << "Failed to load information for view '" << viewId
              << ". invalid information in Plan. The view will "
              << "be ignored for now and the invalid information will "
              << "be repaired. VelocyPack: " << viewSlice.toJson();

          TRI_ASSERT(false);
          continue;
        }
      }
    }
  }
  // "Plan":{"Analyzers": {
  //  "_system": {
  //    "Revision": 0,
  //    "BuildingRevision": 0,
  //    "Coordinator": "",
  //    "RebootID": 0
  //  },...
  // }}
  // Now the same for analyzers:
  auto planAnalyzersSlice = planSlice.get("Analyzers");  // format above

  if (planAnalyzersSlice.isObject()) {
    swapAnalyzers = true;  // mark for swap even if no databases present to ensure dangling datasources are removed

    for (auto const databaseDataSlice : velocypack::ObjectIterator(planAnalyzersSlice)) {
      auto const& analyzerSlice = databaseDataSlice.value;

      auto const databaseName = databaseDataSlice.key.copyString();
      auto* vocbase = databaseFeature.lookupDatabase(databaseName);

      if (!vocbase) {
        // No database with this name found.
        // We have an invalid state here.
        LOG_TOPIC("e5a6b", WARN, Logger::AGENCY)
          << "No database '" << databaseName << "' found,"
          << " corresponding analyzer will be ignored for now and the "
          << "invalid information will be repaired. VelocyPack: "
          << analyzerSlice.toJson();
        planValid &= !analyzerSlice.length();  // cannot find vocbase for defined analyzers (allow empty analyzers for missing vocbase)

        continue;
      }

      std::string revisionError;
      auto revision = AnalyzersRevision::fromVelocyPack(analyzerSlice, revisionError);
      if (revision) {
        newDbAnalyzersRevision.emplace(databaseName, std::move(revision));
      } else {
        LOG_TOPIC("e3f08", WARN, Logger::AGENCY)
          << "Invalid analyzer data for database '" << databaseName << "'"
          << " Error:" << revisionError << ", "
          << " corresponding analyzers revision will be ignored for now and the "
          << "invalid information will be repaired. VelocyPack: "
          << analyzerSlice.toJson();
      }
    }
  }
  TRI_IF_FAILURE("AlwaysSwapAnalyzersRevision") {
    swapAnalyzers = true;
  }
  // Immediate children of "Collections" are database names, then ids
  // of collections, then one JSON object with the description:

  // "Plan":{"Collections": {
  //  "_system": {
  //    "3010001": {
  //      "deleted": false,
  //      "id": "3010001",
  //      "indexes": [
  //        {
  //          "fields": [
  //            "_key"
  //          ],
  //          "id": "0",
  //          "sparse": false,
  //          "type": "primary",
  //          "unique": true
  //        }
  //      ],
  //      "isSmart": false,
  //      "isSystem": true,
  //      "isVolatile": false,
  //      JOURNAL_SIZE: 1048576,
  //      "keyOptions": {
  //        "allowUserKeys": true,
  //        "lastValue": 0,
  //        "type": "traditional"
  //      },
  //      "name": "_graphs",
  //      "numberOfSh ards": 1,
  //      "path": "",
  //      "replicationFactor": 2,
  //      "shardKeys": [
  //        "_key"
  //      ],
  //      "shards": {
  //        "s3010002": [
  //          "PRMR-bf44d6fe-e31c-4b09-a9bf-e2df6c627999",
  //          "PRMR-11a29830-5aca-454b-a2c3-dac3a08baca1"
  //        ]
  //      },
  //      "status": 3,
  //      "statusString": "loaded",
  //      "type": 2,
  //      StaticStrings::WaitForSyncString: false
  //    },...
  //  },...
  // }}

  auto planCollectionsSlice = planSlice.get("Collections");  // format above

  if (planCollectionsSlice.isObject()) {
    swapCollections = true;  // mark for swap even if no databases present to ensure dangling datasources are removed

    bool const isCoordinator = ServerState::instance()->isCoordinator();

    for (auto const& databasePairSlice : velocypack::ObjectIterator(planCollectionsSlice)) {
      auto const& collectionsSlice = databasePairSlice.value;

      if (!collectionsSlice.isObject()) {
        LOG_TOPIC("e2e7a", INFO, Logger::AGENCY)
            << "Collections in the plan is not a valid json object."
            << " Collections will be ignored for now and the invalid "
            << "information will be repaired. VelocyPack: " << collectionsSlice.toJson();

        continue;
      }

      DatabaseCollections databaseCollections;
      auto const databaseName = databasePairSlice.key.copyString();

      // Skip databases that are still building.
      if (buildingDatabases.find(databaseName) != buildingDatabases.end()) {
        continue;
      }
      auto* vocbase = databaseFeature.lookupDatabase(databaseName);

      if (!vocbase) {
        // No database with this name found.
        // We have an invalid state here.
        LOG_TOPIC("83d4c", WARN, Logger::AGENCY)
            << "No database '" << databaseName << "' found,"
            << " corresponding collection will be ignored for now and the "
            << "invalid information will be repaired. VelocyPack: "
            << collectionsSlice.toJson();
        planValid &= !collectionsSlice.length();  // cannot find vocbase for defined collections (allow empty collections for missing vocbase)

        continue;
      }

      for (auto const& collectionPairSlice : velocypack::ObjectIterator(collectionsSlice)) {
        auto const& collectionSlice = collectionPairSlice.value;

        if (!collectionSlice.isObject()) {
          LOG_TOPIC("0f689", WARN, Logger::AGENCY)
              << "Collection entry is not a valid json object."
              << " The collection will be ignored for now and the invalid "
              << "information will be repaired. VelocyPack: " << collectionSlice.toJson();

          continue;
        }

        auto const collectionId = collectionPairSlice.key.copyString();

        try {
          std::shared_ptr<LogicalCollection> newCollection;

#ifdef USE_ENTERPRISE
          auto isSmart = collectionSlice.get(StaticStrings::IsSmart);

          if (isSmart.isTrue()) {
            auto type = collectionSlice.get(StaticStrings::DataSourceType);

            if (type.isInteger() && type.getUInt() == TRI_COL_TYPE_EDGE) {
              newCollection = std::make_shared<VirtualSmartEdgeCollection>(  // create collection
                  *vocbase, collectionSlice, newPlanVersion  // args
              );
            } else {
              newCollection = std::make_shared<SmartVertexCollection>(  // create collection
                  *vocbase, collectionSlice, newPlanVersion  // args
              );
            }
          } else
#endif
          {
            newCollection = std::make_shared<LogicalCollection>(  // create collection
                *vocbase, collectionSlice, true, newPlanVersion  // args
            );
          }

          auto& collectionName = newCollection->name();

          bool isBuilding =
              isCoordinator &&
              arangodb::basics::VelocyPackHelper::getBooleanValue(collectionSlice,
                                                                  StaticStrings::AttrIsBuilding,
                                                                  false);
          if (isCoordinator) {
            // copying over index estimates from the old version of the
            // collection into the new one
            LOG_TOPIC("7a884", TRACE, Logger::CLUSTER)
                << "copying index estimates";

            // it is effectively safe to access _plannedCollections in
            // read-only mode here, as the only places that modify
            // _plannedCollections are the shutdown and this function
            // itself, which is protected by a mutex
            auto it = _plannedCollections.find(databaseName);
            if (it != _plannedCollections.end()) {
              auto it2 = (*it).second.find(collectionId);

              if (it2 != (*it).second.end()) {
                try {
                  auto estimates = (*it2).second->clusterIndexEstimates(false);

                  if (!estimates.empty()) {
                    // already have an estimate... now copy it over
                    newCollection->setClusterIndexEstimates(std::move(estimates));
                  }
                } catch (...) {
                  // this may fail during unit tests, when mocks are used
                }
              }
            }
          }

          // NOTE: This is building has the following feature. A collection needs to be working on
          // all DBServers to allow replication to go on, also we require to have the shards planned.
          // BUT: The users should not be able to detect these collections.
          // Hence we simply do NOT add the collection to the coordinator local vocbase, which happens
          // inside the IF

          if (!isBuilding) {
            // register with name as well as with id:
            databaseCollections.try_emplace(collectionName, newCollection);
            databaseCollections.try_emplace(collectionId, newCollection);
          }

          auto shardIDs = newCollection->shardIds();
          auto shards = std::make_shared<std::vector<std::string>>();
          shards->reserve(shardIDs->size());
          newShardToName.reserve(shardIDs->size());

          for (auto const& p : *shardIDs) {
            TRI_ASSERT(p.first.size() >= 2);
            shards->push_back(p.first);
            newShardServers.try_emplace(p.first, p.second);
            newShardToName.try_emplace(p.first, newCollection->name());
          }

          // Sort by the number in the shard ID ("s0000001" for example):
          ShardingInfo::sortShardNamesNumerically(*shards);
          newShards.try_emplace(collectionId, std::move(shards));
        } catch (std::exception const& ex) {
          // The plan contains invalid collection information.
          // This should not happen in healthy situations.
          // If it happens in unhealthy situations the
          // cluster should not fail.
          LOG_TOPIC("359f3", ERR, Logger::AGENCY)
              << "Failed to load information for collection '" << collectionId
              << "': " << ex.what() << ". invalid information in plan. The "
              << "collection will be ignored for now and the invalid "
              << "information will be repaired. VelocyPack: " << collectionSlice.toJson();

          TRI_ASSERT(false);
          continue;
        } catch (...) {
          // The plan contains invalid collection information.
          // This should not happen in healthy situations.
          // If it happens in unhealthy situations the
          // cluster should not fail.
          LOG_TOPIC("5f3d5", ERR, Logger::AGENCY)
              << "Failed to load information for collection '" << collectionId
              << ". invalid information in plan. The collection will "
              << "be ignored for now and the invalid information will "
              << "be repaired. VelocyPack: " << collectionSlice.toJson();

          TRI_ASSERT(false);
          continue;
        }
      }

      newCollections.try_emplace(std::move(databaseName), std::move(databaseCollections));
    }
  }

  if (ServerState::instance()->isCoordinator()) {
    auto systemDB = _server.getFeature<arangodb::SystemDatabaseFeature>().use();
    if (systemDB && systemDB->shardingPrototype() == ShardingPrototype::Undefined) {
      // sharding prototype of _system database defaults to _users nowadays
      systemDB->setShardingPrototype(ShardingPrototype::Users);
      // but for "old" databases it may still be "_graphs". we need to find out!
      // find _system database in Plan
      auto it = newCollections.find(StaticStrings::SystemDatabase);
      if (it != newCollections.end()) {
        // find _graphs collection in Plan
        auto it2 = (*it).second.find(StaticStrings::GraphCollection);
        if (it2 != (*it).second.end()) {
          // found!
          if ((*it2).second->distributeShardsLike().empty()) {
            // _graphs collection has no distributeShardsLike, so it is
            // the prototype!
            systemDB->setShardingPrototype(ShardingPrototype::Graphs);
          }
        }
      }
    }
  }

  WRITE_LOCKER(writeLocker, _planProt.lock);

  _plan = std::move(planBuilder);
  _planVersion = newPlanVersion;
  _planIndex = idx;
  LOG_TOPIC("54321", DEBUG, Logger::CLUSTER)
      << "Updating ClusterInfo plan: version=" << newPlanVersion << " index=" << idx;

  if (swapDatabases) {
    _plannedDatabases.swap(newDatabases);
  }

  if (swapCollections) {
    _plannedCollections.swap(newCollections);
    _shards.swap(newShards);
    _shardServers.swap(newShardServers);
    _shardToName.swap(newShardToName);
  }

    if (swapViews) {
      _plannedViews.swap(_newPlannedViews);
    }
    if (swapAnalyzers) {
      _dbAnalyzersRevision.swap(newDbAnalyzersRevision);
    }

  if (planValid) {
    _planProt.isValid = true;
  }

  {
    std::lock_guard w(_waitPlanLock);
    triggerWaiting(_waitPlan, idx);
    auto heartbeatThread = clusterFeature.heartbeatThread();
    if (heartbeatThread) {
      // In the unittests, there is no heartbeatthread, and we do not need to notify
      heartbeatThread->notify();
    }
  }

  {
    std::lock_guard w(_waitPlanVersionLock);
    triggerWaiting(_waitPlanVersion, _planVersion);
  }

  auto diff = duration<float, std::milli>(clock::now() - start).count();
  _lpTotal += static_cast<uint64_t>(diff);
  _lpTimer.count(diff);
}

////////////////////////////////////////////////////////////////////////////////
/// @brief (re-)load the information about current databases
/// Usually one does not have to call this directly.
////////////////////////////////////////////////////////////////////////////////

static std::string const prefixCurrent = "Current";

void ClusterInfo::loadCurrent() {

  using namespace std::chrono;
  using clock = std::chrono::high_resolution_clock;

  consensus::index_t idx = 0;
  uint64_t newCurrentVersion = 0;

  auto start = clock::now();

  // We need to update ServersKnown to notice rebootId changes for all servers.
  // To keep things simple and separate, we call loadServers here instead of
  // trying to integrate the servers upgrade code into loadCurrent, even if that
  // means small bits of the plan are read twice.
  loadServers();

  // reread from the agency!

  MUTEX_LOCKER(mutexLocker, _currentProt.mutex);  // only one may work at a time

  auto& agencyCache = _server.getFeature<ClusterFeature>().agencyCache();
  std::shared_ptr<arangodb::velocypack::Builder> currentBuilder;
  std::tie(currentBuilder, idx) = agencyCache.get(prefixCurrent);
  auto currentSlice = currentBuilder->slice();

  if (!currentSlice.isObject()) {
    LOG_TOPIC("b8410", ERR, Logger::CLUSTER) << "Current is not an object!";
    LOG_TOPIC("eed43", DEBUG, Logger::CLUSTER) << "loadCurrent done.";
    return;
  }

  auto currentVersionSlice = currentSlice.get("Version");

  if (currentVersionSlice.isNumber()) {
    try {
      newCurrentVersion = currentVersionSlice.getNumber<uint64_t>();
    } catch (...) {
    }
  }

  if (newCurrentVersion == 0) {
    LOG_TOPIC("e088e", WARN, Logger::CLUSTER)
        << "Attention: /arango/Current/Version in the agency is not set or not "
           "a positive number.";
    return;
  }

  {
    READ_LOCKER(guard, _currentProt.lock);

    if (_currentProt.isValid && newCurrentVersion <= _currentVersion) {
      LOG_TOPIC("00d58", DEBUG, Logger::CLUSTER)
          << "We already know this or a later version, do not update. "
          << "newCurrentVersion=" << newCurrentVersion
          << " _currentVersion=" << _currentVersion;

      return;
    }
  }

  decltype(_currentDatabases) newDatabases;
  decltype(_currentCollections) newCollections;
  decltype(_shardIds) newShardIds;

  bool swapDatabases = false;
  bool swapCollections = false;

  auto currentDatabasesSlice = currentSlice.get("Databases");

  if (currentDatabasesSlice.isObject()) {
    swapDatabases = true;

    for (auto const& databaseSlicePair : velocypack::ObjectIterator(currentDatabasesSlice)) {
      if (!databaseSlicePair.value.isObject()) {
        continue;
      }

      auto const database = databaseSlicePair.key.copyString();
      std::unordered_map<ServerID, velocypack::Slice> serverList;

      for (auto const& serverSlicePair :
           velocypack::ObjectIterator(databaseSlicePair.value)) {
        serverList.try_emplace(serverSlicePair.key.copyString(), serverSlicePair.value);
      }

      newDatabases.try_emplace(std::move(database), std::move(serverList));
    }
  }

  auto currentCollectionsSlice = currentSlice.get("Collections");

  if (currentCollectionsSlice.isObject()) {
    swapCollections = true;

    for (auto const& databaseSlice : velocypack::ObjectIterator(currentCollectionsSlice)) {
      std::string databaseName = databaseSlice.key.copyString();
      DatabaseCollectionsCurrent databaseCollections;

      for (auto const& collectionSlice :
           velocypack::ObjectIterator(databaseSlice.value)) {
        std::string collectionName = collectionSlice.key.copyString();

        auto collectionDataCurrent =
            std::make_shared<CollectionInfoCurrent>(newCurrentVersion);

        for (auto const& shardSlice : velocypack::ObjectIterator(collectionSlice.value)) {
          std::string shardID = shardSlice.key.copyString();

          collectionDataCurrent->add(shardID, shardSlice.value);

          // Note that we have only inserted the CollectionInfoCurrent under
          // the collection ID and not under the name! It is not possible
          // to query the current collection info by name. This is because
          // the correct place to hold the current name is in the plan.
          // Thus: Look there and get the collection ID from there. Then
          // ask about the current collection info.

          // Now take note of this shard and its responsible server:
          auto servers = std::make_shared<std::vector<ServerID>>(
              collectionDataCurrent->servers(shardID)  // args
          );

          newShardIds.try_emplace(std::move(shardID), std::move(servers));
        }

        databaseCollections.try_emplace(std::move(collectionName), std::move(collectionDataCurrent));
      }

      newCollections.try_emplace(std::move(databaseName), std::move(databaseCollections));
    }
  }

  // Now set the new value:
  WRITE_LOCKER(writeLocker, _currentProt.lock);

  _current = std::move(currentBuilder);
  _currentVersion = newCurrentVersion;
  _currentIndex = idx;
  LOG_TOPIC("feddd", DEBUG, Logger::CLUSTER)
      << "Updating current in ClusterInfo: version=" << newCurrentVersion
      << " index=" << idx;

  if (swapDatabases) {
    _currentDatabases.swap(newDatabases);
  }

  if (swapCollections) {
    LOG_TOPIC("b4059", TRACE, Logger::CLUSTER)
        << "Have loaded new collections current cache!";
    _currentCollections.swap(newCollections);
    _shardIds.swap(newShardIds);
  }

  _currentProt.isValid = true;

  {
    std::lock_guard w(_waitCurrentLock);
    triggerWaiting(_waitCurrent, idx);
    auto heartbeatThread = _server.getFeature<ClusterFeature>().heartbeatThread();
    if (heartbeatThread) {
      // In the unittests, there is no heartbeatthread, and we do not need to notify
      heartbeatThread->notify();
    }
  }

  {
    std::lock_guard w(_waitCurrentVersionLock);
    triggerWaiting(_waitCurrentVersion, _currentVersion);
  }

  auto diff = duration<float, std::milli>(clock::now() - start).count();
  _lcTotal += static_cast<uint64_t>(diff);
  _lcTimer.count(diff);
}

/// @brief ask about a collection
/// If it is not found in the cache, the cache is reloaded once
/// if the collection is not found afterwards, this method will throw an
/// exception
std::shared_ptr<LogicalCollection> ClusterInfo::getCollection(DatabaseID const& databaseID,
                                                              CollectionID const& collectionID) {
  auto c = getCollectionNT(databaseID, collectionID);

  if (c == nullptr) {
    THROW_ARANGO_EXCEPTION_MESSAGE(TRI_ERROR_ARANGO_DATA_SOURCE_NOT_FOUND,
                                   getCollectionNotFoundMsg(databaseID, collectionID)  // message
    );
  }
  return c;
}

std::shared_ptr<LogicalCollection> ClusterInfo::getCollectionNT(DatabaseID const& databaseID,
                                                                CollectionID const& collectionID) {
  if (!_planProt.isValid) {
    waitForPlan(1).wait();
  }

  READ_LOCKER(readLocker, _planProt.lock);
  // look up database by id
  AllCollections::const_iterator it = _plannedCollections.find(databaseID);

  if (it != _plannedCollections.end()) {
    // look up collection by id (or by name)
    DatabaseCollections::const_iterator it2 = (*it).second.find(collectionID);

    if (it2 != (*it).second.end()) {
      return (*it2).second;
    }
  }

  return nullptr;
}

std::shared_ptr<LogicalDataSource> ClusterInfo::getCollectionOrViewNT(DatabaseID const& databaseID,
                                                                      std::string const& name) {
  if (!_planProt.isValid) {
    waitForPlan(1).wait();
  }

  READ_LOCKER(readLocker, _planProt.lock);

  // look up collection first
  {
    // look up database by id
    auto it = _plannedCollections.find(databaseID);

    if (it != _plannedCollections.end()) {
      // look up collection by id (or by name)
      auto it2 = (*it).second.find(name);

      if (it2 != (*it).second.end()) {
        return (*it2).second;
      }
    }
  }

  // look up views next
  {
    // look up database by id
    auto it = _plannedViews.find(databaseID);

    if (it != _plannedViews.end()) {
      // look up collection by id (or by name)
      auto it2 = (*it).second.find(name);

      if (it2 != (*it).second.end()) {
        return (*it2).second;
      }
    }
  }

  return nullptr;

}

std::string ClusterInfo::getCollectionNotFoundMsg(DatabaseID const& databaseID,
                                                  CollectionID const& collectionID) {
  return "Collection not found: " + collectionID + " in database " + databaseID;
}

////////////////////////////////////////////////////////////////////////////////
/// @brief ask about all collections
////////////////////////////////////////////////////////////////////////////////

std::vector<std::shared_ptr<LogicalCollection>> const ClusterInfo::getCollections(DatabaseID const& databaseID) {
  std::vector<std::shared_ptr<LogicalCollection>> result;

  READ_LOCKER(readLocker, _planProt.lock);
  // look up database by id
  AllCollections::const_iterator it = _plannedCollections.find(databaseID);

  if (it == _plannedCollections.end()) {
    return result;
  }

  // iterate over all collections
  DatabaseCollections::const_iterator it2 = (*it).second.begin();
  while (it2 != (*it).second.end()) {
    char c = (*it2).first[0];

    if (c < '0' || c > '9') {
      // skip collections indexed by id
      result.push_back((*it2).second);
    }

    ++it2;
  }

  return result;
}

////////////////////////////////////////////////////////////////////////////////
/// @brief ask about a collection in current. This returns information about
/// all shards in the collection.
/// If it is not found in the cache, the cache is reloaded once.
////////////////////////////////////////////////////////////////////////////////

std::shared_ptr<CollectionInfoCurrent> ClusterInfo::getCollectionCurrent(
    DatabaseID const& databaseID, CollectionID const& collectionID) {

  if (!_currentProt.isValid) {
    waitForCurrent(1).get();
  }

  READ_LOCKER(readLocker, _currentProt.lock);
  // look up database by id
  AllCollectionsCurrent::const_iterator it = _currentCollections.find(databaseID);

  if (it != _currentCollections.end()) {
    // look up collection by id
    DatabaseCollectionsCurrent::const_iterator it2 = (*it).second.find(collectionID);

    if (it2 != (*it).second.end()) {
      return (*it2).second;
    }
  }

  return std::make_shared<CollectionInfoCurrent>(0);
}

RebootTracker& ClusterInfo::rebootTracker() noexcept { return _rebootTracker; }

RebootTracker const& ClusterInfo::rebootTracker() const noexcept {
  return _rebootTracker;
}

//////////////////////////////////////////////////////////////////////////////
/// @brief ask about a view
/// If it is not found in the cache, the cache is reloaded once. The second
/// argument can be a view ID or a view name (both cluster-wide).
//////////////////////////////////////////////////////////////////////////////

std::shared_ptr<LogicalView> ClusterInfo::getView(DatabaseID const& databaseID,
                                                  ViewID const& viewID) {
  if (viewID.empty()) {
    return nullptr;
  }

  auto lookupView = [](AllViews const& dbs, DatabaseID const& databaseID,
                       ViewID const& viewID) noexcept -> std::shared_ptr<LogicalView> {
    // look up database by id
    auto const db = dbs.find(databaseID);

    if (db != dbs.end()) {
      // look up view by id (or by name)
      auto& views = db->second;
      auto const view = views.find(viewID);

      if (view != views.end()) {
        return view->second;
      }
    }

    return nullptr;
  };

  if (std::this_thread::get_id() == _planLoader) {
    // we're loading plan, lookup inside immediately created planned views
    // already protected by _planProt.mutex, don't need to lock there
    return lookupView(_newPlannedViews, databaseID, viewID);
  }

  if (!_planProt.isValid) {
    return nullptr;
  }

  READ_LOCKER(readLocker, _planProt.lock);
  auto const view = lookupView(_plannedViews, databaseID, viewID);

  if (view) {
    return view;
  }

  LOG_TOPIC("a227e", DEBUG, Logger::CLUSTER)
      << "View not found: '" << viewID << "' in database '" << databaseID << "'";

  return nullptr;
}

//////////////////////////////////////////////////////////////////////////////
/// @brief ask about all views of a database
//////////////////////////////////////////////////////////////////////////////

std::vector<std::shared_ptr<LogicalView>> const ClusterInfo::getViews(DatabaseID const& databaseID) {
  std::vector<std::shared_ptr<LogicalView>> result;

  READ_LOCKER(readLocker, _planProt.lock);
  // look up database by id
  AllViews::const_iterator it = _plannedViews.find(databaseID);

  if (it == _plannedViews.end()) {
    return result;
  }

  // iterate over all collections
  DatabaseViews::const_iterator it2 = (*it).second.begin();
  while (it2 != it->second.end()) {
    char c = it2->first[0];
    if (c >= '0' && c <= '9') {
      // skip views indexed by name
      result.emplace_back(it2->second);
    }
    ++it2;
  }

  return result;
}

//////////////////////////////////////////////////////////////////////////////
/// @brief ask about analyzers revision
//////////////////////////////////////////////////////////////////////////////

AnalyzersRevision::Ptr ClusterInfo::getAnalyzersRevision(DatabaseID const& databaseID,
                                                         bool forceLoadPlan /* = false */) {
  READ_LOCKER(readLocker, _planProt.lock);
  // look up database by id
  auto it = _dbAnalyzersRevision.find(databaseID);

  if (it != _dbAnalyzersRevision.cend()) {
    return it->second;
  }
  return nullptr;
}

QueryAnalyzerRevisions ClusterInfo::getQueryAnalyzersRevision(
    DatabaseID const& databaseID) {
  if (!_planProt.isValid) {
    loadPlan();
  }
  AnalyzersRevision::Revision currentDbRevision{ AnalyzersRevision::MIN };
  AnalyzersRevision::Revision systemDbRevision{ AnalyzersRevision::MIN };
<<<<<<< HEAD
  // no looping here. As if cluster is freshly updated some databases will
  // never have revisions record (and they do not need one actually)
  // so waiting them to apper is futile. Anyway if database has revision
  // we will see it at best effort basis as soon as plan updates itself
  // and some lag in revision appearing is expected (even with looping ) 
  {
    READ_LOCKER(readLocker, _planProt.lock);
    // look up database by id
    auto it = _dbAnalyzersRevision.find(databaseID);

    if (it != _dbAnalyzersRevision.cend()) {
      currentDbRevision = it->second->getRevision();
    }
    // analyzers from system also available
    // so grab revision for system database as well
    if (databaseID != StaticStrings::SystemDatabase) {
      auto sysIt = _dbAnalyzersRevision.find(StaticStrings::SystemDatabase);
      // if we have non-system database in plan system should be here for sure!
      // but for freshly updated cluster this is not true so, check is necessary
      if (sysIt != _dbAnalyzersRevision.cend()) {
        systemDbRevision = sysIt->second->getRevision();
=======
  while (true) {  // left by break
    {
      READ_LOCKER(readLocker, _planProt.lock);
      // look up database by id
      auto it = _dbAnalyzersRevision.find(databaseID);

      if (it != _dbAnalyzersRevision.cend()) {
        currentDbRevision = it->second->getRevision();
        // analyzers from system also available
        // so grab revision for system database as well
        if (databaseID != StaticStrings::SystemDatabase) {
          auto sysIt = _dbAnalyzersRevision.find(StaticStrings::SystemDatabase);
          // if we have non-system database in plan system should be here for sure!
          TRI_ASSERT(sysIt != _dbAnalyzersRevision.cend());
          if (ADB_LIKELY(sysIt != _dbAnalyzersRevision.cend())) {
            systemDbRevision = sysIt->second->getRevision();
          }
        } else {
          // micro-optimization. If we are querying system database
          // than current always equal system. And all requests for revision
          // will be resolved only with systemDbRevision member. So we copy
          // current to system and set current to MIN. As MIN value is default
          // and not transferred at all we will reduce json size for query
          systemDbRevision = currentDbRevision;
          currentDbRevision = AnalyzersRevision::MIN;
        }
        break;
>>>>>>> fb444fab
      }
    } else {
      // micro-optimization. If we are querying system database 
      // than current always equal system. And all requests for revision
      // will be resolved only with systemDbRevision member. So we copy
      // current to system and set current to MIN. As MIN value is default
      // and not transferred at all we will reduce json size for query
      systemDbRevision = currentDbRevision;
      currentDbRevision = AnalyzersRevision::MIN;
    }
  }

  return QueryAnalyzerRevisions(currentDbRevision, systemDbRevision);
}

// Build the VPackSlice that contains the `isBuilding` entry
void ClusterInfo::buildIsBuildingSlice(CreateDatabaseInfo const& database,
                                       VPackBuilder& builder) {
  VPackObjectBuilder guard(&builder);
  database.toVelocyPack(builder);

  builder.add(StaticStrings::AttrCoordinator,
              VPackValue(ServerState::instance()->getId()));
  builder.add(StaticStrings::AttrCoordinatorRebootId,
              VPackValue(ServerState::instance()->getRebootId().value()));
  builder.add(StaticStrings::AttrIsBuilding, VPackValue(true));
}

// Build the VPackSlice that does not contain  the `isBuilding` entry
void ClusterInfo::buildFinalSlice(CreateDatabaseInfo const& database,
                                  VPackBuilder& builder) {
  VPackObjectBuilder guard(&builder);
  database.toVelocyPack(builder);
}

// This waits for the database described in `database` to turn up in `Current`
// and no DBServer is allowed to report an error.
Result ClusterInfo::waitForDatabaseInCurrent(CreateDatabaseInfo const& database) {
  AgencyComm ac(_server);
  AgencyCommResult res;

  auto DBServers = std::make_shared<std::vector<ServerID>>(getCurrentDBServers());
  auto dbServerResult = std::make_shared<std::atomic<int>>(-1);
  std::shared_ptr<std::string> errMsg = std::make_shared<std::string>();

  std::function<bool(VPackSlice const& result)> dbServerChanged = [=](VPackSlice const& result) {
    size_t numDbServers = DBServers->size();
    if (result.isObject() && result.length() >= numDbServers) {
      // We use >= here since the number of DBservers could have increased
      // during the creation of the database and we might not yet have
      // the latest list. Thus there could be more reports than we know
      // servers.
      VPackObjectIterator dbs(result);

      std::string tmpMsg = "";
      bool tmpHaveError = false;

      for (VPackObjectIterator::ObjectPair dbserver : dbs) {
        VPackSlice slice = dbserver.value;
        if (arangodb::basics::VelocyPackHelper::getBooleanValue(slice, StaticStrings::Error, false)) {
          tmpHaveError = true;
          tmpMsg += " DBServer:" + dbserver.key.copyString() + ":";
          tmpMsg += arangodb::basics::VelocyPackHelper::getStringValue(slice, StaticStrings::ErrorMessage,
                                                                       "");
          if (slice.hasKey(StaticStrings::ErrorNum)) {
            VPackSlice errorNum = slice.get(StaticStrings::ErrorNum);
            if (errorNum.isNumber()) {
              tmpMsg += " (errorNum=";
              tmpMsg += basics::StringUtils::itoa(errorNum.getNumericValue<uint32_t>());
              tmpMsg += ")";
            }
          }
        }
      }
      if (tmpHaveError) {
        *errMsg = "Error in creation of database:" + tmpMsg;
        dbServerResult->store(TRI_ERROR_CLUSTER_COULD_NOT_CREATE_DATABASE,
                              std::memory_order_release);
        return true;
      }
      dbServerResult->store(setErrormsg(TRI_ERROR_NO_ERROR, *errMsg), std::memory_order_release);
    }
    return true;
  };

  // ATTENTION: The following callback calls the above closure in a
  // different thread. Nevertheless, the closure accesses some of our
  // local variables. Therefore we have to protect all accesses to them
  // by a mutex. We use the mutex of the condition variable in the
  // AgencyCallback for this.
  auto agencyCallback =
      std::make_shared<AgencyCallback>(_server, "Current/Databases/" + database.getName(),
                                       dbServerChanged, true, false);
  _agencyCallbackRegistry->registerCallback(agencyCallback);
  auto cbGuard = scopeGuard(
    [&] { _agencyCallbackRegistry->unregisterCallback(agencyCallback); });

  // Waits for the database to turn up in Current/Databases
  {
    double const interval = getPollInterval();

    int count = 0;  // this counts, when we have to reload the DBServers
    while (true) {
      if (++count >= static_cast<int>(getReloadServerListTimeout() / interval)) {
        // We update the list of DBServers every minute in case one of them
        // was taken away since we last looked. This also helps (slightly)
        // if a new DBServer was added. However, in this case we report
        // success a bit too early, which is not too bad.
        loadCurrentDBServers();
        *DBServers = getCurrentDBServers();
        count = 0;
      }

      int tmpRes = dbServerResult->load(std::memory_order_acquire);

      // An error was detected on one of the DBServers
      if (tmpRes >= 0) {
        cbGuard.fire();  // unregister cb before accessing errMsg

        return Result(tmpRes, *errMsg);
      }

      {
        CONDITION_LOCKER(locker, agencyCallback->_cv);
        agencyCallback->executeByCallbackOrTimeout(getReloadServerListTimeout() / interval);
      }

      if (_server.isStopping()) {
        return Result(TRI_ERROR_SHUTTING_DOWN);
      }
    }
  }
}

// Start creating a database in a coordinator by entering it into Plan/Databases with,
// status flag `isBuilding`; this makes the database invisible to the outside world.
Result ClusterInfo::createIsBuildingDatabaseCoordinator(CreateDatabaseInfo const& database) {
  AgencyComm ac(_server);
  AgencyCommResult res;

  // Instruct the Agency to enter the creation of the new database
  // by entering it into Plan/Databases/ but with the fields
  // isBuilding: true, and coordinator and rebootId set to our respective
  // id and rebootId
  VPackBuilder builder;
  buildIsBuildingSlice(database, builder);

  AgencyWriteTransaction trx(
      {AgencyOperation("Plan/Databases/" + database.getName(),
                       AgencyValueOperationType::SET, builder.slice()),
       AgencyOperation("Plan/Version", AgencySimpleOperationType::INCREMENT_OP)},
      {AgencyPrecondition("Plan/Databases/" + database.getName(),
                          AgencyPrecondition::Type::EMPTY, true),
       AgencyPrecondition(analyzersPath(database.getName()),
                          AgencyPrecondition::Type::EMPTY, true)});

  // TODO: Should this never timeout?
  res = ac.sendTransactionWithFailover(trx, 0.0);

  if (!res.successful()) {
    if (res._statusCode == (int)arangodb::rest::ResponseCode::PRECONDITION_FAILED) {
      return Result(TRI_ERROR_ARANGO_DUPLICATE_NAME, std::string("duplicate database name '") + database.getName() + "'");
    }

    return Result(TRI_ERROR_CLUSTER_COULD_NOT_CREATE_DATABASE_IN_PLAN);
  }

  if (res.slice().get("results").length() > 0) {
    waitForPlan(res.slice().get("results")[0].getNumber<uint64_t>()).get();
  }

  // And wait for our database to show up in `Current/Databases`
  auto waitresult = waitForDatabaseInCurrent(database);

  if (waitresult.fail()) {
    // cleanup: remove database from plan
    auto ret = cancelCreateDatabaseCoordinator(database);

    if (ret.ok()) {
      // Creation failed
      return Result(TRI_ERROR_CLUSTER_COULD_NOT_CREATE_DATABASE,
                    "database creation failed");
    } else {
      // Cleanup failed too
      return ret;
    }
  }
  return Result();
}

// Finalize creation of database in cluster by removing isBuilding, coordinator, and coordinatorRebootId;
// as precondition that the entry we put in createIsBuildingDatabaseCoordinator is still in Plan/ unchanged.
Result ClusterInfo::createFinalizeDatabaseCoordinator(CreateDatabaseInfo const& database) {
  AgencyComm ac(_server);

  VPackBuilder pcBuilder;
  buildIsBuildingSlice(database, pcBuilder);

  VPackBuilder entryBuilder;
  buildFinalSlice(database, entryBuilder);

  VPackBuilder analyzersBuilder;
  AgencyComm::buildInitialAnalyzersSlice(analyzersBuilder);

  AgencyWriteTransaction trx(
      {AgencyOperation("Plan/Databases/" + database.getName(),
                       AgencyValueOperationType::SET, entryBuilder.slice()),
       AgencyOperation("Plan/Version", AgencySimpleOperationType::INCREMENT_OP),
       AgencyOperation(analyzersPath(database.getName()), AgencyValueOperationType::SET, analyzersBuilder.slice())},
      {AgencyPrecondition("Plan/Databases/" + database.getName(),
                          AgencyPrecondition::Type::VALUE, pcBuilder.slice()),
       AgencyPrecondition(analyzersPath(database.getName()),
                          AgencyPrecondition::Type::EMPTY, true)});

  auto res = ac.sendTransactionWithFailover(trx, 0.0);

  if (!res.successful()) {
    if (res._statusCode == (int)arangodb::rest::ResponseCode::PRECONDITION_FAILED) {
      return Result(TRI_ERROR_CLUSTER_COULD_NOT_CREATE_DATABASE,
                    "Could not finish creation of database: Plan/Databases/ "
                    "entry was modified in Agency");
    }
    // Something else went wrong.
    return Result(TRI_ERROR_CLUSTER_COULD_NOT_CREATE_DATABASE);
  }

  if (res.slice().get("results").length()) {
    waitForPlan(res.slice().get("results")[0].getNumber<uint64_t>()).get();
  }

  // The transaction was successful and the database should
  // now be visible and usable.
  return Result();
}

// This function can only return on success or when the cluster is shutting down.
Result ClusterInfo::cancelCreateDatabaseCoordinator(CreateDatabaseInfo const& database) {
  AgencyComm ac(_server);

  VPackBuilder builder;
  buildIsBuildingSlice(database, builder);

  // delete all collections and the database itself from the agency plan
  AgencyOperation delPlanCollections("Plan/Collections/" + database.getName(),
                                     AgencySimpleOperationType::DELETE_OP);
  AgencyOperation delPlanDatabase("Plan/Databases/" + database.getName(),
                                  AgencySimpleOperationType::DELETE_OP);
  AgencyOperation incrPlan("Plan/Version", AgencySimpleOperationType::INCREMENT_OP);
  AgencyPrecondition preCondition("Plan/Databases/" + database.getName(),
                                  AgencyPrecondition::Type::VALUE, builder.slice());

  AgencyWriteTransaction trx({delPlanCollections, delPlanDatabase, incrPlan}, preCondition);

  size_t tries = 0;
  // TODO: Hard coded timeout, also the retry numbers below are all
  //       pulled out of thin air.
  double nextTimeout = 0.5;

  AgencyCommResult res;
  do {
    tries++;
    res = ac.sendTransactionWithFailover(trx, nextTimeout);

    if (!res.successful()) {
      if (tries == 1) {
        events::CreateDatabase(database.getName(), res.errorCode());
      }
      if (tries >= 5) {
        nextTimeout = 5.0;
      }
      LOG_TOPIC("b47aa", WARN, arangodb::Logger::CLUSTER)
        << "failed to cancel creation of database " << database.getName() << " with error "
        << res.errorMessage() << ". Retrying.";
    } else if (res.slice().get("results").length()) {
      waitForPlan(res.slice().get("results")[0].getNumber<uint64_t>()).get();
    }

    if (_server.isStopping()) {
      return Result(TRI_ERROR_SHUTTING_DOWN);
    }
  } while (!res.successful());

  return Result();
}

////////////////////////////////////////////////////////////////////////////////
/// @brief drop database in coordinator, the return value is an ArangoDB
/// error code and the errorMsg is set accordingly. One possible error
/// is a timeout, a timeout of 0.0 means no timeout.
////////////////////////////////////////////////////////////////////////////////
Result ClusterInfo::dropDatabaseCoordinator(  // drop database
    std::string const& name,                  // database name
    double timeout                            // request timeout
) {
  TRI_ASSERT(ServerState::instance()->isCoordinator());
  if (name == StaticStrings::SystemDatabase) {
    return Result(TRI_ERROR_FORBIDDEN);
  }
  AgencyComm ac(_server);

  double const realTimeout = getTimeout(timeout);
  double const endTime = TRI_microtime() + realTimeout;
  double const interval = getPollInterval();

  auto dbServerResult = std::make_shared<std::atomic<int>>(-1);
  std::function<bool(VPackSlice const& result)> dbServerChanged = [=](VPackSlice const& result) {
    if (result.isNone() || result.isEmptyObject()) {
      dbServerResult->store(TRI_ERROR_NO_ERROR, std::memory_order_release);
    }
    return true;
  };

  std::string where("Current/Databases/" + name);

  // ATTENTION: The following callback calls the above closure in a
  // different thread. Nevertheless, the closure accesses some of our
  // local variables. Therefore we have to protect all accesses to them
  // by a mutex. We use the mutex of the condition variable in the
  // AgencyCallback for this.
  auto agencyCallback =
      std::make_shared<AgencyCallback>(_server, where, dbServerChanged, true, false);
  _agencyCallbackRegistry->registerCallback(agencyCallback);
  auto cbGuard = scopeGuard([this, &agencyCallback]() -> void {
                              _agencyCallbackRegistry->unregisterCallback(agencyCallback);
  });

  // Transact to agency
  AgencyOperation delPlanDatabases("Plan/Databases/" + name,
                                   AgencySimpleOperationType::DELETE_OP);
  AgencyOperation delPlanCollections("Plan/Collections/" + name,
                                     AgencySimpleOperationType::DELETE_OP);
  AgencyOperation delPlanViews("Plan/Views/" + name, AgencySimpleOperationType::DELETE_OP);
  AgencyOperation delPlanAnalyzers(analyzersPath(name), AgencySimpleOperationType::DELETE_OP);
  AgencyOperation incrementVersion("Plan/Version", AgencySimpleOperationType::INCREMENT_OP);
  AgencyPrecondition databaseExists("Plan/Databases/" + name,
                                    AgencyPrecondition::Type::EMPTY, false);
  AgencyWriteTransaction trans({delPlanDatabases, delPlanCollections, delPlanViews,
                                delPlanAnalyzers, incrementVersion}, databaseExists);
  AgencyCommResult res = ac.sendTransactionWithFailover(trans);
  if (!res.successful()) {
    if (res._statusCode == (int)arangodb::rest::ResponseCode::PRECONDITION_FAILED) {
          return Result(TRI_ERROR_ARANGO_DATABASE_NOT_FOUND);
    }
    return Result(TRI_ERROR_CLUSTER_COULD_NOT_REMOVE_DATABASE_IN_PLAN);
  }
  if (res.slice().get("results").length()) {
    waitForPlan(res.slice().get("results")[0].getNumber<uint64_t>()).get();
  }

  // Now wait stuff in Current to disappear and thus be complete:
  {
    while (true) {
      if (dbServerResult->load(std::memory_order_acquire) >= 0) {
        cbGuard.fire();  // unregister cb before calling ac.removeValues(...)
        AgencyOperation delCurrentCollection(where, AgencySimpleOperationType::DELETE_OP);
        AgencyOperation incrementCurrentVersion(
          "Current/Version", AgencySimpleOperationType::INCREMENT_OP);
        AgencyWriteTransaction cx({delCurrentCollection, incrementCurrentVersion});
        res = ac.sendTransactionWithFailover(cx);
        if (res.successful()) {
          return Result(TRI_ERROR_NO_ERROR);
        }
        return Result(TRI_ERROR_CLUSTER_COULD_NOT_REMOVE_DATABASE_IN_CURRENT);
      }

      if (TRI_microtime() > endTime) {
        logAgencyDump();
              return Result(TRI_ERROR_CLUSTER_TIMEOUT);
      }

      {
        CONDITION_LOCKER(locker, agencyCallback->_cv);
        agencyCallback->executeByCallbackOrTimeout(interval);
      }

      if (_server.isStopping()) {
              return Result(TRI_ERROR_SHUTTING_DOWN);
      }
    }
  }
}

////////////////////////////////////////////////////////////////////////////////
/// @brief create collection in coordinator, the return value is an ArangoDB
/// error code and the errorMsg is set accordingly. One possible error
/// is a timeout, a timeout of 0.0 means no timeout.
////////////////////////////////////////////////////////////////////////////////
Result ClusterInfo::createCollectionCoordinator(  // create collection
    std::string const& databaseName, std::string const& collectionID, uint64_t numberOfShards,
    uint64_t replicationFactor, uint64_t writeConcern, bool waitForReplication,
    velocypack::Slice const& json,  // collection definition
    double timeout,                 // request timeout,
    bool isNewDatabase, std::shared_ptr<LogicalCollection> const& colToDistributeShardsLike) {
  TRI_ASSERT(ServerState::instance()->isCoordinator());
  auto serverState = ServerState::instance();
  std::vector<ClusterCollectionCreationInfo> infos{ClusterCollectionCreationInfo{
      collectionID, numberOfShards, replicationFactor, writeConcern, waitForReplication,
      json, serverState->getId(), serverState->getRebootId()}};
  double const realTimeout = getTimeout(timeout);
  double const endTime = TRI_microtime() + realTimeout;
  return createCollectionsCoordinator(databaseName, infos, endTime,
                                      isNewDatabase, colToDistributeShardsLike);
}

/// @brief this method does an atomic check of the preconditions for the
/// collections to be created, using the currently loaded plan. it populates the
/// plan version used for the checks
Result ClusterInfo::checkCollectionPreconditions(std::string const& databaseName,
                                                 std::vector<ClusterCollectionCreationInfo> const& infos,
                                                 uint64_t& planVersion) {
  for (auto const& info : infos) {
    // Check if name exists.
    if (info.name.empty() || !info.json.isObject() || !info.json.get("shards").isObject()) {
      return TRI_ERROR_BAD_PARAMETER;  // must not be empty
    }

    // Validate that the collection does not exist in the current plan
    {
      AllCollections::const_iterator it = _plannedCollections.find(databaseName);
      if (it != _plannedCollections.end()) {
        DatabaseCollections::const_iterator it2 = (*it).second.find(info.name);

        if (it2 != (*it).second.end()) {
          // collection already exists!
          events::CreateCollection(databaseName, info.name, TRI_ERROR_ARANGO_DUPLICATE_NAME);
          return Result(TRI_ERROR_ARANGO_DUPLICATE_NAME, std::string("duplicate collection name '") + info.name + "'");
        }
      } else {
        // no collection in plan for this particular database... this may be true for
        // the first collection created in a db
        // now check if there is a planned database at least
        if (_plannedDatabases.find(databaseName) == _plannedDatabases.end()) {
          // no need to create a collection in a database that is not there (anymore)
          events::CreateCollection(databaseName, info.name, TRI_ERROR_ARANGO_DATABASE_NOT_FOUND);
          return TRI_ERROR_ARANGO_DATABASE_NOT_FOUND;
        }
      }
    }

    // Validate that there is no view with this name either
    {
      // check against planned views as well
      AllViews::const_iterator it = _plannedViews.find(databaseName);
      if (it != _plannedViews.end()) {
        DatabaseViews::const_iterator it2 = (*it).second.find(info.name);

        if (it2 != (*it).second.end()) {
          // view already exists!
          events::CreateCollection(databaseName, info.name, TRI_ERROR_ARANGO_DUPLICATE_NAME);
          return Result(TRI_ERROR_ARANGO_DUPLICATE_NAME, std::string("duplicate collection name '") + info.name + "'");
        }
      }
    }
  }

  return {};
}

Result ClusterInfo::createCollectionsCoordinator(
    std::string const& databaseName, std::vector<ClusterCollectionCreationInfo>& infos,
    double endTime, bool isNewDatabase,
    std::shared_ptr<LogicalCollection> const& colToDistributeShardsLike) {
  TRI_ASSERT(ServerState::instance()->isCoordinator());
  using arangodb::velocypack::Slice;

  double const interval = getPollInterval();

  // The following three are used for synchronization between the callback
  // closure and the main thread executing this function. Note that it can
  // happen that the callback is called only after we return from this
  // function!
  auto dbServerResult = std::make_shared<std::atomic<int>>(-1);
  auto nrDone = std::make_shared<std::atomic<size_t>>(0);
  auto errMsg = std::make_shared<std::string>();
  auto cacheMutex = std::make_shared<Mutex>();
  auto cacheMutexOwner = std::make_shared<std::atomic<std::thread::id>>();
  auto isCleaned = std::make_shared<bool>(false);

  AgencyComm ac(_server);
  std::vector<std::shared_ptr<AgencyCallback>> agencyCallbacks;

  auto cbGuard = scopeGuard([&] {
    // We have a subtle race here, that we try to cover against:
    // We register a callback in the agency.
    // For some reason this scopeguard is executed (e.g. error case)
    // While we are in this cleanup, and before a callback is removed from the
    // agency. The callback is triggered by another thread. We have the
    // following guarantees: a) cacheMutex|Owner are valid and locked by cleanup
    // b) isCleaned is valid and now set to true
    // c) the closure is owned by the callback
    // d) info might be deleted, so we cannot use it.
    // e) If the callback is ongoing during cleanup, the callback will
    //    hold the Mutex and delay the cleanup.
    RECURSIVE_MUTEX_LOCKER(*cacheMutex, *cacheMutexOwner);
    *isCleaned = true;
    for (auto& cb : agencyCallbacks) {
      _agencyCallbackRegistry->unregisterCallback(cb);
    }
  });

  std::vector<AgencyOperation> opers({IncreaseVersion()});
  std::vector<AgencyPrecondition> precs;
  std::unordered_set<std::string> conditions;
  std::unordered_set<ServerID> allServers;

  // current thread owning 'cacheMutex' write lock (workaround for non-recursive Mutex)
  for (auto& info : infos) {
    TRI_ASSERT(!info.name.empty());

    if (info.state == ClusterCollectionCreationState::DONE) {
      // This is possible in Enterprise / Smart Collection situation
      (*nrDone)++;
    }

    std::map<ShardID, std::vector<ServerID>> shardServers;
    for (auto pair : VPackObjectIterator(info.json.get("shards"))) {
      ShardID shardID = pair.key.copyString();
      std::vector<ServerID> serverIds;

      for (auto const& serv : VPackArrayIterator(pair.value)) {
        auto const sid = serv.copyString();
        serverIds.emplace_back(sid);
        allServers.emplace(sid);
      }
      shardServers.try_emplace(shardID, serverIds);
    }

    // The AgencyCallback will copy the closure will take responsibilty of it.
    auto closure = [cacheMutex, cacheMutexOwner, &info, dbServerResult, errMsg,
                    nrDone, isCleaned, shardServers, this](VPackSlice const& result) {
      // NOTE: This ordering here is important to cover against a race in cleanup.
      // a) The Guard get's the Mutex, sets isCleaned == true, then removes the callback
      // b) If the callback is acquired it is saved in a shared_ptr, the Mutex will be acquired first, then it will check if it isCleaned
      RECURSIVE_MUTEX_LOCKER(*cacheMutex, *cacheMutexOwner);
      if (*isCleaned) {
        return true;
      }
      TRI_ASSERT(!info.name.empty());
      if (info.state != ClusterCollectionCreationState::INIT) {
        // All leaders have reported either good or bad
        // We might be called by followers if they get in sync fast enough
        // In this IF we are in the followers case, we can safely ignore
        return true;
      }

      // result is the object at the path
      if (result.isObject() && result.length() == (size_t)info.numberOfShards) {
        std::string tmpError = "";

        for (auto const& p : VPackObjectIterator(result)) {
          if (arangodb::basics::VelocyPackHelper::getBooleanValue(p.value,
                                                                  StaticStrings::Error, false)) {
            tmpError += " shardID:" + p.key.copyString() + ":";
            tmpError += arangodb::basics::VelocyPackHelper::getStringValue(
                p.value, StaticStrings::ErrorMessage, "");
            if (p.value.hasKey(StaticStrings::ErrorNum)) {
              VPackSlice const errorNum = p.value.get(StaticStrings::ErrorNum);
              if (errorNum.isNumber()) {
                tmpError += " (errNum=";
                tmpError +=
                    basics::StringUtils::itoa(errorNum.getNumericValue<uint32_t>());
                tmpError += ")";
              }
            }
          }

          // wait that all followers have created our new collection
          if (tmpError.empty() && info.waitForReplication) {
            std::vector<ServerID> plannedServers;
            {
              READ_LOCKER(readLocker, _planProt.lock);
              auto it = shardServers.find(p.key.copyString());
              if (it != shardServers.end()) {
                plannedServers = (*it).second;
              } else {
                LOG_TOPIC("9ed54", ERR, Logger::CLUSTER)
                    << "Did not find shard in _shardServers: " << p.key.copyString()
                    << ". Maybe the collection is already dropped.";
                *errMsg = "Error in creation of collection: " + p.key.copyString() +
                          ". Collection already dropped. " + __FILE__ + ":" +
                          std::to_string(__LINE__);
                dbServerResult->store(TRI_ERROR_CLUSTER_COULD_NOT_CREATE_COLLECTION,
                                      std::memory_order_release);
                TRI_ASSERT(info.state != ClusterCollectionCreationState::DONE);
                info.state = ClusterCollectionCreationState::FAILED;
                return true;
              }
            }
            if (plannedServers.empty()) {
              READ_LOCKER(readLocker, _planProt.lock);
              LOG_TOPIC("a0a76", DEBUG, Logger::CLUSTER)
                  << "This should never have happened, Plan empty. Dumping "
                     "_shards in Plan:";
              for (auto const& p : _shards) {
                LOG_TOPIC("60c7d", DEBUG, Logger::CLUSTER) << "Shard: " << p.first;
                for (auto const& q : *(p.second)) {
                  LOG_TOPIC("c7363", DEBUG, Logger::CLUSTER) << "  Server: " << q;
                }
              }
              TRI_ASSERT(false);
            }
            std::vector<ServerID> currentServers;
            VPackSlice servers = p.value.get("servers");
            if (!servers.isArray()) {
              return true;
            }
            for (auto const& server : VPackArrayIterator(servers)) {
              if (!server.isString()) {
                return true;
              }
              currentServers.push_back(server.copyString());
            }
            if (!ClusterHelpers::compareServerLists(plannedServers, currentServers)) {
              TRI_ASSERT(!info.name.empty());
              LOG_TOPIC("16623", DEBUG, Logger::CLUSTER)
                  << "Still waiting for all servers to ACK creation of " << info.name
                  << ". Planned: " << plannedServers << ", Current: " << currentServers;
              return true;
            }
          }
        }
        if (!tmpError.empty()) {
          *errMsg = "Error in creation of collection:" + tmpError + " " +
                    __FILE__ + std::to_string(__LINE__);
          dbServerResult->store(TRI_ERROR_CLUSTER_COULD_NOT_CREATE_COLLECTION,
                                std::memory_order_release);
          // We cannot get into bad state after a collection was created
          TRI_ASSERT(info.state != ClusterCollectionCreationState::DONE);
          info.state = ClusterCollectionCreationState::FAILED;
        } else {
          // We can have multiple calls to this callback, one per leader and one per follower
          // As soon as all leaders are done we are either FAILED or DONE, this cannot be altered later.
          TRI_ASSERT(info.state != ClusterCollectionCreationState::FAILED);
          info.state = ClusterCollectionCreationState::DONE;
          (*nrDone)++;
        }
      }
      return true;
    };
    // ATTENTION: The following callback calls the above closure in a
    // different thread. Nevertheless, the closure accesses some of our
    // local variables. Therefore we have to protect all accesses to them
    // by a mutex. We use the mutex of the condition variable in the
    // AgencyCallback for this.

    auto agencyCallback =
        std::make_shared<AgencyCallback>(
          _server, "Current/Collections/" + databaseName + "/" + info.collectionID,
          closure, true, false);

      _agencyCallbackRegistry->registerCallback(agencyCallback);
    agencyCallbacks.emplace_back(std::move(agencyCallback));
    opers.emplace_back(CreateCollectionOrder(databaseName, info.collectionID,
                                             info.isBuildingSlice()));

    // Ensure preconditions on the agency
    std::shared_ptr<ShardMap> otherCidShardMap = nullptr;
    auto const otherCidString =
        basics::VelocyPackHelper::getStringValue(info.json, StaticStrings::DistributeShardsLike,
                                                 StaticStrings::Empty);
    if (!otherCidString.empty() && conditions.find(otherCidString) == conditions.end()) {
      // Distribute shards like case.
      // Precondition: Master collection is not moving while we create this
      // collection We only need to add these once for every Master, we cannot
      // add multiple because we will end up with duplicate entries.
      // NOTE: We do not need to add all collections created here, as they will not succeed
      // In callbacks if they are moved during creation.
      // If they are moved after creation was reported success they are under protection by Supervision.
      conditions.emplace(otherCidString);
      if (colToDistributeShardsLike != nullptr) {
        otherCidShardMap = colToDistributeShardsLike->shardIds();
      } else {
        otherCidShardMap = getCollection(databaseName, otherCidString)->shardIds();
      }

      auto const dslProtoColPath =
          paths::root()->arango()->plan()->collections()->database(databaseName)->collection(otherCidString);
      // The distributeShardsLike prototype collection should exist in the plan...
      precs.emplace_back(AgencyPrecondition(dslProtoColPath,
                                            AgencyPrecondition::Type::EMPTY, false));
      // ...and should not still be in creation.
      precs.emplace_back(AgencyPrecondition(dslProtoColPath->isBuilding(),
                                            AgencyPrecondition::Type::EMPTY, true));

      // Any of the shards locked?
      for (auto const& shard : *otherCidShardMap) {
        precs.emplace_back(AgencyPrecondition("Supervision/Shards/" + shard.first,
                                              AgencyPrecondition::Type::EMPTY, true));
      }
    }

    // additionally ensure that no such collectionID exists yet in Plan/Collections
    precs.emplace_back(AgencyPrecondition("Plan/Collections/" + databaseName + "/" + info.collectionID,
                                          AgencyPrecondition::Type::EMPTY, true));
  }

  // We need to make sure our plan is up to date.
  LOG_TOPIC("f4b14", DEBUG, Logger::CLUSTER)
      << "createCollectionCoordinator, loading Plan from agency...";

  uint64_t planVersion = 0;  // will be populated by following function call
  {
    READ_LOCKER(readLocker, _planProt.lock);
    planVersion = _planVersion;
    if (!isNewDatabase) {
      Result res = checkCollectionPreconditions(databaseName, infos, planVersion);
      if (res.fail()) {
        return res;
      }
    }
  }

  auto deleteCollectionGuard = scopeGuard([&infos, &databaseName, this, &ac]() {
    using namespace arangodb::cluster::paths;
    using namespace arangodb::cluster::paths::aliases;
    // We need to check isBuilding as a precondition.
    // If the transaction removing the isBuilding flag results in a timeout, the
    // state of the collection is unknown; if it was actually removed, we must
    // not drop the collection, but we must otherwise.

    auto precs = std::vector<AgencyPrecondition>{};
    auto opers = std::vector<AgencyOperation>{};

    // Note that we trust here that either all isBuilding flags are removed in
    // a single transaction, or none is.

    for (auto const& info : infos) {
      using namespace std::string_literals;
      auto const collectionPlanPath = "Plan/Collections/"s + databaseName + "/" + info.collectionID;
      precs.emplace_back(collectionPlanPath + "/" + StaticStrings::AttrIsBuilding,
          AgencyPrecondition::Type::EMPTY, false);
      opers.emplace_back(collectionPlanPath, AgencySimpleOperationType::DELETE_OP);
    }
    opers.emplace_back("Plan/Version", AgencySimpleOperationType::INCREMENT_OP);
    auto trx = AgencyWriteTransaction{opers, precs};

    using namespace std::chrono;
    using namespace std::chrono_literals;
    auto const begin = steady_clock::now();
    // After a shutdown, the supervision will clean the collections either due
    // to the coordinator going into FAIL, or due to it changing its rebootId.
    // Otherwise we must under no circumstance give up here, because noone else
    // will clean this up.
    while (!_server.isStopping()) {
      auto res = ac.sendTransactionWithFailover(trx);
      // If the collections were removed (res.ok()), we may abort. If we run
      // into precondition failed, the collections were successfully created, so
      // we're fine too.
      if (res.successful()) {
        if (res.slice().get("results").length()) {
          waitForPlan(res.slice().get("results")[0].getNumber<uint64_t>()).get();
        }
        return;
      } else if (res.httpCode() == TRI_ERROR_HTTP_PRECONDITION_FAILED) {
        return;
      }

      // exponential backoff, just to be safe,
      auto const durationSinceStart = steady_clock::now() - begin;
      auto constexpr maxWaitTime = 2min;
      auto const waitTime =
          std::min<std::common_type_t<decltype(durationSinceStart), decltype(maxWaitTime)>>(
              durationSinceStart, maxWaitTime);
      std::this_thread::sleep_for(waitTime);
    }

  });

  // now try to update the plan in the agency, using the current plan version as
  // our precondition
  {
    // create a builder with just the version number for comparison
    VPackBuilder versionBuilder;
    versionBuilder.add(VPackValue(planVersion));

    VPackBuilder serversBuilder;
    {
      VPackArrayBuilder a(&serversBuilder);
      for (auto const & i : allServers) {
        serversBuilder.add(VPackValue(i));
      }
    }

    // Preconditions:
    // * plan version unchanged
    precs.emplace_back(
      AgencyPrecondition(
        "Plan/Version", AgencyPrecondition::Type::VALUE, versionBuilder.slice()));
    // * not in to be cleaned server list
    precs.emplace_back(
      AgencyPrecondition(
        "Target/ToBeCleanedServers", AgencyPrecondition::Type::INTERSECTION_EMPTY, serversBuilder.slice()));
    // * not in cleaned server list
    precs.emplace_back(
      AgencyPrecondition(
        "Target/CleanedServers", AgencyPrecondition::Type::INTERSECTION_EMPTY, serversBuilder.slice()));

    AgencyWriteTransaction transaction(opers, precs);

    {  // we hold this mutex from now on until we have updated our cache
      // using loadPlan, this is necessary for the callback closure to
      // see the new planned state for this collection. Otherwise it cannot
      // recognize completion of the create collection operation properly:
      RECURSIVE_MUTEX_LOCKER(*cacheMutex, *cacheMutexOwner);
      auto res = ac.sendTransactionWithFailover(transaction);
      // Only if not precondition failed
      if (!res.successful()) {
        if (res.httpCode() == (int)arangodb::rest::ResponseCode::PRECONDITION_FAILED) {
          // use this special error code to signal that we got a precondition failure
          // in this case the caller can try again with an updated version of the plan change
          return {TRI_ERROR_CLUSTER_CREATE_COLLECTION_PRECONDITION_FAILED,
                  "operation aborted due to precondition failure"};
        }
        std::string errorMsg = "HTTP code: " + std::to_string(res.httpCode());
        errorMsg += " error message: ";
        errorMsg += res.errorMessage();
        errorMsg += " error details: " + res.errorDetails();
        errorMsg += " body: " + res.body();
        for (auto const& info : infos) {
          events::CreateCollection(databaseName, info.name,
                                   TRI_ERROR_CLUSTER_COULD_NOT_CREATE_COLLECTION_IN_PLAN);
        }
        return {TRI_ERROR_CLUSTER_COULD_NOT_CREATE_COLLECTION_IN_PLAN, std::move(errorMsg)};
      }

      if (res.slice().get("results").length() > 0) {
        waitForPlan(res.slice().get("results")[0].getNumber<uint64_t>()).get();
      }
    }
  }

  TRI_IF_FAILURE("ClusterInfo::createCollectionsCoordinator") {
    THROW_ARANGO_EXCEPTION(TRI_ERROR_DEBUG);
  }

  LOG_TOPIC("98bca", DEBUG, Logger::CLUSTER)
      << "createCollectionCoordinator, Plan changed, waiting for success...";

  do {
    int tmpRes = dbServerResult->load(std::memory_order_acquire);
    if (TRI_microtime() > endTime) {
      for (auto const& info : infos) {
        LOG_TOPIC("f6b57", ERR, Logger::CLUSTER)
            << "Timeout in _create collection"
            << ": database: " << databaseName << ", collId:" << info.collectionID
            << "\njson: " << info.json.toString();
      }

      // Get a full agency dump for debugging
      logAgencyDump();

      if (tmpRes <= TRI_ERROR_NO_ERROR) {
        tmpRes = TRI_ERROR_CLUSTER_TIMEOUT;
      }
    }

    if (nrDone->load(std::memory_order_acquire) == infos.size()) {
      // We do not need to lock all condition variables
      // we are save by cacheMutex
      cbGuard.fire();
      // Now we need to remove the AttrIsBuilding flag and the creator in the Agency
      opers.clear();
      precs.clear();
      opers.push_back(IncreaseVersion());
      for (auto const& info : infos) {
        opers.emplace_back(
            CreateCollectionSuccess(databaseName, info.collectionID, info.json));
        // NOTE:
        // We cannot do anything better than: "noone" has modified our collections while
        // we tried to create them...
        // Preconditions cover against supervision jobs injecting other leaders / followers during failovers.
        // If they are it is not valid to confirm them here. (bad luck we were almost there)
        precs.emplace_back(CreateCollectionOrderPrecondition(databaseName, info.collectionID,
                                                             info.isBuildingSlice()));
      }

      AgencyWriteTransaction transaction(opers, precs);

      // This is a best effort, in the worst case the collection stays, but will
      // be cleaned out by deleteCollectionGuard respectively the supervision.
      // This removes *all* isBuilding flags from all collections. This is
      // important so that the creation of all collections is atomic, and
      // the deleteCollectionGuard relies on it, too.
      auto res = ac.sendTransactionWithFailover(transaction);

      if (res.successful()) {
        // Note that this is not strictly necessary, just to avoid an
        // unneccessary request when we're sure that we don't need it anymore.
        deleteCollectionGuard.cancel();
        if (res.slice().get("results").length() > 0) {
          waitForPlan(res.slice().get("results")[0].getNumber<uint64_t>()).get();
        }
      }

      // Report if this operation worked, if it failed collections will be
      // cleaned up by deleteCollectionGuard.
      for (auto const& info : infos) {
        TRI_ASSERT(info.state == ClusterCollectionCreationState::DONE);
        events::CreateCollection(databaseName, info.name, res.errorCode());
      }

      return res.asResult();

    }
    if (tmpRes > TRI_ERROR_NO_ERROR) {
      // We do not need to lock all condition variables
      // we are safe by using cacheMutex
      cbGuard.fire();

      // report error
      for (auto const& info : infos) {
        // Report first error.
        // On timeout report it on all not finished ones.
        if (info.state == ClusterCollectionCreationState::FAILED ||
            (tmpRes == TRI_ERROR_CLUSTER_TIMEOUT &&
             info.state == ClusterCollectionCreationState::INIT)) {
          events::CreateCollection(databaseName, info.name, tmpRes);
        }
      }
      return {tmpRes, *errMsg};
    }

    // If we get here we have not tried anything.
    // Wait on callbacks.

    if (_server.isStopping()) {
      // Report shutdown on all collections
      for (auto const& info : infos) {
        events::CreateCollection(databaseName, info.name, TRI_ERROR_SHUTTING_DOWN);
      }
      return TRI_ERROR_SHUTTING_DOWN;
    }

    // Wait for Callbacks to be triggered, it is sufficent to wait for the first non, done
    TRI_ASSERT(agencyCallbacks.size() == infos.size());
    for (size_t i = 0; i < infos.size(); ++i) {
      if (infos[i].state == ClusterCollectionCreationState::INIT) {
        bool gotTimeout;
        {
          // This one has not responded, wait for it.
          CONDITION_LOCKER(locker, agencyCallbacks[i]->_cv);
          gotTimeout = agencyCallbacks[i]->executeByCallbackOrTimeout(interval);
        }
        if (gotTimeout) {
          ++i;
          // We got woken up by waittime, not by  callback.
          // Let us check if we skipped other callbacks as well
          for (; i < infos.size(); ++i) {
            if (infos[i].state == ClusterCollectionCreationState::INIT) {
              agencyCallbacks[i]->refetchAndUpdate(true, false);
            }
          }
        }
        break;
      }
    }

  } while (!_server.isStopping());
  // If we get here we are not allowed to retry.
  // The loop above does not contain a break
  TRI_ASSERT(_server.isStopping());
  for (auto const& info : infos) {
    events::CreateCollection(databaseName, info.name, TRI_ERROR_SHUTTING_DOWN);
  }
  return Result{TRI_ERROR_SHUTTING_DOWN};
}

////////////////////////////////////////////////////////////////////////////////
/// @brief drop collection in coordinator, the return value is an ArangoDB
/// error code and the errorMsg is set accordingly. One possible error
/// is a timeout, a timeout of 0.0 means no timeout.
////////////////////////////////////////////////////////////////////////////////
Result ClusterInfo::dropCollectionCoordinator(  // drop collection
    std::string const& dbName,                  // database name
    std::string const& collectionID,
    double timeout  // request timeout
) {
  TRI_ASSERT(ServerState::instance()->isCoordinator());
  if (dbName.empty() || (dbName[0] > '0' && dbName[0] < '9')) {
    events::DropCollection(dbName, collectionID, TRI_ERROR_ARANGO_DATABASE_NAME_INVALID);
    return Result(TRI_ERROR_ARANGO_DATABASE_NAME_INVALID);
  }

  AgencyComm ac(_server);
  AgencyCommResult res;

  // First check that no other collection has a distributeShardsLike
  // entry pointing to us:
  auto coll = getCollection(dbName, collectionID);
  auto colls = getCollections(dbName);  // reloads plan
  std::vector<std::string> clones;
  for (std::shared_ptr<LogicalCollection> const& p : colls) {
    if (p->distributeShardsLike() == coll->name() || p->distributeShardsLike() == collectionID) {
      clones.push_back(p->name());
    }
  }

  if (!clones.empty()) {
    std::string errorMsg("Collection '");
    errorMsg += coll->name();
    errorMsg += "' must not be dropped while '";
    errorMsg += arangodb::basics::StringUtils::join(clones, "', '");
    if (clones.size() == 1) {
      errorMsg += "' has ";
    } else {
      errorMsg += "' have ";
    };
    errorMsg += "distributeShardsLike set to '";
    errorMsg += coll->name();
    errorMsg += "'.";

    events::DropCollection(dbName, collectionID,
                           TRI_ERROR_CLUSTER_MUST_NOT_DROP_COLL_OTHER_DISTRIBUTESHARDSLIKE);
    return Result(  // result
        TRI_ERROR_CLUSTER_MUST_NOT_DROP_COLL_OTHER_DISTRIBUTESHARDSLIKE,  // code
        errorMsg  // message
    );
  }

  double const realTimeout = getTimeout(timeout);
  double const endTime = TRI_microtime() + realTimeout;
  double const interval = getPollInterval();
  auto dbServerResult = std::make_shared<std::atomic<int>>(-1);
  std::function<bool(VPackSlice const& result)> dbServerChanged = [=](VPackSlice const& result) {
    if (result.isNone() || result.isEmptyObject()) {
      dbServerResult->store(TRI_ERROR_NO_ERROR, std::memory_order_release);
    }
    return true;
  };

  // monitor the entry for the collection
  std::string const where = "Current/Collections/" + dbName + "/" + collectionID;

  // ATTENTION: The following callback calls the above closure in a
  // different thread. Nevertheless, the closure accesses some of our
  // local variables. Therefore we have to protect all accesses to them
  // by a mutex. We use the mutex of the condition variable in the
  // AgencyCallback for this.
  auto agencyCallback =
      std::make_shared<AgencyCallback>(_server, where, dbServerChanged, true, false);
  _agencyCallbackRegistry->registerCallback(agencyCallback);
  auto cbGuard = scopeGuard(
    [this, &agencyCallback]() -> void {
      _agencyCallbackRegistry->unregisterCallback(agencyCallback);
  });

  size_t numberOfShards = 0;

  auto& agencyCache = _server.getFeature<ClusterFeature>().agencyCache();
  auto [acb, idx] = agencyCache.read(
    std::vector<std::string>{
      AgencyCommHelper::path(
        "Plan/Collections/" + dbName + "/" + collectionID + "/shards")});

  velocypack::Slice databaseSlice =
    acb->slice()[0].get(std::vector<std::string>(
                          {AgencyCommHelper::path(), "Plan", "Collections", dbName}));

  if (!databaseSlice.isObject()) {
    // database dropped in the meantime
    events::DropCollection(dbName, collectionID, TRI_ERROR_ARANGO_DATABASE_NOT_FOUND);
    return TRI_ERROR_ARANGO_DATABASE_NOT_FOUND;
  }

  velocypack::Slice collectionSlice = databaseSlice.get(collectionID);
  if (!collectionSlice.isObject()) {
    // collection dropped in the meantime
    events::DropCollection(dbName, collectionID, TRI_ERROR_ARANGO_DATA_SOURCE_NOT_FOUND);
    return TRI_ERROR_ARANGO_DATA_SOURCE_NOT_FOUND;
  }

  velocypack::Slice shardsSlice = collectionSlice.get("shards");
  if (shardsSlice.isObject()) {
    numberOfShards = shardsSlice.length();
  } else {
    LOG_TOPIC("d340d", ERR, Logger::CLUSTER)
      << "Missing shards information on dropping " << dbName << "/" << collectionID;

    events::DropCollection(dbName, collectionID, TRI_ERROR_ARANGO_DATABASE_NOT_FOUND);
    return Result(TRI_ERROR_ARANGO_DATA_SOURCE_NOT_FOUND);
  }


  // Transact to agency
  AgencyOperation delPlanCollection("Plan/Collections/" + dbName + "/" + collectionID,
                                    AgencySimpleOperationType::DELETE_OP);
  AgencyOperation incrementVersion("Plan/Version", AgencySimpleOperationType::INCREMENT_OP);
  AgencyPrecondition precondition =
      AgencyPrecondition("Plan/Databases/" + dbName, AgencyPrecondition::Type::EMPTY, false);
  AgencyWriteTransaction trans({delPlanCollection, incrementVersion}, precondition);
  res = ac.sendTransactionWithFailover(trans);

  if (!res.successful()) {
    if (res.httpCode() == (int)arangodb::rest::ResponseCode::PRECONDITION_FAILED) {
      LOG_TOPIC("279c5", ERR, Logger::CLUSTER)
          << "Precondition failed for this agency transaction: " << trans.toJson()
          << ", return code: " << res.httpCode();
    }

    logAgencyDump();

    // TODO: this should rather be TRI_ERROR_ARANGO_DATABASE_NOT_FOUND, as the
    // precondition is that the database still exists
    events::DropCollection(dbName, collectionID, TRI_ERROR_CLUSTER_COULD_NOT_DROP_COLLECTION);
    return Result(TRI_ERROR_CLUSTER_COULD_NOT_DROP_COLLECTION);
  }
  if (res.slice().get("results").length()) {
    waitForPlan(res.slice().get("results")[0].getNumber<uint64_t>()).get();
  }

  if (numberOfShards == 0) {
    events::DropCollection(dbName, collectionID, TRI_ERROR_NO_ERROR);
    return Result(TRI_ERROR_NO_ERROR);
  }

  {
    while (true) {
      if (*dbServerResult >= 0) {
        cbGuard.fire();  // unregister cb before calling ac.removeValues(...)
        // ...remove the entire directory for the collection
        AgencyOperation delCurrentCollection("Current/Collections/" + dbName + "/" + collectionID,
                                             AgencySimpleOperationType::DELETE_OP);
        AgencyWriteTransaction cx({delCurrentCollection});
        res = ac.sendTransactionWithFailover(cx);
        events::DropCollection(dbName, collectionID, *dbServerResult);
        return Result(*dbServerResult);
      }

      if (TRI_microtime() > endTime) {
        LOG_TOPIC("76ea6", ERR, Logger::CLUSTER)
            << "Timeout in _drop collection (" << realTimeout << ")"
            << ": database: " << dbName << ", collId:" << collectionID
            << "\ntransaction sent to agency: " << trans.toJson();

        logAgencyDump();

        events::DropCollection(dbName, collectionID, TRI_ERROR_CLUSTER_TIMEOUT);
        return Result(TRI_ERROR_CLUSTER_TIMEOUT);
      }

      {
        CONDITION_LOCKER(locker, agencyCallback->_cv);
        agencyCallback->executeByCallbackOrTimeout(interval);
      }

      if (_server.isStopping()) {
        events::DropCollection(dbName, collectionID, TRI_ERROR_SHUTTING_DOWN);
        return Result(TRI_ERROR_SHUTTING_DOWN);
      }
    }
  }
}

////////////////////////////////////////////////////////////////////////////////
/// @brief set collection properties in coordinator
////////////////////////////////////////////////////////////////////////////////

Result ClusterInfo::setCollectionPropertiesCoordinator(std::string const& databaseName,
                                                       std::string const& collectionID,
                                                       LogicalCollection const* info) {
  TRI_ASSERT(ServerState::instance()->isCoordinator());
  AgencyComm ac(_server);

  AgencyPrecondition databaseExists("Plan/Databases/" + databaseName,
                                    AgencyPrecondition::Type::EMPTY, false);
  AgencyOperation incrementVersion("Plan/Version", AgencySimpleOperationType::INCREMENT_OP);

  auto& agencyCache = _server.getFeature<ClusterFeature>().agencyCache();
  auto [acb, index] = agencyCache.read(
    std::vector<std::string>{
      AgencyCommHelper::path("Plan/Collections/" + databaseName + "/" + collectionID)});

  velocypack::Slice collection = acb->slice()[0].get(std::vector<std::string>(
      {AgencyCommHelper::path(), "Plan", "Collections", databaseName, collectionID}));

  if (!collection.isObject()) {
    return Result(TRI_ERROR_ARANGO_DATA_SOURCE_NOT_FOUND);
  }

  VPackBuilder temp;
  temp.openObject();
  temp.add(StaticStrings::WaitForSyncString, VPackValue(info->waitForSync()));
  temp.add(StaticStrings::ReplicationFactor, VPackValue(info->replicationFactor()));
  temp.add(StaticStrings::MinReplicationFactor, VPackValue(info->writeConcern())); // deprecated in 3.6
  temp.add(StaticStrings::WriteConcern, VPackValue(info->writeConcern()));
  temp.add(StaticStrings::UsesRevisionsAsDocumentIds,
           VPackValue(info->usesRevisionsAsDocumentIds()));
  temp.add(StaticStrings::SyncByRevision, VPackValue(info->syncByRevision()));
  temp.add(VPackValue(StaticStrings::Schema));
  info->validatorsToVelocyPack(temp);
  info->getPhysical()->getPropertiesVPack(temp);
  temp.close();

  VPackBuilder builder = VPackCollection::merge(collection, temp.slice(), true);

  AgencyOperation setColl("Plan/Collections/" + databaseName + "/" + collectionID,
                          AgencyValueOperationType::SET, builder.slice());

  AgencyWriteTransaction trans({setColl, incrementVersion}, databaseExists);
  AgencyCommResult res = ac.sendTransactionWithFailover(trans);

  if (res.successful()) {
    if (res.slice().get("results").length()) {
      waitForPlan(res.slice().get("results")[0].getNumber<uint64_t>()).get();
    }
    return Result();
  }

  return Result(TRI_ERROR_CLUSTER_AGENCY_COMMUNICATION_FAILED, res.errorMessage());
}

////////////////////////////////////////////////////////////////////////////////
/// @brief create view in coordinator, the return value is an ArangoDB
/// error code and the errorMsg is set accordingly. One possible error
/// is a timeout, a timeout of 0.0 means no timeout.
////////////////////////////////////////////////////////////////////////////////
Result ClusterInfo::createViewCoordinator(  // create view
    std::string const& databaseName,        // database name
    std::string const& viewID,
    velocypack::Slice json  // view definition
) {
  // TRI_ASSERT(ServerState::instance()->isCoordinator());
  // FIXME TODO is this check required?
  auto const typeSlice = json.get(arangodb::StaticStrings::DataSourceType);

  if (!typeSlice.isString()) {
    std::string name;
    if (json.isObject()) {
      name = basics::VelocyPackHelper::getStringValue(json, StaticStrings::DataSourceName,
                                                      "");
    }
    events::CreateView(databaseName, name, TRI_ERROR_BAD_PARAMETER);
    return Result(TRI_ERROR_BAD_PARAMETER);
  }

  auto const name =
      basics::VelocyPackHelper::getStringValue(json, arangodb::StaticStrings::DataSourceName,
                                               StaticStrings::Empty);

  if (name.empty()) {
    events::CreateView(databaseName, name, TRI_ERROR_BAD_PARAMETER);
    return Result(TRI_ERROR_BAD_PARAMETER);  // must not be empty
  }

  {
    // check if a view with the same name is already planned
    READ_LOCKER(readLocker, _planProt.lock);
    {
      AllViews::const_iterator it = _plannedViews.find(databaseName);
      if (it != _plannedViews.end()) {
        DatabaseViews::const_iterator it2 = (*it).second.find(name);

        if (it2 != (*it).second.end()) {
          // view already exists!
          events::CreateView(databaseName, name, TRI_ERROR_ARANGO_DUPLICATE_NAME);
          return Result(TRI_ERROR_ARANGO_DUPLICATE_NAME, std::string("duplicate view name '") + name + "'");
        }
      }
    }
    {
      // check against planned collections as well
      AllCollections::const_iterator it = _plannedCollections.find(databaseName);
      if (it != _plannedCollections.end()) {
        DatabaseCollections::const_iterator it2 = (*it).second.find(name);

        if (it2 != (*it).second.end()) {
          // collection already exists!
          events::CreateCollection(databaseName, name, TRI_ERROR_ARANGO_DUPLICATE_NAME);
          return Result(TRI_ERROR_ARANGO_DUPLICATE_NAME, std::string("duplicate view name '") + name + "'");
        }
      }
    }
  }

  auto& cache = _server.getFeature<ClusterFeature>().agencyCache();
  if (!cache.has("Plan/Databases/" + databaseName)) {
    events::CreateView(databaseName, name, TRI_ERROR_ARANGO_DATABASE_NOT_FOUND);
    return Result(TRI_ERROR_ARANGO_DATABASE_NOT_FOUND);
  }

  if (cache.has("Plan/Views/" + databaseName + "/" + viewID)) {
    events::CreateView(databaseName, name, TRI_ERROR_CLUSTER_VIEW_ID_EXISTS);
    return Result(TRI_ERROR_CLUSTER_VIEW_ID_EXISTS);
  }

  AgencyWriteTransaction const transaction{
      // operations
      {{"Plan/Views/" + databaseName + "/" + viewID, AgencyValueOperationType::SET, json},
       {"Plan/Version", AgencySimpleOperationType::INCREMENT_OP}},
      // preconditions
      {{"Plan/Views/" + databaseName + "/" + viewID, AgencyPrecondition::Type::EMPTY, true}}};

  AgencyComm ac(_server);
  auto const res = ac.sendTransactionWithFailover(transaction);

  // Only if not precondition failed
  if (!res.successful()) {
    if (res.httpCode() == (int)arangodb::rest::ResponseCode::PRECONDITION_FAILED) {
      // Dump agency plan:

      logAgencyDump();

      events::CreateView(databaseName, name, TRI_ERROR_CLUSTER_COULD_NOT_CREATE_VIEW_IN_PLAN);
      return Result(                                        // result
          TRI_ERROR_CLUSTER_COULD_NOT_CREATE_VIEW_IN_PLAN,  // code
          std::string("Precondition that view ") + name + " with ID " + viewID +
              " does not yet exist failed. Cannot create view.");
    }

    events::CreateView(databaseName, name, TRI_ERROR_CLUSTER_COULD_NOT_CREATE_VIEW_IN_PLAN);
    return Result(                                        // result
        TRI_ERROR_CLUSTER_COULD_NOT_CREATE_VIEW_IN_PLAN,  // code
        std::string("file: ") + __FILE__ + " line: " + std::to_string(__LINE__) +
            " HTTP code: " + std::to_string(res.httpCode()) +
            " error message: " + std::string(res.errorMessage()) +
            " error details: " + res.errorDetails() + " body: " + res.body());
  }

  if (res.slice().get("results").length() > 0) {
    waitForPlan(res.slice().get("results")[0].getNumber<uint64_t>()).get();
  }

  events::CreateView(databaseName, name, TRI_ERROR_NO_ERROR);
  return Result(TRI_ERROR_NO_ERROR);
}

////////////////////////////////////////////////////////////////////////////////
/// @brief drop view in coordinator, the return value is an ArangoDB
/// error code and the errorMsg is set accordingly.
////////////////////////////////////////////////////////////////////////////////
Result ClusterInfo::dropViewCoordinator(  // drop view
    std::string const& databaseName,      // database name
    std::string const& viewID             // view identifier
) {
  TRI_ASSERT(ServerState::instance()->isCoordinator());
  // Transact to agency
  AgencyWriteTransaction const trans{
      // operations
      {{"Plan/Views/" + databaseName + "/" + viewID, AgencySimpleOperationType::DELETE_OP},
       {"Plan/Version", AgencySimpleOperationType::INCREMENT_OP}},
      // preconditions
      {{"Plan/Databases/" + databaseName, AgencyPrecondition::Type::EMPTY, false},
       {"Plan/Views/" + databaseName + "/" + viewID, AgencyPrecondition::Type::EMPTY, false}}};

  AgencyComm ac(_server);
  auto const res = ac.sendTransactionWithFailover(trans);

  if (res.successful() && res.slice().get("results").length()) {
    waitForPlan(res.slice().get("results")[0].getNumber<uint64_t>()).get();
  }

  Result result;

  if (!res.successful()) {
    if (res.errorCode() == int(rest::ResponseCode::PRECONDITION_FAILED)) {
      result = Result(                                            // result
          TRI_ERROR_CLUSTER_COULD_NOT_REMOVE_COLLECTION_IN_PLAN,  // FIXME COULD_NOT_REMOVE_VIEW_IN_PLAN
          std::string("Precondition that view  with ID ") + viewID +
              " already exist failed. Cannot create view.");

      // Dump agency plan:
      logAgencyDump();
    } else {
      // FIXME COULD_NOT_REMOVE_VIEW_IN_PLAN
      result =
          Result(TRI_ERROR_CLUSTER_COULD_NOT_REMOVE_COLLECTION_IN_PLAN,
                 std::string("file: ") + __FILE__ + " line: " + std::to_string(__LINE__) +
                     " HTTP code: " + std::to_string(res.httpCode()) +
                     " error message: " + std::string(res.errorMessage()) +
                     " error details: " + res.errorDetails() + " body: " + res.body());
    }
  }

  events::DropView(databaseName, viewID, result.errorNumber());

  return result;
}

////////////////////////////////////////////////////////////////////////////////
/// @brief set view properties in coordinator
////////////////////////////////////////////////////////////////////////////////

Result ClusterInfo::setViewPropertiesCoordinator(std::string const& databaseName,
                                                 std::string const& viewID,
                                                 VPackSlice const& json) {
  // TRI_ASSERT(ServerState::instance()->isCoordinator());
  auto& agencyCache = _server.getFeature<ClusterFeature>().agencyCache();
  auto [acb, index] = agencyCache.read(
    std::vector<std::string>{
      AgencyCommHelper::path("Plan/Views/" + databaseName + "/" + viewID)});

  if (!acb->slice()[0].hasKey(
        {AgencyCommHelper::path(), "Plan", "Views", databaseName, viewID})) {
    return {TRI_ERROR_ARANGO_DATA_SOURCE_NOT_FOUND};
  }

  auto const view = acb->slice()[0].get(std::vector<std::string>{
      AgencyCommHelper::path(), "Plan", "Views", databaseName, viewID});

  if (!view.isObject()) {
    logAgencyDump();

    return {TRI_ERROR_ARANGO_DATA_SOURCE_NOT_FOUND};
  }

  AgencyWriteTransaction const trans{
      // operations
      {{"Plan/Views/" + databaseName + "/" + viewID, AgencyValueOperationType::SET, json},
       {"Plan/Version", AgencySimpleOperationType::INCREMENT_OP}},
      // preconditions
      {"Plan/Databases/" + databaseName, AgencyPrecondition::Type::EMPTY, false}};

  AgencyComm ac(_server);
  AgencyCommResult res = ac.sendTransactionWithFailover(trans);

  if (!res.successful()) {
    return {TRI_ERROR_CLUSTER_AGENCY_COMMUNICATION_FAILED, res.errorMessage()};
  }

  if (res.slice().get("results").length()) {
    waitForPlan(res.slice().get("results")[0].getNumber<uint64_t>()).get();
  }
  return {};
}

////////////////////////////////////////////////////////////////////////////////
/// @brief start creating or deleting an analyzer in coordinator,
/// the return value is an ArangoDB error code
/// and the errorMsg is set accordingly. One possible error
/// is a timeout.
////////////////////////////////////////////////////////////////////////////////
std::pair<Result, AnalyzersRevision::Revision> ClusterInfo::startModifyingAnalyzerCoordinator(
    DatabaseID const& databaseID) {
  VPackBuilder serverIDBuilder;
  serverIDBuilder.add(VPackValue(ServerState::instance()->getId()));

  VPackBuilder rebootIDBuilder;
  rebootIDBuilder.add(VPackValue(ServerState::instance()->getRebootId().value()));

  AgencyComm ac(_server);

  AnalyzersRevision::Revision revision;
  auto const endTime = TRI_microtime() + getTimeout(checkAnalyzersPreconditionTimeout);

  // do until precondition success or timeout
  do {
    {
      // Get current revision for precondition
      READ_LOCKER(readLocker, _planProt.lock);
      auto const it = _dbAnalyzersRevision.find(databaseID);
      if (it == _dbAnalyzersRevision.cend()) {
        if (TRI_microtime() > endTime) {
          return std::make_pair(Result(TRI_ERROR_CLUSTER_COULD_NOT_MODIFY_ANALYZERS_IN_PLAN,
                                       "start modifying analyzer: unknown database name '" + databaseID + "'"),
                                AnalyzersRevision::LATEST);
        }
        // less possible case - we have just updated database so try to write EmptyRevision with preconditions
        {
          VPackBuilder emptyRevision;
          AnalyzersRevision::getEmptyRevision()->toVelocyPack(emptyRevision);
          auto const anPath = analyzersPath(databaseID) + "/";
          AgencyWriteTransaction const transaction{
              {{anPath, AgencyValueOperationType::SET, emptyRevision.slice()},
               {"Plan/Version", AgencySimpleOperationType::INCREMENT_OP}},
              {{anPath, AgencyPrecondition::Type::EMPTY, true}} };
          auto const res = ac.sendTransactionWithFailover(transaction);
          if (res.successful()) {
            auto results = res.slice().get("results");
            if (results.isArray() && results.length() > 0) {
              readLocker.unlock(); // we want to wait for plan to load - release reader
              waitForPlan(results[0].getNumber<uint64_t>()).get();
            }
          }
        }
        continue;
      }
      revision = it->second->getRevision();
    }

    VPackBuilder revisionBuilder;
    revisionBuilder.add(VPackValue(revision));

    auto const anPath = analyzersPath(databaseID) + "/";
    AgencyWriteTransaction const transaction{
        {{anPath + StaticStrings::AnalyzersBuildingRevision,
              AgencySimpleOperationType::INCREMENT_OP},
         {anPath + StaticStrings::AttrCoordinator,
              AgencyValueOperationType::SET, serverIDBuilder.slice()},
         {anPath + StaticStrings::AttrCoordinatorRebootId,
              AgencyValueOperationType::SET, rebootIDBuilder.slice()},
         {"Plan/Version", AgencySimpleOperationType::INCREMENT_OP}},
        {{anPath + StaticStrings::AnalyzersBuildingRevision,
              AgencyPrecondition::Type::VALUE, revisionBuilder.slice()}}};

    auto const res = ac.sendTransactionWithFailover(transaction);

    // Only if not precondition failed
    if (!res.successful()) {
      if (res.httpCode() == static_cast<int>(arangodb::rest::ResponseCode::PRECONDITION_FAILED)) {
        if (TRI_microtime() > endTime) {
          // Dump agency plan
          logAgencyDump();
          return std::make_pair(Result(TRI_ERROR_CLUSTER_COULD_NOT_MODIFY_ANALYZERS_IN_PLAN,
                                       "start modifying analyzer precondition for database " +
                                        databaseID + ": Revision " + revisionBuilder.toString() +
                                       " is not equal to BuildingRevision. Cannot modify an analyzer."),
                                AnalyzersRevision::LATEST);
        }

        if (_server.isStopping()) {
          return std::make_pair(Result(TRI_ERROR_SHUTTING_DOWN), AnalyzersRevision::LATEST);
        }

        continue;
      }

      return std::make_pair(
          Result(TRI_ERROR_CLUSTER_COULD_NOT_MODIFY_ANALYZERS_IN_PLAN,
                 std::string("file: ") + __FILE__ + " line: " + std::to_string(__LINE__) +
                     " HTTP code: " + std::to_string(res.httpCode()) +
                     " error message: " + std::string(res.errorMessage()) +
                     " error details: " + res.errorDetails() + " body: " + res.body()),
          AnalyzersRevision::LATEST);
    } else {
      auto results = res.slice().get("results");
      if (results.isArray() && results.length() > 0) {
        waitForPlan(results[0].getNumber<uint64_t>()).get();
      }
    }
    break;
  } while (true);

  return std::make_pair(Result(TRI_ERROR_NO_ERROR), revision + 1); // as INCREMENT_OP succeeded
}

////////////////////////////////////////////////////////////////////////////////
/// @brief finish creating or deleting an analyzer in coordinator,
/// the return value is an ArangoDB error code
/// and the errorMsg is set accordingly. One possible error
/// is a timeout.
////////////////////////////////////////////////////////////////////////////////
Result ClusterInfo::finishModifyingAnalyzerCoordinator(DatabaseID const& databaseID, bool restore) {
  TRI_IF_FAILURE("FinishModifyingAnalyzerCoordinator") {
    return Result(TRI_ERROR_DEBUG);
  }

  VPackBuilder serverIDBuilder;
  serverIDBuilder.add(VPackValue(ServerState::instance()->getId()));

  VPackBuilder rebootIDBuilder;
  rebootIDBuilder.add(VPackValue(ServerState::instance()->getRebootId().value()));

  AgencyComm ac(_server);

  AnalyzersRevision::Revision revision;
  auto const endTime = TRI_microtime() + getTimeout(checkAnalyzersPreconditionTimeout);

  // do until precondition success or timeout
  do {
    {
      // Get current revision for precondition
      READ_LOCKER(readLocker, _planProt.lock);
      auto const it = _dbAnalyzersRevision.find(databaseID);
      if (it == _dbAnalyzersRevision.cend()) {
        return Result(TRI_ERROR_CLUSTER_COULD_NOT_MODIFY_ANALYZERS_IN_PLAN,
                      "finish modifying analyzer: unknown database name '" + databaseID + "'");
      }
      revision = it->second->getRevision();
    }

    VPackBuilder revisionBuilder;
    revisionBuilder.add(VPackValue(++revision));

    auto const anPath = analyzersPath(databaseID) + "/";
    AgencyWriteTransaction const transaction{
        {
          [restore, &anPath]{
            if (restore) {
              return AgencyOperation{anPath + StaticStrings::AnalyzersBuildingRevision,
                    AgencySimpleOperationType::DECREMENT_OP};
            }
            return AgencyOperation{anPath + StaticStrings::AnalyzersRevision,
                  AgencySimpleOperationType::INCREMENT_OP};
         }(),
         {"Plan/Version", AgencySimpleOperationType::INCREMENT_OP}},
        {{anPath + StaticStrings::AnalyzersBuildingRevision,
              AgencyPrecondition::Type::VALUE, revisionBuilder.slice()},
         {anPath + StaticStrings::AttrCoordinator,
              AgencyPrecondition::Type::VALUE, serverIDBuilder.slice()},
         {anPath + StaticStrings::AttrCoordinatorRebootId,
              AgencyPrecondition::Type::VALUE, rebootIDBuilder.slice()}}};

    auto const res = ac.sendTransactionWithFailover(transaction);

    // Only if not precondition failed
    if (!res.successful()) {
      // if preconditions failed -> somebody already finished our revision record.
      // That means agency maintanence already reverted our operation - we must abandon this operation.
      // So it differs from what we do in startModifying.
      if (res.httpCode() != static_cast<int>(arangodb::rest::ResponseCode::PRECONDITION_FAILED)) {
        if (TRI_microtime() > endTime) {
          // Dump agency plan
          logAgencyDump();

          return Result(
              TRI_ERROR_CLUSTER_COULD_NOT_MODIFY_ANALYZERS_IN_PLAN,
              "finish modifying analyzer precondition for database " + databaseID + ": Revision " +
                revisionBuilder.toString() + (restore ? " - 1" : " + 1") + " is not equal to BuildingRevision " +
                "or incorrect coordinator or rebootID. Cannot modify an analyzer.");
        }

        if (_server.isStopping()) {
          return Result(TRI_ERROR_SHUTTING_DOWN);
        }

        continue;
      } else if (restore) {
        break; // failed precondition means our revert is indirectly successful!
      }

      return Result(TRI_ERROR_CLUSTER_COULD_NOT_MODIFY_ANALYZERS_IN_PLAN,
                    std::string("file: ") + __FILE__ + " line: " + std::to_string(__LINE__) +
                        " HTTP code: " + std::to_string(res.httpCode()) +
                        " error message: " + std::string(res.errorMessage()) +
                        " error details: " + res.errorDetails() + " body: " + res.body());
    } else {
      auto results = res.slice().get("results");
      if (results.isArray() && results.length() > 0) {
        waitForPlan(results[0].getNumber<uint64_t>()).get();
      }
    }
    break;
  } while (true);

  return Result(TRI_ERROR_NO_ERROR);
}

AnalyzerModificationTransaction::Ptr ClusterInfo::createAnalyzersCleanupTrans() {
  if (AnalyzerModificationTransaction::getPendingCount() == 0) { // rough check, don`t care about sync much
    READ_LOCKER(readLocker, _planProt.lock);
    for (auto& it : _dbAnalyzersRevision) {
      if (it.second->getRebootID() == ServerState::instance()->getRebootId() &&
          it.second->getServerID() == ServerState::instance()->getId() &&
          it.second->getRevision() != it.second->getBuildingRevision()) {
        // this maybe dangling
        if (AnalyzerModificationTransaction::getPendingCount() == 0) { // still nobody active
          return std::make_unique<AnalyzerModificationTransaction>(it.first, this, true);
        } else {
          break;
        }
      }
    }
  }
  return nullptr;
}

////////////////////////////////////////////////////////////////////////////////
/// @brief set collection status in coordinator
////////////////////////////////////////////////////////////////////////////////

Result ClusterInfo::setCollectionStatusCoordinator(std::string const& databaseName,
                                                   std::string const& collectionID,
                                                   TRI_vocbase_col_status_e status) {
  TRI_ASSERT(ServerState::instance()->isCoordinator());
  AgencyComm ac(_server);

  AgencyPrecondition databaseExists("Plan/Databases/" + databaseName,
                                    AgencyPrecondition::Type::EMPTY, false);


  auto& agencyCache = _server.getFeature<ClusterFeature>().agencyCache();
  auto [acb, index] = agencyCache.read(
    std::vector<std::string>{
      AgencyCommHelper::path("Plan/Collections/" + databaseName + "/" + collectionID)});
  std::vector<std::string> vpath(
    {AgencyCommHelper::path(), "Plan", "Collections", databaseName, collectionID});

  if (!acb->slice()[0].hasKey(vpath)) {
    return Result(TRI_ERROR_ARANGO_DATA_SOURCE_NOT_FOUND);
  }
  VPackSlice col = acb->slice()[0].get(vpath);

  if (!col.isObject()) {
    return Result(TRI_ERROR_ARANGO_DATA_SOURCE_NOT_FOUND);
  }

  TRI_vocbase_col_status_e old = static_cast<TRI_vocbase_col_status_e>(
      arangodb::basics::VelocyPackHelper::getNumericValue<int>(
          col, "status", static_cast<int>(TRI_VOC_COL_STATUS_CORRUPTED)));

  if (old == status) {
    // no status change
    return Result();
  }

  VPackBuilder builder;
  try {
    VPackObjectBuilder b(&builder);
    for (auto const& entry : VPackObjectIterator(col)) {
      std::string key = entry.key.copyString();
      if (key != "status") {
        builder.add(key, entry.value);
      }
    }
    builder.add("status", VPackValue(status));
  } catch (...) {
    return Result(TRI_ERROR_OUT_OF_MEMORY);
  }

  AgencyOperation setColl("Plan/Collections/" + databaseName + "/" + collectionID,
                          AgencyValueOperationType::SET, builder.slice());
  AgencyOperation incVersion("Plan/Version", AgencySimpleOperationType::INCREMENT_OP);

  AgencyWriteTransaction trans({setColl, incVersion}, databaseExists);
  AgencyCommResult res = ac.sendTransactionWithFailover(trans);

  if (res.successful()) {
    if (res.slice().get("results").length()) {
      waitForPlan(res.slice().get("results")[0].getNumber<uint64_t>()).get();
    }
    return Result();
  }

  return Result(TRI_ERROR_CLUSTER_AGENCY_COMMUNICATION_FAILED, res.errorMessage());
}

////////////////////////////////////////////////////////////////////////////////
/// @brief ensure an index in coordinator.
////////////////////////////////////////////////////////////////////////////////
Result ClusterInfo::ensureIndexCoordinator(LogicalCollection const& collection,
                                           VPackSlice const& slice, bool create,
                                           VPackBuilder& resultBuilder, double timeout) {
  TRI_ASSERT(ServerState::instance()->isCoordinator());
  // check index id
  IndexId iid = IndexId::none();
  VPackSlice const idSlice = slice.get(StaticStrings::IndexId);

  if (idSlice.isString()) {  // use predefined index id
    iid = IndexId{arangodb::basics::StringUtils::uint64(idSlice.copyString())};
  }

  if (iid.empty()) {  // no id set, create a new one!
    iid = IndexId{uniqid()};
  }

  std::string const idString = arangodb::basics::StringUtils::itoa(iid.id());

  VPackSlice const typeSlice = slice.get(StaticStrings::IndexType);
  if (!typeSlice.isString() || (typeSlice.isEqualString("geo1") || typeSlice.isEqualString("geo2"))) {
    // geo1 and geo2 are disallowed here. Only "geo" should be used
    return Result(TRI_ERROR_BAD_PARAMETER, "invalid index type");
  }

  Result res;

  try {
    auto start = std::chrono::steady_clock::now();

    // Keep trying for 2 minutes, if it's preconditions, which are stopping us
    do {
      resultBuilder.clear();
      res = ensureIndexCoordinatorInner(  // creat index
          collection, idString, slice, create, resultBuilder, timeout);

      // Note that this function sets the errorMsg unless it is precondition
      // failed, in which case we retry, if this times out, we need to set
      // it ourselves, otherwise all is done!
      if (TRI_ERROR_HTTP_PRECONDITION_FAILED == res.errorNumber()) {
        auto diff = std::chrono::steady_clock::now() - start;

        if (diff < std::chrono::seconds(120)) {
          uint32_t wt = RandomGenerator::interval(static_cast<uint32_t>(1000));
          std::this_thread::sleep_for(std::chrono::steady_clock::duration(wt));
          continue;
        }

        res = Result(                                          // result
            TRI_ERROR_CLUSTER_COULD_NOT_CREATE_INDEX_IN_PLAN,  // code
            res.errorMessage()                                 // message
        );
      }

      break;
    } while (true);
  } catch (basics::Exception const& ex) {
    res = Result(   // result
        ex.code(),  // code
        TRI_errno_string(ex.code()) + std::string(", exception: ") + ex.what());
  } catch (...) {
    res = Result(TRI_ERROR_INTERNAL);
  }

  // We get here in any case eventually, regardless of whether we have
  //   - succeeded with lookup or index creation
  //   - failed because of a timeout and rollback
  //   - some other error
  // There is nothing more to do here.

  return res;
}

// The following function does the actual work of index creation: Create
// in Plan, watch Current until all dbservers for all shards have done their
// bit. If this goes wrong with a timeout, the creation operation is rolled
// back. If the `create` flag is false, this is actually a lookup operation.
// In any case, no rollback has to happen in the calling function
// ClusterInfo::ensureIndexCoordinator. Note that this method here
// sets the `isBuilding` attribute to `true`, which leads to the fact
// that the index is not yet used by queries. There is code in the
// Agency Supervision which deletes this flag once everything has been
// built successfully. This is a more robust and self-repairing solution
// than if we would take out the `isBuilding` here, since it survives a
// coordinator crash and failover operations.
// Finally note that the retry loop for the case of a failed precondition
// is outside this function here in `ensureIndexCoordinator`.
Result ClusterInfo::ensureIndexCoordinatorInner(LogicalCollection const& collection,
                                                std::string const& idString,
                                                VPackSlice const& slice, bool create,
                                                VPackBuilder& resultBuilder, double timeout) {
  AgencyComm ac(_server);

  using namespace std::chrono;

  double const realTimeout = getTimeout(timeout);
  double const endTime = TRI_microtime() + realTimeout;
  double const interval = getPollInterval();

  TRI_ASSERT(resultBuilder.isEmpty());

  auto type = slice.get(arangodb::StaticStrings::IndexType);
  if (!type.isString()) {
    return Result(TRI_ERROR_INTERNAL,
                  "expecting string value for \"type\" attribute");
  }

  const size_t numberOfShards = collection.numberOfShards();

  // Get the current entry in Plan for this collection
  PlanCollectionReader collectionFromPlan(collection);
  if (!collectionFromPlan.state().ok()) {
    return collectionFromPlan.state();
  }

  VPackSlice indexes = collectionFromPlan.indexes();
  for (auto const& other : VPackArrayIterator(indexes)) {
    TRI_ASSERT(other.isObject());
    if (true == arangodb::Index::Compare(slice, other)) {
      {  // found an existing index... Copy over all elements in slice.
        VPackObjectBuilder b(&resultBuilder);
        resultBuilder.add(VPackObjectIterator(other));
        resultBuilder.add("isNewlyCreated", VPackValue(false));
      }
      return Result(TRI_ERROR_NO_ERROR);
    }

    if (true == arangodb::Index::CompareIdentifiers(slice, other)) {
      // found an existing index with a same identifier (i.e. name)
      // but different definition, throw an error
      return Result(TRI_ERROR_ARANGO_DUPLICATE_IDENTIFIER,
                    "duplicate value for `" + arangodb::StaticStrings::IndexId +
                        "` or `" + arangodb::StaticStrings::IndexName + "`");
    }
  }

  // no existing index found.
  if (!create) {
    TRI_ASSERT(resultBuilder.isEmpty());
    return Result(TRI_ERROR_NO_ERROR);
  }

  // will contain the error number and message
  std::shared_ptr<std::atomic<int>> dbServerResult =
      std::make_shared<std::atomic<int>>(-1);
  std::shared_ptr<std::string> errMsg = std::make_shared<std::string>();

  std::function<bool(VPackSlice const& result)> dbServerChanged = [=](VPackSlice const& result) {
    if (!result.isObject() || result.length() != numberOfShards) {
      return true;
    }

    size_t found = 0;
    for (auto const& shard : VPackObjectIterator(result)) {
      VPackSlice const slice = shard.value;
      if (slice.hasKey("indexes")) {
        VPackSlice const indexes = slice.get("indexes");
        if (!indexes.isArray()) {
          break;  // no list, so our index is not present. we can abort
                  // searching
        }

        for (VPackSlice v : VPackArrayIterator(indexes)) {
          VPackSlice const k = v.get(StaticStrings::IndexId);
          if (!k.isString() || idString != k.copyString()) {
            continue;  // this is not our index
          }

          // check for errors
          if (hasError(v)) {
            // Note that this closure runs with the mutex in the condition
            // variable of the agency callback, which protects writing
            // to *errMsg:
            *errMsg = extractErrorMessage(shard.key.copyString(), v);
            *errMsg = "Error during index creation: " + *errMsg;
            // Returns the specific error number if set, or the general
            // error otherwise
            int errNum = arangodb::basics::VelocyPackHelper::getNumericValue<int>(
                v, StaticStrings::ErrorNum, TRI_ERROR_ARANGO_INDEX_CREATION_FAILED);
            dbServerResult->store(errNum, std::memory_order_release);
            return true;
          }

          found++;  // found our index
          break;
        }
      }
    }

    if (found == (size_t)numberOfShards) {
      dbServerResult->store(setErrormsg(TRI_ERROR_NO_ERROR, *errMsg), std::memory_order_release);
    }

    return true;
  };

  VPackBuilder newIndexBuilder;
  {
    VPackObjectBuilder ob(&newIndexBuilder);
    // Add the new index ignoring "id"
    for (auto const& e : VPackObjectIterator(slice)) {
      TRI_ASSERT(e.key.isString());
      std::string const& key = e.key.copyString();
      if (key != StaticStrings::IndexId && key != StaticStrings::IndexIsBuilding) {
        ob->add(e.key);
        ob->add(e.value);
      }
    }
    if (numberOfShards > 0 &&
        !slice.get(StaticStrings::IndexType).isEqualString("arangosearch")) {
      ob->add(StaticStrings::IndexIsBuilding, VPackValue(true));
    }
    ob->add(StaticStrings::IndexId, VPackValue(idString));
  }

  // ATTENTION: The following callback calls the above closure in a
  // different thread. Nevertheless, the closure accesses some of our
  // local variables. Therefore we have to protect all accesses to them
  // by a mutex. We use the mutex of the condition variable in the
  // AgencyCallback for this.
  std::string databaseName = collection.vocbase().name();
  std::string collectionID = std::to_string(collection.id());

  std::string where = "Current/Collections/" + databaseName + "/" + collectionID;
  auto agencyCallback =
      std::make_shared<AgencyCallback>(_server, where, dbServerChanged, true, false);

  _agencyCallbackRegistry->registerCallback(agencyCallback);
  auto cbGuard = scopeGuard(
    [&] { _agencyCallbackRegistry->unregisterCallback(agencyCallback); });

  std::string const planCollKey = "Plan/Collections/" + databaseName + "/" + collectionID;
  std::string const planIndexesKey = planCollKey + "/indexes";
  AgencyOperation newValue(planIndexesKey, AgencyValueOperationType::PUSH,
                           newIndexBuilder.slice());
  AgencyOperation incrementVersion("Plan/Version", AgencySimpleOperationType::INCREMENT_OP);

  AgencyPrecondition oldValue(planCollKey, AgencyPrecondition::Type::VALUE,
                              collectionFromPlan.slice());
  AgencyWriteTransaction trx({newValue, incrementVersion}, oldValue);

  AgencyCommResult result = ac.sendTransactionWithFailover(trx, 0.0);

  if (result.successful()) {
    if (result.slice().get("results").length()) {
      auto& c = _server.getFeature<ClusterFeature>().agencyCache();
      auto [a,b] = c.get("/");
      waitForPlan(result.slice().get("results")[0].getNumber<uint64_t>()).get();
    }
  }

  // This object watches whether the collection is still present in Plan
  // It assumes that the collection *is* present and only changes state
  // if the collection disappears
  CollectionWatcher collectionWatcher(_agencyCallbackRegistry, collection);

  if (!result.successful()) {
    if (result.httpCode() == (int)arangodb::rest::ResponseCode::PRECONDITION_FAILED) {
      // Retry loop is outside!
      return Result(TRI_ERROR_HTTP_PRECONDITION_FAILED);
    }

    return Result(                                         // result
        TRI_ERROR_CLUSTER_COULD_NOT_CREATE_INDEX_IN_PLAN,  // code
        std::string(" Failed to execute ") + trx.toJson() +
            " ResultCode: " + std::to_string(result.errorCode()) +
            " HttpCode: " + std::to_string(result.httpCode()) + " " +
            std::string(__FILE__) + ":" + std::to_string(__LINE__));
  }

  // From here on we want to roll back the index creation if we run into
  // the timeout. If this coordinator crashes, the worst that can happen
  // is that the index stays in some state. In most cases, it will converge
  // against the planned state.
  if (numberOfShards == 0) {  // smart "dummy" collection has no shards
    TRI_ASSERT(collection.isSmart());

    {
      // Copy over all elements in slice.
      VPackObjectBuilder b(&resultBuilder);
      resultBuilder.add(StaticStrings::IsSmart, VPackValue(true));
    }

    return Result(TRI_ERROR_NO_ERROR);
  }

  {
    while (!_server.isStopping()) {
      int tmpRes = dbServerResult->load(std::memory_order_acquire);

      if (tmpRes < 0) {
        // index has not shown up in Current yet,  follow up check to
        // ensure it is still in plan (not dropped between iterations)
        auto& cache = _server.getFeature<ClusterFeature>().agencyCache();
        auto [acb, index] = cache.get(planIndexesKey);
        auto indexes = acb->slice();

        bool found = false;
        if (indexes.isArray()) {
          for (VPackSlice v : VPackArrayIterator(indexes)) {
            VPackSlice const k = v.get(StaticStrings::IndexId);
            if (k.isString() && k.isEqualString(idString)) {
              // index is still here
              found = true;
              break;
            }
          }
        }

        if (!found) {
          return Result(TRI_ERROR_ARANGO_INDEX_CREATION_FAILED,
                        "index was dropped during creation");
        }
      }

      if (tmpRes == 0) {
        // Finally, in case all is good, remove the `isBuilding` flag
        // check that the index has appeared. Note that we have to have
        // a precondition since the collection could have been deleted
        // in the meantime:
        VPackBuilder finishedPlanIndex;
        {
          VPackObjectBuilder o(&finishedPlanIndex);
          for (auto const& entry : VPackObjectIterator(newIndexBuilder.slice())) {
            auto const key = entry.key.copyString();
            if (key != StaticStrings::IndexIsBuilding &&
                key != "isNewlyCreated") {
              finishedPlanIndex.add(entry.key.copyString(), entry.value);
            }
          }
        }

        AgencyWriteTransaction trx(
            {AgencyOperation(planIndexesKey, AgencyValueOperationType::REPLACE,
                             finishedPlanIndex.slice(), newIndexBuilder.slice()),
             AgencyOperation("Plan/Version", AgencySimpleOperationType::INCREMENT_OP)},
            AgencyPrecondition(planIndexesKey, AgencyPrecondition::Type::EMPTY, false));
        IndexId indexId{arangodb::basics::StringUtils::uint64(
            newIndexBuilder.slice().get("id").copyString())};
        result = _agency.sendTransactionWithFailover(trx, 0.0);
        if (!result.successful()) {
          // We just log the problem and move on, the Supervision will repair
          // things in due course:
          LOG_TOPIC("d9420", INFO, Logger::CLUSTER)
              << "Could not remove isBuilding flag in new index "
              << indexId.id() << ", this will be repaired automatically.";
        } else {
          if (result.slice().get("results").length()) {
            waitForPlan(result.slice().get("results")[0].getNumber<uint64_t>()).get();
          }
        }

        if (!collectionWatcher.isPresent()) {
          return Result(TRI_ERROR_ARANGO_INDEX_CREATION_FAILED,
                        "Collection " + collectionID +
                            " has gone from database " + databaseName +
                            ". Aborting index creation");
        }

        {
          // Copy over all elements in slice.
          VPackObjectBuilder b(&resultBuilder);
          resultBuilder.add(VPackObjectIterator(finishedPlanIndex.slice()));
          resultBuilder.add("isNewlyCreated", VPackValue(true));
        }
        CONDITION_LOCKER(locker, agencyCallback->_cv);

        return Result(tmpRes, *errMsg);
      }

      if (tmpRes > 0 || TRI_microtime() > endTime) {
        // At this time the index creation has failed and we want to
        // roll back the plan entry, provided the collection still exists:
        AgencyWriteTransaction trx(
            std::vector<AgencyOperation>(
                {AgencyOperation(planIndexesKey, AgencyValueOperationType::ERASE,
                                 newIndexBuilder.slice()),
                 AgencyOperation("Plan/Version", AgencySimpleOperationType::INCREMENT_OP)}),
            AgencyPrecondition(planCollKey, AgencyPrecondition::Type::EMPTY, false));

        int sleepFor = 50;
        auto rollbackEndTime = steady_clock::now() + std::chrono::seconds(10);

        while (true) {
          AgencyCommResult update = _agency.sendTransactionWithFailover(trx, 0.0);

          if (update.successful()) {
            if (update.slice().get("results").length()) {
              waitForPlan(update.slice().get("results")[0].getNumber<uint64_t>()).get();
            }

            if (tmpRes < 0) {                 // timeout
              return Result(                  // result
                  TRI_ERROR_CLUSTER_TIMEOUT,  // code
                  "Index could not be created within timeout, giving up and "
                  "rolling back index creation.");
            }

            // The mutex in the condition variable protects the access to
            // *errMsg:
            CONDITION_LOCKER(locker, agencyCallback->_cv);
            return Result(tmpRes, *errMsg);
          }

          if (update._statusCode == TRI_ERROR_HTTP_PRECONDITION_FAILED) {
            // Collection was removed, let's break here and report outside
            break;
          }

          if (steady_clock::now() > rollbackEndTime) {
            LOG_TOPIC("db00b", ERR, Logger::CLUSTER)
                << "Couldn't roll back index creation of " << idString
                << ". Database: " << databaseName << ", Collection " << collectionID;

            if (tmpRes < 0) {                 // timeout
              return Result(                  // result
                  TRI_ERROR_CLUSTER_TIMEOUT,  // code
                  "Timed out while trying to roll back index creation failure");
            }

            // The mutex in the condition variable protects the access to
            // *errMsg:
            CONDITION_LOCKER(locker, agencyCallback->_cv);
            return Result(tmpRes, *errMsg);
          }

          if (sleepFor <= 2500) {
            sleepFor *= 2;
          }

          std::this_thread::sleep_for(std::chrono::milliseconds(sleepFor));
        }
        // We only get here if the collection was dropped just in the moment
        // when we wanted to roll back the index creation.
      }

      if (!collectionWatcher.isPresent()) {
        return Result(TRI_ERROR_ARANGO_DATA_SOURCE_NOT_FOUND,
                      "collection " + collectionID +
                          "appears to have been dropped from database " +
                          databaseName + " during ensureIndex");
      }

      {
        CONDITION_LOCKER(locker, agencyCallback->_cv);
        agencyCallback->executeByCallbackOrTimeout(interval);
      }
    }
  }

  return Result(TRI_ERROR_SHUTTING_DOWN);
}

////////////////////////////////////////////////////////////////////////////////
/// @brief drop an index in coordinator.
////////////////////////////////////////////////////////////////////////////////
Result ClusterInfo::dropIndexCoordinator(  // drop index
    std::string const& databaseName,       // database name
    std::string const& collectionID, IndexId iid,
    double timeout  // request timeout
) {
  TRI_ASSERT(ServerState::instance()->isCoordinator());
  AgencyComm ac(_server);

  double const realTimeout = getTimeout(timeout);
  double const endTime = TRI_microtime() + realTimeout;
  double const interval = getPollInterval();
  std::string const idString = arangodb::basics::StringUtils::itoa(iid.id());

  std::string const planCollKey = "Plan/Collections/" + databaseName + "/" + collectionID;
  std::string const planIndexesKey = planCollKey + "/indexes";


  auto& agencyCache = _server.getFeature<ClusterFeature>().agencyCache();
  auto [acb, index] = agencyCache.read(
    std::vector<std::string>{AgencyCommHelper::path(planCollKey)});
  auto previous = acb->slice();

  if (!previous.isArray() || previous.length() == 0) {
    events::DropIndex(databaseName, collectionID, idString, TRI_ERROR_CLUSTER_READING_PLAN_AGENCY);

    return Result(TRI_ERROR_CLUSTER_READING_PLAN_AGENCY);
  }
  velocypack::Slice collection = previous[0].get(std::vector<std::string>(
      {AgencyCommHelper::path(), "Plan", "Collections", databaseName, collectionID}));
  if (!collection.isObject()) {
    events::DropIndex(databaseName, collectionID, idString,
                      TRI_ERROR_ARANGO_DATA_SOURCE_NOT_FOUND);

    return Result(TRI_ERROR_ARANGO_DATA_SOURCE_NOT_FOUND);
  }

  TRI_ASSERT(VPackObjectIterator(collection).size() > 0);
  size_t const numberOfShards =
      basics::VelocyPackHelper::getNumericValue<size_t>(collection,
                                                         StaticStrings::NumberOfShards, 1);

  VPackSlice indexes = collection.get("indexes");
  if (!indexes.isArray()) {
    LOG_TOPIC("63178", DEBUG, Logger::CLUSTER)
        << "Failed to find index " << databaseName << "/" << collectionID << "/"
        << iid.id();
    events::DropIndex(databaseName, collectionID, idString, TRI_ERROR_ARANGO_INDEX_NOT_FOUND);
    return Result(TRI_ERROR_ARANGO_INDEX_NOT_FOUND);
  }

  VPackSlice indexToRemove;

  for (VPackSlice indexSlice : VPackArrayIterator(indexes)) {
    auto idSlice = indexSlice.get(arangodb::StaticStrings::IndexId);
    auto typeSlice = indexSlice.get(arangodb::StaticStrings::IndexType);

    if (!idSlice.isString() || !typeSlice.isString()) {
      continue;
    }

    if (idSlice.isEqualString(idString)) {
      Index::IndexType type = Index::type(typeSlice.copyString());

      if (type == Index::TRI_IDX_TYPE_PRIMARY_INDEX || type == Index::TRI_IDX_TYPE_EDGE_INDEX) {
        events::DropIndex(databaseName, collectionID, idString, TRI_ERROR_FORBIDDEN);
        return Result(TRI_ERROR_FORBIDDEN);
      }

      indexToRemove = indexSlice;

      break;
    }
  }

  if (!indexToRemove.isObject()) {
    LOG_TOPIC("95fe6", DEBUG, Logger::CLUSTER)
        << "Failed to find index " << databaseName << "/" << collectionID << "/"
        << iid.id();
    events::DropIndex(databaseName, collectionID, idString, TRI_ERROR_ARANGO_INDEX_NOT_FOUND);

    return Result(TRI_ERROR_ARANGO_INDEX_NOT_FOUND);
  }

  std::string where = "Current/Collections/" + databaseName + "/" + collectionID;

  auto dbServerResult = std::make_shared<std::atomic<int>>(-1);
  std::function<bool(VPackSlice const& result)> dbServerChanged = [=](VPackSlice const& current) {
    if (numberOfShards == 0) {
      return false;
    }

    if (!current.isObject()) {
      return true;
    }

    VPackObjectIterator shards(current);

    if (shards.size() == numberOfShards) {
      bool found = false;
      for (auto const& shard : shards) {
        VPackSlice const indexes = shard.value.get("indexes");

        if (indexes.isArray()) {
          for (VPackSlice v : VPackArrayIterator(indexes)) {
            if (v.isObject()) {
              VPackSlice const k = v.get(StaticStrings::IndexId);
              if (k.isString() && k.isEqualString(idString)) {
                // still found the index in some shard
                found = true;
                break;
              }
            }

            if (found) {
              break;
            }
          }
        }
      }

      if (!found) {
        dbServerResult->store(TRI_ERROR_NO_ERROR, std::memory_order_release);
      }
    }
    return true;
  };

  // ATTENTION: The following callback calls the above closure in a
  // different thread. Nevertheless, the closure accesses some of our
  // local variables. Therefore we have to protect all accesses to them
  // by a mutex. We use the mutex of the condition variable in the
  // AgencyCallback for this.
  auto agencyCallback =
      std::make_shared<AgencyCallback>(_server, where, dbServerChanged, true, false);
  _agencyCallbackRegistry->registerCallback(agencyCallback);
  auto cbGuard = scopeGuard(
    [&] { _agencyCallbackRegistry->unregisterCallback(agencyCallback); });

  AgencyOperation planErase(planIndexesKey, AgencyValueOperationType::ERASE, indexToRemove);
  AgencyOperation incrementVersion("Plan/Version", AgencySimpleOperationType::INCREMENT_OP);
  AgencyPrecondition prec(planCollKey, AgencyPrecondition::Type::VALUE, collection);
  AgencyWriteTransaction trx({planErase, incrementVersion}, prec);
  AgencyCommResult result = ac.sendTransactionWithFailover(trx, 0.0);

  if (!result.successful()) {
    events::DropIndex(databaseName, collectionID, idString,
                      TRI_ERROR_CLUSTER_COULD_NOT_DROP_INDEX_IN_PLAN);

    return Result(                                       // result
        TRI_ERROR_CLUSTER_COULD_NOT_DROP_INDEX_IN_PLAN,  // code
        std::string(" Failed to execute ") + trx.toJson() +
            " ResultCode: " + std::to_string(result.errorCode()));
  }
  if (result.slice().get("results").length()) {
    waitForPlan(result.slice().get("results")[0].getNumber<uint64_t>()).get();
  }

  if (numberOfShards == 0) {  // smart "dummy" collection has no shards
    TRI_ASSERT(collection.get(StaticStrings::IsSmart).getBool());

    return Result(TRI_ERROR_NO_ERROR);
  }

  {
    while (true) {
      if (*dbServerResult >= 0) {
        cbGuard.fire();  // unregister cb
        events::DropIndex(databaseName, collectionID, idString, *dbServerResult);

        return Result(*dbServerResult);
      }

      if (TRI_microtime() > endTime) {
        events::DropIndex(databaseName, collectionID, idString, TRI_ERROR_CLUSTER_TIMEOUT);

        return Result(TRI_ERROR_CLUSTER_TIMEOUT);
      }

      {
        CONDITION_LOCKER(locker, agencyCallback->_cv);
        agencyCallback->executeByCallbackOrTimeout(interval);
      }

      if (_server.isStopping()) {
        return Result(TRI_ERROR_SHUTTING_DOWN);
      }
    }
  }
}

////////////////////////////////////////////////////////////////////////////////
/// @brief (re-)load the information about servers from the agency
/// Usually one does not have to call this directly.
////////////////////////////////////////////////////////////////////////////////

static std::string const prefixServersRegistered = "Current/ServersRegistered";
static std::string const prefixServersKnown = "Current/ServersKnown";
static std::string const mapUniqueToShortId = "Target/MapUniqueToShortID";

void ClusterInfo::loadServers() {
  ++_serversProt.wantedVersion;  // Indicate that after *NOW* somebody has to
                                 // reread from the agency!
  MUTEX_LOCKER(mutexLocker, _serversProt.mutex);
  uint64_t storedVersion = _serversProt.wantedVersion;  // this is the version
  // we will set in the end
  if (_serversProt.doneVersion == storedVersion) {
    // Somebody else did, what we intended to do, so just return
    return;
  }

  auto& agencyCache = _server.getFeature<ClusterFeature>().agencyCache();
  auto [acb, index] = agencyCache.read(
    std::vector<std::string>({AgencyCommHelper::path(prefixServersRegistered),
                              AgencyCommHelper::path(mapUniqueToShortId),
                              AgencyCommHelper::path(prefixServersKnown)}));
  auto result = acb->slice();
  if (!result.isArray()) {
    LOG_TOPIC("be98b", DEBUG, Logger::CLUSTER)
      << "Failed to load server lists from the agency cache given " << acb->toJson();
    return;
  }

  VPackSlice serversRegistered, serversAliases, serversKnownSlice;

  std::vector<std::string> serversRegisteredPath {
    AgencyCommHelper::path(), "Current", "ServersRegistered"};
  if (result[0].hasKey(serversRegisteredPath)) {
    serversRegistered = result[0].get(serversRegisteredPath);
  }
  std::vector<std::string> mapUniqueToShortIDPath {
    AgencyCommHelper::path(), "Target", "MapUniqueToShortID"};
  if (result[0].hasKey(mapUniqueToShortIDPath)) {
    serversAliases = result[0].get(mapUniqueToShortIDPath);
  }
  std::vector<std::string> serversKnownPath {
    AgencyCommHelper::path(), "Current", "ServersKnown"};
  if (result[0].hasKey(serversKnownPath)) {
    serversKnownSlice = result[0].get(serversKnownPath);
  }

  if (serversRegistered.isObject()) {
    decltype(_servers) newServers;
    decltype(_serverAliases) newAliases;
    decltype(_serverAdvertisedEndpoints) newAdvertisedEndpoints;
    decltype(_serverTimestamps) newTimestamps;

    std::unordered_set<ServerID> serverIds;

    for (auto const& res : VPackObjectIterator(serversRegistered)) {
      velocypack::Slice slice = res.value;

      if (slice.isObject() && slice.hasKey("endpoint")) {
        std::string server =
          arangodb::basics::VelocyPackHelper::getStringValue(slice,
                                                             "endpoint", "");
        std::string advertised = arangodb::basics::VelocyPackHelper::getStringValue(
          slice, "advertisedEndpoint", "");

        std::string serverId = res.key.copyString();
        try {
          velocypack::Slice serverSlice;
          serverSlice = serversAliases.get(serverId);
          if (serverSlice.isObject()) {
            std::string alias = arangodb::basics::VelocyPackHelper::getStringValue(
              serverSlice, "ShortName", "");
            newAliases.try_emplace(std::move(alias), serverId);
          }
        } catch (...) {
        }
        std::string serverTimestamp =
          arangodb::basics::VelocyPackHelper::getStringValue(slice,
                                                             "timestamp",
                                                             "");
        newServers.try_emplace(serverId, server);
        newAdvertisedEndpoints.try_emplace(serverId, advertised);
        serverIds.emplace(serverId);
        newTimestamps.try_emplace(serverId, serverTimestamp);
      }
    }

    decltype(_serversKnown) newServersKnown(serversKnownSlice, serverIds);

    // Now set the new value:
    {
      WRITE_LOCKER(writeLocker, _serversProt.lock);
      _servers.swap(newServers);
      _serverAliases.swap(newAliases);
      _serverAdvertisedEndpoints.swap(newAdvertisedEndpoints);
      _serversKnown = std::move(newServersKnown);
      _serverTimestamps.swap(newTimestamps);
      _serversProt.doneVersion = storedVersion;
      _serversProt.isValid = true;
    }
    // Our own RebootId might have changed if we have been FAILED at least once
    // since our last actual reboot, let's update it:
    auto rebootIds = _serversKnown.rebootIds();
    auto* serverState = ServerState::instance();
    auto it = rebootIds.find(serverState->getId());
    if (it != rebootIds.end()) {
      // should always be ok
      if (serverState->getRebootId() != it->second) {
        serverState->setRebootId(it->second);
        LOG_TOPIC("feaab", INFO, Logger::CLUSTER)
            << "Updating my own rebootId to " << it->second.value();
      }
    } else {
      LOG_TOPIC("feaaa", WARN, Logger::CLUSTER)
          << "Cannot find my own rebootId in the list of known servers, this "
             "is very strange and should not happen, if this persists, please "
             "report this error!";
    }
    // RebootTracker has its own mutex, and doesn't strictly need to be in
    // sync with the other members.
    rebootTracker().updateServerState(rebootIds);
    return;
  }

  LOG_TOPIC("449e0", DEBUG, Logger::CLUSTER)
    << "Error while loading " << prefixServersRegistered
    << ", result was " << result.toJson();

}

////////////////////////////////////////////////////////////////////////
/// @brief Hand out copy of reboot ids
////////////////////////////////////////////////////////////////////////////////

std::unordered_map<ServerID, RebootId> ClusterInfo::rebootIds() const {
  MUTEX_LOCKER(mutexLocker, _serversProt.mutex);
  return _serversKnown.rebootIds();
}

////////////////////////////////////////////////////////////////////////
/// @brief find the endpoint of a server from its ID.
/// If it is not found in the cache, the cache is reloaded once, if
/// it is still not there an empty string is returned as an error.
////////////////////////////////////////////////////////////////////////////////

std::string ClusterInfo::getServerEndpoint(ServerID const& serverID) {
#ifdef DEBUG_SYNC_REPLICATION
  if (serverID == "debug-follower") {
    return "tcp://127.0.0.1:3000";
  }
#endif
  int tries = 0;

  if (!_serversProt.isValid) {
    loadServers();
    tries++;
  }

  std::string serverID_ = serverID;

  while (true) {
    {
      READ_LOCKER(readLocker, _serversProt.lock);

      // _serversAliases is a map-type <Alias, ServerID>
      auto ita = _serverAliases.find(serverID_);

      if (ita != _serverAliases.end()) {
        serverID_ = (*ita).second;
      }

      // _servers is a map-type <ServerId, std::string>
      auto it = _servers.find(serverID_);

      if (it != _servers.end()) {
        return (*it).second;
      }
    }

    if (++tries >= 2) {
      break;
    }

    // must call loadServers outside the lock
    loadServers();
  }

  return std::string();
}

////////////////////////////////////////////////////////////////////////////////
/// @brief find the advertised endpoint of a server from its ID.
/// If it is not found in the cache, the cache is reloaded once, if
/// it is still not there an empty string is returned as an error.
////////////////////////////////////////////////////////////////////////////////

std::string ClusterInfo::getServerAdvertisedEndpoint(ServerID const& serverID) {
#ifdef DEBUG_SYNC_REPLICATION
  if (serverID == "debug-follower") {
    return "tcp://127.0.0.1:3000";
  }
#endif
  int tries = 0;

  if (!_serversProt.isValid) {
    loadServers();
    tries++;
  }

  std::string serverID_ = serverID;

  while (true) {
    {
      READ_LOCKER(readLocker, _serversProt.lock);

      // _serversAliases is a map-type <Alias, ServerID>
      auto ita = _serverAliases.find(serverID_);

      if (ita != _serverAliases.end()) {
        serverID_ = (*ita).second;
      }

      // _serversAliases is a map-type <ServerID, std::string>
      auto it = _serverAdvertisedEndpoints.find(serverID_);
      if (it != _serverAdvertisedEndpoints.end()) {
        return (*it).second;
      }
    }

    if (++tries >= 2) {
      break;
    }

    // must call loadServers outside the lock
    loadServers();
  }

  return std::string();
}

////////////////////////////////////////////////////////////////////////////////
/// @brief find the ID of a server from its endpoint.
/// If it is not found in the cache, the cache is reloaded once, if
/// it is still not there an empty string is returned as an error.
////////////////////////////////////////////////////////////////////////////////

std::string ClusterInfo::getServerName(std::string const& endpoint) {
  int tries = 0;

  if (!_serversProt.isValid) {
    loadServers();
    tries++;
  }

  while (true) {
    {
      READ_LOCKER(readLocker, _serversProt.lock);
      for (auto const& it : _servers) {
        if (it.second == endpoint) {
          return it.first;
        }
      }
    }

    if (++tries >= 2) {
      break;
    }

    // must call loadServers outside the lock
    loadServers();
  }

  return std::string();
}

////////////////////////////////////////////////////////////////////////////////
/// @brief (re-)load the information about all coordinators from the agency
/// Usually one does not have to call this directly.
////////////////////////////////////////////////////////////////////////////////

static std::string const prefixCurrentCoordinators = "Current/Coordinators";

void ClusterInfo::loadCurrentCoordinators() {
  ++_coordinatorsProt.wantedVersion;  // Indicate that after *NOW* somebody
                                      // has to reread from the agency!
  MUTEX_LOCKER(mutexLocker, _coordinatorsProt.mutex);
  uint64_t storedVersion = _coordinatorsProt.wantedVersion;  // this is the
  // version we will set in the end
  if (_coordinatorsProt.doneVersion == storedVersion) {
    // Somebody else did, what we intended to do, so just return
    return;
  }

  // Now contact the agency:
  auto& agencyCache = _server.getFeature<ClusterFeature>().agencyCache();
  auto [acb, index] = agencyCache.read(
    std::vector<std::string>{AgencyCommHelper::path(prefixCurrentCoordinators)});
  auto result = acb->slice();

  if (result.isArray()) {
    velocypack::Slice currentCoordinators = result[0].get(std::vector<std::string>(
        {AgencyCommHelper::path(), "Current", "Coordinators"}));

    if (currentCoordinators.isObject()) {
      decltype(_coordinators) newCoordinators;

      for (auto const& coordinator : VPackObjectIterator(currentCoordinators)) {
        newCoordinators.try_emplace(coordinator.key.copyString(), coordinator.value.copyString());
      }

      // Now set the new value:
      {
        WRITE_LOCKER(writeLocker, _coordinatorsProt.lock);
        _coordinators.swap(newCoordinators);
        _coordinatorsProt.doneVersion = storedVersion;
        _coordinatorsProt.isValid = true;
      }
      return;
    }
  }

  LOG_TOPIC("5ee6d", DEBUG, Logger::CLUSTER)
      << "Error while loading " << prefixCurrentCoordinators
      << " result was " << result.toJson();
}

static std::string const prefixMappings = "Target/MapUniqueToShortID";

void ClusterInfo::loadCurrentMappings() {
  ++_mappingsProt.wantedVersion;  // Indicate that after *NOW* somebody
                                  // has to reread from the agency!
  MUTEX_LOCKER(mutexLocker, _mappingsProt.mutex);
  uint64_t storedVersion = _mappingsProt.wantedVersion;  // this is the
                                                         // version we will
                                                         // set in the end
  if (_mappingsProt.doneVersion == storedVersion) {
    // Somebody else did, what we intended to do, so just return
    return;
  }

  // Now contact the agency:
  auto& agencyCache = _server.getFeature<ClusterFeature>().agencyCache();
  auto [acb, index] = agencyCache.read(
    std::vector<std::string>{AgencyCommHelper::path(prefixMappings)});
  auto result = acb->slice();

  if (result.isArray()) {

    velocypack::Slice mappings = result[0].get(std::vector<std::string>(
        {AgencyCommHelper::path(), "Target", "MapUniqueToShortID"}));

    if (mappings.isObject()) {
      decltype(_coordinatorIdMap) newCoordinatorIdMap;

      for (auto const& mapping : VPackObjectIterator(mappings)) {
        auto mapObject = mapping.value;
        if (mapObject.isObject()) {
          ServerID fullId = mapping.key.copyString();
          ServerShortName shortName = mapObject.get("ShortName").copyString();

          ServerShortID shortId =
              mapObject.get("TransactionID").getNumericValue<ServerShortID>();
          static std::string const expectedPrefix{"Coordinator"};
          if (shortName.size() > expectedPrefix.size() &&
              shortName.substr(0, expectedPrefix.size()) == expectedPrefix) {
            newCoordinatorIdMap.try_emplace(shortId, std::move(fullId));
          }
        }
      }

      // Now set the new value:
      {
        WRITE_LOCKER(writeLocker, _mappingsProt.lock);
        _coordinatorIdMap.swap(newCoordinatorIdMap);
        _mappingsProt.doneVersion = storedVersion;
        _mappingsProt.isValid = true;
      }
      return;
    }
  }

  LOG_TOPIC("36f2e", DEBUG, Logger::CLUSTER)
      << "Error while loading " << prefixMappings << " result was " << result.toJson();
}

////////////////////////////////////////////////////////////////////////////////
/// @brief (re-)load the information about all DBservers from the agency
/// Usually one does not have to call this directly.
////////////////////////////////////////////////////////////////////////////////

static std::string const prefixCurrentDBServers = "Current/DBServers";
static std::string const prefixTarget = "Target";

void ClusterInfo::loadCurrentDBServers() {
  ++_DBServersProt.wantedVersion;  // Indicate that after *NOW* somebody has to
                                   // reread from the agency!
  MUTEX_LOCKER(mutexLocker, _DBServersProt.mutex);
  uint64_t storedVersion = _DBServersProt.wantedVersion;  // this is the version
  // we will set in the end
  if (_DBServersProt.doneVersion == storedVersion) {
    // Somebody else did, what we intended to do, so just return
    return;
  }

  auto& agencyCache = _server.getFeature<ClusterFeature>().agencyCache();
  auto [acb, index] = agencyCache.read(std::vector<std::string>{
      AgencyCommHelper::path(prefixCurrentDBServers),
        AgencyCommHelper::path(prefixTarget)});
  auto result = acb->slice();
  if (!result.isArray()) {
    return;
  }

  // Now contact the agency:
  VPackSlice currentDBServers, failedDBServers, cleanedDBServers, toBeCleanedDBServers;

  auto curDBServersPath = std::vector<std::string>{
    AgencyCommHelper::path(), "Current", "DBServers"};
  if (result[0].hasKey(curDBServersPath)) {
    currentDBServers = result[0].get(curDBServersPath);
  }
  auto failedServerPath = std::vector<std::string>{
    AgencyCommHelper::path(), "Target", "FailedServers"};
  if (result[0].hasKey(failedServerPath)) {
    failedDBServers = result[0].get(failedServerPath);
  }
  auto cleanedServersPath = std::vector<std::string>{
    AgencyCommHelper::path(), "Target", "CleanedServers"};
  if (result[0].hasKey(cleanedServersPath)) {
    cleanedDBServers = result[0].get(cleanedServersPath);
  }

  auto toBeCleanedServersPath = std::vector<std::string>{
    AgencyCommHelper::path(), "Target", "ToBeCleanedServers"};
  if (result[0].hasKey(toBeCleanedServersPath)) {
    toBeCleanedDBServers = result[0].get(toBeCleanedServersPath);
  }

  if (currentDBServers.isObject() && failedDBServers.isObject()) {
    decltype(_DBServers) newDBServers;

    for (auto const& dbserver : VPackObjectIterator(currentDBServers)) {
      bool found = false;
      if (failedDBServers.isObject()) {
        for (auto const& failedServer : VPackObjectIterator(failedDBServers)) {
          if (basics::VelocyPackHelper::equal(dbserver.key, failedServer.key, false)) {
            found = true;
            break;
          }
        }
      }
      if (found) {
        continue;
      }

      if (cleanedDBServers.isArray()) {
        found = false;
        for (auto const& cleanedServer : VPackArrayIterator(cleanedDBServers)) {
          if (basics::VelocyPackHelper::equal(dbserver.key, cleanedServer, false)) {
            found = true;
            break;
          }
        }
        if (found) {
          continue;
        }
      }

      if (toBeCleanedDBServers.isArray()) {
        found = false;
        for (auto const& toBeCleanedServer : VPackArrayIterator(toBeCleanedDBServers)) {
          if (basics::VelocyPackHelper::equal(dbserver.key, toBeCleanedServer, false)) {
            found = true;
            break;
          }
        }
        if (found) {
          continue;
        }
      }

      newDBServers.try_emplace(dbserver.key.copyString(),
                               dbserver.value.copyString());
    }

    // Now set the new value:
    {
      WRITE_LOCKER(writeLocker, _DBServersProt.lock);
      _DBServers.swap(newDBServers);
      _DBServersProt.doneVersion = storedVersion;
      _DBServersProt.isValid = true;
    }
    return;
  }

  LOG_TOPIC("5a7e1", DEBUG, Logger::CLUSTER)
    << "Error while loading " << prefixCurrentDBServers
    << " result was " << result.toJson();
}

////////////////////////////////////////////////////////////////////////////////
/// @brief return a list of all DBServers in the cluster that have
/// currently registered
////////////////////////////////////////////////////////////////////////////////

std::vector<ServerID> ClusterInfo::getCurrentDBServers() {
  std::vector<ServerID> result;

  if (!_DBServersProt.isValid) {
    loadCurrentDBServers();
  }
  // return a consistent state of servers
  READ_LOCKER(readLocker, _DBServersProt.lock);

  result.reserve(_DBServers.size());

  for (auto& it : _DBServers) {
    result.emplace_back(it.first);
  }

  return result;
}

////////////////////////////////////////////////////////////////////////////////
/// @brief find the servers who are responsible for a shard (one leader
/// and multiple followers)
/// If it is not found in the cache, the cache is reloaded once, if
/// it is still not there an empty string is returned as an error.
////////////////////////////////////////////////////////////////////////////////

std::shared_ptr<std::vector<ServerID>> ClusterInfo::getResponsibleServer(ShardID const& shardID) {
  int tries = 0;

  if (!_currentProt.isValid) {
    tries++;
  }

  while (true) {
    {
      READ_LOCKER(readLocker, _currentProt.lock);
      // _shardIds is a map-type <ShardId,
      // std::shared_ptr<std::vector<ServerId>>>
      auto it = _shardIds.find(shardID);

      if (it != _shardIds.end()) {
        auto serverList = (*it).second;
        if (serverList != nullptr && serverList->size() > 0 &&
            (*serverList)[0].size() > 0 && (*serverList)[0][0] == '_') {
          // This is a temporary situation in which the leader has already
          // resigned, let's wait half a second and try again.
          --tries;
          LOG_TOPIC("b1dc5", INFO, Logger::CLUSTER)
              << "getResponsibleServer: found resigned leader,"
              << "waiting for half a second...";
        } else {
          return (*it).second;
        }
      }
    }
    std::this_thread::sleep_for(std::chrono::milliseconds(500));

    if (++tries >= 2) {
      break;
    }

  }

  return std::make_shared<std::vector<ServerID>>();
}

//////////////////////////////////////////////////////////////////////////////
/// @brief atomically find all servers who are responsible for the given
/// shards (only the leaders).
/// will throw an exception if no leader can be found for any
/// of the shards. will return an empty result if the shards couldn't be
/// determined after a while - it is the responsibility of the caller to
/// check for an empty result!
//////////////////////////////////////////////////////////////////////////////

std::unordered_map<ShardID, ServerID> ClusterInfo::getResponsibleServers(
    std::unordered_set<ShardID> const& shardIds) {
  TRI_ASSERT(!shardIds.empty());

  std::unordered_map<ShardID, ServerID> result;
  int tries = 0;

  if (!_currentProt.isValid) {
    waitForCurrent(1).wait();
  }

  while (true) {
    TRI_ASSERT(result.empty());
    {
      READ_LOCKER(readLocker, _currentProt.lock);
      for (auto const& shardId : shardIds) {
        auto it = _shardIds.find(shardId);

        if (it == _shardIds.end()) {
          THROW_ARANGO_EXCEPTION_MESSAGE(TRI_ERROR_ARANGO_DATA_SOURCE_NOT_FOUND,
                                         "no servers found for shard " + shardId);
        }

        auto serverList = (*it).second;
        if (serverList == nullptr || serverList->empty()) {
          THROW_ARANGO_EXCEPTION_MESSAGE(TRI_ERROR_INTERNAL,
                                         "no servers found for shard " + shardId);
        }

        if ((*serverList)[0].size() > 0 && (*serverList)[0][0] == '_') {
          // This is a temporary situation in which the leader has already
          // resigned, let's wait half a second and try again.
          --tries;
          break;
        }

        // put leader into result
        result.try_emplace(shardId, (*it).second->front());
      }
    }

    if (result.size() == shardIds.size()) {
      // result is complete
      break;
    }

    // reset everything we found so far for the next round
    result.clear();

    if (++tries >= 2 || _server.isStopping()) {
      break;
    }

    LOG_TOPIC("31428", INFO, Logger::CLUSTER)
        << "getResponsibleServers: found resigned leader,"
        << "waiting for half a second...";
    std::this_thread::sleep_for(std::chrono::milliseconds(500));

  }

  return result;
}

////////////////////////////////////////////////////////////////////////////////
/// @brief find the shard list of a collection, sorted numerically
////////////////////////////////////////////////////////////////////////////////

std::shared_ptr<std::vector<ShardID>> ClusterInfo::getShardList(CollectionID const& collectionID) {



  int tries = 0;
  while (true) {
    {
      // Get the sharding keys and the number of shards:
      READ_LOCKER(readLocker, _planProt.lock);
      // _shards is a map-type <CollectionId, shared_ptr<vector<string>>>
      auto it = _shards.find(collectionID);

      if (it != _shards.end()) {
        return it->second;
      }
    }
    if (++tries >= 2) {
      return std::make_shared<std::vector<ShardID>>();
    }
  }
}

////////////////////////////////////////////////////////////////////////////////
/// @brief return the list of coordinator server names
////////////////////////////////////////////////////////////////////////////////

std::vector<ServerID> ClusterInfo::getCurrentCoordinators() {
  std::vector<ServerID> result;

  if (!_coordinatorsProt.isValid) {
    loadCurrentCoordinators();
  }

  // return a consistent state of servers
  READ_LOCKER(readLocker, _coordinatorsProt.lock);

  result.reserve(_coordinators.size());

  for (auto& it : _coordinators) {
    result.emplace_back(it.first);
  }

  return result;
}

////////////////////////////////////////////////////////////////////////////////
/// @brief lookup full coordinator ID from short ID
////////////////////////////////////////////////////////////////////////////////

ServerID ClusterInfo::getCoordinatorByShortID(ServerShortID const& shortId) {
  ServerID result;

  if (!_mappingsProt.isValid) {
    loadCurrentMappings();
  }

  // return a consistent state of servers
  READ_LOCKER(readLocker, _mappingsProt.lock);

  auto it = _coordinatorIdMap.find(shortId);
  if (it != _coordinatorIdMap.end()) {
    result = it->second;
  }

  return result;
}

//////////////////////////////////////////////////////////////////////////////
/// @brief invalidate current coordinators
//////////////////////////////////////////////////////////////////////////////

void ClusterInfo::invalidateCurrentCoordinators() {
  WRITE_LOCKER(writeLocker, _coordinatorsProt.lock);
  _coordinatorsProt.isValid = false;
}

//////////////////////////////////////////////////////////////////////////////
/// @brief invalidate current mappings
//////////////////////////////////////////////////////////////////////////////

void ClusterInfo::invalidateCurrentMappings() {
  WRITE_LOCKER(writeLocker, _mappingsProt.lock);
  _mappingsProt.isValid = false;
}

//////////////////////////////////////////////////////////////////////////////
/// @brief get current "Plan" structure
//////////////////////////////////////////////////////////////////////////////

std::shared_ptr<VPackBuilder> ClusterInfo::getPlan() {
  if (!_planProt.isValid) {
    loadPlan();
  }
  READ_LOCKER(readLocker, _planProt.lock);
  return _plan;
}

std::shared_ptr<VPackBuilder> ClusterInfo::getPlan(uint64_t& planIndex) {
  if (!_planProt.isValid) {
    loadPlan();
  }
  READ_LOCKER(readLocker, _planProt.lock);
  planIndex = _planIndex;
  return _plan;
}

//////////////////////////////////////////////////////////////////////////////
/// @brief get current "Current" structure
//////////////////////////////////////////////////////////////////////////////

std::shared_ptr<VPackBuilder> ClusterInfo::getCurrent() {
  if (!_currentProt.isValid) {
    loadCurrent();
  }
  READ_LOCKER(readLocker, _currentProt.lock);
  return _current;
}

std::shared_ptr<VPackBuilder> ClusterInfo::getCurrent(uint64_t& currentIndex) {
  if (!_currentProt.isValid) {
    loadCurrent();
  }
  READ_LOCKER(readLocker, _currentProt.lock);
  currentIndex = _currentIndex;
  return _current;
}

std::unordered_map<ServerID, std::string> ClusterInfo::getServers() {
  if (!_serversProt.isValid) {
    loadServers();
  }
  READ_LOCKER(readLocker, _serversProt.lock);
  return _servers;
}

std::unordered_map<ServerID, std::string> ClusterInfo::getServerAliases() {
  std::unordered_map<std::string, std::string> ret;
  READ_LOCKER(readLocker, _serversProt.lock);
  // note: don't try to change this to 
  //  return _serverAlias
  // because we are returning the aliases in {value, key} order here
  for (const auto& i : _serverAliases) {
    ret.try_emplace(i.second, i.first);
  }
  return ret;
}

std::unordered_map<ServerID, std::string> ClusterInfo::getServerAdvertisedEndpoints() {
  std::unordered_map<std::string, std::string> ret;
  READ_LOCKER(readLocker, _serversProt.lock);
  // note: don't try to change this to 
  //  return _serverAdvertisedEndpoints
  // because we are returning the aliases in {value, key} order here
  for (const auto& i : _serverAdvertisedEndpoints) {
    ret.try_emplace(i.second, i.first);
  }
  return ret;
}

std::unordered_map<ServerID, std::string> ClusterInfo::getServerTimestamps() {
  READ_LOCKER(readLocker, _serversProt.lock);
  return _serverTimestamps;
}

arangodb::Result ClusterInfo::getShardServers(ShardID const& shardId,
                                              std::vector<ServerID>& servers) {
  READ_LOCKER(readLocker, _planProt.lock);

  auto it = _shardServers.find(shardId);
  if (it != _shardServers.end()) {
    servers = (*it).second;
    return arangodb::Result();
  }

  LOG_TOPIC("16d14", DEBUG, Logger::CLUSTER)
      << "Strange, did not find shard in _shardServers: " << shardId;
  return arangodb::Result(TRI_ERROR_FAILED);
}

CollectionID ClusterInfo::getCollectionNameForShard(ShardID const& shardId) {
  READ_LOCKER(readLocker, _planProt.lock);

  auto it = _shardToName.find(shardId);
  if (it != _shardToName.end()) {
    return it->second;
  }
  return StaticStrings::Empty;
}

arangodb::Result ClusterInfo::agencyDump(std::shared_ptr<VPackBuilder> body) {
  AgencyCommResult dump = _agency.dump();

  if (!dump.successful()) {
    LOG_TOPIC("93c0e", ERR, Logger::CLUSTER)
        << "failed to acquire agency dump: " << dump.errorMessage();
    return Result(dump.errorCode(), dump.errorMessage());
  }

  body->add(dump.slice());
  return Result();
}

arangodb::Result ClusterInfo::agencyPlan(std::shared_ptr<VPackBuilder> body) {
  auto& agencyCache = _server.getFeature<ClusterFeature>().agencyCache();
  auto [acb, index] = agencyCache.read(
    std::vector<std::string>{AgencyCommHelper::path("Plan")});
  auto result = acb->slice();

  if (result.isArray()) {
    body->add(acb->slice());
  } else {
    LOG_TOPIC("36ada", DEBUG, Logger::CLUSTER) <<
      "Failed to acquire the Plan section from the agency cache: " << acb->toJson();
    VPackObjectBuilder g(body.get());
  }
  return Result();
}

arangodb::Result ClusterInfo::agencyReplan(VPackSlice const plan) {
  // Apply only Collections and DBServers
  AgencyWriteTransaction planTransaction(std::vector<AgencyOperation>{
      AgencyOperation("Plan/Collections", AgencyValueOperationType::SET,
                      plan.get(std::vector<std::string>{"arango", "Plan",
                                                        "Collections"})),
      AgencyOperation("Plan/Databases", AgencyValueOperationType::SET,
                      plan.get(std::vector<std::string>{"arango", "Plan",
                                                        "Databases"})),
      AgencyOperation("Plan/Views", AgencyValueOperationType::SET,
                      plan.get(
                          std::vector<std::string>{"arango", "Plan", "Views"})),
      AgencyOperation("Plan/Version", AgencySimpleOperationType::INCREMENT_OP),
      AgencyOperation("Sync/UserVersion", AgencySimpleOperationType::INCREMENT_OP)});

  AgencyCommResult r = _agency.sendTransactionWithFailover(planTransaction);
  if (!r.successful()) {
    arangodb::Result result(TRI_ERROR_HOT_BACKUP_INTERNAL,
                            std::string(
                                "Error reporting to agency: _statusCode: ") +
                                std::to_string(r.errorCode()));
    return result;
  }
  if (r.slice().get("results").length()) {
    waitForPlan(r.slice().get("results")[0].getNumber<uint64_t>()).get();
  }

  return arangodb::Result();
}

std::string const backupKey = "/arango/Target/HotBackup/Create";
std::string const maintenanceKey = "/arango/Supervision/Maintenance";
std::string const supervisionMode = "/arango/Supervision/State/Mode";
std::string const toDoKey = "/arango/Target/ToDo";
std::string const pendingKey = "/arango/Target/Pending";
std::string const writeURL = "_api/agency/write";

arangodb::Result ClusterInfo::agencyHotBackupLock(std::string const& backupId,
                                                  double const& timeout,
                                                  bool& supervisionOff) {
  using namespace std::chrono;

  auto const endTime =
      steady_clock::now() + milliseconds(static_cast<uint64_t>(1.0e3 * timeout));
  supervisionOff = false;

  LOG_TOPIC("e74e5", DEBUG, Logger::BACKUP)
      << "initiating agency lock for hot backup " << backupId;

  auto const timeouti = static_cast<long>(std::ceil(timeout));

  VPackBuilder builder;
  {
    VPackArrayBuilder trxs(&builder);
    {
      VPackArrayBuilder trx(&builder);

      // Operations
      {
        VPackObjectBuilder o(&builder);
        builder.add(                                      // Backup lock
          backupKey,
          VPackValue(
            timepointToString(
              std::chrono::system_clock::now() + std::chrono::seconds(timeouti))));
        builder.add(                                      // Turn off supervision
          maintenanceKey,
          VPackValue(
            timepointToString(
              std::chrono::system_clock::now() + std::chrono::seconds(timeouti))));
      }

      // Preconditions
      {
        VPackObjectBuilder precs(&builder);
        builder.add(VPackValue(backupKey));  // Backup key empty
        {
          VPackObjectBuilder oe(&builder);
          builder.add("oldEmpty", VPackValue(true));
        }
        builder.add(VPackValue(pendingKey));  // No jobs pending
        {
          VPackObjectBuilder oe(&builder);
          builder.add("old", VPackSlice::emptyObjectSlice());
        }
        builder.add(VPackValue(toDoKey));  // No jobs to do
        {
          VPackObjectBuilder oe(&builder);
          builder.add("old", VPackSlice::emptyObjectSlice());
        }
        builder.add(VPackValue(supervisionMode));  // Supervision on
        {
          VPackObjectBuilder old(&builder);
          builder.add("old", VPackValue("Normal"));
        }
      }

      builder.add(VPackValue(to_string(boost::uuids::random_generator()())));

    }

    {
      VPackArrayBuilder trx(&builder);

      // Operations
      {
        VPackObjectBuilder o(&builder);
        builder.add(                                      // Backup lock
          backupKey,
          VPackValue(
            timepointToString(
              std::chrono::system_clock::now() + std::chrono::seconds(timeouti))));
        builder.add(                                      // Turn off supervision
          maintenanceKey,
          VPackValue(
            timepointToString(
              std::chrono::system_clock::now() + std::chrono::seconds(timeouti))));
      }

      // Preconditions
      {
        VPackObjectBuilder precs(&builder);
        builder.add(VPackValue(backupKey));  // Backup key empty
        {
          VPackObjectBuilder oe(&builder);
          builder.add("oldEmpty", VPackValue(true));
        }
        builder.add(VPackValue(pendingKey));  // No jobs pending
        {
          VPackObjectBuilder oe(&builder);
          builder.add("old", VPackSlice::emptyObjectSlice());
        }
        builder.add(VPackValue(toDoKey));  // No jobs to do
        {
          VPackObjectBuilder oe(&builder);
          builder.add("old", VPackSlice::emptyObjectSlice());
        }
        builder.add(VPackValue(supervisionMode));  // Supervision off
        {
          VPackObjectBuilder old(&builder);
          builder.add("old", VPackValue("Maintenance"));
        }
      }

      builder.add(VPackValue(to_string(boost::uuids::random_generator()())));

    }
  }

  // Try to establish hot backup lock in agency.
  auto result = _agency.sendWithFailover(arangodb::rest::RequestType::POST,
                                         timeout, writeURL, builder.slice());

  LOG_TOPIC("53a93", DEBUG, Logger::BACKUP)
      << "agency lock for hot backup " << backupId << " scheduled with "
      << builder.toJson();

  // *** ATTENTION ***: Result will always be 412.
  // So we're going to fail, if we have an error OTHER THAN 412:
  if (!result.successful() &&
      result.httpCode() != (int)arangodb::rest::ResponseCode::PRECONDITION_FAILED) {
    return arangodb::Result(TRI_ERROR_HOT_BACKUP_INTERNAL,
                            "failed to acquire backup lock in agency");
  }

  LOG_TOPIC("a94d5", DEBUG, Logger::BACKUP)
      << "agency lock response for backup id " << backupId << ": "
      << result.slice().toJson();

  if (!result.slice().isObject() || !result.slice().hasKey("results") ||
      !result.slice().get("results").isArray() ||
      result.slice().get("results").length() != 2) {
    return arangodb::Result(
        TRI_ERROR_HOT_BACKUP_INTERNAL,
        "invalid agency result while acquiring backup lock");
  }
  auto ar = result.slice().get("results");

  uint64_t first = ar[0].getNumber<uint64_t>();
  uint64_t second = ar[1].getNumber<uint64_t>();

  if (first == 0 && second == 0) {  // tough luck
    return arangodb::Result(TRI_ERROR_HOT_BACKUP_INTERNAL,
                            "preconditions failed while trying to acquire "
                            "backup lock in the agency");
  }

  if (first > 0) {  // Supervision was on
    LOG_TOPIC("b6c98", DEBUG, Logger::BACKUP)
        << "agency lock found supervision on before";
    supervisionOff = false;
  } else {
    LOG_TOPIC("bbb55", DEBUG, Logger::BACKUP)
        << "agency lock found supervision off before";
    supervisionOff = true;
  }

  double wait = 0.1;
  while (!_server.isStopping() && std::chrono::steady_clock::now() < endTime) {
    auto& agencyCache = _server.getFeature<ClusterFeature>().agencyCache();
    auto [result, index] = agencyCache.get("Supervision/State/Mode");

    if (result->slice().isString()) {
      if (result->slice().isEqualString("Maintenance")) {
        LOG_TOPIC("76a2c", DEBUG, Logger::BACKUP)
          << "agency hot backup lock acquired";
        return arangodb::Result();
      }
    }

    LOG_TOPIC("ede54", DEBUG, Logger::BACKUP)
        << "agency hot backup lock waiting: " << result->slice().toJson();

    if (wait < 2.0) {
      wait *= 1.1;
    }

    std::this_thread::sleep_for(std::chrono::duration<double>(wait));
  }

  agencyHotBackupUnlock(backupId, timeout, supervisionOff);

  return arangodb::Result(
      TRI_ERROR_HOT_BACKUP_INTERNAL,
      "timeout waiting for maintenance mode to be activated in agency");
}

arangodb::Result ClusterInfo::agencyHotBackupUnlock(std::string const& backupId,
                                                    double const& timeout,
                                                    const bool& supervisionOff) {
  using namespace std::chrono;

  auto const endTime =
      steady_clock::now() + milliseconds(static_cast<uint64_t>(1.0e3 * timeout));

  LOG_TOPIC("6ae41", DEBUG, Logger::BACKUP)
      << "unlocking backup lock for backup " + backupId + "  in agency";

  VPackBuilder builder;
  {
    VPackArrayBuilder trxs(&builder);
    {
      VPackArrayBuilder trx(&builder);
      {
        VPackObjectBuilder o(&builder);
        builder.add(VPackValue(backupKey));  // Remove backup key
        {
          VPackObjectBuilder oo(&builder);
          builder.add("op", VPackValue("delete"));
        }
        if (!supervisionOff) {  // Turn supervision on, if it was on before
          builder.add(VPackValue(maintenanceKey));
          VPackObjectBuilder d(&builder);
          builder.add("op", VPackValue("delete"));
        }
      }
    }
  }

  // Try to establish hot backup lock in agency. Result will always be 412.
  // Question is: How 412?
  auto result = _agency.sendWithFailover(arangodb::rest::RequestType::POST,
                                         timeout, writeURL, builder.slice());
  if (!result.successful() &&
      result.httpCode() != (int)arangodb::rest::ResponseCode::PRECONDITION_FAILED) {
    LOG_TOPIC("6ae43", WARN, Logger::BACKUP)
        << "Error when unlocking backup lock for backup " << backupId
        << " in agency, errorCode: " << result.httpCode()
        << ", errorMessage: " << result.errorMessage();
    return arangodb::Result(TRI_ERROR_HOT_BACKUP_INTERNAL,
                            "failed to release backup lock in agency");
  }

  if (!result.slice().isObject() || !result.slice().hasKey("results") ||
      !result.slice().get("results").isArray()) {
    LOG_TOPIC("6ae44", WARN, Logger::BACKUP)
        << "Illegal response when unlocking backup lock for backup " << backupId
        << " in agency.";
    return arangodb::Result(
        TRI_ERROR_HOT_BACKUP_INTERNAL,
        "invalid agency result while releasing backup lock");
  }

  auto ar = result.slice().get("results");
  if (!ar[0].isNumber()) {
    LOG_TOPIC("6ae45", WARN, Logger::BACKUP)
        << "Invalid agency result when unlocking backup lock for backup "
        << backupId << " in agency: " << result.slice().toJson();
    return arangodb::Result(
        TRI_ERROR_HOT_BACKUP_INTERNAL,
        "invalid agency result while releasing backup lock");
  }

  if (supervisionOff) {
    return arangodb::Result();
  }

  double wait = 0.1;
  while (!_server.isStopping() && std::chrono::steady_clock::now() < endTime) {

    auto& agencyCache = _server.getFeature<ClusterFeature>().agencyCache();
    auto [res, index] = agencyCache.get("Supervision/State/Mode");

    if (!res->slice().isString()) {
      LOG_TOPIC("6ae46", WARN, Logger::BACKUP)
          << "Invalid JSON from agency when deactivating supervision mode for "
             "backup "
          << backupId;
      return arangodb::Result(
        TRI_ERROR_HOT_BACKUP_INTERNAL,
        std::string("invalid JSON from agency, when deactivating supervision mode:") +
        res->slice().toJson());
    }

    if (res->slice().isEqualString("Normal")) {
      return arangodb::Result();
    }

    LOG_TOPIC("edf54", DEBUG, Logger::BACKUP)
      << "agency hot backup unlock waiting: " << res->slice().toJson();

    if (wait < 2.0) {
      wait *= 1.1;
    }

    std::this_thread::sleep_for(std::chrono::duration<double>(wait));
  }

  LOG_TOPIC("6ae47", WARN, Logger::BACKUP)
      << "Timeout when deactivating supervision mode for backup " << backupId;

  return arangodb::Result(
      TRI_ERROR_HOT_BACKUP_INTERNAL,
      "timeout waiting for maintenance mode to be deactivated in agency");
}

application_features::ApplicationServer& ClusterInfo::server() const {
  return _server;
}

ClusterInfo::ServersKnown::ServersKnown(VPackSlice const serversKnownSlice,
                                        std::unordered_set<ServerID> const& serverIds)
    : _serversKnown() {
  TRI_ASSERT(serversKnownSlice.isNone() || serversKnownSlice.isObject());
  if (serversKnownSlice.isObject()) {
    for (auto const it : VPackObjectIterator(serversKnownSlice)) {
      std::string serverId = it.key.copyString();
      VPackSlice const knownServerSlice = it.value;
      TRI_ASSERT(knownServerSlice.isObject());
      if (knownServerSlice.isObject()) {
        VPackSlice const rebootIdSlice = knownServerSlice.get("rebootId");
        TRI_ASSERT(rebootIdSlice.isInteger());
        if (rebootIdSlice.isInteger()) {
          auto const rebootId = RebootId{rebootIdSlice.getNumericValue<uint64_t>()};
          _serversKnown.try_emplace(std::move(serverId), rebootId);
        }
      }
    }
  }
}

std::unordered_map<ServerID, ClusterInfo::ServersKnown::KnownServer> const&
ClusterInfo::ServersKnown::serversKnown() const noexcept {
  return _serversKnown;
}

std::unordered_map<ServerID, RebootId> ClusterInfo::ServersKnown::rebootIds() const {
  std::unordered_map<ServerID, RebootId> rebootIds;
  for (auto const& it : _serversKnown) {
    rebootIds.try_emplace(it.first, it.second.rebootId());
  }
  return rebootIds;
}

void ClusterInfo::startSyncers() {
  _planSyncer = std::make_unique<SyncerThread>(_server, "Plan", std::bind(&ClusterInfo::loadPlan, this), _agencyCallbackRegistry);
  _planSyncer->start();
  _curSyncer = std::make_unique<SyncerThread>(_server, "Current", std::bind(&ClusterInfo::loadCurrent, this), _agencyCallbackRegistry);
  _curSyncer->start();
}

void ClusterInfo::shutdownSyncers() {

  {
    std::lock_guard g(_waitPlanLock);
    auto pit = _waitPlan.begin();
    while (pit != _waitPlan.end()) {
      pit->second.setValue(Result(TRI_ERROR_SHUTTING_DOWN));
      ++pit;
    }
    _waitPlan.clear();
  }

  {
    std::lock_guard g(_waitCurrentLock);
    auto pit = _waitCurrent.begin();
    while (pit != _waitCurrent.end()) {
      pit->second.setValue(Result(TRI_ERROR_SHUTTING_DOWN));
      ++pit;
    }
    _waitCurrent.clear();
  }

  _planSyncer->beginShutdown();
  _curSyncer->beginShutdown();
}


void ClusterInfo::waitForSyncersToStop() {
  auto start = std::chrono::steady_clock::now();
  while(_planSyncer->isRunning() || _curSyncer->isRunning()) {
    std::this_thread::sleep_for(std::chrono::milliseconds(100));
    if (std::chrono::steady_clock::now() - start > std::chrono::seconds(30)) {
      LOG_TOPIC("b8a5d", FATAL, Logger::CLUSTER)
        << "exiting prematurely as we failed to end syncer threads in ClusterInfo";
      FATAL_ERROR_EXIT();
    }
  }
}


VPackSlice PlanCollectionReader::indexes() {
  VPackSlice res = _collection.get("indexes");
  if (res.isNone()) {
    return VPackSlice::emptyArraySlice();
  } else {
    TRI_ASSERT(res.isArray());
    return res;
  }
}

CollectionWatcher::~CollectionWatcher() {
  try {
    _agencyCallbackRegistry->unregisterCallback(_agencyCallback);
  } catch (std::exception const& ex) {
    LOG_TOPIC("42af2", WARN, Logger::CLUSTER)
      << "caught unexpected exception in CollectionWatcher: " << ex.what();
  }
}


ClusterInfo::SyncerThread::SyncerThread(
  application_features::ApplicationServer& server, std::string const& section,
  std::function<void()> const& f, AgencyCallbackRegistry* cregistry) :
  arangodb::Thread(server, section + "Syncer"), _news(false), _server(server),
  _section(section), _f(f), _cr(cregistry) {}

ClusterInfo::SyncerThread::~SyncerThread() { shutdown(); }

bool ClusterInfo::SyncerThread::notify(velocypack::Slice const& slice) {
  std::lock_guard<std::mutex> lck(_m);
  _news = true;
  _cv.notify_one();
  return _news;
}

void ClusterInfo::SyncerThread::beginShutdown() {

  using namespace std::chrono_literals;

  // set the shutdown state in parent class
  Thread::beginShutdown();
  {
    std::lock_guard<std::mutex> lck(_m);
    _news = false;
    _cv.notify_one();
  }
}

void ClusterInfo::SyncerThread::start() {
  LOG_TOPIC("38256", DEBUG, Logger::CLUSTER) << "Starting " << currentThreadName();
  Thread::start();
}

void ClusterInfo::SyncerThread::run() {
  using namespace std::chrono_literals;

  std::function<bool(VPackSlice const& result)> update =
    [=](VPackSlice const& result) {
      if (!result.isNumber()) {
        LOG_TOPIC("d068f", ERR, Logger::CLUSTER)
          << "Plan Version is not a number! " << result.toJson();
        return false;
      }
      return notify(result);
    };

  auto _acb =
    std::make_shared<AgencyCallback>(_server, _section + "/Version", update, true, false);
  bool registered = _cr->registerCallback(_acb);
  if (!registered) {
    LOG_TOPIC("70e05", FATAL, arangodb::Logger::CLUSTER)
      << "Failed to register callback with local registery ";
    FATAL_ERROR_EXIT();
  }


  // This first call needs to be done or else we might miss all potential until
  // such time, that we are ready to receive. Under no circumstances can we assume
  // that this first call can be neglected.
  _f();

  while (!isStopping()) {
    bool news = false;
    {
      std::unique_lock<std::mutex> lk(_m);
      if (!_news) {
        // The timeout is strictly speaking not needed. However, we really do
        // not want to be caught in here in production.
#ifdef ARANGODB_ENABLE_MAINTAINER_MODE
        _cv.wait(lk);
#else
        _cv.wait_for(lk, 100ms);
#endif
      }
      news = _news;
    }

    if (news) {
      {
        std::unique_lock<std::mutex> lk(_m);
        _news = false;
      }
      try {
        _f();
      } catch (std::exception const& ex) {
        LOG_TOPIC("752c4", ERR, arangodb::Logger::CLUSTER)
          << "Caugt an error while loading " << _section << ": " << ex.what();
      } catch (...) {
        LOG_TOPIC("30968", ERR, arangodb::Logger::CLUSTER)
          << "Caugt an error while loading " << _section;
      }
    }
    // next round...
  }

  _cr->unregisterCallback(_acb);

}

futures::Future<arangodb::Result> ClusterInfo::waitForCurrent(uint64_t raftIndex) {
  READ_LOCKER(readLocker, _currentProt.lock);
  if (raftIndex <= _currentIndex) {
    return futures::makeFuture(arangodb::Result());
  }
  // intentionally don't release _storeLock here until we have inserted the promise
  std::lock_guard w(_waitCurrentLock);
  return _waitCurrent.emplace(raftIndex, futures::Promise<arangodb::Result>())->second.getFuture();
}

futures::Future<arangodb::Result> ClusterInfo::waitForCurrentVersion(uint64_t currentVersion) {
  READ_LOCKER(readLocker, _currentProt.lock);
  if (currentVersion <= _currentVersion) {
    return futures::makeFuture(arangodb::Result());
  }
  // intentionally don't release _storeLock here until we have inserted the promise
  std::lock_guard w(_waitCurrentVersionLock);
  return _waitCurrentVersion
      .emplace(currentVersion, futures::Promise<arangodb::Result>())
      ->second.getFuture();
}

futures::Future<arangodb::Result> ClusterInfo::waitForPlan(uint64_t raftIndex) {

  READ_LOCKER(readLocker, _planProt.lock);
  if (raftIndex <= _planIndex) {
    return futures::makeFuture(arangodb::Result());
  }

  // intentionally don't release _storeLock here until we have inserted the promise
  std::lock_guard w(_waitPlanLock);
  return _waitPlan.emplace(raftIndex, futures::Promise<arangodb::Result>())->second.getFuture();
}

futures::Future<Result> ClusterInfo::waitForPlanVersion(uint64_t planVersion) {
  READ_LOCKER(readLocker, _planProt.lock);
  if (planVersion <= _planVersion) {
    return futures::makeFuture(arangodb::Result());
  }

  // intentionally don't release _storeLock here until we have inserted the promise
  std::lock_guard w(_waitPlanVersionLock);
  return _waitPlanVersion
      .emplace(planVersion, futures::Promise<arangodb::Result>())
      ->second.getFuture();
}

futures::Future<Result> ClusterInfo::fetchAndWaitForPlanVersion(network::Timeout timeout) {
  // Save the applicationServer, not the ClusterInfo, in case of shutdown.
  return cluster::fetchPlanVersion(timeout).thenValue(
      [&applicationServer = server()](auto maybePlanVersion) {
        if (maybePlanVersion.ok()) {
          auto planVersion = maybePlanVersion.get();

          auto& clusterInfo =
              applicationServer.getFeature<ClusterFeature>().clusterInfo();

          return clusterInfo.waitForPlanVersion(planVersion);
        } else {
          return futures::Future<Result>{maybePlanVersion.result()};
        }
      });
}

void ClusterInfo::triggerWaiting(
  std::multimap<uint64_t, futures::Promise<arangodb::Result>>& mm, uint64_t commitIndex) {

  auto* scheduler = SchedulerFeature::SCHEDULER;
  auto pit = mm.begin();
  while (pit != mm.end()) {
    if (pit->first > commitIndex) {
      break;
    }
    auto pp = std::make_shared<futures::Promise<Result>>(std::move(pit->second));
    if (scheduler && !_server.isStopping()) {
      bool queued = scheduler->queue(
        RequestLane::CLUSTER_INTERNAL, [pp] { pp->setValue(Result()); });
      if (!queued) {
        LOG_TOPIC("4637c", WARN, Logger::AGENCY) <<
          "Failed to schedule logsForTrigger running in main thread";
        pp->setValue(Result());
      }
    } else {
      pp->setValue(Result(TRI_ERROR_SHUTTING_DOWN));
    }
    pit = mm.erase(pit);
  }

}

AnalyzerModificationTransaction::AnalyzerModificationTransaction(
    DatabaseID const& database, ClusterInfo* ci, bool cleanup)
  : _clusterInfo(ci), _database(database), _cleanupTransaction(cleanup) {
  TRI_ASSERT(_clusterInfo);
}

AnalyzerModificationTransaction::~AnalyzerModificationTransaction() {
  try {
    abort();
  }
  catch (...) {} // force no exceptions
  TRI_ASSERT(!_rollbackCounter && !_rollbackRevision);
}

int32_t AnalyzerModificationTransaction::getPendingCount() noexcept {
  return _pendingAnalyzerOperationsCount.load(std::memory_order::memory_order_relaxed);
}

AnalyzersRevision::Revision AnalyzerModificationTransaction::buildingRevision() const noexcept {
  TRI_ASSERT(_buildingRevision != AnalyzersRevision::LATEST); // unstarted transation access
  return _buildingRevision;
}

Result AnalyzerModificationTransaction::start() {
  auto const endTime = TRI_microtime() + 5.0; // arbitrary value.
  int32_t count = _pendingAnalyzerOperationsCount.load(std::memory_order::memory_order_relaxed);
  // locking stage
  while (true) {
    // Do not let break out of cleanup mode.
    // Cleanup itself could start only from idle state.
    if (count < 0 || _cleanupTransaction) {
      count = 0;
    }
    if (_pendingAnalyzerOperationsCount.compare_exchange_weak(count,
      _cleanupTransaction ? -1 : count + 1,
      std::memory_order_acquire)) {
      break;
    }
    if (TRI_microtime() > endTime) {
      return Result(
        TRI_ERROR_CLUSTER_COULD_NOT_MODIFY_ANALYZERS_IN_PLAN,
        "start modifying analyzer for database " + _database + ": failed to acquire operation counter");
    }
  }
  _rollbackCounter = true; // from now on we must release our counter

  if (_cleanupTransaction) {
    _buildingRevision = _clusterInfo->getAnalyzersRevision(_database, false)->getRevision();
    TRI_ASSERT(_clusterInfo->getAnalyzersRevision(_database, false)->getBuildingRevision() != _buildingRevision);
    return {};
  } else {
    auto res = _clusterInfo->startModifyingAnalyzerCoordinator(_database);
    _rollbackRevision = res.first.ok();
    _buildingRevision = res.second;
    return res.first;
  }
}

Result AnalyzerModificationTransaction::commit() {
  TRI_ASSERT(_rollbackCounter && (_rollbackRevision || _cleanupTransaction));
  auto res = _clusterInfo->finishModifyingAnalyzerCoordinator(_database, _cleanupTransaction);
  _rollbackRevision = res.fail() && !_cleanupTransaction;
  // if succesful revert mark our transaction as completed (otherwise postpone it to abort call).
  // for cleanup - always this attempt is completed (cleanup should not waste much time). Will try next time
  if (res.ok() || _cleanupTransaction) {
    revertCounter();
  }
  return res;
}

Result AnalyzerModificationTransaction::abort() {
  if (!_rollbackCounter) {
    TRI_ASSERT(!_rollbackRevision);
    return Result();
  }
  Result res{};
  try {
    if (_rollbackRevision) {
      TRI_ASSERT(!_cleanupTransaction); // cleanup transaction has nothing to rollback
      _rollbackRevision = false; // ok, we tried. Even if failed -> recovery job will do the rest
      res = _clusterInfo->finishModifyingAnalyzerCoordinator(_database, true);
    }
  }
  catch (...) { // let`s be as safe as possible
    revertCounter();
    throw;
  }
  revertCounter();
  return res;
}

void AnalyzerModificationTransaction::revertCounter() {
  TRI_ASSERT(_rollbackCounter);
  if (_cleanupTransaction) {
    TRI_ASSERT(_pendingAnalyzerOperationsCount.load() == -1);
    _pendingAnalyzerOperationsCount = 0;
  } else {
    TRI_ASSERT(_pendingAnalyzerOperationsCount.load() > 0);
    _pendingAnalyzerOperationsCount.fetch_sub(1);
  }
  _rollbackCounter = false;
}

std::atomic<int32_t>  arangodb::AnalyzerModificationTransaction::_pendingAnalyzerOperationsCount{ 0 };

namespace {
template <typename T>
futures::Future<ResultT<T>> fetchNumberFromAgency(std::shared_ptr<cluster::paths::Path const> path,
                                                  network::Timeout timeout) {
  VPackBuffer<uint8_t> trx;
  {
    VPackBuilder builder(trx);
    arangodb::agency::envelope<VPackBuilder>::create(builder)
        .read()
        .key(path->str())
        .done()
        .done();
  }

  auto fAacResult = AsyncAgencyComm().sendReadTransaction(timeout, std::move(trx));

  auto fResult = std::move(fAacResult).thenValue([path = std::move(path)](auto&& result) {
    if (result.ok() && result.statusCode() == fuerte::StatusOK) {
      return ResultT<T>::success(
          result.slice().at(0).get(path->vec()).template getNumber<T>());
    } else {
      return ResultT<T>::error(result.asResult());
    }
  });

  return fResult;
}
}  // namespace

futures::Future<ResultT<uint64_t>> cluster::fetchPlanVersion(network::Timeout timeout) {
  using namespace std::chrono_literals;

  auto planVersionPath = cluster::paths::root()->arango()->plan()->version();

  return fetchNumberFromAgency<uint64_t>(std::static_pointer_cast<paths::Path const>(
                                             std::move(planVersionPath)),
                                         timeout);
}

futures::Future<ResultT<uint64_t>> cluster::fetchCurrentVersion(network::Timeout timeout) {
  using namespace std::chrono_literals;

  auto currentVersionPath = cluster::paths::root()->arango()->current()->version();

  return fetchNumberFromAgency<uint64_t>(std::static_pointer_cast<paths::Path const>(
                                             std::move(currentVersionPath)),
                                         timeout);
}

// -----------------------------------------------------------------------------
// --SECTION--                                                       END-OF-FILE
// -----------------------------------------------------------------------------<|MERGE_RESOLUTION|>--- conflicted
+++ resolved
@@ -1640,7 +1640,6 @@
   }
   AnalyzersRevision::Revision currentDbRevision{ AnalyzersRevision::MIN };
   AnalyzersRevision::Revision systemDbRevision{ AnalyzersRevision::MIN };
-<<<<<<< HEAD
   // no looping here. As if cluster is freshly updated some databases will
   // never have revisions record (and they do not need one actually)
   // so waiting them to apper is futile. Anyway if database has revision
@@ -1650,7 +1649,6 @@
     READ_LOCKER(readLocker, _planProt.lock);
     // look up database by id
     auto it = _dbAnalyzersRevision.find(databaseID);
-
     if (it != _dbAnalyzersRevision.cend()) {
       currentDbRevision = it->second->getRevision();
     }
@@ -1662,35 +1660,6 @@
       // but for freshly updated cluster this is not true so, check is necessary
       if (sysIt != _dbAnalyzersRevision.cend()) {
         systemDbRevision = sysIt->second->getRevision();
-=======
-  while (true) {  // left by break
-    {
-      READ_LOCKER(readLocker, _planProt.lock);
-      // look up database by id
-      auto it = _dbAnalyzersRevision.find(databaseID);
-
-      if (it != _dbAnalyzersRevision.cend()) {
-        currentDbRevision = it->second->getRevision();
-        // analyzers from system also available
-        // so grab revision for system database as well
-        if (databaseID != StaticStrings::SystemDatabase) {
-          auto sysIt = _dbAnalyzersRevision.find(StaticStrings::SystemDatabase);
-          // if we have non-system database in plan system should be here for sure!
-          TRI_ASSERT(sysIt != _dbAnalyzersRevision.cend());
-          if (ADB_LIKELY(sysIt != _dbAnalyzersRevision.cend())) {
-            systemDbRevision = sysIt->second->getRevision();
-          }
-        } else {
-          // micro-optimization. If we are querying system database
-          // than current always equal system. And all requests for revision
-          // will be resolved only with systemDbRevision member. So we copy
-          // current to system and set current to MIN. As MIN value is default
-          // and not transferred at all we will reduce json size for query
-          systemDbRevision = currentDbRevision;
-          currentDbRevision = AnalyzersRevision::MIN;
-        }
-        break;
->>>>>>> fb444fab
       }
     } else {
       // micro-optimization. If we are querying system database 
