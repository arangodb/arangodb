////////////////////////////////////////////////////////////////////////////////
/// DISCLAIMER
///
/// Copyright 2014-2018 ArangoDB GmbH, Cologne, Germany
/// Copyright 2004-2014 triAGENS GmbH, Cologne, Germany
///
/// Licensed under the Apache License, Version 2.0 (the "License");
/// you may not use this file except in compliance with the License.
/// You may obtain a copy of the License at
///
///     http://www.apache.org/licenses/LICENSE-2.0
///
/// Unless required by applicable law or agreed to in writing, software
/// distributed under the License is distributed on an "AS IS" BASIS,
/// WITHOUT WARRANTIES OR CONDITIONS OF ANY KIND, either express or implied.
/// See the License for the specific language governing permissions and
/// limitations under the License.
///
/// Copyright holder is ArangoDB GmbH, Cologne, Germany
///
/// @author Max Neunhoeffer
/// @author Jan Steemann
/// @author Kaveh Vahedipour
////////////////////////////////////////////////////////////////////////////////

#include "ClusterInfo.h"

#include "Agency/TimeString.h"
#include "ApplicationFeatures/ApplicationServer.h"
#include "Basics/ConditionLocker.h"
#include "Basics/Exceptions.h"
#include "Basics/MutexLocker.h"
#include "Basics/NumberUtils.h"
#include "Basics/RecursiveLocker.h"
#include "Basics/StaticStrings.h"
#include "Basics/StringUtils.h"
#include "Basics/VelocyPackHelper.h"
#include "Basics/WriteLocker.h"
#include "Basics/hashes.h"
#include "Basics/system-functions.h"
#include "Cluster/AgencyCache.h"
#include "Cluster/AgencyPaths.h"
#include "Cluster/ClusterCollectionCreationInfo.h"
#include "Cluster/ClusterFeature.h"
#include "Cluster/ClusterHelpers.h"
#include "Cluster/RebootTracker.h"
#include "Cluster/ServerState.h"
#include "Logger/Logger.h"
#include "Random/RandomGenerator.h"
#include "Rest/CommonDefines.h"
#include "RestServer/DatabaseFeature.h"
#include "RestServer/SystemDatabaseFeature.h"
#include "Scheduler/SchedulerFeature.h"
#include "Sharding/ShardingInfo.h"
#include "StorageEngine/PhysicalCollection.h"
#include "Utils/Events.h"
#include "VocBase/LogicalCollection.h"
#include "VocBase/LogicalView.h"
#include "VocBase/VocbaseInfo.h"

#ifdef USE_ENTERPRISE
#include "Enterprise/VocBase/SmartVertexCollection.h"
#include "Enterprise/VocBase/VirtualCollection.h"
#endif

#include <velocypack/Builder.h>
#include <velocypack/Collection.h>
#include <velocypack/Iterator.h>
#include <velocypack/Slice.h>
#include <velocypack/velocypack-aliases.h>

#include <boost/uuid/uuid.hpp>
#include <boost/uuid/uuid_generators.hpp>
#include <boost/uuid/uuid_io.hpp>

namespace {

static inline arangodb::AgencyOperation IncreaseVersion() {
  return arangodb::AgencyOperation{"Plan/Version",
                                   arangodb::AgencySimpleOperationType::INCREMENT_OP};
}

static inline std::string collectionPath(std::string const& dbName,
                                         std::string const& collection) {
  return "Plan/Collections/" + dbName + "/" + collection;
}

static inline arangodb::AgencyOperation CreateCollectionOrder(std::string const& dbName,
                                                              std::string const& collection,
                                                              VPackSlice const& info) {
#ifdef ARANGODB_ENABLE_MAINTAINER_MODE
  if (!info.get("shards").isEmptyObject() &&
      !arangodb::basics::VelocyPackHelper::getBooleanValue(info, arangodb::StaticStrings::IsSmart,
                                                           false)) {
    TRI_ASSERT(info.hasKey(arangodb::StaticStrings::AttrIsBuilding));
    TRI_ASSERT(info.get(arangodb::StaticStrings::AttrIsBuilding).isBool());
    TRI_ASSERT(info.get(arangodb::StaticStrings::AttrIsBuilding).getBool() == true);
  }
#endif
  arangodb::AgencyOperation op{collectionPath(dbName, collection),
                               arangodb::AgencyValueOperationType::SET, info};
  return op;
}

static inline arangodb::AgencyPrecondition CreateCollectionOrderPrecondition(
    std::string const& dbName, std::string const& collection, VPackSlice const& info) {
  arangodb::AgencyPrecondition prec{collectionPath(dbName, collection),
                                    arangodb::AgencyPrecondition::Type::VALUE, info};
  return prec;
}

static inline arangodb::AgencyOperation CreateCollectionSuccess(
    std::string const& dbName, std::string const& collection, VPackSlice const& info) {
  TRI_ASSERT(!info.hasKey(arangodb::StaticStrings::AttrIsBuilding));
  return arangodb::AgencyOperation{collectionPath(dbName, collection),
                                   arangodb::AgencyValueOperationType::SET, info};
}

}  // namespace

#ifdef _WIN32
// turn off warnings about too long type name for debug symbols blabla in MSVC
// only...
#pragma warning(disable : 4503)
#endif

using namespace arangodb;
using namespace arangodb::cluster;
using namespace arangodb::methods;

namespace {
// Read the collection from Plan; this is an object to have a valid VPack
// around to read from and to not have to carry around vpack builders.
// Might want to do the error handling with throw/catch?
class PlanCollectionReader {
 public:
  PlanCollectionReader(PlanCollectionReader const&&) = delete;
  PlanCollectionReader(PlanCollectionReader const&) = delete;
  explicit PlanCollectionReader(LogicalCollection const& collection) {
    std::string databaseName = collection.vocbase().name();
    std::string collectionID = std::to_string(collection.id());
    std::vector<std::string> path{
      AgencyCommManager::path("Plan/Collections/" + databaseName + "/" + collectionID)};

    auto& agencyCache =
      collection.vocbase().server().getFeature<ClusterFeature>().agencyCache();
    consensus::index_t idx = 0;
    std::tie(_read, idx) = agencyCache.read(path);

    if (!_read->slice().isArray()) {
      _state = Result(
        TRI_ERROR_CLUSTER_READING_PLAN_AGENCY,
        "Could not retrieve " + path.front() + " from agency cache: " + _read->toJson());
      return;
    }

    _collection = _read->slice()[0];

    std::vector<std::string> vpath(
      {AgencyCommManager::path(), "Plan", "Collections", databaseName, collectionID});

    if (!_collection.hasKey(vpath)) {
      _state = Result(
        TRI_ERROR_CLUSTER_READING_PLAN_AGENCY,
        "Could not retrieve " + path.front() + " from agency in version " + std::to_string(idx));
      return;
    }

    _collection = _collection.get(vpath);

    if (!_collection.isObject()) {
      _state = Result(TRI_ERROR_ARANGO_DATA_SOURCE_NOT_FOUND);
      return;
    }

    _state = Result();
  }
  VPackSlice indexes();
  VPackSlice slice() { return _collection; }
  Result state() { return _state; }

 private:
  consensus::query_t _read;
  Result _state;
  velocypack::Slice _collection;
};
}

////////////////////////////////////////////////////////////////////////////////
/// @brief a local helper to report errors and messages
////////////////////////////////////////////////////////////////////////////////

static inline int setErrormsg(int ourerrno, std::string& errorMsg) {
  errorMsg = TRI_errno_string(ourerrno);
  return ourerrno;
}

////////////////////////////////////////////////////////////////////////////////
/// @brief check whether the JSON returns an error
////////////////////////////////////////////////////////////////////////////////

static inline bool hasError(VPackSlice const& slice) {
  return arangodb::basics::VelocyPackHelper::getBooleanValue(slice, StaticStrings::Error, false);
}

////////////////////////////////////////////////////////////////////////////////
/// @brief extract the error message from a JSON
////////////////////////////////////////////////////////////////////////////////

static std::string extractErrorMessage(std::string const& shardId, VPackSlice const& slice) {
  std::string msg = " shardID:" + shardId + ": ";

  // add error message text
  msg += arangodb::basics::VelocyPackHelper::getStringValue(slice,
                                                            StaticStrings::ErrorMessage, "");

  // add error number
  if (slice.hasKey(StaticStrings::ErrorNum)) {
    VPackSlice const errorNum = slice.get(StaticStrings::ErrorNum);
    if (errorNum.isNumber()) {
      msg += " (errNum=" +
             arangodb::basics::StringUtils::itoa(errorNum.getNumericValue<uint32_t>()) +
             ")";
    }
  }

  return msg;
}

////////////////////////////////////////////////////////////////////////////////
/// @brief creates an empty collection info object
////////////////////////////////////////////////////////////////////////////////

CollectionInfoCurrent::CollectionInfoCurrent(uint64_t currentVersion)
    : _currentVersion(currentVersion) {}

////////////////////////////////////////////////////////////////////////////////
/// @brief destroys a collection info object
////////////////////////////////////////////////////////////////////////////////

CollectionInfoCurrent::~CollectionInfoCurrent() = default;

////////////////////////////////////////////////////////////////////////////////
/// @brief creates a cluster info object
////////////////////////////////////////////////////////////////////////////////

ClusterInfo::ClusterInfo(application_features::ApplicationServer& server,
                         AgencyCallbackRegistry* agencyCallbackRegistry)
  : _server(server),
    _agency(server),
    _agencyCallbackRegistry(agencyCallbackRegistry),
    _rebootTracker(SchedulerFeature::SCHEDULER),
    _planVersion(0),
    _currentVersion(0),
    _planLoader(std::thread::id()),
    _uniqid() {
  _uniqid._currentValue = 1ULL;
  _uniqid._upperValue = 0ULL;
  _uniqid._nextBatchStart = 1ULL;
  _uniqid._nextUpperValue = 0ULL;
  _uniqid._backgroundJobIsRunning = false;
  // Actual loading into caches is postponed until necessary
}
////////////////////////////////////////////////////////////////////////////////
/// @brief destroys a cluster info object
////////////////////////////////////////////////////////////////////////////////

ClusterInfo::~ClusterInfo() = default;

////////////////////////////////////////////////////////////////////////////////
/// @brief cleanup method which frees cluster-internal shared ptrs on shutdown
////////////////////////////////////////////////////////////////////////////////

void ClusterInfo::cleanup() {
  while (true) {
    {
      MUTEX_LOCKER(mutexLocker, _idLock);
      if (!_uniqid._backgroundJobIsRunning) {
        break;
      }
    }
    std::this_thread::sleep_for(std::chrono::seconds(1));
  }

  MUTEX_LOCKER(mutexLocker, _planProt.mutex);

  {
    WRITE_LOCKER(writeLocker, _planProt.lock);
    TRI_ASSERT(_newPlannedViews.empty());  // only non-empty during loadPlan()
    _plannedViews.clear();
    _plannedCollections.clear();
    _shards.clear();
  }
  
  {
    WRITE_LOCKER(writeLocker, _currentProt.lock);
    _currentCollections.clear();
    _shardIds.clear();
  }
}

void ClusterInfo::triggerBackgroundGetIds() {
  // Trigger a new load of batches
  _uniqid._nextBatchStart = 1ULL;
  _uniqid._nextUpperValue = 0ULL;

  try {
    _idLock.assertLockedByCurrentThread();
    if (_uniqid._backgroundJobIsRunning) {
      return;
    }
    _uniqid._backgroundJobIsRunning = true;
    std::thread([this] {
      auto guardRunning = scopeGuard([this] {
        MUTEX_LOCKER(mutexLocker, _idLock);
        _uniqid._backgroundJobIsRunning = false;
      });

      uint64_t result;
      try {
        result = _agency.uniqid(MinIdsPerBatch, 0.0);
      } catch (std::exception const&) {
        return;
      }

      {
        MUTEX_LOCKER(mutexLocker, _idLock);

        if (1ULL == _uniqid._nextBatchStart) {
          // Invalidate next batch
          _uniqid._nextBatchStart = result;
          _uniqid._nextUpperValue = result + MinIdsPerBatch - 1;
        }
        // If we get here, somebody else tried succeeded in doing the same,
        // so we just try again.
      }
    }).detach();
  } catch (std::exception const& e) {
    LOG_TOPIC("adef4", WARN, Logger::CLUSTER)
        << "Failed to trigger background get ids. " << e.what();
  }
}

/// @brief produces an agency dump and logs it
void ClusterInfo::logAgencyDump() const {
#ifdef ARANGODB_ENABLE_MAINTAINER_MODE
  auto& agencyCache = _server.getFeature<ClusterFeature>().agencyCache();
  auto [acb, idx] = agencyCache.read(std::vector<std::string>{"/"});
  auto res = acb->slice();

  if (!res.isNone()) {
    LOG_TOPIC("fe8ce", INFO, Logger::CLUSTER) << "Agency dump:\n" << res.toJson();
  } else {
    LOG_TOPIC("e7e30", WARN, Logger::CLUSTER) << "Could not get agency dump!";
  }
#endif
}

////////////////////////////////////////////////////////////////////////////////
/// @brief increase the uniqid value. if it exceeds the upper bound, fetch a
/// new upper bound value from the agency
////////////////////////////////////////////////////////////////////////////////

uint64_t ClusterInfo::uniqid(uint64_t count) {
  MUTEX_LOCKER(mutexLocker, _idLock);

  if (_uniqid._currentValue + count - 1 <= _uniqid._upperValue) {
    uint64_t result = _uniqid._currentValue;
    _uniqid._currentValue += count;
    return result;
  }

  // Try if we can use the next batch
  if (_uniqid._nextBatchStart + count - 1 <= _uniqid._nextUpperValue) {
    uint64_t result = _uniqid._nextBatchStart;
    _uniqid._currentValue = _uniqid._nextBatchStart + count;
    _uniqid._upperValue = _uniqid._nextUpperValue;
    triggerBackgroundGetIds();

    return result;
  }

  // We need to fetch from the agency

  uint64_t fetch = count;

  if (fetch < MinIdsPerBatch) {
    fetch = MinIdsPerBatch;
  }

  uint64_t result = _agency.uniqid(2 * fetch, 0.0);

  _uniqid._currentValue = result + count;
  _uniqid._upperValue = result + fetch - 1;
  // Invalidate next batch
  _uniqid._nextBatchStart = _uniqid._upperValue + 1;
  _uniqid._nextUpperValue = _uniqid._upperValue + fetch - 1;

  return result;
}

////////////////////////////////////////////////////////////////////////////////
/// @brief flush the caches (used for testing)
////////////////////////////////////////////////////////////////////////////////

void ClusterInfo::flush() {
  loadServers();
  loadCurrentDBServers();
  loadCurrentCoordinators();
  loadCurrentMappings();
  loadPlan();
  loadCurrent();
}

////////////////////////////////////////////////////////////////////////////////
/// @brief ask whether a cluster database exists
////////////////////////////////////////////////////////////////////////////////

bool ClusterInfo::doesDatabaseExist(DatabaseID const& databaseID, bool reload) {
  int tries = 0;

  if (reload || !_planProt.isValid || !_currentProt.isValid || !_DBServersProt.isValid) {
    loadPlan();
    loadCurrent();
    loadCurrentDBServers();
    ++tries;  // no need to reload if the database is not found
  }

  // From now on we know that all data has been valid once, so no need
  // to check the isValid flags again under the lock.

  while (true) {
    {
      size_t expectedSize;
      {
        READ_LOCKER(readLocker, _DBServersProt.lock);
        expectedSize = _DBServers.size();
      }

      // look up database by name:

      READ_LOCKER(readLocker, _planProt.lock);
      // _plannedDatabases is a map-type<DatabaseID, VPackSlice>
      auto it = _plannedDatabases.find(databaseID);

      if (it != _plannedDatabases.end()) {
        // found the database in Plan
        READ_LOCKER(readLocker, _currentProt.lock);
        // _currentDatabases is
        //     a map-type<DatabaseID, a map-type<ServerID, VPackSlice>>
        auto it2 = _currentDatabases.find(databaseID);

        if (it2 != _currentDatabases.end()) {
          // found the database in Current

          return ((*it2).second.size() >= expectedSize);
        }
      }
    }

    if (++tries >= 2) {
      break;
    }

    loadPlan();
    loadCurrent();
    loadCurrentDBServers();
  }

  return false;
}

////////////////////////////////////////////////////////////////////////////////
/// @brief get list of databases in the cluster
////////////////////////////////////////////////////////////////////////////////

std::vector<DatabaseID> ClusterInfo::databases(bool reload) {
  std::vector<DatabaseID> result;

  if (_clusterId.empty()) {
    loadClusterId();
  }

  if (reload || !_planProt.isValid || !_currentProt.isValid || !_DBServersProt.isValid) {
    loadPlan();
    loadCurrent();
    loadCurrentDBServers();
  }

  // From now on we know that all data has been valid once, so no need
  // to check the isValid flags again under the lock.

  size_t expectedSize;
  {
    READ_LOCKER(readLocker, _DBServersProt.lock);
    expectedSize = _DBServers.size();
  }

  {
    READ_LOCKER(readLockerPlanned, _planProt.lock);
    READ_LOCKER(readLockerCurrent, _currentProt.lock);
    // _plannedDatabases is a map-type<DatabaseID, VPackSlice>
    auto it = _plannedDatabases.begin();

    while (it != _plannedDatabases.end()) {
      // _currentDatabases is:
      //   a map-type<DatabaseID, a map-type<ServerID, VPackSlice>>
      auto it2 = _currentDatabases.find((*it).first);

      if (it2 != _currentDatabases.end()) {
        if ((*it2).second.size() >= expectedSize) {
          result.push_back((*it).first);
        }
      }

      ++it;
    }
  }
  return result;
}

/// @brief Load cluster ID
void ClusterInfo::loadClusterId() {
  // Contact agency for /<prefix>/Cluster

  auto& agencyCache = _server.getFeature<ClusterFeature>().agencyCache();
  auto [acb, index] = agencyCache.get("Cluster");

  // Parse
<<<<<<< HEAD
  VPackSlice slice = acb->slice();
  if (slice.isString()) {
    _clusterId = slice.copyString();
=======
  if (result.successful()) {
    VPackSlice slice = result.slice()[0].get(
        std::vector<std::string>({AgencyCommHelper::path(), "Cluster"}));
    if (slice.isString()) {
      _clusterId = slice.copyString();
    }
>>>>>>> 5629258a
  }

}

////////////////////////////////////////////////////////////////////////////////
/// @brief (re-)load the information about our plan
/// Usually one does not have to call this directly.
////////////////////////////////////////////////////////////////////////////////

static std::string const prefixPlan = "Plan";

void ClusterInfo::loadPlan() {

  std::shared_ptr<VPackBuilder> acb;
  consensus::index_t idx = 0;
  uint64_t newPlanVersion;

  do {
    
    newPlanVersion = 0;
    DatabaseFeature& databaseFeature = _server.getFeature<DatabaseFeature>();

    ++_planProt.wantedVersion;  // Indicate that after *NOW* somebody has to
    // reread from the agency!

    auto& agencyCache = _server.getFeature<ClusterFeature>().agencyCache();

#ifdef ARANGODB_ENABLE_MAINTAINER_MODE
    auto tStart = TRI_microtime();
    auto longPlanWaitLogger = scopeGuard([&tStart]() {
                                           auto tExit = TRI_microtime();
                                           if (tExit - tStart > 0.5) {
                                             LOG_TOPIC("66666", WARN, Logger::CLUSTER) <<
                                               "Loading the new plan took: " << (tExit - tStart);
                                           }
                                         });
#endif

    MUTEX_LOCKER(mutexLocker, _planProt.mutex);  // only one may work at a time

    // For ArangoSearch views we need to get access to immediately created views
    // in order to allow links to be created correctly.
    // For the scenario above, we track such views in '_newPlannedViews' member
    // which is supposed to be empty before and after 'ClusterInfo::loadPlan()'
    // execution. In addition, we do the following "trick" to provide access to
    // '_newPlannedViews' from outside 'ClusterInfo': in case if
    // 'ClusterInfo::getView' has been called from within 'ClusterInfo::loadPlan',
    // we redirect caller to search view in
    // '_newPlannedViews' member instead of '_plannedViews'

    // set plan loader
    TRI_ASSERT(_newPlannedViews.empty());
    _planLoader = std::this_thread::get_id();

    // ensure we'll eventually reset plan loader
    auto resetLoader = scopeGuard([this]() {
                                    _planLoader = std::thread::id();
                                    _newPlannedViews.clear();
                                  });

    bool planValid = true;  // has the loadPlan compleated without skipping valid objects
    uint64_t storedVersion = _planProt.wantedVersion;  // this is the version
    // we will set in the end

    LOG_TOPIC("eb0e4", DEBUG, Logger::CLUSTER)
      << "loadPlan: wantedVersion=" << storedVersion
      << ", doneVersion=" << _planProt.doneVersion;

<<<<<<< HEAD
    if (_planProt.doneVersion == storedVersion) {
      // Somebody else did, what we intended to do, so just return
      return;
    }
=======
  if (_planProt.doneVersion == storedVersion) {
    // Somebody else did, what we intended to do, so just return
    return;
  }

  // Now contact the agency:
  AgencyCommResult result = _agency.getValues(prefixPlan);

  if (!result.successful()) {
    LOG_TOPIC("989d5", DEBUG, Logger::CLUSTER)
        << "Error while loading " << prefixPlan
        << " httpCode: " << result.httpCode() << " errorCode: " << result.errorCode()
        << " errorMessage: " << result.errorMessage() << " body: " << result.body();

    return;
  }

  auto resultSlice = result.slice();

  if (!resultSlice.isArray() || resultSlice.length() != 1) {
    LOG_TOPIC("e089b", DEBUG, Logger::CLUSTER)
        << "Error while loading " << prefixPlan << " response structure is not an array of size 1"
        << " httpCode: " << result.httpCode() << " errorCode: " << result.errorCode()
        << " errorMessage: " << result.errorMessage() << " body: " << result.body();

    return;
  }

  auto slice = resultSlice[0].get(  // get slice
      std::vector<std::string>({AgencyCommHelper::path(), "Plan"})  // args
  );
>>>>>>> 5629258a

    auto [planBuilder, index] = agencyCache.get(prefixPlan);
    auto planSlice = planBuilder->slice();

    if (!planSlice.isObject()) {
      LOG_TOPIC("bc8e1", ERR, Logger::CLUSTER)
        << "\"Plan\" is not an object in agency";
      return;
    }

    auto planVersionSlice = planSlice.get("Version");

    if (planVersionSlice.isNumber()) {
      try {
        newPlanVersion = planVersionSlice.getNumber<uint64_t>();
      } catch (...) {
      }
    }

    LOG_TOPIC("c6303", TRACE, Logger::CLUSTER) << "loadPlan: newPlanVersion=" << newPlanVersion;

    if (newPlanVersion == 0) {
      LOG_TOPIC("d68ae", WARN, Logger::CLUSTER)
        << "Attention: /arango/Plan/Version in the agency is not set or not a "
        "positive number.";
    }

    {
      READ_LOCKER(guard, _planProt.lock);

      if (_planProt.isValid && newPlanVersion <= _planVersion) {
        LOG_TOPIC("20450", DEBUG, Logger::CLUSTER)
          << "We already know this or a later version, do not update. "
          << "newPlanVersion=" << newPlanVersion << " _planVersion=" << _planVersion;

        return;
      }
    }

    decltype(_plannedDatabases) newDatabases;
    std::set<std::string> buildingDatabases;
    decltype(_plannedCollections) newCollections;  // map<string /*database id*/
    //    ,map<string /*collection id*/
    //        ,shared_ptr<LogicalCollection>
    //        >
    //    >
    decltype(_shards) newShards;
    decltype(_shardServers) newShardServers;
    decltype(_shardToName) newShardToName;

    bool swapDatabases = false;
    bool swapCollections = false;
    bool swapViews = false;

    auto planDatabasesSlice = planSlice.get("Databases");

    if (planDatabasesSlice.isObject()) {
      swapDatabases = true;  // mark for swap even if no databases present to ensure dangling datasources are removed

      std::string name;

      for (auto const& database : velocypack::ObjectIterator(planDatabasesSlice)) {
        try {
          name = database.key.copyString();
        } catch (arangodb::velocypack::Exception const& e) {
          LOG_TOPIC("adc82", ERR, Logger::AGENCY)
            << "Failed to get database name from json, error '" << e.what()
            << "'. VelocyPack: " << database.key.toJson();

          throw;
        }

        // We create the database object on the coordinator here, because
        // it is used to create LogicalCollection instances further
        // down in this function.
        if (ServerState::instance()->isCoordinator() &&
            !database.value.hasKey(StaticStrings::AttrIsBuilding)) {
          TRI_vocbase_t* vocbase = databaseFeature.lookupDatabase(name);
          if (vocbase == nullptr) {
            // database does not yet exist, create it now

            // create a local database object...
            arangodb::CreateDatabaseInfo info(_server);
            Result res = info.load(database.value, VPackSlice::emptyArraySlice());
            if (res.fail()) {
              LOG_TOPIC("94357", ERR, arangodb::Logger::AGENCY)
                << "validating data for local database '" << name
                << "' failed: " << res.errorMessage();
            } else {
              res = databaseFeature.createDatabase(std::move(info), vocbase);

              if (res.fail()) {
                LOG_TOPIC("91870", ERR, arangodb::Logger::AGENCY)
                  << "creating local database '" << name
                  << "' failed: " << res.errorMessage();
              }
            }
          }
        }

        // On a coordinator we can only see databases that have been fully created
        if (!(ServerState::instance()->isCoordinator() &&
              database.value.hasKey(StaticStrings::AttrIsBuilding))) {
          newDatabases.try_emplace(std::move(name), database.value);
        } else {
          buildingDatabases.emplace(std::move(name));
        }
      }
    }

    // Ensure views are being created BEFORE collections to allow
    // links find them
    // Immediate children of "Views" are database names, then ids
    // of views, then one JSON object with the description:

    // "Plan":{"Views": {
    //  "_system": {
    //    "654321": {
    //      "id": "654321",
    //      "name": "v",
    //      "collections": [
    //        <list of cluster-wide collection IDs of linked collections>
    //      ]
    //    },...
    //  },...
    //  }}

    // Now the same for views:
    auto planViewsSlice = planSlice.get("Views");  // format above

    if (planViewsSlice.isObject()) {
      swapViews = true;  // mark for swap even if no databases present to ensure dangling datasources are removed

      for (auto const& databasePairSlice : velocypack::ObjectIterator(planViewsSlice)) {
        auto const& viewsSlice = databasePairSlice.value;

        if (!viewsSlice.isObject()) {
          LOG_TOPIC("0ee7f", INFO, Logger::AGENCY)
            << "Views in the plan is not a valid json object."
            << " Views will be ignored for now and the invalid information"
            << " will be repaired. VelocyPack: " << viewsSlice.toJson();

          continue;
        }

        auto const databaseName = databasePairSlice.key.copyString();
        auto* vocbase = databaseFeature.lookupDatabase(databaseName);

        if (!vocbase) {
          // No database with this name found.
          // We have an invalid state here.
          LOG_TOPIC("f105f", WARN, Logger::AGENCY)
            << "No database '" << databaseName << "' found,"
            << " corresponding view will be ignored for now and the "
            << "invalid information will be repaired. VelocyPack: "
            << viewsSlice.toJson();
          planValid &= !viewsSlice.length();  // cannot find vocbase for defined views (allow empty views for missing vocbase)

          continue;
        }

        for (auto const& viewPairSlice : velocypack::ObjectIterator(viewsSlice)) {
          auto const& viewSlice = viewPairSlice.value;

          if (!viewSlice.isObject()) {
            LOG_TOPIC("2487b", INFO, Logger::AGENCY)
              << "View entry is not a valid json object."
              << " The view will be ignored for now and the invalid "
              << "information will be repaired. VelocyPack: " << viewSlice.toJson();

            continue;
          }

          auto const viewId = viewPairSlice.key.copyString();

          try {
            LogicalView::ptr view;
            auto res = LogicalView::instantiate(  // instantiate
              view, *vocbase, viewPairSlice.value, newPlanVersion  // args
              );

            if (!res.ok() || !view) {
              LOG_TOPIC("b0d48", ERR, Logger::AGENCY)
                << "Failed to create view '" << viewId
                << "'. The view will be ignored for now and the invalid "
                << "information will be repaired. VelocyPack: " << viewSlice.toJson();
              planValid = false;  // view creation failure

              continue;
            }

            auto& views = _newPlannedViews[databaseName];

            // register with guid/id/name
            views.reserve(views.size() + 3);
            views[viewId] = view;
            views[view->name()] = view;
            views[view->guid()] = view;
          } catch (std::exception const& ex) {
            // The Plan contains invalid view information.
            // This should not happen in healthy situations.
            // If it happens in unhealthy situations the
            // cluster should not fail.
            LOG_TOPIC("ec9e6", ERR, Logger::AGENCY)
              << "Failed to load information for view '" << viewId
              << "': " << ex.what() << ". invalid information in Plan. The "
              << "view will be ignored for now and the invalid "
              << "information will be repaired. VelocyPack: " << viewSlice.toJson();

            TRI_ASSERT(false);
            continue;
          } catch (...) {
            // The Plan contains invalid view information.
            // This should not happen in healthy situations.
            // If it happens in unhealthy situations the
            // cluster should not fail.
            LOG_TOPIC("660bf", ERR, Logger::AGENCY)
              << "Failed to load information for view '" << viewId
              << ". invalid information in Plan. The view will "
              << "be ignored for now and the invalid information will "
              << "be repaired. VelocyPack: " << viewSlice.toJson();

            TRI_ASSERT(false);
            continue;
          }
        }
      }
    }

    // Immediate children of "Collections" are database names, then ids
    // of collections, then one JSON object with the description:

    // "Plan":{"Collections": {
    //  "_system": {
    //    "3010001": {
    //      "deleted": false,
    //      DO_COMPACT: true,
    //      "id": "3010001",
    //      INDEX_BUCKETS: 8,
    //      "indexes": [
    //        {
    //          "fields": [
    //            "_key"
    //          ],
    //          "id": "0",
    //          "sparse": false,
    //          "type": "primary",
    //          "unique": true
    //        }
    //      ],
    //      "isSmart": false,
    //      "isSystem": true,
    //      "isVolatile": false,
    //      JOURNAL_SIZE: 1048576,
    //      "keyOptions": {
    //        "allowUserKeys": true,
    //        "lastValue": 0,
    //        "type": "traditional"
    //      },
    //      "name": "_graphs",
    //      "numberOfSh ards": 1,
    //      "path": "",
    //      "replicationFactor": 2,
    //      "shardKeys": [
    //        "_key"
    //      ],
    //      "shards": {
    //        "s3010002": [
    //          "PRMR-bf44d6fe-e31c-4b09-a9bf-e2df6c627999",
    //          "PRMR-11a29830-5aca-454b-a2c3-dac3a08baca1"
    //        ]
    //      },
    //      "status": 3,
    //      "statusString": "loaded",
    //      "type": 2,
    //      StaticStrings::WaitForSyncString: false
    //    },...
    //  },...
    // }}

    auto planCollectionsSlice = planSlice.get("Collections");  // format above

    if (planCollectionsSlice.isObject()) {
      swapCollections = true;  // mark for swap even if no databases present to ensure dangling datasources are removed

      bool const isCoordinator = ServerState::instance()->isCoordinator();

      for (auto const& databasePairSlice : velocypack::ObjectIterator(planCollectionsSlice)) {
        auto const& collectionsSlice = databasePairSlice.value;

        if (!collectionsSlice.isObject()) {
          LOG_TOPIC("e2e7a", INFO, Logger::AGENCY)
            << "Collections in the plan is not a valid json object."
            << " Collections will be ignored for now and the invalid "
            << "information will be repaired. VelocyPack: " << collectionsSlice.toJson();

          continue;
        }

        DatabaseCollections databaseCollections;
        auto const databaseName = databasePairSlice.key.copyString();

        // Skip databases that are still building.
        if (buildingDatabases.find(databaseName) != buildingDatabases.end()) {
          continue;
        }
        auto* vocbase = databaseFeature.lookupDatabase(databaseName);

        if (!vocbase) {
          // No database with this name found.
          // We have an invalid state here.
          LOG_TOPIC("83d4c", WARN, Logger::AGENCY)
            << "No database '" << databaseName << "' found,"
            << " corresponding collection will be ignored for now and the "
            << "invalid information will be repaired. VelocyPack: "
            << collectionsSlice.toJson();
          planValid &= !collectionsSlice.length();  // cannot find vocbase for defined collections (allow empty collections for missing vocbase)

          continue;
        }

        for (auto const& collectionPairSlice : velocypack::ObjectIterator(collectionsSlice)) {
          auto const& collectionSlice = collectionPairSlice.value;

          if (!collectionSlice.isObject()) {
            LOG_TOPIC("0f689", WARN, Logger::AGENCY)
              << "Collection entry is not a valid json object."
              << " The collection will be ignored for now and the invalid "
              << "information will be repaired. VelocyPack: " << collectionSlice.toJson();

            continue;
          }

          auto const collectionId = collectionPairSlice.key.copyString();

          try {
            std::shared_ptr<LogicalCollection> newCollection;

#ifdef USE_ENTERPRISE
            auto isSmart = collectionSlice.get(StaticStrings::IsSmart);

            if (isSmart.isTrue()) {
              auto type = collectionSlice.get(StaticStrings::DataSourceType);

              if (type.isInteger() && type.getUInt() == TRI_COL_TYPE_EDGE) {
                newCollection = std::make_shared<VirtualSmartEdgeCollection>(  // create collection
                  *vocbase, collectionSlice, newPlanVersion  // args
                  );
              } else {
                newCollection = std::make_shared<SmartVertexCollection>(  // create collection
                  *vocbase, collectionSlice, newPlanVersion  // args
                  );
              }
            } else
#endif
            {
              newCollection = std::make_shared<LogicalCollection>(  // create collection
                *vocbase, collectionSlice, true, newPlanVersion  // args
                );
            }

            auto& collectionName = newCollection->name();

            bool isBuilding = isCoordinator &&
              arangodb::basics::VelocyPackHelper::getBooleanValue(
                collectionSlice, StaticStrings::AttrIsBuilding, false);
            if (isCoordinator) {
              // copying over index estimates from the old version of the
              // collection into the new one
              LOG_TOPIC("7a884", TRACE, Logger::CLUSTER)
                << "copying index estimates";

              // it is effectively safe to access _plannedCollections in
              // read-only mode here, as the only places that modify
              // _plannedCollections are the shutdown and this function
              // itself, which is protected by a mutex
              auto it = _plannedCollections.find(databaseName);
              if (it != _plannedCollections.end()) {
                auto it2 = (*it).second.find(collectionId);

                if (it2 != (*it).second.end()) {
                  try {
                    auto estimates = (*it2).second->clusterIndexEstimates(false);

                    if (!estimates.empty()) {
                      // already have an estimate... now copy it over
                      newCollection->setClusterIndexEstimates(std::move(estimates));
                    }
                  } catch (...) {
                    // this may fail during unit tests, when mocks are used
                  }
                }
              }
            }

            // NOTE: This is building has the following feature. A collection needs to be working on
            // all DBServers to allow replication to go on, also we require to have the shards planned.
            // BUT: The users should not be able to detect these collections.
            // Hence we simply do NOT add the collection to the coordinator local vocbase, which happens
            // inside the IF

            if (!isBuilding) {
              // register with name as well as with id:
              databaseCollections.try_emplace(collectionName, newCollection);
              databaseCollections.try_emplace(collectionId, newCollection);
            }

            auto shardIDs = newCollection->shardIds();
            auto shards = std::make_shared<std::vector<std::string>>();
            shards->reserve(shardIDs->size());
            newShardToName.reserve(shardIDs->size());

            for (auto const& p : *shardIDs) {
              TRI_ASSERT(p.first.size() >= 2);
              shards->push_back(p.first);
              newShardServers.try_emplace(p.first, p.second);
              newShardToName.try_emplace(p.first, newCollection->name());
            }

            // Sort by the number in the shard ID ("s0000001" for example):
            ShardingInfo::sortShardNamesNumerically(*shards);
            newShards.try_emplace(collectionId, std::move(shards));
          } catch (std::exception const& ex) {
            // The plan contains invalid collection information.
            // This should not happen in healthy situations.
            // If it happens in unhealthy situations the
            // cluster should not fail.
            LOG_TOPIC("359f3", ERR, Logger::AGENCY)
              << "Failed to load information for collection '" << collectionId
              << "': " << ex.what() << ". invalid information in plan. The "
              << "collection will be ignored for now and the invalid "
              << "information will be repaired. VelocyPack: " << collectionSlice.toJson();

            TRI_ASSERT(false);
            continue;
          } catch (...) {
            // The plan contains invalid collection information.
            // This should not happen in healthy situations.
            // If it happens in unhealthy situations the
            // cluster should not fail.
            LOG_TOPIC("5f3d5", ERR, Logger::AGENCY)
              << "Failed to load information for collection '" << collectionId
              << ". invalid information in plan. The collection will "
              << "be ignored for now and the invalid information will "
              << "be repaired. VelocyPack: " << collectionSlice.toJson();

            TRI_ASSERT(false);
            continue;
          }
        }

        newCollections.try_emplace(std::move(databaseName), std::move(databaseCollections));
      }
      LOG_TOPIC("12dfa", DEBUG, Logger::CLUSTER)
        << "loadPlan done: wantedVersion=" << storedVersion
        << ", doneVersion=" << _planProt.doneVersion;
    }

    if (ServerState::instance()->isCoordinator()) {
      auto systemDB = _server.getFeature<arangodb::SystemDatabaseFeature>().use();
      if (systemDB && systemDB->shardingPrototype() == ShardingPrototype::Undefined) {
        // sharding prototype of _system database defaults to _users nowadays
        systemDB->setShardingPrototype(ShardingPrototype::Users);
        // but for "old" databases it may still be "_graphs". we need to find out!
        // find _system database in Plan
        auto it = newCollections.find(StaticStrings::SystemDatabase);
        if (it != newCollections.end()) {
          // find _graphs collection in Plan
          auto it2 = (*it).second.find(StaticStrings::GraphCollection);
          if (it2 != (*it).second.end()) {
            // found!
            if ((*it2).second->distributeShardsLike().empty()) {
              // _graphs collection has no distributeShardsLike, so it is
              // the prototype!
              systemDB->setShardingPrototype(ShardingPrototype::Graphs);
            }
          }
        }
      }
    }

    WRITE_LOCKER(writeLocker, _planProt.lock);

    _plan = std::move(planBuilder);
    _planVersion = newPlanVersion;

    if (swapDatabases) {
      _plannedDatabases.swap(newDatabases);
    }

    if (swapCollections) {
      _plannedCollections.swap(newCollections);
      _shards.swap(newShards);
      _shardServers.swap(newShardServers);
      _shardToName.swap(newShardToName);
    }

    if (swapViews) {
      _plannedViews.swap(_newPlannedViews);
    }

    if (planValid) {
      _planProt.doneVersion = storedVersion;
      _planProt.isValid = true;
    }

    std::tie(acb,idx) = agencyCache.get("Plan/Version");
    if (!acb->slice().isNumber()) {
      LOG_TOPIC("d2afe", WARN, Logger::CLUSTER) <<
        "Failed to read plan version from agency cache given " << acb->toJson();
      return;
    }

  } while (acb->slice().getNumber<uint64_t>() > newPlanVersion);


}

////////////////////////////////////////////////////////////////////////////////
/// @brief (re-)load the information about current databases
/// Usually one does not have to call this directly.
////////////////////////////////////////////////////////////////////////////////

static std::string const prefixCurrent = "Current";

void ClusterInfo::loadCurrent() {

  std::shared_ptr<VPackBuilder> acb;
  consensus::index_t idx = 0;
  uint64_t newCurrentVersion;

  do {
    
    newCurrentVersion = 0;
    // We need to update ServersKnown to notice rebootId changes for all servers.
    // To keep things simple and separate, we call loadServers here instead of
    // trying to integrate the servers upgrade code into loadCurrent, even if that
    // means small bits of the plan are read twice.
    loadServers();

<<<<<<< HEAD
    ++_currentProt.wantedVersion;  // Indicate that after *NOW* somebody has to
    // reread from the agency!
=======
  auto slice = resultSlice[0].get(  // get slice
      std::vector<std::string>({AgencyCommHelper::path(), "Current"})  // args
  );
  auto currentBuilder = std::make_shared<velocypack::Builder>();
>>>>>>> 5629258a

    MUTEX_LOCKER(mutexLocker, _currentProt.mutex);  // only one may work at a time
    uint64_t storedVersion = _currentProt.wantedVersion;  // this is the version

    // we will set at the end
    if (_currentProt.doneVersion == storedVersion) {
      // Somebody else did, what we intended to do, so just return
      return;
    }

    LOG_TOPIC("54789", DEBUG, Logger::CLUSTER)
      << "loadCurrent: wantedVersion: " << _currentProt.wantedVersion;

    auto& agencyCache = _server.getFeature<ClusterFeature>().agencyCache();
    auto [currentBuilder, index] = agencyCache.get(prefixCurrent);
    auto currentSlice = currentBuilder->slice();

    if (!currentSlice.isObject()) {
      LOG_TOPIC("b8410", ERR, Logger::CLUSTER) << "Current is not an object!";
      LOG_TOPIC("eed43", DEBUG, Logger::CLUSTER) << "loadCurrent done.";
      return;
    }

    auto currentVersionSlice = currentSlice.get("Version");

    if (currentVersionSlice.isNumber()) {
      try {
        newCurrentVersion = currentVersionSlice.getNumber<uint64_t>();
      } catch (...) {
      }
    }

    if (newCurrentVersion == 0) {
      LOG_TOPIC("e088e", WARN, Logger::CLUSTER)
        << "Attention: /arango/Current/Version in the agency is not set or not "
        "a positive number.";
      return;
    }

    {
      READ_LOCKER(guard, _currentProt.lock);

      if (_currentProt.isValid && newCurrentVersion <= _currentVersion) {
        LOG_TOPIC("00d58", DEBUG, Logger::CLUSTER)
          << "We already know this or a later version, do not update. "
          << "newCurrentVersion=" << newCurrentVersion
          << " _currentVersion=" << _currentVersion;

        return;
      }
    }

    decltype(_currentDatabases) newDatabases;
    decltype(_currentCollections) newCollections;
    decltype(_shardIds) newShardIds;

    bool swapDatabases = false;
    bool swapCollections = false;

    auto currentDatabasesSlice = currentSlice.get("Databases");

    if (currentDatabasesSlice.isObject()) {
      swapDatabases = true;

      for (auto const& databaseSlicePair : velocypack::ObjectIterator(currentDatabasesSlice)) {
        auto const database = databaseSlicePair.key.copyString();

        if (!databaseSlicePair.value.isObject()) {
          continue;
        }

        std::unordered_map<ServerID, velocypack::Slice> serverList;

        for (auto const& serverSlicePair :
               velocypack::ObjectIterator(databaseSlicePair.value)) {
          serverList.try_emplace(serverSlicePair.key.copyString(), serverSlicePair.value);
        }

        newDatabases.try_emplace(database, serverList);
      }
    }

    auto currentCollectionsSlice = currentSlice.get("Collections");

    if (currentCollectionsSlice.isObject()) {
      swapCollections = true;

      for (auto const& databaseSlice : velocypack::ObjectIterator(currentCollectionsSlice)) {
        auto const databaseName = databaseSlice.key.copyString();
        DatabaseCollectionsCurrent databaseCollections;

        for (auto const& collectionSlice :
               velocypack::ObjectIterator(databaseSlice.value)) {
          auto const collectionName = collectionSlice.key.copyString();

          auto collectionDataCurrent =
            std::make_shared<CollectionInfoCurrent>(newCurrentVersion);

          for (auto const& shardSlice : velocypack::ObjectIterator(collectionSlice.value)) {
            auto const shardID = shardSlice.key.copyString();

            collectionDataCurrent->add(shardID, shardSlice.value);

            // Note that we have only inserted the CollectionInfoCurrent under
            // the collection ID and not under the name! It is not possible
            // to query the current collection info by name. This is because
            // the correct place to hold the current name is in the plan.
            // Thus: Look there and get the collection ID from there. Then
            // ask about the current collection info.

            // Now take note of this shard and its responsible server:
            auto servers = std::make_shared<std::vector<ServerID>>(
              collectionDataCurrent->servers(shardID)  // args
              );

            newShardIds.try_emplace(shardID, servers);
          }

          databaseCollections.try_emplace(collectionName, collectionDataCurrent);
        }

        newCollections.try_emplace(databaseName, databaseCollections);
      }
    }

    // Now set the new value:
    WRITE_LOCKER(writeLocker, _currentProt.lock);

    _current = currentBuilder;
    _currentVersion = newCurrentVersion;

    if (swapDatabases) {
      _currentDatabases.swap(newDatabases);
    }

    if (swapCollections) {
      LOG_TOPIC("b4059", TRACE, Logger::CLUSTER)
        << "Have loaded new collections current cache!";
      _currentCollections.swap(newCollections);
      _shardIds.swap(newShardIds);
    }

    _currentProt.doneVersion = storedVersion;
    _currentProt.isValid = true;

    std::tie(acb,idx) = agencyCache.get("Current/Version");
    if (!acb->slice().isNumber()) {
      LOG_TOPIC("d2efa", WARN, Logger::CLUSTER) <<
        "Failed to read current version from agency cache given " << acb->toJson();
      return;
    }
    

  } while (acb->slice().getNumber<uint64_t>() > newCurrentVersion);

}

/// @brief ask about a collection
/// If it is not found in the cache, the cache is reloaded once
/// if the collection is not found afterwards, this method will throw an
/// exception

std::shared_ptr<LogicalCollection> ClusterInfo::getCollection(DatabaseID const& databaseID,
                                                              CollectionID const& collectionID) {
  auto c = getCollectionNT(databaseID, collectionID);

  if (c == nullptr) {
    THROW_ARANGO_EXCEPTION_MESSAGE(TRI_ERROR_ARANGO_DATA_SOURCE_NOT_FOUND,
                                   getCollectionNotFoundMsg(databaseID, collectionID)  // message
    );
  } else {
    return c;
  }
}

std::shared_ptr<LogicalCollection> ClusterInfo::getCollectionNT(DatabaseID const& databaseID,
                                                                CollectionID const& collectionID) {
  int tries = 0;

  if (!_planProt.isValid) {
    loadPlan();
    ++tries;
  }

  while (true) {  // left by break
    {
      READ_LOCKER(readLocker, _planProt.lock);
      // look up database by id
      AllCollections::const_iterator it = _plannedCollections.find(databaseID);

      if (it != _plannedCollections.end()) {
        // look up collection by id (or by name)
        DatabaseCollections::const_iterator it2 = (*it).second.find(collectionID);

        if (it2 != (*it).second.end()) {
          return (*it2).second;
        }
      }
    }
    if (++tries >= 2) {
      break;
    }

    // must load collections outside the lock
    loadPlan();
  }
  return nullptr;
}

std::string ClusterInfo::getCollectionNotFoundMsg(DatabaseID const& databaseID,
                                                  CollectionID const& collectionID) {
  return "Collection not found: " + collectionID + " in database " + databaseID;
}

////////////////////////////////////////////////////////////////////////////////
/// @brief ask about all collections
////////////////////////////////////////////////////////////////////////////////

std::vector<std::shared_ptr<LogicalCollection>> const ClusterInfo::getCollections(DatabaseID const& databaseID) {
  std::vector<std::shared_ptr<LogicalCollection>> result;

  // always reload
  loadPlan();

  READ_LOCKER(readLocker, _planProt.lock);
  // look up database by id
  AllCollections::const_iterator it = _plannedCollections.find(databaseID);

  if (it == _plannedCollections.end()) {
    return result;
  }

  // iterate over all collections
  DatabaseCollections::const_iterator it2 = (*it).second.begin();
  while (it2 != (*it).second.end()) {
    char c = (*it2).first[0];

    if (c < '0' || c > '9') {
      // skip collections indexed by id
      result.push_back((*it2).second);
    }

    ++it2;
  }

  return result;
}

////////////////////////////////////////////////////////////////////////////////
/// @brief ask about a collection in current. This returns information about
/// all shards in the collection.
/// If it is not found in the cache, the cache is reloaded once.
////////////////////////////////////////////////////////////////////////////////

std::shared_ptr<CollectionInfoCurrent> ClusterInfo::getCollectionCurrent(
    DatabaseID const& databaseID, CollectionID const& collectionID) {
  int tries = 0;

  if (!_currentProt.isValid) {
    loadCurrent();
    ++tries;
  }

  while (true) {
    {
      READ_LOCKER(readLocker, _currentProt.lock);
      // look up database by id
      AllCollectionsCurrent::const_iterator it = _currentCollections.find(databaseID);

      if (it != _currentCollections.end()) {
        // look up collection by id
        DatabaseCollectionsCurrent::const_iterator it2 = (*it).second.find(collectionID);

        if (it2 != (*it).second.end()) {
          return (*it2).second;
        }
      }
    }

    if (++tries >= 2) {
      break;
    }

    // must load collections outside the lock
    loadCurrent();
  }

  return std::make_shared<CollectionInfoCurrent>(0);
}

RebootTracker& ClusterInfo::rebootTracker() noexcept { return _rebootTracker; }

RebootTracker const& ClusterInfo::rebootTracker() const noexcept {
  return _rebootTracker;
}

//////////////////////////////////////////////////////////////////////////////
/// @brief ask about a view
/// If it is not found in the cache, the cache is reloaded once. The second
/// argument can be a view ID or a view name (both cluster-wide).
//////////////////////////////////////////////////////////////////////////////

std::shared_ptr<LogicalView> ClusterInfo::getView(DatabaseID const& databaseID,
                                                  ViewID const& viewID) {
  if (viewID.empty()) {
    return nullptr;
  }

  auto lookupView = [](AllViews const& dbs, DatabaseID const& databaseID,
                       ViewID const& viewID) noexcept -> std::shared_ptr<LogicalView> {
    // look up database by id
    auto const db = dbs.find(databaseID);

    if (db != dbs.end()) {
      // look up view by id (or by name)
      auto& views = db->second;
      auto const view = views.find(viewID);

      if (view != views.end()) {
        return view->second;
      }
    }

    return nullptr;
  };

  if (std::this_thread::get_id() == _planLoader) {
    // we're loading plan, lookup inside immediately created planned views
    // already protected by _planProt.mutex, don't need to lock there
    return lookupView(_newPlannedViews, databaseID, viewID);
  }

  int tries = 0;

  if (!_planProt.isValid) {
    loadPlan();
    ++tries;
  }

  while (true) {  // left by break
    {
      READ_LOCKER(readLocker, _planProt.lock);
      auto const view = lookupView(_plannedViews, databaseID, viewID);

      if (view) {
        return view;
      }
    }
    if (++tries >= 2) {
      break;
    }

    // must load plan outside the lock
    loadPlan();
  }

  LOG_TOPIC("a227e", DEBUG, Logger::CLUSTER)
      << "View not found: '" << viewID << "' in database '" << databaseID << "'";

  return nullptr;
}

//////////////////////////////////////////////////////////////////////////////
/// @brief ask about all views of a database
//////////////////////////////////////////////////////////////////////////////

std::vector<std::shared_ptr<LogicalView>> const ClusterInfo::getViews(DatabaseID const& databaseID) {
  std::vector<std::shared_ptr<LogicalView>> result;

  // always reload
  loadPlan();

  READ_LOCKER(readLocker, _planProt.lock);
  // look up database by id
  AllViews::const_iterator it = _plannedViews.find(databaseID);

  if (it == _plannedViews.end()) {
    return result;
  }

  // iterate over all collections
  DatabaseViews::const_iterator it2 = (*it).second.begin();
  while (it2 != it->second.end()) {
    char c = it2->first[0];
    if (c >= '0' && c <= '9') {
      // skip views indexed by name
      result.emplace_back(it2->second);
    }
    ++it2;
  }

  return result;
}

// Build the VPackSlice that contains the `isBuilding` entry
void ClusterInfo::buildIsBuildingSlice(CreateDatabaseInfo const& database,
                                       VPackBuilder& builder) {
  VPackObjectBuilder guard(&builder);
  database.toVelocyPack(builder);

  builder.add(StaticStrings::AttrCoordinator,
              VPackValue(ServerState::instance()->getId()));
  builder.add(StaticStrings::AttrCoordinatorRebootId,
              VPackValue(ServerState::instance()->getRebootId().value()));
  builder.add(StaticStrings::AttrIsBuilding, VPackValue(true));
}

// Build the VPackSlice that does not contain  the `isBuilding` entry
void ClusterInfo::buildFinalSlice(CreateDatabaseInfo const& database,
                                  VPackBuilder& builder) {
  VPackObjectBuilder guard(&builder);
  database.toVelocyPack(builder);
}

// This waits for the database described in `database` to turn up in `Current`
// and no DBServer is allowed to report an error.
Result ClusterInfo::waitForDatabaseInCurrent(CreateDatabaseInfo const& database) {
  AgencyComm ac(_server);
  AgencyCommResult res;

  auto DBServers = std::make_shared<std::vector<ServerID>>(getCurrentDBServers());
  auto dbServerResult = std::make_shared<std::atomic<int>>(-1);
  std::shared_ptr<std::string> errMsg = std::make_shared<std::string>();

  std::function<bool(VPackSlice const& result)> dbServerChanged = [=](VPackSlice const& result) {
    size_t numDbServers = DBServers->size();
    if (result.isObject() && result.length() >= numDbServers) {
      // We use >= here since the number of DBservers could have increased
      // during the creation of the database and we might not yet have
      // the latest list. Thus there could be more reports than we know
      // servers.
      VPackObjectIterator dbs(result);

      std::string tmpMsg = "";
      bool tmpHaveError = false;

      for (VPackObjectIterator::ObjectPair dbserver : dbs) {
        VPackSlice slice = dbserver.value;
        if (arangodb::basics::VelocyPackHelper::getBooleanValue(slice, StaticStrings::Error, false)) {
          tmpHaveError = true;
          tmpMsg += " DBServer:" + dbserver.key.copyString() + ":";
          tmpMsg += arangodb::basics::VelocyPackHelper::getStringValue(slice, StaticStrings::ErrorMessage,
                                                                       "");
          if (slice.hasKey(StaticStrings::ErrorNum)) {
            VPackSlice errorNum = slice.get(StaticStrings::ErrorNum);
            if (errorNum.isNumber()) {
              tmpMsg += " (errorNum=";
              tmpMsg += basics::StringUtils::itoa(errorNum.getNumericValue<uint32_t>());
              tmpMsg += ")";
            }
          }
        }
      }
      if (tmpHaveError) {
        *errMsg = "Error in creation of database:" + tmpMsg;
        dbServerResult->store(TRI_ERROR_CLUSTER_COULD_NOT_CREATE_DATABASE,
                              std::memory_order_release);
        return true;
      }
      dbServerResult->store(setErrormsg(TRI_ERROR_NO_ERROR, *errMsg), std::memory_order_release);
    }
    return true;
  };

  // ATTENTION: The following callback calls the above closure in a
  // different thread. Nevertheless, the closure accesses some of our
  // local variables. Therefore we have to protect all accesses to them
  // by a mutex. We use the mutex of the condition variable in the
  // AgencyCallback for this.
  auto agencyCallback =
      std::make_shared<AgencyCallback>(_server, "Current/Databases/" + database.getName(),
                                       dbServerChanged, true, false);
  _agencyCallbackRegistry->registerCallback(agencyCallback);
  auto cbGuard = scopeGuard(
    [&] { _agencyCallbackRegistry->unregisterCallback(agencyCallback); });

  // Waits for the database to turn up in Current/Databases
  {
    double const interval = getPollInterval();

    CONDITION_LOCKER(locker, agencyCallback->_cv);

    int count = 0;  // this counts, when we have to reload the DBServers
    while (true) {
      if (++count >= static_cast<int>(getReloadServerListTimeout() / interval)) {
        // We update the list of DBServers every minute in case one of them
        // was taken away since we last looked. This also helps (slightly)
        // if a new DBServer was added. However, in this case we report
        // success a bit too early, which is not too bad.
        loadCurrentDBServers();
        *DBServers = getCurrentDBServers();
        count = 0;
      }

      int tmpRes = dbServerResult->load(std::memory_order_acquire);

      // An error was detected on one of the DBServers
      if (tmpRes >= 0) {
        cbGuard.fire();  // unregister cb before accessing errMsg
        loadCurrent();   // update our cache

        return Result(tmpRes, *errMsg);
      }

      agencyCallback->executeByCallbackOrTimeout(getReloadServerListTimeout() / interval);

      if (_server.isStopping()) {
        return Result(TRI_ERROR_SHUTTING_DOWN);
      }
    }
  }
}

// Start creating a database in a coordinator by entering it into Plan/Databases with,
// status flag `isBuilding`; this makes the database invisible to the outside world.
Result ClusterInfo::createIsBuildingDatabaseCoordinator(CreateDatabaseInfo const& database) {
  AgencyComm ac(_server);
  AgencyCommResult res;

  // Instruct the Agency to enter the creation of the new database
  // by entering it into Plan/Databases/ but with the fields
  // isBuilding: true, and coordinator and rebootId set to our respective
  // id and rebootId
  VPackBuilder builder;
  buildIsBuildingSlice(database, builder);

  AgencyWriteTransaction trx(
      {AgencyOperation("Plan/Databases/" + database.getName(),
                       AgencyValueOperationType::SET, builder.slice()),
       AgencyOperation("Plan/Version", AgencySimpleOperationType::INCREMENT_OP)},
      AgencyPrecondition("Plan/Databases/" + database.getName(),
                         AgencyPrecondition::Type::EMPTY, true));

  // TODO: Should this never timeout?
  res = ac.sendTransactionWithFailover(trx, 0.0);

  if (!res.successful()) {
    if (res._statusCode == (int)arangodb::rest::ResponseCode::PRECONDITION_FAILED) {
      return Result(TRI_ERROR_ARANGO_DUPLICATE_NAME, std::string("duplicate database name '") + database.getName() + "'");
    }

    return Result(TRI_ERROR_CLUSTER_COULD_NOT_CREATE_DATABASE_IN_PLAN);
  }

  auto& cache = _server.getFeature<ClusterFeature>().agencyCache();
  if (res.slice().get("results").length() > 0) {
    cache.waitFor(res.slice().get("results")[0].getNumber<uint64_t>()).get();
  }

  // Now update our own cache of planned databases:
  loadPlan();

  // And wait for our database to show up in `Current/Databases`
  auto waitresult = waitForDatabaseInCurrent(database);

  if (waitresult.fail()) {
    // cleanup: remove database from plan
    auto ret = cancelCreateDatabaseCoordinator(database);

    if (ret.ok()) {
      // Creation failed
      return Result(TRI_ERROR_CLUSTER_COULD_NOT_CREATE_DATABASE,
                    "database creation failed");
    } else {
      // Cleanup failed too
      return ret;
    }
  }
  return Result();
}

// Finalize creation of database in cluster by removing isBuilding, coordinator, and coordinatorRebootId;
// as precondition that the entry we put in createIsBuildingDatabaseCoordinator is still in Plan/ unchanged.
Result ClusterInfo::createFinalizeDatabaseCoordinator(CreateDatabaseInfo const& database) {
  AgencyComm ac(_server);

  VPackBuilder pcBuilder;
  buildIsBuildingSlice(database, pcBuilder);

  VPackBuilder entryBuilder;
  buildFinalSlice(database, entryBuilder);

  AgencyWriteTransaction trx(
      {AgencyOperation("Plan/Databases/" + database.getName(),
                       AgencyValueOperationType::SET, entryBuilder.slice()),
       AgencyOperation("Plan/Version", AgencySimpleOperationType::INCREMENT_OP)},
      AgencyPrecondition("Plan/Databases/" + database.getName(),
                         AgencyPrecondition::Type::VALUE, pcBuilder.slice()));

  auto res = ac.sendTransactionWithFailover(trx, 0.0);

  if (!res.successful()) {
    if (res._statusCode == (int)arangodb::rest::ResponseCode::PRECONDITION_FAILED) {
      return Result(TRI_ERROR_CLUSTER_COULD_NOT_CREATE_DATABASE,
                    "Could not finish creation of database: Plan/Databases/ "
                    "entry was modified in Agency");
    }
    // Something else went wrong.
    return Result(TRI_ERROR_CLUSTER_COULD_NOT_CREATE_DATABASE);
  }

  auto& cache = _server.getFeature<ClusterFeature>().agencyCache();
  if (res.slice().get("results").length()) {
    cache.waitFor(res.slice().get("results")[0].getNumber<uint64_t>()).get();
  }
  // Make sure we're all aware of collections that have been created
  loadPlan();

  // The transaction was successful and the database should
  // now be visible and usable.
  return Result();
}

// This function can only return on success or when the cluster is shutting down.
Result ClusterInfo::cancelCreateDatabaseCoordinator(CreateDatabaseInfo const& database) {
  AgencyComm ac(_server);

  VPackBuilder builder;
  buildIsBuildingSlice(database, builder);

  // delete all collections and the database itself from the agency plan
  AgencyOperation delPlanCollections("Plan/Collections/" + database.getName(),
                                     AgencySimpleOperationType::DELETE_OP);
  AgencyOperation delPlanDatabase("Plan/Databases/" + database.getName(),
                                  AgencySimpleOperationType::DELETE_OP);
  AgencyOperation incrPlan("Plan/Version", AgencySimpleOperationType::INCREMENT_OP);
  AgencyPrecondition preCondition("Plan/Databases/" + database.getName(),
                                  AgencyPrecondition::Type::VALUE, builder.slice());

  AgencyWriteTransaction trx({delPlanCollections, delPlanDatabase, incrPlan}, preCondition);

  size_t tries = 0;
  // TODO: Hard coded timeout, also the retry numbers below are all
  //       pulled out of thin air.
  double nextTimeout = 0.5;

  AgencyCommResult res;
  do {
    tries++;
    res = ac.sendTransactionWithFailover(trx, nextTimeout);

    if (!res.successful()) {
      if (tries == 1) {
        events::CreateDatabase(database.getName(), res.errorCode());
      }
      if (tries >= 5) {
        nextTimeout = 5.0;
      }
      LOG_TOPIC("b47aa", WARN, arangodb::Logger::CLUSTER)
        << "failed to cancel creation of database " << database.getName() << " with error "
        << res.errorMessage() << ". Retrying.";
    }

    auto& cache = _server.getFeature<ClusterFeature>().agencyCache();
    if (res.slice().get("results").length()) {
      cache.waitFor(res.slice().get("results")[0].getNumber<uint64_t>()).get();
    }
    if (_server.isStopping()) {
      return Result(TRI_ERROR_SHUTTING_DOWN);
    }
  } while(!res.successful());

  return Result();
}

////////////////////////////////////////////////////////////////////////////////
/// @brief drop database in coordinator, the return value is an ArangoDB
/// error code and the errorMsg is set accordingly. One possible error
/// is a timeout, a timeout of 0.0 means no timeout.
////////////////////////////////////////////////////////////////////////////////
Result ClusterInfo::dropDatabaseCoordinator(  // drop database
    std::string const& name,                  // database name
    double timeout                            // request timeout
) {
  TRI_ASSERT(ServerState::instance()->isCoordinator());
  if (name == StaticStrings::SystemDatabase) {
    return Result(TRI_ERROR_FORBIDDEN);
  }

  AgencyComm ac(_server);

  double const realTimeout = getTimeout(timeout);
  double const endTime = TRI_microtime() + realTimeout;
  double const interval = getPollInterval();

  auto dbServerResult = std::make_shared<std::atomic<int>>(-1);
  std::function<bool(VPackSlice const& result)> dbServerChanged = [=](VPackSlice const& result) {
    if (result.isNone() || result.isEmptyObject()) {
      dbServerResult->store(TRI_ERROR_NO_ERROR, std::memory_order_release);
    }
    return true;
  };

  std::string where("Current/Databases/" + name);

  // ATTENTION: The following callback calls the above closure in a
  // different thread. Nevertheless, the closure accesses some of our
  // local variables. Therefore we have to protect all accesses to them
  // by a mutex. We use the mutex of the condition variable in the
  // AgencyCallback for this.
  auto agencyCallback =
      std::make_shared<AgencyCallback>(_server, where, dbServerChanged, true, false);
  _agencyCallbackRegistry->registerCallback(agencyCallback);
  auto cbGuard = scopeGuard([this, &agencyCallback]() -> void {
                              _agencyCallbackRegistry->unregisterCallback(agencyCallback);
  });

  // Transact to agency
  AgencyOperation delPlanDatabases("Plan/Databases/" + name,
                                   AgencySimpleOperationType::DELETE_OP);
  AgencyOperation delPlanCollections("Plan/Collections/" + name,
                                     AgencySimpleOperationType::DELETE_OP);
  AgencyOperation delPlanViews("Plan/Views/" + name, AgencySimpleOperationType::DELETE_OP);
  AgencyOperation incrementVersion("Plan/Version", AgencySimpleOperationType::INCREMENT_OP);
  AgencyPrecondition databaseExists("Plan/Databases/" + name,
                                    AgencyPrecondition::Type::EMPTY, false);
  AgencyWriteTransaction trans({delPlanDatabases, delPlanCollections, delPlanViews, incrementVersion},
                               databaseExists);
  AgencyCommResult res = ac.sendTransactionWithFailover(trans);
  if (!res.successful()) {
    if (res._statusCode == (int)arangodb::rest::ResponseCode::PRECONDITION_FAILED) {
      return Result(TRI_ERROR_ARANGO_DATABASE_NOT_FOUND);
    }

    return Result(TRI_ERROR_CLUSTER_COULD_NOT_REMOVE_DATABASE_IN_PLAN);
  }
  auto& cache = _server.getFeature<ClusterFeature>().agencyCache();
  if (res.slice().get("results").length()) {
    cache.waitFor(res.slice().get("results")[0].getNumber<uint64_t>()).get();
  }
  // Load our own caches:
  loadPlan();

  // Now wait stuff in Current to disappear and thus be complete:
  {
    CONDITION_LOCKER(locker, agencyCallback->_cv);

    while (true) {
      if (dbServerResult->load(std::memory_order_acquire) >= 0) {
        cbGuard.fire();  // unregister cb before calling ac.removeValues(...)
        res = ac.removeValues(where, true);

        if (res.successful()) {
          if (res.slice().get("results").length()) {
            cache.waitFor(res.slice().get("results")[0].getNumber<uint64_t>()).get();
          }
          return Result(TRI_ERROR_NO_ERROR);
        }

        return Result(TRI_ERROR_CLUSTER_COULD_NOT_REMOVE_DATABASE_IN_CURRENT);
      }

      if (TRI_microtime() > endTime) {
        logAgencyDump();
        return Result(TRI_ERROR_CLUSTER_TIMEOUT);
      }

      agencyCallback->executeByCallbackOrTimeout(interval);

      if (_server.isStopping()) {
        return Result(TRI_ERROR_SHUTTING_DOWN);
      }
    }
  }
}

////////////////////////////////////////////////////////////////////////////////
/// @brief create collection in coordinator, the return value is an ArangoDB
/// error code and the errorMsg is set accordingly. One possible error
/// is a timeout, a timeout of 0.0 means no timeout.
////////////////////////////////////////////////////////////////////////////////
Result ClusterInfo::createCollectionCoordinator(  // create collection
    std::string const& databaseName, std::string const& collectionID, uint64_t numberOfShards,
    uint64_t replicationFactor, uint64_t writeConcern, bool waitForReplication,
    velocypack::Slice const& json,  // collection definition
    double timeout,                 // request timeout,
    bool isNewDatabase, std::shared_ptr<LogicalCollection> const& colToDistributeShardsLike) {
  TRI_ASSERT(ServerState::instance()->isCoordinator());
  auto serverState = ServerState::instance();
  std::vector<ClusterCollectionCreationInfo> infos{ClusterCollectionCreationInfo{
      collectionID, numberOfShards, replicationFactor, writeConcern, waitForReplication,
      json, serverState->getId(), serverState->getRebootId()}};
  double const realTimeout = getTimeout(timeout);
  double const endTime = TRI_microtime() + realTimeout;
  return createCollectionsCoordinator(databaseName, infos, endTime,
                                      isNewDatabase, colToDistributeShardsLike);
}

/// @brief this method does an atomic check of the preconditions for the
/// collections to be created, using the currently loaded plan. it populates the
/// plan version used for the checks
Result ClusterInfo::checkCollectionPreconditions(std::string const& databaseName,
                                                 std::vector<ClusterCollectionCreationInfo> const& infos,
                                                 uint64_t& planVersion) {
  for (auto const& info : infos) {
    // Check if name exists.
    if (info.name.empty() || !info.json.isObject() || !info.json.get("shards").isObject()) {
      return TRI_ERROR_BAD_PARAMETER;  // must not be empty
    }

    // Validate that the collection does not exist in the current plan
    {
      AllCollections::const_iterator it = _plannedCollections.find(databaseName);
      if (it != _plannedCollections.end()) {
        DatabaseCollections::const_iterator it2 = (*it).second.find(info.name);

        if (it2 != (*it).second.end()) {
          // collection already exists!
          events::CreateCollection(databaseName, info.name, TRI_ERROR_ARANGO_DUPLICATE_NAME);
          return Result(TRI_ERROR_ARANGO_DUPLICATE_NAME, std::string("duplicate collection name '") + info.name + "'");
        }
      } else {
        // no collection in plan for this particular database... this may be true for
        // the first collection created in a db
        // now check if there is a planned database at least
        if (_plannedDatabases.find(databaseName) == _plannedDatabases.end()) {
          // no need to create a collection in a database that is not there (anymore)
          events::CreateCollection(databaseName, info.name, TRI_ERROR_ARANGO_DATABASE_NOT_FOUND);
          return TRI_ERROR_ARANGO_DATABASE_NOT_FOUND;
        }
      }
    }

    // Validate that there is no view with this name either
    {
      // check against planned views as well
      AllViews::const_iterator it = _plannedViews.find(databaseName);
      if (it != _plannedViews.end()) {
        DatabaseViews::const_iterator it2 = (*it).second.find(info.name);

        if (it2 != (*it).second.end()) {
          // view already exists!
          events::CreateCollection(databaseName, info.name, TRI_ERROR_ARANGO_DUPLICATE_NAME);
          return Result(TRI_ERROR_ARANGO_DUPLICATE_NAME, std::string("duplicate collection name '") + info.name + "'");
        }
      }
    }
  }

  return {};
}

Result ClusterInfo::createCollectionsCoordinator(
    std::string const& databaseName, std::vector<ClusterCollectionCreationInfo>& infos,
    double endTime, bool isNewDatabase,
    std::shared_ptr<LogicalCollection> const& colToDistributeShardsLike) {
  TRI_ASSERT(ServerState::instance()->isCoordinator());
  using arangodb::velocypack::Slice;

  double const interval = getPollInterval();

  // The following three are used for synchronization between the callback
  // closure and the main thread executing this function. Note that it can
  // happen that the callback is called only after we return from this
  // function!
  auto dbServerResult = std::make_shared<std::atomic<int>>(-1);
  auto nrDone = std::make_shared<std::atomic<size_t>>(0);
  auto errMsg = std::make_shared<std::string>();
  auto cacheMutex = std::make_shared<Mutex>();
  auto cacheMutexOwner = std::make_shared<std::atomic<std::thread::id>>();
  auto isCleaned = std::make_shared<bool>(false);

  AgencyComm ac(_server);
  std::vector<std::shared_ptr<AgencyCallback>> agencyCallbacks;

  auto cbGuard = scopeGuard([&] {
    // We have a subtle race here, that we try to cover against:
    // We register a callback in the agency.
    // For some reason this scopeguard is executed (e.g. error case)
    // While we are in this cleanup, and before a callback is removed from the
    // agency. The callback is triggered by another thread. We have the
    // following guarantees: a) cacheMutex|Owner are valid and locked by cleanup
    // b) isCleaned is valid and now set to true
    // c) the closure is owned by the callback
    // d) info might be deleted, so we cannot use it.
    // e) If the callback is ongoing during cleanup, the callback will
    //    hold the Mutex and delay the cleanup.
    RECURSIVE_MUTEX_LOCKER(*cacheMutex, *cacheMutexOwner);
    *isCleaned = true;
    for (auto& cb : agencyCallbacks) {
      _agencyCallbackRegistry->unregisterCallback(cb);
    }
  });

  std::vector<AgencyOperation> opers({IncreaseVersion()});
  std::vector<AgencyPrecondition> precs;
  std::unordered_set<std::string> conditions;
  std::unordered_set<ServerID> allServers;

  // current thread owning 'cacheMutex' write lock (workaround for non-recursive Mutex)
  for (auto& info : infos) {
    TRI_ASSERT(!info.name.empty());

    if (info.state == ClusterCollectionCreationState::DONE) {
      // This is possible in Enterprise / Smart Collection situation
      (*nrDone)++;
    }

    std::map<ShardID, std::vector<ServerID>> shardServers;
    for (auto pair : VPackObjectIterator(info.json.get("shards"))) {
      ShardID shardID = pair.key.copyString();
      std::vector<ServerID> serverIds;

      for (auto const& serv : VPackArrayIterator(pair.value)) {
        auto const sid = serv.copyString();
        serverIds.emplace_back(sid);
        allServers.emplace(sid);
      }
      shardServers.try_emplace(shardID, serverIds);
    }

    // The AgencyCallback will copy the closure will take responsibilty of it.
    auto closure = [cacheMutex, cacheMutexOwner, &info, dbServerResult, errMsg,
                    nrDone, isCleaned, shardServers, this](VPackSlice const& result) {
      // NOTE: This ordering here is important to cover against a race in cleanup.
      // a) The Guard get's the Mutex, sets isCleaned == true, then removes the callback
      // b) If the callback is acquired it is saved in a shared_ptr, the Mutex will be acquired first, then it will check if it isCleaned
      RECURSIVE_MUTEX_LOCKER(*cacheMutex, *cacheMutexOwner);
      if (*isCleaned) {
        return true;
      }
      TRI_ASSERT(!info.name.empty());
      if (info.state != ClusterCollectionCreationState::INIT) {
        // All leaders have reported either good or bad
        // We might be called by followers if they get in sync fast enough
        // In this IF we are in the followers case, we can safely ignore
        return true;
      }

      // result is the object at the path
      if (result.isObject() && result.length() == (size_t)info.numberOfShards) {
        std::string tmpError = "";

        for (auto const& p : VPackObjectIterator(result)) {
          if (arangodb::basics::VelocyPackHelper::getBooleanValue(p.value,
                                                                  StaticStrings::Error, false)) {
            tmpError += " shardID:" + p.key.copyString() + ":";
            tmpError += arangodb::basics::VelocyPackHelper::getStringValue(
                p.value, StaticStrings::ErrorMessage, "");
            if (p.value.hasKey(StaticStrings::ErrorNum)) {
              VPackSlice const errorNum = p.value.get(StaticStrings::ErrorNum);
              if (errorNum.isNumber()) {
                tmpError += " (errNum=";
                tmpError +=
                    basics::StringUtils::itoa(errorNum.getNumericValue<uint32_t>());
                tmpError += ")";
              }
            }
          }

          // wait that all followers have created our new collection
          if (tmpError.empty() && info.waitForReplication) {
            std::vector<ServerID> plannedServers;
            {
              READ_LOCKER(readLocker, _planProt.lock);
              auto it = shardServers.find(p.key.copyString());
              if (it != shardServers.end()) {
                plannedServers = (*it).second;
              } else {
                LOG_TOPIC("9ed54", ERR, Logger::CLUSTER)
                    << "Did not find shard in _shardServers: " << p.key.copyString()
                    << ". Maybe the collection is already dropped.";
                *errMsg = "Error in creation of collection: " + p.key.copyString() +
                          ". Collection already dropped. " + __FILE__ + ":" +
                          std::to_string(__LINE__);
                dbServerResult->store(TRI_ERROR_CLUSTER_COULD_NOT_CREATE_COLLECTION,
                                      std::memory_order_release);
                TRI_ASSERT(info.state != ClusterCollectionCreationState::DONE);
                info.state = ClusterCollectionCreationState::FAILED;
                return true;
              }
            }
            if (plannedServers.empty()) {
              READ_LOCKER(readLocker, _planProt.lock);
              LOG_TOPIC("a0a76", DEBUG, Logger::CLUSTER)
                  << "This should never have happened, Plan empty. Dumping "
                     "_shards in Plan:";
              for (auto const& p : _shards) {
                LOG_TOPIC("60c7d", DEBUG, Logger::CLUSTER) << "Shard: " << p.first;
                for (auto const& q : *(p.second)) {
                  LOG_TOPIC("c7363", DEBUG, Logger::CLUSTER) << "  Server: " << q;
                }
              }
              TRI_ASSERT(false);
            }
            std::vector<ServerID> currentServers;
            VPackSlice servers = p.value.get("servers");
            if (!servers.isArray()) {
              return true;
            }
            for (auto const& server : VPackArrayIterator(servers)) {
              if (!server.isString()) {
                return true;
              }
              currentServers.push_back(server.copyString());
            }
            if (!ClusterHelpers::compareServerLists(plannedServers, currentServers)) {
              TRI_ASSERT(!info.name.empty());
              LOG_TOPIC("16623", DEBUG, Logger::CLUSTER)
                  << "Still waiting for all servers to ACK creation of " << info.name
                  << ". Planned: " << plannedServers << ", Current: " << currentServers;
              return true;
            }
          }
        }
        if (!tmpError.empty()) {
          *errMsg = "Error in creation of collection:" + tmpError + " " +
                    __FILE__ + std::to_string(__LINE__);
          dbServerResult->store(TRI_ERROR_CLUSTER_COULD_NOT_CREATE_COLLECTION,
                                std::memory_order_release);
          // We cannot get into bad state after a collection was created
          TRI_ASSERT(info.state != ClusterCollectionCreationState::DONE);
          info.state = ClusterCollectionCreationState::FAILED;
        } else {
          // We can have multiple calls to this callback, one per leader and one per follower
          // As soon as all leaders are done we are either FAILED or DONE, this cannot be altered later.
          TRI_ASSERT(info.state != ClusterCollectionCreationState::FAILED);
          info.state = ClusterCollectionCreationState::DONE;
          (*nrDone)++;
        }
      }
      return true;
    };
    // ATTENTION: The following callback calls the above closure in a
    // different thread. Nevertheless, the closure accesses some of our
    // local variables. Therefore we have to protect all accesses to them
    // by a mutex. We use the mutex of the condition variable in the
    // AgencyCallback for this.

    auto agencyCallback =
        std::make_shared<AgencyCallback>(
          _server, "Current/Collections/" + databaseName + "/" + info.collectionID,
          closure, true, false);

      _agencyCallbackRegistry->registerCallback(agencyCallback);
    agencyCallbacks.emplace_back(std::move(agencyCallback));
    opers.emplace_back(CreateCollectionOrder(databaseName, info.collectionID,
                                             info.isBuildingSlice()));

    // Ensure preconditions on the agency
    std::shared_ptr<ShardMap> otherCidShardMap = nullptr;
    auto const otherCidString =
        basics::VelocyPackHelper::getStringValue(info.json, StaticStrings::DistributeShardsLike,
                                                 StaticStrings::Empty);
    if (!otherCidString.empty() && conditions.find(otherCidString) == conditions.end()) {
      // Distribute shards like case.
      // Precondition: Master collection is not moving while we create this
      // collection We only need to add these once for every Master, we cannot
      // add multiple because we will end up with duplicate entries.
      // NOTE: We do not need to add all collections created here, as they will not succeed
      // In callbacks if they are moved during creation.
      // If they are moved after creation was reported success they are under protection by Supervision.
      conditions.emplace(otherCidString);
      if (colToDistributeShardsLike != nullptr) {
        otherCidShardMap = colToDistributeShardsLike->shardIds();
      } else {
        otherCidShardMap = getCollection(databaseName, otherCidString)->shardIds();
      }
      // Any of the shards locked?
      for (auto const& shard : *otherCidShardMap) {
        precs.emplace_back(AgencyPrecondition("Supervision/Shards/" + shard.first,
                                              AgencyPrecondition::Type::EMPTY, true));
      }
    }

    // additionally ensure that no such collectionID exists yet in Plan/Collections
    precs.emplace_back(AgencyPrecondition("Plan/Collections/" + databaseName + "/" + info.collectionID,
                                          AgencyPrecondition::Type::EMPTY, true));
  }

  // We need to make sure our plan is up to date.
  LOG_TOPIC("f4b14", DEBUG, Logger::CLUSTER)
      << "createCollectionCoordinator, loading Plan from agency...";

  // load the plan, so we are up-to-date
  loadPlan();
  uint64_t planVersion = 0;  // will be populated by following function call
  {
    READ_LOCKER(readLocker, _planProt.lock);
    planVersion = _planVersion;
    if (!isNewDatabase) {
      Result res = checkCollectionPreconditions(databaseName, infos, planVersion);
      if (res.fail()) {
        return res;
      }
    }
  }

  auto deleteCollectionGuard = scopeGuard([&infos, &databaseName, this, &ac]() {
    using namespace arangodb::cluster::paths;
    using namespace arangodb::cluster::paths::aliases;
    // We need to check isBuilding as a precondition.
    // If the transaction removing the isBuilding flag results in a timeout, the
    // state of the collection is unknown; if it was actually removed, we must
    // not drop the collection, but we must otherwise.

    auto precs = std::vector<AgencyPrecondition>{};
    auto opers = std::vector<AgencyOperation>{};

    // Note that we trust here that either all isBuilding flags are removed in
    // a single transaction, or none is.

    for (auto const& info : infos) {
      using namespace std::string_literals;
      auto const collectionPlanPath = "Plan/Collections/"s + databaseName + "/" + info.collectionID;
      precs.emplace_back(collectionPlanPath + "/" + StaticStrings::AttrIsBuilding,
          AgencyPrecondition::Type::EMPTY, false);
      opers.emplace_back(collectionPlanPath, AgencySimpleOperationType::DELETE_OP);
    }
    auto trx = AgencyWriteTransaction{opers, precs};

    using namespace std::chrono;
    using namespace std::chrono_literals;
    auto const begin = steady_clock::now();
    // After a shutdown, the supervision will clean the collections either due
    // to the coordinator going into FAIL, or due to it changing its rebootId.
    // Otherwise we must under no circumstance give up here, because noone else
    // will clean this up.
    while (!_server.isStopping()) {
      auto res = ac.sendTransactionWithFailover(trx);
      // If the collections were removed (res.ok()), we may abort. If we run
      // into precondition failed, the collections were successfully created, so
      // we're fine too.
      if (res.successful()) {
        auto& cache = _server.getFeature<ClusterFeature>().agencyCache();
        if (res.slice().get("results").length()) {
          cache.waitFor(res.slice().get("results")[0].getNumber<uint64_t>()).get();
        }
        return;
      } else if (res.httpCode() == TRI_ERROR_HTTP_PRECONDITION_FAILED) {
        return;
      }

      // exponential backoff, just to be safe,
      auto const durationSinceStart = steady_clock::now() - begin;
      auto constexpr maxWaitTime = 2min;
      auto const waitTime =
          std::min<std::common_type_t<decltype(durationSinceStart), decltype(maxWaitTime)>>(
              durationSinceStart, maxWaitTime);
      std::this_thread::sleep_for(waitTime);
    }

  });

  // now try to update the plan in the agency, using the current plan version as
  // our precondition
  {
    // create a builder with just the version number for comparison
    VPackBuilder versionBuilder;
    versionBuilder.add(VPackValue(planVersion));

    VPackBuilder serversBuilder;
    {
      VPackArrayBuilder a(&serversBuilder);
      for (auto const & i : allServers) {
        serversBuilder.add(VPackValue(i));
      }
    }

    // Preconditions:
    // * plan version unchanged
    precs.emplace_back(
      AgencyPrecondition(
        "Plan/Version", AgencyPrecondition::Type::VALUE, versionBuilder.slice()));
    // * not in to be cleaned server list
    precs.emplace_back(
      AgencyPrecondition(
        "Target/ToBeCleanedServers", AgencyPrecondition::Type::INTERSECTION_EMPTY, serversBuilder.slice()));
    // * not in cleaned server list
    precs.emplace_back(
      AgencyPrecondition(
        "Target/CleanedServers", AgencyPrecondition::Type::INTERSECTION_EMPTY, serversBuilder.slice()));

    AgencyWriteTransaction transaction(opers, precs);

    {  // we hold this mutex from now on until we have updated our cache
      // using loadPlan, this is necessary for the callback closure to
      // see the new planned state for this collection. Otherwise it cannot
      // recognize completion of the create collection operation properly:
      RECURSIVE_MUTEX_LOCKER(*cacheMutex, *cacheMutexOwner);
      auto res = ac.sendTransactionWithFailover(transaction);
      // Only if not precondition failed
      if (!res.successful()) {
        if (res.httpCode() == (int)arangodb::rest::ResponseCode::PRECONDITION_FAILED) {
          // use this special error code to signal that we got a precondition failure
          // in this case the caller can try again with an updated version of the plan change
          return {TRI_ERROR_REQUEST_CANCELED,
                  "operation aborted due to precondition failure"};
        }
        std::string errorMsg = "HTTP code: " + std::to_string(res.httpCode());
        errorMsg += " error message: " + res.errorMessage();
        errorMsg += " error details: " + res.errorDetails();
        errorMsg += " body: " + res.body();
        for (auto const& info : infos) {
          events::CreateCollection(databaseName, info.name,
                                   TRI_ERROR_CLUSTER_COULD_NOT_CREATE_COLLECTION_IN_PLAN);
        }
        return {TRI_ERROR_CLUSTER_COULD_NOT_CREATE_COLLECTION_IN_PLAN, std::move(errorMsg)};
      }

      auto& cache = _server.getFeature<ClusterFeature>().agencyCache();
      if (res.slice().get("results").length() > 0) {
        cache.waitFor(res.slice().get("results")[0].getNumber<uint64_t>()).get();
      }
      loadPlan();
    }
  }

  TRI_IF_FAILURE("ClusterInfo::createCollectionsCoordinator") {
    THROW_ARANGO_EXCEPTION(TRI_ERROR_DEBUG);
  }

  LOG_TOPIC("98bca", DEBUG, Logger::CLUSTER)
      << "createCollectionCoordinator, Plan changed, waiting for success...";

  do {
    int tmpRes = dbServerResult->load(std::memory_order_acquire);
    if (TRI_microtime() > endTime) {
      for (auto const& info : infos) {
        LOG_TOPIC("f6b57", ERR, Logger::CLUSTER)
            << "Timeout in _create collection"
            << ": database: " << databaseName << ", collId:" << info.collectionID
            << "\njson: " << info.json.toString();
      }

      // Get a full agency dump for debugging
      logAgencyDump();

      if (tmpRes <= TRI_ERROR_NO_ERROR) {
        tmpRes = TRI_ERROR_CLUSTER_TIMEOUT;
      }
    }

    if (nrDone->load(std::memory_order_acquire) == infos.size()) {
      // We do not need to lock all condition variables
      // we are save by cacheMutex
      cbGuard.fire();
      // Now we need to remove the AttrIsBuilding flag and the creator in the Agency
      opers.clear();
      precs.clear();
      opers.push_back(IncreaseVersion());
      for (auto const& info : infos) {
        opers.emplace_back(
            CreateCollectionSuccess(databaseName, info.collectionID, info.json));
        // NOTE:
        // We cannot do anything better than: "noone" has modified our collections while
        // we tried to create them...
        // Preconditions cover against supervision jobs injecting other leaders / followers during failovers.
        // If they are it is not valid to confirm them here. (bad luck we were almost there)
        precs.emplace_back(CreateCollectionOrderPrecondition(databaseName, info.collectionID,
                                                             info.isBuildingSlice()));
      }

      AgencyWriteTransaction transaction(opers, precs);

      // This is a best effort, in the worst case the collection stays, but will
      // be cleaned out by deleteCollectionGuard respectively the supervision.
      // This removes *all* isBuilding flags from all collections. This is
      // important so that the creation of all collections is atomic, and
      // the deleteCollectionGuard relies on it, too.
      auto res = ac.sendTransactionWithFailover(transaction);

      if (res.successful()) {
        // Note that this is not strictly necessary, just to avoid an
        // unneccessary request when we're sure that we don't need it anymore.
        deleteCollectionGuard.cancel();
        auto& cache = _server.getFeature<ClusterFeature>().agencyCache();
        if (res.slice().get("results").length() > 0) {
          cache.waitFor(res.slice().get("results")[0].getNumber<uint64_t>()).get();
        }
      }

      // Report if this operation worked, if it failed collections will be
      // cleaned up by deleteCollectionGuard.
      for (auto const& info : infos) {
        TRI_ASSERT(info.state == ClusterCollectionCreationState::DONE);
        events::CreateCollection(databaseName, info.name, res.errorCode());
      }
      loadCurrent();
      return res.errorCode();
    }
    if (tmpRes > TRI_ERROR_NO_ERROR) {
      // We do not need to lock all condition variables
      // we are safe by using cacheMutex
      cbGuard.fire();

      // report error
      for (auto const& info : infos) {
        // Report first error.
        // On timeout report it on all not finished ones.
        if (info.state == ClusterCollectionCreationState::FAILED ||
            (tmpRes == TRI_ERROR_CLUSTER_TIMEOUT &&
             info.state == ClusterCollectionCreationState::INIT)) {
          events::CreateCollection(databaseName, info.name, tmpRes);
        }
      }
      loadCurrent();
      return {tmpRes, *errMsg};
    }

    // If we get here we have not tried anything.
    // Wait on callbacks.

    if (_server.isStopping()) {
      // Report shutdown on all collections
      for (auto const& info : infos) {
        events::CreateCollection(databaseName, info.name, TRI_ERROR_SHUTTING_DOWN);
      }
      return TRI_ERROR_SHUTTING_DOWN;
    }

    // Wait for Callbacks to be triggered, it is sufficent to wait for the first non, done
    TRI_ASSERT(agencyCallbacks.size() == infos.size());
    for (size_t i = 0; i < infos.size(); ++i) {
      if (infos[i].state == ClusterCollectionCreationState::INIT) {
        bool gotTimeout;
        {
          // This one has not responded, wait for it.
          CONDITION_LOCKER(locker, agencyCallbacks[i]->_cv);
          gotTimeout = agencyCallbacks[i]->executeByCallbackOrTimeout(interval);
        }
        if (gotTimeout) {
          ++i;
          // We got woken up by waittime, not by  callback.
          // Let us check if we skipped other callbacks as well
          for (; i < infos.size(); ++i) {
            if (infos[i].state == ClusterCollectionCreationState::INIT) {
              agencyCallbacks[i]->refetchAndUpdate(true, false);
            }
          }
        }
        break;
      }
    }

  } while (!_server.isStopping());
  // If we get here we are not allowed to retry.
  // The loop above does not contain a break
  TRI_ASSERT(_server.isStopping());
  for (auto const& info : infos) {
    events::CreateCollection(databaseName, info.name, TRI_ERROR_SHUTTING_DOWN);
  }
  return Result{TRI_ERROR_SHUTTING_DOWN};
}

////////////////////////////////////////////////////////////////////////////////
/// @brief drop collection in coordinator, the return value is an ArangoDB
/// error code and the errorMsg is set accordingly. One possible error
/// is a timeout, a timeout of 0.0 means no timeout.
////////////////////////////////////////////////////////////////////////////////
Result ClusterInfo::dropCollectionCoordinator(  // drop collection
    std::string const& dbName,                  // database name
    std::string const& collectionID,
    double timeout  // request timeout
) {
  TRI_ASSERT(ServerState::instance()->isCoordinator());
  if (dbName.empty() || (dbName[0] > '0' && dbName[0] < '9')) {
    events::DropCollection(dbName, collectionID, TRI_ERROR_ARANGO_DATABASE_NAME_INVALID);
    return Result(TRI_ERROR_ARANGO_DATABASE_NAME_INVALID);
  }

  AgencyComm ac(_server);
  AgencyCommResult res;

  // First check that no other collection has a distributeShardsLike
  // entry pointing to us:
  auto coll = getCollection(dbName, collectionID);
  auto colls = getCollections(dbName);  // reloads plan
  std::vector<std::string> clones;
  for (std::shared_ptr<LogicalCollection> const& p : colls) {
    if (p->distributeShardsLike() == coll->name() || p->distributeShardsLike() == collectionID) {
      clones.push_back(p->name());
    }
  }

  if (!clones.empty()) {
    std::string errorMsg("Collection '");
    errorMsg += coll->name();
    errorMsg += "' must not be dropped while '";
    errorMsg += arangodb::basics::StringUtils::join(clones, "', '");
    if (clones.size() == 1) {
      errorMsg += "' has ";
    } else {
      errorMsg += "' have ";
    };
    errorMsg += "distributeShardsLike set to '";
    errorMsg += coll->name();
    errorMsg += "'.";

    events::DropCollection(dbName, collectionID,
                           TRI_ERROR_CLUSTER_MUST_NOT_DROP_COLL_OTHER_DISTRIBUTESHARDSLIKE);
    return Result(  // result
        TRI_ERROR_CLUSTER_MUST_NOT_DROP_COLL_OTHER_DISTRIBUTESHARDSLIKE,  // code
        errorMsg  // message
    );
  }

  double const realTimeout = getTimeout(timeout);
  double const endTime = TRI_microtime() + realTimeout;
  double const interval = getPollInterval();
  auto dbServerResult = std::make_shared<std::atomic<int>>(-1);
  std::function<bool(VPackSlice const& result)> dbServerChanged = [=](VPackSlice const& result) {
    if (result.isNone() || result.isEmptyObject()) {
      dbServerResult->store(TRI_ERROR_NO_ERROR, std::memory_order_release);
    }
    return true;
  };

  // monitor the entry for the collection
  std::string const where = "Current/Collections/" + dbName + "/" + collectionID;

  // ATTENTION: The following callback calls the above closure in a
  // different thread. Nevertheless, the closure accesses some of our
  // local variables. Therefore we have to protect all accesses to them
  // by a mutex. We use the mutex of the condition variable in the
  // AgencyCallback for this.
  auto agencyCallback =
      std::make_shared<AgencyCallback>(_server, where, dbServerChanged, true, false);
  _agencyCallbackRegistry->registerCallback(agencyCallback);
  auto cbGuard = scopeGuard(
    [this, &agencyCallback]() -> void {
      _agencyCallbackRegistry->unregisterCallback(agencyCallback);
  });

  size_t numberOfShards = 0;

<<<<<<< HEAD
  auto& agencyCache = _server.getFeature<ClusterFeature>().agencyCache();
  auto [acb, index] = agencyCache.read(
    std::vector<std::string>{
      AgencyCommManager::path(
        "Plan/Collections/" + dbName + "/" + collectionID + "/shards")});
=======
  if (res.successful()) {
    velocypack::Slice databaseSlice = res.slice()[0].get(std::vector<std::string>(
        {AgencyCommHelper::path(), "Plan", "Collections", dbName}));
>>>>>>> 5629258a

  velocypack::Slice databaseSlice =
    acb->slice()[0].get(std::vector<std::string>(
                          {AgencyCommManager::path(), "Plan", "Collections", dbName}));

  if (!databaseSlice.isObject()) {
    // database dropped in the meantime
    events::DropCollection(dbName, collectionID, TRI_ERROR_ARANGO_DATABASE_NOT_FOUND);
    return TRI_ERROR_ARANGO_DATABASE_NOT_FOUND;
  }

  velocypack::Slice collectionSlice = databaseSlice.get(collectionID);
  if (!collectionSlice.isObject()) {
    // collection dropped in the meantime
    events::DropCollection(dbName, collectionID, TRI_ERROR_ARANGO_DATA_SOURCE_NOT_FOUND);
    return TRI_ERROR_ARANGO_DATA_SOURCE_NOT_FOUND;
  }

  velocypack::Slice shardsSlice = collectionSlice.get("shards");
  if (shardsSlice.isObject()) {
    numberOfShards = shardsSlice.length();
  } else {
    LOG_TOPIC("d340d", ERR, Logger::CLUSTER)
      << "Missing shards information on dropping " << dbName << "/" << collectionID;

    events::DropCollection(dbName, collectionID, TRI_ERROR_ARANGO_DATABASE_NOT_FOUND);
    return Result(TRI_ERROR_ARANGO_DATA_SOURCE_NOT_FOUND);
  }


  // Transact to agency
  AgencyOperation delPlanCollection("Plan/Collections/" + dbName + "/" + collectionID,
                                    AgencySimpleOperationType::DELETE_OP);
  AgencyOperation incrementVersion("Plan/Version", AgencySimpleOperationType::INCREMENT_OP);
  AgencyPrecondition precondition =
      AgencyPrecondition("Plan/Databases/" + dbName, AgencyPrecondition::Type::EMPTY, false);
  AgencyWriteTransaction trans({delPlanCollection, incrementVersion}, precondition);
  res = ac.sendTransactionWithFailover(trans);

  if (!res.successful()) {
    if (res.httpCode() == (int)arangodb::rest::ResponseCode::PRECONDITION_FAILED) {
      LOG_TOPIC("279c5", ERR, Logger::CLUSTER)
          << "Precondition failed for this agency transaction: " << trans.toJson()
          << ", return code: " << res.httpCode();
    }

    logAgencyDump();

    // TODO: this should rather be TRI_ERROR_ARANGO_DATABASE_NOT_FOUND, as the
    // precondition is that the database still exists
    events::DropCollection(dbName, collectionID, TRI_ERROR_CLUSTER_COULD_NOT_DROP_COLLECTION);
    return Result(TRI_ERROR_CLUSTER_COULD_NOT_DROP_COLLECTION);
  }
  auto& cache = _server.getFeature<ClusterFeature>().agencyCache();
  if (res.slice().get("results").length()) {
    cache.waitFor(res.slice().get("results")[0].getNumber<uint64_t>()).get();
  }

  // Update our own cache:
  loadPlan();

  if (numberOfShards == 0) {
    loadCurrent();

    events::DropCollection(dbName, collectionID, TRI_ERROR_NO_ERROR);
    return Result(TRI_ERROR_NO_ERROR);
  }

  {
    CONDITION_LOCKER(locker, agencyCallback->_cv);

    while (true) {
      if (*dbServerResult >= 0) {
        cbGuard.fire();  // unregister cb before calling ac.removeValues(...)
        // ...remove the entire directory for the collection
        ac.removeValues("Current/Collections/" + dbName + "/" + collectionID, true);
        
        loadCurrent();

        events::DropCollection(dbName, collectionID, *dbServerResult);
        return Result(*dbServerResult);
      }

      if (TRI_microtime() > endTime) {
        LOG_TOPIC("76ea6", ERR, Logger::CLUSTER)
            << "Timeout in _drop collection (" << realTimeout << ")"
            << ": database: " << dbName << ", collId:" << collectionID
            << "\ntransaction sent to agency: " << trans.toJson();

        logAgencyDump();

        events::DropCollection(dbName, collectionID, TRI_ERROR_CLUSTER_TIMEOUT);
        return Result(TRI_ERROR_CLUSTER_TIMEOUT);
      }

      agencyCallback->executeByCallbackOrTimeout(interval);

      if (_server.isStopping()) {
        events::DropCollection(dbName, collectionID, TRI_ERROR_SHUTTING_DOWN);
        return Result(TRI_ERROR_SHUTTING_DOWN);
      }
    }
  }
}

////////////////////////////////////////////////////////////////////////////////
/// @brief set collection properties in coordinator
////////////////////////////////////////////////////////////////////////////////

Result ClusterInfo::setCollectionPropertiesCoordinator(std::string const& databaseName,
                                                       std::string const& collectionID,
                                                       LogicalCollection const* info) {
  TRI_ASSERT(ServerState::instance()->isCoordinator());
  AgencyComm ac(_server);

  AgencyPrecondition databaseExists("Plan/Databases/" + databaseName,
                                    AgencyPrecondition::Type::EMPTY, false);
  AgencyOperation incrementVersion("Plan/Version", AgencySimpleOperationType::INCREMENT_OP);

  auto& agencyCache = _server.getFeature<ClusterFeature>().agencyCache();
  auto [acb, index] = agencyCache.read(
    std::vector<std::string>{
      AgencyCommManager::path("Plan/Collections/" + databaseName + "/" + collectionID)});

<<<<<<< HEAD
  velocypack::Slice collection = acb->slice()[0].get(std::vector<std::string>(
      {AgencyCommManager::path(), "Plan", "Collections", databaseName, collectionID}));
=======
  if (!res.successful()) {
    return Result(TRI_ERROR_ARANGO_DATA_SOURCE_NOT_FOUND);
  }

  velocypack::Slice collection = res.slice()[0].get(std::vector<std::string>(
      {AgencyCommHelper::path(), "Plan", "Collections", databaseName, collectionID}));
>>>>>>> 5629258a

  if (!collection.isObject()) {
    return Result(TRI_ERROR_ARANGO_DATA_SOURCE_NOT_FOUND);
  }

  VPackBuilder temp;
  temp.openObject();
  temp.add(StaticStrings::WaitForSyncString, VPackValue(info->waitForSync()));
  temp.add(StaticStrings::ReplicationFactor, VPackValue(info->replicationFactor()));
  temp.add(StaticStrings::MinReplicationFactor, VPackValue(info->writeConcern())); // deprecated in 3.6
  temp.add(StaticStrings::WriteConcern, VPackValue(info->writeConcern()));
  temp.add(StaticStrings::UsesRevisionsAsDocumentIds,
           VPackValue(info->usesRevisionsAsDocumentIds()));
  temp.add(StaticStrings::SyncByRevision, VPackValue(info->syncByRevision()));
  temp.add(VPackValue(StaticStrings::Schema));
  info->validatorsToVelocyPack(temp);
  info->getPhysical()->getPropertiesVPack(temp);
  temp.close();

  VPackBuilder builder = VPackCollection::merge(collection, temp.slice(), true);

  AgencyOperation setColl("Plan/Collections/" + databaseName + "/" + collectionID,
                          AgencyValueOperationType::SET, builder.slice());

  AgencyWriteTransaction trans({setColl, incrementVersion}, databaseExists);
  AgencyCommResult res = ac.sendTransactionWithFailover(trans);

  if (res.successful()) {
    auto& cache = _server.getFeature<ClusterFeature>().agencyCache();
    if (res.slice().get("results").length()) {
      cache.waitFor(res.slice().get("results")[0].getNumber<uint64_t>()).get();
    }
    loadPlan();
    return Result();
  }

  return Result(TRI_ERROR_CLUSTER_AGENCY_COMMUNICATION_FAILED, res.errorMessage());
}

////////////////////////////////////////////////////////////////////////////////
/// @brief create view in coordinator, the return value is an ArangoDB
/// error code and the errorMsg is set accordingly. One possible error
/// is a timeout, a timeout of 0.0 means no timeout.
////////////////////////////////////////////////////////////////////////////////
Result ClusterInfo::createViewCoordinator(  // create view
    std::string const& databaseName,        // database name
    std::string const& viewID,
    velocypack::Slice json  // view definition
) {
  // TRI_ASSERT(ServerState::instance()->isCoordinator());
  // FIXME TODO is this check required?
  auto const typeSlice = json.get(arangodb::StaticStrings::DataSourceType);

  if (!typeSlice.isString()) {
    std::string name;
    if (json.isObject()) {
      name = basics::VelocyPackHelper::getStringValue(json, StaticStrings::DataSourceName,
                                                      "");
    }
    events::CreateView(databaseName, name, TRI_ERROR_BAD_PARAMETER);
    return Result(TRI_ERROR_BAD_PARAMETER);
  }

  auto const name =
      basics::VelocyPackHelper::getStringValue(json, arangodb::StaticStrings::DataSourceName,
                                               StaticStrings::Empty);

  if (name.empty()) {
    events::CreateView(databaseName, name, TRI_ERROR_BAD_PARAMETER);
    return Result(TRI_ERROR_BAD_PARAMETER);  // must not be empty
  }

  {
    // check if a view with the same name is already planned
    loadPlan();
    READ_LOCKER(readLocker, _planProt.lock);
    {
      AllViews::const_iterator it = _plannedViews.find(databaseName);
      if (it != _plannedViews.end()) {
        DatabaseViews::const_iterator it2 = (*it).second.find(name);

        if (it2 != (*it).second.end()) {
          // view already exists!
          events::CreateView(databaseName, name, TRI_ERROR_ARANGO_DUPLICATE_NAME);
          return Result(TRI_ERROR_ARANGO_DUPLICATE_NAME, std::string("duplicate view name '") + name + "'");
        }
      }
    }
    {
      // check against planned collections as well
      AllCollections::const_iterator it = _plannedCollections.find(databaseName);
      if (it != _plannedCollections.end()) {
        DatabaseCollections::const_iterator it2 = (*it).second.find(name);

        if (it2 != (*it).second.end()) {
          // collection already exists!
          events::CreateCollection(databaseName, name, TRI_ERROR_ARANGO_DUPLICATE_NAME);
          return Result(TRI_ERROR_ARANGO_DUPLICATE_NAME, std::string("duplicate view name '") + name + "'");
        }
      }
    }
  }

  auto& cache = _server.getFeature<ClusterFeature>().agencyCache();
  if (!cache.has("Plan/Databases/" + databaseName)) {
    events::CreateView(databaseName, name, TRI_ERROR_ARANGO_DATABASE_NOT_FOUND);
    return Result(TRI_ERROR_ARANGO_DATABASE_NOT_FOUND);
  }

  if (cache.has("Plan/Views/" + databaseName + "/" + viewID)) {
    events::CreateView(databaseName, name, TRI_ERROR_CLUSTER_VIEW_ID_EXISTS);
    return Result(TRI_ERROR_CLUSTER_VIEW_ID_EXISTS);
  }

  AgencyWriteTransaction const transaction{
      // operations
      {{"Plan/Views/" + databaseName + "/" + viewID, AgencyValueOperationType::SET, json},
       {"Plan/Version", AgencySimpleOperationType::INCREMENT_OP}},
      // preconditions
      {{"Plan/Views/" + databaseName + "/" + viewID, AgencyPrecondition::Type::EMPTY, true}}};

  AgencyComm ac(_server);
  auto const res = ac.sendTransactionWithFailover(transaction);

  // Only if not precondition failed
  if (!res.successful()) {
    if (res.httpCode() == (int)arangodb::rest::ResponseCode::PRECONDITION_FAILED) {
      // Dump agency plan:

      logAgencyDump();

      events::CreateView(databaseName, name, TRI_ERROR_CLUSTER_COULD_NOT_CREATE_VIEW_IN_PLAN);
      return Result(                                        // result
          TRI_ERROR_CLUSTER_COULD_NOT_CREATE_VIEW_IN_PLAN,  // code
          std::string("Precondition that view ") + name + " with ID " + viewID +
              " does not yet exist failed. Cannot create view.");
    }

    events::CreateView(databaseName, name, TRI_ERROR_CLUSTER_COULD_NOT_CREATE_VIEW_IN_PLAN);
    return Result(                                        // result
        TRI_ERROR_CLUSTER_COULD_NOT_CREATE_VIEW_IN_PLAN,  // code
        std::string("file: ") + __FILE__ + " line: " + std::to_string(__LINE__) +
            " HTTP code: " + std::to_string(res.httpCode()) +
            " error message: " + res.errorMessage() +
            " error details: " + res.errorDetails() + " body: " + res.body());
  }

  if (res.slice().get("results").length() > 0) {
    cache.waitFor(res.slice().get("results")[0].getNumber<uint64_t>()).get();
  }

  // Update our cache:
  loadPlan();

  events::CreateView(databaseName, name, TRI_ERROR_NO_ERROR);
  return Result(TRI_ERROR_NO_ERROR);
}

////////////////////////////////////////////////////////////////////////////////
/// @brief drop view in coordinator, the return value is an ArangoDB
/// error code and the errorMsg is set accordingly.
////////////////////////////////////////////////////////////////////////////////
Result ClusterInfo::dropViewCoordinator(  // drop view
    std::string const& databaseName,      // database name
    std::string const& viewID             // view identifier
) {
  TRI_ASSERT(ServerState::instance()->isCoordinator());
  // Transact to agency
  AgencyWriteTransaction const trans{
      // operations
      {{"Plan/Views/" + databaseName + "/" + viewID, AgencySimpleOperationType::DELETE_OP},
       {"Plan/Version", AgencySimpleOperationType::INCREMENT_OP}},
      // preconditions
      {{"Plan/Databases/" + databaseName, AgencyPrecondition::Type::EMPTY, false},
       {"Plan/Views/" + databaseName + "/" + viewID, AgencyPrecondition::Type::EMPTY, false}}};

  AgencyComm ac(_server);
  auto const res = ac.sendTransactionWithFailover(trans);

  auto& cache = _server.getFeature<ClusterFeature>().agencyCache();
  if (res.slice().get("results").length()) {
    cache.waitFor(res.slice().get("results")[0].getNumber<uint64_t>()).get();
  }

  // Update our own cache
  loadPlan();

  Result result;

  if (!res.successful()) {
    if (res.errorCode() == int(rest::ResponseCode::PRECONDITION_FAILED)) {
      result = Result(                                            // result
          TRI_ERROR_CLUSTER_COULD_NOT_REMOVE_COLLECTION_IN_PLAN,  // FIXME COULD_NOT_REMOVE_VIEW_IN_PLAN
          std::string("Precondition that view  with ID ") + viewID +
              " already exist failed. Cannot create view.");

      // Dump agency plan:
      logAgencyDump();
    } else {
      result = Result(                                            // result
          TRI_ERROR_CLUSTER_COULD_NOT_REMOVE_COLLECTION_IN_PLAN,  // FIXME COULD_NOT_REMOVE_VIEW_IN_PLAN
          std::string("file: ") + __FILE__ + " line: " + std::to_string(__LINE__) +
              " HTTP code: " + std::to_string(res.httpCode()) +
              " error message: " + res.errorMessage() +
              " error details: " + res.errorDetails() + " body: " + res.body());
    }
  }

  events::DropView(databaseName, viewID, result.errorNumber());

  return result;
}

////////////////////////////////////////////////////////////////////////////////
/// @brief set view properties in coordinator
////////////////////////////////////////////////////////////////////////////////

Result ClusterInfo::setViewPropertiesCoordinator(std::string const& databaseName,
                                                 std::string const& viewID,
                                                 VPackSlice const& json) {
  // TRI_ASSERT(ServerState::instance()->isCoordinator());
  auto& agencyCache = _server.getFeature<ClusterFeature>().agencyCache();
  auto [acb, index] = agencyCache.read(
    std::vector<std::string>{
      AgencyCommManager::path("Plan/Views/" + databaseName + "/" + viewID)});

  if (!acb->slice()[0].hasKey(
        {AgencyCommManager::path(), "Plan", "Views", databaseName, viewID})) {
    return {TRI_ERROR_ARANGO_DATA_SOURCE_NOT_FOUND};
  }

<<<<<<< HEAD
  auto const view = acb->slice()[0].get(std::vector<std::string>{
      AgencyCommManager::path(), "Plan", "Views", databaseName, viewID});
=======
  auto const view = res.slice()[0].get<std::string>(
      {AgencyCommHelper::path(), "Plan", "Views", databaseName, viewID});
>>>>>>> 5629258a

  if (!view.isObject()) {
    logAgencyDump();

    return {TRI_ERROR_ARANGO_DATA_SOURCE_NOT_FOUND};
  }

  AgencyWriteTransaction const trans{
      // operations
      {{"Plan/Views/" + databaseName + "/" + viewID, AgencyValueOperationType::SET, json},
       {"Plan/Version", AgencySimpleOperationType::INCREMENT_OP}},
      // preconditions
      {"Plan/Databases/" + databaseName, AgencyPrecondition::Type::EMPTY, false}};

  AgencyComm ac(_server);
  AgencyCommResult res = ac.sendTransactionWithFailover(trans);

  if (!res.successful()) {
    return {TRI_ERROR_CLUSTER_AGENCY_COMMUNICATION_FAILED, res.errorMessage()};
  }

  auto& cache = _server.getFeature<ClusterFeature>().agencyCache();
  if (res.slice().get("results").length()) {
    cache.waitFor(res.slice().get("results")[0].getNumber<uint64_t>()).get();
  }
  
  loadPlan();
  return {};
}

////////////////////////////////////////////////////////////////////////////////
/// @brief set collection status in coordinator
////////////////////////////////////////////////////////////////////////////////

Result ClusterInfo::setCollectionStatusCoordinator(std::string const& databaseName,
                                                   std::string const& collectionID,
                                                   TRI_vocbase_col_status_e status) {
  TRI_ASSERT(ServerState::instance()->isCoordinator());
  AgencyComm ac(_server);

  AgencyPrecondition databaseExists("Plan/Databases/" + databaseName,
                                    AgencyPrecondition::Type::EMPTY, false);


  auto& agencyCache = _server.getFeature<ClusterFeature>().agencyCache();
  auto [acb, index] = agencyCache.read(
    std::vector<std::string>{
      AgencyCommManager::path("Plan/Collections/" + databaseName + "/" + collectionID)});
  std::vector<std::string> vpath(
    {AgencyCommManager::path(), "Plan", "Collections", databaseName, collectionID});

  if (!acb->slice()[0].hasKey(vpath)) {
    return Result(TRI_ERROR_ARANGO_DATA_SOURCE_NOT_FOUND);
  }
<<<<<<< HEAD
  VPackSlice col = acb->slice()[0].get(vpath);
=======

  VPackSlice col = res.slice()[0].get(std::vector<std::string>(
      {AgencyCommHelper::path(), "Plan", "Collections", databaseName, collectionID}));
>>>>>>> 5629258a

  if (!col.isObject()) {
    return Result(TRI_ERROR_ARANGO_DATA_SOURCE_NOT_FOUND);
  }

  TRI_vocbase_col_status_e old = static_cast<TRI_vocbase_col_status_e>(
      arangodb::basics::VelocyPackHelper::getNumericValue<int>(
          col, "status", static_cast<int>(TRI_VOC_COL_STATUS_CORRUPTED)));

  if (old == status) {
    // no status change
    return Result();
  }

  VPackBuilder builder;
  try {
    VPackObjectBuilder b(&builder);
    for (auto const& entry : VPackObjectIterator(col)) {
      std::string key = entry.key.copyString();
      if (key != "status") {
        builder.add(key, entry.value);
      }
    }
    builder.add("status", VPackValue(status));
  } catch (...) {
    return Result(TRI_ERROR_OUT_OF_MEMORY);
  }

  AgencyOperation setColl("Plan/Collections/" + databaseName + "/" + collectionID,
                          AgencyValueOperationType::SET, builder.slice());
  AgencyOperation incVersion("Plan/Version", AgencySimpleOperationType::INCREMENT_OP);

  AgencyWriteTransaction trans({setColl, incVersion}, databaseExists);
  AgencyCommResult res = ac.sendTransactionWithFailover(trans);

  if (res.successful()) {
    auto& cache = _server.getFeature<ClusterFeature>().agencyCache();
    if (res.slice().get("results").length()) {
      cache.waitFor(res.slice().get("results")[0].getNumber<uint64_t>()).get();
    }
    loadPlan();
    return Result();
  }

  return Result(TRI_ERROR_CLUSTER_AGENCY_COMMUNICATION_FAILED, res.errorMessage());
}

////////////////////////////////////////////////////////////////////////////////
/// @brief ensure an index in coordinator.
////////////////////////////////////////////////////////////////////////////////
Result ClusterInfo::ensureIndexCoordinator(LogicalCollection const& collection,
                                           VPackSlice const& slice, bool create,
                                           VPackBuilder& resultBuilder, double timeout) {
  TRI_ASSERT(ServerState::instance()->isCoordinator());
  // check index id
  IndexId iid = IndexId::none();
  VPackSlice const idSlice = slice.get(StaticStrings::IndexId);

  if (idSlice.isString()) {  // use predefined index id
    iid = IndexId{arangodb::basics::StringUtils::uint64(idSlice.copyString())};
  }

  if (iid.empty()) {  // no id set, create a new one!
    iid = IndexId{uniqid()};
  }

  std::string const idString = arangodb::basics::StringUtils::itoa(iid.id());
  Result res;

  try {
    auto start = std::chrono::steady_clock::now();

    // Keep trying for 2 minutes, if it's preconditions, which are stopping us
    do {
      resultBuilder.clear();
      res = ensureIndexCoordinatorInner(  // creat index
          collection, idString, slice, create, resultBuilder, timeout);

      // Note that this function sets the errorMsg unless it is precondition
      // failed, in which case we retry, if this times out, we need to set
      // it ourselves, otherwise all is done!
      if (TRI_ERROR_HTTP_PRECONDITION_FAILED == res.errorNumber()) {
        auto diff = std::chrono::steady_clock::now() - start;

        if (diff < std::chrono::seconds(120)) {
          uint32_t wt = RandomGenerator::interval(static_cast<uint32_t>(1000));
          std::this_thread::sleep_for(std::chrono::steady_clock::duration(wt));
          continue;
        }

        res = Result(                                          // result
            TRI_ERROR_CLUSTER_COULD_NOT_CREATE_INDEX_IN_PLAN,  // code
            res.errorMessage()                                 // message
        );
      }

      break;
    } while (true);
  } catch (basics::Exception const& ex) {
    res = Result(   // result
        ex.code(),  // code
        TRI_errno_string(ex.code()) + std::string(", exception: ") + ex.what());
  } catch (...) {
    res = Result(TRI_ERROR_INTERNAL);
  }

  // We get here in any case eventually, regardless of whether we have
  //   - succeeded with lookup or index creation
  //   - failed because of a timeout and rollback
  //   - some other error
  // There is nothing more to do here.

  if (!_server.isStopping()) {
    loadPlan();
  }

  return res;
}

// The following function does the actual work of index creation: Create
// in Plan, watch Current until all dbservers for all shards have done their
// bit. If this goes wrong with a timeout, the creation operation is rolled
// back. If the `create` flag is false, this is actually a lookup operation.
// In any case, no rollback has to happen in the calling function
// ClusterInfo::ensureIndexCoordinator. Note that this method here
// sets the `isBuilding` attribute to `true`, which leads to the fact
// that the index is not yet used by queries. There is code in the
// Agency Supervision which deletes this flag once everything has been
// built successfully. This is a more robust and self-repairing solution
// than if we would take out the `isBuilding` here, since it survives a
// coordinator crash and failover operations.
// Finally note that the retry loop for the case of a failed precondition
// is outside this function here in `ensureIndexCoordinator`.
Result ClusterInfo::ensureIndexCoordinatorInner(LogicalCollection const& collection,
                                                std::string const& idString,
                                                VPackSlice const& slice, bool create,
                                                VPackBuilder& resultBuilder, double timeout) {
  AgencyComm ac(_server);

  using namespace std::chrono;

  double const realTimeout = getTimeout(timeout);
  double const endTime = TRI_microtime() + realTimeout;
  double const interval = getPollInterval();

  TRI_ASSERT(resultBuilder.isEmpty());

  auto type = slice.get(arangodb::StaticStrings::IndexType);
  if (!type.isString()) {
    return Result(TRI_ERROR_INTERNAL,
                  "expecting string value for \"type\" attribute");
  }

  const size_t numberOfShards = collection.numberOfShards();

  // Get the current entry in Plan for this collection
  PlanCollectionReader collectionFromPlan(collection);
  if (!collectionFromPlan.state().ok()) {
    return collectionFromPlan.state();
  }

  VPackSlice indexes = collectionFromPlan.indexes();
  for (auto const& other : VPackArrayIterator(indexes)) {
    TRI_ASSERT(other.isObject());
    if (true == arangodb::Index::Compare(slice, other)) {
      {  // found an existing index... Copy over all elements in slice.
        VPackObjectBuilder b(&resultBuilder);
        resultBuilder.add(VPackObjectIterator(other));
        resultBuilder.add("isNewlyCreated", VPackValue(false));
      }
      return Result(TRI_ERROR_NO_ERROR);
    }

    if (true == arangodb::Index::CompareIdentifiers(slice, other)) {
      // found an existing index with a same identifier (i.e. name)
      // but different definition, throw an error
      return Result(TRI_ERROR_ARANGO_DUPLICATE_IDENTIFIER,
                    "duplicate value for `" + arangodb::StaticStrings::IndexId +
                        "` or `" + arangodb::StaticStrings::IndexName + "`");
    }
  }

  // no existing index found.
  if (!create) {
    TRI_ASSERT(resultBuilder.isEmpty());
    return Result(TRI_ERROR_NO_ERROR);
  }

  // will contain the error number and message
  std::shared_ptr<std::atomic<int>> dbServerResult =
      std::make_shared<std::atomic<int>>(-1);
  std::shared_ptr<std::string> errMsg = std::make_shared<std::string>();

  std::function<bool(VPackSlice const& result)> dbServerChanged = [=](VPackSlice const& result) {
    if (!result.isObject() || result.length() != numberOfShards) {
      return true;
    }

    size_t found = 0;
    for (auto const& shard : VPackObjectIterator(result)) {
      VPackSlice const slice = shard.value;
      if (slice.hasKey("indexes")) {
        VPackSlice const indexes = slice.get("indexes");
        if (!indexes.isArray()) {
          break;  // no list, so our index is not present. we can abort
                  // searching
        }

        for (VPackSlice v : VPackArrayIterator(indexes)) {
          VPackSlice const k = v.get(StaticStrings::IndexId);
          if (!k.isString() || idString != k.copyString()) {
            continue;  // this is not our index
          }

          // check for errors
          if (hasError(v)) {
            // Note that this closure runs with the mutex in the condition
            // variable of the agency callback, which protects writing
            // to *errMsg:
            *errMsg = extractErrorMessage(shard.key.copyString(), v);
            *errMsg = "Error during index creation: " + *errMsg;
            // Returns the specific error number if set, or the general
            // error otherwise
            int errNum = arangodb::basics::VelocyPackHelper::getNumericValue<int>(
                v, StaticStrings::ErrorNum, TRI_ERROR_ARANGO_INDEX_CREATION_FAILED);
            dbServerResult->store(errNum, std::memory_order_release);
            return true;
          }

          found++;  // found our index
          break;
        }
      }
    }

    if (found == (size_t)numberOfShards) {
      dbServerResult->store(setErrormsg(TRI_ERROR_NO_ERROR, *errMsg), std::memory_order_release);
    }

    return true;
  };

  VPackBuilder newIndexBuilder;
  {
    VPackObjectBuilder ob(&newIndexBuilder);
    // Add the new index ignoring "id"
    for (auto const& e : VPackObjectIterator(slice)) {
      TRI_ASSERT(e.key.isString());
      std::string const& key = e.key.copyString();
      if (key != StaticStrings::IndexId && key != StaticStrings::IndexIsBuilding) {
        ob->add(e.key);
        ob->add(e.value);
      }
    }
    if (numberOfShards > 0 &&
        !slice.get(StaticStrings::IndexType).isEqualString("arangosearch")) {
      ob->add(StaticStrings::IndexIsBuilding, VPackValue(true));
    }
    ob->add(StaticStrings::IndexId, VPackValue(idString));
  }

  // ATTENTION: The following callback calls the above closure in a
  // different thread. Nevertheless, the closure accesses some of our
  // local variables. Therefore we have to protect all accesses to them
  // by a mutex. We use the mutex of the condition variable in the
  // AgencyCallback for this.
  std::string databaseName = collection.vocbase().name();
  std::string collectionID = std::to_string(collection.id());

  std::string where = "Current/Collections/" + databaseName + "/" + collectionID;
  auto agencyCallback =
      std::make_shared<AgencyCallback>(_server, where, dbServerChanged, true, false);

  _agencyCallbackRegistry->registerCallback(agencyCallback);
  auto cbGuard = scopeGuard(
    [&] { _agencyCallbackRegistry->unregisterCallback(agencyCallback); });

  std::string const planCollKey = "Plan/Collections/" + databaseName + "/" + collectionID;
  std::string const planIndexesKey = planCollKey + "/indexes";
  AgencyOperation newValue(planIndexesKey, AgencyValueOperationType::PUSH,
                           newIndexBuilder.slice());
  AgencyOperation incrementVersion("Plan/Version", AgencySimpleOperationType::INCREMENT_OP);

  AgencyPrecondition oldValue(planCollKey, AgencyPrecondition::Type::VALUE,
                              collectionFromPlan.slice());
  AgencyWriteTransaction trx({newValue, incrementVersion}, oldValue);

  AgencyCommResult result = ac.sendTransactionWithFailover(trx, 0.0);
  if (result.successful()) {
    auto& cache = _server.getFeature<ClusterFeature>().agencyCache();
    if (result.slice().get("results").length()) {
      cache.waitFor(result.slice().get("results")[0].getNumber<uint64_t>()).get();
    }
  }

  // This object watches whether the collection is still present in Plan
  // It assumes that the collection *is* present and only changes state
  // if the collection disappears
  CollectionWatcher collectionWatcher(_agencyCallbackRegistry, collection);

  if (!result.successful()) {
    if (result.httpCode() == (int)arangodb::rest::ResponseCode::PRECONDITION_FAILED) {
      // Retry loop is outside!
      return Result(TRI_ERROR_HTTP_PRECONDITION_FAILED);
    }

    return Result(                                         // result
        TRI_ERROR_CLUSTER_COULD_NOT_CREATE_INDEX_IN_PLAN,  // code
        std::string(" Failed to execute ") + trx.toJson() +
            " ResultCode: " + std::to_string(result.errorCode()) +
            " HttpCode: " + std::to_string(result.httpCode()) + " " +
            std::string(__FILE__) + ":" + std::to_string(__LINE__));
  }

  // From here on we want to roll back the index creation if we run into
  // the timeout. If this coordinator crashes, the worst that can happen
  // is that the index stays in some state. In most cases, it will converge
  // against the planned state.
  loadPlan();

  if (numberOfShards == 0) {  // smart "dummy" collection has no shards
    TRI_ASSERT(collection.isSmart());

    {
      // Copy over all elements in slice.
      VPackObjectBuilder b(&resultBuilder);
      resultBuilder.add(StaticStrings::IsSmart, VPackValue(true));
    }

    loadCurrent();

    return Result(TRI_ERROR_NO_ERROR);
  }

  {
    while (!_server.isStopping()) {
      int tmpRes = dbServerResult->load(std::memory_order_acquire);

      if (tmpRes < 0) {
        // index has not shown up in Current yet,  follow up check to
        // ensure it is still in plan (not dropped between iterations)
        auto& cache = _server.getFeature<ClusterFeature>().agencyCache();
        auto [acb, index] = cache.get(planIndexesKey);
        auto indexes = acb->slice();

<<<<<<< HEAD
        bool found = false;
        if (indexes.isArray()) {
          for (VPackSlice v : VPackArrayIterator(indexes)) {
            VPackSlice const k = v.get(StaticStrings::IndexId);
            if (k.isString() && k.isEqualString(idString)) {
              // index is still here
              found = true;
              break;
=======
        AgencyCommResult result = _agency.sendTransactionWithFailover(
            AgencyReadTransaction(AgencyCommHelper::path(planIndexesKey)));

        if (result.successful()) {
          auto indexes = result.slice()[0].get(
              std::vector<std::string>{AgencyCommHelper::path(), "Plan",
                                       "Collections", databaseName,
                                       collectionID, "indexes"});

          bool found = false;
          if (indexes.isArray()) {
            for (VPackSlice v : VPackArrayIterator(indexes)) {
              VPackSlice const k = v.get(StaticStrings::IndexId);
              if (k.isString() && k.isEqualString(idString)) {
                // index is still here
                found = true;
                break;
              }
>>>>>>> 5629258a
            }
          }
        }

        if (!found) {
          return Result(TRI_ERROR_ARANGO_INDEX_CREATION_FAILED,
                        "index was dropped during creation");
        }
      }

      if (tmpRes == 0) {
        // Finally, in case all is good, remove the `isBuilding` flag
        // check that the index has appeared. Note that we have to have
        // a precondition since the collection could have been deleted
        // in the meantime:
        VPackBuilder finishedPlanIndex;
        {
          VPackObjectBuilder o(&finishedPlanIndex);
          for (auto const& entry : VPackObjectIterator(newIndexBuilder.slice())) {
            auto const key = entry.key.copyString();
            if (key != StaticStrings::IndexIsBuilding &&
                key != "isNewlyCreated") {
              finishedPlanIndex.add(entry.key.copyString(), entry.value);
            }
          }
        }

        AgencyWriteTransaction trx(
            {AgencyOperation(planIndexesKey, AgencyValueOperationType::REPLACE,
                             finishedPlanIndex.slice(), newIndexBuilder.slice()),
             AgencyOperation("Plan/Version", AgencySimpleOperationType::INCREMENT_OP)},
            AgencyPrecondition(planIndexesKey, AgencyPrecondition::Type::EMPTY, false));
        IndexId indexId{arangodb::basics::StringUtils::uint64(
            newIndexBuilder.slice().get("id").copyString())};
        result = _agency.sendTransactionWithFailover(trx, 0.0);
        if (!result.successful()) {
          // We just log the problem and move on, the Supervision will repair
          // things in due course:
          LOG_TOPIC("d9420", INFO, Logger::CLUSTER)
              << "Could not remove isBuilding flag in new index "
              << indexId.id() << ", this will be repaired automatically.";
        } else {
          auto& cache = _server.getFeature<ClusterFeature>().agencyCache();
          if (result.slice().get("results").length()) {
            cache.waitFor(result.slice().get("results")[0].getNumber<uint64_t>()).get();
          }
        }

        loadPlan();

        if (!collectionWatcher.isPresent()) {
          return Result(TRI_ERROR_ARANGO_INDEX_CREATION_FAILED,
                        "Collection " + collectionID +
                            " has gone from database " + databaseName +
                            ". Aborting index creation");
        }

        {
          // Copy over all elements in slice.
          VPackObjectBuilder b(&resultBuilder);
          resultBuilder.add(VPackObjectIterator(finishedPlanIndex.slice()));
          resultBuilder.add("isNewlyCreated", VPackValue(true));
        }
        CONDITION_LOCKER(locker, agencyCallback->_cv);

        return Result(tmpRes, *errMsg);
      }

      if (tmpRes > 0 || TRI_microtime() > endTime) {
        // At this time the index creation has failed and we want to
        // roll back the plan entry, provided the collection still exists:
        AgencyWriteTransaction trx(
            std::vector<AgencyOperation>(
                {AgencyOperation(planIndexesKey, AgencyValueOperationType::ERASE,
                                 newIndexBuilder.slice()),
                 AgencyOperation("Plan/Version", AgencySimpleOperationType::INCREMENT_OP)}),
            AgencyPrecondition(planCollKey, AgencyPrecondition::Type::EMPTY, false));

        int sleepFor = 50;
        auto rollbackEndTime = steady_clock::now() + std::chrono::seconds(10);

        while (true) {
          AgencyCommResult update = _agency.sendTransactionWithFailover(trx, 0.0);

          if (update.successful()) {
            auto& cache = _server.getFeature<ClusterFeature>().agencyCache();
            if (update.slice().get("results").length()) {
              cache.waitFor(update.slice().get("results")[0].getNumber<uint64_t>()).get();
            }
            loadPlan();

            if (tmpRes < 0) {                 // timeout
              return Result(                  // result
                  TRI_ERROR_CLUSTER_TIMEOUT,  // code
                  "Index could not be created within timeout, giving up and "
                  "rolling back index creation.");
            }

            // The mutex in the condition variable protects the access to
            // *errMsg:
            CONDITION_LOCKER(locker, agencyCallback->_cv);
            return Result(tmpRes, *errMsg);
          }

          if (update._statusCode == TRI_ERROR_HTTP_PRECONDITION_FAILED) {
            // Collection was removed, let's break here and report outside
            break;
          }

          if (steady_clock::now() > rollbackEndTime) {
            LOG_TOPIC("db00b", ERR, Logger::CLUSTER)
                << "Couldn't roll back index creation of " << idString
                << ". Database: " << databaseName << ", Collection " << collectionID;

            if (tmpRes < 0) {                 // timeout
              return Result(                  // result
                  TRI_ERROR_CLUSTER_TIMEOUT,  // code
                  "Timed out while trying to roll back index creation failure");
            }

            // The mutex in the condition variable protects the access to
            // *errMsg:
            CONDITION_LOCKER(locker, agencyCallback->_cv);
            return Result(tmpRes, *errMsg);
          }

          if (sleepFor <= 2500) {
            sleepFor *= 2;
          }

          std::this_thread::sleep_for(std::chrono::milliseconds(sleepFor));
        }
        // We only get here if the collection was dropped just in the moment
        // when we wanted to roll back the index creation.
      }

      if (!collectionWatcher.isPresent()) {
        return Result(TRI_ERROR_ARANGO_DATA_SOURCE_NOT_FOUND,
                      "collection " + collectionID +
                          "appears to have been dropped from database " +
                          databaseName + " during ensureIndex");
      }

      {
        CONDITION_LOCKER(locker, agencyCallback->_cv);
        agencyCallback->executeByCallbackOrTimeout(interval);
      }
    }
  }

  return Result(TRI_ERROR_SHUTTING_DOWN);
}

////////////////////////////////////////////////////////////////////////////////
/// @brief drop an index in coordinator.
////////////////////////////////////////////////////////////////////////////////
Result ClusterInfo::dropIndexCoordinator(  // drop index
    std::string const& databaseName,       // database name
    std::string const& collectionID, IndexId iid,
    double timeout  // request timeout
) {
  TRI_ASSERT(ServerState::instance()->isCoordinator());
  AgencyComm ac(_server);

  double const realTimeout = getTimeout(timeout);
  double const endTime = TRI_microtime() + realTimeout;
  double const interval = getPollInterval();
  std::string const idString = arangodb::basics::StringUtils::itoa(iid.id());

  std::string const planCollKey = "Plan/Collections/" + databaseName + "/" + collectionID;
  std::string const planIndexesKey = planCollKey + "/indexes";


  auto& agencyCache = _server.getFeature<ClusterFeature>().agencyCache();
  auto [acb, index] = agencyCache.read(
    std::vector<std::string>{AgencyCommManager::path(planCollKey)});
  auto previous = acb->slice();

  if (!previous.isArray() || previous.length() == 0) {
    events::DropIndex(databaseName, collectionID, idString, TRI_ERROR_CLUSTER_READING_PLAN_AGENCY);

    return Result(TRI_ERROR_CLUSTER_READING_PLAN_AGENCY);
  }
<<<<<<< HEAD
  velocypack::Slice collection = previous[0].get(std::vector<std::string>(
      {AgencyCommManager::path(), "Plan", "Collections", databaseName, collectionID}));
=======

  velocypack::Slice collection = previous.slice()[0].get(std::vector<std::string>(
      {AgencyCommHelper::path(), "Plan", "Collections", databaseName, collectionID}));
>>>>>>> 5629258a
  if (!collection.isObject()) {
    events::DropIndex(databaseName, collectionID, idString,
                      TRI_ERROR_ARANGO_DATA_SOURCE_NOT_FOUND);

    return Result(TRI_ERROR_ARANGO_DATA_SOURCE_NOT_FOUND);
  }

  TRI_ASSERT(VPackObjectIterator(collection).size() > 0);
  size_t const numberOfShards =
      basics::VelocyPackHelper::getNumericValue<size_t>(collection,
                                                         StaticStrings::NumberOfShards, 1);

  VPackSlice indexes = collection.get("indexes");
  if (!indexes.isArray()) {
    LOG_TOPIC("63178", DEBUG, Logger::CLUSTER)
        << "Failed to find index " << databaseName << "/" << collectionID << "/"
        << iid.id();
    events::DropIndex(databaseName, collectionID, idString, TRI_ERROR_ARANGO_INDEX_NOT_FOUND);
    return Result(TRI_ERROR_ARANGO_INDEX_NOT_FOUND);
  }

  VPackSlice indexToRemove;

  for (VPackSlice indexSlice : VPackArrayIterator(indexes)) {
    auto idSlice = indexSlice.get(arangodb::StaticStrings::IndexId);
    auto typeSlice = indexSlice.get(arangodb::StaticStrings::IndexType);

    if (!idSlice.isString() || !typeSlice.isString()) {
      continue;
    }

    if (idSlice.isEqualString(idString)) {
      Index::IndexType type = Index::type(typeSlice.copyString());

      if (type == Index::TRI_IDX_TYPE_PRIMARY_INDEX || type == Index::TRI_IDX_TYPE_EDGE_INDEX) {
        events::DropIndex(databaseName, collectionID, idString, TRI_ERROR_FORBIDDEN);
        return Result(TRI_ERROR_FORBIDDEN);
      }

      indexToRemove = indexSlice;

      break;
    }
  }

  if (!indexToRemove.isObject()) {
    LOG_TOPIC("95fe6", DEBUG, Logger::CLUSTER)
        << "Failed to find index " << databaseName << "/" << collectionID << "/"
        << iid.id();
    events::DropIndex(databaseName, collectionID, idString, TRI_ERROR_ARANGO_INDEX_NOT_FOUND);

    return Result(TRI_ERROR_ARANGO_INDEX_NOT_FOUND);
  }

  std::string where = "Current/Collections/" + databaseName + "/" + collectionID;

  auto dbServerResult = std::make_shared<std::atomic<int>>(-1);
  std::function<bool(VPackSlice const& result)> dbServerChanged = [=](VPackSlice const& current) {
    if (numberOfShards == 0) {
      return false;
    }

    if (!current.isObject()) {
      return true;
    }

    VPackObjectIterator shards(current);

    if (shards.size() == numberOfShards) {
      bool found = false;
      for (auto const& shard : shards) {
        VPackSlice const indexes = shard.value.get("indexes");

        if (indexes.isArray()) {
          for (VPackSlice v : VPackArrayIterator(indexes)) {
            if (v.isObject()) {
              VPackSlice const k = v.get(StaticStrings::IndexId);
              if (k.isString() && k.isEqualString(idString)) {
                // still found the index in some shard
                found = true;
                break;
              }
            }

            if (found) {
              break;
            }
          }
        }
      }

      if (!found) {
        dbServerResult->store(TRI_ERROR_NO_ERROR, std::memory_order_release);
      }
    }
    return true;
  };

  // ATTENTION: The following callback calls the above closure in a
  // different thread. Nevertheless, the closure accesses some of our
  // local variables. Therefore we have to protect all accesses to them
  // by a mutex. We use the mutex of the condition variable in the
  // AgencyCallback for this.
  auto agencyCallback =
      std::make_shared<AgencyCallback>(_server, where, dbServerChanged, true, false);
  _agencyCallbackRegistry->registerCallback(agencyCallback);
  auto cbGuard = scopeGuard(
    [&] { _agencyCallbackRegistry->unregisterCallback(agencyCallback); });

  AgencyOperation planErase(planIndexesKey, AgencyValueOperationType::ERASE, indexToRemove);
  AgencyOperation incrementVersion("Plan/Version", AgencySimpleOperationType::INCREMENT_OP);
  AgencyPrecondition prec(planCollKey, AgencyPrecondition::Type::VALUE, collection);
  AgencyWriteTransaction trx({planErase, incrementVersion}, prec);
  AgencyCommResult result = ac.sendTransactionWithFailover(trx, 0.0);

  if (!result.successful()) {
    events::DropIndex(databaseName, collectionID, idString,
                      TRI_ERROR_CLUSTER_COULD_NOT_DROP_INDEX_IN_PLAN);

    return Result(                                       // result
        TRI_ERROR_CLUSTER_COULD_NOT_DROP_INDEX_IN_PLAN,  // code
        std::string(" Failed to execute ") + trx.toJson() +
            " ResultCode: " + std::to_string(result.errorCode()));
  }
  auto& cache = _server.getFeature<ClusterFeature>().agencyCache();
  if (result.slice().get("results").length()) {
    cache.waitFor(result.slice().get("results")[0].getNumber<uint64_t>()).get();
  }

  // load our own cache:
  loadPlan();
  if (numberOfShards == 0) {  // smart "dummy" collection has no shards
    TRI_ASSERT(collection.get(StaticStrings::IsSmart).getBool());
    loadCurrent();

    return Result(TRI_ERROR_NO_ERROR);
  }

  {
    CONDITION_LOCKER(locker, agencyCallback->_cv);

    while (true) {
      if (*dbServerResult >= 0) {
        cbGuard.fire();  // unregister cb
        loadCurrent();
        events::DropIndex(databaseName, collectionID, idString, *dbServerResult);

        return Result(*dbServerResult);
      }

      if (TRI_microtime() > endTime) {
        events::DropIndex(databaseName, collectionID, idString, TRI_ERROR_CLUSTER_TIMEOUT);

        return Result(TRI_ERROR_CLUSTER_TIMEOUT);
      }

      agencyCallback->executeByCallbackOrTimeout(interval);

      if (_server.isStopping()) {
        return Result(TRI_ERROR_SHUTTING_DOWN);
      }
    }
  }
}

////////////////////////////////////////////////////////////////////////////////
/// @brief (re-)load the information about servers from the agency
/// Usually one does not have to call this directly.
////////////////////////////////////////////////////////////////////////////////

static std::string const prefixServersRegistered = "Current/ServersRegistered";
static std::string const prefixServersKnown = "Current/ServersKnown";
static std::string const mapUniqueToShortId = "Target/MapUniqueToShortID";

void ClusterInfo::loadServers() {
  ++_serversProt.wantedVersion;  // Indicate that after *NOW* somebody has to
                                 // reread from the agency!
  MUTEX_LOCKER(mutexLocker, _serversProt.mutex);
  uint64_t storedVersion = _serversProt.wantedVersion;  // this is the version
  // we will set in the end
  if (_serversProt.doneVersion == storedVersion) {
    // Somebody else did, what we intended to do, so just return
    return;
  }

<<<<<<< HEAD
  auto& agencyCache = _server.getFeature<ClusterFeature>().agencyCache();
  auto [acb, index] = agencyCache.read(
    std::vector<std::string>({AgencyCommManager::path(prefixServersRegistered),
                              AgencyCommManager::path(mapUniqueToShortId),
                              AgencyCommManager::path(prefixServersKnown)}));
  auto result = acb->slice();
  if(!result.isArray()) {
    LOG_TOPIC("be98b", DEBUG, Logger::CLUSTER)
      << "Failed to load server lists from the agency cache given " << acb->toJson();
    return;
  }

  VPackSlice serversRegistered, serversAliases, serversKnownSlice;

  std::vector<std::string> serversRegisteredPath {
    AgencyCommManager::path(), "Current", "ServersRegistered"};
  if (result[0].hasKey(serversRegisteredPath)) {
    serversRegistered = result[0].get(serversRegisteredPath);
  }
  std::vector<std::string> mapUniqueToShortIDPath {
    AgencyCommManager::path(), "Target", "MapUniqueToShortID"};
  if (result[0].hasKey(mapUniqueToShortIDPath)) {
    serversAliases = result[0].get(mapUniqueToShortIDPath);
  }
  std::vector<std::string> serversKnownPath {
    AgencyCommManager::path(), "Current", "ServersKnown"};
  if (result[0].hasKey(serversKnownPath)) {
    serversKnownSlice = result[0].get(serversKnownPath);
  }

=======
  AgencyCommResult result = _agency.sendTransactionWithFailover(AgencyReadTransaction(
      std::vector<std::string>({AgencyCommHelper::path(prefixServersRegistered),
                                AgencyCommHelper::path(mapUniqueToShortId),
                                AgencyCommHelper::path(prefixServersKnown)})));

  if (result.successful()) {
    velocypack::Slice serversRegistered = result.slice()[0].get(std::vector<std::string>(
        {AgencyCommHelper::path(), "Current", "ServersRegistered"}));

    velocypack::Slice serversAliases = result.slice()[0].get(std::vector<std::string>(
        {AgencyCommHelper::path(), "Target", "MapUniqueToShortID"}));

    velocypack::Slice serversKnownSlice = result.slice()[0].get(std::vector<std::string>(
        {AgencyCommHelper::path(), "Current", "ServersKnown"}));
>>>>>>> 5629258a

  if (serversRegistered.isObject()) {
    decltype(_servers) newServers;
    decltype(_serverAliases) newAliases;
    decltype(_serverAdvertisedEndpoints) newAdvertisedEndpoints;
    decltype(_serverTimestamps) newTimestamps;

    std::unordered_set<ServerID> serverIds;

    for (auto const& res : VPackObjectIterator(serversRegistered)) {
      velocypack::Slice slice = res.value;

      if (slice.isObject() && slice.hasKey("endpoint")) {
        std::string server =
          arangodb::basics::VelocyPackHelper::getStringValue(slice,
                                                             "endpoint", "");
        std::string advertised = arangodb::basics::VelocyPackHelper::getStringValue(
          slice, "advertisedEndpoint", "");

        std::string serverId = res.key.copyString();
        try {
          velocypack::Slice serverSlice;
          serverSlice = serversAliases.get(serverId);
          if (serverSlice.isObject()) {
            std::string alias = arangodb::basics::VelocyPackHelper::getStringValue(
              serverSlice, "ShortName", "");
            newAliases.try_emplace(std::move(alias), serverId);
          }
        } catch (...) {
        }
        std::string serverTimestamp =
          arangodb::basics::VelocyPackHelper::getStringValue(slice,
                                                             "timestamp",
                                                             "");
        newServers.try_emplace(serverId, server);
        newAdvertisedEndpoints.try_emplace(serverId, advertised);
        serverIds.emplace(serverId);
        newTimestamps.try_emplace(serverId, serverTimestamp);
      }
    }

    decltype(_serversKnown) newServersKnown(serversKnownSlice, serverIds);

    // Now set the new value:
    {
      WRITE_LOCKER(writeLocker, _serversProt.lock);
      _servers.swap(newServers);
      _serverAliases.swap(newAliases);
      _serverAdvertisedEndpoints.swap(newAdvertisedEndpoints);
      _serversKnown = std::move(newServersKnown);
      _serverTimestamps.swap(newTimestamps);
      _serversProt.doneVersion = storedVersion;
      _serversProt.isValid = true;
    }
    // RebootTracker has its own mutex, and doesn't strictly need to be in
    // sync with the other members.
    rebootTracker().updateServerState(_serversKnown.rebootIds());
    return;
  }

  LOG_TOPIC("449e0", DEBUG, Logger::CLUSTER)
    << "Error while loading " << prefixServersRegistered
    << ", result was " << result.toJson();

}

////////////////////////////////////////////////////////////////////////
/// @brief Hand out copy of reboot ids
////////////////////////////////////////////////////////////////////////////////

std::unordered_map<ServerID, RebootId> ClusterInfo::rebootIds() const {
  MUTEX_LOCKER(mutexLocker, _serversProt.mutex);
  return _serversKnown.rebootIds();
}

////////////////////////////////////////////////////////////////////////
/// @brief find the endpoint of a server from its ID.
/// If it is not found in the cache, the cache is reloaded once, if
/// it is still not there an empty string is returned as an error.
////////////////////////////////////////////////////////////////////////////////

std::string ClusterInfo::getServerEndpoint(ServerID const& serverID) {
#ifdef DEBUG_SYNC_REPLICATION
  if (serverID == "debug-follower") {
    return "tcp://127.0.0.1:3000";
  }
#endif
  int tries = 0;

  if (!_serversProt.isValid) {
    loadServers();
    tries++;
  }

  std::string serverID_ = serverID;

  while (true) {
    {
      READ_LOCKER(readLocker, _serversProt.lock);

      // _serversAliases is a map-type <Alias, ServerID>
      auto ita = _serverAliases.find(serverID_);

      if (ita != _serverAliases.end()) {
        serverID_ = (*ita).second;
      }

      // _servers is a map-type <ServerId, std::string>
      auto it = _servers.find(serverID_);

      if (it != _servers.end()) {
        return (*it).second;
      }
    }

    if (++tries >= 2) {
      break;
    }

    // must call loadServers outside the lock
    loadServers();
  }

  return std::string();
}

////////////////////////////////////////////////////////////////////////////////
/// @brief find the advertised endpoint of a server from its ID.
/// If it is not found in the cache, the cache is reloaded once, if
/// it is still not there an empty string is returned as an error.
////////////////////////////////////////////////////////////////////////////////

std::string ClusterInfo::getServerAdvertisedEndpoint(ServerID const& serverID) {
#ifdef DEBUG_SYNC_REPLICATION
  if (serverID == "debug-follower") {
    return "tcp://127.0.0.1:3000";
  }
#endif
  int tries = 0;

  if (!_serversProt.isValid) {
    loadServers();
    tries++;
  }

  std::string serverID_ = serverID;

  while (true) {
    {
      READ_LOCKER(readLocker, _serversProt.lock);

      // _serversAliases is a map-type <Alias, ServerID>
      auto ita = _serverAliases.find(serverID_);

      if (ita != _serverAliases.end()) {
        serverID_ = (*ita).second;
      }

      // _serversAliases is a map-type <ServerID, std::string>
      auto it = _serverAdvertisedEndpoints.find(serverID_);
      if (it != _serverAdvertisedEndpoints.end()) {
        return (*it).second;
      }
    }

    if (++tries >= 2) {
      break;
    }

    // must call loadServers outside the lock
    loadServers();
  }

  return std::string();
}

////////////////////////////////////////////////////////////////////////////////
/// @brief find the ID of a server from its endpoint.
/// If it is not found in the cache, the cache is reloaded once, if
/// it is still not there an empty string is returned as an error.
////////////////////////////////////////////////////////////////////////////////

std::string ClusterInfo::getServerName(std::string const& endpoint) {
  int tries = 0;

  if (!_serversProt.isValid) {
    loadServers();
    tries++;
  }

  while (true) {
    {
      READ_LOCKER(readLocker, _serversProt.lock);
      for (auto const& it : _servers) {
        if (it.second == endpoint) {
          return it.first;
        }
      }
    }

    if (++tries >= 2) {
      break;
    }

    // must call loadServers outside the lock
    loadServers();
  }

  return std::string();
}

////////////////////////////////////////////////////////////////////////////////
/// @brief (re-)load the information about all coordinators from the agency
/// Usually one does not have to call this directly.
////////////////////////////////////////////////////////////////////////////////

static std::string const prefixCurrentCoordinators = "Current/Coordinators";

void ClusterInfo::loadCurrentCoordinators() {
  ++_coordinatorsProt.wantedVersion;  // Indicate that after *NOW* somebody
                                      // has to reread from the agency!
  MUTEX_LOCKER(mutexLocker, _coordinatorsProt.mutex);
  uint64_t storedVersion = _coordinatorsProt.wantedVersion;  // this is the
  // version we will set in the end
  if (_coordinatorsProt.doneVersion == storedVersion) {
    // Somebody else did, what we intended to do, so just return
    return;
  }

  // Now contact the agency:
  auto& agencyCache = _server.getFeature<ClusterFeature>().agencyCache();
  auto [acb, index] = agencyCache.read(
    std::vector<std::string>{AgencyCommManager::path(prefixCurrentCoordinators)});
  auto result = acb->slice();

<<<<<<< HEAD
  if (result.isArray()) {
    velocypack::Slice currentCoordinators = result[0].get(std::vector<std::string>(
        {AgencyCommManager::path(), "Current", "Coordinators"}));
=======
  if (result.successful()) {
    velocypack::Slice currentCoordinators = result.slice()[0].get(std::vector<std::string>(
        {AgencyCommHelper::path(), "Current", "Coordinators"}));
>>>>>>> 5629258a

    if (currentCoordinators.isObject()) {
      decltype(_coordinators) newCoordinators;

      for (auto const& coordinator : VPackObjectIterator(currentCoordinators)) {
        newCoordinators.try_emplace(coordinator.key.copyString(), coordinator.value.copyString());
      }

      // Now set the new value:
      {
        WRITE_LOCKER(writeLocker, _coordinatorsProt.lock);
        _coordinators.swap(newCoordinators);
        _coordinatorsProt.doneVersion = storedVersion;
        _coordinatorsProt.isValid = true;
      }
      return;
    }
  }

  LOG_TOPIC("5ee6d", DEBUG, Logger::CLUSTER)
      << "Error while loading " << prefixCurrentCoordinators
      << " result was " << result.toJson();
}

static std::string const prefixMappings = "Target/MapUniqueToShortID";

void ClusterInfo::loadCurrentMappings() {
  ++_mappingsProt.wantedVersion;  // Indicate that after *NOW* somebody
                                  // has to reread from the agency!
  MUTEX_LOCKER(mutexLocker, _mappingsProt.mutex);
  uint64_t storedVersion = _mappingsProt.wantedVersion;  // this is the
                                                         // version we will
                                                         // set in the end
  if (_mappingsProt.doneVersion == storedVersion) {
    // Somebody else did, what we intended to do, so just return
    return;
  }

  // Now contact the agency:
  auto& agencyCache = _server.getFeature<ClusterFeature>().agencyCache();
  auto [acb, index] = agencyCache.read(
    std::vector<std::string>{AgencyCommManager::path(prefixMappings)});
  auto result = acb->slice();

<<<<<<< HEAD
  if (result.isArray()) {

    velocypack::Slice mappings = result[0].get(std::vector<std::string>(
        {AgencyCommManager::path(), "Target", "MapUniqueToShortID"}));
=======
  if (result.successful()) {
    velocypack::Slice mappings = result.slice()[0].get(std::vector<std::string>(
        {AgencyCommHelper::path(), "Target", "MapUniqueToShortID"}));
>>>>>>> 5629258a

    if (mappings.isObject()) {
      decltype(_coordinatorIdMap) newCoordinatorIdMap;

      for (auto const& mapping : VPackObjectIterator(mappings)) {
        ServerID fullId = mapping.key.copyString();
        auto mapObject = mapping.value;
        if (mapObject.isObject()) {
          ServerShortName shortName = mapObject.get("ShortName").copyString();

          ServerShortID shortId =
              mapObject.get("TransactionID").getNumericValue<ServerShortID>();
          static std::string const expectedPrefix{"Coordinator"};
          if (shortName.size() > expectedPrefix.size() &&
              shortName.substr(0, expectedPrefix.size()) == expectedPrefix) {
            newCoordinatorIdMap.try_emplace(shortId, fullId);
          }
        }
      }

      // Now set the new value:
      {
        WRITE_LOCKER(writeLocker, _mappingsProt.lock);
        _coordinatorIdMap.swap(newCoordinatorIdMap);
        _mappingsProt.doneVersion = storedVersion;
        _mappingsProt.isValid = true;
      }
      return;
    }
  }

  LOG_TOPIC("36f2e", DEBUG, Logger::CLUSTER)
      << "Error while loading " << prefixMappings << " result was " << result.toJson();
}

////////////////////////////////////////////////////////////////////////////////
/// @brief (re-)load the information about all DBservers from the agency
/// Usually one does not have to call this directly.
////////////////////////////////////////////////////////////////////////////////

static std::string const prefixCurrentDBServers = "Current/DBServers";
static std::string const prefixTarget = "Target";

void ClusterInfo::loadCurrentDBServers() {
  ++_DBServersProt.wantedVersion;  // Indicate that after *NOW* somebody has to
                                   // reread from the agency!
  MUTEX_LOCKER(mutexLocker, _DBServersProt.mutex);
  uint64_t storedVersion = _DBServersProt.wantedVersion;  // this is the version
  // we will set in the end
  if (_DBServersProt.doneVersion == storedVersion) {
    // Somebody else did, what we intended to do, so just return
    return;
  }

  auto& agencyCache = _server.getFeature<ClusterFeature>().agencyCache();
  auto [acb, index] = agencyCache.read(std::vector<std::string>{
      AgencyCommManager::path(prefixCurrentDBServers),
        AgencyCommManager::path(prefixTarget)});
  auto result = acb->slice();
  if (!result.isArray()) {
    return;
  }

  // Now contact the agency:
<<<<<<< HEAD
  VPackSlice currentDBServers, failedDBServers, cleanedDBServers, toBeCleanedDBServers;
=======
  AgencyCommResult result = _agency.getValues(prefixCurrentDBServers);
  AgencyCommResult target = _agency.getValues(prefixTarget);

  if (result.successful() && target.successful()) {
    velocypack::Slice currentDBServers;
    velocypack::Slice failedDBServers;
    velocypack::Slice cleanedDBServers;
    velocypack::Slice toBeCleanedDBServers;

    if (result.slice().length() > 0) {
      currentDBServers = result.slice()[0].get(std::vector<std::string>(
          {AgencyCommHelper::path(), "Current", "DBServers"}));
    }
    if (target.slice().length() > 0) {
      failedDBServers = target.slice()[0].get(std::vector<std::string>(
          {AgencyCommHelper::path(), "Target", "FailedServers"}));
      cleanedDBServers = target.slice()[0].get(std::vector<std::string>(
          {AgencyCommHelper::path(), "Target", "CleanedServers"}));
      toBeCleanedDBServers = target.slice()[0].get(std::vector<std::string>(
          {AgencyCommHelper::path(), "Target", "ToBeCleanedServers"}));
    }
    if (currentDBServers.isObject() && failedDBServers.isObject()) {
      decltype(_DBServers) newDBServers;
>>>>>>> 5629258a

  auto curDBServersPath = std::vector<std::string>{
    AgencyCommManager::path(), "Current", "DBServers"};
  if (result[0].hasKey(curDBServersPath)) {
    currentDBServers = result[0].get(curDBServersPath);
  }
  auto failedServerPath = std::vector<std::string>{
    AgencyCommManager::path(), "Target", "FailedServers"};
  if (result[0].hasKey(failedServerPath)) {
    failedDBServers = result[0].get(failedServerPath);
  }
  auto cleanedServersPath = std::vector<std::string>{
    AgencyCommManager::path(), "Target", "CleanedServers"};
  if (result[0].hasKey(cleanedServersPath)) {
    cleanedDBServers = result[0].get(cleanedServersPath);
  }

  auto toBeCleanedServersPath = std::vector<std::string>{
    AgencyCommManager::path(), "Target", "ToBeCleanedServers"};
  if (result[0].hasKey(toBeCleanedServersPath)) {
    toBeCleanedDBServers = result[0].get(toBeCleanedServersPath);
  }

  if (currentDBServers.isObject() && failedDBServers.isObject()) {
    decltype(_DBServers) newDBServers;

    for (auto const& dbserver : VPackObjectIterator(currentDBServers)) {
      bool found = false;
      if (failedDBServers.isObject()) {
        for (auto const& failedServer : VPackObjectIterator(failedDBServers)) {
          if (basics::VelocyPackHelper::equal(dbserver.key, failedServer.key, false)) {
            found = true;
            break;
          }
        }
      }
      if (found) {
        continue;
      }

      if (cleanedDBServers.isArray()) {
        found = false;
        for (auto const& cleanedServer : VPackArrayIterator(cleanedDBServers)) {
          if (basics::VelocyPackHelper::equal(dbserver.key, cleanedServer, false)) {
            found = true;
            break;
          }
        }
        if (found) {
          continue;
        }
      }

      if (toBeCleanedDBServers.isArray()) {
        found = false;
        for (auto const& toBeCleanedServer : VPackArrayIterator(toBeCleanedDBServers)) {
          if (basics::VelocyPackHelper::equal(dbserver.key, toBeCleanedServer, false)) {
            found = true;
            break;
          }
        }
        if (found) {
          continue;
        }
      }

      newDBServers.try_emplace(dbserver.key.copyString(),
                               dbserver.value.copyString());
    }

    // Now set the new value:
    {
      WRITE_LOCKER(writeLocker, _DBServersProt.lock);
      _DBServers.swap(newDBServers);
      _DBServersProt.doneVersion = storedVersion;
      _DBServersProt.isValid = true;
    }
    return;
  }

  LOG_TOPIC("5a7e1", DEBUG, Logger::CLUSTER)
    << "Error while loading " << prefixCurrentDBServers
    << " result was " << result.toJson();
}

////////////////////////////////////////////////////////////////////////////////
/// @brief return a list of all DBServers in the cluster that have
/// currently registered
////////////////////////////////////////////////////////////////////////////////

std::vector<ServerID> ClusterInfo::getCurrentDBServers() {
  std::vector<ServerID> result;

  if (!_DBServersProt.isValid) {
    loadCurrentDBServers();
  }
  // return a consistent state of servers
  READ_LOCKER(readLocker, _DBServersProt.lock);

  result.reserve(_DBServers.size());

  for (auto& it : _DBServers) {
    result.emplace_back(it.first);
  }

  return result;
}

////////////////////////////////////////////////////////////////////////////////
/// @brief find the servers who are responsible for a shard (one leader
/// and multiple followers)
/// If it is not found in the cache, the cache is reloaded once, if
/// it is still not there an empty string is returned as an error.
////////////////////////////////////////////////////////////////////////////////

std::shared_ptr<std::vector<ServerID>> ClusterInfo::getResponsibleServer(ShardID const& shardID) {
  int tries = 0;

  if (!_currentProt.isValid) {
    loadCurrent();
    tries++;
  }

  while (true) {
    {
      READ_LOCKER(readLocker, _currentProt.lock);
      // _shardIds is a map-type <ShardId,
      // std::shared_ptr<std::vector<ServerId>>>
      auto it = _shardIds.find(shardID);

      if (it != _shardIds.end()) {
        auto serverList = (*it).second;
        if (serverList != nullptr && serverList->size() > 0 &&
            (*serverList)[0].size() > 0 && (*serverList)[0][0] == '_') {
          // This is a temporary situation in which the leader has already
          // resigned, let's wait half a second and try again.
          --tries;
          LOG_TOPIC("b1dc5", INFO, Logger::CLUSTER)
              << "getResponsibleServer: found resigned leader,"
              << "waiting for half a second...";
        } else {
          return (*it).second;
        }
      }
    }
    std::this_thread::sleep_for(std::chrono::milliseconds(500));

    if (++tries >= 2) {
      break;
    }

    // must load collections outside the lock
    loadCurrent();
  }

  return std::make_shared<std::vector<ServerID>>();
}

//////////////////////////////////////////////////////////////////////////////
/// @brief atomically find all servers who are responsible for the given
/// shards (only the leaders).
/// will throw an exception if no leader can be found for any
/// of the shards. will return an empty result if the shards couldn't be
/// determined after a while - it is the responsibility of the caller to
/// check for an empty result!
//////////////////////////////////////////////////////////////////////////////

std::unordered_map<ShardID, ServerID> ClusterInfo::getResponsibleServers(
    std::unordered_set<ShardID> const& shardIds) {
  TRI_ASSERT(!shardIds.empty());

  std::unordered_map<ShardID, ServerID> result;
  int tries = 0;

  if (!_currentProt.isValid) {
    loadCurrent();
    tries++;
  }

  while (true) {
    TRI_ASSERT(result.empty());
    {
      READ_LOCKER(readLocker, _currentProt.lock);
      for (auto const& shardId : shardIds) {
        auto it = _shardIds.find(shardId);

        if (it == _shardIds.end()) {
          THROW_ARANGO_EXCEPTION_MESSAGE(TRI_ERROR_ARANGO_DATA_SOURCE_NOT_FOUND,
                                         "no servers found for shard " + shardId);
        }

        auto serverList = (*it).second;
        if (serverList == nullptr || serverList->empty()) {
          THROW_ARANGO_EXCEPTION_MESSAGE(TRI_ERROR_INTERNAL,
                                         "no servers found for shard " + shardId);
        }

        if ((*serverList)[0].size() > 0 && (*serverList)[0][0] == '_') {
          // This is a temporary situation in which the leader has already
          // resigned, let's wait half a second and try again.
          --tries;
          break;
        }

        // put leader into result
        result.try_emplace(shardId, (*it).second->front());
      }
    }

    if (result.size() == shardIds.size()) {
      // result is complete
      break;
    }

    // reset everything we found so far for the next round
    result.clear();

    if (++tries >= 2 || _server.isStopping()) {
      break;
    }

    LOG_TOPIC("31428", INFO, Logger::CLUSTER)
        << "getResponsibleServers: found resigned leader,"
        << "waiting for half a second...";
    std::this_thread::sleep_for(std::chrono::milliseconds(500));

    // must load collections outside the lock
    loadCurrent();
  }

  return result;
}

////////////////////////////////////////////////////////////////////////////////
/// @brief find the shard list of a collection, sorted numerically
////////////////////////////////////////////////////////////////////////////////

std::shared_ptr<std::vector<ShardID>> ClusterInfo::getShardList(CollectionID const& collectionID) {
  if (!_planProt.isValid) {
    loadPlan();
  }

  int tries = 0;
  while (true) {
    {
      // Get the sharding keys and the number of shards:
      READ_LOCKER(readLocker, _planProt.lock);
      // _shards is a map-type <CollectionId, shared_ptr<vector<string>>>
      auto it = _shards.find(collectionID);

      if (it != _shards.end()) {
        return it->second;
      }
    }
    if (++tries >= 2) {
      return std::make_shared<std::vector<ShardID>>();
    }
    loadPlan();
  }
}

////////////////////////////////////////////////////////////////////////////////
/// @brief return the list of coordinator server names
////////////////////////////////////////////////////////////////////////////////

std::vector<ServerID> ClusterInfo::getCurrentCoordinators() {
  std::vector<ServerID> result;

  if (!_coordinatorsProt.isValid) {
    loadCurrentCoordinators();
  }

  // return a consistent state of servers
  READ_LOCKER(readLocker, _coordinatorsProt.lock);

  result.reserve(_coordinators.size());

  for (auto& it : _coordinators) {
    result.emplace_back(it.first);
  }

  return result;
}

////////////////////////////////////////////////////////////////////////////////
/// @brief lookup full coordinator ID from short ID
////////////////////////////////////////////////////////////////////////////////

ServerID ClusterInfo::getCoordinatorByShortID(ServerShortID shortId) {
  ServerID result;

  if (!_mappingsProt.isValid) {
    loadCurrentMappings();
  }

  // return a consistent state of servers
  READ_LOCKER(readLocker, _mappingsProt.lock);

  auto it = _coordinatorIdMap.find(shortId);
  if (it != _coordinatorIdMap.end()) {
    result = it->second;
  }

  return result;
}

//////////////////////////////////////////////////////////////////////////////
/// @brief invalidate plan
//////////////////////////////////////////////////////////////////////////////

void ClusterInfo::invalidatePlan() {
  {
    WRITE_LOCKER(writeLocker, _planProt.lock);
    _planProt.isValid = false;
  }
}

//////////////////////////////////////////////////////////////////////////////
/// @brief invalidate current coordinators
//////////////////////////////////////////////////////////////////////////////

void ClusterInfo::invalidateCurrentCoordinators() {
  {
    WRITE_LOCKER(writeLocker, _coordinatorsProt.lock);
    _coordinatorsProt.isValid = false;
  }
}

//////////////////////////////////////////////////////////////////////////////
/// @brief invalidate current mappings
//////////////////////////////////////////////////////////////////////////////

void ClusterInfo::invalidateCurrentMappings() {
  {
    WRITE_LOCKER(writeLocker, _mappingsProt.lock);
    _mappingsProt.isValid = false;
  }
}

//////////////////////////////////////////////////////////////////////////////
/// @brief invalidate current
//////////////////////////////////////////////////////////////////////////////

void ClusterInfo::invalidateCurrent() {
  {
    WRITE_LOCKER(writeLocker, _serversProt.lock);
    _serversProt.isValid = false;
  }
  {
    WRITE_LOCKER(writeLocker, _DBServersProt.lock);
    _DBServersProt.isValid = false;
  }
  {
    WRITE_LOCKER(writeLocker, _currentProt.lock);
    _currentProt.isValid = false;
  }
  invalidateCurrentCoordinators();
  invalidateCurrentMappings();
}

//////////////////////////////////////////////////////////////////////////////
/// @brief get current "Plan" structure
//////////////////////////////////////////////////////////////////////////////

std::shared_ptr<VPackBuilder> ClusterInfo::getPlan() {
  if (!_planProt.isValid) {
    loadPlan();
  }
  READ_LOCKER(readLocker, _planProt.lock);
  return _plan;
}

//////////////////////////////////////////////////////////////////////////////
/// @brief get current "Current" structure
//////////////////////////////////////////////////////////////////////////////

std::shared_ptr<VPackBuilder> ClusterInfo::getCurrent() {
  if (!_currentProt.isValid) {
    loadCurrent();
  }
  READ_LOCKER(readLocker, _currentProt.lock);
  return _current;
}

std::unordered_map<ServerID, std::string> ClusterInfo::getServers() {
  if (!_serversProt.isValid) {
    loadServers();
  }
  READ_LOCKER(readLocker, _serversProt.lock);
  std::unordered_map<ServerID, std::string> serv = _servers;
  return serv;
}

std::unordered_map<ServerID, std::string> ClusterInfo::getServerAliases() {
  READ_LOCKER(readLocker, _serversProt.lock);
  std::unordered_map<std::string, std::string> ret;
  for (const auto& i : _serverAliases) {
    ret.try_emplace(i.second, i.first);
  }
  return ret;
}

std::unordered_map<ServerID, std::string> ClusterInfo::getServerAdvertisedEndpoints() {
  READ_LOCKER(readLocker, _serversProt.lock);
  std::unordered_map<std::string, std::string> ret;
  for (const auto& i : _serverAdvertisedEndpoints) {
    ret.try_emplace(i.second, i.first);
  }
  return ret;
}

std::unordered_map<ServerID, std::string> ClusterInfo::getServerTimestamps() {
  READ_LOCKER(readLocker, _serversProt.lock);
  return _serverTimestamps;
}

arangodb::Result ClusterInfo::getShardServers(ShardID const& shardId,
                                              std::vector<ServerID>& servers) {
  READ_LOCKER(readLocker, _planProt.lock);

  auto it = _shardServers.find(shardId);
  if (it != _shardServers.end()) {
    servers = (*it).second;
    return arangodb::Result();
  }

  LOG_TOPIC("16d14", DEBUG, Logger::CLUSTER)
      << "Strange, did not find shard in _shardServers: " << shardId;
  return arangodb::Result(TRI_ERROR_FAILED);
}

CollectionID ClusterInfo::getCollectionNameForShard(ShardID const& shardId) {
  READ_LOCKER(readLocker, _planProt.lock);

  auto it = _shardToName.find(shardId);
  if (it != _shardToName.end()) {
    return it->second;
  }
  return StaticStrings::Empty;
}

arangodb::Result ClusterInfo::agencyDump(std::shared_ptr<VPackBuilder> body) {
  AgencyCommResult dump = _agency.dump();

  if (!dump.successful()) {
    LOG_TOPIC("93c0e", ERR, Logger::CLUSTER)
        << "failed to acquire agency dump: " << dump.errorMessage();
    return Result(dump.errorCode(), dump.errorMessage());
  }

  body->add(dump.slice());
  return Result();
}

arangodb::Result ClusterInfo::agencyPlan(std::shared_ptr<VPackBuilder> body) {
  auto& agencyCache = _server.getFeature<ClusterFeature>().agencyCache();
  auto [acb, index] = agencyCache.read(std::vector<std::string>{"Plan"});
  auto result = acb->slice();
  
  if (result.isArray()) {
    body->add(acb->slice());
  } else {
    LOG_TOPIC("36ada", DEBUG, Logger::CLUSTER) <<
      "Failed to acquire the Plan section from the agency cache: " << acb->toJson();
    VPackObjectBuilder g(body.get());
  }
  
  return Result();
}

arangodb::Result ClusterInfo::agencyReplan(VPackSlice const plan) {
  // Apply only Collections and DBServers
  AgencyWriteTransaction planTransaction(std::vector<AgencyOperation>{
      AgencyOperation("Plan/Collections", AgencyValueOperationType::SET,
                      plan.get(std::vector<std::string>{"arango", "Plan",
                                                        "Collections"})),
      AgencyOperation("Plan/Databases", AgencyValueOperationType::SET,
                      plan.get(std::vector<std::string>{"arango", "Plan",
                                                        "Databases"})),
      AgencyOperation("Plan/Views", AgencyValueOperationType::SET,
                      plan.get(
                          std::vector<std::string>{"arango", "Plan", "Views"})),
      AgencyOperation("Plan/Version", AgencySimpleOperationType::INCREMENT_OP),
      AgencyOperation("Sync/UserVersion", AgencySimpleOperationType::INCREMENT_OP)});

  AgencyCommResult r = _agency.sendTransactionWithFailover(planTransaction);
  if (!r.successful()) {
    arangodb::Result result(TRI_ERROR_HOT_BACKUP_INTERNAL,
                            std::string(
                                "Error reporting to agency: _statusCode: ") +
                                std::to_string(r.errorCode()));
    return result;
  }
  auto& cache = _server.getFeature<ClusterFeature>().agencyCache();
  if (r.slice().get("results").length()) {
    cache.waitFor(r.slice().get("results")[0].getNumber<uint64_t>()).get();
  }

  return arangodb::Result();
}

std::string const backupKey = "/arango/Target/HotBackup/Create/";
std::string const maintenanceKey = "/arango/Supervision/Maintenance";
std::string const supervisionMode = "/arango/Supervision/State/Mode";
std::string const toDoKey = "/arango/Target/ToDo";
std::string const pendingKey = "/arango/Target/Pending";
std::string const writeURL = "_api/agency/write";

arangodb::Result ClusterInfo::agencyHotBackupLock(std::string const& backupId,
                                                  double const& timeout,
                                                  bool& supervisionOff) {
  using namespace std::chrono;

  auto const endTime =
      steady_clock::now() + milliseconds(static_cast<uint64_t>(1.0e3 * timeout));
  supervisionOff = false;

  LOG_TOPIC("e74e5", DEBUG, Logger::BACKUP)
      << "initiating agency lock for hot backup " << backupId;

  auto const timeouti = static_cast<long>(std::ceil(timeout));

  VPackBuilder builder;
  {
    VPackArrayBuilder trxs(&builder);
    {
      VPackArrayBuilder trx(&builder);

      // Operations
      {
        VPackObjectBuilder o(&builder);
        builder.add(                                      // Backup lock
          backupKey + backupId,
          VPackValue(
            timepointToString(
              std::chrono::system_clock::now() + std::chrono::seconds(timeouti))));
        builder.add(                                      // Turn off supervision
          maintenanceKey,
          VPackValue(
            timepointToString(
              std::chrono::system_clock::now() + std::chrono::seconds(timeouti))));
      }

      // Preconditions
      {
        VPackObjectBuilder precs(&builder);
        builder.add(VPackValue(backupKey));  // Backup key empty
        {
          VPackObjectBuilder oe(&builder);
          builder.add("oldEmpty", VPackValue(true));
        }
        builder.add(VPackValue(pendingKey));  // No jobs pending
        {
          VPackObjectBuilder oe(&builder);
          builder.add("old", VPackSlice::emptyObjectSlice());
        }
        builder.add(VPackValue(toDoKey));  // No jobs to do
        {
          VPackObjectBuilder oe(&builder);
          builder.add("old", VPackSlice::emptyObjectSlice());
        }
        builder.add(VPackValue(supervisionMode));  // Supervision on
        {
          VPackObjectBuilder old(&builder);
          builder.add("old", VPackValue("Normal"));
        }
      }
    }

    {
      VPackArrayBuilder trx(&builder);

      // Operations
      {
        VPackObjectBuilder o(&builder);
        builder.add(                                      // Backup lock
          backupKey + backupId,
          VPackValue(
            timepointToString(
              std::chrono::system_clock::now() + std::chrono::seconds(timeouti))));
        builder.add(                                      // Turn off supervision
          maintenanceKey,
          VPackValue(
            timepointToString(
              std::chrono::system_clock::now() + std::chrono::seconds(timeouti))));
      }

      // Prevonditions
      {
        VPackObjectBuilder precs(&builder);
        builder.add(VPackValue(backupKey));  // Backup key empty
        {
          VPackObjectBuilder oe(&builder);
          builder.add("oldEmpty", VPackValue(true));
        }
        builder.add(VPackValue(pendingKey));  // No jobs pending
        {
          VPackObjectBuilder oe(&builder);
          builder.add("old", VPackSlice::emptyObjectSlice());
        }
        builder.add(VPackValue(toDoKey));  // No jobs to do
        {
          VPackObjectBuilder oe(&builder);
          builder.add("old", VPackSlice::emptyObjectSlice());
        }
        builder.add(VPackValue(supervisionMode));  // Supervision off
        {
          VPackObjectBuilder old(&builder);
          builder.add("old", VPackValue("Maintenance"));
        }
      }
    }
  }

  // Try to establish hot backup lock in agency.
  auto result = _agency.sendWithFailover(arangodb::rest::RequestType::POST,
                                         timeout, writeURL, builder.slice());

  LOG_TOPIC("53a93", DEBUG, Logger::BACKUP)
      << "agency lock for hot backup " << backupId << " scheduled with "
      << builder.toJson();

  // *** ATTENTION ***: Result will always be 412.
  // So we're going to fail, if we have an error OTHER THAN 412:
  if (!result.successful() &&
      result.httpCode() != (int)arangodb::rest::ResponseCode::PRECONDITION_FAILED) {
    return arangodb::Result(TRI_ERROR_HOT_BACKUP_INTERNAL,
                            "failed to acquire backup lock in agency");
  }

  auto rv = VPackParser::fromJson(result.bodyRef());

  LOG_TOPIC("a94d5", DEBUG, Logger::BACKUP)
      << "agency lock response for backup id " << backupId << ": " << rv->toJson();

  if (!rv->slice().isObject() || !rv->slice().hasKey("results") ||
      !rv->slice().get("results").isArray() || rv->slice().get("results").length() != 2) {
    return arangodb::Result(
      TRI_ERROR_HOT_BACKUP_INTERNAL,
      "invalid agency result while acquiring backup lock");
  }
  auto ar = rv->slice().get("results");

  uint64_t first = ar[0].getNumber<uint64_t>();
  uint64_t second = ar[1].getNumber<uint64_t>();

  if (first == 0 && second == 0) {  // tough luck
    return arangodb::Result(TRI_ERROR_HOT_BACKUP_INTERNAL,
                            "preconditions failed while trying to acquire "
                            "backup lock in the agency");
  }

  if (first > 0) {  // Supervision was on
    LOG_TOPIC("b6c98", DEBUG, Logger::BACKUP)
        << "agency lock found supervision on before";
    supervisionOff = false;
  } else {
    LOG_TOPIC("bbb55", DEBUG, Logger::BACKUP)
        << "agency lock found supervision off before";
    supervisionOff = true;
  }

  double wait = 0.1;
  while (!_server.isStopping() && std::chrono::steady_clock::now() < endTime) {
    auto& agencyCache = _server.getFeature<ClusterFeature>().agencyCache();
    auto [result, index] = agencyCache.get("Supervision/State/Mode");

    if (result->slice().isString()) {
      if (result->slice().isEqualString("Maintenance")) {
        LOG_TOPIC("76a2c", DEBUG, Logger::BACKUP)
          << "agency hot backup lock acquired";
        return arangodb::Result();
      }
    }

    LOG_TOPIC("ede54", DEBUG, Logger::BACKUP)
        << "agency hot backup lock waiting: " << result->slice().toJson();

    if (wait < 2.0) {
      wait *= 1.1;
    }

    std::this_thread::sleep_for(std::chrono::duration<double>(wait));
  }

  agencyHotBackupUnlock(backupId, timeout, supervisionOff);

  return arangodb::Result(
      TRI_ERROR_HOT_BACKUP_INTERNAL,
      "timeout waiting for maintenance mode to be activated in agency");
}

arangodb::Result ClusterInfo::agencyHotBackupUnlock(std::string const& backupId,
                                                    double const& timeout,
                                                    const bool& supervisionOff) {
  using namespace std::chrono;

  auto const endTime =
      steady_clock::now() + milliseconds(static_cast<uint64_t>(1.0e3 * timeout));

  LOG_TOPIC("6ae41", DEBUG, Logger::BACKUP)
      << "unlocking backup lock for backup " + backupId + "  in agency";

  VPackBuilder builder;
  {
    VPackArrayBuilder trxs(&builder);
    {
      VPackArrayBuilder trx(&builder);
      {
        VPackObjectBuilder o(&builder);
        builder.add(VPackValue(backupKey));  // Remove backup key
        {
          VPackObjectBuilder oo(&builder);
          builder.add("op", VPackValue("delete"));
        }
        if (!supervisionOff) {  // Turn supervision on, if it was on before
          builder.add(VPackValue(maintenanceKey));
          VPackObjectBuilder d(&builder);
          builder.add("op", VPackValue("delete"));
        }
      }
    }
  }

  // Try to establish hot backup lock in agency. Result will always be 412.
  // Question is: How 412?
  auto result = _agency.sendWithFailover(arangodb::rest::RequestType::POST,
                                         timeout, writeURL, builder.slice());
  if (!result.successful() &&
      result.httpCode() != (int)arangodb::rest::ResponseCode::PRECONDITION_FAILED) {
    return arangodb::Result(TRI_ERROR_HOT_BACKUP_INTERNAL,
                            "failed to release backup lock in agency");
  }

  auto rv = VPackParser::fromJson(result.bodyRef());

  if (!rv->slice().isObject() || !rv->slice().hasKey("results") ||
      !rv->slice().get("results").isArray()) {
    return arangodb::Result(
        TRI_ERROR_HOT_BACKUP_INTERNAL,
        "invalid agency result while releasing backup lock");
  }

  auto ar = rv->slice().get("results");
  if (!ar[0].isNumber()) {
    return arangodb::Result(
        TRI_ERROR_HOT_BACKUP_INTERNAL,
        "invalid agency result while releasing backup lock");
  }

  if (supervisionOff) {
    return arangodb::Result();
  }

  double wait = 0.1;
  while (!_server.isStopping() && std::chrono::steady_clock::now() < endTime) {

    auto& agencyCache = _server.getFeature<ClusterFeature>().agencyCache();
    auto [res, index] = agencyCache.get("Supervision/State/Mode");

    if(!res->slice().isString()) {
      return arangodb::Result(
        TRI_ERROR_HOT_BACKUP_INTERNAL,
        std::string("invalid JSON from agency, when deactivating supervision mode:") +
        res->slice().toJson());
    }

    if (res->slice().isEqualString("Normal")) {
      return arangodb::Result();
    }

    LOG_TOPIC("edf54", DEBUG, Logger::BACKUP)
      << "agency hot backup unlock waiting: " << res->slice().toJson();

    if (wait < 2.0) {
      wait *= 1.1;
    }

    std::this_thread::sleep_for(std::chrono::duration<double>(wait));
  }

  return arangodb::Result(
      TRI_ERROR_HOT_BACKUP_INTERNAL,
      "timeout waiting for maintenance mode to be deactivated in agency");
}

application_features::ApplicationServer& ClusterInfo::server() const {
  return _server;
}

ClusterInfo::ServersKnown::ServersKnown(VPackSlice const serversKnownSlice,
                                        std::unordered_set<ServerID> const& serverIds)
    : _serversKnown() {
  TRI_ASSERT(serversKnownSlice.isNone() || serversKnownSlice.isObject());
  if (serversKnownSlice.isObject()) {
    for (auto const it : VPackObjectIterator(serversKnownSlice)) {
      std::string serverId = it.key.copyString();
      VPackSlice const knownServerSlice = it.value;
      TRI_ASSERT(knownServerSlice.isObject());
      if (knownServerSlice.isObject()) {
        VPackSlice const rebootIdSlice = knownServerSlice.get("rebootId");
        TRI_ASSERT(rebootIdSlice.isInteger());
        if (rebootIdSlice.isInteger()) {
          auto const rebootId = RebootId{rebootIdSlice.getNumericValue<uint64_t>()};
          _serversKnown.try_emplace(std::move(serverId), rebootId);
        }
      }
    }
  }

  // For backwards compatibility / rolling upgrades, add servers that aren't in
  // ServersKnown but in ServersRegistered with a reboot ID of 0 as a fallback.
  // We should be able to remove this in 3.6.
  for (auto const& serverId : serverIds) {
    auto const rv = _serversKnown.try_emplace(serverId, RebootId{0});
    LOG_TOPIC_IF("0acbd", INFO, Logger::CLUSTER, rv.second)
        << "Server " << serverId
        << " is in Current/ServersRegistered, but not in "
           "Current/ServersKnown. This is expected to happen "
           "during a rolling upgrade.";
  }
}

std::unordered_map<ServerID, ClusterInfo::ServersKnown::KnownServer> const&
ClusterInfo::ServersKnown::serversKnown() const noexcept {
  return _serversKnown;
}

std::unordered_map<ServerID, RebootId> ClusterInfo::ServersKnown::rebootIds() const {
  std::unordered_map<ServerID, RebootId> rebootIds;
  for (auto const& it : _serversKnown) {
    rebootIds.try_emplace(it.first, it.second.rebootId());
  }
  return rebootIds;
}


VPackSlice PlanCollectionReader::indexes() {
  VPackSlice res = _collection.get("indexes");
  if (res.isNone()) {
    return VPackSlice::emptyArraySlice();
  } else {
    TRI_ASSERT(res.isArray());
    return res;
  }
}

CollectionWatcher::~CollectionWatcher() {
  try {
    _agencyCallbackRegistry->unregisterCallback(_agencyCallback);
  } catch (std::exception const& ex) {
    LOG_TOPIC("42af2", WARN, Logger::CLUSTER) << "caught unexpected exception in CollectionWatcher: " << ex.what();
  }
}

// -----------------------------------------------------------------------------
// --SECTION--                                                       END-OF-FILE
// -----------------------------------------------------------------------------<|MERGE_RESOLUTION|>--- conflicted
+++ resolved
@@ -140,7 +140,7 @@
     std::string databaseName = collection.vocbase().name();
     std::string collectionID = std::to_string(collection.id());
     std::vector<std::string> path{
-      AgencyCommManager::path("Plan/Collections/" + databaseName + "/" + collectionID)};
+      AgencyCommHelper::path("Plan/Collections/" + databaseName + "/" + collectionID)};
 
     auto& agencyCache =
       collection.vocbase().server().getFeature<ClusterFeature>().agencyCache();
@@ -157,7 +157,7 @@
     _collection = _read->slice()[0];
 
     std::vector<std::string> vpath(
-      {AgencyCommManager::path(), "Plan", "Collections", databaseName, collectionID});
+      {AgencyCommHelper::path(), "Plan", "Collections", databaseName, collectionID});
 
     if (!_collection.hasKey(vpath)) {
       _state = Result(
@@ -527,18 +527,9 @@
   auto [acb, index] = agencyCache.get("Cluster");
 
   // Parse
-<<<<<<< HEAD
   VPackSlice slice = acb->slice();
   if (slice.isString()) {
     _clusterId = slice.copyString();
-=======
-  if (result.successful()) {
-    VPackSlice slice = result.slice()[0].get(
-        std::vector<std::string>({AgencyCommHelper::path(), "Cluster"}));
-    if (slice.isString()) {
-      _clusterId = slice.copyString();
-    }
->>>>>>> 5629258a
   }
 
 }
@@ -607,44 +598,10 @@
       << "loadPlan: wantedVersion=" << storedVersion
       << ", doneVersion=" << _planProt.doneVersion;
 
-<<<<<<< HEAD
     if (_planProt.doneVersion == storedVersion) {
       // Somebody else did, what we intended to do, so just return
       return;
     }
-=======
-  if (_planProt.doneVersion == storedVersion) {
-    // Somebody else did, what we intended to do, so just return
-    return;
-  }
-
-  // Now contact the agency:
-  AgencyCommResult result = _agency.getValues(prefixPlan);
-
-  if (!result.successful()) {
-    LOG_TOPIC("989d5", DEBUG, Logger::CLUSTER)
-        << "Error while loading " << prefixPlan
-        << " httpCode: " << result.httpCode() << " errorCode: " << result.errorCode()
-        << " errorMessage: " << result.errorMessage() << " body: " << result.body();
-
-    return;
-  }
-
-  auto resultSlice = result.slice();
-
-  if (!resultSlice.isArray() || resultSlice.length() != 1) {
-    LOG_TOPIC("e089b", DEBUG, Logger::CLUSTER)
-        << "Error while loading " << prefixPlan << " response structure is not an array of size 1"
-        << " httpCode: " << result.httpCode() << " errorCode: " << result.errorCode()
-        << " errorMessage: " << result.errorMessage() << " body: " << result.body();
-
-    return;
-  }
-
-  auto slice = resultSlice[0].get(  // get slice
-      std::vector<std::string>({AgencyCommHelper::path(), "Plan"})  // args
-  );
->>>>>>> 5629258a
 
     auto [planBuilder, index] = agencyCache.get(prefixPlan);
     auto planSlice = planBuilder->slice();
@@ -1185,15 +1142,8 @@
     // means small bits of the plan are read twice.
     loadServers();
 
-<<<<<<< HEAD
     ++_currentProt.wantedVersion;  // Indicate that after *NOW* somebody has to
     // reread from the agency!
-=======
-  auto slice = resultSlice[0].get(  // get slice
-      std::vector<std::string>({AgencyCommHelper::path(), "Current"})  // args
-  );
-  auto currentBuilder = std::make_shared<velocypack::Builder>();
->>>>>>> 5629258a
 
     MUTEX_LOCKER(mutexLocker, _currentProt.mutex);  // only one may work at a time
     uint64_t storedVersion = _currentProt.wantedVersion;  // this is the version
@@ -2620,21 +2570,15 @@
 
   size_t numberOfShards = 0;
 
-<<<<<<< HEAD
   auto& agencyCache = _server.getFeature<ClusterFeature>().agencyCache();
   auto [acb, index] = agencyCache.read(
     std::vector<std::string>{
-      AgencyCommManager::path(
+      AgencyCommHelper::path(
         "Plan/Collections/" + dbName + "/" + collectionID + "/shards")});
-=======
-  if (res.successful()) {
-    velocypack::Slice databaseSlice = res.slice()[0].get(std::vector<std::string>(
-        {AgencyCommHelper::path(), "Plan", "Collections", dbName}));
->>>>>>> 5629258a
 
   velocypack::Slice databaseSlice =
     acb->slice()[0].get(std::vector<std::string>(
-                          {AgencyCommManager::path(), "Plan", "Collections", dbName}));
+                          {AgencyCommHelper::path(), "Plan", "Collections", dbName}));
 
   if (!databaseSlice.isObject()) {
     // database dropped in the meantime
@@ -2753,19 +2697,10 @@
   auto& agencyCache = _server.getFeature<ClusterFeature>().agencyCache();
   auto [acb, index] = agencyCache.read(
     std::vector<std::string>{
-      AgencyCommManager::path("Plan/Collections/" + databaseName + "/" + collectionID)});
-
-<<<<<<< HEAD
+      AgencyCommHelper::path("Plan/Collections/" + databaseName + "/" + collectionID)});
+
   velocypack::Slice collection = acb->slice()[0].get(std::vector<std::string>(
-      {AgencyCommManager::path(), "Plan", "Collections", databaseName, collectionID}));
-=======
-  if (!res.successful()) {
-    return Result(TRI_ERROR_ARANGO_DATA_SOURCE_NOT_FOUND);
-  }
-
-  velocypack::Slice collection = res.slice()[0].get(std::vector<std::string>(
       {AgencyCommHelper::path(), "Plan", "Collections", databaseName, collectionID}));
->>>>>>> 5629258a
 
   if (!collection.isObject()) {
     return Result(TRI_ERROR_ARANGO_DATA_SOURCE_NOT_FOUND);
@@ -2990,20 +2925,15 @@
   auto& agencyCache = _server.getFeature<ClusterFeature>().agencyCache();
   auto [acb, index] = agencyCache.read(
     std::vector<std::string>{
-      AgencyCommManager::path("Plan/Views/" + databaseName + "/" + viewID)});
+      AgencyCommHelper::path("Plan/Views/" + databaseName + "/" + viewID)});
 
   if (!acb->slice()[0].hasKey(
-        {AgencyCommManager::path(), "Plan", "Views", databaseName, viewID})) {
+        {AgencyCommHelper::path(), "Plan", "Views", databaseName, viewID})) {
     return {TRI_ERROR_ARANGO_DATA_SOURCE_NOT_FOUND};
   }
 
-<<<<<<< HEAD
   auto const view = acb->slice()[0].get(std::vector<std::string>{
-      AgencyCommManager::path(), "Plan", "Views", databaseName, viewID});
-=======
-  auto const view = res.slice()[0].get<std::string>(
-      {AgencyCommHelper::path(), "Plan", "Views", databaseName, viewID});
->>>>>>> 5629258a
+      AgencyCommHelper::path(), "Plan", "Views", databaseName, viewID});
 
   if (!view.isObject()) {
     logAgencyDump();
@@ -3051,20 +2981,14 @@
   auto& agencyCache = _server.getFeature<ClusterFeature>().agencyCache();
   auto [acb, index] = agencyCache.read(
     std::vector<std::string>{
-      AgencyCommManager::path("Plan/Collections/" + databaseName + "/" + collectionID)});
+      AgencyCommHelper::path("Plan/Collections/" + databaseName + "/" + collectionID)});
   std::vector<std::string> vpath(
-    {AgencyCommManager::path(), "Plan", "Collections", databaseName, collectionID});
+    {AgencyCommHelper::path(), "Plan", "Collections", databaseName, collectionID});
 
   if (!acb->slice()[0].hasKey(vpath)) {
     return Result(TRI_ERROR_ARANGO_DATA_SOURCE_NOT_FOUND);
   }
-<<<<<<< HEAD
   VPackSlice col = acb->slice()[0].get(vpath);
-=======
-
-  VPackSlice col = res.slice()[0].get(std::vector<std::string>(
-      {AgencyCommHelper::path(), "Plan", "Collections", databaseName, collectionID}));
->>>>>>> 5629258a
 
   if (!col.isObject()) {
     return Result(TRI_ERROR_ARANGO_DATA_SOURCE_NOT_FOUND);
@@ -3410,7 +3334,6 @@
         auto [acb, index] = cache.get(planIndexesKey);
         auto indexes = acb->slice();
 
-<<<<<<< HEAD
         bool found = false;
         if (indexes.isArray()) {
           for (VPackSlice v : VPackArrayIterator(indexes)) {
@@ -3419,26 +3342,6 @@
               // index is still here
               found = true;
               break;
-=======
-        AgencyCommResult result = _agency.sendTransactionWithFailover(
-            AgencyReadTransaction(AgencyCommHelper::path(planIndexesKey)));
-
-        if (result.successful()) {
-          auto indexes = result.slice()[0].get(
-              std::vector<std::string>{AgencyCommHelper::path(), "Plan",
-                                       "Collections", databaseName,
-                                       collectionID, "indexes"});
-
-          bool found = false;
-          if (indexes.isArray()) {
-            for (VPackSlice v : VPackArrayIterator(indexes)) {
-              VPackSlice const k = v.get(StaticStrings::IndexId);
-              if (k.isString() && k.isEqualString(idString)) {
-                // index is still here
-                found = true;
-                break;
-              }
->>>>>>> 5629258a
             }
           }
         }
@@ -3614,7 +3517,7 @@
 
   auto& agencyCache = _server.getFeature<ClusterFeature>().agencyCache();
   auto [acb, index] = agencyCache.read(
-    std::vector<std::string>{AgencyCommManager::path(planCollKey)});
+    std::vector<std::string>{AgencyCommHelper::path(planCollKey)});
   auto previous = acb->slice();
 
   if (!previous.isArray() || previous.length() == 0) {
@@ -3622,14 +3525,8 @@
 
     return Result(TRI_ERROR_CLUSTER_READING_PLAN_AGENCY);
   }
-<<<<<<< HEAD
   velocypack::Slice collection = previous[0].get(std::vector<std::string>(
-      {AgencyCommManager::path(), "Plan", "Collections", databaseName, collectionID}));
-=======
-
-  velocypack::Slice collection = previous.slice()[0].get(std::vector<std::string>(
       {AgencyCommHelper::path(), "Plan", "Collections", databaseName, collectionID}));
->>>>>>> 5629258a
   if (!collection.isObject()) {
     events::DropIndex(databaseName, collectionID, idString,
                       TRI_ERROR_ARANGO_DATA_SOURCE_NOT_FOUND);
@@ -3815,12 +3712,11 @@
     return;
   }
 
-<<<<<<< HEAD
   auto& agencyCache = _server.getFeature<ClusterFeature>().agencyCache();
   auto [acb, index] = agencyCache.read(
-    std::vector<std::string>({AgencyCommManager::path(prefixServersRegistered),
-                              AgencyCommManager::path(mapUniqueToShortId),
-                              AgencyCommManager::path(prefixServersKnown)}));
+    std::vector<std::string>({AgencyCommHelper::path(prefixServersRegistered),
+                              AgencyCommHelper::path(mapUniqueToShortId),
+                              AgencyCommHelper::path(prefixServersKnown)}));
   auto result = acb->slice();
   if(!result.isArray()) {
     LOG_TOPIC("be98b", DEBUG, Logger::CLUSTER)
@@ -3831,37 +3727,20 @@
   VPackSlice serversRegistered, serversAliases, serversKnownSlice;
 
   std::vector<std::string> serversRegisteredPath {
-    AgencyCommManager::path(), "Current", "ServersRegistered"};
+    AgencyCommHelper::path(), "Current", "ServersRegistered"};
   if (result[0].hasKey(serversRegisteredPath)) {
     serversRegistered = result[0].get(serversRegisteredPath);
   }
   std::vector<std::string> mapUniqueToShortIDPath {
-    AgencyCommManager::path(), "Target", "MapUniqueToShortID"};
+    AgencyCommHelper::path(), "Target", "MapUniqueToShortID"};
   if (result[0].hasKey(mapUniqueToShortIDPath)) {
     serversAliases = result[0].get(mapUniqueToShortIDPath);
   }
   std::vector<std::string> serversKnownPath {
-    AgencyCommManager::path(), "Current", "ServersKnown"};
+    AgencyCommHelper::path(), "Current", "ServersKnown"};
   if (result[0].hasKey(serversKnownPath)) {
     serversKnownSlice = result[0].get(serversKnownPath);
   }
-
-=======
-  AgencyCommResult result = _agency.sendTransactionWithFailover(AgencyReadTransaction(
-      std::vector<std::string>({AgencyCommHelper::path(prefixServersRegistered),
-                                AgencyCommHelper::path(mapUniqueToShortId),
-                                AgencyCommHelper::path(prefixServersKnown)})));
-
-  if (result.successful()) {
-    velocypack::Slice serversRegistered = result.slice()[0].get(std::vector<std::string>(
-        {AgencyCommHelper::path(), "Current", "ServersRegistered"}));
-
-    velocypack::Slice serversAliases = result.slice()[0].get(std::vector<std::string>(
-        {AgencyCommHelper::path(), "Target", "MapUniqueToShortID"}));
-
-    velocypack::Slice serversKnownSlice = result.slice()[0].get(std::vector<std::string>(
-        {AgencyCommHelper::path(), "Current", "ServersKnown"}));
->>>>>>> 5629258a
 
   if (serversRegistered.isObject()) {
     decltype(_servers) newServers;
@@ -4094,18 +3973,12 @@
   // Now contact the agency:
   auto& agencyCache = _server.getFeature<ClusterFeature>().agencyCache();
   auto [acb, index] = agencyCache.read(
-    std::vector<std::string>{AgencyCommManager::path(prefixCurrentCoordinators)});
+    std::vector<std::string>{AgencyCommHelper::path(prefixCurrentCoordinators)});
   auto result = acb->slice();
 
-<<<<<<< HEAD
   if (result.isArray()) {
     velocypack::Slice currentCoordinators = result[0].get(std::vector<std::string>(
-        {AgencyCommManager::path(), "Current", "Coordinators"}));
-=======
-  if (result.successful()) {
-    velocypack::Slice currentCoordinators = result.slice()[0].get(std::vector<std::string>(
         {AgencyCommHelper::path(), "Current", "Coordinators"}));
->>>>>>> 5629258a
 
     if (currentCoordinators.isObject()) {
       decltype(_coordinators) newCoordinators;
@@ -4147,19 +4020,13 @@
   // Now contact the agency:
   auto& agencyCache = _server.getFeature<ClusterFeature>().agencyCache();
   auto [acb, index] = agencyCache.read(
-    std::vector<std::string>{AgencyCommManager::path(prefixMappings)});
+    std::vector<std::string>{AgencyCommHelper::path(prefixMappings)});
   auto result = acb->slice();
 
-<<<<<<< HEAD
   if (result.isArray()) {
 
     velocypack::Slice mappings = result[0].get(std::vector<std::string>(
-        {AgencyCommManager::path(), "Target", "MapUniqueToShortID"}));
-=======
-  if (result.successful()) {
-    velocypack::Slice mappings = result.slice()[0].get(std::vector<std::string>(
         {AgencyCommHelper::path(), "Target", "MapUniqueToShortID"}));
->>>>>>> 5629258a
 
     if (mappings.isObject()) {
       decltype(_coordinatorIdMap) newCoordinatorIdMap;
@@ -4216,60 +4083,34 @@
 
   auto& agencyCache = _server.getFeature<ClusterFeature>().agencyCache();
   auto [acb, index] = agencyCache.read(std::vector<std::string>{
-      AgencyCommManager::path(prefixCurrentDBServers),
-        AgencyCommManager::path(prefixTarget)});
+      AgencyCommHelper::path(prefixCurrentDBServers),
+        AgencyCommHelper::path(prefixTarget)});
   auto result = acb->slice();
   if (!result.isArray()) {
     return;
   }
 
   // Now contact the agency:
-<<<<<<< HEAD
   VPackSlice currentDBServers, failedDBServers, cleanedDBServers, toBeCleanedDBServers;
-=======
-  AgencyCommResult result = _agency.getValues(prefixCurrentDBServers);
-  AgencyCommResult target = _agency.getValues(prefixTarget);
-
-  if (result.successful() && target.successful()) {
-    velocypack::Slice currentDBServers;
-    velocypack::Slice failedDBServers;
-    velocypack::Slice cleanedDBServers;
-    velocypack::Slice toBeCleanedDBServers;
-
-    if (result.slice().length() > 0) {
-      currentDBServers = result.slice()[0].get(std::vector<std::string>(
-          {AgencyCommHelper::path(), "Current", "DBServers"}));
-    }
-    if (target.slice().length() > 0) {
-      failedDBServers = target.slice()[0].get(std::vector<std::string>(
-          {AgencyCommHelper::path(), "Target", "FailedServers"}));
-      cleanedDBServers = target.slice()[0].get(std::vector<std::string>(
-          {AgencyCommHelper::path(), "Target", "CleanedServers"}));
-      toBeCleanedDBServers = target.slice()[0].get(std::vector<std::string>(
-          {AgencyCommHelper::path(), "Target", "ToBeCleanedServers"}));
-    }
-    if (currentDBServers.isObject() && failedDBServers.isObject()) {
-      decltype(_DBServers) newDBServers;
->>>>>>> 5629258a
 
   auto curDBServersPath = std::vector<std::string>{
-    AgencyCommManager::path(), "Current", "DBServers"};
+    AgencyCommHelper::path(), "Current", "DBServers"};
   if (result[0].hasKey(curDBServersPath)) {
     currentDBServers = result[0].get(curDBServersPath);
   }
   auto failedServerPath = std::vector<std::string>{
-    AgencyCommManager::path(), "Target", "FailedServers"};
+    AgencyCommHelper::path(), "Target", "FailedServers"};
   if (result[0].hasKey(failedServerPath)) {
     failedDBServers = result[0].get(failedServerPath);
   }
   auto cleanedServersPath = std::vector<std::string>{
-    AgencyCommManager::path(), "Target", "CleanedServers"};
+    AgencyCommHelper::path(), "Target", "CleanedServers"};
   if (result[0].hasKey(cleanedServersPath)) {
     cleanedDBServers = result[0].get(cleanedServersPath);
   }
 
   auto toBeCleanedServersPath = std::vector<std::string>{
-    AgencyCommManager::path(), "Target", "ToBeCleanedServers"};
+    AgencyCommHelper::path(), "Target", "ToBeCleanedServers"};
   if (result[0].hasKey(toBeCleanedServersPath)) {
     toBeCleanedDBServers = result[0].get(toBeCleanedServersPath);
   }
