////////////////////////////////////////////////////////////////////////////////
/// DISCLAIMER
///
/// Copyright 2014-2023 ArangoDB GmbH, Cologne, Germany
/// Copyright 2004-2014 triAGENS GmbH, Cologne, Germany
///
/// Licensed under the Apache License, Version 2.0 (the "License");
/// you may not use this file except in compliance with the License.
/// You may obtain a copy of the License at
///
///     http://www.apache.org/licenses/LICENSE-2.0
///
/// Unless required by applicable law or agreed to in writing, software
/// distributed under the License is distributed on an "AS IS" BASIS,
/// WITHOUT WARRANTIES OR CONDITIONS OF ANY KIND, either express or implied.
/// See the License for the specific language governing permissions and
/// limitations under the License.
///
/// Copyright holder is ArangoDB GmbH, Cologne, Germany
///
/// @author Max Neunhoeffer
/// @author Jan Steemann
/// @author Kaveh Vahedipour
////////////////////////////////////////////////////////////////////////////////

#include "ClusterInfo.h"

#include "Agency/AgencyPaths.h"
#include "Agency/AsyncAgencyComm.h"
#include "Agency/TransactionBuilder.h"
#include "Agency/Supervision.h"
#include "ApplicationFeatures/ApplicationServer.h"
#include "Basics/Exceptions.h"
#include "Basics/NumberUtils.h"
#include "Basics/RecursiveLocker.h"
#include "Basics/Result.h"
#include "Basics/Result.tpp"
#include "Basics/StaticStrings.h"
#include "Basics/StringUtils.h"
#include "Basics/Thread.h"
#include "Basics/TimeString.h"
#include "Basics/VelocyPackHelper.h"
#include "Basics/WriteLocker.h"
#include "Basics/application-exit.h"
#include "Basics/debugging.h"
#include "Basics/hashes.h"
#include "Basics/system-functions.h"
#include "Cluster/AgencyCache.h"
#include "Cluster/AgencyCallbackRegistry.h"
#include "Cluster/ClusterCollectionCreationInfo.h"
#include "Cluster/ClusterFeature.h"
#include "Cluster/ClusterHelpers.h"
#include "Cluster/ClusterTypes.h"
#include "Cluster/CollectionInfoCurrent.h"
#include "Cluster/HeartbeatThread.h"
#include "Cluster/MaintenanceFeature.h"
#include "Cluster/RebootTracker.h"
#include "Cluster/ServerState.h"
#include "Indexes/Index.h"
#include "Inspection/VPack.h"
#include "IResearch/IResearchCommon.h"
#include "IResearch/IResearchLinkCoordinator.h"
#include "Logger/Logger.h"
#include "Metrics/CounterBuilder.h"
#include "Metrics/HistogramBuilder.h"
#include "Metrics/LogScale.h"
#include "Metrics/MetricsFeature.h"
#include "Random/RandomGenerator.h"
#include "Replication2/Methods.h"
#include "Replication2/AgencyCollectionSpecification.h"
#include "Replication2/ReplicatedLog/AgencyLogSpecification.h"
#include "Replication2/ReplicatedLog/AgencySpecificationInspectors.h"
#include "Replication2/AgencyCollectionSpecificationInspectors.h"
#include "Replication2/ReplicatedLog/LogCommon.h"
#include "Replication2/StateMachines/Document/DocumentStateMachine.h"
#include "Rest/CommonDefines.h"
#include "RestServer/DatabaseFeature.h"
#include "RestServer/SystemDatabaseFeature.h"
#include "Scheduler/SchedulerFeature.h"
#include "Sharding/ShardingInfo.h"
#include "StorageEngine/EngineSelectorFeature.h"
#include "StorageEngine/PhysicalCollection.h"
#include "Utils/Events.h"
#include "VocBase/LogicalCollection.h"
#include "VocBase/LogicalView.h"
#include "VocBase/VocbaseInfo.h"
#include "VocBase/Methods/Indexes.h"

#include <velocypack/Builder.h>
#include <velocypack/Collection.h>
#include <velocypack/Iterator.h>
#include <velocypack/Slice.h>

#include <boost/uuid/uuid.hpp>
#include <boost/uuid/uuid_generators.hpp>
#include <boost/uuid/uuid_io.hpp>

#include <chrono>

namespace arangodb {
/// @brief internal helper struct for counting the number of shards etc.
struct ShardStatistics {
  uint64_t databases{0};
  uint64_t collections{0};
  uint64_t shards{0};
  uint64_t leaders{0};
  uint64_t realLeaders{0};
  uint64_t followers{0};
  uint64_t servers{0};

  void toVelocyPack(arangodb::velocypack::Builder& builder) const {
    builder.openObject();
    builder.add("databases", VPackValue(databases));
    builder.add("collections", VPackValue(collections));
    builder.add("shards", VPackValue(shards));
    builder.add("leaders", VPackValue(leaders));
    builder.add("realLeaders", VPackValue(realLeaders));
    builder.add("followers", VPackValue(followers));
    builder.add("servers", VPackValue(servers));
    builder.close();
  }
};

namespace {

std::string const kMetricsServerId = "Plan/Metrics/ServerId";
std::string const kMetricsRebootId = "Plan/Metrics/RebootId";

void addToShardStatistics(arangodb::ShardStatistics& stats,
                          containers::FlatHashSet<std::string>& servers,
                          arangodb::velocypack::Slice databaseSlice,
                          std::string_view restrictServer) {
  bool foundCollection = false;

  for (auto it : VPackObjectIterator(databaseSlice)) {
    VPackSlice collection = it.value;

    bool hasDistributeShardsLike = false;
    if (VPackSlice dsl =
            collection.get(arangodb::StaticStrings::DistributeShardsLike);
        dsl.isString()) {
      hasDistributeShardsLike = dsl.getStringLength() > 0;
    }

    bool foundShard = false;
    VPackSlice shards = collection.get("shards");
    for (auto pair : VPackObjectIterator(shards)) {
      int i = 0;
      for (auto const& serv : VPackArrayIterator(pair.value)) {
        if (!restrictServer.empty() && serv.stringView() != restrictServer) {
          // different server
          i++;
          continue;
        }

        foundShard = true;
        servers.emplace(serv.copyString());

        ++stats.shards;
        if (i++ == 0) {
          ++stats.leaders;
          if (!hasDistributeShardsLike) {
            ++stats.realLeaders;
          }
        } else {
          ++stats.followers;
        }
      }
    }

    if (foundShard) {
      foundCollection = true;
      ++stats.collections;
    }
  }

  if (foundCollection) {
    ++stats.databases;
  }
}

void addToShardStatistics(
    containers::FlatHashMap<arangodb::ServerID, arangodb::ShardStatistics>&
        stats,
    arangodb::velocypack::Slice databaseSlice) {
  containers::FlatHashSet<std::string_view> serversSeenForDatabase;

  for (auto it : VPackObjectIterator(databaseSlice)) {
    VPackSlice collection = it.value;

    bool hasDistributeShardsLike = false;
    if (VPackSlice dsl =
            collection.get(arangodb::StaticStrings::DistributeShardsLike);
        dsl.isString()) {
      hasDistributeShardsLike = dsl.getStringLength() > 0;
    }

    containers::FlatHashSet<std::string_view> serversSeenForCollection;

    VPackSlice shards = collection.get("shards");
    for (auto pair : VPackObjectIterator(shards)) {
      int i = 0;
      for (auto const& serv : VPackArrayIterator(pair.value)) {
        auto& stat = stats[serv.copyString()];

        if (serversSeenForCollection.emplace(serv.stringView()).second) {
          ++stat.collections;

          if (serversSeenForDatabase.emplace(serv.stringView()).second) {
            ++stat.databases;
          }
        }

        ++stat.shards;
        if (i++ == 0) {
          ++stat.leaders;
          if (!hasDistributeShardsLike) {
            ++stat.realLeaders;
          }
        } else {
          ++stat.followers;
        }
      }
    }
  }
}

inline arangodb::AgencyOperation IncreaseVersion() {
  return arangodb::AgencyOperation{
      "Plan/Version", arangodb::AgencySimpleOperationType::INCREMENT_OP};
}

inline std::string collectionPath(std::string_view dbName,
                                  std::string_view collection) {
  return "Plan/Collections/" + std::string{dbName} + "/" +
         std::string{collection};
}

inline std::string analyzersPath(std::string_view dbName) {
  return "Plan/Analyzers/" + std::string{dbName};
}

inline arangodb::AgencyOperation CreateCollectionOrder(
    std::string_view dbName, std::string_view collection, VPackSlice info) {
#ifdef ARANGODB_ENABLE_MAINTAINER_MODE
  if (!info.get("shards").isEmptyObject() &&
      !arangodb::basics::VelocyPackHelper::getBooleanValue(
          info, arangodb::StaticStrings::IsSmart, false)) {
    TRI_ASSERT(info.hasKey(arangodb::StaticStrings::AttrIsBuilding));
    TRI_ASSERT(info.get(arangodb::StaticStrings::AttrIsBuilding).isBool());
    TRI_ASSERT(info.get(arangodb::StaticStrings::AttrIsBuilding).getBool() ==
               true);
  }
#endif
  arangodb::AgencyOperation op{collectionPath(dbName, collection),
                               arangodb::AgencyValueOperationType::SET, info};
  return op;
}

inline arangodb::AgencyPrecondition CreateCollectionOrderPrecondition(
    std::string_view dbName, std::string_view collection, VPackSlice info) {
  arangodb::AgencyPrecondition prec{collectionPath(dbName, collection),
                                    arangodb::AgencyPrecondition::Type::VALUE,
                                    info};
  return prec;
}

inline arangodb::AgencyOperation CreateCollectionSuccess(
    std::string_view dbName, std::string_view collection, VPackSlice info) {
  TRI_ASSERT(!info.hasKey(arangodb::StaticStrings::AttrIsBuilding));
  return arangodb::AgencyOperation{collectionPath(dbName, collection),
                                   arangodb::AgencyValueOperationType::SET,
                                   info};
}

// make sure a collection is still in Plan
// we are only going from *assuming* that it is present
// to it being changed to not present.
class CollectionWatcher
    : public std::enable_shared_from_this<CollectionWatcher> {
 public:
  CollectionWatcher(CollectionWatcher const&) = delete;
  CollectionWatcher(AgencyCallbackRegistry* agencyCallbackRegistry,
                    LogicalCollection const& collection);
  ~CollectionWatcher();

  bool isPresent() {
    // Make sure we did not miss a callback
    _agencyCallback->refetchAndUpdate(true, false);
    return _present.load();
  }

 private:
  AgencyCallbackRegistry* _agencyCallbackRegistry;
  std::shared_ptr<AgencyCallback> _agencyCallback;

  // TODO: this does not really need to be atomic: We only write to it
  //       in the callback, and we only read it in `isPresent`; it does
  //       not actually matter whether this value is "correct".
  std::atomic<bool> _present;
};

constexpr frozen::unordered_map<std::string_view, ServerHealth, 4>
    kHealthStatusMap = {
        {consensus::Supervision::HEALTH_STATUS_BAD, ServerHealth::kBad},
        {consensus::Supervision::HEALTH_STATUS_FAILED, ServerHealth::kFailed},
        {consensus::Supervision::HEALTH_STATUS_GOOD, ServerHealth::kGood},
        {consensus::Supervision::HEALTH_STATUS_UNCLEAR,
         ServerHealth::kUnclear}};

[[nodiscard]] ServersKnown parseServersKnown(
    VPackSlice const serversKnownSlice, VPackSlice const supervisionHealth,
    containers::FlatHashSet<ServerID> const& serverIds) {
  ServersKnown res;
  TRI_ASSERT(serversKnownSlice.isNone() || serversKnownSlice.isObject());
  LOG_TOPIC("91da8", TRACE, Logger::CLUSTER)
      << "Supervision health is:" << supervisionHealth.toString();
  if (serversKnownSlice.isObject()) {
    for (auto const it : VPackObjectIterator(serversKnownSlice)) {
      auto status = ServerHealth::kUnclear;
      std::string serverId = it.key.copyString();
      if (ADB_LIKELY(supervisionHealth.isObject())) {
        auto serverKey = supervisionHealth.get(serverId);
        // Server may be missing from Health if it has just arrived
        // to our cluster.
        if (serverKey.isObject()) {
          auto statusString = serverKey.get("Status");
          if (statusString.isString()) {
            auto decoded = kHealthStatusMap.find(statusString.stringView());
            if (decoded != kHealthStatusMap.end()) {
              status = decoded->second;
            }
          }
        }
      }
      VPackSlice const knownServerSlice = it.value;
      TRI_ASSERT(knownServerSlice.isObject());
      if (knownServerSlice.isObject()) {
        VPackSlice const rebootIdSlice = knownServerSlice.get("rebootId");
        TRI_ASSERT(rebootIdSlice.isInteger());
        if (rebootIdSlice.isInteger()) {
          auto const rebootId =
              RebootId{rebootIdSlice.getNumericValue<uint64_t>()};
          res.emplace(
              std::move(serverId),
              ServerHealthState{.rebootId = rebootId, .status = status});
        }
      }
    }
  }
  return res;
}

void doQueueLinkDrop(IndexId id, std::string const& collection,
                     std::string const& vocbase, ClusterInfo& ci) {
  auto* scheduler = SchedulerFeature::SCHEDULER;
  if (!scheduler || ci.server().isStopping()) {
    return;
  }
  LOG_TOPIC("0d7b2", WARN, Logger::CLUSTER)
      << "Scheduling drop for dangling link " << id;
  auto dropTask = [id = id, collection = collection, vocbase = vocbase,
                   &ci = ci] {
    if (!ci.server().isStopping()) {
      auto coll = ci.getCollectionNT(vocbase, collection);
      if (coll) {
        velocypack::Builder builder;
        builder.openObject();
        builder.add(arangodb::StaticStrings::IndexId,
                    velocypack::Value(id.id()));
        builder.close();
        LOG_TOPIC("d7665", TRACE, Logger::CLUSTER)
            << "Dropping dangling link " << id;
        Result res;
        TRI_IF_FAILURE("IResearchLink::failDropDangling") {
          res = Result{TRI_ERROR_DEBUG};
        }
        else {
          res = methods::Indexes::drop(*coll, builder.slice());
        }
        if (res.fail() && res.isNot(TRI_ERROR_ARANGO_INDEX_NOT_FOUND)) {
          // we should have internal superuser
          TRI_ASSERT(res.isNot(TRI_ERROR_FORBIDDEN));
          LOG_TOPIC("b27f3", WARN, Logger::CLUSTER)
              << "Failed to drop dangling link " << id
              << " Err: " << res.errorMessage();
          doQueueLinkDrop(id, collection, vocbase, ci);
        } else {
          LOG_TOPIC("2c47a", TRACE, Logger::CLUSTER)
              << "Removed dangling link" << id;
        }
      } else {
        LOG_TOPIC("f5596", TRACE, Logger::CLUSTER)
            << "Scheduled drop for dangling link " << id
            << " skipped as collection is dropped";
      }
    };
  };
  scheduler->queue(RequestLane::INTERNAL_LOW, dropTask);
}
}  // namespace
}  // namespace arangodb

#ifdef _WIN32
// turn off warnings about too long type name for debug symbols blabla in MSVC
// only...
#pragma warning(disable : 4503)
#endif

using namespace arangodb;
using namespace arangodb::cluster;
using namespace arangodb::methods;

namespace StringUtils = arangodb::basics::StringUtils;

namespace {
// Read the collection from Plan; this is an object to have a valid VPack
// around to read from and to not have to carry around vpack builders.
// Might want to do the error handling with throw/catch?
class PlanCollectionReader {
 public:
  PlanCollectionReader(PlanCollectionReader const&&) = delete;
  PlanCollectionReader(PlanCollectionReader const&) = delete;
  explicit PlanCollectionReader(LogicalCollection const& collection) {
    std::string databaseName = collection.vocbase().name();
    std::string collectionID = std::to_string(collection.id().id());
    std::vector<std::string> path{AgencyCommHelper::path(
        "Plan/Collections/" + databaseName + "/" + collectionID)};

    auto& agencyCache = collection.vocbase()
                            .server()
                            .getFeature<ClusterFeature>()
                            .agencyCache();
    consensus::index_t idx = 0;
    std::tie(_read, idx) = agencyCache.read(path);

    if (!_read->slice().isArray()) {
      _state = Result(TRI_ERROR_CLUSTER_READING_PLAN_AGENCY,
                      "Could not retrieve " + path.front() +
                          " from agency cache: " + _read->toJson());
      return;
    }

    _collection = _read->slice()[0];

    std::initializer_list<std::string_view> const vpath{
        AgencyCommHelper::path(), "Plan", "Collections", databaseName,
        collectionID};

    if (!_collection.hasKey(vpath)) {
      _state = Result(TRI_ERROR_CLUSTER_READING_PLAN_AGENCY,
                      "Could not retrieve " + path.front() +
                          " from agency in version " + std::to_string(idx));
      return;
    }

    _collection = _collection.get(vpath);

    if (!_collection.isObject()) {
      _state = Result(TRI_ERROR_ARANGO_DATA_SOURCE_NOT_FOUND);
      return;
    }

    _state = Result();
  }
  VPackSlice indexes();
  VPackSlice slice() { return _collection; }
  Result state() { return _state; }

 private:
  consensus::query_t _read;
  Result _state;
  velocypack::Slice _collection;
};
}  // namespace

////////////////////////////////////////////////////////////////////////////////
/// @brief check whether the JSON returns an error
////////////////////////////////////////////////////////////////////////////////

static inline bool hasError(VPackSlice slice) {
  return arangodb::basics::VelocyPackHelper::getBooleanValue(
      slice, StaticStrings::Error, false);
}

////////////////////////////////////////////////////////////////////////////////
/// @brief extract the error message from a JSON
////////////////////////////////////////////////////////////////////////////////

static std::string extractErrorMessage(std::string_view shardId,
                                       VPackSlice slice) {
  std::string msg = " shardID:";
  msg += shardId;
  msg += ": ";

  // add error message text
  msg += arangodb::basics::VelocyPackHelper::getStringValue(
      slice, StaticStrings::ErrorMessage, "");

  // add error number
  if (slice.hasKey(StaticStrings::ErrorNum)) {
    VPackSlice const errorNum = slice.get(StaticStrings::ErrorNum);
    if (errorNum.isNumber()) {
      msg += " (errNum=" +
             arangodb::basics::StringUtils::itoa(
                 errorNum.getNumericValue<uint32_t>()) +
             ")";
    }
  }

  return msg;
}

class ClusterInfo::SyncerThread final
    : public arangodb::ServerThread<ArangodServer> {
 public:
  explicit SyncerThread(Server&, std::string const& section,
                        std::function<void()> const&, AgencyCallbackRegistry*);
  ~SyncerThread() override;
  void beginShutdown() override;
  void run() override;
  bool start();
  bool notify();

 private:
  std::mutex _m;
  std::condition_variable _cv;
  bool _news;
  std::string _section;
  std::function<void()> _f;
  AgencyCallbackRegistry* _cr;
  std::shared_ptr<AgencyCallback> _acb;
};

////////////////////////////////////////////////////////////////////////////////
/// @brief creates a cluster info object
////////////////////////////////////////////////////////////////////////////////

struct ClusterInfoScale {
  static metrics::LogScale<float> scale() {
    return {std::exp(1.f), 0.f, 2500.f, 10};
  }
};

DECLARE_HISTOGRAM(arangodb_load_current_runtime, ClusterInfoScale,
                  "Current loading runtimes [ms]");
DECLARE_HISTOGRAM(arangodb_load_plan_runtime, ClusterInfoScale,
                  "Plan loading runtimes [ms]");

ClusterInfo::ClusterInfo(ArangodServer& server,
                         AgencyCallbackRegistry* agencyCallbackRegistry,
                         ErrorCode syncerShutdownCode)
    : _server(server),
      _agency(server),
      _agencyCallbackRegistry(agencyCallbackRegistry),
      _rebootTracker(SchedulerFeature::SCHEDULER),
      _syncerShutdownCode(syncerShutdownCode),
      _planVersion(0),
      _planIndex(0),
      _currentVersion(0),
      _currentIndex(0),
      _planLoader(std::thread::id()),
      _uniqid(),
      _lpTimer(_server.getFeature<metrics::MetricsFeature>().add(
          arangodb_load_plan_runtime{})),
      _lcTimer(_server.getFeature<metrics::MetricsFeature>().add(
          arangodb_load_current_runtime{})) {
  _uniqid._currentValue = 1ULL;
  _uniqid._upperValue = 0ULL;
  _uniqid._nextBatchStart = 1ULL;
  _uniqid._nextUpperValue = 0ULL;
  _uniqid._backgroundJobIsRunning = false;
  // Actual loading into caches is postponed until necessary

#ifdef ARANGODB_USE_GOOGLE_TESTS
  TRI_ASSERT(_syncerShutdownCode == TRI_ERROR_NO_ERROR ||
             _syncerShutdownCode == TRI_ERROR_SHUTTING_DOWN);
#else
  TRI_ASSERT(_syncerShutdownCode == TRI_ERROR_SHUTTING_DOWN);
#endif
}

////////////////////////////////////////////////////////////////////////////////
/// @brief destroys a cluster info object
////////////////////////////////////////////////////////////////////////////////

ClusterInfo::~ClusterInfo() = default;

////////////////////////////////////////////////////////////////////////////////
/// @brief cleanup method which frees cluster-internal shared ptrs on shutdown
////////////////////////////////////////////////////////////////////////////////

void ClusterInfo::cleanup() {
  while (true) {
    {
      std::lock_guard mutexLocker{_idLock};
      if (!_uniqid._backgroundJobIsRunning) {
        break;
      }
    }
    std::this_thread::sleep_for(std::chrono::seconds(1));
  }

  std::lock_guard mutexLocker{_planProt.mutex};

  {
    WRITE_LOCKER(writeLocker, _planProt.lock);
    _plannedViews.clear();
    _plannedCollections.clear();
    _shards.clear();
  }

  {
    WRITE_LOCKER(writeLocker, _currentProt.lock);
    _currentCollections.clear();
    _shardsToCurrentServers.clear();
  }
}

void ClusterInfo::triggerBackgroundGetIds() {
  // Trigger a new load of batches
  _uniqid._nextBatchStart = 1ULL;
  _uniqid._nextUpperValue = 0ULL;

  try {
    if (_uniqid._backgroundJobIsRunning) {
      return;
    }
    _uniqid._backgroundJobIsRunning = true;
    std::thread([this] {
      auto guardRunning = scopeGuard([this]() noexcept {
        std::lock_guard mutexLocker{_idLock};
        _uniqid._backgroundJobIsRunning = false;
      });

      uint64_t result;
      try {
        result = _agency.uniqid(MinIdsPerBatch, 0.0);
      } catch (std::exception const&) {
        return;
      }

      {
        std::lock_guard mutexLocker{_idLock};

        if (1ULL == _uniqid._nextBatchStart) {
          // Invalidate next batch
          _uniqid._nextBatchStart = result;
          _uniqid._nextUpperValue = result + MinIdsPerBatch - 1;
        }
        // If we get here, somebody else tried succeeded in doing the same,
        // so we just try again.
      }
    }).detach();
  } catch (std::exception const& e) {
    LOG_TOPIC("adef4", WARN, Logger::CLUSTER)
        << "Failed to trigger background get ids. " << e.what();
  }
}

auto ClusterInfo::createDocumentStateSpec(
    std::string const& shardId, std::vector<std::string> const& serverIds,
    ClusterCollectionCreationInfo const& info, std::string const& databaseName)
    -> replication2::agency::LogTarget {
  using namespace replication2::replicated_state;

  replication2::agency::LogTarget spec;

  // TODO remove this once we have the group ID
  spec.id = LogicalCollection::shardIdToStateId(shardId);

  spec.properties.implementation.type = document::DocumentState::NAME;
  auto parameters = document::DocumentCoreParameters{databaseName, 0, 0};
  spec.properties.implementation.parameters = parameters.toSharedSlice();

  TRI_ASSERT(!serverIds.empty());
  spec.leader = serverIds.front();

  for (auto const& serverId : serverIds) {
    spec.participants.emplace(serverId, replication2::ParticipantFlags{});
  }

  spec.config.writeConcern = info.writeConcern;
  spec.config.softWriteConcern = info.replicationFactor;
  spec.config.waitForSync = false;
  spec.version = 1;

  return spec;
}

auto ClusterInfo::waitForReplicatedStatesCreation(
    std::string const& databaseName,
    std::vector<replication2::agency::LogTarget> const& replicatedStates)
    -> futures::Future<Result> {
  auto replicatedStateMethods =
      arangodb::replication2::ReplicatedLogMethods::createInstance(databaseName,
                                                                   _server);

  std::vector<futures::Future<ResultT<consensus::index_t>>> futureStates;
  futureStates.reserve(replicatedStates.size());
  for (auto const& spec : replicatedStates) {
    futureStates.emplace_back(
        replicatedStateMethods->waitForLogReady(spec.id, *spec.version));
  }

  // we need to define this here instead of using an inline lambda expression
  // because MSVC is too stupid to compile it otherwise
  auto appendErrorMessage = [](result::Error error) {
    error.appendErrorMessage(
        "Failed to create a corresponding replicated state "
        "for each shard!");
    return error;
  };

  return futures::collectAll(std::move(futureStates))
      .thenValue(
          [&clusterInfo = _server.getFeature<ClusterFeature>().clusterInfo()](
              auto&& raftIndices) {
            consensus::index_t maxIndex = 0;
            for (auto& v : raftIndices) {
              maxIndex = std::max(maxIndex, v.get().get());
            }
            return clusterInfo.fetchAndWaitForPlanVersion(
                std::chrono::seconds{240});
          })
      .then([&appendErrorMessage](auto&& tryResult) {
        Result result =
            basics::catchToResult([&] { return std::move(tryResult.get()); });
        if (result.fail()) {
          if (result.is(TRI_ERROR_NO_ERROR)) {
            result = Result(TRI_ERROR_INTERNAL, result.errorMessage());
          }
          result = result.mapError(appendErrorMessage);
        }
        return result;
      });
}

auto ClusterInfo::deleteReplicatedStates(
    std::string const& databaseName,
    std::vector<replication2::LogId> const& replicatedStatesIds)
    -> futures::Future<Result> {
  auto replicatedStateMethods =
      arangodb::replication2::ReplicatedLogMethods::createInstance(databaseName,
                                                                   _server);

  std::vector<futures::Future<Result>> deletedStates;
  deletedStates.reserve(replicatedStatesIds.size());
  for (auto const& id : replicatedStatesIds) {
    deletedStates.emplace_back(replicatedStateMethods->deleteReplicatedLog(id));
  }

  return futures::collectAll(std::move(deletedStates))
      .then([](futures::Try<std::vector<futures::Try<Result>>>&& tryResult) {
        auto deletionResults =
            basics::catchToResultT([&] { return std::move(tryResult.get()); });

        auto makeResult = [](auto&& result) {
          Result r = result.mapError([](result::Error error) {
            error.appendErrorMessage(
                "Failed to delete replicated states corresponding to shards!");
            return error;
          });
          return r;
        };

        auto result = deletionResults.result();
        if (result.fail()) {
          return makeResult(std::move(result));
        }
        for (auto shardResult : deletionResults.get()) {
          auto r = basics::catchToResult(
              [&] { return std::move(shardResult.get()); });
          if (r.fail()) {
            return makeResult(std::move(r));
          }
        }

        return result;
      });
}

/// @brief produces an agency dump and logs it
void ClusterInfo::logAgencyDump() const {
#ifdef ARANGODB_ENABLE_MAINTAINER_MODE
  auto& agencyCache = _server.getFeature<ClusterFeature>().agencyCache();
  auto [acb, idx] = agencyCache.read(std::vector<std::string>{"/"});
  auto res = acb->slice();

  if (!res.isNone()) {
    LOG_TOPIC("fe8ce", INFO, Logger::CLUSTER) << "Agency dump:\n"
                                              << res.toJson();
  } else {
    LOG_TOPIC("e7e30", WARN, Logger::CLUSTER) << "Could not get agency dump!";
  }
#endif
}

////////////////////////////////////////////////////////////////////////////////
/// @brief increase the uniqid value. if it exceeds the upper bound, fetch a
/// new upper bound value from the agency
////////////////////////////////////////////////////////////////////////////////

uint64_t ClusterInfo::uniqid(uint64_t count) {
  TRI_IF_FAILURE("deterministic-cluster-wide-uniqid") {
    // we want to use value range which HLC encoded starts with a digit.
    // 54 * 64 ^ 3 HLC encoded is "0---"
    static std::atomic<uint64_t> idCounter = 54 * 64 * 64 * 64;
    return idCounter.fetch_add(1);
  }

  std::lock_guard mutexLocker{_idLock};

  if (_uniqid._currentValue + count - 1 <= _uniqid._upperValue) {
    uint64_t result = _uniqid._currentValue;
    _uniqid._currentValue += count;

    TRI_ASSERT(result != 0);
    return result;
  }

  // Try if we can use the next batch
  if (_uniqid._nextBatchStart + count - 1 <= _uniqid._nextUpperValue) {
    uint64_t result = _uniqid._nextBatchStart;
    _uniqid._currentValue = _uniqid._nextBatchStart + count;
    _uniqid._upperValue = _uniqid._nextUpperValue;
    triggerBackgroundGetIds();

    TRI_ASSERT(result != 0);
    return result;
  }

  // We need to fetch from the agency

  uint64_t fetch = count;

  if (fetch < MinIdsPerBatch) {
    fetch = MinIdsPerBatch;
  }

  uint64_t result = _agency.uniqid(2 * fetch, 0.0);

  _uniqid._currentValue = result + count;
  _uniqid._upperValue = result + fetch - 1;
  // Invalidate next batch
  _uniqid._nextBatchStart = _uniqid._upperValue + 1;
  _uniqid._nextUpperValue = _uniqid._upperValue + fetch - 1;

  TRI_ASSERT(result != 0);
  return result;
}

////////////////////////////////////////////////////////////////////////////////
/// @brief flush the caches (used for testing)
////////////////////////////////////////////////////////////////////////////////
void ClusterInfo::flush() {
  loadServers();
  loadCurrentDBServers();
  loadCurrentCoordinators();
  loadCurrentMappings();
  loadPlan();
  loadCurrent();
}

////////////////////////////////////////////////////////////////////////////////
/// @brief ask whether a cluster database exists
////////////////////////////////////////////////////////////////////////////////

bool ClusterInfo::doesDatabaseExist(std::string_view databaseID) {
  // Wait for sensible data in agency cache
  if (!_planProt.isValid) {
    Result r = waitForPlan(1).get();
    if (r.fail()) {
      THROW_ARANGO_EXCEPTION(r);
    }
  }

  if (!_currentProt.isValid) {
    Result r = waitForCurrent(1).get();
    if (r.fail()) {
      THROW_ARANGO_EXCEPTION(r);
    }
  }

  // From now on we know that all data has been valid once, so no need
  // to check the isValid flags again under the lock.
  {
    size_t expectedSize;
    {
      READ_LOCKER(readLocker, _dbServersProt.lock);
      expectedSize = _dbServers.size();
    }

    // look up database by name:

    READ_LOCKER(readLocker, _planProt.lock);
    // _plannedDatabases is a map-type<DatabaseID, VPackSlice>
    auto it = _plannedDatabases.find(databaseID);

    if (it != _plannedDatabases.end()) {
      // found the database in Plan
      READ_LOCKER(readLocker, _currentProt.lock);
      // _currentDatabases is
      //     a map-type<DatabaseID, a map-type<ServerID, VPackSlice>>
      auto it2 = _currentDatabases.find(databaseID);

      if (it2 != _currentDatabases.end()) {
        // found the database in Current

        return ((*it2).second.size() >= expectedSize);
      }
    }
  }

  loadCurrentDBServers();

  return false;
}

////////////////////////////////////////////////////////////////////////////////
/// @brief get list of databases in the cluster
////////////////////////////////////////////////////////////////////////////////

std::vector<DatabaseID> ClusterInfo::databases() {
  std::vector<DatabaseID> result;

  if (_clusterId.empty()) {
    loadClusterId();
  }

  if (!_planProt.isValid) {
    Result r = waitForPlan(1).get();
    if (r.fail()) {
      THROW_ARANGO_EXCEPTION(r);
    }
  }

  if (!_currentProt.isValid) {
    Result r = waitForCurrent(1).get();
    if (r.fail()) {
      THROW_ARANGO_EXCEPTION(r);
    }
  }

  if (!_dbServersProt.isValid) {
    loadCurrentDBServers();
  }

  // From now on we know that all data has been valid once, so no need
  // to check the isValid flags again under the lock.

  size_t expectedSize;
  {
    READ_LOCKER(readLocker, _dbServersProt.lock);
    expectedSize = _dbServers.size();
  }

  {
    READ_LOCKER(readLockerPlanned, _planProt.lock);
    READ_LOCKER(readLockerCurrent, _currentProt.lock);
    // _plannedDatabases is a map-type<DatabaseID, VPackSlice>
    auto it = _plannedDatabases.begin();

    while (it != _plannedDatabases.end()) {
      // _currentDatabases is:
      //   a map-type<DatabaseID, a map-type<ServerID, VPackSlice>>
      auto it2 = _currentDatabases.find((*it).first);

      if (it2 != _currentDatabases.end()) {
        if ((*it2).second.size() >= expectedSize) {
          result.push_back((*it).first);
        }
      }

      ++it;
    }
  }
  return result;
}

/// @brief Load cluster ID
void ClusterInfo::loadClusterId() {
  // Contact agency for /<prefix>/Cluster

  auto& agencyCache = _server.getFeature<ClusterFeature>().agencyCache();
  auto [acb, index] = agencyCache.get("Cluster");

  // Parse
  VPackSlice slice = acb->slice();
  if (slice.isString()) {
    _clusterId = slice.copyString();
  }
}

/// @brief create a new collecion object from the data, using the cache if
/// possible
ClusterInfo::CollectionWithHash ClusterInfo::buildCollection(
    bool isBuilding, AllCollections::const_iterator existingCollections,
    std::string_view collectionId, arangodb::velocypack::Slice data,
    TRI_vocbase_t& vocbase, uint64_t planVersion, bool cleanupLinks) const {
  std::shared_ptr<LogicalCollection> collection;
  uint64_t hash = 0;

  if (!isBuilding && existingCollections != _plannedCollections.end()) {
    // check if we already know this collection from a previous run...
    auto existing = (*existingCollections).second->find(collectionId);
    if (existing != (*existingCollections).second->end()) {
      CollectionWithHash const& previous = (*existing).second;
      // compare the hash values of what is in the cache with the hash of the
      // collection a hash value of 0 means that the collection must not be read
      // from the cache, potentially because it contains a link to a view (which
      // would require more complex dependency management)
      if (previous.hash != 0) {
        // calculate hash value. we are using Slice::hash() here intentionally
        // in contrast to the slower Slice::normalizedHash(), as the only source
        // for the VelocyPack is the agency/agency cache, which will always
        // create the data in the same way.
        hash = data.hash();
        // if for some reason the generated hash value is 0, too, we simply
        // don't cache this collection. This is not a problem, as it will not
        // affect correctness but will only lead to one collection less being
        // cached.
        if (previous.hash == hash) {
          // hashes are identical. reuse the collection from cache
          // this is very beneficial for performance, because we can avoid
          // rebuilding the entire LogicalCollection object!
          collection = previous.collection;
        }
      }
    }
  }

  // collection may be a nullptr here if no such collection exists in the cache,
  // or if the collection is in building stage
  if (collection == nullptr) {
    // no previous version of the collection exists, or its hash value has
    // changed
    collection = vocbase.createCollectionObject(data, /*isAStub*/ true);
    TRI_ASSERT(collection != nullptr);
    if (!isBuilding) {
      auto indexes = collection->getIndexes();
      // if the collection has a link to a view, there are dependencies between
      // collection objects and view objects. in this case, we need to disable
      // the collection caching optimization
      bool const hasViewLink =
          std::any_of(indexes.begin(), indexes.end(), [](auto const& index) {
            return (index->type() == Index::TRI_IDX_TYPE_IRESEARCH_LINK);
          });
      if (hasViewLink) {
        // we do have a view. set hash to 0, which will disable the caching
        // optimization
        hash = 0;
        if (cleanupLinks) {
          TRI_ASSERT(ServerState::instance()->isCoordinator());
          for (auto const& idx : indexes) {
            TRI_ASSERT(idx);
            if (idx->type() == Index::TRI_IDX_TYPE_IRESEARCH_LINK) {
              auto& coordLink =
                  basics::downCast<iresearch::IResearchLinkCoordinator const>(
                      *idx);
              auto const& viewId = coordLink.getViewId();
              auto vocbaseViews = _newPlannedViews.find(vocbase.name());
              if (vocbaseViews == _newPlannedViews.end() ||
                  !vocbaseViews->second.contains(viewId)) {
                if (!_pendingCleanups.contains(idx->id().id())) {
                  doQueueLinkDrop(idx->id(), collection->name(), vocbase.name(),
                                  const_cast<ClusterInfo&>(*this));
                }
                _currentCleanups.emplace(idx->id().id());
              }
            }
          }
        }
      } else if (hash == 0) {
        // not yet hashed. now calculate the hash value
        hash = data.hash();
      }
    }
  }

  TRI_ASSERT(collection != nullptr);
  TRI_ASSERT(!isBuilding || hash == 0);

  return {hash, collection};
}

struct ClusterInfo::NewStuffByDatabase {
  ReplicatedLogsMap replicatedLogs;
  CollectionGroupMap collectionGroups;
};

////////////////////////////////////////////////////////////////////////////////
/// @brief (re-)load the information about our plan
/// Usually one does not have to call this directly.
////////////////////////////////////////////////////////////////////////////////

void ClusterInfo::loadPlan() {
  using namespace std::chrono;
  using clock = std::chrono::high_resolution_clock;

  bool const isCoordinator = ServerState::instance()->isCoordinator();

  [[maybe_unused]] auto start = clock::now();

  auto& clusterFeature = _server.getFeature<ClusterFeature>();
  auto& databaseFeature = _server.getFeature<DatabaseFeature>();
  auto& agencyCache = clusterFeature.agencyCache();

  // We need to wait for any cluster operation, which needs access to the
  // agency cache for it to become ready. The essentials in the cluster, namely
  // ClusterInfo etc, need to start after first poll result from the agency.
  // This is of great importance to not accidentally delete data facing an
  // empty agency. There are also other measures that guard against such an
  // outcome. But there is also no point continuing with a first agency poll.
  Result r = agencyCache.waitFor(1).get();
  if (r.fail()) {
    THROW_ARANGO_EXCEPTION(r);
  }

  std::lock_guard mutexLocker{_planProt.mutex};  // only one may work at a time

  // For ArangoSearch views we need to get access to immediately created views
  // in order to allow links to be created correctly.
  // For the scenario above, we track such views in '_newPlannedViews' member
  // which is supposed to be empty before and after 'ClusterInfo::loadPlan()'
  // execution. In addition, we do the following "trick" to provide access to
  // '_newPlannedViews' from outside 'ClusterInfo': in case if
  // 'ClusterInfo::getView' has been called from within 'ClusterInfo::loadPlan',
  // we redirect caller to search view in
  // '_newPlannedViews' member instead of '_plannedViews'

  // set plan loader
  {
    READ_LOCKER(guard, _planProt.lock);
    // Create a copy, since we might not visit all databases
    _newPlannedViews = _plannedViews;
    _newPlannedCollections = _plannedCollections;
    _planLoader = std::this_thread::get_id();
    _currentCleanups.clear();
  }

  // ensure we'll eventually reset plan loader
  auto resetLoader = scopeGuard([&]() noexcept {
    _planLoader = std::thread::id();
    _newPlannedViews.clear();
    _newPlannedCollections.clear();

#ifdef ARANGODB_ENABLE_MAINTAINER_MODE
    auto diff = clock::now() - start;
    if (diff > std::chrono::milliseconds(500)) {
      LOG_TOPIC("66666", WARN, Logger::CLUSTER)
          << "Loading the new plan took: "
          << std::chrono::duration<double>(diff).count() << "s";
    }
#endif
  });

  bool planValid = true;  // has the loadPlan completed without skipping valid
                          // objects we will set in the end

  uint64_t planIndex;
  uint64_t planVersion;
  {
    READ_LOCKER(guard, _planProt.lock);
    planIndex = _planIndex;
    planVersion = _planVersion;
  }

  bool changed = false;
  auto changeSet = agencyCache.changedSince(
      "Plan", planIndex);  // also delivers plan/version
  decltype(_plan) newPlan;
  {
    READ_LOCKER(readLocker, _planProt.lock);
    newPlan = _plan;
    for (auto const& db : changeSet.dbs) {  // Databases
      newPlan[db.first] = db.second;
      changed = true;
    }
    if (changeSet.rest != nullptr) {  // Rest
      newPlan[std::string()] = changeSet.rest;
      changed = true;
    }
  }

  if (!changed && planVersion == changeSet.version) {
    WRITE_LOCKER(writeLocker, _planProt.lock);
    _planIndex = changeSet.ind;
    return;
  }

  decltype(_plannedDatabases) newDatabases;
  std::set<std::string> buildingDatabases;
  decltype(_shards) newShards;
  decltype(_shardsToPlanServers) newShardsToPlanServers;
  decltype(_shardToShardGroupLeader) newShardToShardGroupLeader;
  decltype(_shardGroups) newShardGroups;
  decltype(_shardToName) newShardToName;
  decltype(_dbAnalyzersRevision) newDbAnalyzersRevision;
  decltype(_newStuffByDatabase) newStuffByDatabase;

  bool swapDatabases = false;
  bool swapCollections = false;
  bool swapViews = false;
  bool swapAnalyzers = false;

  {
    READ_LOCKER(guard, _planProt.lock);
    auto start = std::chrono::steady_clock::now();
    newDatabases = _plannedDatabases;
    newShards = _shards;
    newShardsToPlanServers = _shardsToPlanServers;
    newShardToShardGroupLeader = _shardToShardGroupLeader;
    newShardGroups = _shardGroups;
    newShardToName = _shardToName;
    newDbAnalyzersRevision = _dbAnalyzersRevision;
    newStuffByDatabase = _newStuffByDatabase;
    auto ende = std::chrono::steady_clock::now();
    LOG_TOPIC("feee1", TRACE, Logger::CLUSTER)
        << "Time for copy operation in loadPlan: "
        << std::chrono::duration_cast<std::chrono::nanoseconds>(ende - start)
               .count()
        << " ns";
  }

  std::string name;

  // mark for swap even if no databases present to ensure dangling datasources
  // are removed
  // TODO: Maybe optimize. Else remove altogether
  if (!changeSet.dbs.empty()) {
    swapDatabases = true;
    swapCollections = true;
    swapViews = true;
    swapAnalyzers = true;
  }

  for (auto const& database : changeSet.dbs) {
    if (database.first.empty()) {  // Rest of plan
      continue;
    }

    name = database.first;
    auto dbSlice = database.second->slice()[0];
    std::initializer_list<std::string_view> const dbPath{
        AgencyCommHelper::path(), "Plan", "Databases", name};

    // Dropped from Plan?
    if (!dbSlice.hasKey(dbPath)) {
      std::shared_ptr<VPackBuilder> plan = nullptr;
      {
        READ_LOCKER(guard, _planProt.lock);
        auto it = _plan.find(name);
        if (it != _plan.end()) {
          plan = it->second;
        }
      }
      if (plan != nullptr) {
        std::initializer_list<std::string_view> const colPath{
            AgencyCommHelper::path(), "Plan", "Collections", name};
        if (plan->slice()[0].hasKey(colPath)) {
          for (auto const& col :
               VPackObjectIterator(plan->slice()[0].get(colPath))) {
            if (col.value.hasKey("shards")) {
              for (auto const& shard :
                   VPackObjectIterator(col.value.get("shards"))) {
                auto const& shardName = shard.key.copyString();
                newShards.erase(shardName);
                newShardsToPlanServers.erase(shardName);
                newShardToName.erase(shardName);
                newShardToShardGroupLeader.erase(shardName);
                newShardGroups.erase(shardName);
              }
            }
          }
        }
      }
      newDatabases.erase(name);
      newStuffByDatabase.erase(name);
      newPlan.erase(name);
      continue;
    }

    dbSlice = dbSlice.get(dbPath);
    bool const isBuilding = dbSlice.hasKey(StaticStrings::AttrIsBuilding);

    // We create the database object on the coordinator here, because
    // it is used to create LogicalCollection instances further
    // down in this function.
    if (isCoordinator && !isBuilding && !databaseFeature.existsDatabase(name)) {
      // database does not yet exist, create it now

      // create a local database object...
      arangodb::CreateDatabaseInfo info(_server, ExecContext::current());
      // validation of the database creation parameters should have happened
      // already when we get here. whenever we get here, we have a database
      // in the plan with whatever settings.
      // we should not make the validation fail here, because that can lead
      // to all sorts of problems later on if _new_ servers join the cluster
      // that validate _existing_ databases. this must not fail.
      info.strictValidation(false);

      Result res = info.load(dbSlice, VPackSlice::emptyArraySlice());

      if (res.fail()) {
        LOG_TOPIC("94357", ERR, arangodb::Logger::AGENCY)
            << "validating data for local database '" << name
            << "' failed: " << res.errorMessage();
      } else {
        std::string dbName = info.getName();
        TRI_vocbase_t* vocbase = nullptr;
        res = databaseFeature.createDatabase(std::move(info), vocbase);
        events::CreateDatabase(dbName, res, ExecContext::current());

        if (res.fail()) {
          LOG_TOPIC("91870", ERR, arangodb::Logger::AGENCY)
              << "creating local database '" << name
              << "' failed: " << res.errorMessage();
        }
      }
    }

    // On a coordinator we can only see databases that have been fully created
    if (isCoordinator && isBuilding) {
      buildingDatabases.emplace(std::move(name));
    } else {
      newDatabases[std::move(name)] = dbSlice;
    }
  }

  // Since we have few types of view requiring initialization we perform
  // dedicated loop to ensure database involved are properly cleared
  for (auto const& database : changeSet.dbs) {
    // TODO Why database name can be emtpy
    if (!database.first.empty()) {
      _newPlannedViews.erase(database.first);
    }
  }
  // Immediate children of "Views" are database names, then ids
  // of views, then one JSON object with the description:
  // "Plan":{"Views": {
  //  "_system": {
  //    "654321": {
  //      "id": "654321",
  //      "name": "v",
  //      "collections": [
  //        <list of cluster-wide collection IDs of linked collections>
  //      ]
  //    },...
  //  },...
  //  }}
  auto ensureViews = [&](std::string_view type) {
    for (auto const& database : changeSet.dbs) {
      // TODO Why database name can be emtpy
      if (database.first.empty()) {  // Rest of plan
        continue;
      }
      auto const& databaseName = database.first;
      std::initializer_list<std::string_view> const viewsPath{
          AgencyCommHelper::path(), "Plan", "Views", databaseName};
      auto viewsSlice = database.second->slice()[0];
      viewsSlice = viewsSlice.get(viewsPath);
      if (viewsSlice.isNone()) {
        continue;
      }

      auto vocbase = databaseFeature.useDatabase(databaseName);

      if (!vocbase) {
        // No database with this name found.
        // We have an invalid state here.
        LOG_TOPIC("f105f", WARN, Logger::AGENCY)
            << "No database '" << databaseName << "' found,"
            << " corresponding view will be ignored for now and the "
            << "invalid information will be repaired. VelocyPack: "
            << viewsSlice.toJson();
        // cannot find vocbase for defined views (allow empty views for missing
        // vocbase)
        planValid &= !viewsSlice.length();
        continue;
      }

      for (auto const& viewPairSlice :
           velocypack::ObjectIterator(viewsSlice, true)) {
        auto const& viewSlice = viewPairSlice.value;

        if (!viewSlice.isObject()) {
          LOG_TOPIC("2487b", INFO, Logger::AGENCY)
              << "View entry is not a valid json object."
              << " The view will be ignored for now and the invalid "
              << "information will be repaired. VelocyPack: "
              << viewSlice.toJson();
          continue;
        }
        auto const typeSlice = viewSlice.get(StaticStrings::DataSourceType);
        if (!typeSlice.isString() || typeSlice.stringView() != type) {
          continue;
        }
        auto const viewId = viewPairSlice.key.copyString();

        try {
          LogicalView::ptr view;
          auto res = LogicalView::instantiate(view, *vocbase,
                                              viewPairSlice.value, false);

          if (!res.ok() || !view) {
            LOG_TOPIC("b0d48", ERR, Logger::AGENCY)
                << "Failed to create view '" << viewId
                << "'. The view will be ignored for now and the invalid "
                << "information will be repaired. VelocyPack: "
                << viewSlice.toJson();
            planValid = false;  // view creation failure
            continue;
          }

          auto& views = _newPlannedViews[databaseName];

          // register with guid/id/name
          // TODO Maybe assert view.id == view.planId == viewId?
          // In that case we can use map<uint64_t, ...> for mapping id -> view
          // and map<string_view, ...> for name/guid -> view
          views.reserve(views.size() + 3);
          views[viewId] = view;
          views[view->name()] = view;
          views[view->guid()] = view;
        } catch (std::exception const& ex) {
          // The Plan contains invalid view information.
          // This should not happen in healthy situations.
          // If it happens in unhealthy situations the
          // cluster should not fail.
          LOG_TOPIC("ec9e6", ERR, Logger::AGENCY)
              << "Failed to load information for view '" << viewId
              << "': " << ex.what() << ". invalid information in Plan. The "
              << "view will be ignored for now and the invalid "
              << "information will be repaired. VelocyPack: "
              << viewSlice.toJson();
        } catch (...) {
          // The Plan contains invalid view information.
          // This should not happen in healthy situations.
          // If it happens in unhealthy situations the
          // cluster should not fail.
          LOG_TOPIC("660bf", ERR, Logger::AGENCY)
              << "Failed to load information for view '" << viewId
              << ". invalid information in Plan. The view will "
              << "be ignored for now and the invalid information will "
              << "be repaired. VelocyPack: " << viewSlice.toJson();
        }
      }
    }
  };

  // Ensure "arangosearch" views are being created BEFORE collections
  // to allow collection's links find them
  ensureViews(iresearch::StaticStrings::ViewArangoSearchType);

  // "Plan":{"Analyzers": {
  //  "_system": {
  //    "Revision": 0,
  //    "BuildingRevision": 0,
  //    "Coordinator": "",
  //    "RebootID": 0
  //  },...
  // }}
  // Now the same for analyzers:
  for (auto const& database : changeSet.dbs) {
    if (database.first.empty()) {  // Rest of plan
      continue;
    }
    auto const& databaseName = database.first;
    auto analyzerSlice = database.second->slice()[0];

    std::initializer_list<std::string_view> const analyzersPath{
        AgencyCommHelper::path(), "Plan", "Analyzers", databaseName};
    if (!analyzerSlice.hasKey(analyzersPath)) {  // DB Gone
      newDbAnalyzersRevision.erase(databaseName);
      continue;
    }
    analyzerSlice = analyzerSlice.get(analyzersPath);

    auto vocbase = databaseFeature.useDatabase(databaseName);

    if (!vocbase) {
      // No database with this name found.
      // We have an invalid state here.
      LOG_TOPIC("e5a6b", WARN, Logger::AGENCY)
          << "No database '" << databaseName << "' found,"
          << " corresponding analyzer will be ignored for now and the "
          << "invalid information will be repaired. VelocyPack: "
          << analyzerSlice.toJson();
      // cannot find vocbase for defined analyzers (allow empty analyzers for
      // missing vocbase)
      planValid &= !analyzerSlice.length();

      continue;
    }

    std::string revisionError;
    auto revision =
        AnalyzersRevision::fromVelocyPack(analyzerSlice, revisionError);
    if (revision) {
      newDbAnalyzersRevision[databaseName] = std::move(revision);
    } else {
      LOG_TOPIC("e3f08", WARN, Logger::AGENCY)
          << "Invalid analyzer data for database '" << databaseName << "'"
          << " Error:" << revisionError << ", "
          << " corresponding analyzers revision will be ignored for now and "
             "the "
          << "invalid information will be repaired. VelocyPack: "
          << analyzerSlice.toJson();
    }
  }
  TRI_IF_FAILURE("AlwaysSwapAnalyzersRevision") { swapAnalyzers = true; }

  decltype(_replicatedLogs) newReplicatedLogs;
  decltype(_collectionGroups) newCollectionGroups;

  // And now for replicated logs
  for (auto const& [databaseName, query] : changeSet.dbs) {
    if (databaseName.empty()) {
      continue;
    }

    auto stuff = std::make_shared<NewStuffByDatabase>();
    {
      auto replicatedLogsPaths = cluster::paths::aliases::plan()
                                     ->replicatedLogs()
                                     ->database(databaseName)
                                     ->vec();

      auto logsSlice = query->slice()[0].get(replicatedLogsPaths);
      if (!logsSlice.isNone()) {
        ReplicatedLogsMap newLogs;
        for (auto const& [idString, logSlice] :
             VPackObjectIterator(logsSlice)) {
          auto spec =
              std::make_shared<replication2::agency::LogPlanSpecification>(
                  velocypack::deserialize<
                      replication2::agency::LogPlanSpecification>(logSlice));
          newLogs.emplace(spec->id, std::move(spec));
        }
        stuff->replicatedLogs = std::move(newLogs);
      }
    }

    {
      auto collectionGroupsPath = std::initializer_list<std::string_view>{
          AgencyCommHelper::path(), "Plan", "CollectionGroups", databaseName};
      auto groupsSlice = query->slice()[0].get(collectionGroupsPath);
      if (!groupsSlice.isNone()) {
        CollectionGroupMap groups;
        for (auto const& [idString, groupSlice] :
             VPackObjectIterator(groupsSlice)) {
          auto spec = std::make_shared<
              replication2::agency::CollectionGroupPlanSpecification>();
          velocypack::deserialize(groupSlice, *spec);
          groups.emplace(spec->id, std::move(spec));
        }
        stuff->collectionGroups = std::move(groups);
      }
    }

    newStuffByDatabase[databaseName] = std::move(stuff);
  }

  for (auto& dbs : newStuffByDatabase) {
    for (auto& it : dbs.second->replicatedLogs) {
      newReplicatedLogs.emplace(it.first, it.second);
    }
    for (auto& it : dbs.second->collectionGroups) {
      newCollectionGroups.emplace(it.first, it.second);
    }
  }

  // Immediate children of "Collections" are database names, then ids
  // of collections, then one JSON object with the description:
  // "Plan":{"Collections": {
  //  "_system": {
  //    "3010001": {
  //      "deleted": false,
  //      "id": "3010001",
  //      "indexes": [
  //        {
  //          "fields": [
  //            "_key"
  //          ],
  //          "id": "0",
  //          "sparse": false,
  //          "type": "primary",
  //          "unique": true
  //        }
  //      ],
  //      "isSmart": false,
  //      "isSystem": true,
  //      "keyOptions": {
  //        "allowUserKeys": true,
  //        "lastValue": 0,
  //        "type": "traditional"
  //      },
  //      "name": "_graphs",
  //      "numberOfShards": 1,
  //      "path": "",
  //      "replicationFactor": 2,
  //      "shardKeys": [
  //        "_key"
  //      ],
  //      "shards": {
  //        "s3010002": [
  //          "PRMR-bf44d6fe-e31c-4b09-a9bf-e2df6c627999",
  //          "PRMR-11a29830-5aca-454b-a2c3-dac3a08baca1"
  //        ]
  //      },
  //      "status": 3,
  //      "statusString": "loaded",
  //      "type": 2,
  //      "waitForSync": false
  //    },...
  //  },...
  // }}
  bool cleanupLinkResponsible{ServerState::instance()->isCoordinator() &&
                              !changeSet.dbs.empty()};
  if (cleanupLinkResponsible) {
    auto const myId = ServerState::instance()->getId();
    auto ctors = getCurrentCoordinators();
    for (auto const& s : ctors) {
      if (_rebootTracker.isServerAlive(s) && s < myId) {
        cleanupLinkResponsible = false;
        break;
      }
    }
    LOG_TOPIC_IF("567be", TRACE, Logger::CLUSTER, cleanupLinkResponsible)
        << "This server is responsible for dangling links cleanup.";
  }
  for (auto const& database : changeSet.dbs) {
    if (database.first.empty()) {  // Rest of plan
      continue;
    }

    auto const& databaseName = database.first;

    auto collectionsSlice = database.second->slice()[0];

    std::vector<std::string_view> collectionsPath{
        AgencyCommHelper::path(), "Plan", "Collections", databaseName};
    if (!collectionsSlice.hasKey(collectionsPath)) {
      auto it = _newPlannedCollections.find(databaseName);
      if (it != _newPlannedCollections.end()) {
        for (auto const& collection : *(it->second)) {
          auto& collectionId = collection.first;
          newShards.erase(
              collectionId);  // delete from maps with shardID as key
          newShardToName.erase(collectionId);
        }
        auto copy_it = it++;
        _newPlannedCollections.erase(copy_it);
      }
      continue;
    }

    // Skip databases that are still building.
    if (buildingDatabases.find(databaseName) != buildingDatabases.end()) {
      continue;
    }

    collectionsSlice = collectionsSlice.get(collectionsPath);

    auto vocbase = databaseFeature.useDatabase(databaseName);

    if (!vocbase) {
      // No database with this name found.
      // We have an invalid state here.
      LOG_TOPIC("83d4c", DEBUG, Logger::AGENCY)
          << "No database '" << databaseName << "' found,"
          << " corresponding collection will be ignored for now and the "
          << "invalid information will be repaired. VelocyPack: "
          << collectionsSlice.toJson();
      planValid &=
          !collectionsSlice
               .length();  // cannot find vocbase for defined collections (allow
                           // empty collections for missing vocbase)

      continue;
    }

    auto databaseCollections = std::make_shared<DatabaseCollections>();

    // an iterator to all collections in the current database (from the previous
    // round) we can safely keep this iterator around because we hold the
    // read-lock on _planProt here. reusing the lookup positions helps avoiding
    // redundant lookups into _plannedCollections for the same database

    AllCollections::const_iterator existingCollections,
        stillExistingCollections = _newPlannedCollections.find(databaseName);
    {
      READ_LOCKER(guard, _planProt.lock);
      existingCollections = _plannedCollections.find(databaseName);
    }

    if (stillExistingCollections != _newPlannedCollections.end()) {
      auto const& np = newPlan.find(databaseName);
      if (np != newPlan.end()) {
        auto nps = np->second->slice()[0];
        for (auto const& ec : *(stillExistingCollections->second)) {
          auto const& cid = ec.first;
          if (!std::isdigit(cid.front())) {
            continue;
          }
          collectionsPath.push_back(cid);
          if (!nps.hasKey(collectionsPath)) {  // collection gone
            collectionsPath.emplace_back("shards");
            READ_LOCKER(guard, _planProt.lock);
            for (auto const& sh :
                 VPackObjectIterator(_plan.find(databaseName)
                                         ->second->slice()[0]
                                         .get(collectionsPath))) {
              auto const& shardId = sh.key.copyString();
              newShards.erase(shardId);
              newShardsToPlanServers.erase(shardId);
              newShardToName.erase(shardId);
              // We try to erase the shard ID anyway, no problem if it is
              // not in there, should it be a shard group leader!
              newShardToShardGroupLeader.erase(shardId);
              newShardGroups.erase(shardId);
            }
            collectionsPath.pop_back();
          }
          collectionsPath.pop_back();
        }
      }
    }

    for (auto const& collectionPairSlice :
         velocypack::ObjectIterator(collectionsSlice)) {
      auto collectionSlice = collectionPairSlice.value;

      VPackBuilder newSliceBuilder;
      if (auto gid = collectionSlice.get("groupId"); !gid.isNone()) {
        auto group = newCollectionGroups.at(
            replication2::agency::CollectionGroupId{gid.getUInt()});
        {
          VPackObjectBuilder ob(&newSliceBuilder);
          newSliceBuilder.add(VPackObjectIterator(collectionSlice));
          newSliceBuilder.add(
              StaticStrings::NumberOfShards,
              group->attributes.immutableAttributes.numberOfShards);
          newSliceBuilder.add(StaticStrings::WriteConcern,
                              group->attributes.mutableAttributes.writeConcern);
          newSliceBuilder.add(StaticStrings::WaitForSyncString,
                              group->attributes.mutableAttributes.waitForSync);
          newSliceBuilder.add(
              StaticStrings::ReplicationFactor,
              group->attributes.mutableAttributes.replicationFactor);
        }
        collectionSlice = newSliceBuilder.slice();
      }

      if (!collectionSlice.isObject()) {
        LOG_TOPIC("0f689", WARN, Logger::AGENCY)
            << "Collection entry is not a valid json object."
            << " The collection will be ignored for now and the invalid "
            << "information will be repaired. VelocyPack: "
            << collectionSlice.toJson();

        continue;
      }

      bool const isBuilding =
          isCoordinator &&
          arangodb::basics::VelocyPackHelper::getBooleanValue(
              collectionSlice, StaticStrings::AttrIsBuilding, false);

      auto const collectionId = collectionPairSlice.key.copyString();

      // check if we already know this collection (i.e. have it in our local
      // cache). we do this to avoid rebuilding LogicalCollection objects from
      // scratch in every iteration the cache check is very coarse-grained: it
      // simply hashes the Plan VelocyPack data for the collection, and will
      // only reuse a collection from the cache if the hash is identical.
      CollectionWithHash cwh = buildCollection(
          isBuilding, existingCollections, collectionId, collectionSlice,
          *vocbase, changeSet.version, cleanupLinkResponsible);
      auto& newCollection = cwh.collection;
      TRI_ASSERT(newCollection != nullptr);

      try {
        auto& collectionName = newCollection->name();

        // NOTE: This is building has the following feature. A collection needs
        // to be working on all DBServers to allow replication to go on, also we
        // require to have the shards planned. BUT: The users should not be able
        // to detect these collections. Hence we simply do NOT add the
        // collection to the coordinator local vocbase, which happens inside the
        // IF

        if (!isBuilding) {
          // register with name as well as with id:
          databaseCollections->try_emplace(collectionName, cwh);
          databaseCollections->try_emplace(collectionId, cwh);
        }

        auto shardIDs = newCollection->shardIds();
        auto shards = std::make_shared<std::vector<ServerID>>();
        shards->reserve(shardIDs->size());
        newShardToName.reserve(shardIDs->size());

        for (auto const& p : *shardIDs) {
          TRI_ASSERT(p.first.size() >= 2);
          shards->push_back(p.first);
          newShardsToPlanServers.insert_or_assign(p.first, p.second);
          newShardToName.insert_or_assign(p.first, newCollection->name());
        }

        // Sort by the number in the shard ID ("s0000001" for example):
        ShardingInfo::sortShardNamesNumerically(*shards);
        newShards.insert_or_assign(collectionId, std::move(shards));
      } catch (std::exception const& ex) {
        // The plan contains invalid collection information.
        // This should not happen in healthy situations.
        // If it happens in unhealthy situations the
        // cluster should not fail.
        LOG_TOPIC("359f3", ERR, Logger::AGENCY)
            << "Failed to load information for collection '" << collectionId
            << "': " << ex.what() << ". invalid information in plan. The "
            << "collection will be ignored for now and the invalid "
            << "information will be repaired. VelocyPack: "
            << collectionSlice.toJson();

        TRI_ASSERT(false);
        continue;
      } catch (...) {
        // The plan contains invalid collection information.
        // This should not happen in healthy situations.
        // If it happens in unhealthy situations the
        // cluster should not fail.
        LOG_TOPIC("5f3d5", ERR, Logger::AGENCY)
            << "Failed to load information for collection '" << collectionId
            << ". invalid information in plan. The collection will "
            << "be ignored for now and the invalid information will "
            << "be repaired. VelocyPack: " << collectionSlice.toJson();

        TRI_ASSERT(false);
        continue;
      }
    }
    // Now that the loop is completed, we have to run through it one more
    // time to get the shard groups done:
    for (auto const& colPair : *databaseCollections) {
      if (colPair.first == colPair.second.collection->name()) {
        // Every collection shows up once with its ID and once with its name.
        // We only want it once, so we only take it when we see the ID, not
        // the name as key:
        continue;
      }
      auto const& groupLeader =
          colPair.second.collection->distributeShardsLike();
      if (!groupLeader.empty()) {
        auto groupLeaderCol = newShards.find(groupLeader);
        if (groupLeaderCol != newShards.end()) {
          auto col = newShards.find(
              std::to_string(colPair.second.collection->id().id()));
          if (col != newShards.end()) {
            auto logicalColToBeCreated = colPair.second.collection;
            if (col->second->size() == 0 ||
                (logicalColToBeCreated->isSmart() &&
                 logicalColToBeCreated->type() == TRI_COL_TYPE_EDGE)) {
              // Can happen for smart edge collections. But in this case we
              // can ignore the collection.
              continue;
            }
            TRI_ASSERT(groupLeaderCol->second->size() == col->second->size());
            for (size_t i = 0; i < col->second->size(); ++i) {
              newShardToShardGroupLeader.try_emplace(
                  col->second->at(i), groupLeaderCol->second->at(i));
              auto it = newShardGroups.find(groupLeaderCol->second->at(i));
              if (it == newShardGroups.end()) {
                // Need to create a new list:
                auto list = std::make_shared<std::vector<ShardID>>();
                list->reserve(2);
                // group leader as well as member:
                list->emplace_back(groupLeaderCol->second->at(i));
                list->emplace_back(col->second->at(i));
                newShardGroups.try_emplace(groupLeaderCol->second->at(i),
                                           std::move(list));
              } else {
                // Need to add us to the list:
                it->second->push_back(col->second->at(i));
              }
            }
          } else {
            LOG_TOPIC("12f32", WARN, Logger::CLUSTER)
                << "loadPlan: Strange, could not find collection: "
                << colPair.second.collection->name();
          }
        } else {
          LOG_TOPIC("22312", WARN, Logger::CLUSTER)
              << "loadPlan: Strange, could not find proto collection: "
              << groupLeader;
        }
      }
    }
    _newPlannedCollections.insert_or_assign(databaseName,
                                            std::move(databaseCollections));
  }

  // Ensure "search-alias" views are being created AFTER collections
  // to allow views find collection's inverted indexes
  if (ServerState::instance()->isCoordinator()) {
    ensureViews(iresearch::StaticStrings::ViewSearchAliasType);
  }

  if (isCoordinator) {
    auto systemDB = _server.getFeature<arangodb::SystemDatabaseFeature>().use();
    if (systemDB &&
        systemDB->shardingPrototype() == ShardingPrototype::Undefined) {
      // system database does not have a shardingPrototype set...
      // sharding prototype of _system database defaults to _users nowadays
      systemDB->setShardingPrototype(ShardingPrototype::Users);
      // but for "old" databases it may still be "_graphs". we need to find out!
      // find _system database in Plan
      auto it = _newPlannedCollections.find(StaticStrings::SystemDatabase);
      if (it != _newPlannedCollections.end()) {
        // find _graphs collection in Plan
        auto it2 = (*it).second->find(StaticStrings::GraphCollection);
        if (it2 != (*it).second->end()) {
          // found!
          if ((*it2).second.collection->distributeShardsLike().empty()) {
            // _graphs collection has no distributeShardsLike, so it is
            // the prototype!
            systemDB->setShardingPrototype(ShardingPrototype::Graphs);
          }
        }
      }
    }
  }

  WRITE_LOCKER(writeLocker, _planProt.lock);

  _planVersion = changeSet.version;
  _planIndex = changeSet.ind;
  _plan.swap(newPlan);
  LOG_TOPIC("54321", DEBUG, Logger::CLUSTER)
      << "Updating ClusterInfo plan: version=" << _planVersion
      << " index=" << _planIndex;

  if (swapDatabases) {
    _plannedDatabases.swap(newDatabases);
  }

  if (swapCollections) {
    _plannedCollections.swap(_newPlannedCollections);
    _shards.swap(newShards);
    _shardsToPlanServers.swap(newShardsToPlanServers);
    _shardToShardGroupLeader.swap(newShardToShardGroupLeader);
    _shardGroups.swap(newShardGroups);
    _shardToName.swap(newShardToName);
    _pendingCleanups.swap(_currentCleanups);
  }

  if (swapViews) {
    _plannedViews.swap(_newPlannedViews);
  }
  if (swapAnalyzers) {
    _dbAnalyzersRevision.swap(newDbAnalyzersRevision);
  }

  _newStuffByDatabase.swap(newStuffByDatabase);
  _replicatedLogs.swap(newReplicatedLogs);
  _collectionGroups.swap(newCollectionGroups);

  if (planValid) {
    _planProt.isValid = true;
  }

  clusterFeature.addDirty(changeSet.dbs);

  {
    std::lock_guard w(_waitPlanLock);
    triggerWaiting(_waitPlan, _planIndex);
    auto heartbeatThread = clusterFeature.heartbeatThread();
    if (heartbeatThread) {
      // In the unittests, there is no heartbeat thread, and we do not need to
      // notify
      heartbeatThread->notify();
    }
  }

  {
    std::lock_guard w(_waitPlanVersionLock);
    triggerWaiting(_waitPlanVersion, _planVersion);
  }

  auto diff = duration<float, std::milli>(clock::now() - start).count();
  _lpTimer.count(diff);
}

////////////////////////////////////////////////////////////////////////////////
/// @brief (re-)load the information about current databases
/// Usually one does not have to call this directly.
////////////////////////////////////////////////////////////////////////////////

void ClusterInfo::loadCurrent() {
  using namespace std::chrono;
  using clock = std::chrono::high_resolution_clock;

  auto start = clock::now();

  // We need to update ServersKnown to notice rebootId changes for all servers.
  // To keep things simple and separate, we call loadServers here instead of
  // trying to integrate the servers upgrade code into loadCurrent, even if that
  // means small bits of the plan are read twice.
  loadServers();

  auto& feature = _server.getFeature<ClusterFeature>();
  auto& agencyCache = feature.agencyCache();
  auto currentBuilder = std::make_shared<arangodb::velocypack::Builder>();

  // reread from the agency!
  std::lock_guard mutexLocker{
      _currentProt.mutex};  // only one may work at a time

  uint64_t currentIndex;
  uint64_t currentVersion;
  {
    READ_LOCKER(guard, _currentProt.lock);
    currentIndex = _currentIndex;
    currentVersion = _currentVersion;
  }
  decltype(_current) newCurrent;

  bool changed = false;
  auto changeSet = agencyCache.changedSince("Current", currentIndex);
  {
    READ_LOCKER(readLocker, _currentProt.lock);
    newCurrent = _current;
    for (auto const& db : changeSet.dbs) {  // Databases
      newCurrent[db.first] = db.second;
      changed = true;
    }
    if (changeSet.rest != nullptr) {  // Rest
      newCurrent[std::string()] = changeSet.rest;
      changed = true;
    }
  }

  if (!changed && currentVersion == changeSet.version) {
    WRITE_LOCKER(writeLocker, _currentProt.lock);
    _currentIndex = changeSet.ind;
    return;
  }

  decltype(_currentDatabases) newDatabases;
  decltype(_currentCollections) newCollections;
  decltype(_shardsToCurrentServers) newShardsToCurrentServers;

  {
    READ_LOCKER(guard, _currentProt.lock);
    newDatabases = _currentDatabases;
    newCollections = _currentCollections;
    newShardsToCurrentServers = _shardsToCurrentServers;
  }

  bool swapDatabases = false;
  bool swapCollections = false;

  // Current/Databases
  for (auto const& database : changeSet.dbs) {
    auto const databaseName = database.first;
    if (databaseName.empty()) {
      continue;
    }

    std::initializer_list<std::string_view> const dbPath{
        AgencyCommHelper::path(), "Current", "Databases", databaseName};
    auto databaseSlice = database.second->slice()[0];

    // Database missing in Current
    if (!databaseSlice.hasKey(dbPath)) {
      // newShardIds
      std::shared_ptr<VPackBuilder> db = nullptr;
      {
        READ_LOCKER(guard, _currentProt.lock);
        auto const it = _current.find(databaseName);
        if (it != _current.end()) {
          db = it->second;
        }
      }
      std::initializer_list<std::string_view> const colPath{
          AgencyCommHelper::path(), "Current", "Collections", databaseName};

      if (db != nullptr) {
        if (db->slice()[0].hasKey(colPath)) {
          auto const colsSlice = db->slice()[0].get(colPath);
          if (colsSlice.isObject()) {
            for (auto const cc : VPackObjectIterator(colsSlice)) {
              if (cc.value.isObject()) {
                for (auto const cs : VPackObjectIterator(cc.value)) {
                  newShardsToCurrentServers.erase(cs.key.copyString());
                }
              }
            }
          }
        }
      }
      swapDatabases = true;
      continue;
    }
    databaseSlice = databaseSlice.get(dbPath);

    containers::FlatHashMap<ServerID, velocypack::Slice> serverList;
    if (databaseSlice.isObject()) {
      for (auto const& serverSlicePair : VPackObjectIterator(databaseSlice)) {
        serverList.try_emplace(serverSlicePair.key.copyString(),
                               serverSlicePair.value);
      }
    }

    newDatabases.insert_or_assign(databaseName, std::move(serverList));
    swapDatabases = true;
  }

  // Current/Collections
  for (auto const& database : changeSet.dbs) {
    auto const databaseName = database.first;
    if (databaseName.empty()) {
      continue;
    }
    swapCollections = true;

    std::initializer_list<std::string_view> const dbPath{
        AgencyCommHelper::path(), "Current", "Collections", databaseName};
    auto databaseSlice = database.second->slice()[0];
    if (!databaseSlice.hasKey(dbPath)) {
      newCollections.erase(databaseName);
      swapCollections = true;
      continue;
    }
    databaseSlice = databaseSlice.get(dbPath);

    DatabaseCollectionsCurrent databaseCollections;

    auto const existingCollections = newCollections.find(databaseName);
    if (existingCollections != newCollections.end()) {
      auto const& nc = newCurrent.find(databaseName);
      if (nc != newCurrent.end()) {
        auto ncs = nc->second->slice()[0];
        std::vector<std::string> path{AgencyCommHelper::path(), "Current",
                                      "Collections", databaseName};
        for (auto const& ec : existingCollections->second) {
          auto const& cid = ec.first;
          path.push_back(cid);
          if (ncs.hasKey(path)) {
            std::shared_ptr<VPackBuilder> cur;
            {
              READ_LOCKER(guard, _currentProt.lock);
              cur = _current.find(databaseName)->second;
            }
            auto const cc = cur->slice()[0].get(path);
            for (auto const& sh : VPackObjectIterator(cc)) {
              path.push_back(sh.key.copyString());
              if (!ncs.hasKey(path)) {
                newShardsToCurrentServers.erase(path.back());
              }
              path.pop_back();
            }
            path.pop_back();
          }
        }
      }
    }

    for (auto const& collectionSlice : VPackObjectIterator(databaseSlice)) {
      std::string collectionName = collectionSlice.key.copyString();

      auto collectionDataCurrent =
          std::make_shared<CollectionInfoCurrent>(changeSet.version);

      for (auto const& shardSlice :
           velocypack::ObjectIterator(collectionSlice.value)) {
        std::string shardID = shardSlice.key.copyString();

        collectionDataCurrent->add(shardID, shardSlice.value);

        // Note that we have only inserted the CollectionInfoCurrent under
        // the collection ID and not under the name! It is not possible
        // to query the current collection info by name. This is because
        // the correct place to hold the current name is in the plan.
        // Thus: Look there and get the collection ID from there. Then
        // ask about the current collection info.

        // Now take note of this shard and its responsible server:
        auto servers = std::make_shared<std::vector<ServerID>>(
            collectionDataCurrent->servers(shardID)  // args
        );

        newShardsToCurrentServers.insert_or_assign(std::move(shardID),
                                                   std::move(servers));
      }

      databaseCollections.try_emplace(std::move(collectionName),
                                      std::move(collectionDataCurrent));
    }

    newCollections.insert_or_assign(databaseName,
                                    std::move(databaseCollections));
  }

  // Now set the new value:
  WRITE_LOCKER(writeLocker, _currentProt.lock);

  _current.swap(newCurrent);
  _currentVersion = changeSet.version;
  _currentIndex = changeSet.ind;
  LOG_TOPIC("feddd", TRACE, Logger::CLUSTER)
      << "Updating current in ClusterInfo: version=" << changeSet.version
      << " index=" << _currentIndex;

  if (swapDatabases) {
    _currentDatabases.swap(newDatabases);
  }

  if (swapCollections) {
    LOG_TOPIC("b4059", TRACE, Logger::CLUSTER)
        << "Have loaded new collections current cache!";
    _currentCollections.swap(newCollections);
    _shardsToCurrentServers.swap(newShardsToCurrentServers);
  }

  _currentProt.isValid = true;
  feature.addDirty(changeSet.dbs);

  {
    std::lock_guard w(_waitCurrentLock);
    triggerWaiting(_waitCurrent, _currentIndex);
    auto heartbeatThread =
        _server.getFeature<ClusterFeature>().heartbeatThread();
    if (heartbeatThread) {
      // In the unittests, there is no heartbeat thread, and we do not need to
      // notify
      heartbeatThread->notify();
    }
  }

  {
    std::lock_guard w(_waitCurrentVersionLock);
    triggerWaiting(_waitCurrentVersion, _currentVersion);
  }

  auto diff = duration<float, std::milli>(clock::now() - start).count();
  _lcTimer.count(diff);
}

/// @brief ask about a collection
/// If it is not found in the cache, the cache is reloaded once
/// if the collection is not found afterwards, this method will throw an
/// exception
std::shared_ptr<LogicalCollection> ClusterInfo::getCollection(
    std::string_view databaseID, std::string_view collectionID) {
  auto c = getCollectionNT(databaseID, collectionID);

  if (c == nullptr) {
    THROW_ARANGO_EXCEPTION_MESSAGE(
        TRI_ERROR_ARANGO_DATA_SOURCE_NOT_FOUND,
        getCollectionNotFoundMsg(databaseID, collectionID)  // message
    );
  }
  return c;
}

std::shared_ptr<LogicalCollection> ClusterInfo::getCollectionNT(
    std::string_view databaseID, std::string_view collectionID) {
  auto lookupCollection =
      [&](auto const& collections) -> std::shared_ptr<LogicalCollection> {
    // look up database by id
    auto it = collections.find(databaseID);

    if (it != collections.end()) {
      // look up collection by id (or by name)
      auto it2 = (*it).second->find(collectionID);

      if (it2 != (*it).second->end()) {
        return (*it2).second.collection;
      }
    }
    return nullptr;
  };

  if (std::this_thread::get_id() == _planLoader) {
    // we're loading plan, lookup inside immediately created planned data
    // sources already protected by _planProt.mutex, don't need to lock there
    return lookupCollection(_newPlannedCollections);
  }

  if (!_planProt.isValid) {
    Result r = waitForPlan(1).get();
    if (r.fail()) {
      return nullptr;
    }
  }

  READ_LOCKER(readLocker, _planProt.lock);
  return lookupCollection(_plannedCollections);
}

std::shared_ptr<LogicalDataSource> ClusterInfo::getCollectionOrViewNT(
    std::string_view databaseID, std::string_view name) {
  auto lookupDataSource =
      [&](auto const& collections,
          auto const& views) -> std::shared_ptr<LogicalDataSource> {
    // look up collection first
    {
      // look up database by id
      auto it = collections.find(databaseID);

      if (it != collections.end()) {
        // look up collection by id (or by name)
        auto it2 = (*it).second->find(name);

        if (it2 != (*it).second->end()) {
          return (*it2).second.collection;
        }
      }
    }

    // look up views next
    {
      // look up database by id
      auto it = views.find(databaseID);

      if (it != views.end()) {
        // look up collection by id (or by name)
        auto it2 = (*it).second.find(name);

        if (it2 != (*it).second.end()) {
          return (*it2).second;
        }
      }
    }
    return nullptr;
  };

  if (std::this_thread::get_id() == _planLoader) {
    // we're loading plan, lookup inside immediately created planned data
    // sources already protected by _planProt.mutex, don't need to lock there
    return lookupDataSource(_newPlannedCollections, _newPlannedViews);
  }

  if (!_planProt.isValid) {
    Result r = waitForPlan(1).get();
    if (r.fail()) {
      return nullptr;
    }
  }

  READ_LOCKER(readLocker, _planProt.lock);
  return lookupDataSource(_plannedCollections, _plannedViews);
}

std::string ClusterInfo::getCollectionNotFoundMsg(
    std::string_view databaseID, std::string_view collectionID) {
  std::string result = "Collection not found: ";
  result += collectionID;
  result += " in database ";
  result += databaseID;
  return result;
}

////////////////////////////////////////////////////////////////////////////////
/// @brief ask about all collections
////////////////////////////////////////////////////////////////////////////////

std::vector<std::shared_ptr<LogicalCollection>> ClusterInfo::getCollections(
    std::string_view databaseID) {
  std::vector<std::shared_ptr<LogicalCollection>> result;

  READ_LOCKER(readLocker, _planProt.lock);
  // look up database by id
  AllCollections::const_iterator it = _plannedCollections.find(databaseID);

  if (it == _plannedCollections.end()) {
    return result;
  }

  // iterate over all collections
  DatabaseCollections::const_iterator it2 = (*it).second->begin();
  while (it2 != (*it).second->end()) {
    char c = (*it2).first[0];

    if (c < '0' || c > '9') {
      // skip collections indexed by id
      result.push_back((*it2).second.collection);
    }

    ++it2;
  }

  return result;
}

//////////////////////////////////////////////////////////////////////////////
/// @brief Generate Collection Stubs during Database buiding
/// These stubs are no real collection, use this API with care
/// and only if the database is in building state.
//////////////////////////////////////////////////////////////////////////////

[[nodiscard]] std::unordered_map<std::string,
                                 std::shared_ptr<LogicalCollection>>
ClusterInfo::generateCollectionStubs(TRI_vocbase_t& database) {
  std::unordered_map<std::string, std::shared_ptr<LogicalCollection>> result;
  auto& clusterFeature = _server.getFeature<ClusterFeature>();
  auto& agencyCache = clusterFeature.agencyCache();

  // TODO: Make this an AgencyPath object
  std::string collectionsPath = "Plan/Collections/" + database.name();
  VPackBuilder collectionsBuilder;

  // We really do not care for the Index.
  std::ignore = agencyCache.get(collectionsBuilder, collectionsPath);
  auto collectionsSlice = collectionsBuilder.slice();
  for (auto const& [cid, colData] : VPackObjectIterator(collectionsSlice)) {
    auto collection =
        database.createCollectionObject(colData, /*isAStub*/ true);
    TRI_ASSERT(collection != nullptr);
    result.emplace(collection->name(), collection);
  }
  return result;
}

////////////////////////////////////////////////////////////////////////////////
/// @brief ask about a collection in current. This returns information about
/// all shards in the collection.
////////////////////////////////////////////////////////////////////////////////

std::shared_ptr<CollectionInfoCurrent> ClusterInfo::getCollectionCurrent(
    std::string_view databaseID, std::string_view collectionID) {
  if (!_currentProt.isValid) {
    Result r = waitForCurrent(1).get();
    if (r.fail()) {
      THROW_ARANGO_EXCEPTION(r);
    }
  }

  READ_LOCKER(readLocker, _currentProt.lock);
  // look up database by id
  AllCollectionsCurrent::const_iterator it =
      _currentCollections.find(databaseID);

  if (it != _currentCollections.end()) {
    // look up collection by id
    DatabaseCollectionsCurrent::const_iterator it2 =
        (*it).second.find(collectionID);

    if (it2 != (*it).second.end()) {
      return (*it2).second;
    }
  }

  return std::make_shared<CollectionInfoCurrent>(0);
}

RebootTracker& ClusterInfo::rebootTracker() noexcept { return _rebootTracker; }

RebootTracker const& ClusterInfo::rebootTracker() const noexcept {
  return _rebootTracker;
}

//////////////////////////////////////////////////////////////////////////////
/// @brief Test if all names (Collection & Views) are available  in the given
/// database and return the planVersion this can be guaranteed on.
//////////////////////////////////////////////////////////////////////////////

ResultT<uint64_t> ClusterInfo::checkDataSourceNamesAvailable(
    std::string_view databaseName, std::vector<std::string> const& names) {
  READ_LOCKER(readLocker, _planProt.lock);
  // Load all collections of the Database
  auto const& colList = _plannedCollections.find(databaseName);
  if (colList == _plannedCollections.end()) {
    // If there are no collections in the Database, it is not there.
    // So we are in the create New database case.
    // We will protect against deleted database with Preconditions
    return {_planVersion};
  }

  auto const& viewList = _plannedViews.find(databaseName);
  for (auto const& name : names) {
    if (colList->second->contains(name) ||
        (viewList != _plannedViews.end() && viewList->second.contains(name))) {
      // Either a Collection or a view is known with this name. Disallow it.
      return Result(TRI_ERROR_ARANGO_DUPLICATE_NAME,
                    std::string("duplicate collection name '") + name + "'");
    }
  }
  return {_planVersion};
}

//////////////////////////////////////////////////////////////////////////////
/// @brief ask about a view
/// If it is not found in the cache, the cache is reloaded once. The second
/// argument can be a view ID or a view name (both cluster-wide).
//////////////////////////////////////////////////////////////////////////////

std::shared_ptr<LogicalView> ClusterInfo::getView(std::string_view databaseID,
                                                  std::string_view viewID) {
  if (viewID.empty()) {
    return nullptr;
  }

  auto lookupView =
      [&](AllViews const& dbs) noexcept -> std::shared_ptr<LogicalView> {
    // look up database by id
    auto const db = dbs.find(databaseID);

    if (db != dbs.end()) {
      // look up view by id (or by name)
      auto& views = db->second;
      auto const view = views.find(viewID);

      if (view != views.end()) {
        return view->second;
      }
    }

    return nullptr;
  };

  if (std::this_thread::get_id() == _planLoader) {
    // we're loading plan, lookup inside immediately created planned views
    // already protected by _planProt.mutex, don't need to lock there
    return lookupView(_newPlannedViews);
  }

  if (!_planProt.isValid) {
    return nullptr;
  }

  {
    READ_LOCKER(readLocker, _planProt.lock);
    auto view = lookupView(_plannedViews);

    if (view) {
      return view;
    }
  }

  Result res = fetchAndWaitForPlanVersion(std::chrono::seconds(10)).get();
  if (res.ok()) {
    READ_LOCKER(readLocker, _planProt.lock);
    auto view = lookupView(_plannedViews);

    if (view) {
      return view;
    }
  }

  LOG_TOPIC("a227e", DEBUG, Logger::CLUSTER)
      << "View not found: '" << viewID << "' in database '" << databaseID
      << "'";

  return nullptr;
}

//////////////////////////////////////////////////////////////////////////////
/// @brief ask about all views of a database
//////////////////////////////////////////////////////////////////////////////

std::vector<std::shared_ptr<LogicalView>> ClusterInfo::getViews(
    std::string_view databaseID) {
  std::vector<std::shared_ptr<LogicalView>> result;

  READ_LOCKER(readLocker, _planProt.lock);
  // look up database by id
  AllViews::const_iterator it = _plannedViews.find(databaseID);

  if (it == _plannedViews.end()) {
    return result;
  }

  // iterate over all collections
  DatabaseViews::const_iterator it2 = (*it).second.begin();
  while (it2 != it->second.end()) {
    char c = it2->first[0];
    if (c >= '0' && c <= '9') {
      // skip views indexed by name
      result.emplace_back(it2->second);
    }
    ++it2;
  }

  return result;
}

//////////////////////////////////////////////////////////////////////////////
/// @brief ask about analyzers revision
//////////////////////////////////////////////////////////////////////////////

AnalyzersRevision::Ptr ClusterInfo::getAnalyzersRevision(
    std::string_view databaseID, bool forceLoadPlan /* = false */) {
  READ_LOCKER(readLocker, _planProt.lock);
  // look up database by id
  auto it = _dbAnalyzersRevision.find(databaseID);

  if (it != _dbAnalyzersRevision.cend()) {
    return it->second;
  }
  return nullptr;
}

QueryAnalyzerRevisions ClusterInfo::getQueryAnalyzersRevision(
    std::string_view databaseID) {
  if (!_planProt.isValid) {
    loadPlan();
  }
  AnalyzersRevision::Revision currentDbRevision{AnalyzersRevision::MIN};
  AnalyzersRevision::Revision systemDbRevision{AnalyzersRevision::MIN};
  // no looping here. As if cluster is freshly updated some databases will
  // never have revisions record (and they do not need one actually)
  // so waiting them to apper is futile. Anyway if database has revision
  // we will see it at best effort basis as soon as plan updates itself
  // and some lag in revision appearing is expected (even with looping )
  {
    READ_LOCKER(readLocker, _planProt.lock);
    // look up database by id
    auto it = _dbAnalyzersRevision.find(databaseID);
    if (it != _dbAnalyzersRevision.cend()) {
      currentDbRevision = it->second->getRevision();
    }
    // analyzers from system also available
    // so grab revision for system database as well
    if (databaseID != StaticStrings::SystemDatabase) {
      auto sysIt = _dbAnalyzersRevision.find(StaticStrings::SystemDatabase);
      // if we have non-system database in plan system should be here for sure!
      // but for freshly updated cluster this is not true so, check is necessary
      if (sysIt != _dbAnalyzersRevision.cend()) {
        systemDbRevision = sysIt->second->getRevision();
      }
    } else {
      // micro-optimization. If we are querying system database
      // than current always equal system. And all requests for revision
      // will be resolved only with systemDbRevision member. So we copy
      // current to system and set current to MIN. As MIN value is default
      // and not transferred at all we will reduce json size for query
      systemDbRevision = currentDbRevision;
      currentDbRevision = AnalyzersRevision::MIN;
    }
  }

  return QueryAnalyzerRevisions(currentDbRevision, systemDbRevision);
}

/// @brief get shard statistics for the specified database
Result ClusterInfo::getShardStatisticsForDatabase(
    std::string const& dbName, std::string_view restrictServer,
    VPackBuilder& builder) const {
  auto& agencyCache = _server.getFeature<ClusterFeature>().agencyCache();
  auto [acb, idx] = agencyCache.read(std::vector<std::string>{
      AgencyCommHelper::path("Plan/Collections/" + dbName)});

  velocypack::Slice databaseSlice =
      acb->slice()[0].get(std::initializer_list<std::string_view>{
          AgencyCommHelper::path(), "Plan", "Collections", dbName});

  if (!databaseSlice.isObject()) {
    return Result(TRI_ERROR_ARANGO_DATABASE_NOT_FOUND);
  }

  containers::FlatHashSet<std::string> servers;
  ShardStatistics stats;
  addToShardStatistics(stats, servers, databaseSlice, restrictServer);
  stats.servers = servers.size();

  stats.toVelocyPack(builder);
  return {};
}

/// @brief get shard statistics for all databases, totals,
/// optionally restricted to the specified server
Result ClusterInfo::getShardStatisticsGlobal(std::string const& restrictServer,
                                             VPackBuilder& builder) const {
  if (!restrictServer.empty() &&
      (!serverExists(restrictServer) ||
       !ClusterHelpers::isDBServerName(restrictServer))) {
    return Result(TRI_ERROR_BAD_PARAMETER, "invalid DBserver id");
  }

  auto& agencyCache = _server.getFeature<ClusterFeature>().agencyCache();
  auto [acb, idx] = agencyCache.read(
      std::vector<std::string>{AgencyCommHelper::path("Plan/Collections")});

  velocypack::Slice databasesSlice =
      acb->slice()[0].get(std::initializer_list<std::string_view>{
          AgencyCommHelper::path(), "Plan", "Collections"});

  if (!databasesSlice.isObject()) {
    return Result(TRI_ERROR_INTERNAL, "invalid Plan structure");
  }

  containers::FlatHashSet<std::string> servers;
  ShardStatistics stats;

  for (auto db : VPackObjectIterator(databasesSlice)) {
    addToShardStatistics(stats, servers, db.value, restrictServer);
  }
  stats.servers = servers.size();

  stats.toVelocyPack(builder);
  return {};
}

/// @brief get shard statistics for all databases, separate for each database,
/// optionally restricted to the specified server
Result ClusterInfo::getShardStatisticsGlobalDetailed(
    std::string const& restrictServer, VPackBuilder& builder) const {
  if (!restrictServer.empty() &&
      (!serverExists(restrictServer) ||
       !ClusterHelpers::isDBServerName(restrictServer))) {
    return Result(TRI_ERROR_BAD_PARAMETER, "invalid DBserver id");
  }

  auto& agencyCache = _server.getFeature<ClusterFeature>().agencyCache();
  auto [acb, idx] = agencyCache.read(
      std::vector<std::string>{AgencyCommHelper::path("Plan/Collections")});

  velocypack::Slice databasesSlice =
      acb->slice()[0].get(std::initializer_list<std::string_view>{
          AgencyCommHelper::path(), "Plan", "Collections"});

  if (!databasesSlice.isObject()) {
    return Result(TRI_ERROR_INTERNAL, "invalid Plan structure");
  }

  containers::FlatHashSet<std::string> servers;

  builder.openObject();
  for (auto db : VPackObjectIterator(databasesSlice)) {
    servers.clear();
    ShardStatistics stats;
    addToShardStatistics(stats, servers, db.value, restrictServer);
    stats.servers = servers.size();

    builder.add(VPackValue(db.key.copyString()));
    stats.toVelocyPack(builder);
  }
  builder.close();

  return {};
}

/// @brief get shard statistics for all databases, split by servers.
Result ClusterInfo::getShardStatisticsGlobalByServer(
    VPackBuilder& builder) const {
  auto& agencyCache = _server.getFeature<ClusterFeature>().agencyCache();
  auto [acb, idx] = agencyCache.read(
      std::vector<std::string>{AgencyCommHelper::path("Plan/Collections")});

  velocypack::Slice databasesSlice =
      acb->slice()[0].get(std::initializer_list<std::string_view>{
          AgencyCommHelper::path(), "Plan", "Collections"});

  if (!databasesSlice.isObject()) {
    return Result(TRI_ERROR_INTERNAL, "invalid Plan structure");
  }

  containers::FlatHashMap<ServerID, ShardStatistics> stats;
  {
    // create empty static objects for each DB server
    READ_LOCKER(readLocker, _dbServersProt.lock);
    for (auto& it : _dbServers) {
      stats.emplace(it.first, ShardStatistics{});
    }
  }

  for (auto db : VPackObjectIterator(databasesSlice)) {
    addToShardStatistics(stats, db.value);
  }

  builder.openObject();
  for (auto& it : stats) {
    builder.add(VPackValue(it.first));
    auto& stat = it.second;
    stat.servers = 1;
    stat.toVelocyPack(builder);
  }
  builder.close();

  return {};
}

// Build the VPackSlice that contains the `isBuilding` entry
void ClusterInfo::buildIsBuildingSlice(CreateDatabaseInfo const& database,
                                       VPackBuilder& builder) {
  VPackObjectBuilder guard(&builder);
  database.toVelocyPack(builder);

  builder.add(StaticStrings::AttrCoordinator,
              VPackValue(ServerState::instance()->getId()));
  builder.add(StaticStrings::AttrCoordinatorRebootId,
              VPackValue(ServerState::instance()->getRebootId().value()));
  builder.add(StaticStrings::AttrIsBuilding, VPackValue(true));
}

// Build the VPackSlice that does not contain  the `isBuilding` entry
void ClusterInfo::buildFinalSlice(CreateDatabaseInfo const& database,
                                  VPackBuilder& builder) {
  VPackObjectBuilder guard(&builder);
  database.toVelocyPack(builder);
}

// This waits for the database described in `database` to turn up in `Current`
// and no DBServer is allowed to report an error.
Result ClusterInfo::waitForDatabaseInCurrent(
    CreateDatabaseInfo const& database, AgencyWriteTransaction const& trx) {
  auto DBServers =
      std::make_shared<std::vector<ServerID>>(getCurrentDBServers());
  auto dbServerResult =
      std::make_shared<std::atomic<std::optional<ErrorCode>>>(std::nullopt);
  std::shared_ptr<std::string> errMsg = std::make_shared<std::string>();

  // make capture explicit as callback might be called after the return
  // of this function. So beware of lifetime for captured objects!
  std::function<bool(VPackSlice result)> dbServerChanged =
      [errMsg, dbServerResult, DBServers](VPackSlice result) {
        size_t numDbServers = DBServers->size();
        if (result.isObject() && result.length() >= numDbServers) {
          // We use >= here since the number of DBservers could have increased
          // during the creation of the database and we might not yet have
          // the latest list. Thus there could be more reports than we know
          // servers.
          VPackObjectIterator dbs(result);

          std::string tmpMsg;
          bool tmpHaveError = false;

          for (VPackObjectIterator::ObjectPair dbserver : dbs) {
            VPackSlice slice = dbserver.value;
            if (arangodb::basics::VelocyPackHelper::getBooleanValue(
                    slice, StaticStrings::Error, false)) {
              tmpHaveError = true;
              tmpMsg += " DBServer:" + dbserver.key.copyString() + ":";
              tmpMsg += arangodb::basics::VelocyPackHelper::getStringValue(
                  slice, StaticStrings::ErrorMessage, "");
              if (slice.hasKey(StaticStrings::ErrorNum)) {
                VPackSlice errorNum = slice.get(StaticStrings::ErrorNum);
                if (errorNum.isNumber()) {
                  tmpMsg += " (errorNum=";
                  tmpMsg += basics::StringUtils::itoa(
                      errorNum.getNumericValue<uint32_t>());
                  tmpMsg += ")";
                }
              }
            }
          }
          if (tmpHaveError) {
            *errMsg = "Error in creation of database:" + tmpMsg;
            dbServerResult->store(TRI_ERROR_CLUSTER_COULD_NOT_CREATE_DATABASE,
                                  std::memory_order_release);
            return true;
          }
          dbServerResult->store(TRI_ERROR_NO_ERROR, std::memory_order_release);
        }
        return true;
      };

  // ATTENTION: The following callback calls the above closure in a
  // different thread. Nevertheless, the closure accesses some of our
  // local variables. Therefore we have to protect all accesses to them
  // by a mutex. We use the mutex of the condition variable in the
  // AgencyCallback for this.
  auto agencyCallback = std::make_shared<AgencyCallback>(
      _server, "Current/Databases/" + database.getName(), dbServerChanged, true,
      false);
  Result r = _agencyCallbackRegistry->registerCallback(agencyCallback);
  if (r.fail()) {
    return r;
  }
  auto cbGuard = scopeGuard([&]() noexcept {
    try {
      _agencyCallbackRegistry->unregisterCallback(agencyCallback);
    } catch (std::exception const& ex) {
      LOG_TOPIC("e952f", ERR, Logger::CLUSTER)
          << "Failed to unregister agency callback: " << ex.what();
    }
  });

  // TODO: Should this never timeout?
  AgencyComm ac(_server);
  auto res = ac.sendTransactionWithFailover(trx, 0.0);
  if (!res.successful()) {
    if (res._statusCode == rest::ResponseCode::PRECONDITION_FAILED) {
      return Result(
          TRI_ERROR_ARANGO_DUPLICATE_NAME,
          std::string("duplicate database name '") + database.getName() + "'");
    }
    return Result(TRI_ERROR_CLUSTER_COULD_NOT_CREATE_DATABASE_IN_PLAN);
  }

  if (VPackSlice resultsSlice = res.slice().get("results");
      resultsSlice.length() > 0) {
    Result r = waitForPlan(resultsSlice[0].getNumber<uint64_t>()).get();
    if (r.fail()) {
      return r;
    }
  }

  // Waits for the database to turn up in Current/Databases
  {
    double const interval = getPollInterval();

    int count = 0;  // this counts, when we have to reload the DBServers
    while (true) {
      if (++count >=
          static_cast<int>(getReloadServerListTimeout() / interval)) {
        // We update the list of DBServers every minute in case one of them
        // was taken away since we last looked. This also helps (slightly)
        // if a new DBServer was added. However, in this case we report
        // success a bit too early, which is not too bad.
        loadCurrentDBServers();
        *DBServers = getCurrentDBServers();
        count = 0;
      }

      auto tmpRes = dbServerResult->load(std::memory_order_acquire);

      // An error was detected on one of the DBServers
      if (tmpRes.has_value()) {
        cbGuard.fire();  // unregister cb before accessing errMsg

        return Result(*tmpRes, *errMsg);
      }

      {
        std::lock_guard locker{agencyCallback->_cv.mutex};
        agencyCallback->executeByCallbackOrTimeout(
            getReloadServerListTimeout() / interval);
      }

      if (_server.isStopping()) {
        return Result(TRI_ERROR_SHUTTING_DOWN);
      }
    }
  }
}

// Start creating a database in a coordinator by entering it into Plan/Databases
// with, status flag `isBuilding`; this makes the database invisible to the
// outside world.
Result ClusterInfo::createIsBuildingDatabaseCoordinator(
    CreateDatabaseInfo const& database) {
  AgencyCommResult res;

  // Instruct the Agency to enter the creation of the new database
  // by entering it into Plan/Databases/ but with the fields
  // isBuilding: true, and coordinator and rebootId set to our respective
  // id and rebootId
  VPackBuilder builder;
  buildIsBuildingSlice(database, builder);

  AgencyWriteTransaction trx(
      {AgencyOperation("Plan/Databases/" + database.getName(),
                       AgencyValueOperationType::SET, builder.slice()),
       AgencyOperation("Plan/Version",
                       AgencySimpleOperationType::INCREMENT_OP)},
      {AgencyPrecondition("Plan/Databases/" + database.getName(),
                          AgencyPrecondition::Type::EMPTY, true),
       AgencyPrecondition(analyzersPath(database.getName()),
                          AgencyPrecondition::Type::EMPTY, true)});

  // And wait for our database to show up in `Current/Databases`
  auto waitResult = waitForDatabaseInCurrent(database, trx);

  if (waitResult.is(TRI_ERROR_ARANGO_DUPLICATE_NAME) ||
      waitResult.is(TRI_ERROR_CLUSTER_COULD_NOT_CREATE_DATABASE_IN_PLAN)) {
    // Early exit without cancellation if we did not do anything
    return waitResult;
  }

  if (waitResult.ok()) {
    return waitResult;
  }

  // cleanup: remove database from plan
  auto ret = cancelCreateDatabaseCoordinator(database);

  if (ret.fail()) {
    // Cleanup failed too
    return ret;
  }
  // Cleanup ok, but creation failed
  return Result(TRI_ERROR_CLUSTER_COULD_NOT_CREATE_DATABASE,
                "database creation failed");
}

// Finalize creation of database in cluster by removing isBuilding, coordinator,
// and coordinatorRebootId; as precondition that the entry we put in
// createIsBuildingDatabaseCoordinator is still in Plan/ unchanged.
Result ClusterInfo::createFinalizeDatabaseCoordinator(
    CreateDatabaseInfo const& database) {
  AgencyComm ac(_server);

  VPackBuilder pcBuilder;
  buildIsBuildingSlice(database, pcBuilder);

  VPackBuilder entryBuilder;
  buildFinalSlice(database, entryBuilder);

  VPackBuilder analyzersBuilder;
  AgencyComm::buildInitialAnalyzersSlice(analyzersBuilder);

  AgencyWriteTransaction trx(
      {AgencyOperation("Plan/Databases/" + database.getName(),
                       AgencyValueOperationType::SET, entryBuilder.slice()),
       AgencyOperation("Plan/Version", AgencySimpleOperationType::INCREMENT_OP),
       AgencyOperation(analyzersPath(database.getName()),
                       AgencyValueOperationType::SET,
                       analyzersBuilder.slice())},
      {AgencyPrecondition("Plan/Databases/" + database.getName(),
                          AgencyPrecondition::Type::VALUE, pcBuilder.slice()),
       AgencyPrecondition(analyzersPath(database.getName()),
                          AgencyPrecondition::Type::EMPTY, true)});

  auto res = ac.sendTransactionWithFailover(trx, 0.0);

  if (!res.successful()) {
    if (res._statusCode == rest::ResponseCode::PRECONDITION_FAILED) {
      return Result(TRI_ERROR_CLUSTER_COULD_NOT_CREATE_DATABASE,
                    "Could not finish creation of database: Plan/Databases/ "
                    "entry was modified in Agency");
    }
    // Something else went wrong.
    return Result(TRI_ERROR_CLUSTER_COULD_NOT_CREATE_DATABASE);
  }

  Result r;
  if (VPackSlice resultsSlice = res.slice().get("results");
      resultsSlice.length() > 0) {
    r = waitForPlan(resultsSlice[0].getNumber<uint64_t>()).get();
  }

  // The transaction was successful and the database should
  // now be visible and usable.
  return r;
}

// This function can only return on success or when the cluster is shutting
// down.
Result ClusterInfo::cancelCreateDatabaseCoordinator(
    CreateDatabaseInfo const& database) {
  AgencyComm ac(_server);

  VPackBuilder builder;
  buildIsBuildingSlice(database, builder);

  // delete all collections and the database itself from the agency plan
  AgencyOperation delPlanCollections("Plan/Collections/" + database.getName(),
                                     AgencySimpleOperationType::DELETE_OP);
  AgencyOperation delPlanDatabase("Plan/Databases/" + database.getName(),
                                  AgencySimpleOperationType::DELETE_OP);
  AgencyOperation incrPlan("Plan/Version",
                           AgencySimpleOperationType::INCREMENT_OP);
  AgencyPrecondition preCondition("Plan/Databases/" + database.getName(),
                                  AgencyPrecondition::Type::VALUE,
                                  builder.slice());

  AgencyWriteTransaction trx({delPlanCollections, delPlanDatabase, incrPlan},
                             preCondition);

  size_t tries = 0;
  double nextTimeout = 0.5;

  AgencyCommResult res;
  while (true) {
    tries++;
    res = ac.sendTransactionWithFailover(trx, nextTimeout);

    if (res.successful()) {
      break;
    }

    if (res.httpCode() == rest::ResponseCode::PRECONDITION_FAILED) {
      auto& agencyCache = _server.getFeature<ClusterFeature>().agencyCache();
      auto [acb, index] = agencyCache.read(std::vector<std::string>{
          AgencyCommHelper::path("Plan/Databases/" + database.getName())});

      velocypack::Slice databaseSlice =
          acb->slice()[0].get(std::initializer_list<std::string_view>{
              AgencyCommHelper::path(), "Plan", "Databases",
              database.getName()});

      if (!databaseSlice.isObject()) {
        // database key in agency does _not_ exist. this can happen if on
        // another coordinator the database gets dropped while on this
        // coordinator we are still trying to create it
        break;
      }

      VPackSlice agencyId = databaseSlice.get("id");
      VPackSlice preconditionId = builder.slice().get("id");
      if (agencyId.isString() && preconditionId.isString() &&
          !agencyId.isEqualString(preconditionId.stringView())) {
        // database key is there, but has a different id, this can happen if the
        // database has already been dropped in the meantime and recreated, in
        // any case, let's get us out of here...
        break;
      }
    }

    if (tries == 1) {
      events::CreateDatabase(database.getName(), res.asResult(),
                             ExecContext::current());
    }

    if (_server.isStopping()) {
      return Result(TRI_ERROR_SHUTTING_DOWN);
    }

    if (tries >= 5) {
      nextTimeout = 5.0;
    }

    LOG_TOPIC("b47aa", WARN, arangodb::Logger::CLUSTER)
        << "failed to cancel creation of database " << database.getName()
        << " with error " << res.errorMessage() << ". Retrying.";

    // enhancing our calm a bit here, so this does not put the agency under
    // pressure too much.
    TRI_ASSERT(nextTimeout > 0.0 && nextTimeout <= 5.0);
    std::this_thread::sleep_for(
        std::chrono::milliseconds(unsigned(1000.0 * nextTimeout)));
  }

  return Result();
}

////////////////////////////////////////////////////////////////////////////////
/// @brief drop database in coordinator, the return value is an ArangoDB
/// error code and the errorMsg is set accordingly. One possible error
/// is a timeout, a timeout of 0.0 means no timeout.
////////////////////////////////////////////////////////////////////////////////
Result ClusterInfo::dropDatabaseCoordinator(  // drop database
    std::string const& name,                  // database name
    double timeout                            // request timeout
) {
  TRI_ASSERT(ServerState::instance()->isCoordinator());
  if (name == StaticStrings::SystemDatabase) {
    return Result(TRI_ERROR_FORBIDDEN);
  }
  AgencyComm ac(_server);

  double const realTimeout = getTimeout(timeout);
  double const endTime = TRI_microtime() + realTimeout;
  double const interval = getPollInterval();
  auto collections = getCollections(name);

  auto dbServerResult =
      std::make_shared<std::atomic<std::optional<ErrorCode>>>(std::nullopt);
  // make capture explicit as callback might be called after the return
  // of this function. So beware of lifetime for captured objects!
  std::function<bool(VPackSlice result)> dbServerChanged =
      [dbServerResult](VPackSlice result) {
        if (result.isNone() || result.isEmptyObject()) {
          dbServerResult->store(TRI_ERROR_NO_ERROR, std::memory_order_release);
        }
        return true;
      };

  std::string where("Current/Databases/" + name);

  // ATTENTION: The following callback calls the above closure in a
  // different thread. Nevertheless, the closure accesses some of our
  // local variables. Therefore we have to protect all accesses to them
  // by a mutex. We use the mutex of the condition variable in the
  // AgencyCallback for this.
  auto agencyCallback = std::make_shared<AgencyCallback>(
      _server, where, dbServerChanged, true, false);
  Result r = _agencyCallbackRegistry->registerCallback(agencyCallback);
  if (r.fail()) {
    return r;
  }

  auto cbGuard = scopeGuard([this, &agencyCallback]() noexcept {
    try {
      _agencyCallbackRegistry->unregisterCallback(agencyCallback);
    } catch (std::exception const& ex) {
      LOG_TOPIC("1ec9b", ERR, Logger::CLUSTER)
          << "Failed to unregister agency callback: " << ex.what();
    }
  });

  // Transact to agency
  AgencyOperation delPlanDatabases("Plan/Databases/" + name,
                                   AgencySimpleOperationType::DELETE_OP);
  AgencyOperation delTargetCollections("Target/Collections/" + name,
                                       AgencySimpleOperationType::DELETE_OP);
  AgencyOperation delTargetCollectionNames(
      "Target/CollectionNames/" + name, AgencySimpleOperationType::DELETE_OP);
  AgencyOperation delPlanCollections("Plan/Collections/" + name,
                                     AgencySimpleOperationType::DELETE_OP);
  AgencyOperation delTargetCollectionsGroup(
      "Target/CollectionGroups/" + name, AgencySimpleOperationType::DELETE_OP);
  AgencyOperation delPlanCollectionsGroups(
      "Plan/CollectionGroups/" + name, AgencySimpleOperationType::DELETE_OP);
  AgencyOperation delTargetReplicatedLogs("Target/ReplicatedLogs/" + name,
                                          AgencySimpleOperationType::DELETE_OP);
  AgencyOperation delPlanReplicatedLogs("Plan/ReplicatedLogs/" + name,
                                        AgencySimpleOperationType::DELETE_OP);
  AgencyOperation delPlanViews("Plan/Views/" + name,
                               AgencySimpleOperationType::DELETE_OP);
  AgencyOperation delPlanAnalyzers(analyzersPath(name),
                                   AgencySimpleOperationType::DELETE_OP);
  AgencyOperation incrementVersion("Plan/Version",
                                   AgencySimpleOperationType::INCREMENT_OP);
  AgencyPrecondition databaseExists("Plan/Databases/" + name,
                                    AgencyPrecondition::Type::EMPTY, false);
  AgencyWriteTransaction trans(
      {delPlanDatabases, delTargetCollections, delTargetCollectionNames,
       delPlanCollections, delTargetReplicatedLogs, delPlanReplicatedLogs,
       delTargetCollectionsGroup, delPlanCollectionsGroups, delPlanViews,
       delPlanAnalyzers, incrementVersion},
      databaseExists);
  AgencyCommResult res = ac.sendTransactionWithFailover(trans);
  if (!res.successful()) {
    if (res._statusCode == rest::ResponseCode::PRECONDITION_FAILED) {
      return Result(TRI_ERROR_ARANGO_DATABASE_NOT_FOUND);
    }
    return Result(TRI_ERROR_CLUSTER_COULD_NOT_REMOVE_DATABASE_IN_PLAN);
  }
  if (VPackSlice resultsSlice = res.slice().get("results");
      resultsSlice.length() > 0) {
    Result r = waitForPlan(resultsSlice[0].getNumber<uint64_t>()).get();
    if (r.fail()) {
      return r;
    }
  }

  auto replicatedStatesCleanup = futures::Future<Result>{std::in_place};
  if (!collections.empty() &&
      collections.front()->replicationVersion() == replication::Version::TWO) {
    std::vector<replication2::LogId> replicatedStates;
    std::set<CollectionID> collectionIds;

    auto& agencyCache = _server.getFeature<ClusterFeature>().agencyCache();
    VPackBuilder groupsBuilder;
    std::ignore =
        agencyCache.get(groupsBuilder, "Plan/CollectionGroups/" + name);
    auto groupsSlice = groupsBuilder.slice();
    for (auto const& group : VPackObjectIterator(groupsSlice)) {
      auto collectionGroup = velocypack::deserialize<
          replication2::agency::CollectionGroupPlanSpecification>(group.value);
      for (auto const& shardSheaf : collectionGroup.shardSheaves) {
        replicatedStates.emplace_back(shardSheaf.replicatedLog);
      }
      for (auto const& [colId, _] : collectionGroup.collections) {
        collectionIds.emplace(colId);
      }
    }

    for (auto const& collection : collections) {
      if (collectionIds.contains(std::to_string(collection->id().id()))) {
        // Skip collections that are part of a CollectionGroup
        continue;
      }

      // The following code is there to support collection which are not part of
      // any collection group, soon to be removed
      auto shardIds = collection->shardIds();
      replicatedStates.reserve(replicatedStates.size() + shardIds->size());
      std::transform(
          shardIds->begin(), shardIds->end(),
          std::back_inserter(replicatedStates), [](auto const& shardPair) {
            return LogicalCollection::shardIdToStateId(shardPair.first);
          });
    }
    // replicatedStatesCleanup = deleteReplicatedStates(name, replicatedStates);
  }

  // Now wait stuff in Current to disappear and thus be complete:
  {
    while (true) {
      if (dbServerResult->load(std::memory_order_acquire).has_value() &&
          replicatedStatesCleanup.isReady()) {
        cbGuard.fire();  // unregister cb before calling ac.removeValues(...)
        AgencyOperation delCurrentCollection(
            where, AgencySimpleOperationType::DELETE_OP);
        AgencyOperation incrementCurrentVersion(
            "Current/Version", AgencySimpleOperationType::INCREMENT_OP);
        AgencyWriteTransaction cx(
            {delCurrentCollection, incrementCurrentVersion});
        res = ac.sendTransactionWithFailover(cx);
        if (res.successful() && replicatedStatesCleanup.get().ok()) {
          return Result(TRI_ERROR_NO_ERROR);
        }
        return Result(TRI_ERROR_CLUSTER_COULD_NOT_REMOVE_DATABASE_IN_CURRENT);
      }

      if (TRI_microtime() > endTime) {
        logAgencyDump();
        return Result(TRI_ERROR_CLUSTER_TIMEOUT);
      }

      {
        std::lock_guard locker{agencyCallback->_cv.mutex};
        agencyCallback->executeByCallbackOrTimeout(interval);
      }

      if (_server.isStopping()) {
        return Result(TRI_ERROR_SHUTTING_DOWN);
      }
    }
  }
}

////////////////////////////////////////////////////////////////////////////////
/// @brief create collection in coordinator, the return value is an ArangoDB
/// error code and the errorMsg is set accordingly. One possible error
/// is a timeout, a timeout of 0.0 means no timeout.
////////////////////////////////////////////////////////////////////////////////
Result ClusterInfo::createCollectionCoordinator(  // create collection
    std::string const& databaseName, std::string const& collectionID,
    uint64_t numberOfShards, uint64_t replicationFactor, uint64_t writeConcern,
    bool waitForReplication,
    velocypack::Slice json,  // collection definition
    double timeout,          // request timeout,
    bool isNewDatabase,
    std::shared_ptr<LogicalCollection> const& colToDistributeShardsLike,
    replication::Version replicationVersion) {
  TRI_ASSERT(ServerState::instance()->isCoordinator());
  auto serverState = ServerState::instance();
  std::vector<ClusterCollectionCreationInfo> infos{
      ClusterCollectionCreationInfo{
          collectionID, numberOfShards, replicationFactor, writeConcern,
          waitForReplication, json, serverState->getId(),
          serverState->getRebootId()}};
  double const realTimeout = getTimeout(timeout);
  double const endTime = TRI_microtime() + realTimeout;
  return createCollectionsCoordinator(databaseName, infos, endTime,
                                      isNewDatabase, colToDistributeShardsLike,
                                      replicationVersion);
}

/// @brief this method does an atomic check of the preconditions for the
/// collections to be created, using the currently loaded plan.
Result ClusterInfo::checkCollectionPreconditions(
    std::string const& databaseName,
    std::vector<ClusterCollectionCreationInfo> const& infos) {
  for (auto const& info : infos) {
    // Check if name exists.
    if (info.name.empty() || !info.json.isObject() ||
        !info.json.get("shards").isObject()) {
      return TRI_ERROR_BAD_PARAMETER;  // must not be empty
    }

    // Validate that the collection does not exist in the current plan
    {
      AllCollections::const_iterator it =
          _plannedCollections.find(databaseName);
      if (it != _plannedCollections.end()) {
        DatabaseCollections::const_iterator it2 = (*it).second->find(info.name);

        if (it2 != (*it).second->end()) {
          // collection already exists!
          events::CreateCollection(databaseName, info.name,
                                   TRI_ERROR_ARANGO_DUPLICATE_NAME);
          return Result(
              TRI_ERROR_ARANGO_DUPLICATE_NAME,
              std::string("duplicate collection name '") + info.name + "'");
        }
      } else {
        // no collection in plan for this particular database... this may be
        // true for the first collection created in a db now check if there is a
        // planned database at least
        if (_plannedDatabases.find(databaseName) == _plannedDatabases.end()) {
          // no need to create a collection in a database that is not there
          // (anymore)
          events::CreateCollection(databaseName, info.name,
                                   TRI_ERROR_ARANGO_DATABASE_NOT_FOUND);
          return TRI_ERROR_ARANGO_DATABASE_NOT_FOUND;
        }
      }
    }

    // Validate that there is no view with this name either
    {
      // check against planned views as well
      AllViews::const_iterator it = _plannedViews.find(databaseName);
      if (it != _plannedViews.end()) {
        DatabaseViews::const_iterator it2 = (*it).second.find(info.name);

        if (it2 != (*it).second.end()) {
          // view already exists!
          events::CreateCollection(databaseName, info.name,
                                   TRI_ERROR_ARANGO_DUPLICATE_NAME);
          return Result(
              TRI_ERROR_ARANGO_DUPLICATE_NAME,
              std::string("duplicate collection name '") + info.name + "'");
        }
      }
    }
  }

  return {};
}

Result ClusterInfo::createCollectionsCoordinator(
    std::string const& databaseName,
    std::vector<ClusterCollectionCreationInfo>& infos, double endTime,
    bool isNewDatabase,
    std::shared_ptr<const LogicalCollection> const& colToDistributeShardsLike,
    replication::Version replicationVersion) {
  TRI_ASSERT(ServerState::instance()->isCoordinator());
  using arangodb::velocypack::Slice;

  LOG_TOPIC("98761", DEBUG, Logger::CLUSTER)
      << "Starting createCollectionsCoordinator for " << infos.size()
      << " collections in database " << databaseName
      << " isNewDatabase: " << isNewDatabase
      << " first collection name: " << infos[0].name;

  // The following three are used for synchronization between the callback
  // closure and the main thread executing this function. Note that it can
  // happen that the callback is called only after we return from this
  // function!
  auto dbServerResult =
      std::make_shared<std::atomic<std::optional<ErrorCode>>>(std::nullopt);
  auto nrDone = std::make_shared<std::atomic<size_t>>(0);
  auto errMsg = std::make_shared<std::string>();
  auto cacheMutex = std::make_shared<std::mutex>();
  auto cacheMutexOwner = std::make_shared<std::atomic<std::thread::id>>();
  auto isCleaned = std::make_shared<bool>(false);

  AgencyComm ac(_server);
  std::vector<std::shared_ptr<AgencyCallback>> agencyCallbacks;

  auto cbGuard = scopeGuard([&]() noexcept {
    try {
      // We have a subtle race here, that we try to cover against:
      // We register a callback in the agency.
      // For some reason this scopeguard is executed (e.g. error case)
      // While we are in this cleanup, and before a callback is removed from the
      // agency. The callback is triggered by another thread. We have the
      // following guarantees: a) cacheMutex|Owner are valid and locked by
      // cleanup b) isCleaned is valid and now set to true c) the closure is
      // owned by the callback d) info might be deleted, so we cannot use it. e)
      // If the callback is ongoing during cleanup, the callback will
      //    hold the Mutex and delay the cleanup.
      RECURSIVE_MUTEX_LOCKER(*cacheMutex, *cacheMutexOwner);
      *isCleaned = true;
      for (auto& cb : agencyCallbacks) {
        _agencyCallbackRegistry->unregisterCallback(cb);
      }
    } catch (std::exception const&) {
    }
  });

  std::vector<AgencyOperation> opers({IncreaseVersion()});
  std::vector<AgencyPrecondition> precs;
  containers::FlatHashSet<std::string> conditions;
  containers::FlatHashSet<ServerID> allServers;
  std::vector<replication2::agency::LogTarget> replicatedStates;

  // current thread owning 'cacheMutex' write lock (workaround for non-recursive
  // Mutex)
  for (auto& info : infos) {
    TRI_IF_FAILURE("ClusterInfo::requiresWaitForReplication") {
      if (info.waitForReplication) {
        return TRI_ERROR_DEBUG;
      } else {
        TRI_ASSERT(false) << "We required to have waitForReplication, but it "
                             "was set to false";
      }
    }
    TRI_ASSERT(!info.name.empty());

    if (info.state == ClusterCollectionCreationState::DONE) {
      // This is possible in Enterprise / Smart Collection situation
      (*nrDone)++;
    }

    std::map<ShardID, std::vector<ServerID>> shardServers;
    for (auto pair : VPackObjectIterator(info.json.get("shards"))) {
      ShardID shardID = pair.key.copyString();
      std::vector<ServerID> serverIds;

      for (auto const& serv : VPackArrayIterator(pair.value)) {
        auto const sid = serv.copyString();
        serverIds.emplace_back(sid);
        allServers.emplace(sid);
      }
      shardServers.try_emplace(std::move(shardID), std::move(serverIds));
    }

    // Counts the elements of result in nrDone and checks that they match
    // shardServers. Also checks that result matches info. Errors are stored in
    // the database via dbServerResult, in errMsg and in info.state.
    //
    // The AgencyCallback will copy the closure and take responsibility of it.
    // this here is ok as ClusterInfo is not destroyed
    // for &info it should have ensured lifetime somehow. OR ensured that
    // callback is noop in case it is triggered too late.
    auto closure = [cacheMutex, cacheMutexOwner, &info, dbServerResult, errMsg,
                    nrDone, isCleaned, shardServers, this](VPackSlice result) {
      // NOTE: This ordering here is important to cover against a race in
      // cleanup. a) The Guard get's the Mutex, sets isCleaned == true, then
      // removes the callback b) If the callback is acquired it is saved in a
      // shared_ptr, the Mutex will be acquired first, then it will check if it
      // isCleaned
      RECURSIVE_MUTEX_LOCKER(*cacheMutex, *cacheMutexOwner);
      if (*isCleaned) {
        return true;
      }
      TRI_ASSERT(!info.name.empty());
      if (info.state != ClusterCollectionCreationState::INIT) {
        // All leaders have reported either good or bad
        // We might be called by followers if they get in sync fast enough
        // In this IF we are in the followers case, we can safely ignore
        return true;
      }

      // result is the object at the path
      if (result.isObject() &&
          result.length() == static_cast<size_t>(info.numberOfShards)) {
        std::string tmpError;

        for (auto const& p : VPackObjectIterator(result)) {
          // if p contains an error number, add it to tmpError as a string
          if (arangodb::basics::VelocyPackHelper::getBooleanValue(
                  p.value, StaticStrings::Error, false)) {
            tmpError += " shardID:" + p.key.copyString() + ":";
            tmpError += arangodb::basics::VelocyPackHelper::getStringValue(
                p.value, StaticStrings::ErrorMessage, "");
            if (p.value.hasKey(StaticStrings::ErrorNum)) {
              VPackSlice const errorNum = p.value.get(StaticStrings::ErrorNum);
              if (errorNum.isNumber()) {
                tmpError += " (errNum=";
                tmpError += basics::StringUtils::itoa(
                    errorNum.getNumericValue<uint32_t>());
                tmpError += ")";
              }
            }
          }

          // wait that all followers have created our new collection
          if (tmpError.empty() && info.waitForReplication) {
            std::vector<ServerID> plannedServers;
            // copy all servers which are in p from shardServers to
            // plannedServers
            {
              READ_LOCKER(readLocker, _planProt.lock);
              auto it = shardServers.find(p.key.copyString());
              if (it != shardServers.end()) {
                plannedServers = (*it).second;
              } else {
                LOG_TOPIC("9ed54", ERR, Logger::CLUSTER)
                    << "Did not find shard in _shardServers: "
                    << p.key.copyString()
                    << ". Maybe the collection is already dropped.";
                *errMsg =
                    "Error in creation of collection: " + p.key.copyString() +
                    ". Collection already dropped. " + __FILE__ + ":" +
                    std::to_string(__LINE__);
                dbServerResult->store(
                    TRI_ERROR_CLUSTER_COULD_NOT_CREATE_COLLECTION,
                    std::memory_order_release);
                TRI_ASSERT(info.state != ClusterCollectionCreationState::DONE);
                info.state = ClusterCollectionCreationState::FAILED;
                return true;
              }
            }
            if (plannedServers.empty()) {
              READ_LOCKER(readLocker, _planProt.lock);
              LOG_TOPIC("a0a76", DEBUG, Logger::CLUSTER)
                  << "This should never have happened, Plan empty. Dumping "
                     "_shards in Plan:";
              for (auto const& p : _shards) {
                LOG_TOPIC("60c7d", DEBUG, Logger::CLUSTER)
                    << "Shard: " << p.first;
                for (auto const& q : *(p.second)) {
                  LOG_TOPIC("c7363", DEBUG, Logger::CLUSTER)
                      << "  Server: " << q;
                }
              }
              TRI_ASSERT(false);
            }
            std::vector<ServerID> currentServers;
            VPackSlice servers = p.value.get("servers");
            if (!servers.isArray()) {
              return true;
            }
            for (auto const& server : VPackArrayIterator(servers)) {
              if (!server.isString()) {
                return true;
              }
              currentServers.push_back(server.copyString());
            }
            if (!ClusterHelpers::compareServerLists(plannedServers,
                                                    currentServers)) {
              TRI_ASSERT(!info.name.empty());
              LOG_TOPIC("16623", DEBUG, Logger::CLUSTER)
                  << "Still waiting for all servers to ACK creation of "
                  << info.name << ". Planned: " << plannedServers
                  << ", Current: " << currentServers;
              return true;
            }
          }
        }
        if (!tmpError.empty()) {
          *errMsg = "Error in creation of collection:" + tmpError + " " +
                    __FILE__ + std::to_string(__LINE__);
          dbServerResult->store(TRI_ERROR_CLUSTER_COULD_NOT_CREATE_COLLECTION,
                                std::memory_order_release);
          // We cannot get into bad state after a collection was created
          TRI_ASSERT(info.state != ClusterCollectionCreationState::DONE);
          info.state = ClusterCollectionCreationState::FAILED;
        } else {
          // We can have multiple calls to this callback, one per leader and one
          // per follower As soon as all leaders are done we are either FAILED
          // or DONE, this cannot be altered later.
          TRI_ASSERT(info.state != ClusterCollectionCreationState::FAILED);
          info.state = ClusterCollectionCreationState::DONE;
          (*nrDone)++;
        }
      }
      return true;
    };  // closure

    // ATTENTION: The following callback calls the above closure in a
    // different thread. Nevertheless, the closure accesses some of our
    // local variables. Therefore, we have to protect all accesses to them
    // by a mutex. We use the mutex of the condition variable in the
    // AgencyCallback for this.

    auto agencyCallback = std::make_shared<AgencyCallback>(
        _server,
        "Current/Collections/" + databaseName + "/" + info.collectionID,
        closure, true, false);

    Result r = _agencyCallbackRegistry->registerCallback(agencyCallback);
    if (r.fail()) {
      return r;
    }

    agencyCallbacks.emplace_back(std::move(agencyCallback));
    opers.emplace_back(CreateCollectionOrder(databaseName, info.collectionID,
                                             info.isBuildingSlice()));

    if (replicationVersion == replication::Version::TWO) {
      // Create a replicated state for each shard.
      replicatedStates.reserve(replicatedStates.size() + shardServers.size());
      for (auto const& [shardId, serverIds] : shardServers) {
        auto spec =
            createDocumentStateSpec(shardId, serverIds, info, databaseName);

        auto builder = std::make_shared<VPackBuilder>();
        velocypack::serialize(*builder, spec);
        auto path = paths::aliases::target()
                        ->replicatedLogs()
                        ->database(databaseName)
                        ->log(spec.id);

        opers.emplace_back(AgencyOperation(path, AgencyValueOperationType::SET,
                                           std::move(builder)));
        replicatedStates.emplace_back(std::move(spec));
      }
    }

    // Ensure preconditions on the agency
    std::shared_ptr<ShardMap> otherCidShardMap = nullptr;
    auto const otherCidString = basics::VelocyPackHelper::getStringValue(
        info.json, StaticStrings::DistributeShardsLike, StaticStrings::Empty);
    if (!otherCidString.empty() &&
        conditions.find(otherCidString) == conditions.end()) {
      // Distribute shards like case.
      // Precondition: Master collection is not moving while we create this
      // collection We only need to add these once for every Master, we cannot
      // add multiple because we will end up with duplicate entries.
      // NOTE: We do not need to add all collections created here, as they will
      // not succeed In callbacks if they are moved during creation. If they are
      // moved after creation was reported success they are under protection by
      // Supervision.
      conditions.emplace(otherCidString);
      if (colToDistributeShardsLike != nullptr) {
        otherCidShardMap = colToDistributeShardsLike->shardIds();
      } else {
        otherCidShardMap =
            getCollection(databaseName, otherCidString)->shardIds();
      }

      auto const dslProtoColPath = paths::root()
                                       ->arango()
                                       ->plan()
                                       ->collections()
                                       ->database(databaseName)
                                       ->collection(otherCidString);
      // The distributeShardsLike prototype collection should exist in the
      // plan...
      precs.emplace_back(AgencyPrecondition(
          dslProtoColPath, AgencyPrecondition::Type::EMPTY, false));
      // ...and should not still be in creation.
      precs.emplace_back(AgencyPrecondition(dslProtoColPath->isBuilding(),
                                            AgencyPrecondition::Type::EMPTY,
                                            true));

      // Any of the shards locked?
      for (auto const& shard : *otherCidShardMap) {
        precs.emplace_back(
            AgencyPrecondition("Supervision/Shards/" + shard.first,
                               AgencyPrecondition::Type::EMPTY, true));
      }
    }

    // additionally ensure that no such collectionID exists yet in
    // Plan/Collections
    precs.emplace_back(AgencyPrecondition(
        "Plan/Collections/" + databaseName + "/" + info.collectionID,
        AgencyPrecondition::Type::EMPTY, true));
  }

  // We need to make sure our plan is up-to-date.
  LOG_TOPIC("f4b14", DEBUG, Logger::CLUSTER)
      << "createCollectionCoordinator, loading Plan from agency...";

  uint64_t planVersion = 0;  // will be populated by following function call
  {
    READ_LOCKER(readLocker, _planProt.lock);
    planVersion = _planVersion;
    if (!isNewDatabase) {
      Result res = checkCollectionPreconditions(databaseName, infos);
      if (res.fail()) {
        LOG_TOPIC("98762", DEBUG, Logger::CLUSTER)
            << "Failed createCollectionsCoordinator for " << infos.size()
            << " collections in database " << databaseName
            << " isNewDatabase: " << isNewDatabase << " first collection name: "
            << (!infos.empty() ? infos[0].name : std::string());
        return res;
      }
    }
  }

  auto deleteCollectionGuard = scopeGuard([&infos, &databaseName, this, &ac,
                                           replicationVersion,
                                           &replicatedStates]() noexcept {
    try {
      using namespace arangodb::cluster::paths;
      using namespace arangodb::cluster::paths::aliases;
      // We need to check isBuilding as a precondition.
      // If the transaction removing the isBuilding flag results in a timeout,
      // the state of the collection is unknown; if it was actually removed, we
      // must not drop the collection, but we must otherwise.

      auto precs = std::vector<AgencyPrecondition>{};
      auto opers = std::vector<AgencyOperation>{};

      // Note that we trust here that either all isBuilding flags are removed in
      // a single transaction, or none is.

      for (auto const& info : infos) {
        using namespace std::string_literals;
        auto const collectionPlanPath =
            "Plan/Collections/"s + databaseName + "/" + info.collectionID;
        precs.emplace_back(
            collectionPlanPath + "/" + StaticStrings::AttrIsBuilding,
            AgencyPrecondition::Type::EMPTY, false);
        opers.emplace_back(collectionPlanPath,
                           AgencySimpleOperationType::DELETE_OP);
      }
      opers.emplace_back("Plan/Version",
                         AgencySimpleOperationType::INCREMENT_OP);
      auto trx = AgencyWriteTransaction{opers, precs};

      auto replicatedStatesCleanup = futures::Future<Result>{std::in_place};
      if (replicationVersion == replication::Version::TWO) {
        std::vector<replication2::LogId> stateIds;
        std::transform(replicatedStates.begin(), replicatedStates.end(),
                       std::back_inserter(stateIds),
                       [](replication2::agency::LogTarget const& spec) {
                         return spec.id;
                       });

        replicatedStatesCleanup =
            this->deleteReplicatedStates(databaseName, stateIds);
      }

      using namespace std::chrono;
      using namespace std::chrono_literals;
      auto const begin = steady_clock::now();
      // After a shutdown, the supervision will clean the collections either due
      // to the coordinator going into FAIL, or due to it changing its rebootId.
      // Otherwise we must under no circumstance give up here, because noone
      // else will clean this up.
      while (!_server.isStopping()) {
        auto res = ac.sendTransactionWithFailover(trx);
        // If the collections were removed (res.ok()), we may abort. If we run
        // into precondition failed, the collections were successfully created,
        // so we're fine too.
        if (res.successful() &&
            (replicationVersion == replication::Version::ONE ||
             replicatedStatesCleanup.isReady())) {
          if (VPackSlice resultsSlice = res.slice().get("results");
              resultsSlice.length() > 0) {
            [[maybe_unused]] Result r =
                waitForPlan(resultsSlice[0].getNumber<uint64_t>()).get();
          }
          return;
        } else if (res.httpCode() == rest::ResponseCode::PRECONDITION_FAILED) {
          return;
        }

        // exponential backoff, just to be safe,
        auto const durationSinceStart = steady_clock::now() - begin;
        auto constexpr maxWaitTime = 2min;
        auto const waitTime =
            std::min<std::common_type_t<decltype(durationSinceStart),
                                        decltype(maxWaitTime)>>(
                durationSinceStart, maxWaitTime);
        std::this_thread::sleep_for(waitTime);
      }

    } catch (std::exception const&) {
    }
  });

  // now try to update the plan in the agency, using the current plan version as
  // our precondition
  {
    // create a builder with just the version number for comparison
    VPackBuilder versionBuilder;
    versionBuilder.add(VPackValue(planVersion));

    VPackBuilder serversBuilder;
    {
      VPackArrayBuilder a(&serversBuilder);
      for (auto const& i : allServers) {
        serversBuilder.add(VPackValue(i));
      }
    }

    // Preconditions:
    // * plan version unchanged
    precs.emplace_back(AgencyPrecondition("Plan/Version",
                                          AgencyPrecondition::Type::VALUE,
                                          versionBuilder.slice()));
    // * not in to be cleaned server list
    precs.emplace_back(AgencyPrecondition(
        "Target/ToBeCleanedServers",
        AgencyPrecondition::Type::INTERSECTION_EMPTY, serversBuilder.slice()));
    // * not in cleaned server list
    precs.emplace_back(AgencyPrecondition(
        "Target/CleanedServers", AgencyPrecondition::Type::INTERSECTION_EMPTY,
        serversBuilder.slice()));

    AgencyWriteTransaction transaction(opers, precs);

    {  // we hold this mutex from now on until we have updated our cache
      // using loadPlan, this is necessary for the callback closure to
      // see the new planned state for this collection. Otherwise it cannot
      // recognize completion of the create collection operation properly:
      RECURSIVE_MUTEX_LOCKER(*cacheMutex, *cacheMutexOwner);
      auto res = ac.sendTransactionWithFailover(transaction);
      // Only if not precondition failed
      if (!res.successful()) {
        if (res.httpCode() == rest::ResponseCode::PRECONDITION_FAILED) {
          // use this special error code to signal that we got a precondition
          // failure in this case the caller can try again with an updated
          // version of the plan change
          LOG_TOPIC("98763", DEBUG, Logger::CLUSTER)
              << "Failed createCollectionsCoordinator for " << infos.size()
              << " collections in database " << databaseName
              << " isNewDatabase: " << isNewDatabase
              << " first collection name: " << infos[0].name;
          return {TRI_ERROR_CLUSTER_CREATE_COLLECTION_PRECONDITION_FAILED,
                  "operation aborted due to precondition failure"};
        }
        auto errorMsg = basics::StringUtils::concatT(
            "HTTP code: ", static_cast<int>(res.httpCode()),
            " error message: ", res.errorMessage(),
            " error details: ", res.errorDetails(), " body: ", res.body());
        for (auto const& info : infos) {
          events::CreateCollection(
              databaseName, info.name,
              TRI_ERROR_CLUSTER_COULD_NOT_CREATE_COLLECTION_IN_PLAN);
        }
        LOG_TOPIC("98767", DEBUG, Logger::CLUSTER)
            << "Failed createCollectionsCoordinator for " << infos.size()
            << " collections in database " << databaseName
            << " isNewDatabase: " << isNewDatabase << " first collection name: "
            << (!infos.empty() ? infos[0].name : std::string());
        return {TRI_ERROR_CLUSTER_COULD_NOT_CREATE_COLLECTION_IN_PLAN,
                std::move(errorMsg)};
      }

      if (VPackSlice resultsSlice = res.slice().get("results");
          resultsSlice.length() > 0) {
        Result r = waitForPlan(resultsSlice[0].getNumber<uint64_t>()).get();
        if (r.fail()) {
          return r;
        }
      }
    }
  }

  TRI_IF_FAILURE("ClusterInfo::createCollectionsCoordinator") {
    THROW_ARANGO_EXCEPTION(TRI_ERROR_DEBUG);
  }

  auto replicatedStatesWait = std::invoke([&]() -> futures::Future<Result> {
    if (replicationVersion == replication::Version::TWO) {
      // TODO could the version of a replicated state change in the meantime?
      return waitForReplicatedStatesCreation(databaseName, replicatedStates);
    }
    return Result{};
  });

  do {
    auto tmpRes = dbServerResult->load(std::memory_order_acquire);
    if (TRI_microtime() > endTime) {
      for (auto const& info : infos) {
        LOG_TOPIC("f6b57", ERR, Logger::CLUSTER)
            << "Timeout in _create collection"
            << ": database: " << databaseName
            << ", collId:" << info.collectionID
            << "\njson: " << info.json.toString();
      }

      if (replicationVersion == replication::Version::TWO) {
        LOG_TOPIC("6d279", ERR, Logger::REPLICATION2)
            << "Replicated states readiness: " << std::boolalpha
            << replicatedStatesWait.isReady();
      }

      // Get a full agency dump for debugging
      logAgencyDump();

      if (!tmpRes.has_value() || *tmpRes == TRI_ERROR_NO_ERROR) {
        tmpRes = TRI_ERROR_CLUSTER_TIMEOUT;
      }
    }

    if (nrDone->load(std::memory_order_acquire) == infos.size() &&
        (replicationVersion == replication::Version::ONE ||
         replicatedStatesWait.isReady())) {
      if (replicationVersion == replication::Version::TWO) {
        auto result = replicatedStatesWait.get();
        if (result.fail()) {
          LOG_TOPIC("ce2be", WARN, Logger::CLUSTER)
              << "Failed createCollectionsCoordinator for " << infos.size()
              << " collections in database " << databaseName
              << " isNewDatabase: " << isNewDatabase
              << " first collection name: " << infos[0].name
              << " result: " << result;
          return result;
        }
      }

      // We do not need to lock all condition variables
      // we are save by cacheMutex
      cbGuard.fire();
      // Now we need to remove the AttrIsBuilding flag and the creator in the
      // Agency
      opers.clear();
      precs.clear();
      opers.push_back(IncreaseVersion());
      for (auto const& info : infos) {
        opers.emplace_back(CreateCollectionSuccess(
            databaseName, info.collectionID, info.json));
        // NOTE:
        // We cannot do anything better than: "noone" has modified our
        // collections while we tried to create them... Preconditions cover
        // against supervision jobs injecting other leaders / followers during
        // failovers. If they are it is not valid to confirm them here. (bad
        // luck we were almost there)
        precs.emplace_back(CreateCollectionOrderPrecondition(
            databaseName, info.collectionID, info.isBuildingSlice()));
      }

      AgencyWriteTransaction transaction(opers, precs);

      // This is a best effort, in the worst case the collection stays, but will
      // be cleaned out by deleteCollectionGuard respectively the supervision.
      // This removes *all* isBuilding flags from all collections. This is
      // important so that the creation of all collections is atomic, and
      // the deleteCollectionGuard relies on it, too.
      auto res = ac.sendTransactionWithFailover(transaction);

      TRI_IF_FAILURE(
          "ClusterInfo::createCollectionsCoordinatorRemoveIsBuilding") {
        res.set(rest::ResponseCode::PRECONDITION_FAILED,
                "Failed to mark collection ready");
      }

      if (res.successful()) {
        // Note that this is not strictly necessary, just to avoid an
        // unneccessary request when we're sure that we don't need it anymore.
        deleteCollectionGuard.cancel();
        if (VPackSlice resultsSlice = res.slice().get("results");
            resultsSlice.length() > 0) {
          Result r = waitForPlan(resultsSlice[0].getNumber<uint64_t>()).get();
          if (r.fail()) {
            return r;
          }
        }
      } else {
        return Result(TRI_ERROR_HTTP_SERVICE_UNAVAILABLE,
                      "A cluster backend which was required for the operation "
                      "could not be reached");
      }

      // Report if this operation worked, if it failed collections will be
      // cleaned up by deleteCollectionGuard.
      for (auto const& info : infos) {
        TRI_ASSERT(info.state == ClusterCollectionCreationState::DONE);
        events::CreateCollection(databaseName, info.name, res.errorCode());
      }
      return res.asResult();
    }
    if (tmpRes.has_value() && tmpRes != TRI_ERROR_NO_ERROR) {
      // We do not need to lock all condition variables
      // we are safe by using cacheMutex
      cbGuard.fire();

      // report error
      for (auto const& info : infos) {
        // Report first error.
        // On timeout report it on all not finished ones.
        if (info.state == ClusterCollectionCreationState::FAILED ||
            (tmpRes == TRI_ERROR_CLUSTER_TIMEOUT &&
             info.state == ClusterCollectionCreationState::INIT)) {
          events::CreateCollection(databaseName, info.name, *tmpRes);
        }
      }
      LOG_TOPIC("98765", DEBUG, Logger::CLUSTER)
          << "Failed createCollectionsCoordinator for " << infos.size()
          << " collections in database " << databaseName
          << " isNewDatabase: " << isNewDatabase
          << " first collection name: " << infos[0].name
          << " result: " << *tmpRes;
      return {*tmpRes, *errMsg};
    }

    // If we get here we have not tried anything.
    // Wait on callbacks.

    if (_server.isStopping()) {
      // Report shutdown on all collections
      for (auto const& info : infos) {
        events::CreateCollection(databaseName, info.name,
                                 TRI_ERROR_SHUTTING_DOWN);
      }
      return TRI_ERROR_SHUTTING_DOWN;
    }

    // Wait for Callbacks to be triggered, it is sufficient to wait for the
    // first non, done
    TRI_ASSERT(agencyCallbacks.size() == infos.size());
    for (size_t i = 0; i < infos.size(); ++i) {
      if (infos[i].state == ClusterCollectionCreationState::INIT) {
        bool gotTimeout;
        {
          // This one has not responded, wait for it.
          std::lock_guard locker{agencyCallbacks[i]->_cv.mutex};
          gotTimeout =
              agencyCallbacks[i]->executeByCallbackOrTimeout(getPollInterval());
        }
        if (gotTimeout) {
          ++i;
          // We got woken up by waittime, not by  callback.
          // Let us check if we skipped other callbacks as well
          for (; i < infos.size(); ++i) {
            if (infos[i].state == ClusterCollectionCreationState::INIT) {
              agencyCallbacks[i]->refetchAndUpdate(true, false);
            }
          }
        }
        break;
      }
    }

  } while (!_server.isStopping());
  // If we get here we are not allowed to retry.
  // The loop above does not contain a break
  TRI_ASSERT(_server.isStopping());
  for (auto const& info : infos) {
    events::CreateCollection(databaseName, info.name, TRI_ERROR_SHUTTING_DOWN);
  }
  return Result{TRI_ERROR_SHUTTING_DOWN};
}

////////////////////////////////////////////////////////////////////////////////
/// @brief drop collection in coordinator, the return value is an ArangoDB
/// error code and the errorMsg is set accordingly. One possible error
/// is a timeout, a timeout of 0.0 means no timeout.
////////////////////////////////////////////////////////////////////////////////
Result ClusterInfo::dropCollectionCoordinator(  // drop collection
    std::string const& dbName,                  // database name
    std::string const& collectionID,
    double timeout  // request timeout
) {
  TRI_ASSERT(ServerState::instance()->isCoordinator());
  if (dbName.empty() || (dbName[0] > '0' && dbName[0] < '9')) {
    events::DropCollection(dbName, collectionID,
                           TRI_ERROR_ARANGO_DATABASE_NAME_INVALID);
    return Result(TRI_ERROR_ARANGO_DATABASE_NAME_INVALID);
  }

  AgencyComm ac(_server);
  AgencyCommResult res;

  // First check that no other collection has a distributeShardsLike
  // entry pointing to us:
  auto coll = getCollection(dbName, collectionID);
  auto colls = getCollections(dbName);  // reloads plan
  std::vector<std::string> clones;
  for (std::shared_ptr<LogicalCollection> const& p : colls) {
    if (p->distributeShardsLike() == coll->name() ||
        p->distributeShardsLike() == collectionID) {
      clones.push_back(p->name());
    }
  }

  if (!clones.empty()) {
    std::string errorMsg("Collection '");
    errorMsg += coll->name();
    errorMsg += "' must not be dropped while '";
    errorMsg += arangodb::basics::StringUtils::join(clones, "', '");
    if (clones.size() == 1) {
      errorMsg += "' has ";
    } else {
      errorMsg += "' have ";
    }
    errorMsg += "distributeShardsLike set to '";
    errorMsg += coll->name();
    errorMsg += "'.";

    events::DropCollection(
        dbName, collectionID,
        TRI_ERROR_CLUSTER_MUST_NOT_DROP_COLL_OTHER_DISTRIBUTESHARDSLIKE);
    return Result(  // result
        TRI_ERROR_CLUSTER_MUST_NOT_DROP_COLL_OTHER_DISTRIBUTESHARDSLIKE,  // code
        errorMsg  // message
    );
  }

  double const realTimeout = getTimeout(timeout);
  double const endTime = TRI_microtime() + realTimeout;
  double const interval = getPollInterval();
  auto dbServerResult =
      std::make_shared<std::atomic<std::optional<ErrorCode>>>(std::nullopt);
  // Capture only explicitly! Please check lifetime of captured objects
  // as callback might be called after this function returns.
  std::function<bool(VPackSlice result)> dbServerChanged =
      [dbServerResult](VPackSlice result) {
        if (result.isNone() || result.isEmptyObject()) {
          dbServerResult->store(TRI_ERROR_NO_ERROR, std::memory_order_release);
        }
        return true;
      };

  // monitor the entry for the collection
  std::string const where =
      (coll->replicationVersion() == replication::Version::TWO)
          ? "Plan/Collections/" + dbName + "/" + collectionID
          : "Current/Collections/" + dbName + "/" + collectionID;

  // ATTENTION: The following callback calls the above closure in a
  // different thread. Nevertheless, the closure accesses some of our
  // local variables. Therefore we have to protect all accesses to them
  // by a mutex. We use the mutex of the condition variable in the
  // AgencyCallback for this.
  auto agencyCallback = std::make_shared<AgencyCallback>(
      _server, where, dbServerChanged, true, false);
  Result r = _agencyCallbackRegistry->registerCallback(agencyCallback);
  if (r.fail()) {
    return r;
  }

  auto cbGuard = scopeGuard([this, &agencyCallback]() noexcept {
    try {
      _agencyCallbackRegistry->unregisterCallback(agencyCallback);
    } catch (std::exception const& ex) {
      LOG_TOPIC("be7da", ERR, Logger::CLUSTER)
          << "Failed to unregister agency callback: " << ex.what();
    }
  });

  size_t numberOfShards = 0;

  auto& agencyCache = _server.getFeature<ClusterFeature>().agencyCache();
  auto [acb, idx] =
      agencyCache.read(std::vector<std::string>{AgencyCommHelper::path(
          "Plan/Collections/" + dbName + "/" + collectionID)});

  velocypack::Slice databaseSlice =
      acb->slice()[0].get(std::initializer_list<std::string_view>{
          AgencyCommHelper::path(), "Plan", "Collections", dbName});

  if (!databaseSlice.isObject()) {
    // database dropped in the meantime
    events::DropCollection(dbName, collectionID,
                           TRI_ERROR_ARANGO_DATABASE_NOT_FOUND);
    return TRI_ERROR_ARANGO_DATABASE_NOT_FOUND;
  }

  velocypack::Slice collectionSlice = databaseSlice.get(collectionID);
  if (!collectionSlice.isObject()) {
    // collection dropped in the meantime
    events::DropCollection(dbName, collectionID,
                           TRI_ERROR_ARANGO_DATA_SOURCE_NOT_FOUND);
    return TRI_ERROR_ARANGO_DATA_SOURCE_NOT_FOUND;
  }

  velocypack::Slice shardsSlice = collectionSlice.get("shards");
  if (shardsSlice.isObject()) {
    numberOfShards = shardsSlice.length();
  } else {
    LOG_TOPIC("d340d", ERR, Logger::CLUSTER)
        << "Missing shards information on dropping " << dbName << "/"
        << collectionID;

    events::DropCollection(dbName, collectionID,
                           TRI_ERROR_ARANGO_DATABASE_NOT_FOUND);
    return Result(TRI_ERROR_ARANGO_DATA_SOURCE_NOT_FOUND);
  }

  auto trans = std::invoke([&]() {
    if (coll->replicationVersion() == replication::Version::TWO) {
      // Transact to agency
      AgencyOperation delTargetCollection(
          "Target/Collections/" + dbName + "/" + collectionID,
          AgencySimpleOperationType::DELETE_OP);
      AgencyOperation delTargetCollectionGroup(
          "Target/CollectionGroups/" + dbName + "/" +
              std::to_string(coll->groupID().id()) + "/collections/" +
              collectionID,
          AgencySimpleOperationType::DELETE_OP);
      AgencyOperation delTargetCollectionName(
          "Target/CollectionNames/" + dbName + "/" + coll->name(),
          AgencySimpleOperationType::DELETE_OP);
      AgencyOperation incrementVersion(
          "Target/CollectionGroups/" + dbName + "/" +
              std::to_string(coll->groupID().id()) + "/version",
          AgencySimpleOperationType::INCREMENT_OP);
      AgencyPrecondition precondition = AgencyPrecondition(
          "Plan/Databases/" + dbName, AgencyPrecondition::Type::EMPTY, false);
      AgencyWriteTransaction trans(
          {delTargetCollection, incrementVersion, delTargetCollectionGroup,
           delTargetCollectionName},
          precondition);
      return trans;
    } else {
      // Transact to agency
      AgencyOperation delPlanCollection(
          "Plan/Collections/" + dbName + "/" + collectionID,
          AgencySimpleOperationType::DELETE_OP);
      AgencyOperation incrementVersion("Plan/Version",
                                       AgencySimpleOperationType::INCREMENT_OP);
      AgencyPrecondition precondition = AgencyPrecondition(
          "Plan/Databases/" + dbName, AgencyPrecondition::Type::EMPTY, false);
      AgencyWriteTransaction trans({delPlanCollection, incrementVersion},
                                   precondition);
      return trans;
    }
  });
  res = ac.sendTransactionWithFailover(trans);

  if (!res.successful()) {
    if (res.httpCode() == rest::ResponseCode::PRECONDITION_FAILED) {
      LOG_TOPIC("279c5", ERR, Logger::CLUSTER)
          << "Precondition failed for this agency transaction: "
          << trans.toJson() << ", return code: " << res.httpCode();
    }

    logAgencyDump();

    // TODO: this should rather be TRI_ERROR_ARANGO_DATABASE_NOT_FOUND, as the
    // precondition is that the database still exists
    events::DropCollection(dbName, collectionID,
                           TRI_ERROR_CLUSTER_COULD_NOT_DROP_COLLECTION);
    return Result(TRI_ERROR_CLUSTER_COULD_NOT_DROP_COLLECTION);
  }
  if (VPackSlice resultsSlice = res.slice().get("results");
      resultsSlice.length() > 0) {
    Result r = waitForPlan(resultsSlice[0].getNumber<uint64_t>()).get();
    if (r.fail()) {
      return r;
    }
  }

  if (numberOfShards == 0) {
    events::DropCollection(dbName, collectionID, TRI_ERROR_NO_ERROR);
    return Result(TRI_ERROR_NO_ERROR);
  }

  // TODO Need to wait for CollectionGroupVersion to be propagated
  // :/Current/CollectionGroups/<db>/<gid>/supervision/targetVersion == x
  while (true) {
    auto tmpRes = dbServerResult->load();
    if (tmpRes.has_value()) {
      cbGuard.fire();  // unregister cb before calling ac.removeValues(...)
      // ...remove the entire directory for the collection
      AgencyOperation delCurrentCollection(
          "Current/Collections/" + dbName + "/" + collectionID,
          AgencySimpleOperationType::DELETE_OP);
      AgencyWriteTransaction cx({delCurrentCollection});
      res = ac.sendTransactionWithFailover(cx);
      events::DropCollection(dbName, collectionID, *tmpRes);
      return Result(*tmpRes);
    }

    if (TRI_microtime() > endTime) {
      LOG_TOPIC("76ea6", ERR, Logger::CLUSTER)
          << "Timeout in _drop collection (" << realTimeout << ")"
          << ": database: " << dbName << ", collId:" << collectionID
          << "\ntransaction sent to agency: " << trans.toJson();

      logAgencyDump();

      events::DropCollection(dbName, collectionID, TRI_ERROR_CLUSTER_TIMEOUT);
      return Result(TRI_ERROR_CLUSTER_TIMEOUT);
    }

    {
      std::lock_guard locker{agencyCallback->_cv.mutex};
      agencyCallback->executeByCallbackOrTimeout(interval);
    }

    if (_server.isStopping()) {
      events::DropCollection(dbName, collectionID, TRI_ERROR_SHUTTING_DOWN);
      return Result(TRI_ERROR_SHUTTING_DOWN);
    }
  }
}

////////////////////////////////////////////////////////////////////////////////
/// @brief set collection properties in coordinator
////////////////////////////////////////////////////////////////////////////////

Result ClusterInfo::setCollectionPropertiesCoordinator(
    std::string const& databaseName, std::string const& collectionID,
    LogicalCollection const* info) {
  TRI_ASSERT(ServerState::instance()->isCoordinator());
  AgencyComm ac(_server);

  AgencyPrecondition databaseExists("Plan/Databases/" + databaseName,
                                    AgencyPrecondition::Type::EMPTY, false);
  AgencyOperation incrementVersion("Plan/Version",
                                   AgencySimpleOperationType::INCREMENT_OP);

  auto& agencyCache = _server.getFeature<ClusterFeature>().agencyCache();
  auto [acb, index] =
      agencyCache.read(std::vector<std::string>{AgencyCommHelper::path(
          "Plan/Collections/" + databaseName + "/" + collectionID)});

  velocypack::Slice collection =
      acb->slice()[0].get(std::initializer_list<std::string_view>{
          AgencyCommHelper::path(), "Plan", "Collections", databaseName,
          collectionID});

  if (!collection.isObject()) {
    return Result(TRI_ERROR_ARANGO_DATA_SOURCE_NOT_FOUND);
  }

  VPackBuilder temp;
  temp.openObject();
  temp.add(StaticStrings::WaitForSyncString, VPackValue(info->waitForSync()));
  if (info->isSatellite()) {
    temp.add(StaticStrings::ReplicationFactor,
             VPackValue(StaticStrings::Satellite));
  } else {
    temp.add(StaticStrings::ReplicationFactor,
             VPackValue(info->replicationFactor()));
  }
  temp.add(StaticStrings::MinReplicationFactor,
           VPackValue(info->writeConcern()));  // deprecated in 3.6
  temp.add(StaticStrings::WriteConcern, VPackValue(info->writeConcern()));
  temp.add(StaticStrings::UsesRevisionsAsDocumentIds,
           VPackValue(info->usesRevisionsAsDocumentIds()));
  temp.add(StaticStrings::SyncByRevision, VPackValue(info->syncByRevision()));
  temp.add(VPackValue(StaticStrings::ComputedValues));
  info->computedValuesToVelocyPack(temp);
  temp.add(VPackValue(StaticStrings::Schema));
  info->schemaToVelocyPack(temp);
  info->getPhysical()->getPropertiesVPack(temp);
  temp.close();

  VPackBuilder builder =
      VPackCollection::merge(collection, temp.slice(), false);

  AgencyOperation setColl(
      "Plan/Collections/" + databaseName + "/" + collectionID,
      AgencyValueOperationType::SET, builder.slice());

  AgencyWriteTransaction trans({setColl, incrementVersion}, databaseExists);
  AgencyCommResult res = ac.sendTransactionWithFailover(trans);

  if (res.successful()) {
    Result r;
    if (VPackSlice resultsSlice = res.slice().get("results");
        resultsSlice.length() > 0) {
      r = waitForPlan(resultsSlice[0].getNumber<uint64_t>()).get();
    }
    return r;
  }

  return Result(TRI_ERROR_CLUSTER_AGENCY_COMMUNICATION_FAILED,
                res.errorMessage());
}

////////////////////////////////////////////////////////////////////////////////
/// @brief create view in coordinator, the return value is an ArangoDB
/// error code and the errorMsg is set accordingly. One possible error
/// is a timeout, a timeout of 0.0 means no timeout.
////////////////////////////////////////////////////////////////////////////////
Result ClusterInfo::createViewCoordinator(  // create view
    std::string const& databaseName,        // database name
    std::string const& viewID, velocypack::Slice json) {
  // TRI_ASSERT(ServerState::instance()->isCoordinator());
  // FIXME TODO is this check required?
  auto const typeSlice = json.get(arangodb::StaticStrings::DataSourceType);

  if (!typeSlice.isString()) {
    std::string name;
    if (json.isObject()) {
      name = basics::VelocyPackHelper::getStringValue(
          json, StaticStrings::DataSourceName, "");
    }
    events::CreateView(databaseName, name, TRI_ERROR_BAD_PARAMETER);
    return Result(TRI_ERROR_BAD_PARAMETER);
  }

  auto const name = basics::VelocyPackHelper::getStringValue(
      json, arangodb::StaticStrings::DataSourceName, StaticStrings::Empty);

  if (name.empty()) {
    events::CreateView(databaseName, name, TRI_ERROR_BAD_PARAMETER);
    return Result(TRI_ERROR_BAD_PARAMETER);  // must not be empty
  }

  {
    // check if a view with the same name is already planned
    READ_LOCKER(readLocker, _planProt.lock);
    {
      AllViews::const_iterator it = _plannedViews.find(databaseName);
      if (it != _plannedViews.end()) {
        DatabaseViews::const_iterator it2 = (*it).second.find(name);

        if (it2 != (*it).second.end()) {
          // view already exists!
          events::CreateView(databaseName, name,
                             TRI_ERROR_ARANGO_DUPLICATE_NAME);
          return Result(TRI_ERROR_ARANGO_DUPLICATE_NAME,
                        std::string("duplicate view name '") + name + "'");
        }
      }
    }
    {
      // check against planned collections as well
      AllCollections::const_iterator it =
          _plannedCollections.find(databaseName);
      if (it != _plannedCollections.end()) {
        DatabaseCollections::const_iterator it2 = (*it).second->find(name);

        if (it2 != (*it).second->end()) {
          // collection already exists!
          events::CreateCollection(databaseName, name,
                                   TRI_ERROR_ARANGO_DUPLICATE_NAME);
          return Result(TRI_ERROR_ARANGO_DUPLICATE_NAME,
                        std::string("duplicate view name '") + name + "'");
        }
      }
    }
  }

  auto& cache = _server.getFeature<ClusterFeature>().agencyCache();
  if (!cache.has("Plan/Databases/" + databaseName)) {
    events::CreateView(databaseName, name, TRI_ERROR_ARANGO_DATABASE_NOT_FOUND);
    return Result(TRI_ERROR_ARANGO_DATABASE_NOT_FOUND);
  }

  if (cache.has("Plan/Views/" + databaseName + "/" + viewID)) {
    events::CreateView(databaseName, name, TRI_ERROR_CLUSTER_VIEW_ID_EXISTS);
    return Result(TRI_ERROR_CLUSTER_VIEW_ID_EXISTS);
  }

  AgencyWriteTransaction const transaction{
      // operations
      {{"Plan/Views/" + databaseName + "/" + viewID,
        AgencyValueOperationType::SET, json},
       {"Plan/Version", AgencySimpleOperationType::INCREMENT_OP}},
      // preconditions
      {{"Plan/Views/" + databaseName + "/" + viewID,
        AgencyPrecondition::Type::EMPTY, true}}};

  AgencyComm ac(_server);
  auto const res = ac.sendTransactionWithFailover(transaction);

  // Only if not precondition failed
  if (!res.successful()) {
    if (res.httpCode() == rest::ResponseCode::PRECONDITION_FAILED) {
      // Dump agency plan:

      logAgencyDump();

      events::CreateView(databaseName, name,
                         TRI_ERROR_CLUSTER_COULD_NOT_CREATE_VIEW_IN_PLAN);
      return Result(                                        // result
          TRI_ERROR_CLUSTER_COULD_NOT_CREATE_VIEW_IN_PLAN,  // code
          std::string("Precondition that view ") + name + " with ID " + viewID +
              " does not yet exist failed. Cannot create view.");
    }

    events::CreateView(databaseName, name,
                       TRI_ERROR_CLUSTER_COULD_NOT_CREATE_VIEW_IN_PLAN);
    return Result(
        TRI_ERROR_CLUSTER_COULD_NOT_CREATE_VIEW_IN_PLAN,
        basics::StringUtils::concatT(
            "file: ", __FILE__, " line: ", __LINE__,
            " HTTP code: ", static_cast<int>(res.httpCode()),
            " error message: ", res.errorMessage(),
            " error details: ", res.errorDetails(), " body: ", res.body()));
  }

  Result r;
  if (VPackSlice resultsSlice = res.slice().get("results");
      resultsSlice.length() > 0) {
    r = waitForPlan(resultsSlice[0].getNumber<uint64_t>()).get();
  }

  events::CreateView(databaseName, name, r.errorNumber());
  return r;
}

////////////////////////////////////////////////////////////////////////////////
/// @brief drop view in coordinator, the return value is an ArangoDB
/// error code and the errorMsg is set accordingly.
////////////////////////////////////////////////////////////////////////////////
Result ClusterInfo::dropViewCoordinator(  // drop view
    std::string const& databaseName,      // database name
    std::string const& viewID             // view identifier
) {
  TRI_ASSERT(ServerState::instance()->isCoordinator());
  // Transact to agency
  AgencyWriteTransaction const trans{
      // operations
      {{"Plan/Views/" + databaseName + "/" + viewID,
        AgencySimpleOperationType::DELETE_OP},
       {"Plan/Version", AgencySimpleOperationType::INCREMENT_OP}},
      // preconditions
      {{"Plan/Databases/" + databaseName, AgencyPrecondition::Type::EMPTY,
        false},
       {"Plan/Views/" + databaseName + "/" + viewID,
        AgencyPrecondition::Type::EMPTY, false}}};

  AgencyComm ac(_server);
  auto const res = ac.sendTransactionWithFailover(trans);

  Result result;

  if (res.successful() && res.slice().get("results").length()) {
    result =
        waitForPlan(res.slice().get("results")[0].getNumber<uint64_t>()).get();
  }

  if (!res.successful() && !result.fail()) {
    if (res.errorCode() == TRI_ERROR_HTTP_PRECONDITION_FAILED) {
      result = Result(                                            // result
          TRI_ERROR_CLUSTER_COULD_NOT_REMOVE_COLLECTION_IN_PLAN,  // FIXME
                                                                  // COULD_NOT_REMOVE_VIEW_IN_PLAN
          std::string("Precondition that view  with ID ") + viewID +
              " already exist failed. Cannot create view.");

      // Dump agency plan:
      logAgencyDump();
    } else {
      // FIXME COULD_NOT_REMOVE_VIEW_IN_PLAN
      result = Result(
          TRI_ERROR_CLUSTER_COULD_NOT_REMOVE_COLLECTION_IN_PLAN,
          basics::StringUtils::concatT(
              "file: ", __FILE__, " line: ", __LINE__,
              " HTTP code: ", static_cast<int>(res.httpCode()),
              " error message: ", res.errorMessage(),
              " error details: ", res.errorDetails(), " body: ", res.body()));
    }
  }

  events::DropView(databaseName, viewID, result.errorNumber());

  return result;
}

////////////////////////////////////////////////////////////////////////////////
/// @brief set view properties in coordinator
////////////////////////////////////////////////////////////////////////////////

Result ClusterInfo::setViewPropertiesCoordinator(
    std::string const& databaseName, std::string const& viewID,
    VPackSlice json) {
  // TRI_ASSERT(ServerState::instance()->isCoordinator());
  auto& agencyCache = _server.getFeature<ClusterFeature>().agencyCache();
  auto [acb, index] = agencyCache.read(std::vector<std::string>{
      AgencyCommHelper::path("Plan/Views/" + databaseName + "/" + viewID)});

  if (!acb->slice()[0].hasKey(std::initializer_list<std::string_view>{
          AgencyCommHelper::path(), "Plan", "Views", databaseName, viewID})) {
    return {TRI_ERROR_ARANGO_DATA_SOURCE_NOT_FOUND};
  }

  auto const view = acb->slice()[0].get(std::initializer_list<std::string_view>{
      AgencyCommHelper::path(), "Plan", "Views", databaseName, viewID});

  if (!view.isObject()) {
    logAgencyDump();

    return {TRI_ERROR_ARANGO_DATA_SOURCE_NOT_FOUND};
  }

  AgencyWriteTransaction const trans{
      // operations
      {{"Plan/Views/" + databaseName + "/" + viewID,
        AgencyValueOperationType::SET, json},
       {"Plan/Version", AgencySimpleOperationType::INCREMENT_OP}},
      // preconditions
      {"Plan/Databases/" + databaseName, AgencyPrecondition::Type::EMPTY,
       false}};

  AgencyComm ac(_server);
  AgencyCommResult res = ac.sendTransactionWithFailover(trans);

  if (!res.successful()) {
    return {TRI_ERROR_CLUSTER_AGENCY_COMMUNICATION_FAILED, res.errorMessage()};
  }

  Result r;
  if (VPackSlice resultsSlice = res.slice().get("results");
      resultsSlice.length() > 0) {
    r = waitForPlan(resultsSlice[0].getNumber<uint64_t>()).get();
  }
  return r;
}

////////////////////////////////////////////////////////////////////////////////
/// @brief start creating or deleting an analyzer in coordinator,
/// the return value is an ArangoDB error code
/// and the errorMsg is set accordingly. One possible error
/// is a timeout.
////////////////////////////////////////////////////////////////////////////////
std::pair<Result, AnalyzersRevision::Revision>
ClusterInfo::startModifyingAnalyzerCoordinator(std::string_view databaseID) {
  VPackBuilder serverIDBuilder;
  serverIDBuilder.add(VPackValue(ServerState::instance()->getId()));

  VPackBuilder rebootIDBuilder;
  rebootIDBuilder.add(
      VPackValue(ServerState::instance()->getRebootId().value()));

  AgencyComm ac(_server);

  AnalyzersRevision::Revision revision;
  auto const endTime =
      TRI_microtime() + getTimeout(checkAnalyzersPreconditionTimeout);

  // do until precondition success or timeout
  do {
    {
      // Get current revision for precondition
      READ_LOCKER(readLocker, _planProt.lock);
      auto const it = _dbAnalyzersRevision.find(databaseID);
      if (it == _dbAnalyzersRevision.cend()) {
        if (TRI_microtime() > endTime) {
          return std::make_pair(
              Result(TRI_ERROR_CLUSTER_COULD_NOT_MODIFY_ANALYZERS_IN_PLAN,
                     "start modifying analyzer: unknown database name '" +
                         std::string{databaseID} + "'"),
              AnalyzersRevision::LATEST);
        }
        // less possible case - we have just updated database so try to write
        // EmptyRevision with preconditions
        {
          VPackBuilder emptyRevision;
          AnalyzersRevision::getEmptyRevision()->toVelocyPack(emptyRevision);
          auto const anPath = analyzersPath(databaseID) + "/";
          AgencyWriteTransaction const transaction{
              {{anPath, AgencyValueOperationType::SET, emptyRevision.slice()},
               {"Plan/Version", AgencySimpleOperationType::INCREMENT_OP}},
              {{anPath, AgencyPrecondition::Type::EMPTY, true}}};
          auto const res = ac.sendTransactionWithFailover(transaction);
          if (res.successful()) {
            auto results = res.slice().get("results");
            if (results.isArray() && results.length() > 0) {
              readLocker.unlock();  // we want to wait for plan to load -
                                    // release reader
              Result r = waitForPlan(results[0].getNumber<uint64_t>()).get();
              if (r.fail()) {
                return std::make_pair(r, AnalyzersRevision::LATEST);
              }
            }
          }
        }
        continue;
      }
      revision = it->second->getRevision();
    }

    VPackBuilder revisionBuilder;
    revisionBuilder.add(VPackValue(revision));

    auto const anPath = analyzersPath(databaseID) + "/";
    AgencyWriteTransaction const transaction{
        {{anPath + StaticStrings::AnalyzersBuildingRevision,
          AgencySimpleOperationType::INCREMENT_OP},
         {anPath + StaticStrings::AttrCoordinator,
          AgencyValueOperationType::SET, serverIDBuilder.slice()},
         {anPath + StaticStrings::AttrCoordinatorRebootId,
          AgencyValueOperationType::SET, rebootIDBuilder.slice()},
         {"Plan/Version", AgencySimpleOperationType::INCREMENT_OP}},
        {{anPath + StaticStrings::AnalyzersBuildingRevision,
          AgencyPrecondition::Type::VALUE, revisionBuilder.slice()}}};

    auto const res = ac.sendTransactionWithFailover(transaction);

    // Only if not precondition failed
    if (!res.successful()) {
      if (res.httpCode() == arangodb::rest::ResponseCode::PRECONDITION_FAILED) {
        if (TRI_microtime() > endTime) {
          // Dump agency plan
          logAgencyDump();
          return std::make_pair(
              Result(TRI_ERROR_CLUSTER_COULD_NOT_MODIFY_ANALYZERS_IN_PLAN,
                     "start modifying analyzer precondition for database " +
                         std::string{databaseID} + ": Revision " +
                         revisionBuilder.toString() +
                         " is not equal to BuildingRevision. Cannot modify an "
                         "analyzer."),
              AnalyzersRevision::LATEST);
        }

        if (_server.isStopping()) {
          return std::make_pair(Result(TRI_ERROR_SHUTTING_DOWN),
                                AnalyzersRevision::LATEST);
        }

        continue;
      }

      return std::make_pair(
          Result(TRI_ERROR_CLUSTER_COULD_NOT_MODIFY_ANALYZERS_IN_PLAN,
                 basics::StringUtils::concatT(
                     "file: ", __FILE__, " line: ", __LINE__,
                     " HTTP code: ", static_cast<int>(res.httpCode()),
                     " error message: ", res.errorMessage(), " error details: ",
                     res.errorDetails(), " body: ", res.body())),
          AnalyzersRevision::LATEST);
    } else {
      auto results = res.slice().get("results");
      if (results.isArray() && results.length() > 0) {
        Result r = waitForPlan(results[0].getNumber<uint64_t>()).get();
        if (r.fail()) {
          return std::make_pair(r, AnalyzersRevision::LATEST);
        }
      }
    }
    break;
  } while (true);

  return std::make_pair(Result(TRI_ERROR_NO_ERROR),
                        revision + 1);  // as INCREMENT_OP succeeded
}

////////////////////////////////////////////////////////////////////////////////
/// @brief finish creating or deleting an analyzer in coordinator,
/// the return value is an ArangoDB error code
/// and the errorMsg is set accordingly. One possible error
/// is a timeout.
////////////////////////////////////////////////////////////////////////////////
Result ClusterInfo::finishModifyingAnalyzerCoordinator(
    std::string_view databaseID, bool restore) {
  TRI_IF_FAILURE("FinishModifyingAnalyzerCoordinator") {
    return Result(TRI_ERROR_DEBUG);
  }

  VPackBuilder serverIDBuilder;
  serverIDBuilder.add(VPackValue(ServerState::instance()->getId()));

  VPackBuilder rebootIDBuilder;
  rebootIDBuilder.add(
      VPackValue(ServerState::instance()->getRebootId().value()));

  AgencyComm ac(_server);

  AnalyzersRevision::Revision revision;
  auto const endTime =
      TRI_microtime() + getTimeout(checkAnalyzersPreconditionTimeout);

  // do until precondition success or timeout
  do {
    {
      // Get current revision for precondition
      READ_LOCKER(readLocker, _planProt.lock);
      auto const it = _dbAnalyzersRevision.find(databaseID);
      if (it == _dbAnalyzersRevision.cend()) {
        return Result(TRI_ERROR_CLUSTER_COULD_NOT_MODIFY_ANALYZERS_IN_PLAN,
                      "finish modifying analyzer: unknown database name '" +
                          std::string{databaseID} + "'");
      }
      revision = it->second->getRevision();
    }

    VPackBuilder revisionBuilder;
    revisionBuilder.add(VPackValue(++revision));

    auto const anPath = analyzersPath(databaseID) + "/";
    AgencyWriteTransaction const transaction{
        {[restore, &anPath] {
           if (restore) {
             return AgencyOperation{
                 anPath + StaticStrings::AnalyzersBuildingRevision,
                 AgencySimpleOperationType::DECREMENT_OP};
           }
           return AgencyOperation{anPath + StaticStrings::AnalyzersRevision,
                                  AgencySimpleOperationType::INCREMENT_OP};
         }(),
         {"Plan/Version", AgencySimpleOperationType::INCREMENT_OP}},
        {{anPath + StaticStrings::AnalyzersBuildingRevision,
          AgencyPrecondition::Type::VALUE, revisionBuilder.slice()},
         {anPath + StaticStrings::AttrCoordinator,
          AgencyPrecondition::Type::VALUE, serverIDBuilder.slice()},
         {anPath + StaticStrings::AttrCoordinatorRebootId,
          AgencyPrecondition::Type::VALUE, rebootIDBuilder.slice()}}};

    auto const res = ac.sendTransactionWithFailover(transaction);

    // Only if not precondition failed
    if (!res.successful()) {
      // if preconditions failed -> somebody already finished our revision
      // record. That means agency maintenance already reverted our operation -
      // we must abandon this operation. So it differs from what we do in
      // startModifying.
      if (res.httpCode() != rest::ResponseCode::PRECONDITION_FAILED) {
        if (TRI_microtime() > endTime) {
          // Dump agency plan
          logAgencyDump();

          return Result(TRI_ERROR_CLUSTER_COULD_NOT_MODIFY_ANALYZERS_IN_PLAN,
                        basics::StringUtils::concatT(
                            "file: ", __FILE__, " line: ", __LINE__,
                            " HTTP code: ", static_cast<int>(res.httpCode()),
                            " error message: ", res.errorMessage(),
                            " error details: ", res.errorDetails(),
                            " body: ", res.body()));
        }

        if (_server.isStopping()) {
          return Result(TRI_ERROR_SHUTTING_DOWN);
        }

        continue;
      } else if (restore) {
        break;  // failed precondition means our revert is indirectly
                // successful!
      }
      return Result(
          TRI_ERROR_CLUSTER_COULD_NOT_MODIFY_ANALYZERS_IN_PLAN,
          "finish modifying analyzer precondition for database " +
              std::string{databaseID} + ": Revision " +
              revisionBuilder.toString() +
              " is not equal to BuildingRevision " + " or " +
              serverIDBuilder.toString() + " is not equal to coordinator or " +
              rebootIDBuilder.toString() +
              " is not equal to coordinatorRebootId. Cannot finish modify "
              "an analyzer.");
    } else {
      auto results = res.slice().get("results");
      if (results.isArray() && results.length() > 0) {
        Result r = waitForPlan(results[0].getNumber<uint64_t>()).get();
        if (r.fail()) {
          return r;
        }
      }
    }
    break;
  } while (true);

  return Result(TRI_ERROR_NO_ERROR);
}

void ClusterInfo::initMetricsState() {
  auto rebootId = ServerState::instance()->getRebootId().value();
  auto serverId = ServerState::instance()->getId();

  VPackBuilder builderRebootId;
  builderRebootId.add(VPackValue{rebootId});
  VPackBuilder builderServerId;
  builderServerId.add(VPackValue{serverId});

  AgencyWriteTransaction const write{
      {{kMetricsRebootId, AgencyValueOperationType::SET,
        builderRebootId.slice()},
       {kMetricsServerId, AgencyValueOperationType::SET,
        builderServerId.slice()}},
      {{kMetricsRebootId, AgencyPrecondition::Type::EMPTY, true},
       {kMetricsServerId, AgencyPrecondition::Type::EMPTY, true}}};
  AgencyComm ac{_server};
  while (!server().isStopping()) {
    auto const r = ac.sendTransactionWithFailover(write);
    if (r.successful() ||
        r.httpCode() == rest::ResponseCode::PRECONDITION_FAILED) {
      return;
    }
    LOG_TOPIC("bfdc3", WARN, Logger::CLUSTER)
        << "Failed to self-propose leader with httpCode: " << r.httpCode();
  }
}

ClusterInfo::MetricsState ClusterInfo::getMetricsState(bool wantLeader) {
  auto& ac = _server.getFeature<ClusterFeature>().agencyCache();
  auto [result, index] = ac.read({AgencyCommHelper::path(kMetricsServerId),
                                  AgencyCommHelper::path(kMetricsRebootId)});
  auto data = result->slice().at(0).get(std::initializer_list<std::string_view>{
      AgencyCommHelper::path(), "Plan", "Metrics"});
  auto leaderRebootId = data.get("RebootId").getNumber<uint64_t>();
  auto leaderServerId = data.get("ServerId").stringView();
  auto ourRebootId = ServerState::instance()->getRebootId().value();
  auto ourServerId = ServerState::instance()->getId();
  if (wantLeader) {
    // remove old callback (with _metricsGuard call)
    // then store new callback or understand we are leader
    _metricsGuard = {};
  }
  if (ourRebootId == leaderRebootId && ourServerId == leaderServerId) {
    return {std::nullopt};
  }
  if (wantLeader) {
    _metricsGuard = _rebootTracker.callMeOnChange(
        {std::string{leaderServerId}, RebootId{leaderRebootId}},
        [this, leaderRebootId, serverId = std::string{leaderServerId}] {
          proposeMetricsLeader(leaderRebootId, serverId);
        },
        "Try to propose current server as a new leader for cluster metrics");
  }
  return {std::string{leaderServerId}};
}

void ClusterInfo::proposeMetricsLeader(uint64_t oldRebootId,
                                       std::string_view oldServerId) {
  AgencyComm ac{_server};
  auto rebootId = ServerState::instance()->getRebootId().value();
  auto serverId = ServerState::instance()->getId();

  VPackBuilder builderOldRebootId;
  builderOldRebootId.add(VPackValue{oldRebootId});
  VPackBuilder builderOldServerId;
  builderOldServerId.add(VPackValue{oldServerId});
  VPackBuilder builderRebootId;
  builderRebootId.add(VPackValue{rebootId});
  VPackBuilder builderServerId;
  builderServerId.add(VPackValue{serverId});

  AgencyWriteTransaction const write{
      {{kMetricsRebootId, AgencyValueOperationType::SET,
        builderRebootId.slice()},
       {kMetricsServerId, AgencyValueOperationType::SET,
        builderServerId.slice()}},
      {{kMetricsRebootId, AgencyPrecondition::Type::VALUE,
        builderOldRebootId.slice()},
       {kMetricsServerId, AgencyPrecondition::Type::VALUE,
        builderOldServerId.slice()}}};
  auto const r = ac.sendTransactionWithFailover(write);
  if (r.successful()) {
    return;
  }
  if (r.httpCode() == rest::ResponseCode::PRECONDITION_FAILED) {
    LOG_TOPIC("bfdc5", TRACE, Logger::CLUSTER)
        << "Failed to self-propose leader";
  } else {
    // We don't need retry here, because we have retry in ClusterMetricsFeature
    LOG_TOPIC("bfdc6", WARN, Logger::CLUSTER)
        << "Failed to self-propose leader with httpCode: " << r.httpCode();
  }
}

AnalyzerModificationTransaction::Ptr
ClusterInfo::createAnalyzersCleanupTrans() {
  if (AnalyzerModificationTransaction::getPendingCount() ==
      0) {  // rough check, don`t care about sync much
    READ_LOCKER(readLocker, _planProt.lock);
    for (auto& it : _dbAnalyzersRevision) {
      if (it.second->getRebootID() == ServerState::instance()->getRebootId() &&
          it.second->getServerID() == ServerState::instance()->getId() &&
          it.second->getRevision() != it.second->getBuildingRevision()) {
        // this maybe dangling
        if (AnalyzerModificationTransaction::getPendingCount() ==
            0) {  // still nobody active
          return std::make_unique<AnalyzerModificationTransaction>(it.first,
                                                                   this, true);
        } else {
          break;
        }
      }
    }
  }
  return nullptr;
}

////////////////////////////////////////////////////////////////////////////////
/// @brief ensure an index in coordinator.
////////////////////////////////////////////////////////////////////////////////
Result ClusterInfo::ensureIndexCoordinator(LogicalCollection const& collection,
                                           VPackSlice slice, bool create,
                                           VPackBuilder& resultBuilder,
                                           double timeout) {
  TRI_ASSERT(ServerState::instance()->isCoordinator());
  // check index id
  IndexId iid = IndexId::none();
  VPackSlice const idSlice = slice.get(StaticStrings::IndexId);

  if (idSlice.isString()) {  // use predefined index id
    iid = IndexId{arangodb::basics::StringUtils::uint64(idSlice.copyString())};
  }

  if (iid.empty()) {  // no id set, create a new one!
    iid = IndexId{uniqid()};
  }

  std::string const idString = arangodb::basics::StringUtils::itoa(iid.id());

  VPackSlice const typeSlice = slice.get(StaticStrings::IndexType);
  if (!typeSlice.isString() ||
      (typeSlice.isEqualString("geo1") || typeSlice.isEqualString("geo2"))) {
    // geo1 and geo2 are disallowed here. Only "geo" should be used
    return Result(TRI_ERROR_BAD_PARAMETER, "invalid index type");
  }

  Result res;

  try {
    auto start = std::chrono::steady_clock::now();

    // Keep trying for 2 minutes, if it's preconditions, which are stopping us
    do {
      resultBuilder.clear();
      res = ensureIndexCoordinatorInner(  // create index
          collection, idString, slice, create, resultBuilder, timeout);

      // Note that this function sets the errorMsg unless it is precondition
      // failed, in which case we retry, if this times out, we need to set
      // it ourselves, otherwise all is done!
      if (res.is(TRI_ERROR_HTTP_PRECONDITION_FAILED)) {
        auto diff = std::chrono::steady_clock::now() - start;

        if (diff < std::chrono::seconds(120)) {
          uint32_t wt = RandomGenerator::interval(static_cast<uint32_t>(1000));
          std::this_thread::sleep_for(std::chrono::steady_clock::duration(wt));
          continue;
        }

        res = Result(                                          // result
            TRI_ERROR_CLUSTER_COULD_NOT_CREATE_INDEX_IN_PLAN,  // code
            res.errorMessage()                                 // message
        );
      }

      break;
    } while (true);
  } catch (basics::Exception const& ex) {
    res = Result(ex.code(), StringUtils::concatT(TRI_errno_string(ex.code()),
                                                 ", exception: ", ex.what()));
  } catch (...) {
    res = Result(TRI_ERROR_INTERNAL);
  }

  // We get here in any case eventually, regardless of whether we have
  //   - succeeded with lookup or index creation
  //   - failed because of a timeout and rollback
  //   - some other error
  // There is nothing more to do here.

  return res;
}

// The following function does the actual work of index creation: Create
// in Plan, watch Current until all dbservers for all shards have done their
// bit. If this goes wrong with a timeout, the creation operation is rolled
// back. If the `create` flag is false, this is actually a lookup operation.
// In any case, no rollback has to happen in the calling function
// ClusterInfo::ensureIndexCoordinator. Note that this method here
// sets the `isBuilding` attribute to `true`, which leads to the fact
// that the index is not yet used by queries. There is code in the
// Agency Supervision which deletes this flag once everything has been
// built successfully. This is a more robust and self-repairing solution
// than if we would take out the `isBuilding` here, since it survives a
// coordinator crash and failover operations.
// Finally note that the retry loop for the case of a failed precondition
// is outside this function here in `ensureIndexCoordinator`.
Result ClusterInfo::ensureIndexCoordinatorInner(
    LogicalCollection const& collection, std::string_view idString,
    VPackSlice slice, bool create, VPackBuilder& resultBuilder,
    double timeout) {
  AgencyComm ac(_server);

  using namespace std::chrono;

  double const realTimeout = getTimeout(timeout);
  double const endTime = TRI_microtime() + realTimeout;
  double const interval = getPollInterval();

  TRI_ASSERT(resultBuilder.isEmpty());

  auto type = slice.get(arangodb::StaticStrings::IndexType);
  if (!type.isString()) {
    return Result(TRI_ERROR_INTERNAL,
                  "expecting string value for \"type\" attribute");
  }

  const size_t numberOfShards = collection.numberOfShards();

  // Get the current entry in Plan for this collection
  PlanCollectionReader collectionFromPlan(collection);
  if (!collectionFromPlan.state().ok()) {
    return collectionFromPlan.state();
  }

  auto& engine = _server.getFeature<EngineSelectorFeature>().engine();
  VPackSlice indexes = collectionFromPlan.indexes();
  for (auto const& other : VPackArrayIterator(indexes)) {
    TRI_ASSERT(other.isObject());
    if (arangodb::Index::Compare(engine, slice, other,
                                 collection.vocbase().name())) {
      {  // found an existing index... Copy over all elements in slice.
        VPackObjectBuilder b(&resultBuilder);
        resultBuilder.add(VPackObjectIterator(other));
        resultBuilder.add("isNewlyCreated", VPackValue(false));
      }
      return Result(TRI_ERROR_NO_ERROR);
    }

    if (arangodb::Index::CompareIdentifiers(slice, other)) {
      // found an existing index with a same identifier (i.e. name)
      // but different definition, throw an error
      return Result(TRI_ERROR_ARANGO_DUPLICATE_IDENTIFIER,
                    "duplicate value for `" + arangodb::StaticStrings::IndexId +
                        "` or `" + arangodb::StaticStrings::IndexName + "`");
    }
  }

  // no existing index found.
  if (!create) {
    TRI_ASSERT(resultBuilder.isEmpty());
    return Result(TRI_ERROR_NO_ERROR);
  }

  // will contain the error number and message
  auto dbServerResult =
      std::make_shared<std::atomic<std::optional<ErrorCode>>>(std::nullopt);
  std::shared_ptr<std::string> errMsg = std::make_shared<std::string>();

  // We need explicit copies as this callback may run even after
  // this function returns. So let's keep all used variables
  // explicit here.
  std::function<bool(VPackSlice result)> dbServerChanged =  // for format
      [dbServerResult, errMsg, numberOfShards,
       idString = std::string{idString}](VPackSlice result) {
        if (!result.isObject() || result.length() != numberOfShards) {
          return true;
        }

        size_t found = 0;
        for (auto const& shard : VPackObjectIterator(result)) {
          VPackSlice const slice = shard.value;
          if (slice.hasKey("indexes")) {
            VPackSlice const indexes = slice.get("indexes");
            if (!indexes.isArray()) {
              break;  // no list, so our index is not present. we can abort
                      // searching
            }

            for (VPackSlice v : VPackArrayIterator(indexes)) {
              VPackSlice const k = v.get(StaticStrings::IndexId);
              if (!k.isString() || idString != k.stringView()) {
                continue;  // this is not our index
              }

              // check for errors
              if (hasError(v)) {
                // Note that this closure runs with the mutex in the condition
                // variable of the agency callback, which protects writing
                // to *errMsg:
                *errMsg = extractErrorMessage(shard.key.stringView(), v);
                *errMsg = "Error during index creation: " + *errMsg;
                // Returns the specific error number if set, or the general
                // error otherwise
                auto errNum =
                    arangodb::basics::VelocyPackHelper::getNumericValue<
                        ErrorCode>(v, StaticStrings::ErrorNum,
                                   TRI_ERROR_ARANGO_INDEX_CREATION_FAILED);
                dbServerResult->store(errNum, std::memory_order_release);
                return true;
              }

              found++;  // found our index
              break;
            }
          }
        }

        if (found == static_cast<size_t>(numberOfShards)) {
          dbServerResult->store(TRI_ERROR_NO_ERROR, std::memory_order_release);
        }

        return true;
      };

  VPackBuilder newIndexBuilder;
  {
    VPackObjectBuilder ob(&newIndexBuilder);
    // Add the new index ignoring "id"
    for (auto const& e : VPackObjectIterator(slice)) {
      TRI_ASSERT(e.key.isString());
      auto key = e.key.stringView();
      if (key != StaticStrings::IndexId &&
          key != StaticStrings::IndexIsBuilding) {
        ob->add(e.key);
        ob->add(e.value);
      }
    }
    if (numberOfShards > 0) {
      ob->add(StaticStrings::IndexIsBuilding, VPackValue(true));
      // add our coordinator id and reboot id
      ob->add(StaticStrings::AttrCoordinator,
              VPackValue(ServerState::instance()->getId()));
      ob->add(StaticStrings::AttrCoordinatorRebootId,
              VPackValue(ServerState::instance()->getRebootId().value()));
    }
    ob->add(StaticStrings::IndexId, VPackValue(idString));
  }

  // ATTENTION: The following callback calls the above closure in a
  // different thread. Nevertheless, the closure accesses some of our
  // local variables. Therefore we have to protect all accesses to them
  // by a mutex. We use the mutex of the condition variable in the
  // AgencyCallback for this.
  std::string databaseName = collection.vocbase().name();
  std::string collectionID = std::to_string(collection.id().id());

  std::string where =
      "Current/Collections/" + databaseName + "/" + collectionID;
  auto agencyCallback = std::make_shared<AgencyCallback>(
      _server, where, dbServerChanged, true, false);

  Result r = _agencyCallbackRegistry->registerCallback(agencyCallback);
  if (r.fail()) {
    return r;
  }

  auto cbGuard = scopeGuard([&]() noexcept {
    try {
      _agencyCallbackRegistry->unregisterCallback(agencyCallback);
    } catch (std::exception const& ex) {
      LOG_TOPIC("7702e", ERR, Logger::CLUSTER)
          << "Failed to unregister agency callback: " << ex.what();
    }
  });

  std::string const planCollKey =
      "Plan/Collections/" + databaseName + "/" + collectionID;
  std::string const planIndexesKey = planCollKey + "/indexes";
  AgencyOperation newValue(planIndexesKey, AgencyValueOperationType::PUSH,
                           newIndexBuilder.slice());
  AgencyOperation incrementVersion("Plan/Version",
                                   AgencySimpleOperationType::INCREMENT_OP);

  AgencyPrecondition oldValue(planCollKey, AgencyPrecondition::Type::VALUE,
                              collectionFromPlan.slice());
  AgencyWriteTransaction trx({newValue, incrementVersion}, oldValue);

  AgencyCommResult result = ac.sendTransactionWithFailover(trx, 0.0);

  if (result.successful()) {
    if (VPackSlice resultsSlice = result.slice().get("results");
        resultsSlice.length() > 0) {
      Result r = waitForPlan(resultsSlice[0].getNumber<uint64_t>()).get();
      if (r.fail()) {
        return r;
      }
    }
  }

  // This object watches whether the collection is still present in Plan
  // It assumes that the collection *is* present and only changes state
  // if the collection disappears
  auto collectionWatcher =
      std::make_shared<CollectionWatcher>(_agencyCallbackRegistry, collection);

  if (!result.successful()) {
    if (result.httpCode() == rest::ResponseCode::PRECONDITION_FAILED) {
      // Retry loop is outside!
      return Result(TRI_ERROR_HTTP_PRECONDITION_FAILED);
    }

    return Result(TRI_ERROR_CLUSTER_COULD_NOT_CREATE_INDEX_IN_PLAN,
                  basics::StringUtils::concatT(
                      " Failed to execute ", trx.toJson(),
                      " ResultCode: ", result.errorCode(),
                      " HttpCode: ", static_cast<int>(result.httpCode()), " ",
                      __FILE__, ":", __LINE__));
  }

  // From here on we want to roll back the index creation if we run into
  // the timeout. If this coordinator crashes, the worst that can happen
  // is that the index stays in some state. In most cases, it will converge
  // against the planned state.
  if (numberOfShards == 0) {  // smart "dummy" collection has no shards
    TRI_ASSERT(collection.isSmart());

    {
      // Copy over all elements in slice.
      VPackObjectBuilder b(&resultBuilder);
      resultBuilder.add(StaticStrings::IsSmart, VPackValue(true));
    }

    return Result(TRI_ERROR_NO_ERROR);
  }

  {
    while (!_server.isStopping()) {
      auto tmpRes = dbServerResult->load(std::memory_order_acquire);

      if (!tmpRes.has_value()) {
        // index has not shown up in Current yet,  follow up check to
        // ensure it is still in plan (not dropped between iterations)
        auto& cache = _server.getFeature<ClusterFeature>().agencyCache();
        auto [acb, index] = cache.get(planIndexesKey);
        auto indexes = acb->slice();

        bool found = false;
        if (indexes.isArray()) {
          for (VPackSlice v : VPackArrayIterator(indexes)) {
            VPackSlice const k = v.get(StaticStrings::IndexId);
            if (k.isString() && k.stringView() == idString) {
              // index is still here
              found = true;
              break;
            }
          }
        }

        if (!found) {
          return Result(TRI_ERROR_ARANGO_INDEX_CREATION_FAILED,
                        "index was dropped during creation");
        }
      }

      if (tmpRes.has_value() && tmpRes == TRI_ERROR_NO_ERROR) {
        // Finally, in case all is good, remove the `isBuilding` flag
        // check that the index has appeared. Note that we have to have
        // a precondition since the collection could have been deleted
        // in the meantime:
        VPackBuilder finishedPlanIndex;
        {
          VPackObjectBuilder o(&finishedPlanIndex);
          for (auto entry : VPackObjectIterator(newIndexBuilder.slice())) {
            auto const key = entry.key.stringView();
            // remove "isBuilding", "coordinatorId" and "rebootId", plus
            // "newlyCreated" from the final index
            if (key != StaticStrings::IndexIsBuilding &&
                key != StaticStrings::AttrCoordinator &&
                key != StaticStrings::AttrCoordinatorRebootId &&
                key != "isNewlyCreated") {
              finishedPlanIndex.add(entry.key.stringView(), entry.value);
            }
          }
        }

        AgencyWriteTransaction trx(
            {AgencyOperation(planIndexesKey, AgencyValueOperationType::REPLACE,
                             finishedPlanIndex.slice(),
                             newIndexBuilder.slice()),
             AgencyOperation("Plan/Version",
                             AgencySimpleOperationType::INCREMENT_OP)},
            AgencyPrecondition(planIndexesKey, AgencyPrecondition::Type::EMPTY,
                               false));
        IndexId indexId{arangodb::basics::StringUtils::uint64(
            newIndexBuilder.slice().get("id").copyString())};
        result = _agency.sendTransactionWithFailover(trx, 0.0);
        if (!result.successful()) {
          // We just log the problem and move on, the Supervision will repair
          // things in due course:
          LOG_TOPIC("d9420", INFO, Logger::CLUSTER)
              << "Could not remove isBuilding flag in new index "
              << indexId.id() << ", this will be repaired automatically.";
        } else {
          if (VPackSlice resultsSlice = result.slice().get("results");
              resultsSlice.length() > 0) {
            Result r = waitForPlan(resultsSlice[0].getNumber<uint64_t>()).get();
            if (r.fail()) {
              return r;
            }
          }
        }

        if (!collectionWatcher->isPresent()) {
          return Result(TRI_ERROR_ARANGO_INDEX_CREATION_FAILED,
                        "Collection " + collectionID +
                            " has gone from database " + databaseName +
                            ". Aborting index creation");
        }

        {
          // Copy over all elements in slice.
          VPackObjectBuilder b(&resultBuilder);
          resultBuilder.add(VPackObjectIterator(finishedPlanIndex.slice()));
          resultBuilder.add("isNewlyCreated", VPackValue(true));
        }
        std::lock_guard locker{agencyCallback->_cv.mutex};

        return Result(*tmpRes, *errMsg);
      }

      if ((tmpRes.has_value() && *tmpRes != TRI_ERROR_NO_ERROR) ||
          TRI_microtime() > endTime) {
        // At this time the index creation has failed and we want to
        // roll back the plan entry, provided the collection still exists:
        AgencyWriteTransaction trx(
            std::vector<AgencyOperation>(
                {AgencyOperation(planIndexesKey,
                                 AgencyValueOperationType::ERASE,
                                 newIndexBuilder.slice()),
                 AgencyOperation("Plan/Version",
                                 AgencySimpleOperationType::INCREMENT_OP)}),
            AgencyPrecondition(planCollKey, AgencyPrecondition::Type::EMPTY,
                               false));

        int sleepFor = 50;
        auto rollbackEndTime = steady_clock::now() + std::chrono::seconds(10);

        while (true) {
          AgencyCommResult update =
              _agency.sendTransactionWithFailover(trx, 0.0);

          if (update.successful()) {
            if (VPackSlice updateSlice = update.slice().get("results");
                updateSlice.length() > 0) {
              Result r =
                  waitForPlan(updateSlice[0].getNumber<uint64_t>()).get();
              if (r.fail()) {
                return r;
              }
            }

            if (!tmpRes.has_value()) {  // timeout
              return Result(
                  TRI_ERROR_CLUSTER_TIMEOUT,
                  "Index could not be created within timeout, giving up and "
                  "rolling back index creation.");
            }

            // The mutex in the condition variable protects the access to
            // *errMsg:
            std::lock_guard locker{agencyCallback->_cv.mutex};
            return Result(*tmpRes, *errMsg);
          }

          if (update._statusCode == rest::ResponseCode::PRECONDITION_FAILED) {
            // Collection was removed, let's break here and report outside
            break;
          }

          if (steady_clock::now() > rollbackEndTime) {
            LOG_TOPIC("db00b", ERR, Logger::CLUSTER)
                << "Couldn't roll back index creation of " << idString
                << ". Database: " << databaseName << ", Collection "
                << collectionID;

            if (!tmpRes.has_value()) {  // timeout
              return Result(
                  TRI_ERROR_CLUSTER_TIMEOUT,
                  "Timed out while trying to roll back index creation failure");
            }

            // The mutex in the condition variable protects the access to
            // *errMsg:
            std::lock_guard locker{agencyCallback->_cv.mutex};
            return Result(*tmpRes, *errMsg);
          }

          if (sleepFor <= 2500) {
            sleepFor *= 2;
          }

          std::this_thread::sleep_for(std::chrono::milliseconds(sleepFor));
        }
        // We only get here if the collection was dropped just in the moment
        // when we wanted to roll back the index creation.
      }

      if (!collectionWatcher->isPresent()) {
        return Result(TRI_ERROR_ARANGO_DATA_SOURCE_NOT_FOUND,
                      "collection " + collectionID +
                          "appears to have been dropped from database " +
                          databaseName + " during ensureIndex");
      }

      {
        std::lock_guard locker{agencyCallback->_cv.mutex};
        agencyCallback->executeByCallbackOrTimeout(interval);
      }
    }
  }

  return Result(TRI_ERROR_SHUTTING_DOWN);
}

////////////////////////////////////////////////////////////////////////////////
/// @brief drop an index in coordinator.
////////////////////////////////////////////////////////////////////////////////
Result ClusterInfo::dropIndexCoordinator(std::string const& databaseName,
                                         std::string const& collectionID,
                                         IndexId iid, double timeout) {
  double const endTime = TRI_microtime() + getTimeout(timeout);
  std::string const idString = arangodb::basics::StringUtils::itoa(iid.id());

  Result res(TRI_ERROR_CLUSTER_TIMEOUT);
  do {
    res = dropIndexCoordinatorInner(databaseName, collectionID, iid, endTime);

    if (res.ok()) {
      // success!
      break;
    }

    // check if we got a precondition failed error
    if (!res.is(TRI_ERROR_HTTP_PRECONDITION_FAILED)) {
      // no, different error. report it!
      break;
    }

    if (_server.isStopping()) {
      // do not audit-log the error
      return Result(TRI_ERROR_SHUTTING_DOWN);
    }

    // precondition failed

    // apply a random wait time
    uint32_t wt = RandomGenerator::interval(static_cast<uint32_t>(1000));
    std::this_thread::sleep_for(std::chrono::steady_clock::duration(wt));
  } while (TRI_microtime() < endTime);

  events::DropIndex(databaseName, collectionID, idString, res.errorNumber());
  return res;
}

Result ClusterInfo::dropIndexCoordinatorInner(std::string const& databaseName,
                                              std::string const& collectionID,
                                              IndexId iid, double endTime) {
  TRI_ASSERT(ServerState::instance()->isCoordinator());
  AgencyComm ac(_server);

  std::string const idString = arangodb::basics::StringUtils::itoa(iid.id());
  double const interval = getPollInterval();

  std::string const planCollKey =
      "Plan/Collections/" + databaseName + "/" + collectionID;
  std::string const planIndexesKey = planCollKey + "/indexes";

  auto& agencyCache = _server.getFeature<ClusterFeature>().agencyCache();
  auto [acb, index] = agencyCache.read(
      std::vector<std::string>{AgencyCommHelper::path(planCollKey)});
  auto previous = acb->slice();

  if (!previous.isArray() || previous.length() == 0) {
    return Result(TRI_ERROR_CLUSTER_READING_PLAN_AGENCY);
  }
  velocypack::Slice collection =
      previous[0].get(std::initializer_list<std::string_view>{
          AgencyCommHelper::path(), "Plan", "Collections", databaseName,
          collectionID});
  if (!collection.isObject()) {
    return Result(TRI_ERROR_ARANGO_DATA_SOURCE_NOT_FOUND);
  }

  TRI_ASSERT(VPackObjectIterator(collection).size() > 0);
  size_t const numberOfShards =
      basics::VelocyPackHelper::getNumericValue<size_t>(
          collection, StaticStrings::NumberOfShards, 1);

  VPackSlice indexes = collection.get("indexes");
  if (!indexes.isArray()) {
    LOG_TOPIC("63178", DEBUG, Logger::CLUSTER)
        << "Failed to find index " << databaseName << "/" << collectionID << "/"
        << iid.id();
    return Result(TRI_ERROR_ARANGO_INDEX_NOT_FOUND);
  }

  VPackSlice indexToRemove;

  for (VPackSlice indexSlice : VPackArrayIterator(indexes)) {
    auto idSlice = indexSlice.get(arangodb::StaticStrings::IndexId);
    auto typeSlice = indexSlice.get(arangodb::StaticStrings::IndexType);

    if (!idSlice.isString() || !typeSlice.isString()) {
      continue;
    }

    if (idSlice.isEqualString(idString)) {
      Index::IndexType type = Index::type(typeSlice.copyString());

      if (type == Index::TRI_IDX_TYPE_PRIMARY_INDEX ||
          type == Index::TRI_IDX_TYPE_EDGE_INDEX) {
        return Result(TRI_ERROR_FORBIDDEN);
      }

      indexToRemove = indexSlice;

      break;
    }
  }

  if (!indexToRemove.isObject()) {
    LOG_TOPIC("95fe6", DEBUG, Logger::CLUSTER)
        << "Failed to find index " << databaseName << "/" << collectionID << "/"
        << iid.id();
    return Result(TRI_ERROR_ARANGO_INDEX_NOT_FOUND);
  }

  std::string where =
      "Current/Collections/" + databaseName + "/" + collectionID;

  auto dbServerResult =
      std::make_shared<std::atomic<std::optional<ErrorCode>>>(std::nullopt);
  // We need explicit copies as this callback may run even after
  // this function returns. So let's keep all used variables
  // explicit here.
  std::function<bool(VPackSlice result)> dbServerChanged =
      [dbServerResult, idString, numberOfShards](VPackSlice current) {
        if (numberOfShards == 0) {
          return false;
        }

        if (!current.isObject()) {
          return true;
        }

        VPackObjectIterator shards(current);

        if (shards.size() == numberOfShards) {
          bool found = false;
          for (auto const& shard : shards) {
            VPackSlice const indexes = shard.value.get("indexes");

            if (indexes.isArray()) {
              for (VPackSlice v : VPackArrayIterator(indexes)) {
                if (v.isObject()) {
                  VPackSlice const k = v.get(StaticStrings::IndexId);
                  if (k.isString() && k.isEqualString(idString)) {
                    // still found the index in some shard
                    found = true;
                    break;
                  }
                }

                if (found) {
                  break;
                }
              }
            }
          }

          if (!found) {
            dbServerResult->store(TRI_ERROR_NO_ERROR,
                                  std::memory_order_release);
          }
        }
        return true;
      };

  // ATTENTION: The following callback calls the above closure in a
  // different thread. Nevertheless, the closure accesses some of our
  // local variables. Therefore we have to protect all accesses to them
  // by a mutex. We use the mutex of the condition variable in the
  // AgencyCallback for this.
  auto agencyCallback = std::make_shared<AgencyCallback>(
      _server, where, dbServerChanged, true, false);
  Result r = _agencyCallbackRegistry->registerCallback(agencyCallback);
  if (r.fail()) {
    return r;
  }

  auto cbGuard = scopeGuard([&]() noexcept {
    try {
      _agencyCallbackRegistry->unregisterCallback(agencyCallback);
    } catch (std::exception const& ex) {
      LOG_TOPIC("ac2bf", ERR, Logger::CLUSTER)
          << "Failed to unregister agency callback: " << ex.what();
    }
  });

  AgencyOperation planErase(planIndexesKey, AgencyValueOperationType::ERASE,
                            indexToRemove);
  AgencyOperation incrementVersion("Plan/Version",
                                   AgencySimpleOperationType::INCREMENT_OP);
  AgencyPrecondition prec(planCollKey, AgencyPrecondition::Type::VALUE,
                          collection);
  AgencyWriteTransaction trx({planErase, incrementVersion}, prec);
  AgencyCommResult result = ac.sendTransactionWithFailover(trx, 0.0);

  if (!result.successful()) {
    if (result.httpCode() ==
        arangodb::rest::ResponseCode::PRECONDITION_FAILED) {
      // Retry loop is outside!
      return Result(TRI_ERROR_HTTP_PRECONDITION_FAILED);
    }

    return Result(
        TRI_ERROR_CLUSTER_COULD_NOT_DROP_INDEX_IN_PLAN,
        basics::StringUtils::concatT(" Failed to execute ", trx.toJson(),
                                     " ResultCode: ", result.errorCode()));
  }
  if (VPackSlice resultSlice = result.slice().get("results");
      resultSlice.length() > 0) {
    Result r = waitForPlan(resultSlice[0].getNumber<uint64_t>()).get();
    if (r.fail()) {
      return r;
    }
  }

  if (numberOfShards == 0) {  // smart "dummy" collection has no shards
    TRI_ASSERT(collection.get(StaticStrings::IsSmart).getBool());

    return Result(TRI_ERROR_NO_ERROR);
  }

  {
    while (true) {
      auto const tmpRes = dbServerResult->load();
      if (tmpRes.has_value()) {
        cbGuard.fire();  // unregister cb
        events::DropIndex(databaseName, collectionID, idString, *tmpRes);

        return Result(*tmpRes);
      }

      if (TRI_microtime() > endTime) {
        return Result(TRI_ERROR_CLUSTER_TIMEOUT);
      }

      {
        std::lock_guard locker{agencyCallback->_cv.mutex};
        agencyCallback->executeByCallbackOrTimeout(interval);
      }

      if (_server.isStopping()) {
        return Result(TRI_ERROR_SHUTTING_DOWN);
      }
    }
  }
}

////////////////////////////////////////////////////////////////////////////////
/// @brief (re-)load the information about servers from the agency
/// Usually one does not have to call this directly.
////////////////////////////////////////////////////////////////////////////////

static std::string const prefixServersRegistered = "Current/ServersRegistered";
static std::string const prefixServersKnown = "Current/ServersKnown";
static std::string const mapUniqueToShortId = "Target/MapUniqueToShortID";
static std::string const prefixHealth = "Supervision/Health";

void ClusterInfo::loadServers() {
  ++_serversProt.wantedVersion;  // Indicate that after *NOW* somebody has to
                                 // reread from the agency!
  std::lock_guard mutexLocker{_serversProt.mutex};
  uint64_t storedVersion = _serversProt.wantedVersion;  // this is the version
  // we will set in the end
  if (_serversProt.doneVersion == storedVersion) {
    // Somebody else did, what we intended to do, so just return
    return;
  }

  auto& agencyCache = _server.getFeature<ClusterFeature>().agencyCache();
  auto [acb, index] = agencyCache.read(
      std::vector<std::string>({AgencyCommHelper::path(prefixServersRegistered),
                                AgencyCommHelper::path(mapUniqueToShortId),
                                AgencyCommHelper::path(prefixServersKnown),
                                AgencyCommHelper::path(prefixHealth)}));
  auto result = acb->slice();
  if (!result.isArray()) {
    LOG_TOPIC("be98b", DEBUG, Logger::CLUSTER)
        << "Failed to load server lists from the agency cache given "
        << acb->toJson();
    return;
  }

  VPackSlice serversRegistered, serversAliases, serversKnownSlice,
      supervisionHealth;

  // FIXME(Dronplane): use std::arrays
  std::initializer_list<std::string_view> const serversRegisteredPath{
      AgencyCommHelper::path(), "Current", "ServersRegistered"};
  if (result[0].hasKey(serversRegisteredPath)) {
    serversRegistered = result[0].get(serversRegisteredPath);
  }
  std::initializer_list<std::string_view> const mapUniqueToShortIDPath{
      AgencyCommHelper::path(), "Target", "MapUniqueToShortID"};
  if (result[0].hasKey(mapUniqueToShortIDPath)) {
    serversAliases = result[0].get(mapUniqueToShortIDPath);
  }
  std::initializer_list<std::string_view> const serversKnownPath{
      AgencyCommHelper::path(), "Current", "ServersKnown"};
  if (result[0].hasKey(serversKnownPath)) {
    serversKnownSlice = result[0].get(serversKnownPath);
  }
  std::initializer_list<std::string_view> const supervisionHealthPath{
      AgencyCommHelper::path(), "Supervision", "Health"};
  if (result[0].hasKey(supervisionHealthPath)) {
    supervisionHealth = result[0].get(supervisionHealthPath);
  }

  if (serversRegistered.isObject()) {
    decltype(_servers) newServers;
    decltype(_serverAliases) newAliases;
    decltype(_serverAdvertisedEndpoints) newAdvertisedEndpoints;
    decltype(_serverTimestamps) newTimestamps;

    containers::FlatHashSet<ServerID> serverIds;

    for (auto const& res : VPackObjectIterator(serversRegistered)) {
      velocypack::Slice slice = res.value;

      if (slice.isObject() && slice.hasKey("endpoint")) {
        std::string server = arangodb::basics::VelocyPackHelper::getStringValue(
            slice, "endpoint", "");
        std::string advertised =
            arangodb::basics::VelocyPackHelper::getStringValue(
                slice, "advertisedEndpoint", "");

        std::string serverId = res.key.copyString();
        try {
          velocypack::Slice serverSlice;
          serverSlice = serversAliases.get(serverId);
          if (serverSlice.isObject()) {
            std::string alias =
                arangodb::basics::VelocyPackHelper::getStringValue(
                    serverSlice, "ShortName", "");
            newAliases.try_emplace(std::move(alias), serverId);
          }
        } catch (...) {
        }
        std::string serverTimestamp =
            arangodb::basics::VelocyPackHelper::getStringValue(slice,
                                                               "timestamp", "");
        newServers.try_emplace(serverId, server);
        newAdvertisedEndpoints.try_emplace(serverId, advertised);
        serverIds.emplace(serverId);
        newTimestamps.try_emplace(serverId, serverTimestamp);
      }
    }

    auto newServersKnown =
        parseServersKnown(serversKnownSlice, supervisionHealth, serverIds);

    // Now set the new value:
    {
      WRITE_LOCKER(writeLocker, _serversProt.lock);
      _servers.swap(newServers);
      _serverAliases.swap(newAliases);
      _serverAdvertisedEndpoints.swap(newAdvertisedEndpoints);
      _serversKnown = std::move(newServersKnown);
      _serverTimestamps.swap(newTimestamps);
      _serversProt.doneVersion = storedVersion;
      _serversProt.isValid = true;
    }
    // FIXME: Here _serversKnown was read without readlock. It looks safe
    // for now as the only write (not include setters for tests) is in this
    // method and it is protexted by mutex _serversProt.mutex

    // Our own RebootId might have changed if we have been FAILED at least once
    // since our last actual reboot, let's update it:
    auto* serverState = ServerState::instance();
    auto it = _serversKnown.find(serverState->getId());
    if (it != _serversKnown.end()) {
      // should always be ok
      if (serverState->getRebootId() != it->second.rebootId) {
        serverState->setRebootId(it->second.rebootId);
        LOG_TOPIC("feaab", INFO, Logger::CLUSTER)
            << "Updating my own rebootId to " << it->second.rebootId.value();
      }
    } else {
      LOG_TOPIC("feaaa", WARN, Logger::CLUSTER)
          << "Cannot find my own rebootId in the list of known servers, this "
             "is very strange and should not happen, if this persists, please "
             "report this error!";
    }
    // RebootTracker has its own mutex, and doesn't strictly need to be in
    // sync with the other members.
    rebootTracker().updateServerState(_serversKnown);
    return;
  }

  LOG_TOPIC("449e0", DEBUG, Logger::CLUSTER)
      << "Error while loading " << prefixServersRegistered << ", result was "
      << result.toJson();
}

////////////////////////////////////////////////////////////////////////
/// @brief Hand out copy of reboot ids
////////////////////////////////////////////////////////////////////////////////

ServersKnown ClusterInfo::rebootIds() const {
  std::lock_guard mutexLocker{_serversProt.mutex};
  return _serversKnown;
}

////////////////////////////////////////////////////////////////////////
/// @brief find the endpoint of a server from its ID.
/// If it is not found in the cache, the cache is reloaded once, if
/// it is still not there an empty string is returned as an error.
////////////////////////////////////////////////////////////////////////////////

std::string ClusterInfo::getServerEndpoint(std::string_view serverID) {
#ifdef ARANGODB_ENABLE_FAILURE_TESTS
  if (serverID == "debug-follower") {
    return "tcp://127.0.0.1:3000";
  }
#endif
  int tries = 0;

  if (!_serversProt.isValid) {
    loadServers();
    tries++;
  }

  std::string serverID_{serverID};

  while (true) {
    {
      READ_LOCKER(readLocker, _serversProt.lock);

      // _serversAliases is a map-type <Alias, ServerID>
      auto ita = _serverAliases.find(serverID_);

      if (ita != _serverAliases.end()) {
        serverID_ = (*ita).second;
      }

      // _servers is a map-type <ServerId, std::string>
      auto it = _servers.find(serverID_);

      if (it != _servers.end()) {
        return (*it).second;
      }
    }

    if (++tries >= 2) {
      break;
    }

    // must call loadServers outside the lock
    loadServers();
  }

  return std::string();
}

////////////////////////////////////////////////////////////////////////////////
/// @brief find the advertised endpoint of a server from its ID.
/// If it is not found in the cache, the cache is reloaded once, if
/// it is still not there an empty string is returned as an error.
////////////////////////////////////////////////////////////////////////////////

std::string ClusterInfo::getServerAdvertisedEndpoint(
    std::string_view serverID) {
#ifdef ARANGODB_ENABLE_FAILURE_TESTS
  if (serverID == "debug-follower") {
    return "tcp://127.0.0.1:3000";
  }
#endif
  int tries = 0;

  if (!_serversProt.isValid) {
    loadServers();
    tries++;
  }

  std::string serverID_{serverID};

  while (true) {
    {
      READ_LOCKER(readLocker, _serversProt.lock);

      // _serversAliases is a map-type <Alias, ServerID>
      auto ita = _serverAliases.find(serverID_);

      if (ita != _serverAliases.end()) {
        serverID_ = (*ita).second;
      }

      // _serversAliases is a map-type <ServerID, std::string>
      auto it = _serverAdvertisedEndpoints.find(serverID_);
      if (it != _serverAdvertisedEndpoints.end()) {
        return (*it).second;
      }
    }

    if (++tries >= 2) {
      break;
    }

    // must call loadServers outside the lock
    loadServers();
  }

  return std::string();
}

////////////////////////////////////////////////////////////////////////////////
/// @brief find the ID of a server from its endpoint.
/// If it is not found in the cache, the cache is reloaded once, if
/// it is still not there an empty string is returned as an error.
////////////////////////////////////////////////////////////////////////////////

std::string ClusterInfo::getServerName(std::string_view endpoint) {
  int tries = 0;

  if (!_serversProt.isValid) {
    loadServers();
    tries++;
  }

  while (true) {
    {
      READ_LOCKER(readLocker, _serversProt.lock);
      for (auto const& it : _servers) {
        if (it.second == endpoint) {
          return it.first;
        }
      }
    }

    if (++tries >= 2) {
      break;
    }

    // must call loadServers outside the lock
    loadServers();
  }

  return std::string();
}

////////////////////////////////////////////////////////////////////////////////
/// @brief (re-)load the information about all coordinators from the agency
/// Usually one does not have to call this directly.
////////////////////////////////////////////////////////////////////////////////

static std::string const prefixCurrentCoordinators = "Current/Coordinators";

void ClusterInfo::loadCurrentCoordinators() {
  ++_coordinatorsProt.wantedVersion;  // Indicate that after *NOW* somebody
                                      // has to reread from the agency!
  std::lock_guard mutexLocker{_coordinatorsProt.mutex};
  uint64_t storedVersion = _coordinatorsProt.wantedVersion;  // this is the
  // version we will set in the end
  if (_coordinatorsProt.doneVersion == storedVersion) {
    // Somebody else did, what we intended to do, so just return
    return;
  }

  // Now contact the agency:
  auto& agencyCache = _server.getFeature<ClusterFeature>().agencyCache();
  auto [acb, index] = agencyCache.read(std::vector<std::string>{
      AgencyCommHelper::path(prefixCurrentCoordinators)});
  auto result = acb->slice();

  if (result.isArray()) {
    velocypack::Slice currentCoordinators =
        result[0].get(std::initializer_list<std::string_view>{
            AgencyCommHelper::path(), "Current", "Coordinators"});

    if (currentCoordinators.isObject()) {
      decltype(_coordinators) newCoordinators;

      for (auto const& coordinator : VPackObjectIterator(currentCoordinators)) {
        newCoordinators.try_emplace(coordinator.key.copyString(),
                                    coordinator.value.copyString());
      }

      // Now set the new value:
      {
        WRITE_LOCKER(writeLocker, _coordinatorsProt.lock);
        _coordinators.swap(newCoordinators);
        _coordinatorsProt.doneVersion = storedVersion;
        _coordinatorsProt.isValid = true;
      }
      return;
    }
  }

  LOG_TOPIC("5ee6d", DEBUG, Logger::CLUSTER)
      << "Error while loading " << prefixCurrentCoordinators << " result was "
      << result.toJson();
}

static std::string const prefixMappings = "Target/MapUniqueToShortID";

void ClusterInfo::loadCurrentMappings() {
  ++_mappingsProt.wantedVersion;  // Indicate that after *NOW* somebody
                                  // has to reread from the agency!
  std::lock_guard mutexLocker{_mappingsProt.mutex};
  uint64_t storedVersion = _mappingsProt.wantedVersion;  // this is the
                                                         // version we will
                                                         // set in the end
  if (_mappingsProt.doneVersion == storedVersion) {
    // Somebody else did, what we intended to do, so just return
    return;
  }

  // Now contact the agency:
  auto& agencyCache = _server.getFeature<ClusterFeature>().agencyCache();
  auto [acb, index] = agencyCache.read(
      std::vector<std::string>{AgencyCommHelper::path(prefixMappings)});
  auto result = acb->slice();

  if (result.isArray()) {
    velocypack::Slice mappings =
        result[0].get(std::initializer_list<std::string_view>{
            AgencyCommHelper::path(), "Target", "MapUniqueToShortID"});

    if (mappings.isObject()) {
      decltype(_coordinatorIdMap) newCoordinatorIdMap;

      for (auto const& mapping : VPackObjectIterator(mappings)) {
        auto mapObject = mapping.value;
        if (mapObject.isObject()) {
          ServerID fullId = mapping.key.copyString();
          ServerShortName shortName = mapObject.get("ShortName").copyString();

          ServerShortID shortId =
              mapObject.get("TransactionID").getNumericValue<ServerShortID>();
          constexpr std::string_view kExpectedPrefix{"Coordinator"};
          if (shortName.size() > kExpectedPrefix.size() &&
              shortName.starts_with(kExpectedPrefix)) {
            newCoordinatorIdMap.try_emplace(shortId, std::move(fullId));
          }
        }
      }

      // Now set the new value:
      {
        WRITE_LOCKER(writeLocker, _mappingsProt.lock);
        _coordinatorIdMap.swap(newCoordinatorIdMap);
        _mappingsProt.doneVersion = storedVersion;
        _mappingsProt.isValid = true;
      }
      return;
    }
  }

  LOG_TOPIC("36f2e", DEBUG, Logger::CLUSTER)
      << "Error while loading " << prefixMappings << " result was "
      << result.toJson();
}

////////////////////////////////////////////////////////////////////////////////
/// @brief (re-)load the information about all DBservers from the agency
/// Usually one does not have to call this directly.
////////////////////////////////////////////////////////////////////////////////

static std::string const prefixCurrentDBServers = "Current/DBServers";
static std::string const prefixTarget = "Target";

void ClusterInfo::loadCurrentDBServers() {
  ++_dbServersProt.wantedVersion;  // Indicate that after *NOW* somebody has to
                                   // reread from the agency!
  std::lock_guard mutexLocker{_dbServersProt.mutex};
  uint64_t storedVersion = _dbServersProt.wantedVersion;  // this is the version
  // we will set in the end
  if (_dbServersProt.doneVersion == storedVersion) {
    // Somebody else did, what we intended to do, so just return
    return;
  }

  auto& agencyCache = _server.getFeature<ClusterFeature>().agencyCache();
  auto [acb, index] = agencyCache.read(
      std::vector<std::string>{AgencyCommHelper::path(prefixCurrentDBServers),
                               AgencyCommHelper::path(prefixTarget)});
  auto result = acb->slice();
  if (!result.isArray()) {
    return;
  }

  // Now contact the agency:
  VPackSlice currentDBServers, failedDBServers, cleanedDBServers,
      toBeCleanedDBServers;

  auto curDBServersPath = std::initializer_list<std::string_view>{
      AgencyCommHelper::path(), "Current", "DBServers"};
  if (result[0].hasKey(curDBServersPath)) {
    currentDBServers = result[0].get(curDBServersPath);
  }
  auto failedServerPath = std::initializer_list<std::string_view>{
      AgencyCommHelper::path(), "Target", "FailedServers"};
  if (result[0].hasKey(failedServerPath)) {
    failedDBServers = result[0].get(failedServerPath);
  }
  auto cleanedServersPath = std::initializer_list<std::string_view>{
      AgencyCommHelper::path(), "Target", "CleanedServers"};
  if (result[0].hasKey(cleanedServersPath)) {
    cleanedDBServers = result[0].get(cleanedServersPath);
  }

  auto toBeCleanedServersPath = std::initializer_list<std::string_view>{
      AgencyCommHelper::path(), "Target", "ToBeCleanedServers"};
  if (result[0].hasKey(toBeCleanedServersPath)) {
    toBeCleanedDBServers = result[0].get(toBeCleanedServersPath);
  }

  if (currentDBServers.isObject() && failedDBServers.isObject()) {
    decltype(_dbServers) newDBServers;

    for (auto const& dbserver : VPackObjectIterator(currentDBServers)) {
      bool found = false;
      if (failedDBServers.isObject()) {
        for (auto const& failedServer : VPackObjectIterator(failedDBServers)) {
          if (basics::VelocyPackHelper::equal(dbserver.key, failedServer.key,
                                              false)) {
            found = true;
            break;
          }
        }
      }
      if (found) {
        continue;
      }

      if (cleanedDBServers.isArray()) {
        found = false;
        for (auto const& cleanedServer : VPackArrayIterator(cleanedDBServers)) {
          if (basics::VelocyPackHelper::equal(dbserver.key, cleanedServer,
                                              false)) {
            found = true;
            break;
          }
        }
        if (found) {
          continue;
        }
      }

      if (toBeCleanedDBServers.isArray()) {
        found = false;
        for (auto const& toBeCleanedServer :
             VPackArrayIterator(toBeCleanedDBServers)) {
          if (basics::VelocyPackHelper::equal(dbserver.key, toBeCleanedServer,
                                              false)) {
            found = true;
            break;
          }
        }
        if (found) {
          continue;
        }
      }

      newDBServers.try_emplace(dbserver.key.copyString(),
                               dbserver.value.copyString());
    }

    // Now set the new value:
    {
      WRITE_LOCKER(writeLocker, _dbServersProt.lock);
      _dbServers.swap(newDBServers);
      _dbServersProt.doneVersion = storedVersion;
      _dbServersProt.isValid = true;
    }
    return;
  }

  LOG_TOPIC("5a7e1", DEBUG, Logger::CLUSTER)
      << "Error while loading " << prefixCurrentDBServers << " result was "
      << result.toJson();
}

////////////////////////////////////////////////////////////////////////////////
/// @brief return a list of all DBServers in the cluster that have
/// currently registered
////////////////////////////////////////////////////////////////////////////////

std::vector<ServerID> ClusterInfo::getCurrentDBServers() {
  std::vector<ServerID> result;

  if (!_dbServersProt.isValid) {
    loadCurrentDBServers();
  }
  // return a consistent state of servers
  READ_LOCKER(readLocker, _dbServersProt.lock);

  result.reserve(_dbServers.size());

  for (auto& it : _dbServers) {
    result.emplace_back(it.first);
  }

  return result;
}

////////////////////////////////////////////////////////////////////////////////
/// @brief find the servers who are responsible for a shard (one leader
/// and multiple followers)
/// If it is not found in the cache, the cache is reloaded once, if
/// it is still not there an empty string is returned as an error.
////////////////////////////////////////////////////////////////////////////////

std::shared_ptr<std::vector<ServerID> const> ClusterInfo::getResponsibleServer(
    std::string_view shardID) {
  int tries = 0;

  if (!_currentProt.isValid) {
    Result r = waitForCurrent(1).get();
    if (r.fail()) {
      THROW_ARANGO_EXCEPTION(r);
    }
  }

  while (true) {
    {
      READ_LOCKER(readLocker, _currentProt.lock);
      // _shardsToCurrentServers is a map-type <ShardId,
      // std::shared_ptr<std::vector<ServerId>>>
      auto it = _shardsToCurrentServers.find(shardID);

      // TODO throw an exception if we don't find the shard or the server list
      // is null or empty?
      if (it != _shardsToCurrentServers.end()) {
        auto serverList = (*it).second;
        if (serverList != nullptr && !serverList->empty() &&
            !(*serverList)[0].empty() && (*serverList)[0][0] == '_') {
          // This is a temporary situation in which the leader has already
          // resigned, let's wait half a second and try again.
          --tries;
        } else {
          return (*it).second;
        }
      }
    }

    if (++tries >= 2 || _server.isStopping()) {
      break;
    }

    LOG_TOPIC("b1dc5", INFO, Logger::CLUSTER)
        << "getResponsibleServerReplication1: found resigned leader, "
        << "waiting for half a second...";
    std::this_thread::sleep_for(std::chrono::milliseconds(500));
  }

  return std::make_shared<std::vector<ServerID>>();
}

<<<<<<< HEAD
=======
////////////////////////////////////////////////////////////////////////////////
/// @brief for replication2 we use the replicated logs data to find the servers
////////////////////////////////////////////////////////////////////////////////

std::shared_ptr<std::vector<ServerID> const>
ClusterInfo::getResponsibleServerReplication2(std::string_view shardID) {
  int tries = 0;

  if (!_planProt.isValid) {
    Result r = waitForPlan(1).get();
    if (r.fail()) {
      THROW_ARANGO_EXCEPTION(r);
    }
  }

  auto logId = LogicalCollection::shardIdToStateId(shardID);
  auto result = std::shared_ptr<std::vector<ServerID>>{nullptr};

  while (true) {
    {
      READ_LOCKER(readLocker, _planProt.lock);
      // if we find a replicated log for this shard, then this is a
      // replication 2.0 db, in which case we want to use the participant
      // information from the log instead
      auto it = _replicatedLogs.find(logId);
      if (it == _replicatedLogs.end()) {
        // we are not in a replication2 database
        break;
      }

      if (it->second->currentTerm.has_value() &&
          it->second->currentTerm->leader.has_value()) {
        auto& leader = it->second->currentTerm->leader->serverId;
        auto& participants = it->second->participantsConfig.participants;
        result = std::make_shared<std::vector<ServerID>>();

        // TODO Sanity check, can be removed later
        TRI_ASSERT(participants.size() < 1000000);

        result->reserve(participants.size());
        // participants is an unordered map, but the resulting list requires
        // that the leader is the first entry!
        result->emplace_back(leader);
        for (auto& [k, v] : participants) {
          if (k != leader) {
            result->emplace_back(k);
          }
        }
        break;
      }
    }

    if (++tries >= 100 || _server.isStopping()) {
      break;
    }

    LOG_TOPIC("4fff5", INFO, Logger::CLUSTER)
        << "getResponsibleServerReplication2: did not find leader,"
        << "waiting for half a second...";
    std::this_thread::sleep_for(std::chrono::milliseconds(500));
  }

  return result;
}

ClusterInfo::ShardLeadership ClusterInfo::getShardLeadership(
    ServerID const& server, ShardID const& shard) const {
  if (!_currentProt.isValid) {
    return ShardLeadership::kUnclear;
  }
  READ_LOCKER(readLocker, _currentProt.lock);
  auto it = _shardsToCurrentServers.find(shard);
  if (it == _shardsToCurrentServers.end()) {
    return ShardLeadership::kUnclear;
  }
  auto const& serverList = it->second;
  if (!serverList || serverList->empty()) {
    return ShardLeadership::kUnclear;
  }
  auto const& front = serverList->front();
  TRI_ASSERT(!front.empty());
  if (front.starts_with('_')) {
    // This is a temporary situation in which the leader has already resigned,
    // so we don't know exactly right now.
    return ShardLeadership::kUnclear;
  }
  return front == server ? ShardLeadership::kLeader
                         : ShardLeadership::kFollower;
}

>>>>>>> cb44be99
//////////////////////////////////////////////////////////////////////////////
/// @brief atomically find all servers who are responsible for the given
/// shards (only the leaders).
/// will throw an exception if no leader can be found for any
/// of the shards. will return an empty result if the shards couldn't be
/// determined after a while - it is the responsibility of the caller to
/// check for an empty result!
//////////////////////////////////////////////////////////////////////////////

containers::FlatHashMap<ShardID, ServerID> ClusterInfo::getResponsibleServers(
    containers::FlatHashSet<ShardID> const& shardIds) {
  TRI_ASSERT(!shardIds.empty());

  containers::FlatHashMap<ShardID, ServerID> result;

  int tries = 0;

  if (!_currentProt.isValid) {
    Result r = waitForCurrent(1).get();
    if (r.fail()) {
      THROW_ARANGO_EXCEPTION(r);
    }
  }

  while (true) {
    TRI_ASSERT(result.empty());
    {
      READ_LOCKER(readLocker, _currentProt.lock);
      for (auto const& shardId : shardIds) {
        auto it = _shardsToCurrentServers.find(shardId);

        if (it == _shardsToCurrentServers.end()) {
          THROW_ARANGO_EXCEPTION_MESSAGE(TRI_ERROR_ARANGO_DATA_SOURCE_NOT_FOUND,
                                         "no shard found with ID " + shardId);
        }

        auto serverList = (*it).second;
        if (serverList == nullptr || serverList->empty()) {
          break;  // replication 2 not yet ready
        }

        if (!(*serverList)[0].empty() && (*serverList)[0][0] == '_') {
          // This is a temporary situation in which the leader has already
          // resigned, let's wait half a second and try again.
          --tries;
          break;
        }

        // put leader into result
        result.try_emplace(shardId, (*it).second->front());
      }
    }

    if (result.size() == shardIds.size()) {
      // result is complete
      break;
    }

    // reset everything we found so far for the next round
    result.clear();

    if (++tries >= 2 || _server.isStopping()) {
      break;
    }

    LOG_TOPIC("31428", INFO, Logger::CLUSTER)
        << "getResponsibleServersReplication1: found resigned leader,"
        << "waiting for half a second...";
    std::this_thread::sleep_for(std::chrono::milliseconds(500));
  }

  return result;
}

////////////////////////////////////////////////////////////////////////////////
/// @brief find the shard list of a collection, sorted numerically
////////////////////////////////////////////////////////////////////////////////

std::shared_ptr<std::vector<ShardID>> ClusterInfo::getShardList(
    std::string_view collectionID) {
  TRI_IF_FAILURE("ClusterInfo::failedToGetShardList") {
    // Simulate no results
    return std::make_shared<std::vector<ShardID>>();
  }

  {
    // Get the sharding keys and the number of shards:
    READ_LOCKER(readLocker, _planProt.lock);
    // _shards is a map-type <DataSourceId, shared_ptr<vector<string>>>
    auto it = _shards.find(collectionID);

    if (it != _shards.end()) {
      return it->second;
    }
  }
  return std::make_shared<std::vector<ShardID>>();
}

std::shared_ptr<std::vector<ServerID> const>
ClusterInfo::getCurrentServersForShard(std::string_view shardId) {
  READ_LOCKER(readLocker, _currentProt.lock);

  if (auto it = _shardsToCurrentServers.find(shardId);
      it != _shardsToCurrentServers.end()) {
    return it->second;
  } else {
    return nullptr;
  }
}

////////////////////////////////////////////////////////////////////////////////
/// @brief return the list of coordinator server names
////////////////////////////////////////////////////////////////////////////////

std::vector<ServerID> ClusterInfo::getCurrentCoordinators() {
  std::vector<ServerID> result;

  if (!_coordinatorsProt.isValid) {
    loadCurrentCoordinators();
  }

  // return a consistent state of servers
  READ_LOCKER(readLocker, _coordinatorsProt.lock);

  result.reserve(_coordinators.size());

  for (auto& it : _coordinators) {
    result.emplace_back(it.first);
  }

  return result;
}

////////////////////////////////////////////////////////////////////////////////
/// @brief lookup full coordinator ID from short ID
////////////////////////////////////////////////////////////////////////////////

ServerID ClusterInfo::getCoordinatorByShortID(ServerShortID shortId) {
  int tries = 0;
  if (!_mappingsProt.isValid) {
    loadCurrentMappings();
    tries++;
  }

  while (true) {
    {
      // return a consistent state of servers
      READ_LOCKER(readLocker, _mappingsProt.lock);

      auto it = _coordinatorIdMap.find(shortId);
      if (it != _coordinatorIdMap.end()) {
        return it->second;
      }
    }

    if (++tries >= 2) {
      break;
    }

    loadCurrentMappings();
  }

  return ServerID{};
}

//////////////////////////////////////////////////////////////////////////////
/// @brief invalidate current coordinators
//////////////////////////////////////////////////////////////////////////////

void ClusterInfo::invalidateCurrentCoordinators() {
  WRITE_LOCKER(writeLocker, _coordinatorsProt.lock);
  _coordinatorsProt.isValid = false;
}

//////////////////////////////////////////////////////////////////////////////
/// @brief get current "Plan" structure
//////////////////////////////////////////////////////////////////////////////

containers::FlatHashMap<std::string, std::shared_ptr<VPackBuilder>>
ClusterInfo::getPlan(uint64_t& index,
                     containers::FlatHashSet<std::string> const& dirty) {
  // We should never proceed here, until we have seen an
  // initial agency cache through loadPlan
  Result r = waitForPlan(1).get();
  if (r.fail()) {
    THROW_ARANGO_EXCEPTION(r);
  }

  containers::FlatHashMap<std::string, std::shared_ptr<VPackBuilder>> ret;
  READ_LOCKER(readLocker, _planProt.lock);
  index = _planIndex;
  for (auto const& i : dirty) {
    auto it = _plan.find(i);
    if (it == _plan.end()) {
      continue;
    }
    ret.try_emplace(it->first, it->second);
  }
  return ret;
}

//////////////////////////////////////////////////////////////////////////////
/// @brief get current "Current" structure
//////////////////////////////////////////////////////////////////////////////

containers::FlatHashMap<std::string, std::shared_ptr<VPackBuilder>>
ClusterInfo::getCurrent(uint64_t& index,
                        containers::FlatHashSet<std::string> const& dirty) {
  // We should never proceed here, until we have seen an
  // initial agency cache through loadCurrent
  Result r = waitForCurrent(1).get();
  if (r.fail()) {
    THROW_ARANGO_EXCEPTION(r);
  }

  containers::FlatHashMap<std::string, std::shared_ptr<VPackBuilder>> ret;
  READ_LOCKER(readLocker, _currentProt.lock);
  index = _currentIndex;
  for (auto const& i : dirty) {
    auto it = _current.find(i);
    if (it == _current.end()) {
      continue;
    }
    ret.try_emplace(it->first, it->second);
  }
  return ret;
}

containers::FlatHashSet<ServerID> ClusterInfo::getFailedServers() const {
  std::lock_guard lock{_failedServersMutex};
  return _failedServers;
}

void ClusterInfo::setFailedServers(
    containers::FlatHashSet<ServerID> failedServers) {
  std::lock_guard lock{_failedServersMutex};
  _failedServers = std::move(failedServers);
}

#ifdef ARANGODB_USE_GOOGLE_TESTS
void ClusterInfo::setServers(
    containers::FlatHashMap<ServerID, std::string> servers) {
  WRITE_LOCKER(writeLocker, _serversProt.lock);
  _servers = std::move(servers);
}

void ClusterInfo::setServerAliases(
    containers::FlatHashMap<ServerID, std::string> aliases) {
  WRITE_LOCKER(writeLocker, _serversProt.lock);
  _serverAliases = std::move(aliases);
}

void ClusterInfo::setServerAdvertisedEndpoints(
    containers::FlatHashMap<ServerID, std::string> advertisedEndpoints) {
  WRITE_LOCKER(writeLocker, _serversProt.lock);
  _serverAdvertisedEndpoints = std::move(advertisedEndpoints);
}

void ClusterInfo::setShardToShardGroupLeader(
    containers::FlatHashMap<ShardID, ShardID> shardToShardGroupLeader) {
  WRITE_LOCKER(writeLocker, _planProt.lock);
  _shardToShardGroupLeader = std::move(shardToShardGroupLeader);
}

void ClusterInfo::setShardGroups(
    containers::FlatHashMap<ShardID, std::shared_ptr<std::vector<ShardID>>>
        shardGroups) {
  WRITE_LOCKER(writeLocker, _planProt.lock);
  _shardGroups = std::move(shardGroups);
}

void ClusterInfo::setShardIds(
    containers::FlatHashMap<ShardID,
                            std::shared_ptr<std::vector<ServerID> const>>
        shardIds) {
  WRITE_LOCKER(writeLocker, _currentProt.lock);
  _shardsToCurrentServers = std::move(shardIds);
}
#endif

bool ClusterInfo::serverExists(std::string_view serverId) const noexcept {
  READ_LOCKER(readLocker, _serversProt.lock);
  return _servers.contains(serverId);
}

bool ClusterInfo::serverAliasExists(std::string_view alias) const noexcept {
  READ_LOCKER(readLocker, _serversProt.lock);
  return _serverAliases.contains(alias);
}

containers::FlatHashMap<ServerID, std::string> ClusterInfo::getServers() {
  if (!_serversProt.isValid) {
    loadServers();
  }
  READ_LOCKER(readLocker, _serversProt.lock);
  return _servers;
}

containers::FlatHashMap<ServerID, std::string> ClusterInfo::getServerAliases() {
  containers::FlatHashMap<std::string, std::string> ret;
  READ_LOCKER(readLocker, _serversProt.lock);
  // note: don't try to change this to
  //  return _serverAlias
  // because we are returning the aliases in {value, key} order here
  for (const auto& i : _serverAliases) {
    ret.try_emplace(i.second, i.first);
  }
  return ret;
}

arangodb::Result ClusterInfo::getShardServers(std::string_view shardId,
                                              std::vector<ServerID>& servers) {
  READ_LOCKER(readLocker, _planProt.lock);

  auto it = _shardsToPlanServers.find(shardId);
  if (it != _shardsToPlanServers.end()) {
    servers = (*it).second;
    return arangodb::Result();
  }

  LOG_TOPIC("16d14", DEBUG, Logger::CLUSTER)
      << "Strange, did not find shard in _shardServers: " << shardId;
  return arangodb::Result(TRI_ERROR_FAILED);
}

CollectionID ClusterInfo::getCollectionNameForShard(std::string_view shardId) {
  READ_LOCKER(readLocker, _planProt.lock);

  auto it = _shardToName.find(shardId);
  if (it != _shardToName.end()) {
    return it->second;
  }
  return StaticStrings::Empty;
}

auto ClusterInfo::getReplicatedLogsParticipants(std::string_view database) const
    -> ResultT<
        std::unordered_map<replication2::LogId, std::vector<std::string>>> {
  READ_LOCKER(readLocker, _planProt.lock);

  auto it = _newStuffByDatabase.find(database);
  if (it == std::end(_newStuffByDatabase)) {
    return {TRI_ERROR_ARANGO_DATABASE_NOT_FOUND};
  }

  auto replicatedLogs =
      std::unordered_map<replication2::LogId, std::vector<std::string>>{};
  for (auto const& [logId, logPlanSpecification] : it->second->replicatedLogs) {
    std::vector<std::string> participants;
    auto const& planParticipants =
        logPlanSpecification->participantsConfig.participants;
    participants.reserve(planParticipants.size());
    for (auto const& pInfo : planParticipants) {
      participants.push_back(pInfo.first);
    }

    // Move the leader at the top of the list.
    if (logPlanSpecification->currentTerm.has_value() &&
        logPlanSpecification->currentTerm->leader.has_value()) {
      for (auto& p : participants) {
        if (p == logPlanSpecification->currentTerm->leader->serverId) {
          std::swap(p, participants[0]);
          break;
        }
      }
    }

    replicatedLogs.emplace(logId, std::move(participants));
  }

  return replicatedLogs;
}

auto ClusterInfo::getCollectionGroupById(
    replication2::agency::CollectionGroupId id)
    -> std::shared_ptr<
        replication2::agency::CollectionGroupPlanSpecification const> {
  READ_LOCKER(readLocker, _planProt.lock);
  if (auto iter = _collectionGroups.find(id); iter != _collectionGroups.end()) {
    return iter->second;
  }
  return nullptr;
}

auto ClusterInfo::getReplicatedLogLeader(replication2::LogId id) const
    -> ResultT<ServerID> {
  READ_LOCKER(readLocker, _planProt.lock);

  auto it = _replicatedLogs.find(id);
  if (it == std::end(_replicatedLogs)) {
    return Result::fmt(TRI_ERROR_REPLICATION_REPLICATED_LOG_NOT_FOUND, id);
  }

  if (auto const& term = it->second->currentTerm) {
    if (auto const& leader = term->leader) {
      return leader->serverId;
    }
  }

  return {TRI_ERROR_REPLICATION_REPLICATED_LOG_LEADER_RESIGNED};
}

Result ClusterInfo::agencyDump(std::shared_ptr<VPackBuilder> const& body) {
  AgencyCommResult dump = _agency.dump();

  if (!dump.successful()) {
    LOG_TOPIC("93c0e", ERR, Logger::CLUSTER)
        << "failed to acquire agency dump: " << dump.errorMessage();
    return Result(dump.errorCode(), dump.errorMessage());
  }

  body->add(dump.slice());
  return Result();
}

Result ClusterInfo::agencyPlan(std::shared_ptr<VPackBuilder> const& body) {
  auto& agencyCache = _server.getFeature<ClusterFeature>().agencyCache();
  auto [acb, index] =
      agencyCache.read({AgencyCommHelper::path("Plan"),
                        AgencyCommHelper::path("Sync/LatestID")});
  VPackSlice result = acb->slice();

  if (result.isArray()) {
    body->add(acb->slice());
  } else {
    LOG_TOPIC("36ada", DEBUG, Logger::CLUSTER)
        << "Failed to acquire the Plan section from the agency cache: "
        << acb->toJson();
    VPackObjectBuilder g(body.get());
  }
  return Result();
}

arangodb::Result ClusterInfo::agencyReplan(VPackSlice const plan) {
  // Apply only Collections and DBServers
  AgencyWriteTransaction transaction(std::vector<AgencyOperation>{
      {"Current/Collections", AgencyValueOperationType::SET,
       VPackSlice::emptyObjectSlice()},
      {"Plan/Collections", AgencyValueOperationType::SET,
       plan.get({"arango", "Plan", "Collections"})},
      {"Current/Databases", AgencyValueOperationType::SET,
       VPackSlice::emptyObjectSlice()},
      {"Plan/Databases", AgencyValueOperationType::SET,
       plan.get({"arango", "Plan", "Databases"})},
      {"Current/Views", AgencyValueOperationType::SET,
       VPackSlice::emptyObjectSlice()},
      {"Plan/Views", AgencyValueOperationType::SET,
       plan.get({"arango", "Plan", "Views"})},
      {"Current/Version", AgencySimpleOperationType::INCREMENT_OP},
      {"Plan/Version", AgencySimpleOperationType::INCREMENT_OP},
      {"Sync/UserVersion", AgencySimpleOperationType::INCREMENT_OP},
      {"Sync/FoxxQueueVersion", AgencySimpleOperationType::INCREMENT_OP},
      {"Sync/HotBackupRestoreDone", AgencySimpleOperationType::INCREMENT_OP}});

  VPackSlice latestIdSlice = plan.get({"arango", "Sync", "LatestID"});
  if (!latestIdSlice.isNone()) {
    transaction.operations.emplace_back(
        "Sync/LatestID", AgencyValueOperationType::SET, latestIdSlice);
  }
  AgencyCommResult r = _agency.sendTransactionWithFailover(transaction);
  if (!r.successful()) {
    arangodb::Result result(
        TRI_ERROR_HOT_BACKUP_INTERNAL,
        basics::StringUtils::concatT("Error reporting to agency: _statusCode: ",
                                     r.errorCode()));
    return result;
  }

  Result rr;
  if (VPackSlice resultsSlice = r.slice().get("results");
      resultsSlice.length() > 0) {
    rr = waitForPlan(resultsSlice[0].getNumber<uint64_t>()).get();
  }

  return rr;
}

std::string const backupKey = "/arango/Target/HotBackup/Create";
std::string const maintenanceKey = "/arango/Supervision/Maintenance";
std::string const supervisionMode = "/arango/Supervision/State/Mode";
std::string const toDoKey = "/arango/Target/ToDo";
std::string const pendingKey = "/arango/Target/Pending";
std::string const writeURL = "_api/agency/write";

arangodb::Result ClusterInfo::agencyHotBackupLock(std::string_view backupId,
                                                  double timeout,
                                                  bool& supervisionOff) {
  using namespace std::chrono;

  auto const endTime = steady_clock::now() +
                       milliseconds(static_cast<uint64_t>(1.0e3 * timeout));
  supervisionOff = false;

  LOG_TOPIC("e74e5", DEBUG, Logger::BACKUP)
      << "initiating agency lock for hot backup " << backupId;

  auto const timeouti = static_cast<long>(std::ceil(timeout));

  VPackBuilder builder;
  {
    VPackArrayBuilder trxs(&builder);
    {
      VPackArrayBuilder trx(&builder);

      // Operations
      {
        VPackObjectBuilder o(&builder);
        builder.add(  // Backup lock
            backupKey,
            VPackValue(timepointToString(std::chrono::system_clock::now() +
                                         std::chrono::seconds(timeouti))));
        builder.add(  // Turn off supervision
            maintenanceKey,
            VPackValue(timepointToString(std::chrono::system_clock::now() +
                                         std::chrono::seconds(timeouti))));
      }

      // Preconditions
      {
        VPackObjectBuilder precs(&builder);
        builder.add(VPackValue(backupKey));  // Backup key empty
        {
          VPackObjectBuilder oe(&builder);
          builder.add("oldEmpty", VPackValue(true));
        }
        builder.add(VPackValue(pendingKey));  // No jobs pending
        {
          VPackObjectBuilder oe(&builder);
          builder.add("old", VPackSlice::emptyObjectSlice());
        }
        builder.add(VPackValue(toDoKey));  // No jobs to do
        {
          VPackObjectBuilder oe(&builder);
          builder.add("old", VPackSlice::emptyObjectSlice());
        }
        builder.add(VPackValue(supervisionMode));  // Supervision on
        {
          VPackObjectBuilder old(&builder);
          builder.add("old", VPackValue("Normal"));
        }
      }

      builder.add(VPackValue(to_string(boost::uuids::random_generator()())));
    }

    {
      VPackArrayBuilder trx(&builder);

      // Operations
      {
        VPackObjectBuilder o(&builder);
        builder.add(  // Backup lock
            backupKey,
            VPackValue(timepointToString(std::chrono::system_clock::now() +
                                         std::chrono::seconds(timeouti))));
        builder.add(  // Turn off supervision
            maintenanceKey,
            VPackValue(timepointToString(std::chrono::system_clock::now() +
                                         std::chrono::seconds(timeouti))));
      }

      // Preconditions
      {
        VPackObjectBuilder precs(&builder);
        builder.add(VPackValue(backupKey));  // Backup key empty
        {
          VPackObjectBuilder oe(&builder);
          builder.add("oldEmpty", VPackValue(true));
        }
        builder.add(VPackValue(pendingKey));  // No jobs pending
        {
          VPackObjectBuilder oe(&builder);
          builder.add("old", VPackSlice::emptyObjectSlice());
        }
        builder.add(VPackValue(toDoKey));  // No jobs to do
        {
          VPackObjectBuilder oe(&builder);
          builder.add("old", VPackSlice::emptyObjectSlice());
        }
        builder.add(VPackValue(supervisionMode));  // Supervision off
        {
          VPackObjectBuilder old(&builder);
          builder.add("old", VPackValue("Maintenance"));
        }
      }

      builder.add(VPackValue(to_string(boost::uuids::random_generator()())));
    }
  }

  // Try to establish hot backup lock in agency.
  auto result = _agency.sendWithFailover(arangodb::rest::RequestType::POST,
                                         timeout, writeURL, builder.slice());

  LOG_TOPIC("53a93", DEBUG, Logger::BACKUP)
      << "agency lock for hot backup " << backupId << " scheduled with "
      << builder.toJson();

  // *** ATTENTION ***: Result will always be 412.
  // So we're going to fail, if we have an error OTHER THAN 412:
  if (!result.successful() &&
      result.httpCode() != rest::ResponseCode::PRECONDITION_FAILED) {
    return arangodb::Result(TRI_ERROR_HOT_BACKUP_INTERNAL,
                            "failed to acquire backup lock in agency");
  }

  LOG_TOPIC("a94d5", DEBUG, Logger::BACKUP)
      << "agency lock response for backup id " << backupId << ": "
      << result.slice().toJson();

  if (!result.slice().isObject() || !result.slice().hasKey("results") ||
      !result.slice().get("results").isArray() ||
      result.slice().get("results").length() != 2) {
    return arangodb::Result(
        TRI_ERROR_HOT_BACKUP_INTERNAL,
        "invalid agency result while acquiring backup lock");
  }
  auto ar = result.slice().get("results");

  uint64_t first = ar[0].getNumber<uint64_t>();
  uint64_t second = ar[1].getNumber<uint64_t>();

  if (first == 0 && second == 0) {  // tough luck
    return arangodb::Result(TRI_ERROR_HOT_BACKUP_INTERNAL,
                            "preconditions failed while trying to acquire "
                            "backup lock in the agency");
  }

  if (first > 0) {  // Supervision was on
    LOG_TOPIC("b6c98", DEBUG, Logger::BACKUP)
        << "agency lock found supervision on before";
    supervisionOff = false;
  } else {
    LOG_TOPIC("bbb55", DEBUG, Logger::BACKUP)
        << "agency lock found supervision off before";
    supervisionOff = true;
  }

  double wait = 0.1;
  while (!_server.isStopping() && std::chrono::steady_clock::now() < endTime) {
    auto& agencyCache = _server.getFeature<ClusterFeature>().agencyCache();
    auto [result, index] = agencyCache.get("Supervision/State/Mode");

    if (result->slice().isString()) {
      if (result->slice().isEqualString("Maintenance")) {
        LOG_TOPIC("76a2c", DEBUG, Logger::BACKUP)
            << "agency hot backup lock acquired";
        return arangodb::Result();
      }
    }

    LOG_TOPIC("ede54", DEBUG, Logger::BACKUP)
        << "agency hot backup lock waiting: " << result->slice().toJson();

    if (wait < 2.0) {
      wait *= 1.1;
    }

    std::this_thread::sleep_for(std::chrono::duration<double>(wait));
  }

  agencyHotBackupUnlock(backupId, timeout, supervisionOff);

  return arangodb::Result(
      TRI_ERROR_HOT_BACKUP_INTERNAL,
      "timeout waiting for maintenance mode to be activated in agency");
}

Result ClusterInfo::agencyHotBackupUnlock(std::string_view backupId,
                                          double timeout, bool supervisionOff) {
  using namespace std::chrono;

  auto const endTime = steady_clock::now() +
                       milliseconds(static_cast<uint64_t>(1.0e3 * timeout));

  LOG_TOPIC("6ae41", DEBUG, Logger::BACKUP)
      << "unlocking backup lock for backup " << backupId << "  in agency";

  VPackBuilder builder;
  {
    VPackArrayBuilder trxs(&builder);
    {
      VPackArrayBuilder trx(&builder);
      {
        VPackObjectBuilder o(&builder);
        builder.add(VPackValue(backupKey));  // Remove backup key
        {
          VPackObjectBuilder oo(&builder);
          builder.add("op", VPackValue("delete"));
        }
        if (!supervisionOff) {  // Turn supervision on, if it was on before
          builder.add(VPackValue(maintenanceKey));
          VPackObjectBuilder d(&builder);
          builder.add("op", VPackValue("delete"));
        }
      }
    }
  }

  // Try to establish hot backup lock in agency. Result will always be 412.
  // Question is: How 412?
  auto result = _agency.sendWithFailover(arangodb::rest::RequestType::POST,
                                         timeout, writeURL, builder.slice());
  if (!result.successful() &&
      result.httpCode() != rest::ResponseCode::PRECONDITION_FAILED) {
    LOG_TOPIC("6ae43", WARN, Logger::BACKUP)
        << "Error when unlocking backup lock for backup " << backupId
        << " in agency, errorCode: " << result.httpCode()
        << ", errorMessage: " << result.errorMessage();
    return arangodb::Result(TRI_ERROR_HOT_BACKUP_INTERNAL,
                            "failed to release backup lock in agency");
  }

  if (!result.slice().isObject() || !result.slice().hasKey("results") ||
      !result.slice().get("results").isArray()) {
    LOG_TOPIC("6ae44", WARN, Logger::BACKUP)
        << "Illegal response when unlocking backup lock for backup " << backupId
        << " in agency.";
    return arangodb::Result(
        TRI_ERROR_HOT_BACKUP_INTERNAL,
        "invalid agency result while releasing backup lock");
  }

  auto ar = result.slice().get("results");
  if (!ar[0].isNumber()) {
    LOG_TOPIC("6ae45", WARN, Logger::BACKUP)
        << "Invalid agency result when unlocking backup lock for backup "
        << backupId << " in agency: " << result.slice().toJson();
    return arangodb::Result(
        TRI_ERROR_HOT_BACKUP_INTERNAL,
        "invalid agency result while releasing backup lock");
  }

  if (supervisionOff) {
    return arangodb::Result();
  }

  double wait = 0.1;
  while (!_server.isStopping() && std::chrono::steady_clock::now() < endTime) {
    auto& agencyCache = _server.getFeature<ClusterFeature>().agencyCache();
    auto [res, index] = agencyCache.get("Supervision/State/Mode");

    if (!res->slice().isString()) {
      LOG_TOPIC("6ae46", WARN, Logger::BACKUP)
          << "Invalid JSON from agency when deactivating supervision mode for "
             "backup "
          << backupId;
      return arangodb::Result(
          TRI_ERROR_HOT_BACKUP_INTERNAL,
          std::string(
              "invalid JSON from agency, when deactivating supervision mode:") +
              res->slice().toJson());
    }

    if (res->slice().isEqualString("Normal")) {
      return arangodb::Result();
    }

    LOG_TOPIC("edf54", DEBUG, Logger::BACKUP)
        << "agency hot backup unlock waiting: " << res->slice().toJson();

    if (wait < 2.0) {
      wait *= 1.1;
    }

    std::this_thread::sleep_for(std::chrono::duration<double>(wait));
  }

  LOG_TOPIC("6ae47", WARN, Logger::BACKUP)
      << "Timeout when deactivating supervision mode for backup " << backupId;

  return arangodb::Result(
      TRI_ERROR_HOT_BACKUP_INTERNAL,
      "timeout waiting for maintenance mode to be deactivated in agency");
}

ArangodServer& ClusterInfo::server() const { return _server; }

AgencyCallbackRegistry& ClusterInfo::agencyCallbackRegistry() const {
  TRI_ASSERT(_agencyCallbackRegistry != nullptr);
  return *_agencyCallbackRegistry;
}

void ClusterInfo::startSyncers() {
  _planSyncer = std::make_unique<SyncerThread>(
      _server, "Plan", [this] { loadPlan(); }, _agencyCallbackRegistry);
  _curSyncer = std::make_unique<SyncerThread>(
      _server, "Current", [this] { loadCurrent(); }, _agencyCallbackRegistry);

  if (!_planSyncer->start() || !_curSyncer->start()) {
    LOG_TOPIC("b4fa6", FATAL, Logger::CLUSTER)
        << "unable to start PlanSyncer/CurrentSYncer";
    FATAL_ERROR_EXIT();
  }
}

void ClusterInfo::drainSyncers() {
  auto clearWaitForMaps = [&](auto& mutex, auto& map) {
    std::lock_guard g(mutex);
    auto pit = map.begin();
    while (pit != map.end()) {
      pit->second.setValue(Result(_syncerShutdownCode));
      ++pit;
    }
    map.clear();
  };

  clearWaitForMaps(_waitPlanLock, _waitPlan);
  clearWaitForMaps(_waitPlanVersionLock, _waitPlanVersion);
  clearWaitForMaps(_waitCurrentLock, _waitCurrent);
  clearWaitForMaps(_waitCurrentVersionLock, _waitCurrentVersion);
}

void ClusterInfo::shutdownSyncers() {
  drainSyncers();

  if (_planSyncer != nullptr) {
    _planSyncer->beginShutdown();
  }
  if (_curSyncer != nullptr) {
    _curSyncer->beginShutdown();
  }
}

void ClusterInfo::waitForSyncersToStop() {
  drainSyncers();

  auto start = std::chrono::steady_clock::now();
  while ((_planSyncer != nullptr && _planSyncer->isRunning()) ||
         (_curSyncer != nullptr && _curSyncer->isRunning())) {
    std::this_thread::sleep_for(std::chrono::milliseconds(100));
    if (std::chrono::steady_clock::now() - start > std::chrono::seconds(30)) {
      LOG_TOPIC("b8a5d", FATAL, Logger::CLUSTER)
          << "exiting prematurely as we failed to end syncer threads in "
             "ClusterInfo";
      FATAL_ERROR_EXIT();
    }
  }
}

VPackSlice PlanCollectionReader::indexes() {
  VPackSlice res = _collection.get("indexes");
  if (res.isNone()) {
    return VPackSlice::emptyArraySlice();
  } else {
    TRI_ASSERT(res.isArray());
    return res;
  }
}

CollectionWatcher::CollectionWatcher(
    AgencyCallbackRegistry* agencyCallbackRegistry,
    LogicalCollection const& collection)
    : _agencyCallbackRegistry(agencyCallbackRegistry), _present(true) {
  std::string databaseName = collection.vocbase().name();
  std::string collectionID = std::to_string(collection.id().id());
  std::string where = "Plan/Collections/" + databaseName + "/" + collectionID;

  _agencyCallback = std::make_shared<AgencyCallback>(
      collection.vocbase().server(), where,
      [self = weak_from_this()](VPackSlice result) {
        auto watcher = self.lock();
        if (result.isNone() && watcher) {
          watcher->_present.store(false);
        }
        return true;
      },
      true, false);
  Result res = _agencyCallbackRegistry->registerCallback(_agencyCallback);
  if (res.fail()) {
    THROW_ARANGO_EXCEPTION(res);
  }
}

CollectionWatcher::~CollectionWatcher() {
  try {
    _agencyCallbackRegistry->unregisterCallback(_agencyCallback);
  } catch (std::exception const& ex) {
    LOG_TOPIC("42af2", WARN, Logger::CLUSTER)
        << "caught unexpected exception in CollectionWatcher: " << ex.what();
  }
}

ClusterInfo::SyncerThread::SyncerThread(Server& server,
                                        std::string const& section,
                                        std::function<void()> const& f,
                                        AgencyCallbackRegistry* cregistry)
    : arangodb::ServerThread<Server>(server, section + "Syncer"),
      _news(false),
      _section(section),
      _f(f),
      _cr(cregistry) {}

ClusterInfo::SyncerThread::~SyncerThread() { shutdown(); }

bool ClusterInfo::SyncerThread::notify() {
  std::lock_guard<std::mutex> lck(_m);
  _news = true;
  _cv.notify_one();
  return _news;
}

void ClusterInfo::SyncerThread::beginShutdown() {
  using namespace std::chrono_literals;

  // set the shutdown state in parent class
  Thread::beginShutdown();
  {
    std::lock_guard<std::mutex> lck(_m);
    _news = false;
  }
  _cv.notify_one();
}

bool ClusterInfo::SyncerThread::start() {
  ThreadNameFetcher nameFetcher;
  std::string_view name = nameFetcher.get();

  LOG_TOPIC("38256", DEBUG, Logger::CLUSTER)
      << "Starting "
      << (name.empty() ? std::string_view("by unknown thread") : name);
  return Thread::start();
}

void ClusterInfo::SyncerThread::run() {
  // Syncer thread is not destroyed. So we assume it is fine to capture this
  std::function<bool(VPackSlice result)> update =  // for format
      [this](VPackSlice result) {
        if (!result.isNumber()) {
          LOG_TOPIC("d068f", ERR, Logger::CLUSTER)
              << "Plan Version is not a number! " << result.toJson();
          return false;
        }
        return notify();
      };

  auto acb = std::make_shared<AgencyCallback>(server(), _section + "/Version",
                                              update, true, false);
  Result res = _cr->registerCallback(std::move(acb));
  if (res.fail()) {
    LOG_TOPIC("70e05", FATAL, Logger::CLUSTER)
        << "Failed to register callback with local registry: "
        << res.errorMessage();
    FATAL_ERROR_EXIT();
  }

  auto call = [&]() noexcept {
    try {
      _f();
    } catch (basics::Exception const& ex) {
      if (ex.code() != TRI_ERROR_SHUTTING_DOWN) {
        LOG_TOPIC("9d1f5", WARN, Logger::CLUSTER)
            << "caught an error while loading " << _section << ": "
            << ex.what();
      }
    } catch (std::exception const& ex) {
      LOG_TOPIC("752c4", WARN, Logger::CLUSTER)
          << "caught an error while loading " << _section << ": " << ex.what();
    } catch (...) {
      LOG_TOPIC("30968", WARN, Logger::CLUSTER)
          << "caught an error while loading " << _section;
    }
  };
  // This first call needs to be done or else we might miss all potential until
  // such time, that we are ready to receive. Under no circumstances can we
  // assume that this first call can be neglected.
  call();
  for (std::unique_lock lk{_m}; !isStopping();) {
    if (!_news) {
      // The timeout is strictly speaking not needed.
      // However, we really do not want to be caught in here in production.
#ifdef ARANGODB_ENABLE_MAINTAINER_MODE
      _cv.wait(lk);
#else
      _cv.wait_for(lk, std::chrono::milliseconds{100});
#endif
    }
    if (std::exchange(_news, false)) {
      lk.unlock();
      call();
      lk.lock();
    }
  }

  try {
    _cr->unregisterCallback(acb);
  } catch (basics::Exception const& ex) {
    if (ex.code() != TRI_ERROR_SHUTTING_DOWN) {
      LOG_TOPIC("39336", WARN, Logger::CLUSTER)
          << "caught exception while unregistering callback: " << ex.what();
    }
  } catch (std::exception const& ex) {
    LOG_TOPIC("66f2f", WARN, Logger::CLUSTER)
        << "caught exception while unregistering callback: " << ex.what();
  } catch (...) {
    LOG_TOPIC("995cd", WARN, Logger::CLUSTER)
        << "caught unknown exception while unregistering callback";
  }
}

futures::Future<arangodb::Result> ClusterInfo::waitForCurrent(
    uint64_t raftIndex) {
  READ_LOCKER(readLocker, _currentProt.lock);
  if (raftIndex <= _currentIndex) {
    return futures::makeFuture(arangodb::Result());
  }
  // intentionally don't release _storeLock here until we have inserted the
  // promise
  std::lock_guard w(_waitCurrentLock);
  return _waitCurrent.emplace(raftIndex, futures::Promise<arangodb::Result>())
      ->second.getFuture();
}

futures::Future<arangodb::Result> ClusterInfo::waitForCurrentVersion(
    uint64_t currentVersion) {
  READ_LOCKER(readLocker, _currentProt.lock);
  if (currentVersion <= _currentVersion) {
    return futures::makeFuture(arangodb::Result());
  }
  // intentionally don't release _storeLock here until we have inserted the
  // promise
  std::lock_guard w(_waitCurrentVersionLock);
  return _waitCurrentVersion
      .emplace(currentVersion, futures::Promise<arangodb::Result>())
      ->second.getFuture();
}

futures::Future<arangodb::Result> ClusterInfo::waitForPlan(uint64_t raftIndex) {
  READ_LOCKER(readLocker, _planProt.lock);
  if (raftIndex <= _planIndex) {
    return futures::makeFuture(arangodb::Result());
  }

  // intentionally don't release _storeLock here until we have inserted the
  // promise
  std::lock_guard w(_waitPlanLock);
  return _waitPlan.emplace(raftIndex, futures::Promise<arangodb::Result>())
      ->second.getFuture();
}

futures::Future<Result> ClusterInfo::waitForPlanVersion(uint64_t planVersion) {
  READ_LOCKER(readLocker, _planProt.lock);
  if (planVersion <= _planVersion) {
    return futures::makeFuture(arangodb::Result());
  }

  // intentionally don't release _storeLock here until we have inserted the
  // promise
  std::lock_guard w(_waitPlanVersionLock);
  return _waitPlanVersion
      .emplace(planVersion, futures::Promise<arangodb::Result>())
      ->second.getFuture();
}

futures::Future<Result> ClusterInfo::fetchAndWaitForPlanVersion(
    network::Timeout timeout) const {
  // Save the applicationServer, not the ClusterInfo, in case of shutdown.
  return cluster::fetchPlanVersion(timeout).thenValue(
      [&applicationServer = server()](auto maybePlanVersion) {
        if (maybePlanVersion.ok()) {
          auto planVersion = maybePlanVersion.get();

          auto& clusterInfo =
              applicationServer.getFeature<ClusterFeature>().clusterInfo();

          return clusterInfo.waitForPlanVersion(planVersion);
        } else {
          return futures::Future<Result>{maybePlanVersion.result()};
        }
      });
}

futures::Future<Result> ClusterInfo::fetchAndWaitForCurrentVersion(
    network::Timeout timeout) const {
  // Save the applicationServer, not the ClusterInfo, in case of shutdown.
  return cluster::fetchCurrentVersion(timeout).thenValue(
      [&applicationServer = server()](auto maybeCurrentVersion) {
        if (maybeCurrentVersion.ok()) {
          auto currentVersion = maybeCurrentVersion.get();

          auto& clusterInfo =
              applicationServer.getFeature<ClusterFeature>().clusterInfo();

          return clusterInfo.waitForCurrentVersion(currentVersion);
        } else {
          return futures::Future<Result>{maybeCurrentVersion.result()};
        }
      });
}

// Debugging output no need for consistency across locks
VPackBuilder ClusterInfo::toVelocyPack() {
  VPackBuilder dump;
  {
    {
      VPackObjectBuilder c(&dump);
      {
        READ_LOCKER(readLocker, _planProt.lock);
        dump.add(VPackValue("plan"));
        {
          VPackObjectBuilder d(&dump);
          for (auto const& i : _plan) {
            dump.add(i.first, i.second->slice());
          }
        }
        dump.add(VPackValue("plannedCollections"));
        {
          VPackObjectBuilder d(&dump);
          for (auto const& c : _plannedCollections) {
            dump.add(VPackValue(c.first));
            VPackArrayBuilder cs(&dump);
            for (auto const& col : *c.second) {
              dump.add(VPackValue(col.first));
            }
          }
        }
        dump.add(VPackValue("shardToName"));
        {
          VPackObjectBuilder d(&dump);
          for (auto const& s : _shardToName) {
            dump.add(s.first, VPackValue(s.second));
          }
        }
        dump.add(VPackValue("shardServers"));
        {
          VPackObjectBuilder d(&dump);
          for (auto const& s : _shardsToPlanServers) {
            dump.add(VPackValue(s.first));
            VPackArrayBuilder a(&dump);
            for (auto const& sv : s.second) {
              dump.add(VPackValue(sv));
            }
          }
        }
        dump.add(VPackValue("shardToShardGroupLeader"));
        {
          VPackObjectBuilder d(&dump);
          for (auto const& s : _shardToShardGroupLeader) {
            dump.add(s.first, VPackValue(s.second));
          }
        }
        dump.add(VPackValue("shardGroups"));
        {
          VPackObjectBuilder d(&dump);
          for (auto const& s : _shardGroups) {
            dump.add(VPackValue(s.first));
            {
              VPackArrayBuilder d2(&dump);
              for (auto const& ss : *s.second) {
                dump.add(VPackValue(ss));
              }
            }
          }
        }
        dump.add(VPackValue("shards"));
        {
          VPackObjectBuilder d(&dump);
          for (auto const& s : _shards) {
            dump.add(VPackValue(s.first));
            VPackArrayBuilder a(&dump);
            for (auto const& sh : *s.second) {
              dump.add(VPackValue(sh));
            }
          }
        }
      }
      {
        READ_LOCKER(readLocker, _currentProt.lock);
        dump.add(VPackValue("current"));
        {
          VPackObjectBuilder d(&dump);
          for (auto const& i : _current) {
            dump.add(i.first, i.second->slice());
          }
        }
        dump.add(VPackValue("shardIds"));
        {
          VPackObjectBuilder d(&dump);
          for (auto const& i : _shardsToCurrentServers) {
            dump.add(VPackValue(i.first));
            VPackArrayBuilder a(&dump);
            for (auto const& i : *i.second) {
              dump.add(VPackValue(i));
            }
          }
        }
      }
      {
        READ_LOCKER(readLocker, _dbServersProt.lock);
        dump.add(VPackValue("DBServers"));
        {
          VPackObjectBuilder d(&dump);
          for (auto const& dbs : _dbServers) {
            dump.add(dbs.first, VPackValue(dbs.second));
          }
        }
      }
      {
        READ_LOCKER(readLocker, _coordinatorsProt.lock);
        dump.add(VPackValue("coordinators"));
        {
          VPackObjectBuilder c(&dump);
          for (auto const& crdn : _coordinators) {
            dump.add(crdn.first, VPackValue(crdn.second));
          }
        }
      }
    }
  }
  return dump;
}

void ClusterInfo::triggerWaiting(
    std::multimap<uint64_t, futures::Promise<arangodb::Result>>& mm,
    uint64_t commitIndex) {
  auto* scheduler = SchedulerFeature::SCHEDULER;
  auto pit = mm.begin();
  while (pit != mm.end()) {
    if (pit->first > commitIndex) {
      break;
    }
    if (scheduler && !_server.isStopping()) {
      scheduler->queue(
          RequestLane::CLUSTER_INTERNAL,
          [pp = std::move(pit->second)]() mutable { pp.setValue(Result()); });
    } else {
      pit->second.setValue(Result(_syncerShutdownCode));
    }
    pit = mm.erase(pit);
  }
}

auto arangodb::ClusterInfo::getReplicatedLogPlanSpecification(
    replication2::LogId id) const
    -> ResultT<
        std::shared_ptr<replication2::agency::LogPlanSpecification const>> {
  READ_LOCKER(readLocker, _planProt.lock);

  auto it = _replicatedLogs.find(id);
  if (it == std::end(_replicatedLogs)) {
    return Result::fmt(TRI_ERROR_REPLICATION_REPLICATED_LOG_NOT_FOUND, id);
  }

  TRI_ASSERT(it->second != nullptr);
  return it->second;
}

AnalyzerModificationTransaction::AnalyzerModificationTransaction(
    std::string_view database, ClusterInfo* ci, bool cleanup)
    : _clusterInfo(ci), _database(database), _cleanupTransaction(cleanup) {
  TRI_ASSERT(_clusterInfo);
}

AnalyzerModificationTransaction::~AnalyzerModificationTransaction() {
  try {
    abort();
  } catch (...) {
  }  // force no exceptions
  TRI_ASSERT(!_rollbackCounter && !_rollbackRevision);
}

int32_t AnalyzerModificationTransaction::getPendingCount() noexcept {
  return _pendingAnalyzerOperationsCount.load(std::memory_order_relaxed);
}

AnalyzersRevision::Revision AnalyzerModificationTransaction::buildingRevision()
    const noexcept {
  TRI_ASSERT(_buildingRevision !=
             AnalyzersRevision::LATEST);  // unstarted transation access
  return _buildingRevision;
}

Result AnalyzerModificationTransaction::start() {
  auto const endTime = TRI_microtime() + 5.0;  // arbitrary value.
  int32_t count =
      _pendingAnalyzerOperationsCount.load(std::memory_order_relaxed);
  // locking stage
  while (true) {
    // Do not let break out of cleanup mode.
    // Cleanup itself could start only from idle state.
    if (count < 0 || _cleanupTransaction) {
      count = 0;
    }
    if (_pendingAnalyzerOperationsCount.compare_exchange_weak(
            count, _cleanupTransaction ? -1 : count + 1,
            std::memory_order_acquire)) {
      break;
    }
    if (TRI_microtime() > endTime) {
      return Result(TRI_ERROR_CLUSTER_COULD_NOT_MODIFY_ANALYZERS_IN_PLAN,
                    "start modifying analyzer for database " + _database +
                        ": failed to acquire operation counter");
    }
  }
  _rollbackCounter = true;  // from now on we must release our counter

  if (_cleanupTransaction) {
    _buildingRevision =
        _clusterInfo->getAnalyzersRevision(_database, false)->getRevision();
    TRI_ASSERT(_clusterInfo->getAnalyzersRevision(_database, false)
                   ->getBuildingRevision() != _buildingRevision);
    return {};
  } else {
    auto res = _clusterInfo->startModifyingAnalyzerCoordinator(_database);
    _rollbackRevision = res.first.ok();
    _buildingRevision = res.second;
    return res.first;
  }
}

Result AnalyzerModificationTransaction::commit() {
  TRI_ASSERT(_rollbackCounter && (_rollbackRevision || _cleanupTransaction));
  auto res = _clusterInfo->finishModifyingAnalyzerCoordinator(
      _database, _cleanupTransaction);
  _rollbackRevision = res.fail() && !_cleanupTransaction;
  // if succesful revert mark our transaction as completed (otherwise postpone
  // it to abort call). for cleanup - always this attempt is completed (cleanup
  // should not waste much time). Will try next time
  if (res.ok() || _cleanupTransaction) {
    revertCounter();
  }
  return res;
}

Result AnalyzerModificationTransaction::abort() {
  if (!_rollbackCounter) {
    TRI_ASSERT(!_rollbackRevision);
    return Result();
  }
  Result res{};
  try {
    if (_rollbackRevision) {
      TRI_ASSERT(
          !_cleanupTransaction);  // cleanup transaction has nothing to rollback
      _rollbackRevision = false;  // ok, we tried. Even if failed -> recovery
                                  // job will do the rest
      res = _clusterInfo->finishModifyingAnalyzerCoordinator(_database, true);
    }
  } catch (...) {  // let`s be as safe as possible
    revertCounter();
    throw;
  }
  revertCounter();
  return res;
}

void AnalyzerModificationTransaction::revertCounter() {
  TRI_ASSERT(_rollbackCounter);
  if (_cleanupTransaction) {
    TRI_ASSERT(_pendingAnalyzerOperationsCount.load() == -1);
    _pendingAnalyzerOperationsCount = 0;
  } else {
    TRI_ASSERT(_pendingAnalyzerOperationsCount.load() > 0);
    _pendingAnalyzerOperationsCount.fetch_sub(1);
  }
  _rollbackCounter = false;
}

std::atomic<int32_t>
    arangodb::AnalyzerModificationTransaction::_pendingAnalyzerOperationsCount{
        0};

namespace {
template<typename T>
futures::Future<ResultT<T>> fetchNumberFromAgency(
    std::shared_ptr<cluster::paths::Path const> path,
    network::Timeout timeout) {
  VPackBuffer<uint8_t> trx;
  {
    VPackBuilder builder(trx);
    arangodb::agency::envelope::into_builder(builder)
        .read()
        .key(path->str())
        .end()
        .done();
  }

  auto fAacResult =
      AsyncAgencyComm().sendReadTransaction(timeout, std::move(trx));

  auto fResult =
      std::move(fAacResult).thenValue([path = std::move(path)](auto&& result) {
        if (result.ok() && result.statusCode() == fuerte::StatusOK) {
          return ResultT<T>::success(
              result.slice().at(0).get(path->vec()).template getNumber<T>());
        } else {
          return ResultT<T>::error(result.asResult());
        }
      });

  return fResult;
}
}  // namespace

futures::Future<ResultT<uint64_t>> cluster::fetchPlanVersion(
    network::Timeout timeout) {
  using namespace std::chrono_literals;

  auto planVersionPath = cluster::paths::root()->arango()->plan()->version();

  return fetchNumberFromAgency<uint64_t>(
      std::static_pointer_cast<paths::Path const>(std::move(planVersionPath)),
      timeout);
}

futures::Future<ResultT<uint64_t>> cluster::fetchCurrentVersion(
    network::Timeout timeout) {
  using namespace std::chrono_literals;

  auto currentVersionPath =
      cluster::paths::root()->arango()->current()->version();

  return fetchNumberFromAgency<uint64_t>(
      std::static_pointer_cast<paths::Path const>(
          std::move(currentVersionPath)),
      timeout);
}

// -----------------------------------------------------------------------------
// --SECTION--                                                       END-OF-FILE
// -----------------------------------------------------------------------------<|MERGE_RESOLUTION|>--- conflicted
+++ resolved
@@ -6350,73 +6350,6 @@
   return std::make_shared<std::vector<ServerID>>();
 }
 
-<<<<<<< HEAD
-=======
-////////////////////////////////////////////////////////////////////////////////
-/// @brief for replication2 we use the replicated logs data to find the servers
-////////////////////////////////////////////////////////////////////////////////
-
-std::shared_ptr<std::vector<ServerID> const>
-ClusterInfo::getResponsibleServerReplication2(std::string_view shardID) {
-  int tries = 0;
-
-  if (!_planProt.isValid) {
-    Result r = waitForPlan(1).get();
-    if (r.fail()) {
-      THROW_ARANGO_EXCEPTION(r);
-    }
-  }
-
-  auto logId = LogicalCollection::shardIdToStateId(shardID);
-  auto result = std::shared_ptr<std::vector<ServerID>>{nullptr};
-
-  while (true) {
-    {
-      READ_LOCKER(readLocker, _planProt.lock);
-      // if we find a replicated log for this shard, then this is a
-      // replication 2.0 db, in which case we want to use the participant
-      // information from the log instead
-      auto it = _replicatedLogs.find(logId);
-      if (it == _replicatedLogs.end()) {
-        // we are not in a replication2 database
-        break;
-      }
-
-      if (it->second->currentTerm.has_value() &&
-          it->second->currentTerm->leader.has_value()) {
-        auto& leader = it->second->currentTerm->leader->serverId;
-        auto& participants = it->second->participantsConfig.participants;
-        result = std::make_shared<std::vector<ServerID>>();
-
-        // TODO Sanity check, can be removed later
-        TRI_ASSERT(participants.size() < 1000000);
-
-        result->reserve(participants.size());
-        // participants is an unordered map, but the resulting list requires
-        // that the leader is the first entry!
-        result->emplace_back(leader);
-        for (auto& [k, v] : participants) {
-          if (k != leader) {
-            result->emplace_back(k);
-          }
-        }
-        break;
-      }
-    }
-
-    if (++tries >= 100 || _server.isStopping()) {
-      break;
-    }
-
-    LOG_TOPIC("4fff5", INFO, Logger::CLUSTER)
-        << "getResponsibleServerReplication2: did not find leader,"
-        << "waiting for half a second...";
-    std::this_thread::sleep_for(std::chrono::milliseconds(500));
-  }
-
-  return result;
-}
-
 ClusterInfo::ShardLeadership ClusterInfo::getShardLeadership(
     ServerID const& server, ShardID const& shard) const {
   if (!_currentProt.isValid) {
@@ -6442,7 +6375,6 @@
                          : ShardLeadership::kFollower;
 }
 
->>>>>>> cb44be99
 //////////////////////////////////////////////////////////////////////////////
 /// @brief atomically find all servers who are responsible for the given
 /// shards (only the leaders).
