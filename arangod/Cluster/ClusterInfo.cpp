--- conflicted
+++ resolved
@@ -213,7 +213,7 @@
 ////////////////////////////////////////////////////////////////////////////////
 
 ClusterInfo::~ClusterInfo() {}
-  
+
 ////////////////////////////////////////////////////////////////////////////////
 /// @brief cleanup method which frees cluster-internal shared ptrs on shutdown
 ////////////////////////////////////////////////////////////////////////////////
@@ -405,13 +405,13 @@
   // Contact agency for /<prefix>/Cluster
   AgencyCommResult result = _agency.getValues("Cluster");
 
-  // Parse 
+  // Parse
   if (result.successful()) {
     VPackSlice slice = result.slice()[0].get(
       std::vector<std::string>({AgencyCommManager::path(), "Cluster"}));
     if(slice.isString()) {
       _clusterId = slice.copyString();
-    } 
+    }
   }
 }
 
@@ -524,7 +524,7 @@
       //    },...
       //  },...
       //}
-      
+
       databasesSlice = planSlice.get("Collections"); //format above
       if (databasesSlice.isObject()) {
         bool isCoordinator = ServerState::instance()->isCoordinator();
@@ -622,7 +622,7 @@
                                  std::strtol(b.c_str() + 1, nullptr, 10);
                         });
               newShards.emplace(std::make_pair(collectionId, shards));
-              
+
             } catch (std::exception const& ex) {
               // The plan contains invalid collection information.
               // This should not happen in healthy situations.
@@ -1025,7 +1025,7 @@
       res._clientId + " at " + __FILE__ + ":" + std::to_string(__LINE__);
     return setErrormsg(TRI_ERROR_CLUSTER_COULD_NOT_CREATE_DATABASE_IN_PLAN,
                        errorMsg);
-  } 
+  }
 
   // Now update our own cache of planned databases:
   loadPlan();
@@ -1054,7 +1054,7 @@
       }
 
       if (TRI_microtime() > endTime) {
-        
+
         return setErrormsg(TRI_ERROR_CLUSTER_TIMEOUT, errorMsg);
       }
 
@@ -1239,7 +1239,7 @@
                 }
               }
             }
-            
+
             // wait that all followers have created our new collection
             if (tmpError.empty() && waitForReplication) {
               std::vector<ServerID> plannedServers;
@@ -1309,13 +1309,13 @@
                            AgencyPrecondition::Type::EMPTY, true));
     }
   }
-  
+
   AgencyGeneralTransaction transaction;
   transaction.transactions.push_back(
     AgencyGeneralTransaction::TransactionType(opers,precs));
-  
+
   { // we hold this mutex from now on until we have updated our cache
-    // using loadPlan, this is necessary for the callback closure to 
+    // using loadPlan, this is necessary for the callback closure to
     // see the new planned state for this collection. Otherwise it cannot
     // recognize completion of the create collection operation properly:
     MUTEX_LOCKER(locker, *cacheMutex);
@@ -1326,11 +1326,7 @@
     if (!res.successful()) {
       if (res.httpCode() ==
           (int)arangodb::rest::ResponseCode::PRECONDITION_FAILED) {
-<<<<<<< HEAD
-        VPackSlice result = res.slice();
-=======
         auto result = res.slice();
->>>>>>> 35b99e95
         AgencyCommResult ag = ac.getValues("/");
 
         if (result.isArray() && result.length() > 0) {
@@ -1369,7 +1365,7 @@
           name, TRI_ERROR_CLUSTER_COULD_NOT_CREATE_COLLECTION_IN_PLAN);
         return TRI_ERROR_CLUSTER_COULD_NOT_CREATE_COLLECTION_IN_PLAN;
       }
-      
+
     }
 
     // Update our cache:
@@ -1440,7 +1436,7 @@
 int ClusterInfo::dropCollectionCoordinator(
   std::string const& databaseName, std::string const& collectionID,
   std::string& errorMsg, double timeout) {
-  
+
   AgencyComm ac;
   AgencyCommResult res;
 
@@ -1466,7 +1462,7 @@
     errorMsg += ".";
     return TRI_ERROR_CLUSTER_MUST_NOT_DROP_COLL_OTHER_DISTRIBUTESHARDSLIKE;
   }
-  
+
   double const realTimeout = getTimeout(timeout);
   double const endTime = TRI_microtime() + realTimeout;
   double const interval = getPollInterval();
@@ -1609,8 +1605,8 @@
   if (!collection.isObject()) {
     return TRI_ERROR_ARANGO_COLLECTION_NOT_FOUND;
   }
- 
-  VPackBuilder temp;     
+
+  VPackBuilder temp;
   temp.openObject();
   temp.add("waitForSync", VPackValue(info->waitForSync()));
   info->getPhysical()->getPropertiesVPackCoordinator(temp);
@@ -1716,7 +1712,7 @@
     VPackSlice const& slice, bool create,
     bool (*compare)(VPackSlice const&, VPackSlice const&),
     VPackBuilder& resultBuilder, std::string& errorMsg, double timeout) {
-  
+
   // check index id
   uint64_t iid = 0;
 
@@ -1738,7 +1734,7 @@
   if (errorCode == TRI_ERROR_NO_ERROR) {
     return errorCode;
   }
-  
+
   std::shared_ptr<VPackBuilder> planValue;
   std::shared_ptr<VPackBuilder> oldPlanIndexes;
   std::shared_ptr<LogicalCollection> c;
@@ -1753,14 +1749,14 @@
     c = getCollection(databaseName, collectionID);
     c->getIndexesVPack(*(oldPlanIndexes.get()), false, false);
     VPackSlice const planIndexes = oldPlanIndexes->slice();
-    
+
     if (planIndexes.isArray()) {
       for (auto const& index : VPackArrayIterator(planIndexes)) {
         auto idPlanSlice = index.get("id");
         if (idPlanSlice.isString() && idPlanSlice.copyString() == idString) {
           planValue.reset(new VPackBuilder());
           planValue->add(index);
-          break; 
+          break;
         }
       }
     }
@@ -1773,7 +1769,7 @@
     std::string const planIndexesKey = "Plan/Collections/" + databaseName + "/" + collectionID +"/indexes";
     std::vector<AgencyOperation> operations;
     std::vector<AgencyPrecondition> preconditions;
-    if (planValue) { 
+    if (planValue) {
       AgencyOperation planEraser(planIndexesKey, AgencyValueOperationType::ERASE, planValue->slice());
       TRI_ASSERT(oldPlanIndexes);
       AgencyPrecondition planPrecondition(planIndexesKey, AgencyPrecondition::Type::VALUE, oldPlanIndexes->slice());
@@ -1847,7 +1843,7 @@
 
     std::shared_ptr<VPackBuilder> tmp = std::make_shared<VPackBuilder>();
     c->getIndexesVPack(*(tmp.get()), false, false);
-    { 
+    {
       MUTEX_LOCKER(guard, *numberOfShardsMutex);
       *numberOfShards = c->numberOfShards();
     }
@@ -2031,7 +2027,7 @@
   // AgencyCallback for this.
   std::string where =
     "Current/Collections/" + databaseName + "/" + collectionID;
-  
+
   auto agencyCallback =
       std::make_shared<AgencyCallback>(ac, where, dbServerChanged, true, false);
   _agencyCallbackRegistry->registerCallback(agencyCallback);
@@ -2362,14 +2358,14 @@
   AgencyCommResult result = _agency.sendTransactionWithFailover(
     AgencyReadTransaction(std::vector<std::string>({AgencyCommManager::path(prefixServers),
           AgencyCommManager::path(mapUniqueToShortId)})));
-  
-  
+
+
   if (result.successful()) {
     velocypack::Slice serversRegistered =
       result.slice()[0].get(
         std::vector<std::string>(
           {AgencyCommManager::path(), "Current", "ServersRegistered"}));
-    
+
     velocypack::Slice serversAliases =
       result.slice()[0].get(
         std::vector<std::string>(
@@ -2378,15 +2374,15 @@
     if (serversRegistered.isObject()) {
       decltype(_servers) newServers;
       decltype(_serverAliases) newAliases;
-      
+
       for (auto const& res : VPackObjectIterator(serversRegistered)) {
         velocypack::Slice slice = res.value;
-        
+
         if (slice.isObject() && slice.hasKey("endpoint")) {
           std::string server =
             arangodb::basics::VelocyPackHelper::getStringValue(
               slice, "endpoint", "");
-          
+
           std::string serverId = res.key.copyString();
           try {
             velocypack::Slice serverSlice;
@@ -2401,7 +2397,7 @@
           newServers.emplace(std::make_pair(serverId, server));
         }
       }
-      
+
       // Now set the new value:
       {
         WRITE_LOCKER(writeLocker, _serversProt.lock);
@@ -2413,7 +2409,7 @@
       return;
     }
   }
-  
+
   LOG_TOPIC(DEBUG, Logger::CLUSTER)
     << "Error while loading " << prefixServers
     << " httpCode: " << result.httpCode()
@@ -2442,18 +2438,18 @@
   }
 
   std::string serverID_ = serverID;
-  
+
   while (true) {
     {
       READ_LOCKER(readLocker, _serversProt.lock);
 
       // _serversAliases is a map-type <Alias, ServerID>
       auto ita = _serverAliases.find(serverID_);
-      
+
       if (ita != _serverAliases.end()) {
         serverID_ = (*ita).second;
       }
-      
+
       // _servers is a map-type <ServerId, std::string>
       auto it = _servers.find(serverID_);
 
@@ -2462,8 +2458,8 @@
       }
     }
 
-    
-    
+
+
     if (++tries >= 2) {
       break;
     }
