////////////////////////////////////////////////////////////////////////////////
/// DISCLAIMER
///
/// Copyright 2014-2018 ArangoDB GmbH, Cologne, Germany
/// Copyright 2004-2014 triAGENS GmbH, Cologne, Germany
///
/// Licensed under the Apache License, Version 2.0 (the "License");
/// you may not use this file except in compliance with the License.
/// You may obtain a copy of the License at
///
///     http://www.apache.org/licenses/LICENSE-2.0
///
/// Unless required by applicable law or agreed to in writing, software
/// distributed under the License is distributed on an "AS IS" BASIS,
/// WITHOUT WARRANTIES OR CONDITIONS OF ANY KIND, either express or implied.
/// See the License for the specific language governing permissions and
/// limitations under the License.
///
/// Copyright holder is ArangoDB GmbH, Cologne, Germany
///
/// @author Max Neunhoeffer
/// @author Jan Steemann
/// @author Kaveh Vahedipour
////////////////////////////////////////////////////////////////////////////////

#include "ClusterInfo.h"

#include "Agency/TimeString.h"
#include "ApplicationFeatures/ApplicationServer.h"
#include "Basics/ConditionLocker.h"
#include "Basics/Exceptions.h"
#include "Basics/MutexLocker.h"
#include "Basics/NumberUtils.h"
#include "Basics/RecursiveLocker.h"
#include "Basics/StaticStrings.h"
#include "Basics/StringUtils.h"
#include "Basics/VelocyPackHelper.h"
#include "Basics/WriteLocker.h"
#include "Basics/hashes.h"
#include "Basics/system-functions.h"
#include "Cluster/AgencyCache.h"
#include "Cluster/AgencyPaths.h"
#include "Cluster/ClusterCollectionCreationInfo.h"
#include "Cluster/ClusterFeature.h"
#include "Cluster/ClusterHelpers.h"
#include "Cluster/Maintenance/MaintenanceStrings.h"
#include "Cluster/RebootTracker.h"
#include "Cluster/ServerState.h"
#include "Logger/Logger.h"
#include "Random/RandomGenerator.h"
#include "Rest/CommonDefines.h"
#include "RestServer/DatabaseFeature.h"
#include "RestServer/SystemDatabaseFeature.h"
#include "Scheduler/SchedulerFeature.h"
#include "Sharding/ShardingInfo.h"
#include "StorageEngine/PhysicalCollection.h"
#include "Utils/Events.h"
#include "VocBase/LogicalCollection.h"
#include "VocBase/LogicalView.h"
#include "VocBase/VocbaseInfo.h"

#ifdef USE_ENTERPRISE
#include "Enterprise/VocBase/SmartVertexCollection.h"
#include "Enterprise/VocBase/VirtualCollection.h"
#endif

#include <velocypack/Builder.h>
#include <velocypack/Collection.h>
#include <velocypack/Iterator.h>
#include <velocypack/Slice.h>
#include <velocypack/velocypack-aliases.h>

#include <boost/uuid/uuid.hpp>
#include <boost/uuid/uuid_generators.hpp>
#include <boost/uuid/uuid_io.hpp>

namespace {

static inline arangodb::AgencyOperation IncreaseVersion() {
  return arangodb::AgencyOperation{"Plan/Version",
                                   arangodb::AgencySimpleOperationType::INCREMENT_OP};
}

static inline std::string collectionPath(std::string const& dbName,
                                         std::string const& collection) {
  return "Plan/Collections/" + dbName + "/" + collection;
}

static inline arangodb::AgencyOperation CreateCollectionOrder(std::string const& dbName,
                                                              std::string const& collection,
                                                              VPackSlice const& info) {
#ifdef ARANGODB_ENABLE_MAINTAINER_MODE
  if (!info.get("shards").isEmptyObject() &&
      !arangodb::basics::VelocyPackHelper::getBooleanValue(info, arangodb::StaticStrings::IsSmart,
                                                           false)) {
    TRI_ASSERT(info.hasKey(arangodb::StaticStrings::AttrIsBuilding));
    TRI_ASSERT(info.get(arangodb::StaticStrings::AttrIsBuilding).isBool());
    TRI_ASSERT(info.get(arangodb::StaticStrings::AttrIsBuilding).getBool() == true);
  }
#endif
  arangodb::AgencyOperation op{collectionPath(dbName, collection),
                               arangodb::AgencyValueOperationType::SET, info};
  return op;
}

static inline arangodb::AgencyPrecondition CreateCollectionOrderPrecondition(
    std::string const& dbName, std::string const& collection, VPackSlice const& info) {
  arangodb::AgencyPrecondition prec{collectionPath(dbName, collection),
                                    arangodb::AgencyPrecondition::Type::VALUE, info};
  return prec;
}

static inline arangodb::AgencyOperation CreateCollectionSuccess(
    std::string const& dbName, std::string const& collection, VPackSlice const& info) {
  TRI_ASSERT(!info.hasKey(arangodb::StaticStrings::AttrIsBuilding));
  return arangodb::AgencyOperation{collectionPath(dbName, collection),
                                   arangodb::AgencyValueOperationType::SET, info};
}

}  // namespace

#ifdef _WIN32
// turn off warnings about too long type name for debug symbols blabla in MSVC
// only...
#pragma warning(disable : 4503)
#endif

using namespace arangodb;
using namespace arangodb::cluster;
using namespace arangodb::methods;

namespace {
// Read the collection from Plan; this is an object to have a valid VPack
// around to read from and to not have to carry around vpack builders.
// Might want to do the error handling with throw/catch?
class PlanCollectionReader {
 public:
  PlanCollectionReader(PlanCollectionReader const&&) = delete;
  PlanCollectionReader(PlanCollectionReader const&) = delete;
  explicit PlanCollectionReader(LogicalCollection const& collection) {
    std::string databaseName = collection.vocbase().name();
    std::string collectionID = std::to_string(collection.id());
    std::vector<std::string> path{
      AgencyCommHelper::path("Plan/Collections/" + databaseName + "/" + collectionID)};

    auto& agencyCache =
      collection.vocbase().server().getFeature<ClusterFeature>().agencyCache();
    consensus::index_t idx = 0;
    std::tie(_read, idx) = agencyCache.read(path);

    if (!_read->slice().isArray()) {
      _state = Result(
        TRI_ERROR_CLUSTER_READING_PLAN_AGENCY,
        "Could not retrieve " + path.front() + " from agency cache: " + _read->toJson());
      return;
    }

    _collection = _read->slice()[0];

    std::vector<std::string> vpath(
      {AgencyCommHelper::path(), "Plan", "Collections", databaseName, collectionID});

    if (!_collection.hasKey(vpath)) {
      _state = Result(
        TRI_ERROR_CLUSTER_READING_PLAN_AGENCY,
        "Could not retrieve " + path.front() + " from agency in version " + std::to_string(idx));
      return;
    }

    _collection = _collection.get(vpath);

    if (!_collection.isObject()) {
      _state = Result(TRI_ERROR_ARANGO_DATA_SOURCE_NOT_FOUND);
      return;
    }

    _state = Result();
  }
  VPackSlice indexes();
  VPackSlice slice() { return _collection; }
  Result state() { return _state; }

 private:
  consensus::query_t _read;
  Result _state;
  velocypack::Slice _collection;
};
}

////////////////////////////////////////////////////////////////////////////////
/// @brief a local helper to report errors and messages
////////////////////////////////////////////////////////////////////////////////

static inline int setErrormsg(int ourerrno, std::string& errorMsg) {
  errorMsg = TRI_errno_string(ourerrno);
  return ourerrno;
}

////////////////////////////////////////////////////////////////////////////////
/// @brief check whether the JSON returns an error
////////////////////////////////////////////////////////////////////////////////

static inline bool hasError(VPackSlice const& slice) {
  return arangodb::basics::VelocyPackHelper::getBooleanValue(slice, StaticStrings::Error, false);
}

////////////////////////////////////////////////////////////////////////////////
/// @brief extract the error message from a JSON
////////////////////////////////////////////////////////////////////////////////

static std::string extractErrorMessage(std::string const& shardId, VPackSlice const& slice) {
  std::string msg = " shardID:" + shardId + ": ";

  // add error message text
  msg += arangodb::basics::VelocyPackHelper::getStringValue(slice,
                                                            StaticStrings::ErrorMessage, "");

  // add error number
  if (slice.hasKey(StaticStrings::ErrorNum)) {
    VPackSlice const errorNum = slice.get(StaticStrings::ErrorNum);
    if (errorNum.isNumber()) {
      msg += " (errNum=" +
             arangodb::basics::StringUtils::itoa(errorNum.getNumericValue<uint32_t>()) +
             ")";
    }
  }

  return msg;
}

////////////////////////////////////////////////////////////////////////////////
/// @brief creates an empty collection info object
////////////////////////////////////////////////////////////////////////////////

CollectionInfoCurrent::CollectionInfoCurrent(uint64_t currentVersion)
    : _currentVersion(currentVersion) {}

////////////////////////////////////////////////////////////////////////////////
/// @brief destroys a collection info object
////////////////////////////////////////////////////////////////////////////////

CollectionInfoCurrent::~CollectionInfoCurrent() = default;

////////////////////////////////////////////////////////////////////////////////
/// @brief creates a cluster info object
////////////////////////////////////////////////////////////////////////////////

ClusterInfo::ClusterInfo(application_features::ApplicationServer& server,
                         AgencyCallbackRegistry* agencyCallbackRegistry)
  : _server(server),
    _agency(server),
    _agencyCallbackRegistry(agencyCallbackRegistry),
    _rebootTracker(SchedulerFeature::SCHEDULER),
    _planVersion(0),
    _currentVersion(0),
    _planLoader(std::thread::id()),
    _uniqid() {
  _uniqid._currentValue = 1ULL;
  _uniqid._upperValue = 0ULL;
  _uniqid._nextBatchStart = 1ULL;
  _uniqid._nextUpperValue = 0ULL;
  _uniqid._backgroundJobIsRunning = false;
  // Actual loading into caches is postponed until necessary
}
////////////////////////////////////////////////////////////////////////////////
/// @brief destroys a cluster info object
////////////////////////////////////////////////////////////////////////////////

ClusterInfo::~ClusterInfo() = default;

////////////////////////////////////////////////////////////////////////////////
/// @brief cleanup method which frees cluster-internal shared ptrs on shutdown
////////////////////////////////////////////////////////////////////////////////

void ClusterInfo::cleanup() {
  while (true) {
    {
      MUTEX_LOCKER(mutexLocker, _idLock);
      if (!_uniqid._backgroundJobIsRunning) {
        break;
      }
    }
    std::this_thread::sleep_for(std::chrono::seconds(1));
  }

  MUTEX_LOCKER(mutexLocker, _planProt.mutex);

  {
    WRITE_LOCKER(writeLocker, _planProt.lock);
    TRI_ASSERT(_newPlannedViews.empty());  // only non-empty during loadPlan()
    _plannedViews.clear();
    _plannedCollections.clear();
    _shards.clear();
  }

  {
    WRITE_LOCKER(writeLocker, _currentProt.lock);
    _currentCollections.clear();
    _shardIds.clear();
  }
}

void ClusterInfo::triggerBackgroundGetIds() {
  // Trigger a new load of batches
  _uniqid._nextBatchStart = 1ULL;
  _uniqid._nextUpperValue = 0ULL;

  try {
    _idLock.assertLockedByCurrentThread();
    if (_uniqid._backgroundJobIsRunning) {
      return;
    }
    _uniqid._backgroundJobIsRunning = true;
    std::thread([this] {
      auto guardRunning = scopeGuard([this] {
        MUTEX_LOCKER(mutexLocker, _idLock);
        _uniqid._backgroundJobIsRunning = false;
      });

      uint64_t result;
      try {
        result = _agency.uniqid(MinIdsPerBatch, 0.0);
      } catch (std::exception const&) {
        return;
      }

      {
        MUTEX_LOCKER(mutexLocker, _idLock);

        if (1ULL == _uniqid._nextBatchStart) {
          // Invalidate next batch
          _uniqid._nextBatchStart = result;
          _uniqid._nextUpperValue = result + MinIdsPerBatch - 1;
        }
        // If we get here, somebody else tried succeeded in doing the same,
        // so we just try again.
      }
    }).detach();
  } catch (std::exception const& e) {
    LOG_TOPIC("adef4", WARN, Logger::CLUSTER)
        << "Failed to trigger background get ids. " << e.what();
  }
}

/// @brief produces an agency dump and logs it
void ClusterInfo::logAgencyDump() const {
#ifdef ARANGODB_ENABLE_MAINTAINER_MODE
  auto& agencyCache = _server.getFeature<ClusterFeature>().agencyCache();
  auto [acb, idx] = agencyCache.read(std::vector<std::string>{"/"});
  auto res = acb->slice();

  if (!res.isNone()) {
    LOG_TOPIC("fe8ce", INFO, Logger::CLUSTER) << "Agency dump:\n" << res.toJson();
  } else {
    LOG_TOPIC("e7e30", WARN, Logger::CLUSTER) << "Could not get agency dump!";
  }
#endif
}

////////////////////////////////////////////////////////////////////////////////
/// @brief increase the uniqid value. if it exceeds the upper bound, fetch a
/// new upper bound value from the agency
////////////////////////////////////////////////////////////////////////////////

uint64_t ClusterInfo::uniqid(uint64_t count) {
  MUTEX_LOCKER(mutexLocker, _idLock);

  if (_uniqid._currentValue + count - 1 <= _uniqid._upperValue) {
    uint64_t result = _uniqid._currentValue;
    _uniqid._currentValue += count;
    return result;
  }

  // Try if we can use the next batch
  if (_uniqid._nextBatchStart + count - 1 <= _uniqid._nextUpperValue) {
    uint64_t result = _uniqid._nextBatchStart;
    _uniqid._currentValue = _uniqid._nextBatchStart + count;
    _uniqid._upperValue = _uniqid._nextUpperValue;
    triggerBackgroundGetIds();

    return result;
  }

  // We need to fetch from the agency

  uint64_t fetch = count;

  if (fetch < MinIdsPerBatch) {
    fetch = MinIdsPerBatch;
  }

  uint64_t result = _agency.uniqid(2 * fetch, 0.0);

  _uniqid._currentValue = result + count;
  _uniqid._upperValue = result + fetch - 1;
  // Invalidate next batch
  _uniqid._nextBatchStart = _uniqid._upperValue + 1;
  _uniqid._nextUpperValue = _uniqid._upperValue + fetch - 1;

  return result;
}

////////////////////////////////////////////////////////////////////////////////
/// @brief flush the caches (used for testing)
////////////////////////////////////////////////////////////////////////////////

void ClusterInfo::flush() {
  loadServers();
  loadCurrentDBServers();
  loadCurrentCoordinators();
  loadCurrentMappings();
  loadPlan();
  loadCurrent();
}

////////////////////////////////////////////////////////////////////////////////
/// @brief ask whether a cluster database exists
////////////////////////////////////////////////////////////////////////////////

bool ClusterInfo::doesDatabaseExist(DatabaseID const& databaseID, bool reload) {
  int tries = 0;

  if (reload || !_planProt.isValid || !_currentProt.isValid || !_DBServersProt.isValid) {
    loadPlan();
    loadCurrent();
    loadCurrentDBServers();
    ++tries;  // no need to reload if the database is not found
  }

  // From now on we know that all data has been valid once, so no need
  // to check the isValid flags again under the lock.

  while (true) {
    {
      size_t expectedSize;
      {
        READ_LOCKER(readLocker, _DBServersProt.lock);
        expectedSize = _DBServers.size();
      }

      // look up database by name:

      READ_LOCKER(readLocker, _planProt.lock);
      // _plannedDatabases is a map-type<DatabaseID, VPackSlice>
      auto it = _plannedDatabases.find(databaseID);

      if (it != _plannedDatabases.end()) {
        // found the database in Plan
        READ_LOCKER(readLocker, _currentProt.lock);
        // _currentDatabases is
        //     a map-type<DatabaseID, a map-type<ServerID, VPackSlice>>
        auto it2 = _currentDatabases.find(databaseID);

        if (it2 != _currentDatabases.end()) {
          // found the database in Current

          return ((*it2).second.size() >= expectedSize);
        }
      }
    }

    if (++tries >= 2) {
      break;
    }

    loadPlan();
    loadCurrent();
    loadCurrentDBServers();
  }

  return false;
}

////////////////////////////////////////////////////////////////////////////////
/// @brief get list of databases in the cluster
////////////////////////////////////////////////////////////////////////////////

std::vector<DatabaseID> ClusterInfo::databases(bool reload) {
  std::vector<DatabaseID> result;

  if (_clusterId.empty()) {
    loadClusterId();
  }

  if (reload || !_planProt.isValid || !_currentProt.isValid || !_DBServersProt.isValid) {
    loadPlan();
    loadCurrent();
    loadCurrentDBServers();
  }

  // From now on we know that all data has been valid once, so no need
  // to check the isValid flags again under the lock.

  size_t expectedSize;
  {
    READ_LOCKER(readLocker, _DBServersProt.lock);
    expectedSize = _DBServers.size();
  }

  {
    READ_LOCKER(readLockerPlanned, _planProt.lock);
    READ_LOCKER(readLockerCurrent, _currentProt.lock);
    // _plannedDatabases is a map-type<DatabaseID, VPackSlice>
    auto it = _plannedDatabases.begin();

    while (it != _plannedDatabases.end()) {
      // _currentDatabases is:
      //   a map-type<DatabaseID, a map-type<ServerID, VPackSlice>>
      auto it2 = _currentDatabases.find((*it).first);

      if (it2 != _currentDatabases.end()) {
        if ((*it2).second.size() >= expectedSize) {
          result.push_back((*it).first);
        }
      }

      ++it;
    }
  }
  return result;
}

/// @brief Load cluster ID
void ClusterInfo::loadClusterId() {
  // Contact agency for /<prefix>/Cluster

  auto& agencyCache = _server.getFeature<ClusterFeature>().agencyCache();
  auto [acb, index] = agencyCache.get("Cluster");

  // Parse
  VPackSlice slice = acb->slice();
  if (slice.isString()) {
    _clusterId = slice.copyString();
  }

}

////////////////////////////////////////////////////////////////////////////////
/// @brief (re-)load the information about our plan
/// Usually one does not have to call this directly.
////////////////////////////////////////////////////////////////////////////////

static std::string const prefixPlan = "Plan";

void ClusterInfo::loadPlan() {

  std::shared_ptr<VPackBuilder> acb;
  consensus::index_t idx = 0;
  uint64_t newPlanVersion;

  do {

    newPlanVersion = 0;
    DatabaseFeature& databaseFeature = _server.getFeature<DatabaseFeature>();

    ++_planProt.wantedVersion;  // Indicate that after *NOW* somebody has to
    // reread from the agency!

    auto& agencyCache = _server.getFeature<ClusterFeature>().agencyCache();

#ifdef ARANGODB_ENABLE_MAINTAINER_MODE
    auto tStart = TRI_microtime();
    auto longPlanWaitLogger = scopeGuard([&tStart]() {
                                           auto tExit = TRI_microtime();
                                           if (tExit - tStart > 0.5) {
                                             LOG_TOPIC("66666", WARN, Logger::CLUSTER) <<
                                               "Loading the new plan took: " << (tExit - tStart);
                                           }
                                         });
#endif

    MUTEX_LOCKER(mutexLocker, _planProt.mutex);  // only one may work at a time

    // For ArangoSearch views we need to get access to immediately created views
    // in order to allow links to be created correctly.
    // For the scenario above, we track such views in '_newPlannedViews' member
    // which is supposed to be empty before and after 'ClusterInfo::loadPlan()'
    // execution. In addition, we do the following "trick" to provide access to
    // '_newPlannedViews' from outside 'ClusterInfo': in case if
    // 'ClusterInfo::getView' has been called from within 'ClusterInfo::loadPlan',
    // we redirect caller to search view in
    // '_newPlannedViews' member instead of '_plannedViews'

    // set plan loader
    TRI_ASSERT(_newPlannedViews.empty());
    _planLoader = std::this_thread::get_id();

    // ensure we'll eventually reset plan loader
    auto resetLoader = scopeGuard([this]() {
                                    _planLoader = std::thread::id();
                                    _newPlannedViews.clear();
                                  });

    bool planValid = true;  // has the loadPlan compleated without skipping valid objects
    uint64_t storedVersion = _planProt.wantedVersion;  // this is the version
    // we will set in the end

    LOG_TOPIC("eb0e4", DEBUG, Logger::CLUSTER)
      << "loadPlan: wantedVersion=" << storedVersion
      << ", doneVersion=" << _planProt.doneVersion;

    if (_planProt.doneVersion == storedVersion) {
      // Somebody else did, what we intended to do, so just return
      return;
    }

    auto [planBuilder, index] = agencyCache.get(prefixPlan);
    auto planSlice = planBuilder->slice();

    if (!planSlice.isObject()) {
      LOG_TOPIC("bc8e1", ERR, Logger::CLUSTER)
        << "\"Plan\" is not an object in agency";
      return;
    }

    auto planVersionSlice = planSlice.get("Version");

    if (planVersionSlice.isNumber()) {
      try {
        newPlanVersion = planVersionSlice.getNumber<uint64_t>();
      } catch (...) {
      }
    }

    LOG_TOPIC("c6303", TRACE, Logger::CLUSTER) << "loadPlan: newPlanVersion=" << newPlanVersion;

    if (newPlanVersion == 0) {
      LOG_TOPIC("d68ae", WARN, Logger::CLUSTER)
        << "Attention: /arango/Plan/Version in the agency is not set or not a "
        "positive number.";
    }

    {
      READ_LOCKER(guard, _planProt.lock);

      if (_planProt.isValid && newPlanVersion <= _planVersion) {
        LOG_TOPIC("20450", DEBUG, Logger::CLUSTER)
          << "We already know this or a later version, do not update. "
          << "newPlanVersion=" << newPlanVersion << " _planVersion=" << _planVersion;

        return;
      }
    }

    decltype(_plannedDatabases) newDatabases;
    std::set<std::string> buildingDatabases;
    decltype(_plannedCollections) newCollections;  // map<string /*database id*/
    //    ,map<string /*collection id*/
    //        ,shared_ptr<LogicalCollection>
    //        >
    //    >
    decltype(_shards) newShards;
    decltype(_shardServers) newShardServers;
    decltype(_shardToName) newShardToName;

    bool swapDatabases = false;
    bool swapCollections = false;
    bool swapViews = false;

    auto planDatabasesSlice = planSlice.get("Databases");

    if (planDatabasesSlice.isObject()) {
      swapDatabases = true;  // mark for swap even if no databases present to ensure dangling datasources are removed

      std::string name;

      for (auto const& database : velocypack::ObjectIterator(planDatabasesSlice)) {
        try {
          name = database.key.copyString();
        } catch (arangodb::velocypack::Exception const& e) {
          LOG_TOPIC("adc82", ERR, Logger::AGENCY)
            << "Failed to get database name from json, error '" << e.what()
            << "'. VelocyPack: " << database.key.toJson();

          throw;
        }

        // We create the database object on the coordinator here, because
        // it is used to create LogicalCollection instances further
        // down in this function.
        if (ServerState::instance()->isCoordinator() &&
            !database.value.hasKey(StaticStrings::AttrIsBuilding)) {
          TRI_vocbase_t* vocbase = databaseFeature.lookupDatabase(name);
          if (vocbase == nullptr) {
            // database does not yet exist, create it now

            // create a local database object...
            arangodb::CreateDatabaseInfo info(_server);
            Result res = info.load(database.value, VPackSlice::emptyArraySlice());
            if (res.fail()) {
              LOG_TOPIC("94357", ERR, arangodb::Logger::AGENCY)
                << "validating data for local database '" << name
                << "' failed: " << res.errorMessage();
            } else {
              res = databaseFeature.createDatabase(std::move(info), vocbase);

              if (res.fail()) {
                LOG_TOPIC("91870", ERR, arangodb::Logger::AGENCY)
                  << "creating local database '" << name
                  << "' failed: " << res.errorMessage();
              }
            }
          }
        }

        // On a coordinator we can only see databases that have been fully created
        if (!(ServerState::instance()->isCoordinator() &&
              database.value.hasKey(StaticStrings::AttrIsBuilding))) {
          newDatabases.try_emplace(std::move(name), database.value);
        } else {
          buildingDatabases.emplace(std::move(name));
        }
      }
    }

    // Ensure views are being created BEFORE collections to allow
    // links find them
    // Immediate children of "Views" are database names, then ids
    // of views, then one JSON object with the description:

    // "Plan":{"Views": {
    //  "_system": {
    //    "654321": {
    //      "id": "654321",
    //      "name": "v",
    //      "collections": [
    //        <list of cluster-wide collection IDs of linked collections>
    //      ]
    //    },...
    //  },...
    //  }}

    // Now the same for views:
    auto planViewsSlice = planSlice.get("Views");  // format above

    if (planViewsSlice.isObject()) {
      swapViews = true;  // mark for swap even if no databases present to ensure dangling datasources are removed

      for (auto const& databasePairSlice : velocypack::ObjectIterator(planViewsSlice)) {
        auto const& viewsSlice = databasePairSlice.value;

        if (!viewsSlice.isObject()) {
          LOG_TOPIC("0ee7f", INFO, Logger::AGENCY)
            << "Views in the plan is not a valid json object."
            << " Views will be ignored for now and the invalid information"
            << " will be repaired. VelocyPack: " << viewsSlice.toJson();

          continue;
        }

        auto const databaseName = databasePairSlice.key.copyString();
        auto* vocbase = databaseFeature.lookupDatabase(databaseName);

        if (!vocbase) {
          // No database with this name found.
          // We have an invalid state here.
          LOG_TOPIC("f105f", WARN, Logger::AGENCY)
            << "No database '" << databaseName << "' found,"
            << " corresponding view will be ignored for now and the "
            << "invalid information will be repaired. VelocyPack: "
            << viewsSlice.toJson();
          planValid &= !viewsSlice.length();  // cannot find vocbase for defined views (allow empty views for missing vocbase)

          continue;
        }

        for (auto const& viewPairSlice : velocypack::ObjectIterator(viewsSlice)) {
          auto const& viewSlice = viewPairSlice.value;

          if (!viewSlice.isObject()) {
            LOG_TOPIC("2487b", INFO, Logger::AGENCY)
              << "View entry is not a valid json object."
              << " The view will be ignored for now and the invalid "
              << "information will be repaired. VelocyPack: " << viewSlice.toJson();

            continue;
          }

          auto const viewId = viewPairSlice.key.copyString();

          try {
            LogicalView::ptr view;
            auto res = LogicalView::instantiate(  // instantiate
              view, *vocbase, viewPairSlice.value, newPlanVersion  // args
              );

            if (!res.ok() || !view) {
              LOG_TOPIC("b0d48", ERR, Logger::AGENCY)
                << "Failed to create view '" << viewId
                << "'. The view will be ignored for now and the invalid "
                << "information will be repaired. VelocyPack: " << viewSlice.toJson();
              planValid = false;  // view creation failure

              continue;
            }

            auto& views = _newPlannedViews[databaseName];

            // register with guid/id/name
            views.reserve(views.size() + 3);
            views[viewId] = view;
            views[view->name()] = view;
            views[view->guid()] = view;
          } catch (std::exception const& ex) {
            // The Plan contains invalid view information.
            // This should not happen in healthy situations.
            // If it happens in unhealthy situations the
            // cluster should not fail.
            LOG_TOPIC("ec9e6", ERR, Logger::AGENCY)
              << "Failed to load information for view '" << viewId
              << "': " << ex.what() << ". invalid information in Plan. The "
              << "view will be ignored for now and the invalid "
              << "information will be repaired. VelocyPack: " << viewSlice.toJson();

            TRI_ASSERT(false);
            continue;
          } catch (...) {
            // The Plan contains invalid view information.
            // This should not happen in healthy situations.
            // If it happens in unhealthy situations the
            // cluster should not fail.
            LOG_TOPIC("660bf", ERR, Logger::AGENCY)
              << "Failed to load information for view '" << viewId
              << ". invalid information in Plan. The view will "
              << "be ignored for now and the invalid information will "
              << "be repaired. VelocyPack: " << viewSlice.toJson();

            TRI_ASSERT(false);
            continue;
          }
        }
      }
    }

    // Immediate children of "Collections" are database names, then ids
    // of collections, then one JSON object with the description:

    // "Plan":{"Collections": {
    //  "_system": {
    //    "3010001": {
    //      "deleted": false,
    //      DO_COMPACT: true,
    //      "id": "3010001",
    //      INDEX_BUCKETS: 8,
    //      "indexes": [
    //        {
    //          "fields": [
    //            "_key"
    //          ],
    //          "id": "0",
    //          "sparse": false,
    //          "type": "primary",
    //          "unique": true
    //        }
    //      ],
    //      "isSmart": false,
    //      "isSystem": true,
    //      "isVolatile": false,
    //      JOURNAL_SIZE: 1048576,
    //      "keyOptions": {
    //        "allowUserKeys": true,
    //        "lastValue": 0,
    //        "type": "traditional"
    //      },
    //      "name": "_graphs",
    //      "numberOfSh ards": 1,
    //      "path": "",
    //      "replicationFactor": 2,
    //      "shardKeys": [
    //        "_key"
    //      ],
    //      "shards": {
    //        "s3010002": [
    //          "PRMR-bf44d6fe-e31c-4b09-a9bf-e2df6c627999",
    //          "PRMR-11a29830-5aca-454b-a2c3-dac3a08baca1"
    //        ]
    //      },
    //      "status": 3,
    //      "statusString": "loaded",
    //      "type": 2,
    //      StaticStrings::WaitForSyncString: false
    //    },...
    //  },...
    // }}

    auto planCollectionsSlice = planSlice.get("Collections");  // format above

    if (planCollectionsSlice.isObject()) {
      swapCollections = true;  // mark for swap even if no databases present to ensure dangling datasources are removed

      bool const isCoordinator = ServerState::instance()->isCoordinator();

      for (auto const& databasePairSlice : velocypack::ObjectIterator(planCollectionsSlice)) {
        auto const& collectionsSlice = databasePairSlice.value;

        if (!collectionsSlice.isObject()) {
          LOG_TOPIC("e2e7a", INFO, Logger::AGENCY)
            << "Collections in the plan is not a valid json object."
            << " Collections will be ignored for now and the invalid "
            << "information will be repaired. VelocyPack: " << collectionsSlice.toJson();

          continue;
        }

        DatabaseCollections databaseCollections;
        auto const databaseName = databasePairSlice.key.copyString();

        // Skip databases that are still building.
        if (buildingDatabases.find(databaseName) != buildingDatabases.end()) {
          continue;
        }
        auto* vocbase = databaseFeature.lookupDatabase(databaseName);

        if (!vocbase) {
          // No database with this name found.
          // We have an invalid state here.
          LOG_TOPIC("83d4c", WARN, Logger::AGENCY)
            << "No database '" << databaseName << "' found,"
            << " corresponding collection will be ignored for now and the "
            << "invalid information will be repaired. VelocyPack: "
            << collectionsSlice.toJson();
          planValid &= !collectionsSlice.length();  // cannot find vocbase for defined collections (allow empty collections for missing vocbase)

          continue;
        }

        for (auto const& collectionPairSlice : velocypack::ObjectIterator(collectionsSlice)) {
          auto const& collectionSlice = collectionPairSlice.value;

          if (!collectionSlice.isObject()) {
            LOG_TOPIC("0f689", WARN, Logger::AGENCY)
              << "Collection entry is not a valid json object."
              << " The collection will be ignored for now and the invalid "
              << "information will be repaired. VelocyPack: " << collectionSlice.toJson();

            continue;
          }

          auto const collectionId = collectionPairSlice.key.copyString();

          try {
            std::shared_ptr<LogicalCollection> newCollection;

#ifdef USE_ENTERPRISE
            auto isSmart = collectionSlice.get(StaticStrings::IsSmart);

            if (isSmart.isTrue()) {
              auto type = collectionSlice.get(StaticStrings::DataSourceType);

              if (type.isInteger() && type.getUInt() == TRI_COL_TYPE_EDGE) {
                newCollection = std::make_shared<VirtualSmartEdgeCollection>(  // create collection
                  *vocbase, collectionSlice, newPlanVersion  // args
                  );
              } else {
                newCollection = std::make_shared<SmartVertexCollection>(  // create collection
                  *vocbase, collectionSlice, newPlanVersion  // args
                  );
              }
            } else
#endif
            {
              newCollection = std::make_shared<LogicalCollection>(  // create collection
                *vocbase, collectionSlice, true, newPlanVersion  // args
                );
            }

            auto& collectionName = newCollection->name();

            bool isBuilding = isCoordinator &&
              arangodb::basics::VelocyPackHelper::getBooleanValue(
                collectionSlice, StaticStrings::AttrIsBuilding, false);
            if (isCoordinator) {
              // copying over index estimates from the old version of the
              // collection into the new one
              LOG_TOPIC("7a884", TRACE, Logger::CLUSTER)
                << "copying index estimates";

              // it is effectively safe to access _plannedCollections in
              // read-only mode here, as the only places that modify
              // _plannedCollections are the shutdown and this function
              // itself, which is protected by a mutex
              auto it = _plannedCollections.find(databaseName);
              if (it != _plannedCollections.end()) {
                auto it2 = (*it).second.find(collectionId);

                if (it2 != (*it).second.end()) {
                  try {
                    auto estimates = (*it2).second->clusterIndexEstimates(false);

                    if (!estimates.empty()) {
                      // already have an estimate... now copy it over
                      newCollection->setClusterIndexEstimates(std::move(estimates));
                    }
                  } catch (...) {
                    // this may fail during unit tests, when mocks are used
                  }
                }
              }
            }

            // NOTE: This is building has the following feature. A collection needs to be working on
            // all DBServers to allow replication to go on, also we require to have the shards planned.
            // BUT: The users should not be able to detect these collections.
            // Hence we simply do NOT add the collection to the coordinator local vocbase, which happens
            // inside the IF

            if (!isBuilding) {
              // register with name as well as with id:
              databaseCollections.try_emplace(collectionName, newCollection);
              databaseCollections.try_emplace(collectionId, newCollection);
            }

            auto shardIDs = newCollection->shardIds();
            auto shards = std::make_shared<std::vector<std::string>>();
            shards->reserve(shardIDs->size());
            newShardToName.reserve(shardIDs->size());

            for (auto const& p : *shardIDs) {
              TRI_ASSERT(p.first.size() >= 2);
              shards->push_back(p.first);
              newShardServers.try_emplace(p.first, p.second);
              newShardToName.try_emplace(p.first, newCollection->name());
            }

            // Sort by the number in the shard ID ("s0000001" for example):
            ShardingInfo::sortShardNamesNumerically(*shards);
            newShards.try_emplace(collectionId, std::move(shards));
          } catch (std::exception const& ex) {
            // The plan contains invalid collection information.
            // This should not happen in healthy situations.
            // If it happens in unhealthy situations the
            // cluster should not fail.
            LOG_TOPIC("359f3", ERR, Logger::AGENCY)
              << "Failed to load information for collection '" << collectionId
              << "': " << ex.what() << ". invalid information in plan. The "
              << "collection will be ignored for now and the invalid "
              << "information will be repaired. VelocyPack: " << collectionSlice.toJson();

            TRI_ASSERT(false);
            continue;
          } catch (...) {
            // The plan contains invalid collection information.
            // This should not happen in healthy situations.
            // If it happens in unhealthy situations the
            // cluster should not fail.
            LOG_TOPIC("5f3d5", ERR, Logger::AGENCY)
              << "Failed to load information for collection '" << collectionId
              << ". invalid information in plan. The collection will "
              << "be ignored for now and the invalid information will "
              << "be repaired. VelocyPack: " << collectionSlice.toJson();

            TRI_ASSERT(false);
            continue;
          }
        }

        newCollections.try_emplace(std::move(databaseName), std::move(databaseCollections));
      }
      LOG_TOPIC("12dfa", DEBUG, Logger::CLUSTER)
        << "loadPlan done: wantedVersion=" << storedVersion
        << ", doneVersion=" << _planProt.doneVersion;
    }

    if (ServerState::instance()->isCoordinator()) {
      auto systemDB = _server.getFeature<arangodb::SystemDatabaseFeature>().use();
      if (systemDB && systemDB->shardingPrototype() == ShardingPrototype::Undefined) {
        // sharding prototype of _system database defaults to _users nowadays
        systemDB->setShardingPrototype(ShardingPrototype::Users);
        // but for "old" databases it may still be "_graphs". we need to find out!
        // find _system database in Plan
        auto it = newCollections.find(StaticStrings::SystemDatabase);
        if (it != newCollections.end()) {
          // find _graphs collection in Plan
          auto it2 = (*it).second.find(StaticStrings::GraphCollection);
          if (it2 != (*it).second.end()) {
            // found!
            if ((*it2).second->distributeShardsLike().empty()) {
              // _graphs collection has no distributeShardsLike, so it is
              // the prototype!
              systemDB->setShardingPrototype(ShardingPrototype::Graphs);
            }
          }
        }
      }
    }

    WRITE_LOCKER(writeLocker, _planProt.lock);

    _plan = std::move(planBuilder);
    _planVersion = newPlanVersion;

    if (swapDatabases) {
      _plannedDatabases.swap(newDatabases);
    }

    if (swapCollections) {
      _plannedCollections.swap(newCollections);
      _shards.swap(newShards);
      _shardServers.swap(newShardServers);
      _shardToName.swap(newShardToName);
    }

    if (swapViews) {
      _plannedViews.swap(_newPlannedViews);
    }

    if (planValid) {
      _planProt.doneVersion = storedVersion;
      _planProt.isValid = true;
    }

    std::tie(acb,idx) = agencyCache.get("Plan/Version");
    if (!acb->slice().isNumber()) {
      LOG_TOPIC("d2afe", WARN, Logger::CLUSTER) <<
        "Failed to read plan version from agency cache given " << acb->toJson();
      return;
    }

  } while (acb->slice().getNumber<uint64_t>() > newPlanVersion);


}

////////////////////////////////////////////////////////////////////////////////
/// @brief (re-)load the information about current databases
/// Usually one does not have to call this directly.
////////////////////////////////////////////////////////////////////////////////

static std::string const prefixCurrent = "Current";

void ClusterInfo::loadCurrent() {

  std::shared_ptr<VPackBuilder> acb;
  consensus::index_t idx = 0;
  uint64_t newCurrentVersion;

  do {

    newCurrentVersion = 0;
    // We need to update ServersKnown to notice rebootId changes for all servers.
    // To keep things simple and separate, we call loadServers here instead of
    // trying to integrate the servers upgrade code into loadCurrent, even if that
    // means small bits of the plan are read twice.
    loadServers();

    ++_currentProt.wantedVersion;  // Indicate that after *NOW* somebody has to
    // reread from the agency!

    MUTEX_LOCKER(mutexLocker, _currentProt.mutex);  // only one may work at a time
    uint64_t storedVersion = _currentProt.wantedVersion;  // this is the version

    // we will set at the end
    if (_currentProt.doneVersion == storedVersion) {
      // Somebody else did, what we intended to do, so just return
      return;
    }

    LOG_TOPIC("54789", DEBUG, Logger::CLUSTER)
      << "loadCurrent: wantedVersion: " << _currentProt.wantedVersion;

    auto& agencyCache = _server.getFeature<ClusterFeature>().agencyCache();
    auto [currentBuilder, index] = agencyCache.get(prefixCurrent);
    auto currentSlice = currentBuilder->slice();

    if (!currentSlice.isObject()) {
      LOG_TOPIC("b8410", ERR, Logger::CLUSTER) << "Current is not an object!";
      LOG_TOPIC("eed43", DEBUG, Logger::CLUSTER) << "loadCurrent done.";
      return;
    }

    auto currentVersionSlice = currentSlice.get("Version");

    if (currentVersionSlice.isNumber()) {
      try {
        newCurrentVersion = currentVersionSlice.getNumber<uint64_t>();
      } catch (...) {
      }
    }

    if (newCurrentVersion == 0) {
      LOG_TOPIC("e088e", WARN, Logger::CLUSTER)
        << "Attention: /arango/Current/Version in the agency is not set or not "
        "a positive number.";
      return;
    }

    {
      READ_LOCKER(guard, _currentProt.lock);

      if (_currentProt.isValid && newCurrentVersion <= _currentVersion) {
        LOG_TOPIC("00d58", DEBUG, Logger::CLUSTER)
          << "We already know this or a later version, do not update. "
          << "newCurrentVersion=" << newCurrentVersion
          << " _currentVersion=" << _currentVersion;

        return;
      }
    }

    decltype(_currentDatabases) newDatabases;
    decltype(_currentCollections) newCollections;
    decltype(_shardIds) newShardIds;

    bool swapDatabases = false;
    bool swapCollections = false;

    auto currentDatabasesSlice = currentSlice.get("Databases");

    if (currentDatabasesSlice.isObject()) {
      swapDatabases = true;

      for (auto const& databaseSlicePair : velocypack::ObjectIterator(currentDatabasesSlice)) {
        auto const database = databaseSlicePair.key.copyString();

        if (!databaseSlicePair.value.isObject()) {
          continue;
        }

        std::unordered_map<ServerID, velocypack::Slice> serverList;

        for (auto const& serverSlicePair :
               velocypack::ObjectIterator(databaseSlicePair.value)) {
          serverList.try_emplace(serverSlicePair.key.copyString(), serverSlicePair.value);
        }

        newDatabases.try_emplace(database, serverList);
      }
    }

    auto currentCollectionsSlice = currentSlice.get("Collections");

    if (currentCollectionsSlice.isObject()) {
      swapCollections = true;

      for (auto const& databaseSlice : velocypack::ObjectIterator(currentCollectionsSlice)) {
        auto const databaseName = databaseSlice.key.copyString();
        DatabaseCollectionsCurrent databaseCollections;

        for (auto const& collectionSlice :
               velocypack::ObjectIterator(databaseSlice.value)) {
          auto const collectionName = collectionSlice.key.copyString();

          auto collectionDataCurrent =
            std::make_shared<CollectionInfoCurrent>(newCurrentVersion);

          for (auto const& shardSlice : velocypack::ObjectIterator(collectionSlice.value)) {
            auto const shardID = shardSlice.key.copyString();

            collectionDataCurrent->add(shardID, shardSlice.value);

            // Note that we have only inserted the CollectionInfoCurrent under
            // the collection ID and not under the name! It is not possible
            // to query the current collection info by name. This is because
            // the correct place to hold the current name is in the plan.
            // Thus: Look there and get the collection ID from there. Then
            // ask about the current collection info.

            // Now take note of this shard and its responsible server:
            auto servers = std::make_shared<std::vector<ServerID>>(
              collectionDataCurrent->servers(shardID)  // args
              );

            newShardIds.try_emplace(shardID, servers);
          }

          databaseCollections.try_emplace(collectionName, collectionDataCurrent);
        }

        newCollections.try_emplace(databaseName, databaseCollections);
      }
    }

    // Now set the new value:
    WRITE_LOCKER(writeLocker, _currentProt.lock);

    _current = currentBuilder;
    _currentVersion = newCurrentVersion;

    if (swapDatabases) {
      _currentDatabases.swap(newDatabases);
    }

    if (swapCollections) {
      LOG_TOPIC("b4059", TRACE, Logger::CLUSTER)
        << "Have loaded new collections current cache!";
      _currentCollections.swap(newCollections);
      _shardIds.swap(newShardIds);
    }

    _currentProt.doneVersion = storedVersion;
    _currentProt.isValid = true;

    std::tie(acb,idx) = agencyCache.get("Current/Version");
    if (!acb->slice().isNumber()) {
      LOG_TOPIC("d2efa", WARN, Logger::CLUSTER) <<
        "Failed to read current version from agency cache given " << acb->toJson();
      return;
    }


  } while (acb->slice().getNumber<uint64_t>() > newCurrentVersion);

}

/// @brief ask about a collection
/// If it is not found in the cache, the cache is reloaded once
/// if the collection is not found afterwards, this method will throw an
/// exception

std::shared_ptr<LogicalCollection> ClusterInfo::getCollection(DatabaseID const& databaseID,
                                                              CollectionID const& collectionID) {
  auto c = getCollectionNT(databaseID, collectionID);

  if (c == nullptr) {
    THROW_ARANGO_EXCEPTION_MESSAGE(TRI_ERROR_ARANGO_DATA_SOURCE_NOT_FOUND,
                                   getCollectionNotFoundMsg(databaseID, collectionID)  // message
    );
  } else {
    return c;
  }
}

std::shared_ptr<LogicalCollection> ClusterInfo::getCollectionNT(DatabaseID const& databaseID,
                                                                CollectionID const& collectionID) {
  int tries = 0;

  if (!_planProt.isValid) {
    loadPlan();
    ++tries;
  }

  while (true) {  // left by break
    {
      READ_LOCKER(readLocker, _planProt.lock);
      // look up database by id
      AllCollections::const_iterator it = _plannedCollections.find(databaseID);

      if (it != _plannedCollections.end()) {
        // look up collection by id (or by name)
        DatabaseCollections::const_iterator it2 = (*it).second.find(collectionID);

        if (it2 != (*it).second.end()) {
          return (*it2).second;
        }
      }
    }
    if (++tries >= 2) {
      break;
    }

    // must load collections outside the lock
    loadPlan();
  }
  return nullptr;
}

std::shared_ptr<LogicalDataSource> ClusterInfo::getCollectionOrViewNT(DatabaseID const& databaseID,
                                                                      std::string const& name) {
  int tries = 0;

  if (!_planProt.isValid) {
    loadPlan();
    ++tries;
  }

  while (true) {  // left by break
    {
      READ_LOCKER(readLocker, _planProt.lock);

      // look up collection first
      {
        // look up database by id
        auto it = _plannedCollections.find(databaseID);

        if (it != _plannedCollections.end()) {
          // look up collection by id (or by name)
          auto it2 = (*it).second.find(name);

          if (it2 != (*it).second.end()) {
            return (*it2).second;
          }
        }
      }

      // look up views next
      {
        // look up database by id
        auto it = _plannedViews.find(databaseID);

        if (it != _plannedViews.end()) {
          // look up collection by id (or by name)
          auto it2 = (*it).second.find(name);

          if (it2 != (*it).second.end()) {
            return (*it2).second;
          }
        }
      }

    }
    if (++tries >= 2) {
      break;
    }

    // must load collections outside the lock
    loadPlan();
  }
  return nullptr;
}

std::string ClusterInfo::getCollectionNotFoundMsg(DatabaseID const& databaseID,
                                                  CollectionID const& collectionID) {
  return "Collection not found: " + collectionID + " in database " + databaseID;
}

////////////////////////////////////////////////////////////////////////////////
/// @brief ask about all collections
////////////////////////////////////////////////////////////////////////////////

std::vector<std::shared_ptr<LogicalCollection>> const ClusterInfo::getCollections(DatabaseID const& databaseID) {
  std::vector<std::shared_ptr<LogicalCollection>> result;

  // always reload
  loadPlan();

  READ_LOCKER(readLocker, _planProt.lock);
  // look up database by id
  AllCollections::const_iterator it = _plannedCollections.find(databaseID);

  if (it == _plannedCollections.end()) {
    return result;
  }

  // iterate over all collections
  DatabaseCollections::const_iterator it2 = (*it).second.begin();
  while (it2 != (*it).second.end()) {
    char c = (*it2).first[0];

    if (c < '0' || c > '9') {
      // skip collections indexed by id
      result.push_back((*it2).second);
    }

    ++it2;
  }

  return result;
}

////////////////////////////////////////////////////////////////////////////////
/// @brief ask about a collection in current. This returns information about
/// all shards in the collection.
/// If it is not found in the cache, the cache is reloaded once.
////////////////////////////////////////////////////////////////////////////////

std::shared_ptr<CollectionInfoCurrent> ClusterInfo::getCollectionCurrent(
    DatabaseID const& databaseID, CollectionID const& collectionID) {
  int tries = 0;

  if (!_currentProt.isValid) {
    loadCurrent();
    ++tries;
  }

  while (true) {
    {
      READ_LOCKER(readLocker, _currentProt.lock);
      // look up database by id
      AllCollectionsCurrent::const_iterator it = _currentCollections.find(databaseID);

      if (it != _currentCollections.end()) {
        // look up collection by id
        DatabaseCollectionsCurrent::const_iterator it2 = (*it).second.find(collectionID);

        if (it2 != (*it).second.end()) {
          return (*it2).second;
        }
      }
    }

    if (++tries >= 2) {
      break;
    }

    // must load collections outside the lock
    loadCurrent();
  }

  return std::make_shared<CollectionInfoCurrent>(0);
}

RebootTracker& ClusterInfo::rebootTracker() noexcept { return _rebootTracker; }

RebootTracker const& ClusterInfo::rebootTracker() const noexcept {
  return _rebootTracker;
}

//////////////////////////////////////////////////////////////////////////////
/// @brief ask about a view
/// If it is not found in the cache, the cache is reloaded once. The second
/// argument can be a view ID or a view name (both cluster-wide).
//////////////////////////////////////////////////////////////////////////////

std::shared_ptr<LogicalView> ClusterInfo::getView(DatabaseID const& databaseID,
                                                  ViewID const& viewID) {
  if (viewID.empty()) {
    return nullptr;
  }

  auto lookupView = [](AllViews const& dbs, DatabaseID const& databaseID,
                       ViewID const& viewID) noexcept -> std::shared_ptr<LogicalView> {
    // look up database by id
    auto const db = dbs.find(databaseID);

    if (db != dbs.end()) {
      // look up view by id (or by name)
      auto& views = db->second;
      auto const view = views.find(viewID);

      if (view != views.end()) {
        return view->second;
      }
    }

    return nullptr;
  };

  if (std::this_thread::get_id() == _planLoader) {
    // we're loading plan, lookup inside immediately created planned views
    // already protected by _planProt.mutex, don't need to lock there
    return lookupView(_newPlannedViews, databaseID, viewID);
  }

  int tries = 0;

  if (!_planProt.isValid) {
    loadPlan();
    ++tries;
  }

  while (true) {  // left by break
    {
      READ_LOCKER(readLocker, _planProt.lock);
      auto const view = lookupView(_plannedViews, databaseID, viewID);

      if (view) {
        return view;
      }
    }
    if (++tries >= 2) {
      break;
    }

    // must load plan outside the lock
    loadPlan();
  }

  LOG_TOPIC("a227e", DEBUG, Logger::CLUSTER)
      << "View not found: '" << viewID << "' in database '" << databaseID << "'";

  return nullptr;
}

//////////////////////////////////////////////////////////////////////////////
/// @brief ask about all views of a database
//////////////////////////////////////////////////////////////////////////////

std::vector<std::shared_ptr<LogicalView>> const ClusterInfo::getViews(DatabaseID const& databaseID) {
  std::vector<std::shared_ptr<LogicalView>> result;

  // always reload
  loadPlan();

  READ_LOCKER(readLocker, _planProt.lock);
  // look up database by id
  AllViews::const_iterator it = _plannedViews.find(databaseID);

  if (it == _plannedViews.end()) {
    return result;
  }

  // iterate over all collections
  DatabaseViews::const_iterator it2 = (*it).second.begin();
  while (it2 != it->second.end()) {
    char c = it2->first[0];
    if (c >= '0' && c <= '9') {
      // skip views indexed by name
      result.emplace_back(it2->second);
    }
    ++it2;
  }

  return result;
}

// Build the VPackSlice that contains the `isBuilding` entry
void ClusterInfo::buildIsBuildingSlice(CreateDatabaseInfo const& database,
                                       VPackBuilder& builder) {
  VPackObjectBuilder guard(&builder);
  database.toVelocyPack(builder);

  builder.add(StaticStrings::AttrCoordinator,
              VPackValue(ServerState::instance()->getId()));
  builder.add(StaticStrings::AttrCoordinatorRebootId,
              VPackValue(ServerState::instance()->getRebootId().value()));
  builder.add(StaticStrings::AttrIsBuilding, VPackValue(true));
}

// Build the VPackSlice that does not contain  the `isBuilding` entry
void ClusterInfo::buildFinalSlice(CreateDatabaseInfo const& database,
                                  VPackBuilder& builder) {
  VPackObjectBuilder guard(&builder);
  database.toVelocyPack(builder);
}

// This waits for the database described in `database` to turn up in `Current`
// and no DBServer is allowed to report an error.
Result ClusterInfo::waitForDatabaseInCurrent(CreateDatabaseInfo const& database) {
  AgencyComm ac(_server);
  AgencyCommResult res;

  auto DBServers = std::make_shared<std::vector<ServerID>>(getCurrentDBServers());
  auto dbServerResult = std::make_shared<std::atomic<int>>(-1);
  std::shared_ptr<std::string> errMsg = std::make_shared<std::string>();

  std::function<bool(VPackSlice const& result)> dbServerChanged = [=](VPackSlice const& result) {
    size_t numDbServers = DBServers->size();
    if (result.isObject() && result.length() >= numDbServers) {
      // We use >= here since the number of DBservers could have increased
      // during the creation of the database and we might not yet have
      // the latest list. Thus there could be more reports than we know
      // servers.
      VPackObjectIterator dbs(result);

      std::string tmpMsg = "";
      bool tmpHaveError = false;

      for (VPackObjectIterator::ObjectPair dbserver : dbs) {
        VPackSlice slice = dbserver.value;
        if (arangodb::basics::VelocyPackHelper::getBooleanValue(slice, StaticStrings::Error, false)) {
          tmpHaveError = true;
          tmpMsg += " DBServer:" + dbserver.key.copyString() + ":";
          tmpMsg += arangodb::basics::VelocyPackHelper::getStringValue(slice, StaticStrings::ErrorMessage,
                                                                       "");
          if (slice.hasKey(StaticStrings::ErrorNum)) {
            VPackSlice errorNum = slice.get(StaticStrings::ErrorNum);
            if (errorNum.isNumber()) {
              tmpMsg += " (errorNum=";
              tmpMsg += basics::StringUtils::itoa(errorNum.getNumericValue<uint32_t>());
              tmpMsg += ")";
            }
          }
        }
      }
      if (tmpHaveError) {
        *errMsg = "Error in creation of database:" + tmpMsg;
        dbServerResult->store(TRI_ERROR_CLUSTER_COULD_NOT_CREATE_DATABASE,
                              std::memory_order_release);
        return true;
      }
      dbServerResult->store(setErrormsg(TRI_ERROR_NO_ERROR, *errMsg), std::memory_order_release);
    }
    return true;
  };

  // ATTENTION: The following callback calls the above closure in a
  // different thread. Nevertheless, the closure accesses some of our
  // local variables. Therefore we have to protect all accesses to them
  // by a mutex. We use the mutex of the condition variable in the
  // AgencyCallback for this.
  auto agencyCallback =
      std::make_shared<AgencyCallback>(_server, "Current/Databases/" + database.getName(),
                                       dbServerChanged, true, false);
  _agencyCallbackRegistry->registerCallback(agencyCallback);
  auto cbGuard = scopeGuard(
    [&] { _agencyCallbackRegistry->unregisterCallback(agencyCallback); });

  // Waits for the database to turn up in Current/Databases
  {
    double const interval = getPollInterval();

    CONDITION_LOCKER(locker, agencyCallback->_cv);

    int count = 0;  // this counts, when we have to reload the DBServers
    while (true) {
      if (++count >= static_cast<int>(getReloadServerListTimeout() / interval)) {
        // We update the list of DBServers every minute in case one of them
        // was taken away since we last looked. This also helps (slightly)
        // if a new DBServer was added. However, in this case we report
        // success a bit too early, which is not too bad.
        loadCurrentDBServers();
        *DBServers = getCurrentDBServers();
        count = 0;
      }

      int tmpRes = dbServerResult->load(std::memory_order_acquire);

      // An error was detected on one of the DBServers
      if (tmpRes >= 0) {
        cbGuard.fire();  // unregister cb before accessing errMsg
        loadCurrent();   // update our cache

        return Result(tmpRes, *errMsg);
      }

      agencyCallback->executeByCallbackOrTimeout(getReloadServerListTimeout() / interval);

      if (_server.isStopping()) {
        return Result(TRI_ERROR_SHUTTING_DOWN);
      }
    }
  }
}

// Start creating a database in a coordinator by entering it into Plan/Databases with,
// status flag `isBuilding`; this makes the database invisible to the outside world.
Result ClusterInfo::createIsBuildingDatabaseCoordinator(CreateDatabaseInfo const& database) {
  AgencyComm ac(_server);
  AgencyCommResult res;

  // Instruct the Agency to enter the creation of the new database
  // by entering it into Plan/Databases/ but with the fields
  // isBuilding: true, and coordinator and rebootId set to our respective
  // id and rebootId
  VPackBuilder builder;
  buildIsBuildingSlice(database, builder);

  AgencyWriteTransaction trx(
      {AgencyOperation("Plan/Databases/" + database.getName(),
                       AgencyValueOperationType::SET, builder.slice()),
       AgencyOperation("Plan/Version", AgencySimpleOperationType::INCREMENT_OP)},
      AgencyPrecondition("Plan/Databases/" + database.getName(),
                         AgencyPrecondition::Type::EMPTY, true));

  // TODO: Should this never timeout?
  res = ac.sendTransactionWithFailover(trx, 0.0);

  if (!res.successful()) {
    if (res._statusCode == (int)arangodb::rest::ResponseCode::PRECONDITION_FAILED) {
      return Result(TRI_ERROR_ARANGO_DUPLICATE_NAME, std::string("duplicate database name '") + database.getName() + "'");
    }

    return Result(TRI_ERROR_CLUSTER_COULD_NOT_CREATE_DATABASE_IN_PLAN);
  }

  auto& cache = _server.getFeature<ClusterFeature>().agencyCache();
  if (res.slice().get("results").length() > 0) {
    cache.waitFor(res.slice().get("results")[0].getNumber<uint64_t>()).get();
  }

  // Now update our own cache of planned databases:
  loadPlan();

  // And wait for our database to show up in `Current/Databases`
  auto waitresult = waitForDatabaseInCurrent(database);

  if (waitresult.fail()) {
    // cleanup: remove database from plan
    auto ret = cancelCreateDatabaseCoordinator(database);

    if (ret.ok()) {
      // Creation failed
      return Result(TRI_ERROR_CLUSTER_COULD_NOT_CREATE_DATABASE,
                    "database creation failed");
    } else {
      // Cleanup failed too
      return ret;
    }
  }
  return Result();
}

// Finalize creation of database in cluster by removing isBuilding, coordinator, and coordinatorRebootId;
// as precondition that the entry we put in createIsBuildingDatabaseCoordinator is still in Plan/ unchanged.
Result ClusterInfo::createFinalizeDatabaseCoordinator(CreateDatabaseInfo const& database) {
  AgencyComm ac(_server);

  VPackBuilder pcBuilder;
  buildIsBuildingSlice(database, pcBuilder);

  VPackBuilder entryBuilder;
  buildFinalSlice(database, entryBuilder);

  AgencyWriteTransaction trx(
      {AgencyOperation("Plan/Databases/" + database.getName(),
                       AgencyValueOperationType::SET, entryBuilder.slice()),
       AgencyOperation("Plan/Version", AgencySimpleOperationType::INCREMENT_OP)},
      AgencyPrecondition("Plan/Databases/" + database.getName(),
                         AgencyPrecondition::Type::VALUE, pcBuilder.slice()));

  auto res = ac.sendTransactionWithFailover(trx, 0.0);

  if (!res.successful()) {
    if (res._statusCode == (int)arangodb::rest::ResponseCode::PRECONDITION_FAILED) {
      return Result(TRI_ERROR_CLUSTER_COULD_NOT_CREATE_DATABASE,
                    "Could not finish creation of database: Plan/Databases/ "
                    "entry was modified in Agency");
    }
    // Something else went wrong.
    return Result(TRI_ERROR_CLUSTER_COULD_NOT_CREATE_DATABASE);
  }

  auto& cache = _server.getFeature<ClusterFeature>().agencyCache();
  if (res.slice().get("results").length()) {
    cache.waitFor(res.slice().get("results")[0].getNumber<uint64_t>()).get();
  }
  // Make sure we're all aware of collections that have been created
  loadPlan();

  // The transaction was successful and the database should
  // now be visible and usable.
  return Result();
}

// This function can only return on success or when the cluster is shutting down.
Result ClusterInfo::cancelCreateDatabaseCoordinator(CreateDatabaseInfo const& database) {
  AgencyComm ac(_server);

  VPackBuilder builder;
  buildIsBuildingSlice(database, builder);

  // delete all collections and the database itself from the agency plan
  AgencyOperation delPlanCollections("Plan/Collections/" + database.getName(),
                                     AgencySimpleOperationType::DELETE_OP);
  AgencyOperation delPlanDatabase("Plan/Databases/" + database.getName(),
                                  AgencySimpleOperationType::DELETE_OP);
  AgencyOperation incrPlan("Plan/Version", AgencySimpleOperationType::INCREMENT_OP);
  AgencyPrecondition preCondition("Plan/Databases/" + database.getName(),
                                  AgencyPrecondition::Type::VALUE, builder.slice());

  AgencyWriteTransaction trx({delPlanCollections, delPlanDatabase, incrPlan}, preCondition);

  size_t tries = 0;
  // TODO: Hard coded timeout, also the retry numbers below are all
  //       pulled out of thin air.
  double nextTimeout = 0.5;

  AgencyCommResult res;
  do {
    tries++;
    res = ac.sendTransactionWithFailover(trx, nextTimeout);

    if (!res.successful()) {
      if (tries == 1) {
        events::CreateDatabase(database.getName(), res.errorCode());
      }
      if (tries >= 5) {
        nextTimeout = 5.0;
      }
      LOG_TOPIC("b47aa", WARN, arangodb::Logger::CLUSTER)
        << "failed to cancel creation of database " << database.getName() << " with error "
        << res.errorMessage() << ". Retrying.";
    }

    auto& cache = _server.getFeature<ClusterFeature>().agencyCache();
    if (res.slice().get("results").length()) {
      cache.waitFor(res.slice().get("results")[0].getNumber<uint64_t>()).get();
    }
    if (_server.isStopping()) {
      return Result(TRI_ERROR_SHUTTING_DOWN);
    }
  } while(!res.successful());

  return Result();
}

////////////////////////////////////////////////////////////////////////////////
/// @brief drop database in coordinator, the return value is an ArangoDB
/// error code and the errorMsg is set accordingly. One possible error
/// is a timeout, a timeout of 0.0 means no timeout.
////////////////////////////////////////////////////////////////////////////////
Result ClusterInfo::dropDatabaseCoordinator(  // drop database
    std::string const& name,                  // database name
    double timeout                            // request timeout
) {
  TRI_ASSERT(ServerState::instance()->isCoordinator());
  if (name == StaticStrings::SystemDatabase) {
    return Result(TRI_ERROR_FORBIDDEN);
  }

  AgencyComm ac(_server);

  double const realTimeout = getTimeout(timeout);
  double const endTime = TRI_microtime() + realTimeout;
  double const interval = getPollInterval();

  auto dbServerResult = std::make_shared<std::atomic<int>>(-1);
  std::function<bool(VPackSlice const& result)> dbServerChanged = [=](VPackSlice const& result) {
    if (result.isNone() || result.isEmptyObject()) {
      dbServerResult->store(TRI_ERROR_NO_ERROR, std::memory_order_release);
    }
    return true;
  };

  std::string where("Current/Databases/" + name);

  // ATTENTION: The following callback calls the above closure in a
  // different thread. Nevertheless, the closure accesses some of our
  // local variables. Therefore we have to protect all accesses to them
  // by a mutex. We use the mutex of the condition variable in the
  // AgencyCallback for this.
  auto agencyCallback =
      std::make_shared<AgencyCallback>(_server, where, dbServerChanged, true, false);
  _agencyCallbackRegistry->registerCallback(agencyCallback);
  auto cbGuard = scopeGuard([this, &agencyCallback]() -> void {
                              _agencyCallbackRegistry->unregisterCallback(agencyCallback);
  });

  // Transact to agency
  AgencyOperation delPlanDatabases("Plan/Databases/" + name,
                                   AgencySimpleOperationType::DELETE_OP);
  AgencyOperation delPlanCollections("Plan/Collections/" + name,
                                     AgencySimpleOperationType::DELETE_OP);
  AgencyOperation delPlanViews("Plan/Views/" + name, AgencySimpleOperationType::DELETE_OP);
  AgencyOperation incrementVersion("Plan/Version", AgencySimpleOperationType::INCREMENT_OP);
  AgencyPrecondition databaseExists("Plan/Databases/" + name,
                                    AgencyPrecondition::Type::EMPTY, false);
  AgencyWriteTransaction trans({delPlanDatabases, delPlanCollections, delPlanViews, incrementVersion},
                               databaseExists);
  AgencyCommResult res = ac.sendTransactionWithFailover(trans);
  if (!res.successful()) {
    if (res._statusCode == (int)arangodb::rest::ResponseCode::PRECONDITION_FAILED) {
      return Result(TRI_ERROR_ARANGO_DATABASE_NOT_FOUND);
    }

    return Result(TRI_ERROR_CLUSTER_COULD_NOT_REMOVE_DATABASE_IN_PLAN);
  }
  auto& cache = _server.getFeature<ClusterFeature>().agencyCache();
  if (res.slice().get("results").length()) {
    cache.waitFor(res.slice().get("results")[0].getNumber<uint64_t>()).get();
  }
  // Load our own caches:
  loadPlan();

  // Now wait stuff in Current to disappear and thus be complete:
  {
    CONDITION_LOCKER(locker, agencyCallback->_cv);

    while (true) {
      if (dbServerResult->load(std::memory_order_acquire) >= 0) {
        cbGuard.fire();  // unregister cb before calling ac.removeValues(...)
        res = ac.removeValues(where, true);

        if (res.successful()) {
          if (res.slice().get("results").length()) {
            cache.waitFor(res.slice().get("results")[0].getNumber<uint64_t>()).get();
          }
          return Result(TRI_ERROR_NO_ERROR);
        }

        return Result(TRI_ERROR_CLUSTER_COULD_NOT_REMOVE_DATABASE_IN_CURRENT);
      }

      if (TRI_microtime() > endTime) {
        logAgencyDump();
        return Result(TRI_ERROR_CLUSTER_TIMEOUT);
      }

      agencyCallback->executeByCallbackOrTimeout(interval);

      if (_server.isStopping()) {
        return Result(TRI_ERROR_SHUTTING_DOWN);
      }
    }
  }
}

////////////////////////////////////////////////////////////////////////////////
/// @brief create collection in coordinator, the return value is an ArangoDB
/// error code and the errorMsg is set accordingly. One possible error
/// is a timeout, a timeout of 0.0 means no timeout.
////////////////////////////////////////////////////////////////////////////////
Result ClusterInfo::createCollectionCoordinator(  // create collection
    std::string const& databaseName, std::string const& collectionID, uint64_t numberOfShards,
    uint64_t replicationFactor, uint64_t writeConcern, bool waitForReplication,
    velocypack::Slice const& json,  // collection definition
    double timeout,                 // request timeout,
    bool isNewDatabase, std::shared_ptr<LogicalCollection> const& colToDistributeShardsLike) {
  TRI_ASSERT(ServerState::instance()->isCoordinator());
  auto serverState = ServerState::instance();
  std::vector<ClusterCollectionCreationInfo> infos{ClusterCollectionCreationInfo{
      collectionID, numberOfShards, replicationFactor, writeConcern, waitForReplication,
      json, serverState->getId(), serverState->getRebootId()}};
  double const realTimeout = getTimeout(timeout);
  double const endTime = TRI_microtime() + realTimeout;
  return createCollectionsCoordinator(databaseName, infos, endTime,
                                      isNewDatabase, colToDistributeShardsLike);
}

/// @brief this method does an atomic check of the preconditions for the
/// collections to be created, using the currently loaded plan. it populates the
/// plan version used for the checks
Result ClusterInfo::checkCollectionPreconditions(std::string const& databaseName,
                                                 std::vector<ClusterCollectionCreationInfo> const& infos,
                                                 uint64_t& planVersion) {
  for (auto const& info : infos) {
    // Check if name exists.
    if (info.name.empty() || !info.json.isObject() || !info.json.get("shards").isObject()) {
      return TRI_ERROR_BAD_PARAMETER;  // must not be empty
    }

    // Validate that the collection does not exist in the current plan
    {
      AllCollections::const_iterator it = _plannedCollections.find(databaseName);
      if (it != _plannedCollections.end()) {
        DatabaseCollections::const_iterator it2 = (*it).second.find(info.name);

        if (it2 != (*it).second.end()) {
          // collection already exists!
          events::CreateCollection(databaseName, info.name, TRI_ERROR_ARANGO_DUPLICATE_NAME);
          return Result(TRI_ERROR_ARANGO_DUPLICATE_NAME, std::string("duplicate collection name '") + info.name + "'");
        }
      } else {
        // no collection in plan for this particular database... this may be true for
        // the first collection created in a db
        // now check if there is a planned database at least
        if (_plannedDatabases.find(databaseName) == _plannedDatabases.end()) {
          // no need to create a collection in a database that is not there (anymore)
          events::CreateCollection(databaseName, info.name, TRI_ERROR_ARANGO_DATABASE_NOT_FOUND);
          return TRI_ERROR_ARANGO_DATABASE_NOT_FOUND;
        }
      }
    }

    // Validate that there is no view with this name either
    {
      // check against planned views as well
      AllViews::const_iterator it = _plannedViews.find(databaseName);
      if (it != _plannedViews.end()) {
        DatabaseViews::const_iterator it2 = (*it).second.find(info.name);

        if (it2 != (*it).second.end()) {
          // view already exists!
          events::CreateCollection(databaseName, info.name, TRI_ERROR_ARANGO_DUPLICATE_NAME);
          return Result(TRI_ERROR_ARANGO_DUPLICATE_NAME, std::string("duplicate collection name '") + info.name + "'");
        }
      }
    }
  }

  return {};
}

Result ClusterInfo::createCollectionsCoordinator(
    std::string const& databaseName, std::vector<ClusterCollectionCreationInfo>& infos,
    double endTime, bool isNewDatabase,
    std::shared_ptr<LogicalCollection> const& colToDistributeShardsLike) {
  TRI_ASSERT(ServerState::instance()->isCoordinator());
  using arangodb::velocypack::Slice;

  double const interval = getPollInterval();

  // The following three are used for synchronization between the callback
  // closure and the main thread executing this function. Note that it can
  // happen that the callback is called only after we return from this
  // function!
  auto dbServerResult = std::make_shared<std::atomic<int>>(-1);
  auto nrDone = std::make_shared<std::atomic<size_t>>(0);
  auto errMsg = std::make_shared<std::string>();
  auto cacheMutex = std::make_shared<Mutex>();
  auto cacheMutexOwner = std::make_shared<std::atomic<std::thread::id>>();
  auto isCleaned = std::make_shared<bool>(false);

  AgencyComm ac(_server);
  std::vector<std::shared_ptr<AgencyCallback>> agencyCallbacks;

  auto cbGuard = scopeGuard([&] {
    // We have a subtle race here, that we try to cover against:
    // We register a callback in the agency.
    // For some reason this scopeguard is executed (e.g. error case)
    // While we are in this cleanup, and before a callback is removed from the
    // agency. The callback is triggered by another thread. We have the
    // following guarantees: a) cacheMutex|Owner are valid and locked by cleanup
    // b) isCleaned is valid and now set to true
    // c) the closure is owned by the callback
    // d) info might be deleted, so we cannot use it.
    // e) If the callback is ongoing during cleanup, the callback will
    //    hold the Mutex and delay the cleanup.
    RECURSIVE_MUTEX_LOCKER(*cacheMutex, *cacheMutexOwner);
    *isCleaned = true;
    for (auto& cb : agencyCallbacks) {
      _agencyCallbackRegistry->unregisterCallback(cb);
    }
  });

  std::vector<AgencyOperation> opers({IncreaseVersion()});
  std::vector<AgencyPrecondition> precs;
  std::unordered_set<std::string> conditions;
  std::unordered_set<ServerID> allServers;

  // current thread owning 'cacheMutex' write lock (workaround for non-recursive Mutex)
  for (auto& info : infos) {
    TRI_ASSERT(!info.name.empty());

    if (info.state == ClusterCollectionCreationState::DONE) {
      // This is possible in Enterprise / Smart Collection situation
      (*nrDone)++;
    }

    std::map<ShardID, std::vector<ServerID>> shardServers;
    for (auto pair : VPackObjectIterator(info.json.get("shards"))) {
      ShardID shardID = pair.key.copyString();
      std::vector<ServerID> serverIds;

      for (auto const& serv : VPackArrayIterator(pair.value)) {
        auto const sid = serv.copyString();
        serverIds.emplace_back(sid);
        allServers.emplace(sid);
      }
      shardServers.try_emplace(shardID, serverIds);
    }

    // The AgencyCallback will copy the closure will take responsibilty of it.
    auto closure = [cacheMutex, cacheMutexOwner, &info, dbServerResult, errMsg,
                    nrDone, isCleaned, shardServers, this](VPackSlice const& result) {
      // NOTE: This ordering here is important to cover against a race in cleanup.
      // a) The Guard get's the Mutex, sets isCleaned == true, then removes the callback
      // b) If the callback is acquired it is saved in a shared_ptr, the Mutex will be acquired first, then it will check if it isCleaned
      RECURSIVE_MUTEX_LOCKER(*cacheMutex, *cacheMutexOwner);
      if (*isCleaned) {
        return true;
      }
      TRI_ASSERT(!info.name.empty());
      if (info.state != ClusterCollectionCreationState::INIT) {
        // All leaders have reported either good or bad
        // We might be called by followers if they get in sync fast enough
        // In this IF we are in the followers case, we can safely ignore
        return true;
      }

      // result is the object at the path
      if (result.isObject() && result.length() == (size_t)info.numberOfShards) {
        std::string tmpError = "";

        for (auto const& p : VPackObjectIterator(result)) {
          if (arangodb::basics::VelocyPackHelper::getBooleanValue(p.value,
                                                                  StaticStrings::Error, false)) {
            tmpError += " shardID:" + p.key.copyString() + ":";
            tmpError += arangodb::basics::VelocyPackHelper::getStringValue(
                p.value, StaticStrings::ErrorMessage, "");
            if (p.value.hasKey(StaticStrings::ErrorNum)) {
              VPackSlice const errorNum = p.value.get(StaticStrings::ErrorNum);
              if (errorNum.isNumber()) {
                tmpError += " (errNum=";
                tmpError +=
                    basics::StringUtils::itoa(errorNum.getNumericValue<uint32_t>());
                tmpError += ")";
              }
            }
          }

          // wait that all followers have created our new collection
          if (tmpError.empty() && info.waitForReplication) {
            std::vector<ServerID> plannedServers;
            {
              READ_LOCKER(readLocker, _planProt.lock);
              auto it = shardServers.find(p.key.copyString());
              if (it != shardServers.end()) {
                plannedServers = (*it).second;
              } else {
                LOG_TOPIC("9ed54", ERR, Logger::CLUSTER)
                    << "Did not find shard in _shardServers: " << p.key.copyString()
                    << ". Maybe the collection is already dropped.";
                *errMsg = "Error in creation of collection: " + p.key.copyString() +
                          ". Collection already dropped. " + __FILE__ + ":" +
                          std::to_string(__LINE__);
                dbServerResult->store(TRI_ERROR_CLUSTER_COULD_NOT_CREATE_COLLECTION,
                                      std::memory_order_release);
                TRI_ASSERT(info.state != ClusterCollectionCreationState::DONE);
                info.state = ClusterCollectionCreationState::FAILED;
                return true;
              }
            }
            if (plannedServers.empty()) {
              READ_LOCKER(readLocker, _planProt.lock);
              LOG_TOPIC("a0a76", DEBUG, Logger::CLUSTER)
                  << "This should never have happened, Plan empty. Dumping "
                     "_shards in Plan:";
              for (auto const& p : _shards) {
                LOG_TOPIC("60c7d", DEBUG, Logger::CLUSTER) << "Shard: " << p.first;
                for (auto const& q : *(p.second)) {
                  LOG_TOPIC("c7363", DEBUG, Logger::CLUSTER) << "  Server: " << q;
                }
              }
              TRI_ASSERT(false);
            }
            std::vector<ServerID> currentServers;
            VPackSlice servers = p.value.get("servers");
            if (!servers.isArray()) {
              return true;
            }
            for (auto const& server : VPackArrayIterator(servers)) {
              if (!server.isString()) {
                return true;
              }
              currentServers.push_back(server.copyString());
            }
            if (!ClusterHelpers::compareServerLists(plannedServers, currentServers)) {
              TRI_ASSERT(!info.name.empty());
              LOG_TOPIC("16623", DEBUG, Logger::CLUSTER)
                  << "Still waiting for all servers to ACK creation of " << info.name
                  << ". Planned: " << plannedServers << ", Current: " << currentServers;
              return true;
            }
          }
        }
        if (!tmpError.empty()) {
          *errMsg = "Error in creation of collection:" + tmpError + " " +
                    __FILE__ + std::to_string(__LINE__);
          dbServerResult->store(TRI_ERROR_CLUSTER_COULD_NOT_CREATE_COLLECTION,
                                std::memory_order_release);
          // We cannot get into bad state after a collection was created
          TRI_ASSERT(info.state != ClusterCollectionCreationState::DONE);
          info.state = ClusterCollectionCreationState::FAILED;
        } else {
          // We can have multiple calls to this callback, one per leader and one per follower
          // As soon as all leaders are done we are either FAILED or DONE, this cannot be altered later.
          TRI_ASSERT(info.state != ClusterCollectionCreationState::FAILED);
          info.state = ClusterCollectionCreationState::DONE;
          (*nrDone)++;
        }
      }
      return true;
    };
    // ATTENTION: The following callback calls the above closure in a
    // different thread. Nevertheless, the closure accesses some of our
    // local variables. Therefore we have to protect all accesses to them
    // by a mutex. We use the mutex of the condition variable in the
    // AgencyCallback for this.

    auto agencyCallback =
        std::make_shared<AgencyCallback>(
          _server, "Current/Collections/" + databaseName + "/" + info.collectionID,
          closure, true, false);

      _agencyCallbackRegistry->registerCallback(agencyCallback);
    agencyCallbacks.emplace_back(std::move(agencyCallback));
    opers.emplace_back(CreateCollectionOrder(databaseName, info.collectionID,
                                             info.isBuildingSlice()));

    // Ensure preconditions on the agency
    std::shared_ptr<ShardMap> otherCidShardMap = nullptr;
    auto const otherCidString =
        basics::VelocyPackHelper::getStringValue(info.json, StaticStrings::DistributeShardsLike,
                                                 StaticStrings::Empty);
    if (!otherCidString.empty() && conditions.find(otherCidString) == conditions.end()) {
      // Distribute shards like case.
      // Precondition: Master collection is not moving while we create this
      // collection We only need to add these once for every Master, we cannot
      // add multiple because we will end up with duplicate entries.
      // NOTE: We do not need to add all collections created here, as they will not succeed
      // In callbacks if they are moved during creation.
      // If they are moved after creation was reported success they are under protection by Supervision.
      conditions.emplace(otherCidString);
      if (colToDistributeShardsLike != nullptr) {
        otherCidShardMap = colToDistributeShardsLike->shardIds();
      } else {
        otherCidShardMap = getCollection(databaseName, otherCidString)->shardIds();
      }
      // Any of the shards locked?
      for (auto const& shard : *otherCidShardMap) {
        precs.emplace_back(AgencyPrecondition("Supervision/Shards/" + shard.first,
                                              AgencyPrecondition::Type::EMPTY, true));
      }
    }

    // additionally ensure that no such collectionID exists yet in Plan/Collections
    precs.emplace_back(AgencyPrecondition("Plan/Collections/" + databaseName + "/" + info.collectionID,
                                          AgencyPrecondition::Type::EMPTY, true));
  }

  // We need to make sure our plan is up to date.
  LOG_TOPIC("f4b14", DEBUG, Logger::CLUSTER)
      << "createCollectionCoordinator, loading Plan from agency...";

  // load the plan, so we are up-to-date
  loadPlan();
  uint64_t planVersion = 0;  // will be populated by following function call
  {
    READ_LOCKER(readLocker, _planProt.lock);
    planVersion = _planVersion;
    if (!isNewDatabase) {
      Result res = checkCollectionPreconditions(databaseName, infos, planVersion);
      if (res.fail()) {
        return res;
      }
    }
  }

  auto deleteCollectionGuard = scopeGuard([&infos, &databaseName, this, &ac]() {
    using namespace arangodb::cluster::paths;
    using namespace arangodb::cluster::paths::aliases;
    // We need to check isBuilding as a precondition.
    // If the transaction removing the isBuilding flag results in a timeout, the
    // state of the collection is unknown; if it was actually removed, we must
    // not drop the collection, but we must otherwise.

    auto precs = std::vector<AgencyPrecondition>{};
    auto opers = std::vector<AgencyOperation>{};

    // Note that we trust here that either all isBuilding flags are removed in
    // a single transaction, or none is.

    for (auto const& info : infos) {
      using namespace std::string_literals;
      auto const collectionPlanPath = "Plan/Collections/"s + databaseName + "/" + info.collectionID;
      precs.emplace_back(collectionPlanPath + "/" + StaticStrings::AttrIsBuilding,
          AgencyPrecondition::Type::EMPTY, false);
      opers.emplace_back(collectionPlanPath, AgencySimpleOperationType::DELETE_OP);
    }
    auto trx = AgencyWriteTransaction{opers, precs};

    using namespace std::chrono;
    using namespace std::chrono_literals;
    auto const begin = steady_clock::now();
    // After a shutdown, the supervision will clean the collections either due
    // to the coordinator going into FAIL, or due to it changing its rebootId.
    // Otherwise we must under no circumstance give up here, because noone else
    // will clean this up.
    while (!_server.isStopping()) {
      auto res = ac.sendTransactionWithFailover(trx);
      // If the collections were removed (res.ok()), we may abort. If we run
      // into precondition failed, the collections were successfully created, so
      // we're fine too.
      if (res.successful()) {
        auto& cache = _server.getFeature<ClusterFeature>().agencyCache();
        if (res.slice().get("results").length()) {
          cache.waitFor(res.slice().get("results")[0].getNumber<uint64_t>()).get();
        }
        return;
      } else if (res.httpCode() == TRI_ERROR_HTTP_PRECONDITION_FAILED) {
        return;
      }

      // exponential backoff, just to be safe,
      auto const durationSinceStart = steady_clock::now() - begin;
      auto constexpr maxWaitTime = 2min;
      auto const waitTime =
          std::min<std::common_type_t<decltype(durationSinceStart), decltype(maxWaitTime)>>(
              durationSinceStart, maxWaitTime);
      std::this_thread::sleep_for(waitTime);
    }

  });

  // now try to update the plan in the agency, using the current plan version as
  // our precondition
  {
    // create a builder with just the version number for comparison
    VPackBuilder versionBuilder;
    versionBuilder.add(VPackValue(planVersion));

    VPackBuilder serversBuilder;
    {
      VPackArrayBuilder a(&serversBuilder);
      for (auto const & i : allServers) {
        serversBuilder.add(VPackValue(i));
      }
    }

    // Preconditions:
    // * plan version unchanged
    precs.emplace_back(
      AgencyPrecondition(
        "Plan/Version", AgencyPrecondition::Type::VALUE, versionBuilder.slice()));
    // * not in to be cleaned server list
    precs.emplace_back(
      AgencyPrecondition(
        "Target/ToBeCleanedServers", AgencyPrecondition::Type::INTERSECTION_EMPTY, serversBuilder.slice()));
    // * not in cleaned server list
    precs.emplace_back(
      AgencyPrecondition(
        "Target/CleanedServers", AgencyPrecondition::Type::INTERSECTION_EMPTY, serversBuilder.slice()));

    AgencyWriteTransaction transaction(opers, precs);

    {  // we hold this mutex from now on until we have updated our cache
      // using loadPlan, this is necessary for the callback closure to
      // see the new planned state for this collection. Otherwise it cannot
      // recognize completion of the create collection operation properly:
      RECURSIVE_MUTEX_LOCKER(*cacheMutex, *cacheMutexOwner);
      auto res = ac.sendTransactionWithFailover(transaction);
      // Only if not precondition failed
      if (!res.successful()) {
        if (res.httpCode() == (int)arangodb::rest::ResponseCode::PRECONDITION_FAILED) {
          // use this special error code to signal that we got a precondition failure
          // in this case the caller can try again with an updated version of the plan change
          return {TRI_ERROR_REQUEST_CANCELED,
                  "operation aborted due to precondition failure"};
        }
        std::string errorMsg = "HTTP code: " + std::to_string(res.httpCode());
        errorMsg += " error message: " + res.errorMessage();
        errorMsg += " error details: " + res.errorDetails();
        errorMsg += " body: " + res.body();
        for (auto const& info : infos) {
          events::CreateCollection(databaseName, info.name,
                                   TRI_ERROR_CLUSTER_COULD_NOT_CREATE_COLLECTION_IN_PLAN);
        }
        return {TRI_ERROR_CLUSTER_COULD_NOT_CREATE_COLLECTION_IN_PLAN, std::move(errorMsg)};
      }

      auto& cache = _server.getFeature<ClusterFeature>().agencyCache();
      if (res.slice().get("results").length() > 0) {
        cache.waitFor(res.slice().get("results")[0].getNumber<uint64_t>()).get();
      }
      loadPlan();
    }
  }

  TRI_IF_FAILURE("ClusterInfo::createCollectionsCoordinator") {
    THROW_ARANGO_EXCEPTION(TRI_ERROR_DEBUG);
  }

  LOG_TOPIC("98bca", DEBUG, Logger::CLUSTER)
      << "createCollectionCoordinator, Plan changed, waiting for success...";

  do {
    int tmpRes = dbServerResult->load(std::memory_order_acquire);
    if (TRI_microtime() > endTime) {
      for (auto const& info : infos) {
        LOG_TOPIC("f6b57", ERR, Logger::CLUSTER)
            << "Timeout in _create collection"
            << ": database: " << databaseName << ", collId:" << info.collectionID
            << "\njson: " << info.json.toString();
      }

      // Get a full agency dump for debugging
      logAgencyDump();

      if (tmpRes <= TRI_ERROR_NO_ERROR) {
        tmpRes = TRI_ERROR_CLUSTER_TIMEOUT;
      }
    }

    if (nrDone->load(std::memory_order_acquire) == infos.size()) {
      // We do not need to lock all condition variables
      // we are save by cacheMutex
      cbGuard.fire();
      // Now we need to remove the AttrIsBuilding flag and the creator in the Agency
      opers.clear();
      precs.clear();
      opers.push_back(IncreaseVersion());
      for (auto const& info : infos) {
        opers.emplace_back(
            CreateCollectionSuccess(databaseName, info.collectionID, info.json));
        // NOTE:
        // We cannot do anything better than: "noone" has modified our collections while
        // we tried to create them...
        // Preconditions cover against supervision jobs injecting other leaders / followers during failovers.
        // If they are it is not valid to confirm them here. (bad luck we were almost there)
        precs.emplace_back(CreateCollectionOrderPrecondition(databaseName, info.collectionID,
                                                             info.isBuildingSlice()));
      }

      AgencyWriteTransaction transaction(opers, precs);

      // This is a best effort, in the worst case the collection stays, but will
      // be cleaned out by deleteCollectionGuard respectively the supervision.
      // This removes *all* isBuilding flags from all collections. This is
      // important so that the creation of all collections is atomic, and
      // the deleteCollectionGuard relies on it, too.
      auto res = ac.sendTransactionWithFailover(transaction);

      if (res.successful()) {
        // Note that this is not strictly necessary, just to avoid an
        // unneccessary request when we're sure that we don't need it anymore.
        deleteCollectionGuard.cancel();
        auto& cache = _server.getFeature<ClusterFeature>().agencyCache();
        if (res.slice().get("results").length() > 0) {
          cache.waitFor(res.slice().get("results")[0].getNumber<uint64_t>()).get();
        }
      }

      // Report if this operation worked, if it failed collections will be
      // cleaned up by deleteCollectionGuard.
      for (auto const& info : infos) {
        TRI_ASSERT(info.state == ClusterCollectionCreationState::DONE);
        events::CreateCollection(databaseName, info.name, res.errorCode());
      }
      loadCurrent();
      return res.errorCode();
    }
    if (tmpRes > TRI_ERROR_NO_ERROR) {
      // We do not need to lock all condition variables
      // we are safe by using cacheMutex
      cbGuard.fire();

      // report error
      for (auto const& info : infos) {
        // Report first error.
        // On timeout report it on all not finished ones.
        if (info.state == ClusterCollectionCreationState::FAILED ||
            (tmpRes == TRI_ERROR_CLUSTER_TIMEOUT &&
             info.state == ClusterCollectionCreationState::INIT)) {
          events::CreateCollection(databaseName, info.name, tmpRes);
        }
      }
      loadCurrent();
      return {tmpRes, *errMsg};
    }

    // If we get here we have not tried anything.
    // Wait on callbacks.

    if (_server.isStopping()) {
      // Report shutdown on all collections
      for (auto const& info : infos) {
        events::CreateCollection(databaseName, info.name, TRI_ERROR_SHUTTING_DOWN);
      }
      return TRI_ERROR_SHUTTING_DOWN;
    }

    // Wait for Callbacks to be triggered, it is sufficent to wait for the first non, done
    TRI_ASSERT(agencyCallbacks.size() == infos.size());
    for (size_t i = 0; i < infos.size(); ++i) {
      if (infos[i].state == ClusterCollectionCreationState::INIT) {
        bool gotTimeout;
        {
          // This one has not responded, wait for it.
          CONDITION_LOCKER(locker, agencyCallbacks[i]->_cv);
          gotTimeout = agencyCallbacks[i]->executeByCallbackOrTimeout(interval);
        }
        if (gotTimeout) {
          ++i;
          // We got woken up by waittime, not by  callback.
          // Let us check if we skipped other callbacks as well
          for (; i < infos.size(); ++i) {
            if (infos[i].state == ClusterCollectionCreationState::INIT) {
              agencyCallbacks[i]->refetchAndUpdate(true, false);
            }
          }
        }
        break;
      }
    }

  } while (!_server.isStopping());
  // If we get here we are not allowed to retry.
  // The loop above does not contain a break
  TRI_ASSERT(_server.isStopping());
  for (auto const& info : infos) {
    events::CreateCollection(databaseName, info.name, TRI_ERROR_SHUTTING_DOWN);
  }
  return Result{TRI_ERROR_SHUTTING_DOWN};
}

////////////////////////////////////////////////////////////////////////////////
/// @brief drop collection in coordinator, the return value is an ArangoDB
/// error code and the errorMsg is set accordingly. One possible error
/// is a timeout, a timeout of 0.0 means no timeout.
////////////////////////////////////////////////////////////////////////////////
Result ClusterInfo::dropCollectionCoordinator(  // drop collection
    std::string const& dbName,                  // database name
    std::string const& collectionID,
    double timeout  // request timeout
) {
  TRI_ASSERT(ServerState::instance()->isCoordinator());
  if (dbName.empty() || (dbName[0] > '0' && dbName[0] < '9')) {
    events::DropCollection(dbName, collectionID, TRI_ERROR_ARANGO_DATABASE_NAME_INVALID);
    return Result(TRI_ERROR_ARANGO_DATABASE_NAME_INVALID);
  }

  AgencyComm ac(_server);
  AgencyCommResult res;

  // First check that no other collection has a distributeShardsLike
  // entry pointing to us:
  auto coll = getCollection(dbName, collectionID);
  auto colls = getCollections(dbName);  // reloads plan
  std::vector<std::string> clones;
  for (std::shared_ptr<LogicalCollection> const& p : colls) {
    if (p->distributeShardsLike() == coll->name() || p->distributeShardsLike() == collectionID) {
      clones.push_back(p->name());
    }
  }

  if (!clones.empty()) {
    std::string errorMsg("Collection '");
    errorMsg += coll->name();
    errorMsg += "' must not be dropped while '";
    errorMsg += arangodb::basics::StringUtils::join(clones, "', '");
    if (clones.size() == 1) {
      errorMsg += "' has ";
    } else {
      errorMsg += "' have ";
    };
    errorMsg += "distributeShardsLike set to '";
    errorMsg += coll->name();
    errorMsg += "'.";

    events::DropCollection(dbName, collectionID,
                           TRI_ERROR_CLUSTER_MUST_NOT_DROP_COLL_OTHER_DISTRIBUTESHARDSLIKE);
    return Result(  // result
        TRI_ERROR_CLUSTER_MUST_NOT_DROP_COLL_OTHER_DISTRIBUTESHARDSLIKE,  // code
        errorMsg  // message
    );
  }

  double const realTimeout = getTimeout(timeout);
  double const endTime = TRI_microtime() + realTimeout;
  double const interval = getPollInterval();
  auto dbServerResult = std::make_shared<std::atomic<int>>(-1);
  std::function<bool(VPackSlice const& result)> dbServerChanged = [=](VPackSlice const& result) {
    if (result.isNone() || result.isEmptyObject()) {
      dbServerResult->store(TRI_ERROR_NO_ERROR, std::memory_order_release);
    }
    return true;
  };

  // monitor the entry for the collection
  std::string const where = "Current/Collections/" + dbName + "/" + collectionID;

  // ATTENTION: The following callback calls the above closure in a
  // different thread. Nevertheless, the closure accesses some of our
  // local variables. Therefore we have to protect all accesses to them
  // by a mutex. We use the mutex of the condition variable in the
  // AgencyCallback for this.
  auto agencyCallback =
      std::make_shared<AgencyCallback>(_server, where, dbServerChanged, true, false);
  _agencyCallbackRegistry->registerCallback(agencyCallback);
  auto cbGuard = scopeGuard(
    [this, &agencyCallback]() -> void {
      _agencyCallbackRegistry->unregisterCallback(agencyCallback);
  });

  size_t numberOfShards = 0;

  auto& agencyCache = _server.getFeature<ClusterFeature>().agencyCache();
  auto [acb, index] = agencyCache.read(
    std::vector<std::string>{
      AgencyCommHelper::path(
        "Plan/Collections/" + dbName + "/" + collectionID + "/shards")});

  velocypack::Slice databaseSlice =
    acb->slice()[0].get(std::vector<std::string>(
                          {AgencyCommHelper::path(), "Plan", "Collections", dbName}));

  if (!databaseSlice.isObject()) {
    // database dropped in the meantime
    events::DropCollection(dbName, collectionID, TRI_ERROR_ARANGO_DATABASE_NOT_FOUND);
    return TRI_ERROR_ARANGO_DATABASE_NOT_FOUND;
  }

  velocypack::Slice collectionSlice = databaseSlice.get(collectionID);
  if (!collectionSlice.isObject()) {
    // collection dropped in the meantime
    events::DropCollection(dbName, collectionID, TRI_ERROR_ARANGO_DATA_SOURCE_NOT_FOUND);
    return TRI_ERROR_ARANGO_DATA_SOURCE_NOT_FOUND;
  }

  velocypack::Slice shardsSlice = collectionSlice.get("shards");
  if (shardsSlice.isObject()) {
    numberOfShards = shardsSlice.length();
  } else {
    LOG_TOPIC("d340d", ERR, Logger::CLUSTER)
      << "Missing shards information on dropping " << dbName << "/" << collectionID;

    events::DropCollection(dbName, collectionID, TRI_ERROR_ARANGO_DATABASE_NOT_FOUND);
    return Result(TRI_ERROR_ARANGO_DATA_SOURCE_NOT_FOUND);
  }


  // Transact to agency
  AgencyOperation delPlanCollection("Plan/Collections/" + dbName + "/" + collectionID,
                                    AgencySimpleOperationType::DELETE_OP);
  AgencyOperation incrementVersion("Plan/Version", AgencySimpleOperationType::INCREMENT_OP);
  AgencyPrecondition precondition =
      AgencyPrecondition("Plan/Databases/" + dbName, AgencyPrecondition::Type::EMPTY, false);
  AgencyWriteTransaction trans({delPlanCollection, incrementVersion}, precondition);
  res = ac.sendTransactionWithFailover(trans);

  if (!res.successful()) {
    if (res.httpCode() == (int)arangodb::rest::ResponseCode::PRECONDITION_FAILED) {
      LOG_TOPIC("279c5", ERR, Logger::CLUSTER)
          << "Precondition failed for this agency transaction: " << trans.toJson()
          << ", return code: " << res.httpCode();
    }

    logAgencyDump();

    // TODO: this should rather be TRI_ERROR_ARANGO_DATABASE_NOT_FOUND, as the
    // precondition is that the database still exists
    events::DropCollection(dbName, collectionID, TRI_ERROR_CLUSTER_COULD_NOT_DROP_COLLECTION);
    return Result(TRI_ERROR_CLUSTER_COULD_NOT_DROP_COLLECTION);
  }
  auto& cache = _server.getFeature<ClusterFeature>().agencyCache();
  if (res.slice().get("results").length()) {
    cache.waitFor(res.slice().get("results")[0].getNumber<uint64_t>()).get();
  }

  // Update our own cache:
  loadPlan();

  if (numberOfShards == 0) {
    loadCurrent();

    events::DropCollection(dbName, collectionID, TRI_ERROR_NO_ERROR);
    return Result(TRI_ERROR_NO_ERROR);
  }

  {
    CONDITION_LOCKER(locker, agencyCallback->_cv);

    while (true) {
      if (*dbServerResult >= 0) {
        cbGuard.fire();  // unregister cb before calling ac.removeValues(...)
        // ...remove the entire directory for the collection
        ac.removeValues("Current/Collections/" + dbName + "/" + collectionID, true);

        loadCurrent();

        events::DropCollection(dbName, collectionID, *dbServerResult);
        return Result(*dbServerResult);
      }

      if (TRI_microtime() > endTime) {
        LOG_TOPIC("76ea6", ERR, Logger::CLUSTER)
            << "Timeout in _drop collection (" << realTimeout << ")"
            << ": database: " << dbName << ", collId:" << collectionID
            << "\ntransaction sent to agency: " << trans.toJson();

        logAgencyDump();

        events::DropCollection(dbName, collectionID, TRI_ERROR_CLUSTER_TIMEOUT);
        return Result(TRI_ERROR_CLUSTER_TIMEOUT);
      }

      agencyCallback->executeByCallbackOrTimeout(interval);

      if (_server.isStopping()) {
        events::DropCollection(dbName, collectionID, TRI_ERROR_SHUTTING_DOWN);
        return Result(TRI_ERROR_SHUTTING_DOWN);
      }
    }
  }
}

////////////////////////////////////////////////////////////////////////////////
/// @brief set collection properties in coordinator
////////////////////////////////////////////////////////////////////////////////

Result ClusterInfo::setCollectionPropertiesCoordinator(std::string const& databaseName,
                                                       std::string const& collectionID,
                                                       LogicalCollection const* info) {
  TRI_ASSERT(ServerState::instance()->isCoordinator());
  AgencyComm ac(_server);

<<<<<<< HEAD
  std::string const dbKey = "Plan/Databases/" + databaseName;
  std::string const planCollKey = "Plan/Collections/" + databaseName + "/" + collectionID;
  std::string const planLockKey = planCollKey + "/Lock";

  AgencyPrecondition databaseExists(dbKey, AgencyPrecondition::Type::EMPTY, false);
  AgencyPrecondition lockable(planLockKey, AgencyPrecondition::Type::CAN_WRITE_LOCK, true);
  AgencyOperation incrementVersion("Plan/Version", AgencySimpleOperationType::INCREMENT_OP);
=======
  AgencyPrecondition databaseExists("Plan/Databases/" + databaseName,
                                    AgencyPrecondition::Type::EMPTY, false);
  AgencyOperation incrementVersion("Plan/Version", AgencySimpleOperationType::INCREMENT_OP);

  auto& agencyCache = _server.getFeature<ClusterFeature>().agencyCache();
  auto [acb, index] = agencyCache.read(
    std::vector<std::string>{
      AgencyCommHelper::path("Plan/Collections/" + databaseName + "/" + collectionID)});

  velocypack::Slice collection = acb->slice()[0].get(std::vector<std::string>(
      {AgencyCommHelper::path(), "Plan", "Collections", databaseName, collectionID}));
>>>>>>> acdef8aa

  PlanCollectionReader collectionFromPlan(_server, databaseName, collectionID);
  if (!collectionFromPlan.state().ok()) {
    return collectionFromPlan.state();
  }
  AgencyPrecondition oldValue(planCollKey, AgencyPrecondition::Type::VALUE,
                                     collectionFromPlan.slice());

  VPackBuilder temp;
  temp.openObject();
  temp.add(StaticStrings::WaitForSyncString, VPackValue(info->waitForSync()));
  temp.add(StaticStrings::ReplicationFactor, VPackValue(info->replicationFactor()));
  temp.add(StaticStrings::MinReplicationFactor, VPackValue(info->writeConcern())); // deprecated in 3.6
  temp.add(StaticStrings::WriteConcern, VPackValue(info->writeConcern()));
  temp.add(StaticStrings::UsesRevisionsAsDocumentIds,
           VPackValue(info->usesRevisionsAsDocumentIds()));
  temp.add(StaticStrings::SyncByRevision, VPackValue(info->syncByRevision()));
  temp.add(VPackValue(StaticStrings::Schema));
  info->validatorsToVelocyPack(temp);
  info->getPhysical()->getPropertiesVPack(temp);
  temp.close();

  VPackBuilder builder = VPackCollection::merge(collectionFromPlan.slice(), temp.slice(), true);

  AgencyOperation setColl("Plan/Collections/" + databaseName + "/" + collectionID,
                          AgencyValueOperationType::SET, builder.slice());

<<<<<<< HEAD
  AgencyWriteTransaction trans({setColl, incrementVersion},
                               {databaseExists, lockable, oldValue});

  res = ac.sendTransactionWithFailover(trans);
=======
  AgencyWriteTransaction trans({setColl, incrementVersion}, databaseExists);
  AgencyCommResult res = ac.sendTransactionWithFailover(trans);
>>>>>>> acdef8aa

  if (res.successful()) {
    auto& cache = _server.getFeature<ClusterFeature>().agencyCache();
    if (res.slice().get("results").length()) {
      cache.waitFor(res.slice().get("results")[0].getNumber<uint64_t>()).get();
    }
    loadPlan();
    return Result();
  }

  return Result(TRI_ERROR_CLUSTER_AGENCY_COMMUNICATION_FAILED, res.errorMessage());
}

////////////////////////////////////////////////////////////////////////////////
/// @brief create view in coordinator, the return value is an ArangoDB
/// error code and the errorMsg is set accordingly. One possible error
/// is a timeout, a timeout of 0.0 means no timeout.
////////////////////////////////////////////////////////////////////////////////
Result ClusterInfo::createViewCoordinator(  // create view
    std::string const& databaseName,        // database name
    std::string const& viewID,
    velocypack::Slice json  // view definition
) {
  // TRI_ASSERT(ServerState::instance()->isCoordinator());
  // FIXME TODO is this check required?
  auto const typeSlice = json.get(arangodb::StaticStrings::DataSourceType);

  if (!typeSlice.isString()) {
    std::string name;
    if (json.isObject()) {
      name = basics::VelocyPackHelper::getStringValue(json, StaticStrings::DataSourceName,
                                                      "");
    }
    events::CreateView(databaseName, name, TRI_ERROR_BAD_PARAMETER);
    return Result(TRI_ERROR_BAD_PARAMETER);
  }

  auto const name =
      basics::VelocyPackHelper::getStringValue(json, arangodb::StaticStrings::DataSourceName,
                                               StaticStrings::Empty);

  if (name.empty()) {
    events::CreateView(databaseName, name, TRI_ERROR_BAD_PARAMETER);
    return Result(TRI_ERROR_BAD_PARAMETER);  // must not be empty
  }

  {
    // check if a view with the same name is already planned
    loadPlan();
    READ_LOCKER(readLocker, _planProt.lock);
    {
      AllViews::const_iterator it = _plannedViews.find(databaseName);
      if (it != _plannedViews.end()) {
        DatabaseViews::const_iterator it2 = (*it).second.find(name);

        if (it2 != (*it).second.end()) {
          // view already exists!
          events::CreateView(databaseName, name, TRI_ERROR_ARANGO_DUPLICATE_NAME);
          return Result(TRI_ERROR_ARANGO_DUPLICATE_NAME, std::string("duplicate view name '") + name + "'");
        }
      }
    }
    {
      // check against planned collections as well
      AllCollections::const_iterator it = _plannedCollections.find(databaseName);
      if (it != _plannedCollections.end()) {
        DatabaseCollections::const_iterator it2 = (*it).second.find(name);

        if (it2 != (*it).second.end()) {
          // collection already exists!
          events::CreateCollection(databaseName, name, TRI_ERROR_ARANGO_DUPLICATE_NAME);
          return Result(TRI_ERROR_ARANGO_DUPLICATE_NAME, std::string("duplicate view name '") + name + "'");
        }
      }
    }
  }

  auto& cache = _server.getFeature<ClusterFeature>().agencyCache();
  if (!cache.has("Plan/Databases/" + databaseName)) {
    events::CreateView(databaseName, name, TRI_ERROR_ARANGO_DATABASE_NOT_FOUND);
    return Result(TRI_ERROR_ARANGO_DATABASE_NOT_FOUND);
  }

  if (cache.has("Plan/Views/" + databaseName + "/" + viewID)) {
    events::CreateView(databaseName, name, TRI_ERROR_CLUSTER_VIEW_ID_EXISTS);
    return Result(TRI_ERROR_CLUSTER_VIEW_ID_EXISTS);
  }

  AgencyWriteTransaction const transaction{
      // operations
      {{"Plan/Views/" + databaseName + "/" + viewID, AgencyValueOperationType::SET, json},
       {"Plan/Version", AgencySimpleOperationType::INCREMENT_OP}},
      // preconditions
      {{"Plan/Views/" + databaseName + "/" + viewID, AgencyPrecondition::Type::EMPTY, true}}};

  AgencyComm ac(_server);
  auto const res = ac.sendTransactionWithFailover(transaction);

  // Only if not precondition failed
  if (!res.successful()) {
    if (res.httpCode() == (int)arangodb::rest::ResponseCode::PRECONDITION_FAILED) {
      // Dump agency plan:

      logAgencyDump();

      events::CreateView(databaseName, name, TRI_ERROR_CLUSTER_COULD_NOT_CREATE_VIEW_IN_PLAN);
      return Result(                                        // result
          TRI_ERROR_CLUSTER_COULD_NOT_CREATE_VIEW_IN_PLAN,  // code
          std::string("Precondition that view ") + name + " with ID " + viewID +
              " does not yet exist failed. Cannot create view.");
    }

    events::CreateView(databaseName, name, TRI_ERROR_CLUSTER_COULD_NOT_CREATE_VIEW_IN_PLAN);
    return Result(                                        // result
        TRI_ERROR_CLUSTER_COULD_NOT_CREATE_VIEW_IN_PLAN,  // code
        std::string("file: ") + __FILE__ + " line: " + std::to_string(__LINE__) +
            " HTTP code: " + std::to_string(res.httpCode()) +
            " error message: " + res.errorMessage() +
            " error details: " + res.errorDetails() + " body: " + res.body());
  }

  if (res.slice().get("results").length() > 0) {
    cache.waitFor(res.slice().get("results")[0].getNumber<uint64_t>()).get();
  }

  // Update our cache:
  loadPlan();

  events::CreateView(databaseName, name, TRI_ERROR_NO_ERROR);
  return Result(TRI_ERROR_NO_ERROR);
}

////////////////////////////////////////////////////////////////////////////////
/// @brief drop view in coordinator, the return value is an ArangoDB
/// error code and the errorMsg is set accordingly.
////////////////////////////////////////////////////////////////////////////////
Result ClusterInfo::dropViewCoordinator(  // drop view
    std::string const& databaseName,      // database name
    std::string const& viewID             // view identifier
) {
  TRI_ASSERT(ServerState::instance()->isCoordinator());
  // Transact to agency
  AgencyWriteTransaction const trans{
      // operations
      {{"Plan/Views/" + databaseName + "/" + viewID, AgencySimpleOperationType::DELETE_OP},
       {"Plan/Version", AgencySimpleOperationType::INCREMENT_OP}},
      // preconditions
      {{"Plan/Databases/" + databaseName, AgencyPrecondition::Type::EMPTY, false},
       {"Plan/Views/" + databaseName + "/" + viewID, AgencyPrecondition::Type::EMPTY, false}}};

  AgencyComm ac(_server);
  auto const res = ac.sendTransactionWithFailover(trans);

  auto& cache = _server.getFeature<ClusterFeature>().agencyCache();
  if (res.slice().get("results").length()) {
    cache.waitFor(res.slice().get("results")[0].getNumber<uint64_t>()).get();
  }

  // Update our own cache
  loadPlan();

  Result result;

  if (!res.successful()) {
    if (res.errorCode() == int(rest::ResponseCode::PRECONDITION_FAILED)) {
      result = Result(                                            // result
          TRI_ERROR_CLUSTER_COULD_NOT_REMOVE_COLLECTION_IN_PLAN,  // FIXME COULD_NOT_REMOVE_VIEW_IN_PLAN
          std::string("Precondition that view  with ID ") + viewID +
              " already exist failed. Cannot create view.");

      // Dump agency plan:
      logAgencyDump();
    } else {
      result = Result(                                            // result
          TRI_ERROR_CLUSTER_COULD_NOT_REMOVE_COLLECTION_IN_PLAN,  // FIXME COULD_NOT_REMOVE_VIEW_IN_PLAN
          std::string("file: ") + __FILE__ + " line: " + std::to_string(__LINE__) +
              " HTTP code: " + std::to_string(res.httpCode()) +
              " error message: " + res.errorMessage() +
              " error details: " + res.errorDetails() + " body: " + res.body());
    }
  }

  events::DropView(databaseName, viewID, result.errorNumber());

  return result;
}

////////////////////////////////////////////////////////////////////////////////
/// @brief set view properties in coordinator
////////////////////////////////////////////////////////////////////////////////

Result ClusterInfo::setViewPropertiesCoordinator(std::string const& databaseName,
                                                 std::string const& viewID,
                                                 VPackSlice const& json) {
  // TRI_ASSERT(ServerState::instance()->isCoordinator());
  auto& agencyCache = _server.getFeature<ClusterFeature>().agencyCache();
  auto [acb, index] = agencyCache.read(
    std::vector<std::string>{
      AgencyCommHelper::path("Plan/Views/" + databaseName + "/" + viewID)});

  if (!acb->slice()[0].hasKey(
        {AgencyCommHelper::path(), "Plan", "Views", databaseName, viewID})) {
    return {TRI_ERROR_ARANGO_DATA_SOURCE_NOT_FOUND};
  }

  auto const view = acb->slice()[0].get(std::vector<std::string>{
      AgencyCommHelper::path(), "Plan", "Views", databaseName, viewID});

  if (!view.isObject()) {
    logAgencyDump();

    return {TRI_ERROR_ARANGO_DATA_SOURCE_NOT_FOUND};
  }

  AgencyWriteTransaction const trans{
      // operations
      {{"Plan/Views/" + databaseName + "/" + viewID, AgencyValueOperationType::SET, json},
       {"Plan/Version", AgencySimpleOperationType::INCREMENT_OP}},
      // preconditions
      {"Plan/Databases/" + databaseName, AgencyPrecondition::Type::EMPTY, false}};

  AgencyComm ac(_server);
  AgencyCommResult res = ac.sendTransactionWithFailover(trans);

  if (!res.successful()) {
    return {TRI_ERROR_CLUSTER_AGENCY_COMMUNICATION_FAILED, res.errorMessage()};
  }

  auto& cache = _server.getFeature<ClusterFeature>().agencyCache();
  if (res.slice().get("results").length()) {
    cache.waitFor(res.slice().get("results")[0].getNumber<uint64_t>()).get();
  }

  loadPlan();
  return {};
}

////////////////////////////////////////////////////////////////////////////////
/// @brief set collection status in coordinator
////////////////////////////////////////////////////////////////////////////////

Result ClusterInfo::setCollectionStatusCoordinator(std::string const& databaseName,
                                                   std::string const& collectionID,
                                                   TRI_vocbase_col_status_e status) {
  TRI_ASSERT(ServerState::instance()->isCoordinator());
  AgencyComm ac(_server);

<<<<<<< HEAD
  std::string const dbKey = "Plan/Databases/" + databaseName;
  std::string const planCollKey = "Plan/Collections/" + databaseName + "/" + collectionID;
  std::string const planLockKey = planCollKey + "/Lock";

  AgencyPrecondition databaseExists(dbKey, AgencyPrecondition::Type::EMPTY, false);
  AgencyPrecondition lockable(planLockKey, AgencyPrecondition::Type::CAN_WRITE_LOCK, true);
=======
  AgencyPrecondition databaseExists("Plan/Databases/" + databaseName,
                                    AgencyPrecondition::Type::EMPTY, false);


  auto& agencyCache = _server.getFeature<ClusterFeature>().agencyCache();
  auto [acb, index] = agencyCache.read(
    std::vector<std::string>{
      AgencyCommHelper::path("Plan/Collections/" + databaseName + "/" + collectionID)});
  std::vector<std::string> vpath(
    {AgencyCommHelper::path(), "Plan", "Collections", databaseName, collectionID});

  if (!acb->slice()[0].hasKey(vpath)) {
    return Result(TRI_ERROR_ARANGO_DATA_SOURCE_NOT_FOUND);
  }
  VPackSlice col = acb->slice()[0].get(vpath);
>>>>>>> acdef8aa

  PlanCollectionReader collectionFromPlan(_server, databaseName, collectionID);
  if (!collectionFromPlan.state().ok()) {
    return collectionFromPlan.state();
  }
  AgencyPrecondition oldValue(planCollKey, AgencyPrecondition::Type::VALUE, collectionFromPlan.slice());

  TRI_vocbase_col_status_e old = static_cast<TRI_vocbase_col_status_e>(
      arangodb::basics::VelocyPackHelper::getNumericValue<int>(
          collectionFromPlan.slice(), "status", static_cast<int>(TRI_VOC_COL_STATUS_CORRUPTED)));

  if (old == status) {
    // no status change
    return Result();
  }

  VPackBuilder builder;
  try {
    VPackObjectBuilder b(&builder);
    for (auto const& entry : VPackObjectIterator(collectionFromPlan.slice())) {
      std::string key = entry.key.copyString();
      if (key != "status") {
        builder.add(key, entry.value);
      }
    }
    builder.add("status", VPackValue(status));
  } catch (...) {
    return Result(TRI_ERROR_OUT_OF_MEMORY);
  }

  AgencyOperation setColl("Plan/Collections/" + databaseName + "/" + collectionID,
                          AgencyValueOperationType::SET, builder.slice());
  AgencyOperation incVersion("Plan/Version", AgencySimpleOperationType::INCREMENT_OP);

<<<<<<< HEAD
  AgencyWriteTransaction trans({setColl, incrementVersion},
                               {databaseExists, lockable, oldValue});

  res = ac.sendTransactionWithFailover(trans);
=======
  AgencyWriteTransaction trans({setColl, incVersion}, databaseExists);
  AgencyCommResult res = ac.sendTransactionWithFailover(trans);
>>>>>>> acdef8aa

  if (res.successful()) {
    auto& cache = _server.getFeature<ClusterFeature>().agencyCache();
    if (res.slice().get("results").length()) {
      cache.waitFor(res.slice().get("results")[0].getNumber<uint64_t>()).get();
    }
    loadPlan();
    return Result();
  }

  return Result(TRI_ERROR_CLUSTER_AGENCY_COMMUNICATION_FAILED, res.errorMessage());
}

////////////////////////////////////////////////////////////////////////////////
/// @brief ensure an index in coordinator.
////////////////////////////////////////////////////////////////////////////////
Result ClusterInfo::ensureIndexCoordinator(LogicalCollection const& collection,
                                           VPackSlice const& slice, bool create,
                                           VPackBuilder& resultBuilder, double timeout) {
  TRI_ASSERT(ServerState::instance()->isCoordinator());
  // check index id
  IndexId iid = IndexId::none();
  VPackSlice const idSlice = slice.get(StaticStrings::IndexId);

  if (idSlice.isString()) {  // use predefined index id
    iid = IndexId{arangodb::basics::StringUtils::uint64(idSlice.copyString())};
  }

  if (iid.empty()) {  // no id set, create a new one!
    iid = IndexId{uniqid()};
  }

  std::string const idString = arangodb::basics::StringUtils::itoa(iid.id());
  Result res;

  try {
    auto start = std::chrono::steady_clock::now();

    // Keep trying for 2 minutes, if it's preconditions, which are stopping us
    do {
      resultBuilder.clear();
      res = ensureIndexCoordinatorInner(  // creat index
          collection, idString, slice, create, resultBuilder, timeout);

      // Note that this function sets the errorMsg unless it is precondition
      // failed, in which case we retry, if this times out, we need to set
      // it ourselves, otherwise all is done!
      if (TRI_ERROR_HTTP_PRECONDITION_FAILED == res.errorNumber()) {
        auto diff = std::chrono::steady_clock::now() - start;

        if (diff < std::chrono::seconds(120)) {
          uint32_t wt = RandomGenerator::interval(static_cast<uint32_t>(1000));
          std::this_thread::sleep_for(std::chrono::steady_clock::duration(wt));
          continue;
        }

        res = Result(                                          // result
            TRI_ERROR_CLUSTER_COULD_NOT_CREATE_INDEX_IN_PLAN,  // code
            res.errorMessage()                                 // message
        );
      }

      break;
    } while (true);
  } catch (basics::Exception const& ex) {
    res = Result(   // result
        ex.code(),  // code
        TRI_errno_string(ex.code()) + std::string(", exception: ") + ex.what());
  } catch (...) {
    res = Result(TRI_ERROR_INTERNAL);
  }

  // We get here in any case eventually, regardless of whether we have
  //   - succeeded with lookup or index creation
  //   - failed because of a timeout and rollback
  //   - some other error
  // There is nothing more to do here.

  if (!_server.isStopping()) {
    loadPlan();
  }

  return res;
}

// The following function does the actual work of index creation: Create
// in Plan, watch Current until all dbservers for all shards have done their
// bit. If this goes wrong with a timeout, the creation operation is rolled
// back. If the `create` flag is false, this is actually a lookup operation.
// In any case, no rollback has to happen in the calling function
// ClusterInfo::ensureIndexCoordinator. Note that this method here
// sets the `isBuilding` attribute to `true`, which leads to the fact
// that the index is not yet used by queries. There is code in the
// Agency Supervision which deletes this flag once everything has been
// built successfully. This is a more robust and self-repairing solution
// than if we would take out the `isBuilding` here, since it survives a
// coordinator crash and failover operations.
// Finally note that the retry loop for the case of a failed precondition
// is outside this function here in `ensureIndexCoordinator`.
Result ClusterInfo::ensureIndexCoordinatorInner(LogicalCollection const& collection,
                                                std::string const& idString,
                                                VPackSlice const& slice, bool create,
                                                VPackBuilder& resultBuilder, double timeout) {
  AgencyComm ac(_server);

  using namespace std::chrono;

  double const realTimeout = getTimeout(timeout);
  double const endTime = TRI_microtime() + realTimeout;
  double const interval = getPollInterval();

  TRI_ASSERT(resultBuilder.isEmpty());

  auto type = slice.get(arangodb::StaticStrings::IndexType);
  if (!type.isString()) {
    return Result(TRI_ERROR_INTERNAL,
                  "expecting string value for \"type\" attribute");
  }

  const size_t numberOfShards = collection.numberOfShards();

  // Get the current entry in Plan for this collection
  PlanCollectionReader collectionFromPlan(collection);
  if (!collectionFromPlan.state().ok()) {
    return collectionFromPlan.state();
  }

  VPackSlice indexes = collectionFromPlan.indexes();
  for (auto const& other : VPackArrayIterator(indexes)) {
    TRI_ASSERT(other.isObject());
    if (true == arangodb::Index::Compare(slice, other)) {
      {  // found an existing index... Copy over all elements in slice.
        VPackObjectBuilder b(&resultBuilder);
        resultBuilder.add(VPackObjectIterator(other));
        resultBuilder.add("isNewlyCreated", VPackValue(false));
      }
      return Result(TRI_ERROR_NO_ERROR);
    }

    if (true == arangodb::Index::CompareIdentifiers(slice, other)) {
      // found an existing index with a same identifier (i.e. name)
      // but different definition, throw an error
      return Result(TRI_ERROR_ARANGO_DUPLICATE_IDENTIFIER,
                    "duplicate value for `" + arangodb::StaticStrings::IndexId +
                        "` or `" + arangodb::StaticStrings::IndexName + "`");
    }
  }

  // no existing index found.
  if (!create) {
    TRI_ASSERT(resultBuilder.isEmpty());
    return Result(TRI_ERROR_NO_ERROR);
  }

  // will contain the error number and message
  std::shared_ptr<std::atomic<int>> dbServerResult =
      std::make_shared<std::atomic<int>>(-1);
  std::shared_ptr<std::string> errMsg = std::make_shared<std::string>();

  std::function<bool(VPackSlice const& result)> dbServerChanged = [=](VPackSlice const& result) {
    if (!result.isObject() || result.length() != numberOfShards) {
      return true;
    }

    size_t found = 0;
    for (auto const& shard : VPackObjectIterator(result)) {
      VPackSlice const slice = shard.value;
      if (slice.hasKey("indexes")) {
        VPackSlice const indexes = slice.get("indexes");
        if (!indexes.isArray()) {
          break;  // no list, so our index is not present. we can abort
                  // searching
        }

        for (VPackSlice v : VPackArrayIterator(indexes)) {
          VPackSlice const k = v.get(StaticStrings::IndexId);
          if (!k.isString() || idString != k.copyString()) {
            continue;  // this is not our index
          }

          // check for errors
          if (hasError(v)) {
            // Note that this closure runs with the mutex in the condition
            // variable of the agency callback, which protects writing
            // to *errMsg:
            *errMsg = extractErrorMessage(shard.key.copyString(), v);
            *errMsg = "Error during index creation: " + *errMsg;
            // Returns the specific error number if set, or the general
            // error otherwise
            int errNum = arangodb::basics::VelocyPackHelper::getNumericValue<int>(
                v, StaticStrings::ErrorNum, TRI_ERROR_ARANGO_INDEX_CREATION_FAILED);
            dbServerResult->store(errNum, std::memory_order_release);
            return true;
          }

          found++;  // found our index
          break;
        }
      }
    }

    if (found == (size_t)numberOfShards) {
      dbServerResult->store(setErrormsg(TRI_ERROR_NO_ERROR, *errMsg), std::memory_order_release);
    }

    return true;
  };

  VPackBuilder newIndexBuilder;
  {
    VPackObjectBuilder ob(&newIndexBuilder);
    // Add the new index ignoring "id"
    for (auto const& e : VPackObjectIterator(slice)) {
      TRI_ASSERT(e.key.isString());
      std::string const& key = e.key.copyString();
      if (key != StaticStrings::IndexId && key != StaticStrings::IndexIsBuilding) {
        ob->add(e.key);
        ob->add(e.value);
      }
    }
    if (numberOfShards > 0 &&
        !slice.get(StaticStrings::IndexType).isEqualString("arangosearch")) {
      ob->add(StaticStrings::IndexIsBuilding, VPackValue(true));
    }
    ob->add(StaticStrings::IndexId, VPackValue(idString));
  }

  // ATTENTION: The following callback calls the above closure in a
  // different thread. Nevertheless, the closure accesses some of our
  // local variables. Therefore we have to protect all accesses to them
  // by a mutex. We use the mutex of the condition variable in the
  // AgencyCallback for this.
  std::string databaseName = collection.vocbase().name();
  std::string collectionID = std::to_string(collection.id());

  std::string where = "Current/Collections/" + databaseName + "/" + collectionID;
  auto agencyCallback =
      std::make_shared<AgencyCallback>(_server, where, dbServerChanged, true, false);

  _agencyCallbackRegistry->registerCallback(agencyCallback);
  auto cbGuard = scopeGuard(
    [&] { _agencyCallbackRegistry->unregisterCallback(agencyCallback); });

  std::string const planCollKey = "Plan/Collections/" + databaseName + "/" + collectionID;
  std::string const planLockKey = planCollKey + "/Lock";
  std::string const planIndexesKey = planCollKey + "/indexes";
  AgencyOperation newValue(planIndexesKey, AgencyValueOperationType::PUSH,
                           newIndexBuilder.slice());
  AgencyOperation incrementVersion("Plan/Version", AgencySimpleOperationType::INCREMENT_OP);

  AgencyPrecondition oldValue(planCollKey, AgencyPrecondition::Type::VALUE,
                              collectionFromPlan.slice());
  AgencyPrecondition lockable(planLockKey, AgencyPrecondition::Type::CAN_WRITE_LOCK, true);
  AgencyWriteTransaction trx({newValue, incrementVersion}, {oldValue, lockable});

  AgencyCommResult result = ac.sendTransactionWithFailover(trx, 0.0);
  if (result.successful()) {
    auto& cache = _server.getFeature<ClusterFeature>().agencyCache();
    if (result.slice().get("results").length()) {
      cache.waitFor(result.slice().get("results")[0].getNumber<uint64_t>()).get();
    }
  }

  // This object watches whether the collection is still present in Plan
  // It assumes that the collection *is* present and only changes state
  // if the collection disappears
  CollectionWatcher collectionWatcher(_agencyCallbackRegistry, collection);

  if (!result.successful()) {
    if (result.httpCode() == (int)arangodb::rest::ResponseCode::PRECONDITION_FAILED) {
      // Retry loop is outside!
      return Result(TRI_ERROR_HTTP_PRECONDITION_FAILED);
    }

    return Result(                                         // result
        TRI_ERROR_CLUSTER_COULD_NOT_CREATE_INDEX_IN_PLAN,  // code
        std::string(" Failed to execute ") + trx.toJson() +
            " ResultCode: " + std::to_string(result.errorCode()) +
            " HttpCode: " + std::to_string(result.httpCode()) + " " +
            std::string(__FILE__) + ":" + std::to_string(__LINE__));
  }

  // From here on we want to roll back the index creation if we run into
  // the timeout. If this coordinator crashes, the worst that can happen
  // is that the index stays in some state. In most cases, it will converge
  // against the planned state.
  loadPlan();

  if (numberOfShards == 0) {  // smart "dummy" collection has no shards
    TRI_ASSERT(collection.isSmart());

    {
      // Copy over all elements in slice.
      VPackObjectBuilder b(&resultBuilder);
      resultBuilder.add(StaticStrings::IsSmart, VPackValue(true));
    }

    loadCurrent();

    return Result(TRI_ERROR_NO_ERROR);
  }

  {
    while (!_server.isStopping()) {
      int tmpRes = dbServerResult->load(std::memory_order_acquire);

      if (tmpRes < 0) {
        // index has not shown up in Current yet,  follow up check to
        // ensure it is still in plan (not dropped between iterations)
        auto& cache = _server.getFeature<ClusterFeature>().agencyCache();
        auto [acb, index] = cache.get(planIndexesKey);
        auto indexes = acb->slice();

        bool found = false;
        if (indexes.isArray()) {
          for (VPackSlice v : VPackArrayIterator(indexes)) {
            VPackSlice const k = v.get(StaticStrings::IndexId);
            if (k.isString() && k.isEqualString(idString)) {
              // index is still here
              found = true;
              break;
            }
          }
        }

        if (!found) {
          return Result(TRI_ERROR_ARANGO_INDEX_CREATION_FAILED,
                        "index was dropped during creation");
        }
      }

      if (tmpRes == 0) {
        // Finally, in case all is good, remove the `isBuilding` flag
        // check that the index has appeared. Note that we have to have
        // a precondition since the collection could have been deleted
        // in the meantime:
        VPackBuilder finishedPlanIndex;
        {
          VPackObjectBuilder o(&finishedPlanIndex);
          for (auto const& entry : VPackObjectIterator(newIndexBuilder.slice())) {
            auto const key = entry.key.copyString();
            if (key != StaticStrings::IndexIsBuilding &&
                key != "isNewlyCreated") {
              finishedPlanIndex.add(entry.key.copyString(), entry.value);
            }
          }
        }

        AgencyWriteTransaction trx(
            {AgencyOperation(planIndexesKey, AgencyValueOperationType::REPLACE,
                             finishedPlanIndex.slice(), newIndexBuilder.slice()),
             AgencyOperation("Plan/Version", AgencySimpleOperationType::INCREMENT_OP)},
            AgencyPrecondition(planIndexesKey, AgencyPrecondition::Type::EMPTY, false));
        IndexId indexId{arangodb::basics::StringUtils::uint64(
            newIndexBuilder.slice().get("id").copyString())};
        result = _agency.sendTransactionWithFailover(trx, 0.0);
        if (!result.successful()) {
          // We just log the problem and move on, the Supervision will repair
          // things in due course:
          LOG_TOPIC("d9420", INFO, Logger::CLUSTER)
              << "Could not remove isBuilding flag in new index "
              << indexId.id() << ", this will be repaired automatically.";
        } else {
          auto& cache = _server.getFeature<ClusterFeature>().agencyCache();
          if (result.slice().get("results").length()) {
            cache.waitFor(result.slice().get("results")[0].getNumber<uint64_t>()).get();
          }
        }

        loadPlan();

        if (!collectionWatcher.isPresent()) {
          return Result(TRI_ERROR_ARANGO_INDEX_CREATION_FAILED,
                        "Collection " + collectionID +
                            " has gone from database " + databaseName +
                            ". Aborting index creation");
        }

        {
          // Copy over all elements in slice.
          VPackObjectBuilder b(&resultBuilder);
          resultBuilder.add(VPackObjectIterator(finishedPlanIndex.slice()));
          resultBuilder.add("isNewlyCreated", VPackValue(true));
        }
        CONDITION_LOCKER(locker, agencyCallback->_cv);

        return Result(tmpRes, *errMsg);
      }

      if (tmpRes > 0 || TRI_microtime() > endTime) {
        // At this time the index creation has failed and we want to
        // roll back the plan entry, provided the collection still exists:
        AgencyWriteTransaction trx(
            std::vector<AgencyOperation>(
                {AgencyOperation(planIndexesKey, AgencyValueOperationType::ERASE,
                                 newIndexBuilder.slice()),
                 AgencyOperation("Plan/Version", AgencySimpleOperationType::INCREMENT_OP)}),
            AgencyPrecondition(planCollKey, AgencyPrecondition::Type::EMPTY, false));

        int sleepFor = 50;
        auto rollbackEndTime = steady_clock::now() + std::chrono::seconds(10);

        while (true) {
          AgencyCommResult update = _agency.sendTransactionWithFailover(trx, 0.0);

          if (update.successful()) {
            auto& cache = _server.getFeature<ClusterFeature>().agencyCache();
            if (update.slice().get("results").length()) {
              cache.waitFor(update.slice().get("results")[0].getNumber<uint64_t>()).get();
            }
            loadPlan();

            if (tmpRes < 0) {                 // timeout
              return Result(                  // result
                  TRI_ERROR_CLUSTER_TIMEOUT,  // code
                  "Index could not be created within timeout, giving up and "
                  "rolling back index creation.");
            }

            // The mutex in the condition variable protects the access to
            // *errMsg:
            CONDITION_LOCKER(locker, agencyCallback->_cv);
            return Result(tmpRes, *errMsg);
          }

          if (update._statusCode == TRI_ERROR_HTTP_PRECONDITION_FAILED) {
            // Collection was removed, let's break here and report outside
            break;
          }

          if (steady_clock::now() > rollbackEndTime) {
            LOG_TOPIC("db00b", ERR, Logger::CLUSTER)
                << "Couldn't roll back index creation of " << idString
                << ". Database: " << databaseName << ", Collection " << collectionID;

            if (tmpRes < 0) {                 // timeout
              return Result(                  // result
                  TRI_ERROR_CLUSTER_TIMEOUT,  // code
                  "Timed out while trying to roll back index creation failure");
            }

            // The mutex in the condition variable protects the access to
            // *errMsg:
            CONDITION_LOCKER(locker, agencyCallback->_cv);
            return Result(tmpRes, *errMsg);
          }

          if (sleepFor <= 2500) {
            sleepFor *= 2;
          }

          std::this_thread::sleep_for(std::chrono::milliseconds(sleepFor));
        }
        // We only get here if the collection was dropped just in the moment
        // when we wanted to roll back the index creation.
      }

      if (!collectionWatcher.isPresent()) {
        return Result(TRI_ERROR_ARANGO_DATA_SOURCE_NOT_FOUND,
                      "collection " + collectionID +
                          "appears to have been dropped from database " +
                          databaseName + " during ensureIndex");
      }

      {
        CONDITION_LOCKER(locker, agencyCallback->_cv);
        agencyCallback->executeByCallbackOrTimeout(interval);
      }
    }
  }

  return Result(TRI_ERROR_SHUTTING_DOWN);
}

////////////////////////////////////////////////////////////////////////////////
/// @brief drop an index in coordinator.
////////////////////////////////////////////////////////////////////////////////
Result ClusterInfo::dropIndexCoordinator(  // drop index
    std::string const& databaseName,       // database name
    std::string const& collectionID, IndexId iid,
    double timeout  // request timeout
) {
  TRI_ASSERT(ServerState::instance()->isCoordinator());
  AgencyComm ac(_server);

  double const realTimeout = getTimeout(timeout);
  double const endTime = TRI_microtime() + realTimeout;
  double const interval = getPollInterval();
  std::string const idString = arangodb::basics::StringUtils::itoa(iid.id());

  std::string const planCollKey = "Plan/Collections/" + databaseName + "/" + collectionID;
  std::string const planLockKey = planCollKey + "/Lock";
  std::string const planIndexesKey = planCollKey + "/indexes";


  auto& agencyCache = _server.getFeature<ClusterFeature>().agencyCache();
  auto [acb, index] = agencyCache.read(
    std::vector<std::string>{AgencyCommHelper::path(planCollKey)});
  auto previous = acb->slice();

  if (!previous.isArray() || previous.length() == 0) {
    events::DropIndex(databaseName, collectionID, idString, TRI_ERROR_CLUSTER_READING_PLAN_AGENCY);

    return Result(TRI_ERROR_CLUSTER_READING_PLAN_AGENCY);
  }
  velocypack::Slice collection = previous[0].get(std::vector<std::string>(
      {AgencyCommHelper::path(), "Plan", "Collections", databaseName, collectionID}));
  if (!collection.isObject()) {
    events::DropIndex(databaseName, collectionID, idString,
                      TRI_ERROR_ARANGO_DATA_SOURCE_NOT_FOUND);

    return Result(TRI_ERROR_ARANGO_DATA_SOURCE_NOT_FOUND);
  }

  TRI_ASSERT(VPackObjectIterator(collection).size() > 0);
  size_t const numberOfShards =
      basics::VelocyPackHelper::getNumericValue<size_t>(collection,
                                                         StaticStrings::NumberOfShards, 1);

  VPackSlice indexes = collection.get("indexes");
  if (!indexes.isArray()) {
    LOG_TOPIC("63178", DEBUG, Logger::CLUSTER)
        << "Failed to find index " << databaseName << "/" << collectionID << "/"
        << iid.id();
    events::DropIndex(databaseName, collectionID, idString, TRI_ERROR_ARANGO_INDEX_NOT_FOUND);
    return Result(TRI_ERROR_ARANGO_INDEX_NOT_FOUND);
  }

  VPackSlice indexToRemove;

  for (VPackSlice indexSlice : VPackArrayIterator(indexes)) {
    auto idSlice = indexSlice.get(arangodb::StaticStrings::IndexId);
    auto typeSlice = indexSlice.get(arangodb::StaticStrings::IndexType);

    if (!idSlice.isString() || !typeSlice.isString()) {
      continue;
    }

    if (idSlice.isEqualString(idString)) {
      Index::IndexType type = Index::type(typeSlice.copyString());

      if (type == Index::TRI_IDX_TYPE_PRIMARY_INDEX || type == Index::TRI_IDX_TYPE_EDGE_INDEX) {
        events::DropIndex(databaseName, collectionID, idString, TRI_ERROR_FORBIDDEN);
        return Result(TRI_ERROR_FORBIDDEN);
      }

      indexToRemove = indexSlice;

      break;
    }
  }

  if (!indexToRemove.isObject()) {
    LOG_TOPIC("95fe6", DEBUG, Logger::CLUSTER)
        << "Failed to find index " << databaseName << "/" << collectionID << "/"
        << iid.id();
    events::DropIndex(databaseName, collectionID, idString, TRI_ERROR_ARANGO_INDEX_NOT_FOUND);

    return Result(TRI_ERROR_ARANGO_INDEX_NOT_FOUND);
  }

  std::string where = "Current/Collections/" + databaseName + "/" + collectionID;

  auto dbServerResult = std::make_shared<std::atomic<int>>(-1);
  std::function<bool(VPackSlice const& result)> dbServerChanged = [=](VPackSlice const& current) {
    if (numberOfShards == 0) {
      return false;
    }

    if (!current.isObject()) {
      return true;
    }

    VPackObjectIterator shards(current);

    if (shards.size() == numberOfShards) {
      bool found = false;
      for (auto const& shard : shards) {
        VPackSlice const indexes = shard.value.get("indexes");

        if (indexes.isArray()) {
          for (VPackSlice v : VPackArrayIterator(indexes)) {
            if (v.isObject()) {
              VPackSlice const k = v.get(StaticStrings::IndexId);
              if (k.isString() && k.isEqualString(idString)) {
                // still found the index in some shard
                found = true;
                break;
              }
            }

            if (found) {
              break;
            }
          }
        }
      }

      if (!found) {
        dbServerResult->store(TRI_ERROR_NO_ERROR, std::memory_order_release);
      }
    }
    return true;
  };

  // ATTENTION: The following callback calls the above closure in a
  // different thread. Nevertheless, the closure accesses some of our
  // local variables. Therefore we have to protect all accesses to them
  // by a mutex. We use the mutex of the condition variable in the
  // AgencyCallback for this.
  auto agencyCallback =
      std::make_shared<AgencyCallback>(_server, where, dbServerChanged, true, false);
  _agencyCallbackRegistry->registerCallback(agencyCallback);
  auto cbGuard = scopeGuard(
    [&] { _agencyCallbackRegistry->unregisterCallback(agencyCallback); });

  AgencyOperation planErase(planIndexesKey, AgencyValueOperationType::ERASE, indexToRemove);
  AgencyOperation incrementVersion("Plan/Version", AgencySimpleOperationType::INCREMENT_OP);
  AgencyPrecondition oldValue(planCollKey, AgencyPrecondition::Type::VALUE, collection);
  AgencyPrecondition lockable(planLockKey, AgencyPrecondition::Type::CAN_WRITE_LOCK, true);
  AgencyWriteTransaction trx({planErase, incrementVersion}, {oldValue, lockable});
  AgencyCommResult result = ac.sendTransactionWithFailover(trx, 0.0);

  if (!result.successful()) {
    events::DropIndex(databaseName, collectionID, idString,
                      TRI_ERROR_CLUSTER_COULD_NOT_DROP_INDEX_IN_PLAN);

    return Result(                                       // result
        TRI_ERROR_CLUSTER_COULD_NOT_DROP_INDEX_IN_PLAN,  // code
        std::string(" Failed to execute ") + trx.toJson() +
            " ResultCode: " + std::to_string(result.errorCode()));
  }
  auto& cache = _server.getFeature<ClusterFeature>().agencyCache();
  if (result.slice().get("results").length()) {
    cache.waitFor(result.slice().get("results")[0].getNumber<uint64_t>()).get();
  }

  // load our own cache:
  loadPlan();
  if (numberOfShards == 0) {  // smart "dummy" collection has no shards
    TRI_ASSERT(collection.get(StaticStrings::IsSmart).getBool());
    loadCurrent();

    return Result(TRI_ERROR_NO_ERROR);
  }

  {
    CONDITION_LOCKER(locker, agencyCallback->_cv);

    while (true) {
      if (*dbServerResult >= 0) {
        cbGuard.fire();  // unregister cb
        loadCurrent();
        events::DropIndex(databaseName, collectionID, idString, *dbServerResult);

        return Result(*dbServerResult);
      }

      if (TRI_microtime() > endTime) {
        events::DropIndex(databaseName, collectionID, idString, TRI_ERROR_CLUSTER_TIMEOUT);

        return Result(TRI_ERROR_CLUSTER_TIMEOUT);
      }

      agencyCallback->executeByCallbackOrTimeout(interval);

      if (_server.isStopping()) {
        return Result(TRI_ERROR_SHUTTING_DOWN);
      }
    }
  }
}

////////////////////////////////////////////////////////////////////////////////
/// @brief (re-)load the information about servers from the agency
/// Usually one does not have to call this directly.
////////////////////////////////////////////////////////////////////////////////

static std::string const prefixServersRegistered = "Current/ServersRegistered";
static std::string const prefixServersKnown = "Current/ServersKnown";
static std::string const mapUniqueToShortId = "Target/MapUniqueToShortID";

void ClusterInfo::loadServers() {
  ++_serversProt.wantedVersion;  // Indicate that after *NOW* somebody has to
                                 // reread from the agency!
  MUTEX_LOCKER(mutexLocker, _serversProt.mutex);
  uint64_t storedVersion = _serversProt.wantedVersion;  // this is the version
  // we will set in the end
  if (_serversProt.doneVersion == storedVersion) {
    // Somebody else did, what we intended to do, so just return
    return;
  }

  auto& agencyCache = _server.getFeature<ClusterFeature>().agencyCache();
  auto [acb, index] = agencyCache.read(
    std::vector<std::string>({AgencyCommHelper::path(prefixServersRegistered),
                              AgencyCommHelper::path(mapUniqueToShortId),
                              AgencyCommHelper::path(prefixServersKnown)}));
  auto result = acb->slice();
  if(!result.isArray()) {
    LOG_TOPIC("be98b", DEBUG, Logger::CLUSTER)
      << "Failed to load server lists from the agency cache given " << acb->toJson();
    return;
  }

  VPackSlice serversRegistered, serversAliases, serversKnownSlice;

  std::vector<std::string> serversRegisteredPath {
    AgencyCommHelper::path(), "Current", "ServersRegistered"};
  if (result[0].hasKey(serversRegisteredPath)) {
    serversRegistered = result[0].get(serversRegisteredPath);
  }
  std::vector<std::string> mapUniqueToShortIDPath {
    AgencyCommHelper::path(), "Target", "MapUniqueToShortID"};
  if (result[0].hasKey(mapUniqueToShortIDPath)) {
    serversAliases = result[0].get(mapUniqueToShortIDPath);
  }
  std::vector<std::string> serversKnownPath {
    AgencyCommHelper::path(), "Current", "ServersKnown"};
  if (result[0].hasKey(serversKnownPath)) {
    serversKnownSlice = result[0].get(serversKnownPath);
  }

  if (serversRegistered.isObject()) {
    decltype(_servers) newServers;
    decltype(_serverAliases) newAliases;
    decltype(_serverAdvertisedEndpoints) newAdvertisedEndpoints;
    decltype(_serverTimestamps) newTimestamps;

    std::unordered_set<ServerID> serverIds;

    for (auto const& res : VPackObjectIterator(serversRegistered)) {
      velocypack::Slice slice = res.value;

      if (slice.isObject() && slice.hasKey("endpoint")) {
        std::string server =
          arangodb::basics::VelocyPackHelper::getStringValue(slice,
                                                             "endpoint", "");
        std::string advertised = arangodb::basics::VelocyPackHelper::getStringValue(
          slice, "advertisedEndpoint", "");

        std::string serverId = res.key.copyString();
        try {
          velocypack::Slice serverSlice;
          serverSlice = serversAliases.get(serverId);
          if (serverSlice.isObject()) {
            std::string alias = arangodb::basics::VelocyPackHelper::getStringValue(
              serverSlice, "ShortName", "");
            newAliases.try_emplace(std::move(alias), serverId);
          }
        } catch (...) {
        }
        std::string serverTimestamp =
          arangodb::basics::VelocyPackHelper::getStringValue(slice,
                                                             "timestamp",
                                                             "");
        newServers.try_emplace(serverId, server);
        newAdvertisedEndpoints.try_emplace(serverId, advertised);
        serverIds.emplace(serverId);
        newTimestamps.try_emplace(serverId, serverTimestamp);
      }
    }

    decltype(_serversKnown) newServersKnown(serversKnownSlice, serverIds);

    // Now set the new value:
    {
      WRITE_LOCKER(writeLocker, _serversProt.lock);
      _servers.swap(newServers);
      _serverAliases.swap(newAliases);
      _serverAdvertisedEndpoints.swap(newAdvertisedEndpoints);
      _serversKnown = std::move(newServersKnown);
      _serverTimestamps.swap(newTimestamps);
      _serversProt.doneVersion = storedVersion;
      _serversProt.isValid = true;
    }
    // RebootTracker has its own mutex, and doesn't strictly need to be in
    // sync with the other members.
    rebootTracker().updateServerState(_serversKnown.rebootIds());
    return;
  }

  LOG_TOPIC("449e0", DEBUG, Logger::CLUSTER)
    << "Error while loading " << prefixServersRegistered
    << ", result was " << result.toJson();

}

////////////////////////////////////////////////////////////////////////
/// @brief Hand out copy of reboot ids
////////////////////////////////////////////////////////////////////////////////

std::unordered_map<ServerID, RebootId> ClusterInfo::rebootIds() const {
  MUTEX_LOCKER(mutexLocker, _serversProt.mutex);
  return _serversKnown.rebootIds();
}

////////////////////////////////////////////////////////////////////////
/// @brief find the endpoint of a server from its ID.
/// If it is not found in the cache, the cache is reloaded once, if
/// it is still not there an empty string is returned as an error.
////////////////////////////////////////////////////////////////////////////////

std::string ClusterInfo::getServerEndpoint(ServerID const& serverID) {
#ifdef DEBUG_SYNC_REPLICATION
  if (serverID == "debug-follower") {
    return "tcp://127.0.0.1:3000";
  }
#endif
  int tries = 0;

  if (!_serversProt.isValid) {
    loadServers();
    tries++;
  }

  std::string serverID_ = serverID;

  while (true) {
    {
      READ_LOCKER(readLocker, _serversProt.lock);

      // _serversAliases is a map-type <Alias, ServerID>
      auto ita = _serverAliases.find(serverID_);

      if (ita != _serverAliases.end()) {
        serverID_ = (*ita).second;
      }

      // _servers is a map-type <ServerId, std::string>
      auto it = _servers.find(serverID_);

      if (it != _servers.end()) {
        return (*it).second;
      }
    }

    if (++tries >= 2) {
      break;
    }

    // must call loadServers outside the lock
    loadServers();
  }

  return std::string();
}

////////////////////////////////////////////////////////////////////////////////
/// @brief find the advertised endpoint of a server from its ID.
/// If it is not found in the cache, the cache is reloaded once, if
/// it is still not there an empty string is returned as an error.
////////////////////////////////////////////////////////////////////////////////

std::string ClusterInfo::getServerAdvertisedEndpoint(ServerID const& serverID) {
#ifdef DEBUG_SYNC_REPLICATION
  if (serverID == "debug-follower") {
    return "tcp://127.0.0.1:3000";
  }
#endif
  int tries = 0;

  if (!_serversProt.isValid) {
    loadServers();
    tries++;
  }

  std::string serverID_ = serverID;

  while (true) {
    {
      READ_LOCKER(readLocker, _serversProt.lock);

      // _serversAliases is a map-type <Alias, ServerID>
      auto ita = _serverAliases.find(serverID_);

      if (ita != _serverAliases.end()) {
        serverID_ = (*ita).second;
      }

      // _serversAliases is a map-type <ServerID, std::string>
      auto it = _serverAdvertisedEndpoints.find(serverID_);
      if (it != _serverAdvertisedEndpoints.end()) {
        return (*it).second;
      }
    }

    if (++tries >= 2) {
      break;
    }

    // must call loadServers outside the lock
    loadServers();
  }

  return std::string();
}

////////////////////////////////////////////////////////////////////////////////
/// @brief find the ID of a server from its endpoint.
/// If it is not found in the cache, the cache is reloaded once, if
/// it is still not there an empty string is returned as an error.
////////////////////////////////////////////////////////////////////////////////

std::string ClusterInfo::getServerName(std::string const& endpoint) {
  int tries = 0;

  if (!_serversProt.isValid) {
    loadServers();
    tries++;
  }

  while (true) {
    {
      READ_LOCKER(readLocker, _serversProt.lock);
      for (auto const& it : _servers) {
        if (it.second == endpoint) {
          return it.first;
        }
      }
    }

    if (++tries >= 2) {
      break;
    }

    // must call loadServers outside the lock
    loadServers();
  }

  return std::string();
}

////////////////////////////////////////////////////////////////////////////////
/// @brief (re-)load the information about all coordinators from the agency
/// Usually one does not have to call this directly.
////////////////////////////////////////////////////////////////////////////////

static std::string const prefixCurrentCoordinators = "Current/Coordinators";

void ClusterInfo::loadCurrentCoordinators() {
  ++_coordinatorsProt.wantedVersion;  // Indicate that after *NOW* somebody
                                      // has to reread from the agency!
  MUTEX_LOCKER(mutexLocker, _coordinatorsProt.mutex);
  uint64_t storedVersion = _coordinatorsProt.wantedVersion;  // this is the
  // version we will set in the end
  if (_coordinatorsProt.doneVersion == storedVersion) {
    // Somebody else did, what we intended to do, so just return
    return;
  }

  // Now contact the agency:
  auto& agencyCache = _server.getFeature<ClusterFeature>().agencyCache();
  auto [acb, index] = agencyCache.read(
    std::vector<std::string>{AgencyCommHelper::path(prefixCurrentCoordinators)});
  auto result = acb->slice();

  if (result.isArray()) {
    velocypack::Slice currentCoordinators = result[0].get(std::vector<std::string>(
        {AgencyCommHelper::path(), "Current", "Coordinators"}));

    if (currentCoordinators.isObject()) {
      decltype(_coordinators) newCoordinators;

      for (auto const& coordinator : VPackObjectIterator(currentCoordinators)) {
        newCoordinators.try_emplace(coordinator.key.copyString(), coordinator.value.copyString());
      }

      // Now set the new value:
      {
        WRITE_LOCKER(writeLocker, _coordinatorsProt.lock);
        _coordinators.swap(newCoordinators);
        _coordinatorsProt.doneVersion = storedVersion;
        _coordinatorsProt.isValid = true;
      }
      return;
    }
  }

  LOG_TOPIC("5ee6d", DEBUG, Logger::CLUSTER)
      << "Error while loading " << prefixCurrentCoordinators
      << " result was " << result.toJson();
}

static std::string const prefixMappings = "Target/MapUniqueToShortID";

void ClusterInfo::loadCurrentMappings() {
  ++_mappingsProt.wantedVersion;  // Indicate that after *NOW* somebody
                                  // has to reread from the agency!
  MUTEX_LOCKER(mutexLocker, _mappingsProt.mutex);
  uint64_t storedVersion = _mappingsProt.wantedVersion;  // this is the
                                                         // version we will
                                                         // set in the end
  if (_mappingsProt.doneVersion == storedVersion) {
    // Somebody else did, what we intended to do, so just return
    return;
  }

  // Now contact the agency:
  auto& agencyCache = _server.getFeature<ClusterFeature>().agencyCache();
  auto [acb, index] = agencyCache.read(
    std::vector<std::string>{AgencyCommHelper::path(prefixMappings)});
  auto result = acb->slice();

  if (result.isArray()) {

    velocypack::Slice mappings = result[0].get(std::vector<std::string>(
        {AgencyCommHelper::path(), "Target", "MapUniqueToShortID"}));

    if (mappings.isObject()) {
      decltype(_coordinatorIdMap) newCoordinatorIdMap;

      for (auto const& mapping : VPackObjectIterator(mappings)) {
        ServerID fullId = mapping.key.copyString();
        auto mapObject = mapping.value;
        if (mapObject.isObject()) {
          ServerShortName shortName = mapObject.get("ShortName").copyString();

          ServerShortID shortId =
              mapObject.get("TransactionID").getNumericValue<ServerShortID>();
          static std::string const expectedPrefix{"Coordinator"};
          if (shortName.size() > expectedPrefix.size() &&
              shortName.substr(0, expectedPrefix.size()) == expectedPrefix) {
            newCoordinatorIdMap.try_emplace(shortId, fullId);
          }
        }
      }

      // Now set the new value:
      {
        WRITE_LOCKER(writeLocker, _mappingsProt.lock);
        _coordinatorIdMap.swap(newCoordinatorIdMap);
        _mappingsProt.doneVersion = storedVersion;
        _mappingsProt.isValid = true;
      }
      return;
    }
  }

  LOG_TOPIC("36f2e", DEBUG, Logger::CLUSTER)
      << "Error while loading " << prefixMappings << " result was " << result.toJson();
}

////////////////////////////////////////////////////////////////////////////////
/// @brief (re-)load the information about all DBservers from the agency
/// Usually one does not have to call this directly.
////////////////////////////////////////////////////////////////////////////////

static std::string const prefixCurrentDBServers = "Current/DBServers";
static std::string const prefixTarget = "Target";

void ClusterInfo::loadCurrentDBServers() {
  ++_DBServersProt.wantedVersion;  // Indicate that after *NOW* somebody has to
                                   // reread from the agency!
  MUTEX_LOCKER(mutexLocker, _DBServersProt.mutex);
  uint64_t storedVersion = _DBServersProt.wantedVersion;  // this is the version
  // we will set in the end
  if (_DBServersProt.doneVersion == storedVersion) {
    // Somebody else did, what we intended to do, so just return
    return;
  }

  auto& agencyCache = _server.getFeature<ClusterFeature>().agencyCache();
  auto [acb, index] = agencyCache.read(std::vector<std::string>{
      AgencyCommHelper::path(prefixCurrentDBServers),
        AgencyCommHelper::path(prefixTarget)});
  auto result = acb->slice();
  if (!result.isArray()) {
    return;
  }

  // Now contact the agency:
  VPackSlice currentDBServers, failedDBServers, cleanedDBServers, toBeCleanedDBServers;

  auto curDBServersPath = std::vector<std::string>{
    AgencyCommHelper::path(), "Current", "DBServers"};
  if (result[0].hasKey(curDBServersPath)) {
    currentDBServers = result[0].get(curDBServersPath);
  }
  auto failedServerPath = std::vector<std::string>{
    AgencyCommHelper::path(), "Target", "FailedServers"};
  if (result[0].hasKey(failedServerPath)) {
    failedDBServers = result[0].get(failedServerPath);
  }
  auto cleanedServersPath = std::vector<std::string>{
    AgencyCommHelper::path(), "Target", "CleanedServers"};
  if (result[0].hasKey(cleanedServersPath)) {
    cleanedDBServers = result[0].get(cleanedServersPath);
  }

  auto toBeCleanedServersPath = std::vector<std::string>{
    AgencyCommHelper::path(), "Target", "ToBeCleanedServers"};
  if (result[0].hasKey(toBeCleanedServersPath)) {
    toBeCleanedDBServers = result[0].get(toBeCleanedServersPath);
  }

  if (currentDBServers.isObject() && failedDBServers.isObject()) {
    decltype(_DBServers) newDBServers;

    for (auto const& dbserver : VPackObjectIterator(currentDBServers)) {
      bool found = false;
      if (failedDBServers.isObject()) {
        for (auto const& failedServer : VPackObjectIterator(failedDBServers)) {
          if (basics::VelocyPackHelper::equal(dbserver.key, failedServer.key, false)) {
            found = true;
            break;
          }
        }
      }
      if (found) {
        continue;
      }

      if (cleanedDBServers.isArray()) {
        found = false;
        for (auto const& cleanedServer : VPackArrayIterator(cleanedDBServers)) {
          if (basics::VelocyPackHelper::equal(dbserver.key, cleanedServer, false)) {
            found = true;
            break;
          }
        }
        if (found) {
          continue;
        }
      }

      if (toBeCleanedDBServers.isArray()) {
        found = false;
        for (auto const& toBeCleanedServer : VPackArrayIterator(toBeCleanedDBServers)) {
          if (basics::VelocyPackHelper::equal(dbserver.key, toBeCleanedServer, false)) {
            found = true;
            break;
          }
        }
        if (found) {
          continue;
        }
      }

      newDBServers.try_emplace(dbserver.key.copyString(),
                               dbserver.value.copyString());
    }

    // Now set the new value:
    {
      WRITE_LOCKER(writeLocker, _DBServersProt.lock);
      _DBServers.swap(newDBServers);
      _DBServersProt.doneVersion = storedVersion;
      _DBServersProt.isValid = true;
    }
    return;
  }

  LOG_TOPIC("5a7e1", DEBUG, Logger::CLUSTER)
    << "Error while loading " << prefixCurrentDBServers
    << " result was " << result.toJson();
}

////////////////////////////////////////////////////////////////////////////////
/// @brief return a list of all DBServers in the cluster that have
/// currently registered
////////////////////////////////////////////////////////////////////////////////

std::vector<ServerID> ClusterInfo::getCurrentDBServers() {
  std::vector<ServerID> result;

  if (!_DBServersProt.isValid) {
    loadCurrentDBServers();
  }
  // return a consistent state of servers
  READ_LOCKER(readLocker, _DBServersProt.lock);

  result.reserve(_DBServers.size());

  for (auto& it : _DBServers) {
    result.emplace_back(it.first);
  }

  return result;
}

////////////////////////////////////////////////////////////////////////////////
/// @brief find the servers who are responsible for a shard (one leader
/// and multiple followers)
/// If it is not found in the cache, the cache is reloaded once, if
/// it is still not there an empty string is returned as an error.
////////////////////////////////////////////////////////////////////////////////

std::shared_ptr<std::vector<ServerID>> ClusterInfo::getResponsibleServer(ShardID const& shardID) {
  int tries = 0;

  if (!_currentProt.isValid) {
    loadCurrent();
    tries++;
  }

  while (true) {
    {
      READ_LOCKER(readLocker, _currentProt.lock);
      // _shardIds is a map-type <ShardId,
      // std::shared_ptr<std::vector<ServerId>>>
      auto it = _shardIds.find(shardID);

      if (it != _shardIds.end()) {
        auto serverList = (*it).second;
        if (serverList != nullptr && serverList->size() > 0 &&
            (*serverList)[0].size() > 0 && (*serverList)[0][0] == '_') {
          // This is a temporary situation in which the leader has already
          // resigned, let's wait half a second and try again.
          --tries;
          LOG_TOPIC("b1dc5", INFO, Logger::CLUSTER)
              << "getResponsibleServer: found resigned leader,"
              << "waiting for half a second...";
        } else {
          return (*it).second;
        }
      }
    }
    std::this_thread::sleep_for(std::chrono::milliseconds(500));

    if (++tries >= 2) {
      break;
    }

    // must load collections outside the lock
    loadCurrent();
  }

  return std::make_shared<std::vector<ServerID>>();
}

//////////////////////////////////////////////////////////////////////////////
/// @brief atomically find all servers who are responsible for the given
/// shards (only the leaders).
/// will throw an exception if no leader can be found for any
/// of the shards. will return an empty result if the shards couldn't be
/// determined after a while - it is the responsibility of the caller to
/// check for an empty result!
//////////////////////////////////////////////////////////////////////////////

std::unordered_map<ShardID, ServerID> ClusterInfo::getResponsibleServers(
    std::unordered_set<ShardID> const& shardIds) {
  TRI_ASSERT(!shardIds.empty());

  std::unordered_map<ShardID, ServerID> result;
  int tries = 0;

  if (!_currentProt.isValid) {
    loadCurrent();
    tries++;
  }

  while (true) {
    TRI_ASSERT(result.empty());
    {
      READ_LOCKER(readLocker, _currentProt.lock);
      for (auto const& shardId : shardIds) {
        auto it = _shardIds.find(shardId);

        if (it == _shardIds.end()) {
          THROW_ARANGO_EXCEPTION_MESSAGE(TRI_ERROR_ARANGO_DATA_SOURCE_NOT_FOUND,
                                         "no servers found for shard " + shardId);
        }

        auto serverList = (*it).second;
        if (serverList == nullptr || serverList->empty()) {
          THROW_ARANGO_EXCEPTION_MESSAGE(TRI_ERROR_INTERNAL,
                                         "no servers found for shard " + shardId);
        }

        if ((*serverList)[0].size() > 0 && (*serverList)[0][0] == '_') {
          // This is a temporary situation in which the leader has already
          // resigned, let's wait half a second and try again.
          --tries;
          break;
        }

        // put leader into result
        result.try_emplace(shardId, (*it).second->front());
      }
    }

    if (result.size() == shardIds.size()) {
      // result is complete
      break;
    }

    // reset everything we found so far for the next round
    result.clear();

    if (++tries >= 2 || _server.isStopping()) {
      break;
    }

    LOG_TOPIC("31428", INFO, Logger::CLUSTER)
        << "getResponsibleServers: found resigned leader,"
        << "waiting for half a second...";
    std::this_thread::sleep_for(std::chrono::milliseconds(500));

    // must load collections outside the lock
    loadCurrent();
  }

  return result;
}

////////////////////////////////////////////////////////////////////////////////
/// @brief find the shard list of a collection, sorted numerically
////////////////////////////////////////////////////////////////////////////////

std::shared_ptr<std::vector<ShardID>> ClusterInfo::getShardList(CollectionID const& collectionID) {
  if (!_planProt.isValid) {
    loadPlan();
  }

  int tries = 0;
  while (true) {
    {
      // Get the sharding keys and the number of shards:
      READ_LOCKER(readLocker, _planProt.lock);
      // _shards is a map-type <CollectionId, shared_ptr<vector<string>>>
      auto it = _shards.find(collectionID);

      if (it != _shards.end()) {
        return it->second;
      }
    }
    if (++tries >= 2) {
      return std::make_shared<std::vector<ShardID>>();
    }
    loadPlan();
  }
}

////////////////////////////////////////////////////////////////////////////////
/// @brief return the list of coordinator server names
////////////////////////////////////////////////////////////////////////////////

std::vector<ServerID> ClusterInfo::getCurrentCoordinators() {
  std::vector<ServerID> result;

  if (!_coordinatorsProt.isValid) {
    loadCurrentCoordinators();
  }

  // return a consistent state of servers
  READ_LOCKER(readLocker, _coordinatorsProt.lock);

  result.reserve(_coordinators.size());

  for (auto& it : _coordinators) {
    result.emplace_back(it.first);
  }

  return result;
}

////////////////////////////////////////////////////////////////////////////////
/// @brief lookup full coordinator ID from short ID
////////////////////////////////////////////////////////////////////////////////

ServerID ClusterInfo::getCoordinatorByShortID(ServerShortID shortId) {
  ServerID result;

  if (!_mappingsProt.isValid) {
    loadCurrentMappings();
  }

  // return a consistent state of servers
  READ_LOCKER(readLocker, _mappingsProt.lock);

  auto it = _coordinatorIdMap.find(shortId);
  if (it != _coordinatorIdMap.end()) {
    result = it->second;
  }

  return result;
}

//////////////////////////////////////////////////////////////////////////////
/// @brief invalidate plan
//////////////////////////////////////////////////////////////////////////////

void ClusterInfo::invalidatePlan() {
  {
    WRITE_LOCKER(writeLocker, _planProt.lock);
    _planProt.isValid = false;
  }
}

//////////////////////////////////////////////////////////////////////////////
/// @brief invalidate current coordinators
//////////////////////////////////////////////////////////////////////////////

void ClusterInfo::invalidateCurrentCoordinators() {
  {
    WRITE_LOCKER(writeLocker, _coordinatorsProt.lock);
    _coordinatorsProt.isValid = false;
  }
}

//////////////////////////////////////////////////////////////////////////////
/// @brief invalidate current mappings
//////////////////////////////////////////////////////////////////////////////

void ClusterInfo::invalidateCurrentMappings() {
  {
    WRITE_LOCKER(writeLocker, _mappingsProt.lock);
    _mappingsProt.isValid = false;
  }
}

//////////////////////////////////////////////////////////////////////////////
/// @brief invalidate current
//////////////////////////////////////////////////////////////////////////////

void ClusterInfo::invalidateCurrent() {
  {
    WRITE_LOCKER(writeLocker, _serversProt.lock);
    _serversProt.isValid = false;
  }
  {
    WRITE_LOCKER(writeLocker, _DBServersProt.lock);
    _DBServersProt.isValid = false;
  }
  {
    WRITE_LOCKER(writeLocker, _currentProt.lock);
    _currentProt.isValid = false;
  }
  invalidateCurrentCoordinators();
  invalidateCurrentMappings();
}

//////////////////////////////////////////////////////////////////////////////
/// @brief get current "Plan" structure
//////////////////////////////////////////////////////////////////////////////

std::shared_ptr<VPackBuilder> ClusterInfo::getPlan() {
  if (!_planProt.isValid) {
    loadPlan();
  }
  READ_LOCKER(readLocker, _planProt.lock);
  return _plan;
}

//////////////////////////////////////////////////////////////////////////////
/// @brief get current "Current" structure
//////////////////////////////////////////////////////////////////////////////

std::shared_ptr<VPackBuilder> ClusterInfo::getCurrent() {
  if (!_currentProt.isValid) {
    loadCurrent();
  }
  READ_LOCKER(readLocker, _currentProt.lock);
  return _current;
}

LogicalCollection::UpgradeStatus ClusterInfo::getCurrentShardUpgradeStatus(LogicalCollection& collection) {
  LogicalCollection::UpgradeStatus status;
  bool hasError = false;
  auto guard = scopeGuard([&hasError, &collection]() -> void {
    if (hasError) {
      std::string badFormat =
          "found malformed data while trying to check upgrade "
          "status for shard '" +
          collection.name() + "', reported information may not be accurate";
      LOG_TOPIC("dc3f1", WARN, Logger::CLUSTER) << badFormat;
    }
  });

  CollectionID parentName = getCollectionNameForShard(collection.name());
  std::shared_ptr<LogicalCollection> parent = getCollectionNT(collection.vocbase().name(), parentName);
  if (!parent) {
    LOG_TOPIC("dc2f8", WARN, Logger::CLUSTER)
        << "could not find parent collection for shard '" << collection.name()
        << "' while attempting to fetch shard upgrade status";
    return status;
  }
  TRI_voc_cid_t parentId = parent->id();

  std::shared_ptr<velocypack::Builder> current = getCurrent();
  if (!current) {
    LOG_TOPIC("dc3f0", WARN, Logger::CLUSTER)
        << "could not get 'Current' while attempting to fetch shard upgrade "
        << "status for shard '" << collection.name() << "'";
    return status;
  }

  velocypack::Slice collectionsSlice = current->slice().get("Collections");
  if (!collectionsSlice.isObject()) {
    return status;
  }
  velocypack::Slice databaseSlice = collectionsSlice.get(collection.vocbase().name());
  if (!databaseSlice.isObject()) {
    return status;
  }
  velocypack::Slice collectionSlice = databaseSlice.get(std::to_string(parentId));
  if (!collectionSlice.isObject()) {
    return status;
  }
  velocypack::Slice shardSlice = collectionSlice.get(collection.name());
  if (!shardSlice.isObject()) {
    return status;
  }

  velocypack::Slice statusSlice = shardSlice.get(maintenance::UPGRADE_STATUS);
  std::tie(status, hasError) = LogicalCollection::UpgradeStatus::fromSlice(statusSlice);

  return status;
}

std::unordered_map<ServerID, std::string> ClusterInfo::getServers() {
  if (!_serversProt.isValid) {
    loadServers();
  }
  READ_LOCKER(readLocker, _serversProt.lock);
  std::unordered_map<ServerID, std::string> serv = _servers;
  return serv;
}

std::unordered_map<ServerID, std::string> ClusterInfo::getServerAliases() {
  READ_LOCKER(readLocker, _serversProt.lock);
  std::unordered_map<std::string, std::string> ret;
  for (const auto& i : _serverAliases) {
    ret.try_emplace(i.second, i.first);
  }
  return ret;
}

std::unordered_map<ServerID, std::string> ClusterInfo::getServerAdvertisedEndpoints() {
  READ_LOCKER(readLocker, _serversProt.lock);
  std::unordered_map<std::string, std::string> ret;
  for (const auto& i : _serverAdvertisedEndpoints) {
    ret.try_emplace(i.second, i.first);
  }
  return ret;
}

std::unordered_map<ServerID, std::string> ClusterInfo::getServerTimestamps() {
  READ_LOCKER(readLocker, _serversProt.lock);
  return _serverTimestamps;
}

arangodb::Result ClusterInfo::getShardServers(ShardID const& shardId,
                                              std::vector<ServerID>& servers) {
  READ_LOCKER(readLocker, _planProt.lock);

  auto it = _shardServers.find(shardId);
  if (it != _shardServers.end()) {
    servers = (*it).second;
    return arangodb::Result();
  }

  LOG_TOPIC("16d14", DEBUG, Logger::CLUSTER)
      << "Strange, did not find shard in _shardServers: " << shardId;
  return arangodb::Result(TRI_ERROR_FAILED);
}

CollectionID ClusterInfo::getCollectionNameForShard(ShardID const& shardId) {
  READ_LOCKER(readLocker, _planProt.lock);

  auto it = _shardToName.find(shardId);
  if (it != _shardToName.end()) {
    return it->second;
  }
  return StaticStrings::Empty;
}

arangodb::Result ClusterInfo::agencyDump(std::shared_ptr<VPackBuilder> body) {
  AgencyCommResult dump = _agency.dump();

  if (!dump.successful()) {
    LOG_TOPIC("93c0e", ERR, Logger::CLUSTER)
        << "failed to acquire agency dump: " << dump.errorMessage();
    return Result(dump.errorCode(), dump.errorMessage());
  }

  body->add(dump.slice());
  return Result();
}

arangodb::Result ClusterInfo::agencyPlan(std::shared_ptr<VPackBuilder> body) {
  auto& agencyCache = _server.getFeature<ClusterFeature>().agencyCache();
  auto [acb, index] = agencyCache.read(
    std::vector<std::string>{AgencyCommHelper::path("Plan")});
  auto result = acb->slice();

  if (result.isArray()) {
    body->add(acb->slice());
  } else {
    LOG_TOPIC("36ada", DEBUG, Logger::CLUSTER) <<
      "Failed to acquire the Plan section from the agency cache: " << acb->toJson();
    VPackObjectBuilder g(body.get());
  }
  return Result();
}

arangodb::Result ClusterInfo::agencyReplan(VPackSlice const plan) {
  // Apply only Collections and DBServers
  AgencyWriteTransaction planTransaction(std::vector<AgencyOperation>{
      AgencyOperation("Plan/Collections", AgencyValueOperationType::SET,
                      plan.get(std::vector<std::string>{"arango", "Plan",
                                                        "Collections"})),
      AgencyOperation("Plan/Databases", AgencyValueOperationType::SET,
                      plan.get(std::vector<std::string>{"arango", "Plan",
                                                        "Databases"})),
      AgencyOperation("Plan/Views", AgencyValueOperationType::SET,
                      plan.get(
                          std::vector<std::string>{"arango", "Plan", "Views"})),
      AgencyOperation("Plan/Version", AgencySimpleOperationType::INCREMENT_OP),
      AgencyOperation("Sync/UserVersion", AgencySimpleOperationType::INCREMENT_OP)});

  AgencyCommResult r = _agency.sendTransactionWithFailover(planTransaction);
  if (!r.successful()) {
    arangodb::Result result(TRI_ERROR_HOT_BACKUP_INTERNAL,
                            std::string(
                                "Error reporting to agency: _statusCode: ") +
                                std::to_string(r.errorCode()));
    return result;
  }
  auto& cache = _server.getFeature<ClusterFeature>().agencyCache();
  if (r.slice().get("results").length()) {
    cache.waitFor(r.slice().get("results")[0].getNumber<uint64_t>()).get();
  }

  return arangodb::Result();
}

std::string const backupKey = "/arango/Target/HotBackup/Create/";
std::string const maintenanceKey = "/arango/Supervision/Maintenance";
std::string const supervisionMode = "/arango/Supervision/State/Mode";
std::string const toDoKey = "/arango/Target/ToDo";
std::string const pendingKey = "/arango/Target/Pending";
std::string const writeURL = "_api/agency/write";

arangodb::Result ClusterInfo::agencyHotBackupLock(std::string const& backupId,
                                                  double const& timeout,
                                                  bool& supervisionOff) {
  using namespace std::chrono;

  auto const endTime =
      steady_clock::now() + milliseconds(static_cast<uint64_t>(1.0e3 * timeout));
  supervisionOff = false;

  LOG_TOPIC("e74e5", DEBUG, Logger::BACKUP)
      << "initiating agency lock for hot backup " << backupId;

  auto const timeouti = static_cast<long>(std::ceil(timeout));

  VPackBuilder builder;
  {
    VPackArrayBuilder trxs(&builder);
    {
      VPackArrayBuilder trx(&builder);

      // Operations
      {
        VPackObjectBuilder o(&builder);
        builder.add(                                      // Backup lock
          backupKey + backupId,
          VPackValue(
            timepointToString(
              std::chrono::system_clock::now() + std::chrono::seconds(timeouti))));
        builder.add(                                      // Turn off supervision
          maintenanceKey,
          VPackValue(
            timepointToString(
              std::chrono::system_clock::now() + std::chrono::seconds(timeouti))));
      }

      // Preconditions
      {
        VPackObjectBuilder precs(&builder);
        builder.add(VPackValue(backupKey));  // Backup key empty
        {
          VPackObjectBuilder oe(&builder);
          builder.add("oldEmpty", VPackValue(true));
        }
        builder.add(VPackValue(pendingKey));  // No jobs pending
        {
          VPackObjectBuilder oe(&builder);
          builder.add("old", VPackSlice::emptyObjectSlice());
        }
        builder.add(VPackValue(toDoKey));  // No jobs to do
        {
          VPackObjectBuilder oe(&builder);
          builder.add("old", VPackSlice::emptyObjectSlice());
        }
        builder.add(VPackValue(supervisionMode));  // Supervision on
        {
          VPackObjectBuilder old(&builder);
          builder.add("old", VPackValue("Normal"));
        }
      }
    }

    {
      VPackArrayBuilder trx(&builder);

      // Operations
      {
        VPackObjectBuilder o(&builder);
        builder.add(                                      // Backup lock
          backupKey + backupId,
          VPackValue(
            timepointToString(
              std::chrono::system_clock::now() + std::chrono::seconds(timeouti))));
        builder.add(                                      // Turn off supervision
          maintenanceKey,
          VPackValue(
            timepointToString(
              std::chrono::system_clock::now() + std::chrono::seconds(timeouti))));
      }

      // Prevonditions
      {
        VPackObjectBuilder precs(&builder);
        builder.add(VPackValue(backupKey));  // Backup key empty
        {
          VPackObjectBuilder oe(&builder);
          builder.add("oldEmpty", VPackValue(true));
        }
        builder.add(VPackValue(pendingKey));  // No jobs pending
        {
          VPackObjectBuilder oe(&builder);
          builder.add("old", VPackSlice::emptyObjectSlice());
        }
        builder.add(VPackValue(toDoKey));  // No jobs to do
        {
          VPackObjectBuilder oe(&builder);
          builder.add("old", VPackSlice::emptyObjectSlice());
        }
        builder.add(VPackValue(supervisionMode));  // Supervision off
        {
          VPackObjectBuilder old(&builder);
          builder.add("old", VPackValue("Maintenance"));
        }
      }
    }
  }

  // Try to establish hot backup lock in agency.
  auto result = _agency.sendWithFailover(arangodb::rest::RequestType::POST,
                                         timeout, writeURL, builder.slice());

  LOG_TOPIC("53a93", DEBUG, Logger::BACKUP)
      << "agency lock for hot backup " << backupId << " scheduled with "
      << builder.toJson();

  // *** ATTENTION ***: Result will always be 412.
  // So we're going to fail, if we have an error OTHER THAN 412:
  if (!result.successful() &&
      result.httpCode() != (int)arangodb::rest::ResponseCode::PRECONDITION_FAILED) {
    return arangodb::Result(TRI_ERROR_HOT_BACKUP_INTERNAL,
                            "failed to acquire backup lock in agency");
  }

  auto rv = VPackParser::fromJson(result.bodyRef());

  LOG_TOPIC("a94d5", DEBUG, Logger::BACKUP)
      << "agency lock response for backup id " << backupId << ": " << rv->toJson();

  if (!rv->slice().isObject() || !rv->slice().hasKey("results") ||
      !rv->slice().get("results").isArray() || rv->slice().get("results").length() != 2) {
    return arangodb::Result(
      TRI_ERROR_HOT_BACKUP_INTERNAL,
      "invalid agency result while acquiring backup lock");
  }
  auto ar = rv->slice().get("results");

  uint64_t first = ar[0].getNumber<uint64_t>();
  uint64_t second = ar[1].getNumber<uint64_t>();

  if (first == 0 && second == 0) {  // tough luck
    return arangodb::Result(TRI_ERROR_HOT_BACKUP_INTERNAL,
                            "preconditions failed while trying to acquire "
                            "backup lock in the agency");
  }

  if (first > 0) {  // Supervision was on
    LOG_TOPIC("b6c98", DEBUG, Logger::BACKUP)
        << "agency lock found supervision on before";
    supervisionOff = false;
  } else {
    LOG_TOPIC("bbb55", DEBUG, Logger::BACKUP)
        << "agency lock found supervision off before";
    supervisionOff = true;
  }

  double wait = 0.1;
  while (!_server.isStopping() && std::chrono::steady_clock::now() < endTime) {
    auto& agencyCache = _server.getFeature<ClusterFeature>().agencyCache();
    auto [result, index] = agencyCache.get("Supervision/State/Mode");

    if (result->slice().isString()) {
      if (result->slice().isEqualString("Maintenance")) {
        LOG_TOPIC("76a2c", DEBUG, Logger::BACKUP)
          << "agency hot backup lock acquired";
        return arangodb::Result();
      }
    }

    LOG_TOPIC("ede54", DEBUG, Logger::BACKUP)
        << "agency hot backup lock waiting: " << result->slice().toJson();

    if (wait < 2.0) {
      wait *= 1.1;
    }

    std::this_thread::sleep_for(std::chrono::duration<double>(wait));
  }

  agencyHotBackupUnlock(backupId, timeout, supervisionOff);

  return arangodb::Result(
      TRI_ERROR_HOT_BACKUP_INTERNAL,
      "timeout waiting for maintenance mode to be activated in agency");
}

arangodb::Result ClusterInfo::agencyHotBackupUnlock(std::string const& backupId,
                                                    double const& timeout,
                                                    const bool& supervisionOff) {
  using namespace std::chrono;

  auto const endTime =
      steady_clock::now() + milliseconds(static_cast<uint64_t>(1.0e3 * timeout));

  LOG_TOPIC("6ae41", DEBUG, Logger::BACKUP)
      << "unlocking backup lock for backup " + backupId + "  in agency";

  VPackBuilder builder;
  {
    VPackArrayBuilder trxs(&builder);
    {
      VPackArrayBuilder trx(&builder);
      {
        VPackObjectBuilder o(&builder);
        builder.add(VPackValue(backupKey));  // Remove backup key
        {
          VPackObjectBuilder oo(&builder);
          builder.add("op", VPackValue("delete"));
        }
        if (!supervisionOff) {  // Turn supervision on, if it was on before
          builder.add(VPackValue(maintenanceKey));
          VPackObjectBuilder d(&builder);
          builder.add("op", VPackValue("delete"));
        }
      }
    }
  }

  // Try to establish hot backup lock in agency. Result will always be 412.
  // Question is: How 412?
  auto result = _agency.sendWithFailover(arangodb::rest::RequestType::POST,
                                         timeout, writeURL, builder.slice());
  if (!result.successful() &&
      result.httpCode() != (int)arangodb::rest::ResponseCode::PRECONDITION_FAILED) {
    return arangodb::Result(TRI_ERROR_HOT_BACKUP_INTERNAL,
                            "failed to release backup lock in agency");
  }

  auto rv = VPackParser::fromJson(result.bodyRef());

  if (!rv->slice().isObject() || !rv->slice().hasKey("results") ||
      !rv->slice().get("results").isArray()) {
    return arangodb::Result(
        TRI_ERROR_HOT_BACKUP_INTERNAL,
        "invalid agency result while releasing backup lock");
  }

  auto ar = rv->slice().get("results");
  if (!ar[0].isNumber()) {
    return arangodb::Result(
        TRI_ERROR_HOT_BACKUP_INTERNAL,
        "invalid agency result while releasing backup lock");
  }

  if (supervisionOff) {
    return arangodb::Result();
  }

  double wait = 0.1;
  while (!_server.isStopping() && std::chrono::steady_clock::now() < endTime) {

    auto& agencyCache = _server.getFeature<ClusterFeature>().agencyCache();
    auto [res, index] = agencyCache.get("Supervision/State/Mode");

    if(!res->slice().isString()) {
      return arangodb::Result(
        TRI_ERROR_HOT_BACKUP_INTERNAL,
        std::string("invalid JSON from agency, when deactivating supervision mode:") +
        res->slice().toJson());
    }

    if (res->slice().isEqualString("Normal")) {
      return arangodb::Result();
    }

    LOG_TOPIC("edf54", DEBUG, Logger::BACKUP)
      << "agency hot backup unlock waiting: " << res->slice().toJson();

    if (wait < 2.0) {
      wait *= 1.1;
    }

    std::this_thread::sleep_for(std::chrono::duration<double>(wait));
  }

  return arangodb::Result(
      TRI_ERROR_HOT_BACKUP_INTERNAL,
      "timeout waiting for maintenance mode to be deactivated in agency");
}

application_features::ApplicationServer& ClusterInfo::server() const {
  return _server;
}

ClusterInfo::ServersKnown::ServersKnown(VPackSlice const serversKnownSlice,
                                        std::unordered_set<ServerID> const& serverIds)
    : _serversKnown() {
  TRI_ASSERT(serversKnownSlice.isNone() || serversKnownSlice.isObject());
  if (serversKnownSlice.isObject()) {
    for (auto const it : VPackObjectIterator(serversKnownSlice)) {
      std::string serverId = it.key.copyString();
      VPackSlice const knownServerSlice = it.value;
      TRI_ASSERT(knownServerSlice.isObject());
      if (knownServerSlice.isObject()) {
        VPackSlice const rebootIdSlice = knownServerSlice.get("rebootId");
        TRI_ASSERT(rebootIdSlice.isInteger());
        if (rebootIdSlice.isInteger()) {
          auto const rebootId = RebootId{rebootIdSlice.getNumericValue<uint64_t>()};
          _serversKnown.try_emplace(std::move(serverId), rebootId);
        }
      }
    }
  }

  // For backwards compatibility / rolling upgrades, add servers that aren't in
  // ServersKnown but in ServersRegistered with a reboot ID of 0 as a fallback.
  // We should be able to remove this in 3.6.
  for (auto const& serverId : serverIds) {
    auto const rv = _serversKnown.try_emplace(serverId, RebootId{0});
    LOG_TOPIC_IF("0acbd", INFO, Logger::CLUSTER, rv.second)
        << "Server " << serverId
        << " is in Current/ServersRegistered, but not in "
           "Current/ServersKnown. This is expected to happen "
           "during a rolling upgrade.";
  }
}

std::unordered_map<ServerID, ClusterInfo::ServersKnown::KnownServer> const&
ClusterInfo::ServersKnown::serversKnown() const noexcept {
  return _serversKnown;
}

std::unordered_map<ServerID, RebootId> ClusterInfo::ServersKnown::rebootIds() const {
  std::unordered_map<ServerID, RebootId> rebootIds;
  for (auto const& it : _serversKnown) {
    rebootIds.try_emplace(it.first, it.second.rebootId());
  }
  return rebootIds;
}


VPackSlice PlanCollectionReader::indexes() {
  VPackSlice res = _collection.get("indexes");
  if (res.isNone()) {
    return VPackSlice::emptyArraySlice();
  } else {
    TRI_ASSERT(res.isArray());
    return res;
  }
}

CollectionWatcher::~CollectionWatcher() {
  try {
    _agencyCallbackRegistry->unregisterCallback(_agencyCallback);
  } catch (std::exception const& ex) {
    LOG_TOPIC("42af2", WARN, Logger::CLUSTER) << "caught unexpected exception in CollectionWatcher: " << ex.what();
  }
}

// -----------------------------------------------------------------------------
// --SECTION--                                                       END-OF-FILE
// -----------------------------------------------------------------------------<|MERGE_RESOLUTION|>--- conflicted
+++ resolved
@@ -137,33 +137,36 @@
  public:
   PlanCollectionReader(PlanCollectionReader const&&) = delete;
   PlanCollectionReader(PlanCollectionReader const&) = delete;
-  explicit PlanCollectionReader(LogicalCollection const& collection) {
-    std::string databaseName = collection.vocbase().name();
-    std::string collectionID = std::to_string(collection.id());
-    std::vector<std::string> path{
-      AgencyCommHelper::path("Plan/Collections/" + databaseName + "/" + collectionID)};
+  explicit PlanCollectionReader(LogicalCollection const& collection) : PlanCollectionReader(
+    collection.vocbase().server(), collection.vocbase().name(), std::to_string(collection.id())
+  ) {}
+
+  PlanCollectionReader(application_features::ApplicationServer& server,
+                       std::string const& databaseName, std::string const& collectionID) {
+    std::vector<std::string> path{AgencyCommHelper::path(
+        "Plan/Collections/" + databaseName + "/" + collectionID)};
 
     auto& agencyCache =
-      collection.vocbase().server().getFeature<ClusterFeature>().agencyCache();
+        server.getFeature<ClusterFeature>().agencyCache();
     consensus::index_t idx = 0;
     std::tie(_read, idx) = agencyCache.read(path);
 
     if (!_read->slice().isArray()) {
-      _state = Result(
-        TRI_ERROR_CLUSTER_READING_PLAN_AGENCY,
-        "Could not retrieve " + path.front() + " from agency cache: " + _read->toJson());
+      _state = Result(TRI_ERROR_CLUSTER_READING_PLAN_AGENCY,
+                      "Could not retrieve " + path.front() +
+                          " from agency cache: " + _read->toJson());
       return;
     }
 
     _collection = _read->slice()[0];
 
-    std::vector<std::string> vpath(
-      {AgencyCommHelper::path(), "Plan", "Collections", databaseName, collectionID});
+    std::vector<std::string> vpath({AgencyCommHelper::path(), "Plan",
+                                    "Collections", databaseName, collectionID});
 
     if (!_collection.hasKey(vpath)) {
-      _state = Result(
-        TRI_ERROR_CLUSTER_READING_PLAN_AGENCY,
-        "Could not retrieve " + path.front() + " from agency in version " + std::to_string(idx));
+      _state = Result(TRI_ERROR_CLUSTER_READING_PLAN_AGENCY,
+                      "Could not retrieve " + path.front() +
+                          " from agency in version " + std::to_string(idx));
       return;
     }
 
@@ -176,6 +179,7 @@
 
     _state = Result();
   }
+
   VPackSlice indexes();
   VPackSlice slice() { return _collection; }
   Result state() { return _state; }
@@ -2745,17 +2749,12 @@
   TRI_ASSERT(ServerState::instance()->isCoordinator());
   AgencyComm ac(_server);
 
-<<<<<<< HEAD
   std::string const dbKey = "Plan/Databases/" + databaseName;
   std::string const planCollKey = "Plan/Collections/" + databaseName + "/" + collectionID;
   std::string const planLockKey = planCollKey + "/Lock";
 
   AgencyPrecondition databaseExists(dbKey, AgencyPrecondition::Type::EMPTY, false);
   AgencyPrecondition lockable(planLockKey, AgencyPrecondition::Type::CAN_WRITE_LOCK, true);
-  AgencyOperation incrementVersion("Plan/Version", AgencySimpleOperationType::INCREMENT_OP);
-=======
-  AgencyPrecondition databaseExists("Plan/Databases/" + databaseName,
-                                    AgencyPrecondition::Type::EMPTY, false);
   AgencyOperation incrementVersion("Plan/Version", AgencySimpleOperationType::INCREMENT_OP);
 
   auto& agencyCache = _server.getFeature<ClusterFeature>().agencyCache();
@@ -2765,14 +2764,9 @@
 
   velocypack::Slice collection = acb->slice()[0].get(std::vector<std::string>(
       {AgencyCommHelper::path(), "Plan", "Collections", databaseName, collectionID}));
->>>>>>> acdef8aa
-
-  PlanCollectionReader collectionFromPlan(_server, databaseName, collectionID);
-  if (!collectionFromPlan.state().ok()) {
-    return collectionFromPlan.state();
-  }
+
   AgencyPrecondition oldValue(planCollKey, AgencyPrecondition::Type::VALUE,
-                                     collectionFromPlan.slice());
+                                     collection);
 
   VPackBuilder temp;
   temp.openObject();
@@ -2788,20 +2782,15 @@
   info->getPhysical()->getPropertiesVPack(temp);
   temp.close();
 
-  VPackBuilder builder = VPackCollection::merge(collectionFromPlan.slice(), temp.slice(), true);
+  VPackBuilder builder = VPackCollection::merge(collection, temp.slice(), true);
 
   AgencyOperation setColl("Plan/Collections/" + databaseName + "/" + collectionID,
                           AgencyValueOperationType::SET, builder.slice());
 
-<<<<<<< HEAD
   AgencyWriteTransaction trans({setColl, incrementVersion},
                                {databaseExists, lockable, oldValue});
 
-  res = ac.sendTransactionWithFailover(trans);
-=======
-  AgencyWriteTransaction trans({setColl, incrementVersion}, databaseExists);
   AgencyCommResult res = ac.sendTransactionWithFailover(trans);
->>>>>>> acdef8aa
 
   if (res.successful()) {
     auto& cache = _server.getFeature<ClusterFeature>().agencyCache();
@@ -3049,16 +3038,12 @@
   TRI_ASSERT(ServerState::instance()->isCoordinator());
   AgencyComm ac(_server);
 
-<<<<<<< HEAD
   std::string const dbKey = "Plan/Databases/" + databaseName;
   std::string const planCollKey = "Plan/Collections/" + databaseName + "/" + collectionID;
   std::string const planLockKey = planCollKey + "/Lock";
 
   AgencyPrecondition databaseExists(dbKey, AgencyPrecondition::Type::EMPTY, false);
   AgencyPrecondition lockable(planLockKey, AgencyPrecondition::Type::CAN_WRITE_LOCK, true);
-=======
-  AgencyPrecondition databaseExists("Plan/Databases/" + databaseName,
-                                    AgencyPrecondition::Type::EMPTY, false);
 
 
   auto& agencyCache = _server.getFeature<ClusterFeature>().agencyCache();
@@ -3072,17 +3057,12 @@
     return Result(TRI_ERROR_ARANGO_DATA_SOURCE_NOT_FOUND);
   }
   VPackSlice col = acb->slice()[0].get(vpath);
->>>>>>> acdef8aa
-
-  PlanCollectionReader collectionFromPlan(_server, databaseName, collectionID);
-  if (!collectionFromPlan.state().ok()) {
-    return collectionFromPlan.state();
-  }
-  AgencyPrecondition oldValue(planCollKey, AgencyPrecondition::Type::VALUE, collectionFromPlan.slice());
+
+  AgencyPrecondition oldValue(planCollKey, AgencyPrecondition::Type::VALUE, col);
 
   TRI_vocbase_col_status_e old = static_cast<TRI_vocbase_col_status_e>(
       arangodb::basics::VelocyPackHelper::getNumericValue<int>(
-          collectionFromPlan.slice(), "status", static_cast<int>(TRI_VOC_COL_STATUS_CORRUPTED)));
+          col, "status", static_cast<int>(TRI_VOC_COL_STATUS_CORRUPTED)));
 
   if (old == status) {
     // no status change
@@ -3092,7 +3072,7 @@
   VPackBuilder builder;
   try {
     VPackObjectBuilder b(&builder);
-    for (auto const& entry : VPackObjectIterator(collectionFromPlan.slice())) {
+    for (auto const& entry : VPackObjectIterator(col)) {
       std::string key = entry.key.copyString();
       if (key != "status") {
         builder.add(key, entry.value);
@@ -3107,15 +3087,8 @@
                           AgencyValueOperationType::SET, builder.slice());
   AgencyOperation incVersion("Plan/Version", AgencySimpleOperationType::INCREMENT_OP);
 
-<<<<<<< HEAD
-  AgencyWriteTransaction trans({setColl, incrementVersion},
-                               {databaseExists, lockable, oldValue});
-
-  res = ac.sendTransactionWithFailover(trans);
-=======
-  AgencyWriteTransaction trans({setColl, incVersion}, databaseExists);
+  AgencyWriteTransaction trans({setColl, incVersion}, {databaseExists, lockable, oldValue});
   AgencyCommResult res = ac.sendTransactionWithFailover(trans);
->>>>>>> acdef8aa
 
   if (res.successful()) {
     auto& cache = _server.getFeature<ClusterFeature>().agencyCache();
