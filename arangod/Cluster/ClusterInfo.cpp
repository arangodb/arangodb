////////////////////////////////////////////////////////////////////////////////
/// DISCLAIMER
///
/// Copyright 2014-2018 ArangoDB GmbH, Cologne, Germany
/// Copyright 2004-2014 triAGENS GmbH, Cologne, Germany
///
/// Licensed under the Apache License, Version 2.0 (the "License");
/// you may not use this file except in compliance with the License.
/// You may obtain a copy of the License at
///
///     http://www.apache.org/licenses/LICENSE-2.0
///
/// Unless required by applicable law or agreed to in writing, software
/// distributed under the License is distributed on an "AS IS" BASIS,
/// WITHOUT WARRANTIES OR CONDITIONS OF ANY KIND, either express or implied.
/// See the License for the specific language governing permissions and
/// limitations under the License.
///
/// Copyright holder is ArangoDB GmbH, Cologne, Germany
///
/// @author Max Neunhoeffer
/// @author Jan Steemann
/// @author Kaveh Vahedipour
////////////////////////////////////////////////////////////////////////////////

#include "ClusterInfo.h"

#include "Basics/ConditionLocker.h"
#include "Basics/Exceptions.h"
#include "Basics/MutexLocker.h"
#include "Basics/RecursiveLocker.h"
#include "Basics/StringUtils.h"
#include "Basics/VelocyPackHelper.h"
#include "Basics/WriteLocker.h"
#include "Basics/hashes.h"
#include "Basics/system-functions.h"
#include "Cluster/ClusterCollectionCreationInfo.h"
#include "Cluster/ClusterHelpers.h"
#include "Cluster/RebootTracker.h"
#include "Cluster/ServerState.h"
#include "Logger/Logger.h"
#include "Random/RandomGenerator.h"
#include "Rest/CommonDefines.h"
#include "RestServer/DatabaseFeature.h"
#include "StorageEngine/PhysicalCollection.h"
#include "Utils/Events.h"
#include "VocBase/LogicalCollection.h"
#include "VocBase/LogicalView.h"
#include "VocBase/VocbaseInfo.h"

#ifdef USE_ENTERPRISE
#include "Enterprise/VocBase/SmartVertexCollection.h"
#include "Enterprise/VocBase/VirtualCollection.h"
#endif

#include <velocypack/Builder.h>
#include <velocypack/Collection.h>
#include <velocypack/Iterator.h>
#include <velocypack/Slice.h>
#include <velocypack/velocypack-aliases.h>

#include <boost/uuid/uuid.hpp>
#include <boost/uuid/uuid_generators.hpp>
#include <boost/uuid/uuid_io.hpp>

namespace {

static inline arangodb::AgencyOperation IncreaseVersion() {
  return arangodb::AgencyOperation{"Plan/Version",
                                   arangodb::AgencySimpleOperationType::INCREMENT_OP};
}

static inline std::string collectionPath(std::string const& dbName,
                                         std::string const& collection) {
  return "Plan/Collections/" + dbName + "/" + collection;
}

static inline arangodb::AgencyOperation CreateCollectionOrder(std::string const& dbName,
                                                              std::string const& collection,
                                                              VPackSlice const& info,
                                                              double timeout) {
#ifdef ARANGODB_ENABLE_MAINTAINER_MODE
  if (!info.get("shards").isEmptyObject() &&
      !arangodb::basics::VelocyPackHelper::getBooleanValue(info, arangodb::StaticStrings::IsSmart,
                                                           false)) {
    TRI_ASSERT(info.hasKey(arangodb::StaticStrings::IsBuilding));
    TRI_ASSERT(info.get(arangodb::StaticStrings::IsBuilding).isBool());
    TRI_ASSERT(info.get(arangodb::StaticStrings::IsBuilding).getBool() == true);
  }
#endif
  arangodb::AgencyOperation op{collectionPath(dbName, collection),
                               arangodb::AgencyValueOperationType::SET, info};
  op._ttl = static_cast<uint64_t>(timeout);
  return op;
}

static inline arangodb::AgencyPrecondition CreateCollectionOrderPrecondition(
    std::string const& dbName, std::string const& collection, VPackSlice const& info) {
  arangodb::AgencyPrecondition prec{collectionPath(dbName, collection),
                                    arangodb::AgencyPrecondition::Type::VALUE, info};
  return prec;
}

static inline arangodb::AgencyOperation CreateCollectionSuccess(
    std::string const& dbName, std::string const& collection, VPackSlice const& info) {
  TRI_ASSERT(!info.hasKey(arangodb::StaticStrings::IsBuilding));
  return arangodb::AgencyOperation{collectionPath(dbName, collection),
                                   arangodb::AgencyValueOperationType::SET, info};
}

}  // namespace

#ifdef _WIN32
// turn off warnings about too long type name for debug symbols blabla in MSVC
// only...
#pragma warning(disable : 4503)
#endif

using namespace arangodb;
using namespace arangodb::cluster;
using namespace arangodb::methods;

////////////////////////////////////////////////////////////////////////////////
/// @brief a local helper to report errors and messages
////////////////////////////////////////////////////////////////////////////////

static inline int setErrormsg(int ourerrno, std::string& errorMsg) {
  errorMsg = TRI_errno_string(ourerrno);
  return ourerrno;
}

////////////////////////////////////////////////////////////////////////////////
/// @brief check whether the JSON returns an error
////////////////////////////////////////////////////////////////////////////////

static inline bool hasError(VPackSlice const& slice) {
  return arangodb::basics::VelocyPackHelper::getBooleanValue(slice, "error", false);
}

////////////////////////////////////////////////////////////////////////////////
/// @brief extract the error message from a JSON
////////////////////////////////////////////////////////////////////////////////

static std::string extractErrorMessage(std::string const& shardId, VPackSlice const& slice) {
  std::string msg = " shardID:" + shardId + ": ";

  // add error message text
  msg += arangodb::basics::VelocyPackHelper::getStringValue(slice,
                                                            "errorMessage", "");

  // add error number
  if (slice.hasKey(StaticStrings::ErrorNum)) {
    VPackSlice const errorNum = slice.get(StaticStrings::ErrorNum);
    if (errorNum.isNumber()) {
      msg += " (errNum=" +
             arangodb::basics::StringUtils::itoa(errorNum.getNumericValue<uint32_t>()) +
             ")";
    }
  }

  return msg;
}

////////////////////////////////////////////////////////////////////////////////
/// @brief creates an empty collection info object
////////////////////////////////////////////////////////////////////////////////

CollectionInfoCurrent::CollectionInfoCurrent(uint64_t currentVersion)
    : _currentVersion(currentVersion) {}

////////////////////////////////////////////////////////////////////////////////
/// @brief destroys a collection info object
////////////////////////////////////////////////////////////////////////////////

CollectionInfoCurrent::~CollectionInfoCurrent() {}

////////////////////////////////////////////////////////////////////////////////
/// @brief creates a cluster info object
////////////////////////////////////////////////////////////////////////////////

ClusterInfo::ClusterInfo(application_features::ApplicationServer& server,
                         AgencyCallbackRegistry* agencyCallbackRegistry)
    : _server(server),
      _agency(),
      _agencyCallbackRegistry(agencyCallbackRegistry),
      _rebootTracker(SchedulerFeature::SCHEDULER),
      _planVersion(0),
      _currentVersion(0),
      _planLoader(std::thread::id()),
      _uniqid() {
  _uniqid._currentValue = 1ULL;
  _uniqid._upperValue = 0ULL;
  _uniqid._nextBatchStart = 1ULL;
  _uniqid._nextUpperValue = 0ULL;
  _uniqid._backgroundJobIsRunning = false;
  // Actual loading into caches is postponed until necessary
}
////////////////////////////////////////////////////////////////////////////////
/// @brief destroys a cluster info object
////////////////////////////////////////////////////////////////////////////////

ClusterInfo::~ClusterInfo() {}

////////////////////////////////////////////////////////////////////////////////
/// @brief cleanup method which frees cluster-internal shared ptrs on shutdown
////////////////////////////////////////////////////////////////////////////////

void ClusterInfo::cleanup() {
  while (true) {
    {
      MUTEX_LOCKER(mutexLocker, _idLock);
      if (!_uniqid._backgroundJobIsRunning) {
        break;
      }
    }
    std::this_thread::sleep_for(std::chrono::seconds(1));
  }

  MUTEX_LOCKER(mutexLocker, _planProt.mutex);

  TRI_ASSERT(_newPlannedViews.empty());  // only non-empty during loadPlan()
  _plannedViews.clear();
  _plannedCollections.clear();
  _shards.clear();
  _shardKeys.clear();
  _shardIds.clear();
  _currentCollections.clear();
}

void ClusterInfo::triggerBackgroundGetIds() {
  // Trigger a new load of batches
  _uniqid._nextBatchStart = 1ULL;
  _uniqid._nextUpperValue = 0ULL;

  try {
    if (_uniqid._backgroundJobIsRunning) {
      return;
    }
    _uniqid._backgroundJobIsRunning = true;
    std::thread([this] {
      auto guardRunning = scopeGuard([this] {
        MUTEX_LOCKER(mutexLocker, _idLock);
        _uniqid._backgroundJobIsRunning = false;
      });

      uint64_t result;
      try {
        result = _agency.uniqid(MinIdsPerBatch, 0.0);
      } catch (std::exception const&) {
        return;
      }

      {
        MUTEX_LOCKER(mutexLocker, _idLock);

        if (1ULL == _uniqid._nextBatchStart) {
          // Invalidate next batch
          _uniqid._nextBatchStart = result;
          _uniqid._nextUpperValue = result + MinIdsPerBatch - 1;
        }
        // If we get here, somebody else tried succeeded in doing the same,
        // so we just try again.
      }
    }).detach();
  } catch (std::exception const& e) {
    LOG_TOPIC("adef4", WARN, Logger::CLUSTER)
        << "Failed to trigger background get ids. " << e.what();
  }
}

/// @brief produces an agency dump and logs it
void ClusterInfo::logAgencyDump() const {
#ifdef ARANGODB_ENABLE_MAINTAINER_MODE
  AgencyComm ac;
  AgencyCommResult ag = ac.getValues("/");

  if (ag.successful()) {
    LOG_TOPIC("fe8ce", INFO, Logger::CLUSTER) << "Agency dump:\n"
                                              << ag.slice().toJson();
  } else {
    LOG_TOPIC("e7e30", WARN, Logger::CLUSTER) << "Could not get agency dump!";
  }
#endif
}

////////////////////////////////////////////////////////////////////////////////
/// @brief increase the uniqid value. if it exceeds the upper bound, fetch a
/// new upper bound value from the agency
////////////////////////////////////////////////////////////////////////////////

uint64_t ClusterInfo::uniqid(uint64_t count) {
  MUTEX_LOCKER(mutexLocker, _idLock);

  if (_uniqid._currentValue + count - 1 <= _uniqid._upperValue) {
    uint64_t result = _uniqid._currentValue;
    _uniqid._currentValue += count;
    return result;
  }

  // Try if we can use the next batch
  if (_uniqid._nextBatchStart + count - 1 <= _uniqid._nextUpperValue) {
    uint64_t result = _uniqid._nextBatchStart;
    _uniqid._currentValue = _uniqid._nextBatchStart + count;
    _uniqid._upperValue = _uniqid._nextUpperValue;
    triggerBackgroundGetIds();

    return result;
  }

  // We need to fetch from the agency

  uint64_t fetch = count;

  if (fetch < MinIdsPerBatch) {
    fetch = MinIdsPerBatch;
  }

  uint64_t result = _agency.uniqid(2 * fetch, 0.0);

  _uniqid._currentValue = result + count;
  _uniqid._upperValue = result + fetch - 1;
  // Invalidate next batch
  _uniqid._nextBatchStart = _uniqid._upperValue + 1;
  _uniqid._nextUpperValue = _uniqid._upperValue + fetch - 1;

  return result;
}

////////////////////////////////////////////////////////////////////////////////
/// @brief flush the caches (used for testing)
////////////////////////////////////////////////////////////////////////////////

void ClusterInfo::flush() {
  loadServers();
  loadCurrentDBServers();
  loadCurrentCoordinators();
  loadCurrentMappings();
  loadPlan();
  loadCurrent();
}

////////////////////////////////////////////////////////////////////////////////
/// @brief ask whether a cluster database exists
////////////////////////////////////////////////////////////////////////////////

bool ClusterInfo::doesDatabaseExist(DatabaseID const& databaseID, bool reload) {
  int tries = 0;

  if (reload || !_planProt.isValid || !_currentProt.isValid || !_DBServersProt.isValid) {
    loadPlan();
    loadCurrent();
    loadCurrentDBServers();
    ++tries;  // no need to reload if the database is not found
  }

  // From now on we know that all data has been valid once, so no need
  // to check the isValid flags again under the lock.

  while (true) {
    {
      size_t expectedSize;
      {
        READ_LOCKER(readLocker, _DBServersProt.lock);
        expectedSize = _DBServers.size();
      }

      // look up database by name:

      READ_LOCKER(readLocker, _planProt.lock);
      // _plannedDatabases is a map-type<DatabaseID, VPackSlice>
      auto it = _plannedDatabases.find(databaseID);

      if (it != _plannedDatabases.end()) {
        // found the database in Plan
        READ_LOCKER(readLocker, _currentProt.lock);
        // _currentDatabases is
        //     a map-type<DatabaseID, a map-type<ServerID, VPackSlice>>
        auto it2 = _currentDatabases.find(databaseID);

        if (it2 != _currentDatabases.end()) {
          // found the database in Current

          return ((*it2).second.size() >= expectedSize);
        }
      }
    }

    if (++tries >= 2) {
      break;
    }

    loadPlan();
    loadCurrent();
    loadCurrentDBServers();
  }

  return false;
}

////////////////////////////////////////////////////////////////////////////////
/// @brief get list of databases in the cluster
////////////////////////////////////////////////////////////////////////////////

std::vector<DatabaseID> ClusterInfo::databases(bool reload) {
  std::vector<DatabaseID> result;

  if (_clusterId.empty()) {
    loadClusterId();
  }

  if (reload || !_planProt.isValid || !_currentProt.isValid || !_DBServersProt.isValid) {
    loadPlan();
    loadCurrent();
    loadCurrentDBServers();
  }

  // From now on we know that all data has been valid once, so no need
  // to check the isValid flags again under the lock.

  size_t expectedSize;
  {
    READ_LOCKER(readLocker, _DBServersProt.lock);
    expectedSize = _DBServers.size();
  }

  {
    READ_LOCKER(readLockerPlanned, _planProt.lock);
    READ_LOCKER(readLockerCurrent, _currentProt.lock);
    // _plannedDatabases is a map-type<DatabaseID, VPackSlice>
    auto it = _plannedDatabases.begin();

    while (it != _plannedDatabases.end()) {
      // _currentDatabases is:
      //   a map-type<DatabaseID, a map-type<ServerID, VPackSlice>>
      auto it2 = _currentDatabases.find((*it).first);

      if (it2 != _currentDatabases.end()) {
        if ((*it2).second.size() >= expectedSize) {
          result.push_back((*it).first);
        }
      }

      ++it;
    }
  }
  return result;
}

/// @brief Load cluster ID
void ClusterInfo::loadClusterId() {
  // Contact agency for /<prefix>/Cluster
  AgencyCommResult result = _agency.getValues("Cluster");

  // Parse
  if (result.successful()) {
    VPackSlice slice = result.slice()[0].get(
        std::vector<std::string>({AgencyCommManager::path(), "Cluster"}));
    if (slice.isString()) {
      _clusterId = slice.copyString();
    }
  }
}

////////////////////////////////////////////////////////////////////////////////
/// @brief (re-)load the information about our plan
/// Usually one does not have to call this directly.
////////////////////////////////////////////////////////////////////////////////

static std::string const prefixPlan = "Plan";

void ClusterInfo::loadPlan() {
  DatabaseFeature& databaseFeature = _server.getFeature<DatabaseFeature>();

  ++_planProt.wantedVersion;  // Indicate that after *NOW* somebody has to
                              // reread from the agency!

  MUTEX_LOCKER(mutexLocker, _planProt.mutex);  // only one may work at a time

  // For ArangoSearch views we need to get access to immediately created views
  // in order to allow links to be created correctly.
  // For the scenario above, we track such views in '_newPlannedViews' member
  // which is supposed to be empty before and after 'ClusterInfo::loadPlan()'
  // execution. In addition, we do the following "trick" to provide access to
  // '_newPlannedViews' from outside 'ClusterInfo': in case if
  // 'ClusterInfo::getView' has been called from within 'ClusterInfo::loadPlan',
  // we redirect caller to search view in
  // '_newPlannedViews' member instead of '_plannedViews'

  // set plan loader
  TRI_ASSERT(_newPlannedViews.empty());
  _planLoader = std::this_thread::get_id();

  // ensure we'll eventually reset plan loader
  auto resetLoader = scopeGuard([this]() {
    _planLoader = std::thread::id();
    _newPlannedViews.clear();
  });

  bool planValid = true;  // has the loadPlan compleated without skipping valid objects
  uint64_t storedVersion = _planProt.wantedVersion;  // this is the version
                                                     // we will set in the end

  LOG_TOPIC("eb0e4", DEBUG, Logger::CLUSTER)
      << "loadPlan: wantedVersion=" << storedVersion
      << ", doneVersion=" << _planProt.doneVersion;

  if (_planProt.doneVersion == storedVersion) {
    // Somebody else did, what we intended to do, so just return
    return;
  }

  // Now contact the agency:
  AgencyCommResult result = _agency.getValues(prefixPlan);

  if (!result.successful()) {
    LOG_TOPIC("989d5", DEBUG, Logger::CLUSTER)
        << "Error while loading " << prefixPlan
        << " httpCode: " << result.httpCode() << " errorCode: " << result.errorCode()
        << " errorMessage: " << result.errorMessage() << " body: " << result.body();

    return;
  }

  auto resultSlice = result.slice();

  if (!resultSlice.isArray() || resultSlice.length() != 1) {
    LOG_TOPIC("e089b", DEBUG, Logger::CLUSTER)
        << "Error while loading " << prefixPlan << " response structure is not an array of size 1"
        << " httpCode: " << result.httpCode() << " errorCode: " << result.errorCode()
        << " errorMessage: " << result.errorMessage() << " body: " << result.body();

    return;
  }

  auto slice = resultSlice[0].get(  // get slice
      std::vector<std::string>({AgencyCommManager::path(), "Plan"})  // args
  );

  auto planBuilder = std::make_shared<velocypack::Builder>(slice);
  auto planSlice = planBuilder->slice();

  if (!planSlice.isObject()) {
    LOG_TOPIC("bc8e1", ERR, Logger::CLUSTER)
        << "\"Plan\" is not an object in agency";

    return;
  }

  uint64_t newPlanVersion = 0;
  auto planVersionSlice = planSlice.get("Version");

  if (planVersionSlice.isNumber()) {
    try {
      newPlanVersion = planVersionSlice.getNumber<uint64_t>();
    } catch (...) {
    }
  }

  LOG_TOPIC("c6303", TRACE, Logger::CLUSTER) << "loadPlan: newPlanVersion=" << newPlanVersion;

  if (newPlanVersion == 0) {
    LOG_TOPIC("d68ae", WARN, Logger::CLUSTER)
        << "Attention: /arango/Plan/Version in the agency is not set or not a "
           "positive number.";
  }

  {
    READ_LOCKER(guard, _planProt.lock);

    if (_planProt.isValid && newPlanVersion <= _planVersion) {
      LOG_TOPIC("20450", DEBUG, Logger::CLUSTER)
          << "We already know this or a later version, do not update. "
          << "newPlanVersion=" << newPlanVersion << " _planVersion=" << _planVersion;

      return;
    }
  }

  decltype(_plannedDatabases) newDatabases;
  std::set<std::string> buildingDatabases;
  decltype(_plannedCollections) newCollections;  // map<string /*database id*/
                                                 //    ,map<string /*collection id*/
                                                 //        ,shared_ptr<LogicalCollection>
                                                 //        >
                                                 //    >
  decltype(_shards) newShards;
  decltype(_shardServers) newShardServers;
  decltype(_shardKeys) newShardKeys;

  bool swapDatabases = false;
  bool swapCollections = false;
  bool swapViews = false;

  auto planDatabasesSlice = planSlice.get("Databases");

  if (planDatabasesSlice.isObject()) {
    swapDatabases = true;  // mark for swap even if no databases present to ensure dangling datasources are removed

    std::string name;

    for (auto const& database : velocypack::ObjectIterator(planDatabasesSlice)) {
      try {
        name = database.key.copyString();
      } catch (arangodb::velocypack::Exception const& e) {
        LOG_TOPIC("adc82", ERR, Logger::AGENCY)
            << "Failed to get database name from json, error '" << e.what()
            << "'. VelocyPack: " << database.key.toJson();

        throw;
      }

      // We create the database object on the coordinator here, because
      // it is used to create LogicalCollection instances further
      // down in this function.
      if (ServerState::instance()->isCoordinator() &&
          !database.value.hasKey(StaticStrings::DatabaseIsBuilding)) {
        TRI_vocbase_t* vocbase = databaseFeature.lookupDatabase(name);
        if (vocbase == nullptr) {
          // database does not yet exist, create it now
          
          // create a local database object...
<<<<<<< HEAD
          arangodb::CreateDatabaseInfo info(_server);
          info.load(name, id);

          Result res = databaseFeature.createDatabase(info, vocbase);

=======
          arangodb::CreateDatabaseInfo info;
          Result res = info.load(database.value, VPackSlice::emptyArraySlice());
>>>>>>> 8a56ed9a
          if (res.fail()) {
            LOG_TOPIC("94357", ERR, arangodb::Logger::AGENCY)
                << "validating data for local database '" << name
                << "' failed: " << res.errorMessage();
          } else {
            res = databaseFeature->createDatabase(info, vocbase);

            if (res.fail()) {
              LOG_TOPIC("91870", ERR, arangodb::Logger::AGENCY)
                  << "creating local database '" << name
                  << "' failed: " << res.errorMessage();
            }
          }
        }
      }

      // On a coordinator we can only see databases that have been fully created
      if (!(ServerState::instance()->isCoordinator() &&
            database.value.hasKey(StaticStrings::DatabaseIsBuilding))) {
        newDatabases.emplace(std::move(name), database.value);
      } else {
        buildingDatabases.emplace(std::move(name));
      }
    }
  }

  // Ensure views are being created BEFORE collections to allow
  // links find them
  // Immediate children of "Views" are database names, then ids
  // of views, then one JSON object with the description:

  // "Plan":{"Views": {
  //  "_system": {
  //    "654321": {
  //      "id": "654321",
  //      "name": "v",
  //      "collections": [
  //        <list of cluster-wide collection IDs of linked collections>
  //      ]
  //    },...
  //  },...
  //  }}

  // Now the same for views:
  auto planViewsSlice = planSlice.get("Views");  // format above

  if (planViewsSlice.isObject()) {
    swapViews = true;  // mark for swap even if no databases present to ensure dangling datasources are removed

    for (auto const& databasePairSlice : velocypack::ObjectIterator(planViewsSlice)) {
      auto const& viewsSlice = databasePairSlice.value;

      if (!viewsSlice.isObject()) {
        LOG_TOPIC("0ee7f", INFO, Logger::AGENCY)
            << "Views in the plan is not a valid json object."
            << " Views will be ignored for now and the invalid information"
            << " will be repaired. VelocyPack: " << viewsSlice.toJson();

        continue;
      }

      auto const databaseName = databasePairSlice.key.copyString();
      auto* vocbase = databaseFeature.lookupDatabase(databaseName);

      if (!vocbase) {
        // No database with this name found.
        // We have an invalid state here.
        LOG_TOPIC("f105f", WARN, Logger::AGENCY)
            << "No database '" << databaseName << "' found,"
            << " corresponding view will be ignored for now and the "
            << "invalid information will be repaired. VelocyPack: "
            << viewsSlice.toJson();
        planValid &= !viewsSlice.length();  // cannot find vocbase for defined views (allow empty views for missing vocbase)

        continue;
      }

      for (auto const& viewPairSlice : velocypack::ObjectIterator(viewsSlice)) {
        auto const& viewSlice = viewPairSlice.value;

        if (!viewSlice.isObject()) {
          LOG_TOPIC("2487b", INFO, Logger::AGENCY)
              << "View entry is not a valid json object."
              << " The view will be ignored for now and the invalid "
              << "information will be repaired. VelocyPack: " << viewSlice.toJson();

          continue;
        }

        auto const viewId = viewPairSlice.key.copyString();

        try {
          LogicalView::ptr view;
          auto res = LogicalView::instantiate(  // instantiate
              view, *vocbase, viewPairSlice.value, newPlanVersion  // args
          );

          if (!res.ok() || !view) {
            LOG_TOPIC("b0d48", ERR, Logger::AGENCY)
                << "Failed to create view '" << viewId
                << "'. The view will be ignored for now and the invalid "
                << "information will be repaired. VelocyPack: " << viewSlice.toJson();
            planValid = false;  // view creation failure

            continue;
          }

          auto& views = _newPlannedViews[databaseName];

          // register with guid/id/name
          views.reserve(views.size() + 3);
          views[viewId] = view;
          views[view->name()] = view;
          views[view->guid()] = view;
        } catch (std::exception const& ex) {
          // The Plan contains invalid view information.
          // This should not happen in healthy situations.
          // If it happens in unhealthy situations the
          // cluster should not fail.
          LOG_TOPIC("ec9e6", ERR, Logger::AGENCY)
              << "Failed to load information for view '" << viewId
              << "': " << ex.what() << ". invalid information in Plan. The "
              << "view will be ignored for now and the invalid "
              << "information will be repaired. VelocyPack: " << viewSlice.toJson();

          TRI_ASSERT(false);
          continue;
        } catch (...) {
          // The Plan contains invalid view information.
          // This should not happen in healthy situations.
          // If it happens in unhealthy situations the
          // cluster should not fail.
          LOG_TOPIC("660bf", ERR, Logger::AGENCY)
              << "Failed to load information for view '" << viewId
              << ". invalid information in Plan. The view will "
              << "be ignored for now and the invalid information will "
              << "be repaired. VelocyPack: " << viewSlice.toJson();

          TRI_ASSERT(false);
          continue;
        }
      }
    }
  }

  // Immediate children of "Collections" are database names, then ids
  // of collections, then one JSON object with the description:

  // "Plan":{"Collections": {
  //  "_system": {
  //    "3010001": {
  //      "deleted": false,
  //      DO_COMPACT: true,
  //      "id": "3010001",
  //      INDEX_BUCKETS: 8,
  //      "indexes": [
  //        {
  //          "fields": [
  //            "_key"
  //          ],
  //          "id": "0",
  //          "sparse": false,
  //          "type": "primary",
  //          "unique": true
  //        }
  //      ],
  //      "isSmart": false,
  //      "isSystem": true,
  //      "isVolatile": false,
  //      JOURNAL_SIZE: 1048576,
  //      "keyOptions": {
  //        "allowUserKeys": true,
  //        "lastValue": 0,
  //        "type": "traditional"
  //      },
  //      "name": "_graphs",
  //      "numberOfSh ards": 1,
  //      "path": "",
  //      "replicationFactor": 2,
  //      "shardKeys": [
  //        "_key"
  //      ],
  //      "shards": {
  //        "s3010002": [
  //          "PRMR-bf44d6fe-e31c-4b09-a9bf-e2df6c627999",
  //          "PRMR-11a29830-5aca-454b-a2c3-dac3a08baca1"
  //        ]
  //      },
  //      "status": 3,
  //      "statusString": "loaded",
  //      "type": 2,
  //      StaticStrings::WaitForSyncString: false
  //    },...
  //  },...
  // }}

  auto planCollectionsSlice = planSlice.get("Collections");  // format above

  if (planCollectionsSlice.isObject()) {
    swapCollections = true;  // mark for swap even if no databases present to ensure dangling datasources are removed

    bool const isCoordinator = ServerState::instance()->isCoordinator();

    for (auto const& databasePairSlice : velocypack::ObjectIterator(planCollectionsSlice)) {
      auto const& collectionsSlice = databasePairSlice.value;

      if (!collectionsSlice.isObject()) {
        LOG_TOPIC("e2e7a", INFO, Logger::AGENCY)
            << "Collections in the plan is not a valid json object."
            << " Collections will be ignored for now and the invalid "
            << "information will be repaired. VelocyPack: " << collectionsSlice.toJson();

        continue;
      }

      DatabaseCollections databaseCollections;
      auto const databaseName = databasePairSlice.key.copyString();

      // Skip databases that are still building.
      if (buildingDatabases.find(databaseName) != buildingDatabases.end()) {
        continue;
      }
      auto* vocbase = databaseFeature.lookupDatabase(databaseName);

      if (!vocbase) {
        // No database with this name found.
        // We have an invalid state here.
        LOG_TOPIC("83d4c", WARN, Logger::AGENCY)
            << "No database '" << databaseName << "' found,"
            << " corresponding collection will be ignored for now and the "
            << "invalid information will be repaired. VelocyPack: "
            << collectionsSlice.toJson();
        planValid &= !collectionsSlice.length();  // cannot find vocbase for defined collections (allow empty collections for missing vocbase)

        continue;
      }

      for (auto const& collectionPairSlice : velocypack::ObjectIterator(collectionsSlice)) {
        auto const& collectionSlice = collectionPairSlice.value;

        if (!collectionSlice.isObject()) {
          LOG_TOPIC("0f689", WARN, Logger::AGENCY)
              << "Collection entry is not a valid json object."
              << " The collection will be ignored for now and the invalid "
              << "information will be repaired. VelocyPack: " << collectionSlice.toJson();

          continue;
        }

        auto const collectionId = collectionPairSlice.key.copyString();

        try {
          std::shared_ptr<LogicalCollection> newCollection;

#ifdef USE_ENTERPRISE
          auto isSmart = collectionSlice.get(StaticStrings::IsSmart);

          if (isSmart.isTrue()) {
            auto type = collectionSlice.get(StaticStrings::DataSourceType);

            if (type.isInteger() && type.getUInt() == TRI_COL_TYPE_EDGE) {
              newCollection = std::make_shared<VirtualSmartEdgeCollection>(  // create collection
                  *vocbase, collectionSlice, newPlanVersion  // args
              );
            } else {
              newCollection = std::make_shared<SmartVertexCollection>(  // create collection
                  *vocbase, collectionSlice, newPlanVersion  // args
              );
            }
          } else
#endif
          {
            newCollection = std::make_shared<LogicalCollection>(  // create collection
                *vocbase, collectionSlice, true, newPlanVersion  // args
            );
          }

          auto& collectionName = newCollection->name();

          bool isBuilding = isCoordinator &&
                            arangodb::basics::VelocyPackHelper::getBooleanValue(
                                collectionSlice, StaticStrings::IsBuilding, false);
          if (isCoordinator) {
            // copying over index estimates from the old version of the
            // collection into the new one
            LOG_TOPIC("7a884", TRACE, Logger::CLUSTER)
                << "copying index estimates";

            // it is effectively safe to access _plannedCollections in
            // read-only mode here, as the only places that modify
            // _plannedCollections are the shutdown and this function
            // itself, which is protected by a mutex
            auto it = _plannedCollections.find(databaseName);
            if (it != _plannedCollections.end()) {
              auto it2 = (*it).second.find(collectionId);

              if (it2 != (*it).second.end()) {
                try {
                  auto estimates = (*it2).second->clusterIndexEstimates(false);

                  if (!estimates.empty()) {
                    // already have an estimate... now copy it over
                    newCollection->setClusterIndexEstimates(std::move(estimates));
                  }
                } catch (...) {
                  // this may fail during unit tests, when mocks are used
                }
              }
            }
          }

          // NOTE: This is building has the following feature. A collection needs to be working on
          // all DBServers to allow replication to go on, also we require to have the shards planned.
          // BUT: The users should not be able to detect these collections.
          // Hence we simply do NOT add the collection to the coordinator local vocbase, which happens
          // inside the IF

          if (!isBuilding) {
            // register with name as well as with id:
            databaseCollections.emplace(collectionName, newCollection);
            databaseCollections.emplace(collectionId, newCollection);
          }

          newShardKeys.emplace(collectionId, std::make_shared<std::vector<std::string>>(
                                                 newCollection->shardKeys()));

          auto shardIDs = newCollection->shardIds();
          auto shards = std::make_shared<std::vector<std::string>>();
          shards->reserve(shardIDs->size());

          for (auto const& p : *shardIDs) {
            shards->push_back(p.first);
            newShardServers.emplace(p.first, p.second);
          }

          // Sort by the number in the shard ID ("s0000001" for example):
          std::sort(            // sort
              shards->begin(),  // begin
              shards->end(),    // end
              [](std::string const& a, std::string const& b) -> bool {
                return std::strtol(a.c_str() + 1, nullptr, 10) <
                       std::strtol(b.c_str() + 1, nullptr, 10);
              }  // comparator
          );
          newShards.emplace(collectionId, std::move(shards));
        } catch (std::exception const& ex) {
          // The plan contains invalid collection information.
          // This should not happen in healthy situations.
          // If it happens in unhealthy situations the
          // cluster should not fail.
          LOG_TOPIC("359f3", ERR, Logger::AGENCY)
              << "Failed to load information for collection '" << collectionId
              << "': " << ex.what() << ". invalid information in plan. The "
              << "collection will be ignored for now and the invalid "
              << "information will be repaired. VelocyPack: " << collectionSlice.toJson();

          TRI_ASSERT(false);
          continue;
        } catch (...) {
          // The plan contains invalid collection information.
          // This should not happen in healthy situations.
          // If it happens in unhealthy situations the
          // cluster should not fail.
          LOG_TOPIC("5f3d5", ERR, Logger::AGENCY)
              << "Failed to load information for collection '" << collectionId
              << ". invalid information in plan. The collection will "
              << "be ignored for now and the invalid information will "
              << "be repaired. VelocyPack: " << collectionSlice.toJson();

          TRI_ASSERT(false);
          continue;
        }
      }

      newCollections.emplace(std::move(databaseName), std::move(databaseCollections));
    }
    LOG_TOPIC("12dfa", DEBUG, Logger::CLUSTER)
        << "loadPlan done: wantedVersion=" << storedVersion
        << ", doneVersion=" << _planProt.doneVersion;
  }

  WRITE_LOCKER(writeLocker, _planProt.lock);

  _plan = std::move(planBuilder);
  _planVersion = newPlanVersion;

  if (swapDatabases) {
    _plannedDatabases.swap(newDatabases);
  }

  if (swapCollections) {
    _plannedCollections.swap(newCollections);
    _shards.swap(newShards);
    _shardKeys.swap(newShardKeys);
    _shardServers.swap(newShardServers);
  }

  if (swapViews) {
    _plannedViews.swap(_newPlannedViews);
  }

  // mark plan as fully loaded only if all incoming objects were fully loaded
  // must still swap structures to allow creation of new vocbases and removal of stale datasources
  if (planValid) {
    _planProt.doneVersion = storedVersion;
    _planProt.isValid = true;
  }
}

////////////////////////////////////////////////////////////////////////////////
/// @brief (re-)load the information about current databases
/// Usually one does not have to call this directly.
////////////////////////////////////////////////////////////////////////////////

static std::string const prefixCurrent = "Current";

void ClusterInfo::loadCurrent() {
  // We need to update ServersKnown to notice rebootId changes for all servers.
  // To keep things simple and separate, we call loadServers here instead of
  // trying to integrate the servers upgrade code into loadCurrent, even if that
  // means small bits of the plan are read twice.
  loadServers();

  ++_currentProt.wantedVersion;  // Indicate that after *NOW* somebody has to
                                 // reread from the agency!

  MUTEX_LOCKER(mutexLocker, _currentProt.mutex);  // only one may work at a time
  uint64_t storedVersion = _currentProt.wantedVersion;  // this is the version

  // we will set at the end
  if (_currentProt.doneVersion == storedVersion) {
    // Somebody else did, what we intended to do, so just return
    return;
  }

  LOG_TOPIC("54789", DEBUG, Logger::CLUSTER)
      << "loadCurrent: wantedVersion: " << _currentProt.wantedVersion;

  // Now contact the agency:
  AgencyCommResult result = _agency.getValues(prefixCurrent);

  if (!result.successful()) {
    LOG_TOPIC("5d4e4", DEBUG, Logger::CLUSTER)
        << "Error while loading " << prefixCurrent
        << " httpCode: " << result.httpCode() << " errorCode: " << result.errorCode()
        << " errorMessage: " << result.errorMessage() << " body: " << result.body();

    return;
  }

  auto resultSlice = result.slice();

  if (!resultSlice.isArray() || resultSlice.length() != 1) {
    LOG_TOPIC("b020c", DEBUG, Logger::CLUSTER)
        << "Error while loading " << prefixCurrent << " response structure is not an array of size 1"
        << " httpCode: " << result.httpCode() << " errorCode: " << result.errorCode()
        << " errorMessage: " << result.errorMessage() << " body: " << result.body();

    return;
  }

  auto slice = resultSlice[0].get(  // get slice
      std::vector<std::string>({AgencyCommManager::path(), "Current"})  // args
  );
  auto currentBuilder = std::make_shared<velocypack::Builder>();

  currentBuilder->add(slice);

  auto currentSlice = currentBuilder->slice();

  if (!currentSlice.isObject()) {
    LOG_TOPIC("b8410", ERR, Logger::CLUSTER) << "Current is not an object!";

    LOG_TOPIC("eed43", DEBUG, Logger::CLUSTER) << "loadCurrent done.";

    return;
  }

  uint64_t newCurrentVersion = 0;
  auto currentVersionSlice = currentSlice.get("Version");

  if (currentVersionSlice.isNumber()) {
    try {
      newCurrentVersion = currentVersionSlice.getNumber<uint64_t>();
    } catch (...) {
    }
  }

  if (newCurrentVersion == 0) {
    LOG_TOPIC("e088e", WARN, Logger::CLUSTER)
        << "Attention: /arango/Current/Version in the agency is not set or not "
           "a positive number.";
  }

  {
    READ_LOCKER(guard, _currentProt.lock);

    if (_currentProt.isValid && newCurrentVersion <= _currentVersion) {
      LOG_TOPIC("00d58", DEBUG, Logger::CLUSTER)
          << "We already know this or a later version, do not update. "
          << "newCurrentVersion=" << newCurrentVersion
          << " _currentVersion=" << _currentVersion;

      return;
    }
  }

  decltype(_currentDatabases) newDatabases;
  decltype(_currentCollections) newCollections;
  decltype(_shardIds) newShardIds;

  bool swapDatabases = false;
  bool swapCollections = false;

  auto currentDatabasesSlice = currentSlice.get("Databases");

  if (currentDatabasesSlice.isObject()) {
    swapDatabases = true;

    for (auto const& databaseSlicePair : velocypack::ObjectIterator(currentDatabasesSlice)) {
      auto const database = databaseSlicePair.key.copyString();

      if (!databaseSlicePair.value.isObject()) {
        continue;
      }

      std::unordered_map<ServerID, velocypack::Slice> serverList;

      for (auto const& serverSlicePair :
           velocypack::ObjectIterator(databaseSlicePair.value)) {
        serverList.emplace(serverSlicePair.key.copyString(), serverSlicePair.value);
      }

      newDatabases.emplace(database, serverList);
    }
  }

  auto currentCollectionsSlice = currentSlice.get("Collections");

  if (currentCollectionsSlice.isObject()) {
    swapCollections = true;

    for (auto const& databaseSlice : velocypack::ObjectIterator(currentCollectionsSlice)) {
      auto const databaseName = databaseSlice.key.copyString();
      DatabaseCollectionsCurrent databaseCollections;

      for (auto const& collectionSlice :
           velocypack::ObjectIterator(databaseSlice.value)) {
        auto const collectionName = collectionSlice.key.copyString();

        auto collectionDataCurrent =
            std::make_shared<CollectionInfoCurrent>(newCurrentVersion);

        for (auto const& shardSlice : velocypack::ObjectIterator(collectionSlice.value)) {
          auto const shardID = shardSlice.key.copyString();

          collectionDataCurrent->add(shardID, shardSlice.value);

          // Note that we have only inserted the CollectionInfoCurrent under
          // the collection ID and not under the name! It is not possible
          // to query the current collection info by name. This is because
          // the correct place to hold the current name is in the plan.
          // Thus: Look there and get the collection ID from there. Then
          // ask about the current collection info.

          // Now take note of this shard and its responsible server:
          auto servers = std::make_shared<std::vector<ServerID>>(
              collectionDataCurrent->servers(shardID)  // args
          );

          newShardIds.emplace(shardID, servers);
        }

        databaseCollections.emplace(collectionName, collectionDataCurrent);
      }

      newCollections.emplace(databaseName, databaseCollections);
    }
  }

  // Now set the new value:
  WRITE_LOCKER(writeLocker, _currentProt.lock);

  _current = currentBuilder;
  _currentVersion = newCurrentVersion;

  if (swapDatabases) {
    _currentDatabases.swap(newDatabases);
  }

  if (swapCollections) {
    LOG_TOPIC("b4059", TRACE, Logger::CLUSTER)
        << "Have loaded new collections current cache!";
    _currentCollections.swap(newCollections);
    _shardIds.swap(newShardIds);
  }

  _currentProt.doneVersion = storedVersion;
  _currentProt.isValid = true;
}

/// @brief ask about a collection
/// If it is not found in the cache, the cache is reloaded once
/// if the collection is not found afterwards, this method will throw an
/// exception

std::shared_ptr<LogicalCollection> ClusterInfo::getCollection(DatabaseID const& databaseID,
                                                              CollectionID const& collectionID) {
  auto c = getCollectionNT(databaseID, collectionID);

  if (c == nullptr) {
    THROW_ARANGO_EXCEPTION_MESSAGE(TRI_ERROR_ARANGO_DATA_SOURCE_NOT_FOUND,
                                   getCollectionNotFoundMsg(databaseID, collectionID)  // message
    );
  } else {
    return c;
  }
}

std::shared_ptr<LogicalCollection> ClusterInfo::getCollectionNT(DatabaseID const& databaseID,
                                                                CollectionID const& collectionID) {
  int tries = 0;

  if (!_planProt.isValid) {
    loadPlan();
    ++tries;
  }

  while (true) {  // left by break
    {
      READ_LOCKER(readLocker, _planProt.lock);
      // look up database by id
      AllCollections::const_iterator it = _plannedCollections.find(databaseID);

      if (it != _plannedCollections.end()) {
        // look up collection by id (or by name)
        DatabaseCollections::const_iterator it2 = (*it).second.find(collectionID);

        if (it2 != (*it).second.end()) {
          return (*it2).second;
        }
      }
    }
    if (++tries >= 2) {
      break;
    }

    // must load collections outside the lock
    loadPlan();
  }
  return nullptr;
}

std::string ClusterInfo::getCollectionNotFoundMsg(DatabaseID const& databaseID,
                                                  CollectionID const& collectionID) {
  return "Collection not found: " + collectionID + " in database " + databaseID;
}

////////////////////////////////////////////////////////////////////////////////
/// @brief ask about all collections
////////////////////////////////////////////////////////////////////////////////

std::vector<std::shared_ptr<LogicalCollection>> const ClusterInfo::getCollections(DatabaseID const& databaseID) {
  std::vector<std::shared_ptr<LogicalCollection>> result;

  // always reload
  loadPlan();

  READ_LOCKER(readLocker, _planProt.lock);
  // look up database by id
  AllCollections::const_iterator it = _plannedCollections.find(databaseID);

  if (it == _plannedCollections.end()) {
    return result;
  }

  // iterate over all collections
  DatabaseCollections::const_iterator it2 = (*it).second.begin();
  while (it2 != (*it).second.end()) {
    char c = (*it2).first[0];

    if (c < '0' || c > '9') {
      // skip collections indexed by id
      result.push_back((*it2).second);
    }

    ++it2;
  }

  return result;
}

////////////////////////////////////////////////////////////////////////////////
/// @brief ask about a collection in current. This returns information about
/// all shards in the collection.
/// If it is not found in the cache, the cache is reloaded once.
////////////////////////////////////////////////////////////////////////////////

std::shared_ptr<CollectionInfoCurrent> ClusterInfo::getCollectionCurrent(
    DatabaseID const& databaseID, CollectionID const& collectionID) {
  int tries = 0;

  if (!_currentProt.isValid) {
    loadCurrent();
    ++tries;
  }

  while (true) {
    {
      READ_LOCKER(readLocker, _currentProt.lock);
      // look up database by id
      AllCollectionsCurrent::const_iterator it = _currentCollections.find(databaseID);

      if (it != _currentCollections.end()) {
        // look up collection by id
        DatabaseCollectionsCurrent::const_iterator it2 = (*it).second.find(collectionID);

        if (it2 != (*it).second.end()) {
          return (*it2).second;
        }
      }
    }

    if (++tries >= 2) {
      break;
    }

    // must load collections outside the lock
    loadCurrent();
  }

  return std::make_shared<CollectionInfoCurrent>(0);
}

RebootTracker& ClusterInfo::rebootTracker() noexcept { return _rebootTracker; }

RebootTracker const& ClusterInfo::rebootTracker() const noexcept {
  return _rebootTracker;
}

//////////////////////////////////////////////////////////////////////////////
/// @brief ask about a view
/// If it is not found in the cache, the cache is reloaded once. The second
/// argument can be a view ID or a view name (both cluster-wide).
//////////////////////////////////////////////////////////////////////////////

std::shared_ptr<LogicalView> ClusterInfo::getView(DatabaseID const& databaseID,
                                                  ViewID const& viewID) {
  if (viewID.empty()) {
    return nullptr;
  }

  auto lookupView = [](AllViews const& dbs, DatabaseID const& databaseID,
                       ViewID const& viewID) noexcept -> std::shared_ptr<LogicalView> {
    // look up database by id
    auto const db = dbs.find(databaseID);

    if (db != dbs.end()) {
      // look up view by id (or by name)
      auto& views = db->second;
      auto const view = views.find(viewID);

      if (view != views.end()) {
        return view->second;
      }
    }

    return nullptr;
  };

  if (std::this_thread::get_id() == _planLoader) {
    // we're loading plan, lookup inside immediately created planned views
    // already protected by _planProt.mutex, don't need to lock there
    return lookupView(_newPlannedViews, databaseID, viewID);
  }

  int tries = 0;

  if (!_planProt.isValid) {
    loadPlan();
    ++tries;
  }

  while (true) {  // left by break
    {
      READ_LOCKER(readLocker, _planProt.lock);
      auto const view = lookupView(_plannedViews, databaseID, viewID);

      if (view) {
        return view;
      }
    }
    if (++tries >= 2) {
      break;
    }

    // must load plan outside the lock
    loadPlan();
  }

  LOG_TOPIC("a227e", DEBUG, Logger::CLUSTER)
      << "View not found: '" << viewID << "' in database '" << databaseID << "'";

  return nullptr;
}

//////////////////////////////////////////////////////////////////////////////
/// @brief ask about all views of a database
//////////////////////////////////////////////////////////////////////////////

std::vector<std::shared_ptr<LogicalView>> const ClusterInfo::getViews(DatabaseID const& databaseID) {
  std::vector<std::shared_ptr<LogicalView>> result;

  // always reload
  loadPlan();

  READ_LOCKER(readLocker, _planProt.lock);
  // look up database by id
  AllViews::const_iterator it = _plannedViews.find(databaseID);

  if (it == _plannedViews.end()) {
    return result;
  }

  // iterate over all collections
  DatabaseViews::const_iterator it2 = (*it).second.begin();
  while (it2 != it->second.end()) {
    char c = it2->first[0];
    if (c >= '0' && c <= '9') {
      // skip views indexed by name
      result.emplace_back(it2->second);
    }
    ++it2;
  }

  return result;
}

// Build the VPackSlice that contains the `isBuilding` entry
void ClusterInfo::buildIsBuildingSlice(CreateDatabaseInfo const& database,
                                       VPackBuilder& builder) {
  VPackObjectBuilder guard(&builder);
  database.toVelocyPack(builder);

  builder.add(StaticStrings::DatabaseCoordinator,
              VPackValue(ServerState::instance()->getId()));
  builder.add(StaticStrings::DatabaseCoordinatorRebootId,
              VPackValue(ServerState::instance()->getRebootId()));
  builder.add(StaticStrings::DatabaseIsBuilding, VPackValue(true));
}

// Build the VPackSlice that does not contain  the `isBuilding` entry
void ClusterInfo::buildFinalSlice(CreateDatabaseInfo const& database,
                                  VPackBuilder& builder) {
  VPackObjectBuilder guard(&builder);
  database.toVelocyPack(builder);
}

// This waits for the database described in `database` to turn up in `Current`
// and no DBServer is allowed to report an error.
Result ClusterInfo::waitForDatabaseInCurrent(CreateDatabaseInfo const& database) {
  AgencyComm ac;
  AgencyCommResult res;

  auto DBServers = std::make_shared<std::vector<ServerID>>(getCurrentDBServers());
  auto dbServerResult = std::make_shared<std::atomic<int>>(-1);
  std::shared_ptr<std::string> errMsg = std::make_shared<std::string>();

  std::function<bool(VPackSlice const& result)> dbServerChanged = [=](VPackSlice const& result) {
    size_t numDbServers = DBServers->size();
    if (result.isObject() && result.length() >= numDbServers) {
      // We use >= here since the number of DBservers could have increased
      // during the creation of the database and we might not yet have
      // the latest list. Thus there could be more reports than we know
      // servers.
      VPackObjectIterator dbs(result);

      std::string tmpMsg = "";
      bool tmpHaveError = false;

      for (VPackObjectIterator::ObjectPair dbserver : dbs) {
        VPackSlice slice = dbserver.value;
        if (arangodb::basics::VelocyPackHelper::getBooleanValue(slice, "error", false)) {
          tmpHaveError = true;
          tmpMsg += " DBServer:" + dbserver.key.copyString() + ":";
          tmpMsg += arangodb::basics::VelocyPackHelper::getStringValue(slice, StaticStrings::ErrorMessage,
                                                                       "");
          if (slice.hasKey(StaticStrings::ErrorNum)) {
            VPackSlice errorNum = slice.get(StaticStrings::ErrorNum);
            if (errorNum.isNumber()) {
              tmpMsg += " (errorNum=";
              tmpMsg += basics::StringUtils::itoa(errorNum.getNumericValue<uint32_t>());
              tmpMsg += ")";
            }
          }
        }
      }
      if (tmpHaveError) {
        *errMsg = "Error in creation of database:" + tmpMsg;
        dbServerResult->store(TRI_ERROR_CLUSTER_COULD_NOT_CREATE_DATABASE,
                              std::memory_order_release);
        return true;
      }
      dbServerResult->store(setErrormsg(TRI_ERROR_NO_ERROR, *errMsg), std::memory_order_release);
    }
    return true;
  };

  // ATTENTION: The following callback calls the above closure in a
  // different thread. Nevertheless, the closure accesses some of our
  // local variables. Therefore we have to protect all accesses to them
  // by a mutex. We use the mutex of the condition variable in the
  // AgencyCallback for this.
  auto agencyCallback =
      std::make_shared<AgencyCallback>(ac, "Current/Databases/" + database.getName(),
                                       dbServerChanged, true, false);
  _agencyCallbackRegistry->registerCallback(agencyCallback);
  auto cbGuard = scopeGuard(
      [&] { _agencyCallbackRegistry->unregisterCallback(agencyCallback); });

  // Waits for the database to turn up in Current/Databases
  {
    double const interval = getPollInterval();

    CONDITION_LOCKER(locker, agencyCallback->_cv);

    int count = 0;  // this counts, when we have to reload the DBServers
    while (true) {
      if (++count >= static_cast<int>(getReloadServerListTimeout() / interval)) {
        // We update the list of DBServers every minute in case one of them
        // was taken away since we last looked. This also helps (slightly)
        // if a new DBServer was added. However, in this case we report
        // success a bit too early, which is not too bad.
        loadCurrentDBServers();
        *DBServers = getCurrentDBServers();
        count = 0;
      }

      int tmpRes = dbServerResult->load(std::memory_order_acquire);

      // An error was detected on one of the DBServers
      if (tmpRes >= 0) {
        cbGuard.fire();  // unregister cb before accessing errMsg
        loadCurrent();   // update our cache

        return Result(tmpRes, *errMsg);
      }

      agencyCallback->executeByCallbackOrTimeout(getReloadServerListTimeout() / interval);

      if (_server.isStopping()) {
        return Result(TRI_ERROR_SHUTTING_DOWN);
      }
    }
  }
}

// Start creating a database in a coordinator by entering it into Plan/Databases with,
// status flag `isBuilding`; this makes the database invisible to the outside world.
Result ClusterInfo::createIsBuildingDatabaseCoordinator(CreateDatabaseInfo const& database) {
  AgencyComm ac;
  AgencyCommResult res;

  // Instruct the Agency to enter the creation of the new database
  // by entering it into Plan/Databases/ but with the fields
  // isBuilding: true, and coordinator and rebootId set to our respective
  // id and rebootId
  VPackBuilder builder;
  buildIsBuildingSlice(database, builder);

  AgencyWriteTransaction trx(
      {AgencyOperation("Plan/Databases/" + database.getName(),
                       AgencyValueOperationType::SET, builder.slice()),
       AgencyOperation("Plan/Version", AgencySimpleOperationType::INCREMENT_OP)},
      AgencyPrecondition("Plan/Databases/" + database.getName(),
                         AgencyPrecondition::Type::EMPTY, true));

  // TODO: Should this never timeout?
  res = ac.sendTransactionWithFailover(trx, 0.0);

  if (!res.successful()) {
    if (res._statusCode == (int)arangodb::rest::ResponseCode::PRECONDITION_FAILED) {
      return Result(TRI_ERROR_ARANGO_DUPLICATE_NAME, std::string("duplicate database name '") + database.getName() + "'");
    }

    return Result(TRI_ERROR_CLUSTER_COULD_NOT_CREATE_DATABASE_IN_PLAN);
  }

  // Now update our own cache of planned databases:
  loadPlan();

  // And wait for our database to show up in `Current/Databases`
  auto waitresult = waitForDatabaseInCurrent(database);

  if (waitresult.fail()) {
    // cleanup: remove database from plan
    auto ret = cancelCreateDatabaseCoordinator(database);

    if (ret.ok()) {
      // Creation failed
      return Result(TRI_ERROR_CLUSTER_COULD_NOT_CREATE_DATABASE,
                    "database creation failed");
    } else {
      // Cleanup failed too
      return ret;
    }
  }
  return Result();
}

// Finalize creation of database in cluster by removing isBuilding, coordinator, and coordinatorRebootId;
// as precondition that the entry we put in createIsBuildingDatabaseCoordinator is still in Plan/ unchanged.
Result ClusterInfo::createFinalizeDatabaseCoordinator(CreateDatabaseInfo const& database) {
  AgencyComm ac;

  VPackBuilder pcBuilder;
  buildIsBuildingSlice(database, pcBuilder);

  VPackBuilder entryBuilder;
  buildFinalSlice(database, entryBuilder);

  AgencyWriteTransaction trx(
      {AgencyOperation("Plan/Databases/" + database.getName(),
                       AgencyValueOperationType::SET, entryBuilder.slice()),
       AgencyOperation("Plan/Version", AgencySimpleOperationType::INCREMENT_OP)},
      AgencyPrecondition("Plan/Databases/" + database.getName(),
                         AgencyPrecondition::Type::VALUE, pcBuilder.slice()));

  auto res = ac.sendTransactionWithFailover(trx, 0.0);

  if (!res.successful()) {
    if (res._statusCode == (int)arangodb::rest::ResponseCode::PRECONDITION_FAILED) {
      return Result(TRI_ERROR_CLUSTER_COULD_NOT_CREATE_DATABASE,
                    "Could not finish creation of database: Plan/Databases/ "
                    "entry was modified in Agency");
    }
    // Something else went wrong.
    return Result(TRI_ERROR_CLUSTER_COULD_NOT_CREATE_DATABASE);
  }

  // Make sure we're all aware of collections that have been created
  loadPlan();

  // The transaction was successful and the database should
  // now be visible and usable.
  return Result();
}

// This function can only return on success or when the cluster is shutting down.
Result ClusterInfo::cancelCreateDatabaseCoordinator(CreateDatabaseInfo const& database) {
  AgencyComm ac;

  VPackBuilder builder;
  buildIsBuildingSlice(database, builder);

  // delete all collections and the database itself from the agency plan
  AgencyOperation delPlanCollections("Plan/Collections/" + database.getName(),
                                     AgencySimpleOperationType::DELETE_OP);
  AgencyOperation delPlanDatabase("Plan/Databases/" + database.getName(),
                                  AgencySimpleOperationType::DELETE_OP);
  AgencyOperation incrPlan("Plan/Version", AgencySimpleOperationType::INCREMENT_OP);
  AgencyPrecondition preCondition("Plan/Databases/" + database.getName(),
                                  AgencyPrecondition::Type::VALUE, builder.slice());

  AgencyWriteTransaction trx({delPlanCollections, delPlanDatabase, incrPlan}, preCondition);

  size_t tries = 0;
  // TODO: Hard coded timeout, also the retry numbers below are all
  //       pulled out of thin air.
  double nextTimeout = 0.5;

  AgencyCommResult res;
  do {
    tries++;
    res = ac.sendTransactionWithFailover(trx, nextTimeout);

    if (!res.successful()) {
      if (tries == 1) {
        events::CreateDatabase(database.getName(), res.errorCode());
      }
      if (tries >= 5) {
        nextTimeout = 5.0;
      }
      LOG_TOPIC("b47aa", WARN, arangodb::Logger::CLUSTER)
        << "failed to cancel creation of database " << database.getName() << " with error "
        << res.errorMessage() << ". Retrying.";
    }

    if (_server.isStopping()) {
      return Result(TRI_ERROR_SHUTTING_DOWN);
    }
  } while(!res.successful());

  return Result();
}

////////////////////////////////////////////////////////////////////////////////
/// @brief drop database in coordinator, the return value is an ArangoDB
/// error code and the errorMsg is set accordingly. One possible error
/// is a timeout, a timeout of 0.0 means no timeout.
////////////////////////////////////////////////////////////////////////////////
Result ClusterInfo::dropDatabaseCoordinator(  // drop database
    std::string const& name,                  // database name
    double timeout                            // request timeout
) {
  TRI_ASSERT(ServerState::instance()->isCoordinator());
  if (name == TRI_VOC_SYSTEM_DATABASE) {
    return Result(TRI_ERROR_FORBIDDEN);
  }

  AgencyComm ac;

  double const realTimeout = getTimeout(timeout);
  double const endTime = TRI_microtime() + realTimeout;
  double const interval = getPollInterval();

  auto dbServerResult = std::make_shared<std::atomic<int>>(-1);
  std::function<bool(VPackSlice const& result)> dbServerChanged = [=](VPackSlice const& result) {
    if (result.isNone() || result.isEmptyObject()) {
      dbServerResult->store(TRI_ERROR_NO_ERROR, std::memory_order_release);
    }
    return true;
  };

  std::string where("Current/Databases/" + name);

  // ATTENTION: The following callback calls the above closure in a
  // different thread. Nevertheless, the closure accesses some of our
  // local variables. Therefore we have to protect all accesses to them
  // by a mutex. We use the mutex of the condition variable in the
  // AgencyCallback for this.
  auto agencyCallback =
      std::make_shared<AgencyCallback>(ac, where, dbServerChanged, true, false);
  _agencyCallbackRegistry->registerCallback(agencyCallback);
  auto cbGuard = scopeGuard([this, &agencyCallback]() -> void {
    _agencyCallbackRegistry->unregisterCallback(agencyCallback);
  });

  // Transact to agency
  AgencyOperation delPlanDatabases("Plan/Databases/" + name,
                                   AgencySimpleOperationType::DELETE_OP);
  AgencyOperation delPlanCollections("Plan/Collections/" + name,
                                     AgencySimpleOperationType::DELETE_OP);
  AgencyOperation delPlanViews("Plan/Views/" + name, AgencySimpleOperationType::DELETE_OP);
  AgencyOperation incrementVersion("Plan/Version", AgencySimpleOperationType::INCREMENT_OP);
  AgencyPrecondition databaseExists("Plan/Databases/" + name,
                                    AgencyPrecondition::Type::EMPTY, false);
  AgencyWriteTransaction trans({delPlanDatabases, delPlanCollections, delPlanViews, incrementVersion},
                               databaseExists);
  AgencyCommResult res = ac.sendTransactionWithFailover(trans);

  if (!res.successful()) {
    if (res._statusCode == (int)arangodb::rest::ResponseCode::PRECONDITION_FAILED) {
      return Result(TRI_ERROR_ARANGO_DATABASE_NOT_FOUND);
    }

    return Result(TRI_ERROR_CLUSTER_COULD_NOT_REMOVE_DATABASE_IN_PLAN);
  }

  // Load our own caches:
  loadPlan();

  // Now wait stuff in Current to disappear and thus be complete:
  {
    CONDITION_LOCKER(locker, agencyCallback->_cv);

    while (true) {
      if (dbServerResult->load(std::memory_order_acquire) >= 0) {
        cbGuard.fire();  // unregister cb before calling ac.removeValues(...)
        res = ac.removeValues(where, true);

        if (res.successful()) {
          return Result(TRI_ERROR_NO_ERROR);
        }

        return Result(TRI_ERROR_CLUSTER_COULD_NOT_REMOVE_DATABASE_IN_CURRENT);
      }

      if (TRI_microtime() > endTime) {
        logAgencyDump();
        return Result(TRI_ERROR_CLUSTER_TIMEOUT);
      }

      agencyCallback->executeByCallbackOrTimeout(interval);

      if (_server.isStopping()) {
        return Result(TRI_ERROR_SHUTTING_DOWN);
      }
    }
  }
}

////////////////////////////////////////////////////////////////////////////////
/// @brief create collection in coordinator, the return value is an ArangoDB
/// error code and the errorMsg is set accordingly. One possible error
/// is a timeout, a timeout of 0.0 means no timeout.
////////////////////////////////////////////////////////////////////////////////
Result ClusterInfo::createCollectionCoordinator(  // create collection
    std::string const& databaseName, std::string const& collectionID, uint64_t numberOfShards,
    uint64_t replicationFactor, uint64_t minReplicationFactor, bool waitForReplication,
    velocypack::Slice const& json,  // collection definition
    double timeout,                 // request timeout,
    bool isNewDatabase, std::shared_ptr<LogicalCollection> const& colToDistributeShardsLike) {
  TRI_ASSERT(ServerState::instance()->isCoordinator());
  std::vector<ClusterCollectionCreationInfo> infos{
      ClusterCollectionCreationInfo{collectionID, numberOfShards, replicationFactor,
                                    minReplicationFactor, waitForReplication, json}};
  double const realTimeout = getTimeout(timeout);
  double const endTime = TRI_microtime() + realTimeout;
  return createCollectionsCoordinator(databaseName, infos, endTime,
                                      isNewDatabase, colToDistributeShardsLike);
}

/// @brief this method does an atomic check of the preconditions for the
/// collections to be created, using the currently loaded plan. it populates the
/// plan version used for the checks
Result ClusterInfo::checkCollectionPreconditions(std::string const& databaseName,
                                                 std::vector<ClusterCollectionCreationInfo> const& infos,
                                                 uint64_t& planVersion) {
  for (auto const& info : infos) {
    // Check if name exists.
    if (info.name.empty() || !info.json.isObject() || !info.json.get("shards").isObject()) {
      return TRI_ERROR_BAD_PARAMETER;  // must not be empty
    }

    // Validate that the collection does not exist in the current plan
    {
      AllCollections::const_iterator it = _plannedCollections.find(databaseName);
      if (it != _plannedCollections.end()) {
        DatabaseCollections::const_iterator it2 = (*it).second.find(info.name);

        if (it2 != (*it).second.end()) {
          // collection already exists!
          events::CreateCollection(databaseName, info.name, TRI_ERROR_ARANGO_DUPLICATE_NAME);
          return Result(TRI_ERROR_ARANGO_DUPLICATE_NAME, std::string("duplicate collection name '") + info.name + "'");
        }
      } else {
        // no collection in plan for this particular database... this may be true for
        // the first collection created in a db
        // now check if there is a planned database at least
        if (_plannedDatabases.find(databaseName) == _plannedDatabases.end()) {
          // no need to create a collection in a database that is not there (anymore)
          events::CreateCollection(databaseName, info.name, TRI_ERROR_ARANGO_DATABASE_NOT_FOUND);
          return TRI_ERROR_ARANGO_DATABASE_NOT_FOUND;
        }
      }
    }

    // Validate that there is no view with this name either
    {
      // check against planned views as well
      AllViews::const_iterator it = _plannedViews.find(databaseName);
      if (it != _plannedViews.end()) {
        DatabaseViews::const_iterator it2 = (*it).second.find(info.name);

        if (it2 != (*it).second.end()) {
          // view already exists!
          events::CreateCollection(databaseName, info.name, TRI_ERROR_ARANGO_DUPLICATE_NAME);
          return Result(TRI_ERROR_ARANGO_DUPLICATE_NAME, std::string("duplicate collection name '") + info.name + "'");
        }
      }
    }
  }

  return {};
}

Result ClusterInfo::createCollectionsCoordinator(
    std::string const& databaseName, std::vector<ClusterCollectionCreationInfo>& infos,
    double endTime, bool isNewDatabase,
    std::shared_ptr<LogicalCollection> const& colToDistributeShardsLike) {
  TRI_ASSERT(ServerState::instance()->isCoordinator());
  using arangodb::velocypack::Slice;

  double const interval = getPollInterval();

  // The following three are used for synchronization between the callback
  // closure and the main thread executing this function. Note that it can
  // happen that the callback is called only after we return from this
  // function!
  auto dbServerResult = std::make_shared<std::atomic<int>>(-1);
  auto nrDone = std::make_shared<std::atomic<size_t>>(0);
  auto errMsg = std::make_shared<std::string>();
  auto cacheMutex = std::make_shared<Mutex>();
  auto cacheMutexOwner = std::make_shared<std::atomic<std::thread::id>>();
  auto isCleaned = std::make_shared<bool>(false);

  AgencyComm ac;
  std::vector<std::shared_ptr<AgencyCallback>> agencyCallbacks;

  auto cbGuard = scopeGuard([&] {
    // We have a subtle race here, that we try to cover against:
    // We register a callback in the agency.
    // For some reason this scopeguard is executed (e.g. error case)
    // While we are in this cleanup, and before a callback is removed from the
    // agency. The callback is triggered by another threat. We have the
    // following guarantees: a) cacheMutex|Owner are valid and locked by cleanup
    // b) isCleand is valid and now set to true
    // c) the closure is owned by the callback
    // d) info might be deleted, so we cannot use it.
    // e) If the callback is ongoing during cleanup, the callback will
    //    hold the Mutex and delay the cleanup.
    RECURSIVE_MUTEX_LOCKER(*cacheMutex, *cacheMutexOwner);
    *isCleaned = true;
    for (auto& cb : agencyCallbacks) {
      _agencyCallbackRegistry->unregisterCallback(cb);
    }
  });

  std::vector<AgencyOperation> opers({IncreaseVersion()});
  std::vector<AgencyPrecondition> precs;
  std::unordered_set<std::string> conditions;

  // current thread owning 'cacheMutex' write lock (workaround for non-recursive Mutex)
  for (auto& info : infos) {
    TRI_ASSERT(!info.name.empty());

    if (info.state == ClusterCollectionCreationInfo::State::DONE) {
      // This is possible in Enterprise / Smart Collection situation
      (*nrDone)++;
    }

    std::map<ShardID, std::vector<ServerID>> shardServers;
    for (auto const& pair : VPackObjectIterator(info.json.get("shards"))) {
      ShardID shardID = pair.key.copyString();
      std::vector<ServerID> serverIds;

      for (auto const& serv : VPackArrayIterator(pair.value)) {
        serverIds.emplace_back(serv.copyString());
      }
      shardServers.emplace(shardID, serverIds);
    }

    // The AgencyCallback will copy the closure will take responsibilty of it.
    auto closure = [cacheMutex, cacheMutexOwner, &info, dbServerResult, errMsg,
                    nrDone, isCleaned, shardServers, this](VPackSlice const& result) {
      // NOTE: This ordering here is important to cover against a race in cleanup.
      // a) The Guard get's the Mutex, sets isCleaned == true, then removes the callback
      // b) If the callback is aquired it is saved in a shared_ptr, the Mutex will be aquired first, then it will check if it isCleaned
      RECURSIVE_MUTEX_LOCKER(*cacheMutex, *cacheMutexOwner);
      if (*isCleaned) {
        return true;
      }
      TRI_ASSERT(!info.name.empty());
      if (info.state != ClusterCollectionCreationInfo::State::INIT) {
        // All leaders have reported either good or bad
        // We might be called by followers if they get in sync fast enough
        // In this IF we are in the followers case, we can savely ignore
        return true;
      }

      // result is the object at the path
      if (result.isObject() && result.length() == (size_t)info.numberOfShards) {
        std::string tmpError = "";

        for (auto const& p : VPackObjectIterator(result)) {
          if (arangodb::basics::VelocyPackHelper::getBooleanValue(p.value,
                                                                  "error", false)) {
            tmpError += " shardID:" + p.key.copyString() + ":";
            tmpError += arangodb::basics::VelocyPackHelper::getStringValue(
                p.value, "errorMessage", "");
            if (p.value.hasKey(StaticStrings::ErrorNum)) {
              VPackSlice const errorNum = p.value.get(StaticStrings::ErrorNum);
              if (errorNum.isNumber()) {
                tmpError += " (errNum=";
                tmpError +=
                    basics::StringUtils::itoa(errorNum.getNumericValue<uint32_t>());
                tmpError += ")";
              }
            }
          }

          // wait that all followers have created our new collection
          if (tmpError.empty() && info.waitForReplication) {
            std::vector<ServerID> plannedServers;
            {
              READ_LOCKER(readLocker, _planProt.lock);
              auto it = shardServers.find(p.key.copyString());
              if (it != shardServers.end()) {
                plannedServers = (*it).second;
              } else {
                LOG_TOPIC("9ed54", ERR, Logger::CLUSTER)
                    << "Did not find shard in _shardServers: " << p.key.copyString()
                    << ". Maybe the collection is already dropped.";
                *errMsg = "Error in creation of collection: " + p.key.copyString() +
                          ". Collection already dropped. " + __FILE__ + ":" +
                          std::to_string(__LINE__);
                dbServerResult->store(TRI_ERROR_CLUSTER_COULD_NOT_CREATE_COLLECTION,
                                      std::memory_order_release);
                TRI_ASSERT(info.state != ClusterCollectionCreationInfo::State::DONE);
                info.state = ClusterCollectionCreationInfo::FAILED;
                return true;
              }
            }
            if (plannedServers.empty()) {
              READ_LOCKER(readLocker, _planProt.lock);
              LOG_TOPIC("a0a76", DEBUG, Logger::CLUSTER)
                  << "This should never have happened, Plan empty. Dumping "
                     "_shards in Plan:";
              for (auto const& p : _shards) {
                LOG_TOPIC("60c7d", DEBUG, Logger::CLUSTER) << "Shard: " << p.first;
                for (auto const& q : *(p.second)) {
                  LOG_TOPIC("c7363", DEBUG, Logger::CLUSTER) << "  Server: " << q;
                }
              }
              TRI_ASSERT(false);
            }
            std::vector<ServerID> currentServers;
            VPackSlice servers = p.value.get("servers");
            if (!servers.isArray()) {
              return true;
            }
            for (auto const& server : VPackArrayIterator(servers)) {
              if (!server.isString()) {
                return true;
              }
              currentServers.push_back(server.copyString());
            }
            if (!ClusterHelpers::compareServerLists(plannedServers, currentServers)) {
              TRI_ASSERT(!info.name.empty());
              LOG_TOPIC("16623", DEBUG, Logger::CLUSTER)
                  << "Still waiting for all servers to ACK creation of " << info.name
                  << ". Planned: " << plannedServers << ", Current: " << currentServers;
              return true;
            }
          }
        }
        if (!tmpError.empty()) {
          *errMsg = "Error in creation of collection:" + tmpError + " " +
                    __FILE__ + std::to_string(__LINE__);
          dbServerResult->store(TRI_ERROR_CLUSTER_COULD_NOT_CREATE_COLLECTION,
                                std::memory_order_release);
          // We cannot get into bad state after a collection was created
          TRI_ASSERT(info.state != ClusterCollectionCreationInfo::State::DONE);
          info.state = ClusterCollectionCreationInfo::FAILED;
        } else {
          // We can have multiple calls to this callback, one per leader and one per follower
          // As soon as all leaders are done we are either FAILED or DONE, this cannot be altered later.
          TRI_ASSERT(info.state != ClusterCollectionCreationInfo::State::FAILED);
          info.state = ClusterCollectionCreationInfo::DONE;
          (*nrDone)++;
        }
      }
      return true;
    };
    // ATTENTION: The following callback calls the above closure in a
    // different thread. Nevertheless, the closure accesses some of our
    // local variables. Therefore we have to protect all accesses to them
    // by a mutex. We use the mutex of the condition variable in the
    // AgencyCallback for this.

    auto agencyCallback =
        std::make_shared<AgencyCallback>(ac,
                                         "Current/Collections/" + databaseName +
                                             "/" + info.collectionID,
                                         closure, true, false);
    _agencyCallbackRegistry->registerCallback(agencyCallback);
    agencyCallbacks.emplace_back(std::move(agencyCallback));
    opers.emplace_back(CreateCollectionOrder(databaseName, info.collectionID,
                                             info.isBuildingSlice(), 240.0));

    // Ensure preconditions on the agency
    std::shared_ptr<ShardMap> otherCidShardMap = nullptr;
    auto const otherCidString =
        basics::VelocyPackHelper::getStringValue(info.json, StaticStrings::DistributeShardsLike,
                                                 StaticStrings::Empty);
    if (!otherCidString.empty() && conditions.find(otherCidString) == conditions.end()) {
      // Distribute shards like case.
      // Precondition: Master collection is not moving while we create this
      // collection We only need to add these once for every Master, we cannot
      // add multiple because we will end up with duplicate entries.
      // NOTE: We do not need to add all collections created here, as they will not succeed
      // In callbacks if they are moved during creation.
      // If they are moved after creation was reported success they are under protection by Supervision.
      conditions.emplace(otherCidString);
      if (colToDistributeShardsLike != nullptr) {
        otherCidShardMap = colToDistributeShardsLike->shardIds();
      } else {
        otherCidShardMap = getCollection(databaseName, otherCidString)->shardIds();
      }
      // Any of the shards locked?
      for (auto const& shard : *otherCidShardMap) {
        precs.emplace_back(AgencyPrecondition("Supervision/Shards/" + shard.first,
                                              AgencyPrecondition::Type::EMPTY, true));
      }
    }

    // additionally ensure that no such collectionID exists yet in Plan/Collections
    precs.emplace_back(AgencyPrecondition("Plan/Collections/" + databaseName + "/" + info.collectionID,
                                          AgencyPrecondition::Type::EMPTY, true));
  }

  // We need to make sure our plan is up to date.
  LOG_TOPIC("f4b14", DEBUG, Logger::CLUSTER)
      << "createCollectionCoordinator, loading Plan from agency...";

  // load the plan, so we are up-to-date
  loadPlan();
  uint64_t planVersion = 0;  // will be populated by following function call
  {
    READ_LOCKER(readLocker, _planProt.lock);
    planVersion = _planVersion;
    if (!isNewDatabase) {
      Result res = checkCollectionPreconditions(databaseName, infos, planVersion);
      if (res.fail()) {
        return res;
      }
    }
  }

  // now try to update the plan in the agency, using the current plan version as
  // our precondition
  {
    // create a builder with just the version number for comparison
    VPackBuilder versionBuilder;
    versionBuilder.add(VPackValue(planVersion));

    // add a precondition that checks the plan version has not yet changed
    precs.emplace_back(AgencyPrecondition("Plan/Version", AgencyPrecondition::Type::VALUE,
                                          versionBuilder.slice()));

    AgencyWriteTransaction transaction(opers, precs);

    {  // we hold this mutex from now on until we have updated our cache
      // using loadPlan, this is necessary for the callback closure to
      // see the new planned state for this collection. Otherwise it cannot
      // recognize completion of the create collection operation properly:
      RECURSIVE_MUTEX_LOCKER(*cacheMutex, *cacheMutexOwner);
      auto res = ac.sendTransactionWithFailover(transaction);
      // Only if not precondition failed
      if (!res.successful()) {
        if (res.httpCode() == (int)arangodb::rest::ResponseCode::PRECONDITION_FAILED) {
          // use this special error code to signal that we got a precondition failure
          // in this case the caller can try again with an updated version of the plan change
          return {TRI_ERROR_REQUEST_CANCELED,
                  "operation aborted due to precondition failure"};
        }

        std::string errorMsg = "HTTP code: " + std::to_string(res.httpCode());
        errorMsg += " error message: " + res.errorMessage();
        errorMsg += " error details: " + res.errorDetails();
        errorMsg += " body: " + res.body();
        for (auto const& info : infos) {
          events::CreateCollection(databaseName, info.name,
                                   TRI_ERROR_CLUSTER_COULD_NOT_CREATE_COLLECTION_IN_PLAN);
        }
        return {TRI_ERROR_CLUSTER_COULD_NOT_CREATE_COLLECTION_IN_PLAN, std::move(errorMsg)};
      }

      // Update our cache:
      loadPlan();
    }
  }

  LOG_TOPIC("98bca", DEBUG, Logger::CLUSTER)
      << "createCollectionCoordinator, Plan changed, waiting for success...";

  do {
    int tmpRes = dbServerResult->load(std::memory_order_acquire);
    if (TRI_microtime() > endTime) {
      for (auto const& info : infos) {
        LOG_TOPIC("f6b57", ERR, Logger::CLUSTER)
            << "Timeout in _create collection"
            << ": database: " << databaseName << ", collId:" << info.collectionID
            << "\njson: " << info.json.toString();
      }

      // Get a full agency dump for debugging
      logAgencyDump();

      if (tmpRes <= TRI_ERROR_NO_ERROR) {
        tmpRes = TRI_ERROR_CLUSTER_TIMEOUT;
      }
    }

    if (nrDone->load(std::memory_order_acquire) == infos.size()) {
      // We do not need to lock all condition variables
      // we are save by cacheMutex
      cbGuard.fire();
      // Now we need to remove TTL + the IsBuilding flag in Agency
      opers.clear();
      precs.clear();
      opers.push_back(IncreaseVersion());
      for (auto const& info : infos) {
        opers.emplace_back(
            CreateCollectionSuccess(databaseName, info.collectionID, info.json));
        // NOTE:
        // We cannot do anything better than: "noone" has modified our collections while
        // we tried to create them...
        // Preconditions cover against supervision jobs injecting other leaders / followers during failovers.
        // If they are it is not valid to confirm them here. (bad luck we were almost there)
        precs.emplace_back(CreateCollectionOrderPrecondition(databaseName, info.collectionID,
                                                             info.isBuildingSlice()));
      }

      AgencyWriteTransaction transaction(opers, precs);

      // This is a best effort, in the worst case the collection stays, but will
      // be cleaned out by ttl
      auto res = ac.sendTransactionWithFailover(transaction);

      // Report if this operation worked, if it failed collections will be cleaned up eventually
      for (auto const& info : infos) {
        TRI_ASSERT(info.state == ClusterCollectionCreationInfo::State::DONE);
        events::CreateCollection(databaseName, info.name, res.errorCode());
      }
      loadCurrent();
      return res.errorCode();
    }
    if (tmpRes > TRI_ERROR_NO_ERROR) {
      // We do not need to lock all condition variables
      // we are safe by using cacheMutex
      cbGuard.fire();

      // report error
      for (auto const& info : infos) {
        // Report first error.
        // On timeout report it on all not finished ones.
        if (info.state == ClusterCollectionCreationInfo::State::FAILED ||
            (tmpRes == TRI_ERROR_CLUSTER_TIMEOUT &&
             info.state == ClusterCollectionCreationInfo::State::INIT)) {
          events::CreateCollection(databaseName, info.name, tmpRes);
        }
      }
      loadCurrent();
      return {tmpRes, *errMsg};
    }

    // If we get here we have not tried anything.
    // Wait on callbacks.

    if (_server.isStopping()) {
      // Report shutdown on all collections
      for (auto const& info : infos) {
        events::CreateCollection(databaseName, info.name, TRI_ERROR_SHUTTING_DOWN);
      }
      return TRI_ERROR_SHUTTING_DOWN;
    }

    // Wait for Callbacks to be triggered, it is sufficent to wait for the first non, done
    TRI_ASSERT(agencyCallbacks.size() == infos.size());
    for (size_t i = 0; i < infos.size(); ++i) {
      if (infos[i].state == ClusterCollectionCreationInfo::INIT) {
        bool gotTimeout;
        {
          // This one has not responded, wait for it.
          CONDITION_LOCKER(locker, agencyCallbacks[i]->_cv);
          gotTimeout = agencyCallbacks[i]->executeByCallbackOrTimeout(interval);
        }
        if (gotTimeout) {
          ++i;
          // We got woken up by waittime, not by  callback.
          // Let us check if we skipped other callbacks as well
          for (; i < infos.size(); ++i) {
            if (infos[i].state == ClusterCollectionCreationInfo::INIT) {
              agencyCallbacks[i]->refetchAndUpdate(true, false);
            }
          }
        }
        break;
      }
    }

  } while (!_server.isStopping());
  // If we get here we are not allowed to retry.
  // The loop above does not contain a break
  TRI_ASSERT(_server.isStopping());
  for (auto const& info : infos) {
    events::CreateCollection(databaseName, info.name, TRI_ERROR_SHUTTING_DOWN);
  }
  return Result{TRI_ERROR_SHUTTING_DOWN};
}

////////////////////////////////////////////////////////////////////////////////
/// @brief drop collection in coordinator, the return value is an ArangoDB
/// error code and the errorMsg is set accordingly. One possible error
/// is a timeout, a timeout of 0.0 means no timeout.
////////////////////////////////////////////////////////////////////////////////
Result ClusterInfo::dropCollectionCoordinator(  // drop collection
    std::string const& dbName,                  // database name
    std::string const& collectionID,
    double timeout  // request timeout
) {
  TRI_ASSERT(ServerState::instance()->isCoordinator());
  if (dbName.empty() || (dbName[0] > '0' && dbName[0] < '9')) {
    events::DropCollection(dbName, collectionID, TRI_ERROR_ARANGO_DATABASE_NAME_INVALID);
    return Result(TRI_ERROR_ARANGO_DATABASE_NAME_INVALID);
  }

  AgencyComm ac;
  AgencyCommResult res;

  // First check that no other collection has a distributeShardsLike
  // entry pointing to us:
  auto coll = getCollection(dbName, collectionID);
  auto colls = getCollections(dbName);  // reloads plan
  std::vector<std::string> clones;
  for (std::shared_ptr<LogicalCollection> const& p : colls) {
    if (p->distributeShardsLike() == coll->name() || p->distributeShardsLike() == collectionID) {
      clones.push_back(p->name());
    }
  }

  if (!clones.empty()) {
    std::string errorMsg("Collection ");
    errorMsg += coll->name();
    errorMsg += " must not be dropped while ";
    errorMsg += arangodb::basics::StringUtils::join(clones, ", ");
    if (clones.size() == 1) {
      errorMsg += " has ";
    } else {
      errorMsg += " have ";
    };
    errorMsg += "distributeShardsLike set to ";
    errorMsg += coll->name();
    errorMsg += ".";

    events::DropCollection(dbName, collectionID,
                           TRI_ERROR_CLUSTER_MUST_NOT_DROP_COLL_OTHER_DISTRIBUTESHARDSLIKE);
    return Result(  // result
        TRI_ERROR_CLUSTER_MUST_NOT_DROP_COLL_OTHER_DISTRIBUTESHARDSLIKE,  // code
        errorMsg  // message
    );
  }

  double const realTimeout = getTimeout(timeout);
  double const endTime = TRI_microtime() + realTimeout;
  double const interval = getPollInterval();
  auto dbServerResult = std::make_shared<std::atomic<int>>(-1);
  std::function<bool(VPackSlice const& result)> dbServerChanged = [=](VPackSlice const& result) {
    if (result.isNone() || result.isEmptyObject()) {
      dbServerResult->store(TRI_ERROR_NO_ERROR, std::memory_order_release);
    }
    return true;
  };

  // monitor the entry for the collection
  std::string const where = "Current/Collections/" + dbName + "/" + collectionID;

  // ATTENTION: The following callback calls the above closure in a
  // different thread. Nevertheless, the closure accesses some of our
  // local variables. Therefore we have to protect all accesses to them
  // by a mutex. We use the mutex of the condition variable in the
  // AgencyCallback for this.
  auto agencyCallback =
      std::make_shared<AgencyCallback>(ac, where, dbServerChanged, true, false);
  _agencyCallbackRegistry->registerCallback(agencyCallback);
  auto cbGuard = scopeGuard([this, &agencyCallback]() -> void {
    _agencyCallbackRegistry->unregisterCallback(agencyCallback);
  });

  size_t numberOfShards = 0;
  res = ac.getValues("Plan/Collections/" + dbName + "/" + collectionID +
                     "/shards");

  if (res.successful()) {
    velocypack::Slice databaseSlice = res.slice()[0].get(std::vector<std::string>(
        {AgencyCommManager::path(), "Plan", "Collections", dbName}));

    if (!databaseSlice.isObject()) {
      // database dropped in the meantime
      events::DropCollection(dbName, collectionID, TRI_ERROR_ARANGO_DATABASE_NOT_FOUND);
      return TRI_ERROR_ARANGO_DATABASE_NOT_FOUND;
    }

    velocypack::Slice collectionSlice = databaseSlice.get(collectionID);
    if (!collectionSlice.isObject()) {
      // collection dropped in the meantime
      events::DropCollection(dbName, collectionID, TRI_ERROR_ARANGO_DATA_SOURCE_NOT_FOUND);
      return TRI_ERROR_ARANGO_DATA_SOURCE_NOT_FOUND;
    }

    velocypack::Slice shardsSlice = collectionSlice.get("shards");
    if (shardsSlice.isObject()) {
      numberOfShards = shardsSlice.length();
    } else {
      LOG_TOPIC("d340d", ERR, Logger::CLUSTER)
          << "Missing shards information on dropping " << dbName << "/" << collectionID;

      events::DropCollection(dbName, collectionID, TRI_ERROR_ARANGO_DATABASE_NOT_FOUND);
      return Result(TRI_ERROR_ARANGO_DATA_SOURCE_NOT_FOUND);
    }
  }

  // Transact to agency
  AgencyOperation delPlanCollection("Plan/Collections/" + dbName + "/" + collectionID,
                                    AgencySimpleOperationType::DELETE_OP);
  AgencyOperation incrementVersion("Plan/Version", AgencySimpleOperationType::INCREMENT_OP);
  AgencyPrecondition precondition =
      AgencyPrecondition("Plan/Databases/" + dbName, AgencyPrecondition::Type::EMPTY, false);
  AgencyWriteTransaction trans({delPlanCollection, incrementVersion}, precondition);
  res = ac.sendTransactionWithFailover(trans);

  if (!res.successful()) {
    if (res.httpCode() == (int)arangodb::rest::ResponseCode::PRECONDITION_FAILED) {
      LOG_TOPIC("279c5", ERR, Logger::CLUSTER)
          << "Precondition failed for this agency transaction: " << trans.toJson()
          << ", return code: " << res.httpCode();
    }

    logAgencyDump();

    // TODO: this should rather be TRI_ERROR_ARANGO_DATABASE_NOT_FOUND, as the
    // precondition is that the database still exists
    events::DropCollection(dbName, collectionID, TRI_ERROR_CLUSTER_COULD_NOT_DROP_COLLECTION);
    return Result(TRI_ERROR_CLUSTER_COULD_NOT_DROP_COLLECTION);
  }

  // Update our own cache:
  loadPlan();

  if (numberOfShards == 0) {
    loadCurrent();

    events::DropCollection(dbName, collectionID, TRI_ERROR_NO_ERROR);
    return Result(TRI_ERROR_NO_ERROR);
  }

  {
    CONDITION_LOCKER(locker, agencyCallback->_cv);

    while (true) {
      if (*dbServerResult >= 0) {
        cbGuard.fire();  // unregister cb before calling ac.removeValues(...)
        // ...remove the entire directory for the collection
        ac.removeValues("Current/Collections/" + dbName + "/" + collectionID, true);
        loadCurrent();

        events::DropCollection(dbName, collectionID, *dbServerResult);
        return Result(*dbServerResult);
      }

      if (TRI_microtime() > endTime) {
        LOG_TOPIC("76ea6", ERR, Logger::CLUSTER)
            << "Timeout in _drop collection (" << realTimeout << ")"
            << ": database: " << dbName << ", collId:" << collectionID
            << "\ntransaction sent to agency: " << trans.toJson();

        logAgencyDump();

        events::DropCollection(dbName, collectionID, TRI_ERROR_CLUSTER_TIMEOUT);
        return Result(TRI_ERROR_CLUSTER_TIMEOUT);
      }

      agencyCallback->executeByCallbackOrTimeout(interval);

      if (_server.isStopping()) {
        events::DropCollection(dbName, collectionID, TRI_ERROR_SHUTTING_DOWN);
        return Result(TRI_ERROR_SHUTTING_DOWN);
      }
    }
  }
}

////////////////////////////////////////////////////////////////////////////////
/// @brief set collection properties in coordinator
////////////////////////////////////////////////////////////////////////////////

Result ClusterInfo::setCollectionPropertiesCoordinator(std::string const& databaseName,
                                                       std::string const& collectionID,
                                                       LogicalCollection const* info) {
  TRI_ASSERT(ServerState::instance()->isCoordinator());
  AgencyComm ac;
  AgencyCommResult res;

  AgencyPrecondition databaseExists("Plan/Databases/" + databaseName,
                                    AgencyPrecondition::Type::EMPTY, false);
  AgencyOperation incrementVersion("Plan/Version", AgencySimpleOperationType::INCREMENT_OP);

  res = ac.getValues("Plan/Collections/" + databaseName + "/" + collectionID);

  if (!res.successful()) {
    return Result(TRI_ERROR_ARANGO_DATA_SOURCE_NOT_FOUND);
  }

  velocypack::Slice collection = res.slice()[0].get(std::vector<std::string>(
      {AgencyCommManager::path(), "Plan", "Collections", databaseName, collectionID}));

  if (!collection.isObject()) {
    return Result(TRI_ERROR_ARANGO_DATA_SOURCE_NOT_FOUND);
  }

  VPackBuilder temp;
  temp.openObject();
  temp.add(StaticStrings::WaitForSyncString, VPackValue(info->waitForSync()));
  temp.add("replicationFactor", VPackValue(info->replicationFactor()));
  temp.add("minReplicationFactor", VPackValue(info->minReplicationFactor()));
  info->getPhysical()->getPropertiesVPack(temp);
  temp.close();

  VPackBuilder builder = VPackCollection::merge(collection, temp.slice(), true);

  res.clear();

  AgencyOperation setColl("Plan/Collections/" + databaseName + "/" + collectionID,
                          AgencyValueOperationType::SET, builder.slice());

  AgencyWriteTransaction trans({setColl, incrementVersion}, databaseExists);

  res = ac.sendTransactionWithFailover(trans);

  if (res.successful()) {
    loadPlan();
    return Result();
  }

  return Result(TRI_ERROR_CLUSTER_AGENCY_COMMUNICATION_FAILED, res.errorMessage());
}

////////////////////////////////////////////////////////////////////////////////
/// @brief create view in coordinator, the return value is an ArangoDB
/// error code and the errorMsg is set accordingly. One possible error
/// is a timeout, a timeout of 0.0 means no timeout.
////////////////////////////////////////////////////////////////////////////////
Result ClusterInfo::createViewCoordinator(  // create view
    std::string const& databaseName,        // database name
    std::string const& viewID,
    velocypack::Slice json  // view definition
) {
  // TRI_ASSERT(ServerState::instance()->isCoordinator());
  // FIXME TODO is this check required?
  auto const typeSlice = json.get(arangodb::StaticStrings::DataSourceType);

  if (!typeSlice.isString()) {
    std::string name;
    if (json.isObject()) {
      name = basics::VelocyPackHelper::getStringValue(json, StaticStrings::DataSourceName,
                                                      "");
    }
    events::CreateView(databaseName, name, TRI_ERROR_BAD_PARAMETER);
    return Result(TRI_ERROR_BAD_PARAMETER);
  }

  auto const name =
      basics::VelocyPackHelper::getStringValue(json, arangodb::StaticStrings::DataSourceName,
                                               StaticStrings::Empty);

  if (name.empty()) {
    events::CreateView(databaseName, name, TRI_ERROR_BAD_PARAMETER);
    return Result(TRI_ERROR_BAD_PARAMETER);  // must not be empty
  }

  {
    // check if a view with the same name is already planned
    loadPlan();
    READ_LOCKER(readLocker, _planProt.lock);
    {
      AllViews::const_iterator it = _plannedViews.find(databaseName);
      if (it != _plannedViews.end()) {
        DatabaseViews::const_iterator it2 = (*it).second.find(name);

        if (it2 != (*it).second.end()) {
          // view already exists!
          events::CreateView(databaseName, name, TRI_ERROR_ARANGO_DUPLICATE_NAME);
          return Result(TRI_ERROR_ARANGO_DUPLICATE_NAME, std::string("duplicate view name '") + name + "'");
        }
      }
    }
    {
      // check against planned collections as well
      AllCollections::const_iterator it = _plannedCollections.find(databaseName);
      if (it != _plannedCollections.end()) {
        DatabaseCollections::const_iterator it2 = (*it).second.find(name);

        if (it2 != (*it).second.end()) {
          // collection already exists!
          events::CreateCollection(databaseName, name, TRI_ERROR_ARANGO_DUPLICATE_NAME);
          return Result(TRI_ERROR_ARANGO_DUPLICATE_NAME, std::string("duplicate view name '") + name + "'");
        }
      }
    }
  }

  AgencyComm ac;

  // mop: why do these ask the agency instead of checking cluster info?
  if (!ac.exists("Plan/Databases/" + databaseName)) {
    events::CreateView(databaseName, name, TRI_ERROR_ARANGO_DATABASE_NOT_FOUND);
    return Result(TRI_ERROR_ARANGO_DATABASE_NOT_FOUND);
  }

  if (ac.exists("Plan/Views/" + databaseName + "/" + viewID)) {
    events::CreateView(databaseName, name, TRI_ERROR_CLUSTER_VIEW_ID_EXISTS);
    return Result(TRI_ERROR_CLUSTER_VIEW_ID_EXISTS);
  }

  AgencyWriteTransaction const transaction{
      // operations
      {{"Plan/Views/" + databaseName + "/" + viewID, AgencyValueOperationType::SET, json},
       {"Plan/Version", AgencySimpleOperationType::INCREMENT_OP}},
      // preconditions
      {{"Plan/Views/" + databaseName + "/" + viewID, AgencyPrecondition::Type::EMPTY, true}}};

  auto const res = ac.sendTransactionWithFailover(transaction);

  // Only if not precondition failed
  if (!res.successful()) {
    if (res.httpCode() == (int)arangodb::rest::ResponseCode::PRECONDITION_FAILED) {
      // Dump agency plan:

      logAgencyDump();

      events::CreateView(databaseName, name, TRI_ERROR_CLUSTER_COULD_NOT_CREATE_VIEW_IN_PLAN);
      return Result(                                        // result
          TRI_ERROR_CLUSTER_COULD_NOT_CREATE_VIEW_IN_PLAN,  // code
          std::string("Precondition that view ") + name + " with ID " + viewID +
              " does not yet exist failed. Cannot create view.");
    }

    events::CreateView(databaseName, name, TRI_ERROR_CLUSTER_COULD_NOT_CREATE_VIEW_IN_PLAN);
    return Result(                                        // result
        TRI_ERROR_CLUSTER_COULD_NOT_CREATE_VIEW_IN_PLAN,  // code
        std::string("file: ") + __FILE__ + " line: " + std::to_string(__LINE__) +
            " HTTP code: " + std::to_string(res.httpCode()) +
            " error message: " + res.errorMessage() +
            " error details: " + res.errorDetails() + " body: " + res.body());
  }

  // Update our cache:
  loadPlan();

  events::CreateView(databaseName, name, TRI_ERROR_NO_ERROR);
  return Result(TRI_ERROR_NO_ERROR);
}

////////////////////////////////////////////////////////////////////////////////
/// @brief drop view in coordinator, the return value is an ArangoDB
/// error code and the errorMsg is set accordingly.
////////////////////////////////////////////////////////////////////////////////
Result ClusterInfo::dropViewCoordinator(  // drop view
    std::string const& databaseName,      // database name
    std::string const& viewID             // view identifier
) {
  TRI_ASSERT(ServerState::instance()->isCoordinator());
  // Transact to agency
  AgencyWriteTransaction const trans{
      // operations
      {{"Plan/Views/" + databaseName + "/" + viewID, AgencySimpleOperationType::DELETE_OP},
       {"Plan/Version", AgencySimpleOperationType::INCREMENT_OP}},
      // preconditions
      {{"Plan/Databases/" + databaseName, AgencyPrecondition::Type::EMPTY, false},
       {"Plan/Views/" + databaseName + "/" + viewID, AgencyPrecondition::Type::EMPTY, false}}};

  AgencyComm ac;
  auto const res = ac.sendTransactionWithFailover(trans);

  // Update our own cache
  loadPlan();

  Result result;

  if (!res.successful()) {
    if (res.errorCode() == int(rest::ResponseCode::PRECONDITION_FAILED)) {
      result = Result(                                            // result
          TRI_ERROR_CLUSTER_COULD_NOT_REMOVE_COLLECTION_IN_PLAN,  // FIXME COULD_NOT_REMOVE_VIEW_IN_PLAN
          std::string("Precondition that view  with ID ") + viewID +
              " already exist failed. Cannot create view.");

      // Dump agency plan:
      logAgencyDump();
    } else {
      result = Result(                                            // result
          TRI_ERROR_CLUSTER_COULD_NOT_REMOVE_COLLECTION_IN_PLAN,  // FIXME COULD_NOT_REMOVE_VIEW_IN_PLAN
          std::string("file: ") + __FILE__ + " line: " + std::to_string(__LINE__) +
              " HTTP code: " + std::to_string(res.httpCode()) +
              " error message: " + res.errorMessage() +
              " error details: " + res.errorDetails() + " body: " + res.body());
    }
  }

  events::DropView(databaseName, viewID, result.errorNumber());

  return result;
}

////////////////////////////////////////////////////////////////////////////////
/// @brief set view properties in coordinator
////////////////////////////////////////////////////////////////////////////////

Result ClusterInfo::setViewPropertiesCoordinator(std::string const& databaseName,
                                                 std::string const& viewID,
                                                 VPackSlice const& json) {
  // TRI_ASSERT(ServerState::instance()->isCoordinator());
  AgencyComm ac;

  auto res = ac.getValues("Plan/Views/" + databaseName + "/" + viewID);

  if (!res.successful()) {
    return {TRI_ERROR_ARANGO_DATA_SOURCE_NOT_FOUND};
  }

  auto const view = res.slice()[0].get<std::string>(
      {AgencyCommManager::path(), "Plan", "Views", databaseName, viewID});

  if (!view.isObject()) {
    logAgencyDump();

    return {TRI_ERROR_ARANGO_DATA_SOURCE_NOT_FOUND};
  }

  res.clear();

  AgencyWriteTransaction const trans{
      // operations
      {{"Plan/Views/" + databaseName + "/" + viewID, AgencyValueOperationType::SET, json},
       {"Plan/Version", AgencySimpleOperationType::INCREMENT_OP}},
      // preconditions
      {"Plan/Databases/" + databaseName, AgencyPrecondition::Type::EMPTY, false}};

  res = ac.sendTransactionWithFailover(trans);

  if (!res.successful()) {
    return {TRI_ERROR_CLUSTER_AGENCY_COMMUNICATION_FAILED, res.errorMessage()};
  }

  loadPlan();
  return {};
}

////////////////////////////////////////////////////////////////////////////////
/// @brief set collection status in coordinator
////////////////////////////////////////////////////////////////////////////////

Result ClusterInfo::setCollectionStatusCoordinator(std::string const& databaseName,
                                                   std::string const& collectionID,
                                                   TRI_vocbase_col_status_e status) {
  TRI_ASSERT(ServerState::instance()->isCoordinator());
  AgencyComm ac;
  AgencyCommResult res;

  AgencyPrecondition databaseExists("Plan/Databases/" + databaseName,
                                    AgencyPrecondition::Type::EMPTY, false);

  res = ac.getValues("Plan/Collections/" + databaseName + "/" + collectionID);

  if (!res.successful()) {
    return Result(TRI_ERROR_ARANGO_DATA_SOURCE_NOT_FOUND);
  }

  VPackSlice col = res.slice()[0].get(std::vector<std::string>(
      {AgencyCommManager::path(), "Plan", "Collections", databaseName, collectionID}));

  if (!col.isObject()) {
    return Result(TRI_ERROR_ARANGO_DATA_SOURCE_NOT_FOUND);
  }

  TRI_vocbase_col_status_e old = static_cast<TRI_vocbase_col_status_e>(
      arangodb::basics::VelocyPackHelper::getNumericValue<int>(
          col, "status", static_cast<int>(TRI_VOC_COL_STATUS_CORRUPTED)));

  if (old == status) {
    // no status change
    return Result();
  }

  VPackBuilder builder;
  try {
    VPackObjectBuilder b(&builder);
    for (auto const& entry : VPackObjectIterator(col)) {
      std::string key = entry.key.copyString();
      if (key != "status") {
        builder.add(key, entry.value);
      }
    }
    builder.add("status", VPackValue(status));
  } catch (...) {
    return Result(TRI_ERROR_OUT_OF_MEMORY);
  }
  res.clear();

  AgencyOperation setColl("Plan/Collections/" + databaseName + "/" + collectionID,
                          AgencyValueOperationType::SET, builder.slice());
  AgencyOperation incrementVersion("Plan/Version", AgencySimpleOperationType::INCREMENT_OP);

  AgencyWriteTransaction trans({setColl, incrementVersion}, databaseExists);

  res = ac.sendTransactionWithFailover(trans);

  if (res.successful()) {
    loadPlan();
    return Result();
  }

  return Result(TRI_ERROR_CLUSTER_AGENCY_COMMUNICATION_FAILED, res.errorMessage());
}

////////////////////////////////////////////////////////////////////////////////
/// @brief ensure an index in coordinator.
////////////////////////////////////////////////////////////////////////////////
Result ClusterInfo::ensureIndexCoordinator(LogicalCollection const& collection,
                                           VPackSlice const& slice, bool create,
                                           VPackBuilder& resultBuilder, double timeout) {
  TRI_ASSERT(ServerState::instance()->isCoordinator());
  // check index id
  uint64_t iid = 0;
  VPackSlice const idSlice = slice.get(StaticStrings::IndexId);

  if (idSlice.isString()) {  // use predefined index id
    iid = arangodb::basics::StringUtils::uint64(idSlice.copyString());
  }

  if (iid == 0) {  // no id set, create a new one!
    iid = uniqid();
  }

  std::string const idString = arangodb::basics::StringUtils::itoa(iid);
  Result res;

  try {
    auto start = std::chrono::steady_clock::now();

    // Keep trying for 2 minutes, if it's preconditions, which are stopping us
    do {
      resultBuilder.clear();
      res = ensureIndexCoordinatorInner(  // creat index
          collection, idString, slice, create, resultBuilder, timeout);

      // Note that this function sets the errorMsg unless it is precondition
      // failed, in which case we retry, if this times out, we need to set
      // it ourselves, otherwise all is done!
      if (TRI_ERROR_HTTP_PRECONDITION_FAILED == res.errorNumber()) {
        auto diff = std::chrono::steady_clock::now() - start;

        if (diff < std::chrono::seconds(120)) {
          uint32_t wt = RandomGenerator::interval(static_cast<uint32_t>(1000));
          std::this_thread::sleep_for(std::chrono::steady_clock::duration(wt));
          continue;
        }

        res = Result(                                          // result
            TRI_ERROR_CLUSTER_COULD_NOT_CREATE_INDEX_IN_PLAN,  // code
            res.errorMessage()                                 // message
        );
      }

      break;
    } while (true);
  } catch (basics::Exception const& ex) {
    res = Result(   // result
        ex.code(),  // code
        TRI_errno_string(ex.code()) + std::string(", exception: ") + ex.what());
  } catch (...) {
    res = Result(TRI_ERROR_INTERNAL);
  }

  // We get here in any case eventually, regardless of whether we have
  //   - succeeded with lookup or index creation
  //   - failed because of a timeout and rollback
  //   - some other error
  // There is nothing more to do here.

  if (!_server.isStopping()) {
    loadPlan();
  }

  return res;
}

// The following function does the actual work of index creation: Create
// in Plan, watch Current until all dbservers for all shards have done their
// bit. If this goes wrong with a timeout, the creation operation is rolled
// back. If the `create` flag is false, this is actually a lookup operation.
// In any case, no rollback has to happen in the calling function
// ClusterInfo::ensureIndexCoordinator. Note that this method here
// sets the `isBuilding` attribute to `true`, which leads to the fact
// that the index is not yet used by queries. There is code in the
// Agency Supervision which deletes this flag once everything has been
// built successfully. This is a more robust and self-repairing solution
// than if we would take out the `isBuilding` here, since it survives a
// coordinator crash and failover operations.
// Finally note that the retry loop for the case of a failed precondition
// is outside this function here in `ensureIndexCoordinator`.
Result ClusterInfo::ensureIndexCoordinatorInner(LogicalCollection const& collection,
                                                std::string const& idString,
                                                VPackSlice const& slice, bool create,
                                                VPackBuilder& resultBuilder, double timeout) {
  AgencyComm ac;

  using namespace std::chrono;

  double const realTimeout = getTimeout(timeout);
  double const endTime = TRI_microtime() + realTimeout;
  double const interval = getPollInterval();

  TRI_ASSERT(resultBuilder.isEmpty());

  auto type = slice.get(arangodb::StaticStrings::IndexType);
  if (!type.isString()) {
    return Result(TRI_ERROR_INTERNAL,
                  "expecting string value for \"type\" attribute");
  }

  const size_t numberOfShards = collection.numberOfShards();

  // Get the current entry in Plan for this collection
  PlanCollectionReader collectionFromPlan(collection);
  if (!collectionFromPlan.state().ok()) {
    return collectionFromPlan.state();
  }

  VPackSlice indexes = collectionFromPlan.indexes();
  for (auto const& other : VPackArrayIterator(indexes)) {
    TRI_ASSERT(other.isObject());
    if (true == arangodb::Index::Compare(slice, other)) {
      {  // found an existing index... Copy over all elements in slice.
        VPackObjectBuilder b(&resultBuilder);
        resultBuilder.add(VPackObjectIterator(other));
        resultBuilder.add("isNewlyCreated", VPackValue(false));
      }
      return Result(TRI_ERROR_NO_ERROR);
    }

    if (true == arangodb::Index::CompareIdentifiers(slice, other)) {
      // found an existing index with a same identifier (i.e. name)
      // but different definition, throw an error
      return Result(TRI_ERROR_ARANGO_DUPLICATE_IDENTIFIER,
                    "duplicate value for `" + arangodb::StaticStrings::IndexId +
                        "` or `" + arangodb::StaticStrings::IndexName + "`");
    }
  }

  // no existing index found.
  if (!create) {
    TRI_ASSERT(resultBuilder.isEmpty());
    return Result(TRI_ERROR_NO_ERROR);
  }

  // will contain the error number and message
  std::shared_ptr<std::atomic<int>> dbServerResult =
      std::make_shared<std::atomic<int>>(-1);
  std::shared_ptr<std::string> errMsg = std::make_shared<std::string>();

  std::function<bool(VPackSlice const& result)> dbServerChanged = [=](VPackSlice const& result) {
    if (!result.isObject() || result.length() != numberOfShards) {
      return true;
    }

    size_t found = 0;
    for (auto const& shard : VPackObjectIterator(result)) {
      VPackSlice const slice = shard.value;
      if (slice.hasKey("indexes")) {
        VPackSlice const indexes = slice.get("indexes");
        if (!indexes.isArray()) {
          break;  // no list, so our index is not present. we can abort
                  // searching
        }

        for (auto const& v : VPackArrayIterator(indexes)) {
          VPackSlice const k = v.get(StaticStrings::IndexId);
          if (!k.isString() || idString != k.copyString()) {
            continue;  // this is not our index
          }

          // check for errors
          if (hasError(v)) {
            // Note that this closure runs with the mutex in the condition
            // variable of the agency callback, which protects writing
            // to *errMsg:
            *errMsg = extractErrorMessage(shard.key.copyString(), v);
            *errMsg = "Error during index creation: " + *errMsg;
            // Returns the specific error number if set, or the general
            // error otherwise
            int errNum = arangodb::basics::VelocyPackHelper::readNumericValue<int>(
                v, StaticStrings::ErrorNum, TRI_ERROR_ARANGO_INDEX_CREATION_FAILED);
            dbServerResult->store(errNum, std::memory_order_release);
            return true;
          }

          found++;  // found our index
          break;
        }
      }
    }

    if (found == (size_t)numberOfShards) {
      dbServerResult->store(setErrormsg(TRI_ERROR_NO_ERROR, *errMsg), std::memory_order_release);
    }

    return true;
  };

  VPackBuilder newIndexBuilder;
  {
    VPackObjectBuilder ob(&newIndexBuilder);
    // Add the new index ignoring "id"
    for (auto const& e : VPackObjectIterator(slice)) {
      TRI_ASSERT(e.key.isString());
      std::string const& key = e.key.copyString();
      if (key != StaticStrings::IndexId && key != StaticStrings::IndexIsBuilding) {
        ob->add(e.key);
        ob->add(e.value);
      }
    }
    if (numberOfShards > 0 &&
        !slice.get(StaticStrings::IndexType).isEqualString("arangosearch")) {
      ob->add(StaticStrings::IndexIsBuilding, VPackValue(true));
    }
    ob->add(StaticStrings::IndexId, VPackValue(idString));
  }

  // ATTENTION: The following callback calls the above closure in a
  // different thread. Nevertheless, the closure accesses some of our
  // local variables. Therefore we have to protect all accesses to them
  // by a mutex. We use the mutex of the condition variable in the
  // AgencyCallback for this.
  std::string databaseName = collection.vocbase().name();
  std::string collectionID = std::to_string(collection.id());

  std::string where = "Current/Collections/" + databaseName + "/" + collectionID;
  auto agencyCallback =
      std::make_shared<AgencyCallback>(ac, where, dbServerChanged, true, false);

  _agencyCallbackRegistry->registerCallback(agencyCallback);
  auto cbGuard = scopeGuard(
      [&] { _agencyCallbackRegistry->unregisterCallback(agencyCallback); });

  std::string const planCollKey = "Plan/Collections/" + databaseName + "/" + collectionID;
  std::string const planIndexesKey = planCollKey + "/indexes";
  AgencyOperation newValue(planIndexesKey, AgencyValueOperationType::PUSH,
                           newIndexBuilder.slice());
  AgencyOperation incrementVersion("Plan/Version", AgencySimpleOperationType::INCREMENT_OP);

  AgencyPrecondition oldValue(planCollKey, AgencyPrecondition::Type::VALUE,
                              collectionFromPlan.slice());
  AgencyWriteTransaction trx({newValue, incrementVersion}, oldValue);

  AgencyCommResult result = ac.sendTransactionWithFailover(trx, 0.0);

  // This object watches whether the collection is still present in Plan
  // It assumes that the collection *is* present and only changes state
  // if the collection disappears
  CollectionWatcher collectionWatcher(_agencyCallbackRegistry, collection);

  if (!result.successful()) {
    if (result.httpCode() == (int)arangodb::rest::ResponseCode::PRECONDITION_FAILED) {
      // Retry loop is outside!
      return Result(TRI_ERROR_HTTP_PRECONDITION_FAILED);
    }

    return Result(                                         // result
        TRI_ERROR_CLUSTER_COULD_NOT_CREATE_INDEX_IN_PLAN,  // code
        std::string(" Failed to execute ") + trx.toJson() +
            " ResultCode: " + std::to_string(result.errorCode()) +
            " HttpCode: " + std::to_string(result.httpCode()) + " " +
            std::string(__FILE__) + ":" + std::to_string(__LINE__));
  }

  // From here on we want to roll back the index creation if we run into
  // the timeout. If this coordinator crashes, the worst that can happen
  // is that the index stays in some state. In most cases, it will converge
  // against the planned state.
  loadPlan();

  if (numberOfShards == 0) {  // smart "dummy" collection has no shards
    TRI_ASSERT(collection.isSmart());

    {
      // Copy over all elements in slice.
      VPackObjectBuilder b(&resultBuilder);
      resultBuilder.add(StaticStrings::IsSmart, VPackValue(true));
    }

    loadCurrent();

    return Result(TRI_ERROR_NO_ERROR);
  }

  {
    while (!_server.isStopping()) {
      int tmpRes = dbServerResult->load(std::memory_order_acquire);

      if (tmpRes < 0) {
        // index has not shown up in Current yet,  follow up check to
        // ensure it is still in plan (not dropped between iterations)

        AgencyCommResult result = _agency.sendTransactionWithFailover(
            AgencyReadTransaction(AgencyCommManager::path(planIndexesKey)));

        if (result.successful()) {
          auto indexes = result.slice()[0].get(
              std::vector<std::string>{AgencyCommManager::path(), "Plan",
                                       "Collections", databaseName,
                                       collectionID, "indexes"});

          bool found = false;
          if (indexes.isArray()) {
            for (auto const& v : VPackArrayIterator(indexes)) {
              VPackSlice const k = v.get(StaticStrings::IndexId);
              if (k.isString() && k.isEqualString(idString)) {
                // index is still here
                found = true;
                break;
              }
            }
          }

          if (!found) {
            return Result(TRI_ERROR_ARANGO_INDEX_CREATION_FAILED,
                          "index was dropped during creation");
          }
        }
      }

      if (tmpRes == 0) {
        // Finally, in case all is good, remove the `isBuilding` flag
        // check that the index has appeared. Note that we have to have
        // a precondition since the collection could have been deleted
        // in the meantime:
        VPackBuilder finishedPlanIndex;
        {
          VPackObjectBuilder o(&finishedPlanIndex);
          for (auto const& entry : VPackObjectIterator(newIndexBuilder.slice())) {
            auto const key = entry.key.copyString();
            if (key != StaticStrings::IndexIsBuilding &&
                key != "isNewlyCreated") {
              finishedPlanIndex.add(entry.key.copyString(), entry.value);
            }
          }
        }

        AgencyWriteTransaction trx(
            {AgencyOperation(planIndexesKey, AgencyValueOperationType::REPLACE,
                             finishedPlanIndex.slice(), newIndexBuilder.slice()),
             AgencyOperation("Plan/Version", AgencySimpleOperationType::INCREMENT_OP)},
            AgencyPrecondition(planIndexesKey, AgencyPrecondition::Type::EMPTY, false));
        TRI_idx_iid_t indexId = arangodb::basics::StringUtils::uint64(
            newIndexBuilder.slice().get("id").copyString());
        if (!_agency.sendTransactionWithFailover(trx, 0.0).successful()) {
          // We just log the problem and move on, the Supervision will repair
          // things in due course:
          LOG_TOPIC("d9420", INFO, Logger::CLUSTER)
              << "Could not remove isBuilding flag in new index " << indexId
              << ", this will be repaired automatically.";
        }

        loadPlan();

        if (!collectionWatcher.isPresent()) {
          return Result(TRI_ERROR_ARANGO_INDEX_CREATION_FAILED,
                        "Collection " + collectionID +
                            " has gone from database " + databaseName +
                            ". Aborting index creation");
        }

        {
          // Copy over all elements in slice.
          VPackObjectBuilder b(&resultBuilder);
          resultBuilder.add(VPackObjectIterator(finishedPlanIndex.slice()));
          resultBuilder.add("isNewlyCreated", VPackValue(true));
        }
        CONDITION_LOCKER(locker, agencyCallback->_cv);

        return Result(tmpRes, *errMsg);
      }

      if (tmpRes > 0 || TRI_microtime() > endTime) {
        // At this time the index creation has failed and we want to
        // roll back the plan entry, provided the collection still exists:
        AgencyWriteTransaction trx(
            std::vector<AgencyOperation>(
                {AgencyOperation(planIndexesKey, AgencyValueOperationType::ERASE,
                                 newIndexBuilder.slice()),
                 AgencyOperation("Plan/Version", AgencySimpleOperationType::INCREMENT_OP)}),
            AgencyPrecondition(planCollKey, AgencyPrecondition::Type::EMPTY, false));

        int sleepFor = 50;
        auto rollbackEndTime = steady_clock::now() + std::chrono::seconds(10);

        while (true) {
          AgencyCommResult update = _agency.sendTransactionWithFailover(trx, 0.0);

          if (update.successful()) {
            loadPlan();

            if (tmpRes < 0) {                 // timeout
              return Result(                  // result
                  TRI_ERROR_CLUSTER_TIMEOUT,  // code
                  "Index could not be created within timeout, giving up and "
                  "rolling back index creation.");
            }

            // The mutex in the condition variable protects the access to
            // *errMsg:
            CONDITION_LOCKER(locker, agencyCallback->_cv);
            return Result(tmpRes, *errMsg);
          }

          if (update._statusCode == TRI_ERROR_HTTP_PRECONDITION_FAILED) {
            // Collection was removed, let's break here and report outside
            break;
          }

          if (steady_clock::now() > rollbackEndTime) {
            LOG_TOPIC("db00b", ERR, Logger::CLUSTER)
                << "Couldn't roll back index creation of " << idString
                << ". Database: " << databaseName << ", Collection " << collectionID;

            if (tmpRes < 0) {                 // timeout
              return Result(                  // result
                  TRI_ERROR_CLUSTER_TIMEOUT,  // code
                  "Timed out while trying to roll back index creation failure");
            }

            // The mutex in the condition variable protects the access to
            // *errMsg:
            CONDITION_LOCKER(locker, agencyCallback->_cv);
            return Result(tmpRes, *errMsg);
          }

          if (sleepFor <= 2500) {
            sleepFor *= 2;
          }

          std::this_thread::sleep_for(std::chrono::milliseconds(sleepFor));
        }
        // We only get here if the collection was dropped just in the moment
        // when we wanted to roll back the index creation.
      }

      if (!collectionWatcher.isPresent()) {
        return Result(TRI_ERROR_ARANGO_DATA_SOURCE_NOT_FOUND,
                      "collection " + collectionID +
                          "appears to have been dropped from database " +
                          databaseName + " during ensureIndex");
      }

      {
        CONDITION_LOCKER(locker, agencyCallback->_cv);
        agencyCallback->executeByCallbackOrTimeout(interval);
      }
    }
  }

  return Result(TRI_ERROR_SHUTTING_DOWN);
}

////////////////////////////////////////////////////////////////////////////////
/// @brief drop an index in coordinator.
////////////////////////////////////////////////////////////////////////////////
Result ClusterInfo::dropIndexCoordinator(  // drop index
    std::string const& databaseName,       // database name
    std::string const& collectionID, TRI_idx_iid_t iid,
    double timeout  // request timeout
) {
  TRI_ASSERT(ServerState::instance()->isCoordinator());
  AgencyComm ac;

  double const realTimeout = getTimeout(timeout);
  double const endTime = TRI_microtime() + realTimeout;
  double const interval = getPollInterval();
  std::string const idString = arangodb::basics::StringUtils::itoa(iid);

  std::string const planCollKey = "Plan/Collections/" + databaseName + "/" + collectionID;
  std::string const planIndexesKey = planCollKey + "/indexes";

  AgencyCommResult previous = ac.getValues(planCollKey);

  if (!previous.successful()) {
    events::DropIndex(databaseName, collectionID, idString, TRI_ERROR_CLUSTER_READING_PLAN_AGENCY);

    return Result(TRI_ERROR_CLUSTER_READING_PLAN_AGENCY);
  }

  velocypack::Slice collection = previous.slice()[0].get(std::vector<std::string>(
      {AgencyCommManager::path(), "Plan", "Collections", databaseName, collectionID}));
  if (!collection.isObject()) {
    events::DropIndex(databaseName, collectionID, idString,
                      TRI_ERROR_ARANGO_DATA_SOURCE_NOT_FOUND);

    return Result(TRI_ERROR_ARANGO_DATA_SOURCE_NOT_FOUND);
  }

  TRI_ASSERT(VPackObjectIterator(collection).size() > 0);
  size_t const numberOfShards =
      basics::VelocyPackHelper::readNumericValue<size_t>(collection,
                                                         StaticStrings::NumberOfShards, 1);

  VPackSlice indexes = collection.get("indexes");
  if (!indexes.isArray()) {
    LOG_TOPIC("63178", DEBUG, Logger::CLUSTER) << "Failed to find index " << databaseName
                                               << "/" << collectionID << "/" << iid;
    events::DropIndex(databaseName, collectionID, idString, TRI_ERROR_ARANGO_INDEX_NOT_FOUND);
    return Result(TRI_ERROR_ARANGO_INDEX_NOT_FOUND);
  }

  VPackSlice indexToRemove;

  for (VPackSlice indexSlice : VPackArrayIterator(indexes)) {
    auto idSlice = indexSlice.get(arangodb::StaticStrings::IndexId);
    auto typeSlice = indexSlice.get(arangodb::StaticStrings::IndexType);

    if (!idSlice.isString() || !typeSlice.isString()) {
      continue;
    }

    if (idSlice.isEqualString(idString)) {
      Index::IndexType type = Index::type(typeSlice.copyString());

      if (type == Index::TRI_IDX_TYPE_PRIMARY_INDEX || type == Index::TRI_IDX_TYPE_EDGE_INDEX) {
        events::DropIndex(databaseName, collectionID, idString, TRI_ERROR_FORBIDDEN);
        return Result(TRI_ERROR_FORBIDDEN);
      }

      indexToRemove = indexSlice;

      break;
    }
  }

  if (!indexToRemove.isObject()) {
    LOG_TOPIC("95fe6", DEBUG, Logger::CLUSTER) << "Failed to find index " << databaseName
                                               << "/" << collectionID << "/" << iid;
    events::DropIndex(databaseName, collectionID, idString, TRI_ERROR_ARANGO_INDEX_NOT_FOUND);

    return Result(TRI_ERROR_ARANGO_INDEX_NOT_FOUND);
  }

  std::string where = "Current/Collections/" + databaseName + "/" + collectionID;

  auto dbServerResult = std::make_shared<std::atomic<int>>(-1);
  std::function<bool(VPackSlice const& result)> dbServerChanged = [=](VPackSlice const& current) {
    if (numberOfShards == 0) {
      return false;
    }

    if (!current.isObject()) {
      return true;
    }

    VPackObjectIterator shards(current);

    if (shards.size() == numberOfShards) {
      bool found = false;
      for (auto const& shard : shards) {
        VPackSlice const indexes = shard.value.get("indexes");

        if (indexes.isArray()) {
          for (auto const& v : VPackArrayIterator(indexes)) {
            if (v.isObject()) {
              VPackSlice const k = v.get(StaticStrings::IndexId);
              if (k.isString() && k.isEqualString(idString)) {
                // still found the index in some shard
                found = true;
                break;
              }
            }

            if (found) {
              break;
            }
          }
        }
      }

      if (!found) {
        dbServerResult->store(TRI_ERROR_NO_ERROR, std::memory_order_release);
      }
    }
    return true;
  };

  // ATTENTION: The following callback calls the above closure in a
  // different thread. Nevertheless, the closure accesses some of our
  // local variables. Therefore we have to protect all accesses to them
  // by a mutex. We use the mutex of the condition variable in the
  // AgencyCallback for this.
  auto agencyCallback =
      std::make_shared<AgencyCallback>(ac, where, dbServerChanged, true, false);
  _agencyCallbackRegistry->registerCallback(agencyCallback);
  auto cbGuard = scopeGuard(
      [&] { _agencyCallbackRegistry->unregisterCallback(agencyCallback); });

  AgencyOperation planErase(planIndexesKey, AgencyValueOperationType::ERASE, indexToRemove);
  AgencyOperation incrementVersion("Plan/Version", AgencySimpleOperationType::INCREMENT_OP);
  AgencyPrecondition prec(planCollKey, AgencyPrecondition::Type::VALUE, collection);
  AgencyWriteTransaction trx({planErase, incrementVersion}, prec);
  AgencyCommResult result = ac.sendTransactionWithFailover(trx, 0.0);

  if (!result.successful()) {
    events::DropIndex(databaseName, collectionID, idString,
                      TRI_ERROR_CLUSTER_COULD_NOT_DROP_INDEX_IN_PLAN);

    return Result(                                       // result
        TRI_ERROR_CLUSTER_COULD_NOT_DROP_INDEX_IN_PLAN,  // code
        std::string(" Failed to execute ") + trx.toJson() +
            " ResultCode: " + std::to_string(result.errorCode()));
  }

  // load our own cache:
  loadPlan();
  if (numberOfShards == 0) {  // smart "dummy" collection has no shards
    TRI_ASSERT(collection.get(StaticStrings::IsSmart).getBool());
    loadCurrent();

    return Result(TRI_ERROR_NO_ERROR);
  }

  {
    CONDITION_LOCKER(locker, agencyCallback->_cv);

    while (true) {
      if (*dbServerResult >= 0) {
        cbGuard.fire();  // unregister cb
        loadCurrent();
        events::DropIndex(databaseName, collectionID, idString, *dbServerResult);

        return Result(*dbServerResult);
      }

      if (TRI_microtime() > endTime) {
        events::DropIndex(databaseName, collectionID, idString, TRI_ERROR_CLUSTER_TIMEOUT);

        return Result(TRI_ERROR_CLUSTER_TIMEOUT);
      }

      agencyCallback->executeByCallbackOrTimeout(interval);

      if (_server.isStopping()) {
        return Result(TRI_ERROR_SHUTTING_DOWN);
      }
    }
  }
}

////////////////////////////////////////////////////////////////////////////////
/// @brief (re-)load the information about servers from the agency
/// Usually one does not have to call this directly.
////////////////////////////////////////////////////////////////////////////////

static std::string const prefixServersRegistered = "Current/ServersRegistered";
static std::string const prefixServersKnown = "Current/ServersKnown";
static std::string const mapUniqueToShortId = "Target/MapUniqueToShortID";

void ClusterInfo::loadServers() {
  ++_serversProt.wantedVersion;  // Indicate that after *NOW* somebody has to
                                 // reread from the agency!
  MUTEX_LOCKER(mutexLocker, _serversProt.mutex);
  uint64_t storedVersion = _serversProt.wantedVersion;  // this is the version
  // we will set in the end
  if (_serversProt.doneVersion == storedVersion) {
    // Somebody else did, what we intended to do, so just return
    return;
  }

  AgencyCommResult result = _agency.sendTransactionWithFailover(AgencyReadTransaction(
      std::vector<std::string>({AgencyCommManager::path(prefixServersRegistered),
                                AgencyCommManager::path(mapUniqueToShortId),
                                AgencyCommManager::path(prefixServersKnown)})));

  if (result.successful()) {
    velocypack::Slice serversRegistered = result.slice()[0].get(std::vector<std::string>(
        {AgencyCommManager::path(), "Current", "ServersRegistered"}));

    velocypack::Slice serversAliases = result.slice()[0].get(std::vector<std::string>(
        {AgencyCommManager::path(), "Target", "MapUniqueToShortID"}));

    velocypack::Slice serversKnownSlice = result.slice()[0].get(std::vector<std::string>(
        {AgencyCommManager::path(), "Current", "ServersKnown"}));

    if (serversRegistered.isObject()) {
      decltype(_servers) newServers;
      decltype(_serverAliases) newAliases;
      decltype(_serverAdvertisedEndpoints) newAdvertisedEndpoints;
      decltype(_serverTimestamps) newTimestamps;

      std::unordered_set<ServerID> serverIds;

      for (auto const& res : VPackObjectIterator(serversRegistered)) {
        velocypack::Slice slice = res.value;

        if (slice.isObject() && slice.hasKey("endpoint")) {
          std::string server =
              arangodb::basics::VelocyPackHelper::getStringValue(slice,
                                                                 "endpoint", "");
          std::string advertised = arangodb::basics::VelocyPackHelper::getStringValue(
              slice, "advertisedEndpoint", "");

          std::string serverId = res.key.copyString();
          try {
            velocypack::Slice serverSlice;
            serverSlice = serversAliases.get(serverId);
            if (serverSlice.isObject()) {
              std::string alias = arangodb::basics::VelocyPackHelper::getStringValue(
                  serverSlice, "ShortName", "");
              newAliases.emplace(std::make_pair(alias, serverId));
            }
          } catch (...) {
          }
          std::string serverTimestamp =
              arangodb::basics::VelocyPackHelper::getStringValue(slice,
                                                                 "timestamp",
                                                                 "");
          newServers.emplace(std::make_pair(serverId, server));
          newAdvertisedEndpoints.emplace(std::make_pair(serverId, advertised));
          serverIds.emplace(serverId);
          newTimestamps.emplace(std::make_pair(serverId, serverTimestamp));
        }
      }

      decltype(_serversKnown) newServersKnown(serversKnownSlice, serverIds);

      // Now set the new value:
      {
        WRITE_LOCKER(writeLocker, _serversProt.lock);
        _servers.swap(newServers);
        _serverAliases.swap(newAliases);
        _serverAdvertisedEndpoints.swap(newAdvertisedEndpoints);
        _serversKnown = std::move(newServersKnown);
        _serverTimestamps.swap(newTimestamps);
        _serversProt.doneVersion = storedVersion;
        _serversProt.isValid = true;
      }
      // RebootTracker has its own mutex, and doesn't strictly need to be in
      // sync with the other members.
      rebootTracker().updateServerState(_serversKnown.rebootIds());
      return;
    }
  }

  LOG_TOPIC("449e0", DEBUG, Logger::CLUSTER)
      << "Error while loading " << prefixServersRegistered
      << " httpCode: " << result.httpCode() << " errorCode: " << result.errorCode()
      << " errorMessage: " << result.errorMessage() << " body: " << result.body();
}

////////////////////////////////////////////////////////////////////////
/// @brief Hand out copy of reboot ids
////////////////////////////////////////////////////////////////////////////////

std::unordered_map<ServerID, RebootId> ClusterInfo::rebootIds() const {
  MUTEX_LOCKER(mutexLocker, _serversProt.mutex);
  return _serversKnown.rebootIds();
}

////////////////////////////////////////////////////////////////////////
/// @brief find the endpoint of a server from its ID.
/// If it is not found in the cache, the cache is reloaded once, if
/// it is still not there an empty string is returned as an error.
////////////////////////////////////////////////////////////////////////////////

std::string ClusterInfo::getServerEndpoint(ServerID const& serverID) {
#ifdef DEBUG_SYNC_REPLICATION
  if (serverID == "debug-follower") {
    return "tcp://127.0.0.1:3000";
  }
#endif
  int tries = 0;

  if (!_serversProt.isValid) {
    loadServers();
    tries++;
  }

  std::string serverID_ = serverID;

  while (true) {
    {
      READ_LOCKER(readLocker, _serversProt.lock);

      // _serversAliases is a map-type <Alias, ServerID>
      auto ita = _serverAliases.find(serverID_);

      if (ita != _serverAliases.end()) {
        serverID_ = (*ita).second;
      }

      // _servers is a map-type <ServerId, std::string>
      auto it = _servers.find(serverID_);

      if (it != _servers.end()) {
        return (*it).second;
      }
    }

    if (++tries >= 2) {
      break;
    }

    // must call loadServers outside the lock
    loadServers();
  }

  return std::string();
}

////////////////////////////////////////////////////////////////////////////////
/// @brief find the advertised endpoint of a server from its ID.
/// If it is not found in the cache, the cache is reloaded once, if
/// it is still not there an empty string is returned as an error.
////////////////////////////////////////////////////////////////////////////////

std::string ClusterInfo::getServerAdvertisedEndpoint(ServerID const& serverID) {
#ifdef DEBUG_SYNC_REPLICATION
  if (serverID == "debug-follower") {
    return "tcp://127.0.0.1:3000";
  }
#endif
  int tries = 0;

  if (!_serversProt.isValid) {
    loadServers();
    tries++;
  }

  std::string serverID_ = serverID;

  while (true) {
    {
      READ_LOCKER(readLocker, _serversProt.lock);

      // _serversAliases is a map-type <Alias, ServerID>
      auto ita = _serverAliases.find(serverID_);

      if (ita != _serverAliases.end()) {
        serverID_ = (*ita).second;
      }

      // _serversAliases is a map-type <ServerID, std::string>
      auto it = _serverAdvertisedEndpoints.find(serverID_);
      if (it != _serverAdvertisedEndpoints.end()) {
        return (*it).second;
      }
    }

    if (++tries >= 2) {
      break;
    }

    // must call loadServers outside the lock
    loadServers();
  }

  return std::string();
}

////////////////////////////////////////////////////////////////////////////////
/// @brief find the ID of a server from its endpoint.
/// If it is not found in the cache, the cache is reloaded once, if
/// it is still not there an empty string is returned as an error.
////////////////////////////////////////////////////////////////////////////////

std::string ClusterInfo::getServerName(std::string const& endpoint) {
  int tries = 0;

  if (!_serversProt.isValid) {
    loadServers();
    tries++;
  }

  while (true) {
    {
      READ_LOCKER(readLocker, _serversProt.lock);
      for (auto const& it : _servers) {
        if (it.second == endpoint) {
          return it.first;
        }
      }
    }

    if (++tries >= 2) {
      break;
    }

    // must call loadServers outside the lock
    loadServers();
  }

  return std::string();
}

////////////////////////////////////////////////////////////////////////////////
/// @brief (re-)load the information about all coordinators from the agency
/// Usually one does not have to call this directly.
////////////////////////////////////////////////////////////////////////////////

static std::string const prefixCurrentCoordinators = "Current/Coordinators";

void ClusterInfo::loadCurrentCoordinators() {
  ++_coordinatorsProt.wantedVersion;  // Indicate that after *NOW* somebody
                                      // has to reread from the agency!
  MUTEX_LOCKER(mutexLocker, _coordinatorsProt.mutex);
  uint64_t storedVersion = _coordinatorsProt.wantedVersion;  // this is the
  // version we will set in the end
  if (_coordinatorsProt.doneVersion == storedVersion) {
    // Somebody else did, what we intended to do, so just return
    return;
  }

  // Now contact the agency:
  AgencyCommResult result = _agency.getValues(prefixCurrentCoordinators);

  if (result.successful()) {
    velocypack::Slice currentCoordinators = result.slice()[0].get(std::vector<std::string>(
        {AgencyCommManager::path(), "Current", "Coordinators"}));

    if (currentCoordinators.isObject()) {
      decltype(_coordinators) newCoordinators;

      for (auto const& coordinator : VPackObjectIterator(currentCoordinators)) {
        newCoordinators.emplace(std::make_pair(coordinator.key.copyString(),
                                               coordinator.value.copyString()));
      }

      // Now set the new value:
      {
        WRITE_LOCKER(writeLocker, _coordinatorsProt.lock);
        _coordinators.swap(newCoordinators);
        _coordinatorsProt.doneVersion = storedVersion;
        _coordinatorsProt.isValid = true;
      }
      return;
    }
  }

  LOG_TOPIC("5ee6d", DEBUG, Logger::CLUSTER)
      << "Error while loading " << prefixCurrentCoordinators
      << " httpCode: " << result.httpCode() << " errorCode: " << result.errorCode()
      << " errorMessage: " << result.errorMessage() << " body: " << result.body();
}

static std::string const prefixMappings = "Target/MapUniqueToShortID";

void ClusterInfo::loadCurrentMappings() {
  ++_mappingsProt.wantedVersion;  // Indicate that after *NOW* somebody
                                  // has to reread from the agency!
  MUTEX_LOCKER(mutexLocker, _mappingsProt.mutex);
  uint64_t storedVersion = _mappingsProt.wantedVersion;  // this is the
                                                         // version we will
                                                         // set in the end
  if (_mappingsProt.doneVersion == storedVersion) {
    // Somebody else did, what we intended to do, so just return
    return;
  }

  // Now contact the agency:
  AgencyCommResult result = _agency.getValues(prefixMappings);

  if (result.successful()) {
    velocypack::Slice mappings = result.slice()[0].get(std::vector<std::string>(
        {AgencyCommManager::path(), "Target", "MapUniqueToShortID"}));

    if (mappings.isObject()) {
      decltype(_coordinatorIdMap) newCoordinatorIdMap;

      for (auto const& mapping : VPackObjectIterator(mappings)) {
        ServerID fullId = mapping.key.copyString();
        auto mapObject = mapping.value;
        if (mapObject.isObject()) {
          ServerShortName shortName = mapObject.get("ShortName").copyString();

          ServerShortID shortId =
              mapObject.get("TransactionID").getNumericValue<ServerShortID>();
          static std::string const expectedPrefix{"Coordinator"};
          if (shortName.size() > expectedPrefix.size() &&
              shortName.substr(0, expectedPrefix.size()) == expectedPrefix) {
            newCoordinatorIdMap.emplace(shortId, fullId);
          }
        }
      }

      // Now set the new value:
      {
        WRITE_LOCKER(writeLocker, _mappingsProt.lock);
        _coordinatorIdMap.swap(newCoordinatorIdMap);
        _mappingsProt.doneVersion = storedVersion;
        _mappingsProt.isValid = true;
      }
      return;
    }
  }

  LOG_TOPIC("36f2e", DEBUG, Logger::CLUSTER)
      << "Error while loading " << prefixMappings
      << " httpCode: " << result.httpCode() << " errorCode: " << result.errorCode()
      << " errorMessage: " << result.errorMessage() << " body: " << result.body();
}

////////////////////////////////////////////////////////////////////////////////
/// @brief (re-)load the information about all DBservers from the agency
/// Usually one does not have to call this directly.
////////////////////////////////////////////////////////////////////////////////

static std::string const prefixCurrentDBServers = "Current/DBServers";
static std::string const prefixTarget = "Target";

void ClusterInfo::loadCurrentDBServers() {
  ++_DBServersProt.wantedVersion;  // Indicate that after *NOW* somebody has to
                                   // reread from the agency!
  MUTEX_LOCKER(mutexLocker, _DBServersProt.mutex);
  uint64_t storedVersion = _DBServersProt.wantedVersion;  // this is the version
  // we will set in the end
  if (_DBServersProt.doneVersion == storedVersion) {
    // Somebody else did, what we intended to do, so just return
    return;
  }

  // Now contact the agency:
  AgencyCommResult result = _agency.getValues(prefixCurrentDBServers);
  AgencyCommResult target = _agency.getValues(prefixTarget);

  if (result.successful() && target.successful()) {
    velocypack::Slice currentDBServers;
    velocypack::Slice failedDBServers;
    velocypack::Slice cleanedDBServers;
    velocypack::Slice toBeCleanedDBServers;

    if (result.slice().length() > 0) {
      currentDBServers = result.slice()[0].get(std::vector<std::string>(
          {AgencyCommManager::path(), "Current", "DBServers"}));
    }
    if (target.slice().length() > 0) {
      failedDBServers = target.slice()[0].get(std::vector<std::string>(
          {AgencyCommManager::path(), "Target", "FailedServers"}));
      cleanedDBServers = target.slice()[0].get(std::vector<std::string>(
          {AgencyCommManager::path(), "Target", "CleanedServers"}));
      toBeCleanedDBServers = target.slice()[0].get(std::vector<std::string>(
          {AgencyCommManager::path(), "Target", "ToBeCleanedServers"}));
    }
    if (currentDBServers.isObject() && failedDBServers.isObject()) {
      decltype(_DBServers) newDBServers;

      for (auto const& dbserver : VPackObjectIterator(currentDBServers)) {
        bool found = false;
        if (failedDBServers.isObject()) {
          for (auto const& failedServer : VPackObjectIterator(failedDBServers)) {
            if (basics::VelocyPackHelper::equal(dbserver.key, failedServer.key, false)) {
              found = true;
              break;
            }
          }
        }
        if (found) {
          continue;
        }

        if (cleanedDBServers.isArray()) {
          bool found = false;
          for (auto const& cleanedServer : VPackArrayIterator(cleanedDBServers)) {
            if (basics::VelocyPackHelper::equal(dbserver.key, cleanedServer, false)) {
              found = true;
              break;
            }
          }
          if (found) {
            continue;
          }
        }

        if (toBeCleanedDBServers.isArray()) {
          bool found = false;
          for (auto const& toBeCleanedServer : VPackArrayIterator(toBeCleanedDBServers)) {
            if (basics::VelocyPackHelper::equal(dbserver.key, toBeCleanedServer, false)) {
              found = true;
              break;
            }
          }
          if (found) {
            continue;
          }
        }

        newDBServers.emplace(std::make_pair(dbserver.key.copyString(),
                                            dbserver.value.copyString()));
      }

      // Now set the new value:
      {
        WRITE_LOCKER(writeLocker, _DBServersProt.lock);
        _DBServers.swap(newDBServers);
        _DBServersProt.doneVersion = storedVersion;
        _DBServersProt.isValid = true;
      }
      return;
    }
  }

  LOG_TOPIC("5a7e1", DEBUG, Logger::CLUSTER)
      << "Error while loading " << prefixCurrentDBServers
      << " httpCode: " << result.httpCode() << " errorCode: " << result.errorCode()
      << " errorMessage: " << result.errorMessage() << " body: " << result.body();
}

////////////////////////////////////////////////////////////////////////////////
/// @brief return a list of all DBServers in the cluster that have
/// currently registered
////////////////////////////////////////////////////////////////////////////////

std::vector<ServerID> ClusterInfo::getCurrentDBServers() {
  std::vector<ServerID> result;

  if (!_DBServersProt.isValid) {
    loadCurrentDBServers();
  }
  // return a consistent state of servers
  READ_LOCKER(readLocker, _DBServersProt.lock);

  result.reserve(_DBServers.size());

  for (auto& it : _DBServers) {
    result.emplace_back(it.first);
  }

  return result;
}

////////////////////////////////////////////////////////////////////////////////
/// @brief find the servers who are responsible for a shard (one leader
/// and multiple followers)
/// If it is not found in the cache, the cache is reloaded once, if
/// it is still not there an empty string is returned as an error.
////////////////////////////////////////////////////////////////////////////////

std::shared_ptr<std::vector<ServerID>> ClusterInfo::getResponsibleServer(ShardID const& shardID) {
  int tries = 0;

  if (!_currentProt.isValid) {
    loadCurrent();
    tries++;
  }

  while (true) {
    {
      READ_LOCKER(readLocker, _currentProt.lock);
      // _shardIds is a map-type <ShardId,
      // std::shared_ptr<std::vector<ServerId>>>
      auto it = _shardIds.find(shardID);

      if (it != _shardIds.end()) {
        auto serverList = (*it).second;
        if (serverList != nullptr && serverList->size() > 0 &&
            (*serverList)[0].size() > 0 && (*serverList)[0][0] == '_') {
          // This is a temporary situation in which the leader has already
          // resigned, let's wait half a second and try again.
          --tries;
          LOG_TOPIC("b1dc5", INFO, Logger::CLUSTER)
              << "getResponsibleServer: found resigned leader,"
              << "waiting for half a second...";
        } else {
          return (*it).second;
        }
      }
    }
    std::this_thread::sleep_for(std::chrono::milliseconds(500));

    if (++tries >= 2) {
      break;
    }

    // must load collections outside the lock
    loadCurrent();
  }

  return std::make_shared<std::vector<ServerID>>();
}

//////////////////////////////////////////////////////////////////////////////
/// @brief atomically find all servers who are responsible for the given
/// shards (only the leaders).
/// will throw an exception if no leader can be found for any
/// of the shards. will return an empty result if the shards couldn't be
/// determined after a while - it is the responsibility of the caller to
/// check for an empty result!
//////////////////////////////////////////////////////////////////////////////

std::unordered_map<ShardID, ServerID> ClusterInfo::getResponsibleServers(
    std::unordered_set<ShardID> const& shardIds) {
  TRI_ASSERT(!shardIds.empty());

  std::unordered_map<ShardID, ServerID> result;
  int tries = 0;

  if (!_currentProt.isValid) {
    loadCurrent();
    tries++;
  }

  while (true) {
    TRI_ASSERT(result.empty());
    {
      READ_LOCKER(readLocker, _currentProt.lock);
      for (auto const& shardId : shardIds) {
        auto it = _shardIds.find(shardId);

        if (it == _shardIds.end()) {
          THROW_ARANGO_EXCEPTION_MESSAGE(TRI_ERROR_ARANGO_DATA_SOURCE_NOT_FOUND,
                                         "no servers found for shard " + shardId);
        }

        auto serverList = (*it).second;
        if (serverList == nullptr || serverList->empty()) {
          THROW_ARANGO_EXCEPTION_MESSAGE(TRI_ERROR_INTERNAL,
                                         "no servers found for shard " + shardId);
        }

        if ((*serverList)[0].size() > 0 && (*serverList)[0][0] == '_') {
          // This is a temporary situation in which the leader has already
          // resigned, let's wait half a second and try again.
          --tries;
          break;
        }

        // put leader into result
        result.emplace(shardId, (*it).second->front());
      }
    }

    if (result.size() == shardIds.size()) {
      // result is complete
      break;
    }

    // reset everything we found so far for the next round
    result.clear();

    if (++tries >= 2 || _server.isStopping()) {
      break;
    }

    LOG_TOPIC("31428", INFO, Logger::CLUSTER)
        << "getResponsibleServers: found resigned leader,"
        << "waiting for half a second...";
    std::this_thread::sleep_for(std::chrono::milliseconds(500));

    // must load collections outside the lock
    loadCurrent();
  }

  return result;
}

////////////////////////////////////////////////////////////////////////////////
/// @brief find the shard list of a collection, sorted numerically
////////////////////////////////////////////////////////////////////////////////

std::shared_ptr<std::vector<ShardID>> ClusterInfo::getShardList(CollectionID const& collectionID) {
  if (!_planProt.isValid) {
    loadPlan();
  }

  int tries = 0;
  while (true) {
    {
      // Get the sharding keys and the number of shards:
      READ_LOCKER(readLocker, _planProt.lock);
      // _shards is a map-type <CollectionId, shared_ptr<vector<string>>>
      auto it = _shards.find(collectionID);

      if (it != _shards.end()) {
        return it->second;
      }
    }
    if (++tries >= 2) {
      return std::make_shared<std::vector<ShardID>>();
    }
    loadPlan();
  }
}

////////////////////////////////////////////////////////////////////////////////
/// @brief return the list of coordinator server names
////////////////////////////////////////////////////////////////////////////////

std::vector<ServerID> ClusterInfo::getCurrentCoordinators() {
  std::vector<ServerID> result;

  if (!_coordinatorsProt.isValid) {
    loadCurrentCoordinators();
  }

  // return a consistent state of servers
  READ_LOCKER(readLocker, _coordinatorsProt.lock);

  result.reserve(_coordinators.size());

  for (auto& it : _coordinators) {
    result.emplace_back(it.first);
  }

  return result;
}

////////////////////////////////////////////////////////////////////////////////
/// @brief lookup full coordinator ID from short ID
////////////////////////////////////////////////////////////////////////////////

ServerID ClusterInfo::getCoordinatorByShortID(ServerShortID shortId) {
  ServerID result;

  if (!_mappingsProt.isValid) {
    loadCurrentMappings();
  }

  // return a consistent state of servers
  READ_LOCKER(readLocker, _mappingsProt.lock);

  auto it = _coordinatorIdMap.find(shortId);
  if (it != _coordinatorIdMap.end()) {
    result = it->second;
  }

  return result;
}

//////////////////////////////////////////////////////////////////////////////
/// @brief invalidate plan
//////////////////////////////////////////////////////////////////////////////

void ClusterInfo::invalidatePlan() {
  {
    WRITE_LOCKER(writeLocker, _planProt.lock);
    _planProt.isValid = false;
  }
}

//////////////////////////////////////////////////////////////////////////////
/// @brief invalidate current coordinators
//////////////////////////////////////////////////////////////////////////////

void ClusterInfo::invalidateCurrentCoordinators() {
  {
    WRITE_LOCKER(writeLocker, _coordinatorsProt.lock);
    _coordinatorsProt.isValid = false;
  }
}

//////////////////////////////////////////////////////////////////////////////
/// @brief invalidate current mappings
//////////////////////////////////////////////////////////////////////////////

void ClusterInfo::invalidateCurrentMappings() {
  {
    WRITE_LOCKER(writeLocker, _mappingsProt.lock);
    _mappingsProt.isValid = false;
  }
}

//////////////////////////////////////////////////////////////////////////////
/// @brief invalidate current
//////////////////////////////////////////////////////////////////////////////

void ClusterInfo::invalidateCurrent() {
  {
    WRITE_LOCKER(writeLocker, _serversProt.lock);
    _serversProt.isValid = false;
  }
  {
    WRITE_LOCKER(writeLocker, _DBServersProt.lock);
    _DBServersProt.isValid = false;
  }
  {
    WRITE_LOCKER(writeLocker, _currentProt.lock);
    _currentProt.isValid = false;
  }
  invalidateCurrentCoordinators();
  invalidateCurrentMappings();
}

//////////////////////////////////////////////////////////////////////////////
/// @brief get current "Plan" structure
//////////////////////////////////////////////////////////////////////////////

std::shared_ptr<VPackBuilder> ClusterInfo::getPlan() {
  if (!_planProt.isValid) {
    loadPlan();
  }
  READ_LOCKER(readLocker, _planProt.lock);
  return _plan;
}

//////////////////////////////////////////////////////////////////////////////
/// @brief get current "Current" structure
//////////////////////////////////////////////////////////////////////////////

std::shared_ptr<VPackBuilder> ClusterInfo::getCurrent() {
  if (!_currentProt.isValid) {
    loadCurrent();
  }
  READ_LOCKER(readLocker, _currentProt.lock);
  return _current;
}

std::unordered_map<ServerID, std::string> ClusterInfo::getServers() {
  if (!_serversProt.isValid) {
    loadServers();
  }
  READ_LOCKER(readLocker, _serversProt.lock);
  std::unordered_map<ServerID, std::string> serv = _servers;
  return serv;
}

std::unordered_map<ServerID, std::string> ClusterInfo::getServerAliases() {
  READ_LOCKER(readLocker, _serversProt.lock);
  std::unordered_map<std::string, std::string> ret;
  for (const auto& i : _serverAliases) {
    ret.emplace(i.second, i.first);
  }
  return ret;
}

std::unordered_map<ServerID, std::string> ClusterInfo::getServerAdvertisedEndpoints() {
  READ_LOCKER(readLocker, _serversProt.lock);
  std::unordered_map<std::string, std::string> ret;
  for (const auto& i : _serverAdvertisedEndpoints) {
    ret.emplace(i.second, i.first);
  }
  return ret;
}

std::unordered_map<ServerID, std::string> ClusterInfo::getServerTimestamps() {
  READ_LOCKER(readLocker, _serversProt.lock);
  return _serverTimestamps;
}

arangodb::Result ClusterInfo::getShardServers(ShardID const& shardId,
                                              std::vector<ServerID>& servers) {
  READ_LOCKER(readLocker, _planProt.lock);

  auto it = _shardServers.find(shardId);
  if (it != _shardServers.end()) {
    servers = (*it).second;
    return arangodb::Result();
  }

  LOG_TOPIC("16d14", DEBUG, Logger::CLUSTER)
      << "Strange, did not find shard in _shardServers: " << shardId;
  return arangodb::Result(TRI_ERROR_FAILED);
}

arangodb::Result ClusterInfo::agencyDump(std::shared_ptr<VPackBuilder> body) {
  AgencyCommResult dump = _agency.dump();

  if (!dump.successful()) {
    LOG_TOPIC("93c0e", ERR, Logger::CLUSTER)
        << "failed to acquire agency dump: " << dump.errorMessage();
    return Result(dump.errorCode(), dump.errorMessage());
  }

  body->add(dump.slice());
  return Result();
}

arangodb::Result ClusterInfo::agencyPlan(std::shared_ptr<VPackBuilder> body) {
  AgencyCommResult dump = _agency.getValues("Plan");

  if (!dump.successful()) {
    LOG_TOPIC("ce937", ERR, Logger::CLUSTER)
        << "failed to acquire agency dump: " << dump.errorMessage();
    return Result(dump.errorCode(), dump.errorMessage());
  }

  body->add(dump.slice());
  return Result();
}

arangodb::Result ClusterInfo::agencyReplan(VPackSlice const plan) {
  // Apply only Collections and DBServers
  AgencyWriteTransaction planTransaction(std::vector<AgencyOperation>{
      AgencyOperation("Plan/Collections", AgencyValueOperationType::SET,
                      plan.get(std::vector<std::string>{"arango", "Plan",
                                                        "Collections"})),
      AgencyOperation("Plan/Databases", AgencyValueOperationType::SET,
                      plan.get(std::vector<std::string>{"arango", "Plan",
                                                        "Databases"})),
      AgencyOperation("Plan/Views", AgencyValueOperationType::SET,
                      plan.get(
                          std::vector<std::string>{"arango", "Plan", "Views"})),
      AgencyOperation("Plan/Version", AgencySimpleOperationType::INCREMENT_OP),
      AgencyOperation("Sync/UserVersion", AgencySimpleOperationType::INCREMENT_OP)});

  AgencyCommResult r = _agency.sendTransactionWithFailover(planTransaction);
  if (!r.successful()) {
    arangodb::Result result(TRI_ERROR_HOT_BACKUP_INTERNAL,
                            std::string(
                                "Error reporting to agency: _statusCode: ") +
                                std::to_string(r.errorCode()));
    return result;
  }

  return arangodb::Result();
}

std::string const backupKey = "/arango/Target/HotBackup/Create/";
std::string const maintenanceKey = "/arango/Supervision/Maintenance";
std::string const toDoKey = "/arango/Target/ToDo";
std::string const pendingKey = "/arango/Target/Pending";
std::string const writeURL = "_api/agency/write";
std::vector<std::string> modepv = {"arango", "Supervision", "State", "Mode"};

arangodb::Result ClusterInfo::agencyHotBackupLock(std::string const& backupId,
                                                  double const& timeout,
                                                  bool& supervisionOff) {
  using namespace std::chrono;

  auto const endTime =
      steady_clock::now() + milliseconds(static_cast<uint64_t>(1.0e3 * timeout));
  supervisionOff = false;

  LOG_TOPIC("e74e5", DEBUG, Logger::BACKUP)
      << "initiating agency lock for hot backup " << backupId;

  VPackBuilder builder;
  {
    VPackArrayBuilder trxs(&builder);
    {
      VPackArrayBuilder trx(&builder);

      // Operations
      {
        VPackObjectBuilder o(&builder);
        builder.add(backupKey + backupId, VPackValue(0));  // Hot backup key
        builder.add(maintenanceKey, VPackValue("on"));  // Turn off supervision
      }

      // Preconditions
      {
        VPackObjectBuilder precs(&builder);
        builder.add(VPackValue(backupKey));  // Backup key empty
        {
          VPackObjectBuilder oe(&builder);
          builder.add("oldEmpty", VPackValue(true));
        }
        builder.add(VPackValue(pendingKey));  // No jobs pending
        {
          VPackObjectBuilder oe(&builder);
          builder.add("old", VPackSlice::emptyObjectSlice());
        }
        builder.add(VPackValue(toDoKey));  // No jobs to do
        {
          VPackObjectBuilder oe(&builder);
          builder.add("old", VPackSlice::emptyObjectSlice());
        }
        builder.add(VPackValue(maintenanceKey));  // Supervision on
        {
          VPackObjectBuilder old(&builder);
          builder.add("oldEmpty", VPackValue(true));
        }
      }
    }

    {
      VPackArrayBuilder trx(&builder);

      // Operations
      {
        VPackObjectBuilder o(&builder);
        builder.add(backupKey + backupId, VPackValue(0));  // Hot backup key
        builder.add(maintenanceKey, VPackValue("on"));  // Turn off maintenance
      }

      // Prevonditions
      {
        VPackObjectBuilder precs(&builder);
        builder.add(VPackValue(backupKey));  // Backup key empty
        {
          VPackObjectBuilder oe(&builder);
          builder.add("oldEmpty", VPackValue(true));
        }
        builder.add(VPackValue(pendingKey));  // No jobs pending
        {
          VPackObjectBuilder oe(&builder);
          builder.add("old", VPackSlice::emptyObjectSlice());
        }
        builder.add(VPackValue(toDoKey));  // No jobs to do
        {
          VPackObjectBuilder oe(&builder);
          builder.add("old", VPackSlice::emptyObjectSlice());
        }
        builder.add(VPackValue(maintenanceKey));  // Supervision off
        {
          VPackObjectBuilder old(&builder);
          builder.add("old", VPackValue("on"));
        }
      }
    }
  }

  // Try to establish hot backup lock in agency.
  auto result = _agency.sendWithFailover(arangodb::rest::RequestType::POST,
                                         timeout, writeURL, builder.slice());

  LOG_TOPIC("53a93", DEBUG, Logger::BACKUP)
      << "agency lock for hot backup " << backupId << " scheduled with "
      << builder.toJson();

  // *** ATTENTION ***: Result will always be 412.
  // So we're going to fail, if we have an error OTHER THAN 412:
  if (!result.successful() &&
      result.httpCode() != (int)arangodb::rest::ResponseCode::PRECONDITION_FAILED) {
    return arangodb::Result(TRI_ERROR_HOT_BACKUP_INTERNAL,
                            "failed to acquire backup lock in agency");
  }

  auto rv = VPackParser::fromJson(result.bodyRef());

  LOG_TOPIC("a94d5", DEBUG, Logger::BACKUP)
      << "agency lock response for backup id " << backupId << ": " << rv->toJson();

  if (!rv->slice().isObject() || !rv->slice().hasKey("results") ||
      !rv->slice().get("results").isArray() || rv->slice().get("results").length() != 2) {
    return arangodb::Result(
      TRI_ERROR_HOT_BACKUP_INTERNAL,
      "invalid agency result while acquiring backup lock");
  }
  auto ar = rv->slice().get("results");

  uint64_t first = ar[0].getNumber<uint64_t>();
  uint64_t second = ar[1].getNumber<uint64_t>();

  if (first == 0 && second == 0) {  // tough luck
    return arangodb::Result(TRI_ERROR_HOT_BACKUP_INTERNAL,
                            "preconditions failed while trying to acquire "
                            "backup lock in the agency");
  }

  if (first > 0) {  // Supervision was on
    LOG_TOPIC("b6c98", DEBUG, Logger::BACKUP)
        << "agency lock found supervision on before";
    supervisionOff = false;
  } else {
    LOG_TOPIC("bbb55", DEBUG, Logger::BACKUP)
        << "agency lock found supervision off before";
    supervisionOff = true;
  }

  double wait = 0.1;
  while (!_server.isStopping() && std::chrono::steady_clock::now() < endTime) {
    result = _agency.getValues("Supervision/State/Mode");
    if (result.successful()) {
      if (!result.slice().isArray() || result.slice().length() != 1) {
        return arangodb::Result(
            TRI_ERROR_HOT_BACKUP_INTERNAL,
            std::string(
                "invalid JSON from agency, when acquiring supervision mode: ") +
                result.slice().toJson());
      }
      if (result.slice()[0].hasKey(modepv) && result.slice()[0].get(modepv).isString()) {
        if (result.slice()[0].get(modepv).isEqualString("Maintenance")) {
          LOG_TOPIC("76a2c", DEBUG, Logger::BACKUP)
              << "agency hot backup lock acquired";
          return arangodb::Result();
        }
      }
    }

    LOG_TOPIC("ede54", DEBUG, Logger::BACKUP)
        << "agency hot backup lock waiting: " << result.slice().toJson();

    if (wait < 2.0) {
      wait *= 1.1;
    }

    std::this_thread::sleep_for(std::chrono::duration<double>(wait));
  }

  agencyHotBackupUnlock(backupId, timeout, supervisionOff);

  return arangodb::Result(
      TRI_ERROR_HOT_BACKUP_INTERNAL,
      "timeout waiting for maintenance mode to be activated in agency");
}

arangodb::Result ClusterInfo::agencyHotBackupUnlock(std::string const& backupId,
                                                    double const& timeout,
                                                    const bool& supervisionOff) {
  using namespace std::chrono;

  auto const endTime =
      steady_clock::now() + milliseconds(static_cast<uint64_t>(1.0e3 * timeout));

  LOG_TOPIC("6ae41", DEBUG, Logger::BACKUP)
      << "unlocking backup lock for backup " + backupId + "  in agency";

  VPackBuilder builder;
  {
    VPackArrayBuilder trxs(&builder);
    {
      VPackArrayBuilder trx(&builder);
      {
        VPackObjectBuilder o(&builder);
        builder.add(VPackValue(backupKey));  // Remove backup key
        {
          VPackObjectBuilder oo(&builder);
          builder.add("op", VPackValue("delete"));
        }
        if (!supervisionOff) {  // Turn supervision on, if it was on before
          builder.add(VPackValue(maintenanceKey));
          VPackObjectBuilder d(&builder);
          builder.add("op", VPackValue("delete"));
        }
      }
    }
  }

  // Try to establish hot backup lock in agency. Result will always be 412.
  // Question is: How 412?
  auto result = _agency.sendWithFailover(arangodb::rest::RequestType::POST,
                                         timeout, writeURL, builder.slice());
  if (!result.successful() &&
      result.httpCode() != (int)arangodb::rest::ResponseCode::PRECONDITION_FAILED) {
    return arangodb::Result(TRI_ERROR_HOT_BACKUP_INTERNAL,
                            "failed to release backup lock in agency");
  }

  auto rv = VPackParser::fromJson(result.bodyRef());

  if (!rv->slice().isObject() || !rv->slice().hasKey("results") ||
      !rv->slice().get("results").isArray()) {
    return arangodb::Result(
        TRI_ERROR_HOT_BACKUP_INTERNAL,
        "invalid agency result while releasing backup lock");
  }

  auto ar = rv->slice().get("results");
  if (!ar[0].isNumber()) {
    return arangodb::Result(
        TRI_ERROR_HOT_BACKUP_INTERNAL,
        "invalid agency result while releasing backup lock");
  }

  double wait = 0.1;
  while (!_server.isStopping() && std::chrono::steady_clock::now() < endTime) {
    result = _agency.getValues("/arango/Supervision/State/Mode");
    if (result.successful()) {
      if (!result.slice().isArray() || result.slice().length() != 1 ||
          !result.slice()[0].hasKey(modepv) || !result.slice()[0].get(modepv).isString()) {
        return arangodb::Result(
          TRI_ERROR_HOT_BACKUP_INTERNAL,
          std::string("invalid JSON from agency, when deactivating supervision mode:") +
          result.slice().toJson());
      }

      if (result.slice()[0].get(modepv).isEqualString("Normal")) {
        return arangodb::Result();
      }
    }

    if (wait < 2.0) {
      wait *= 1.1;
    }

    std::this_thread::sleep_for(std::chrono::duration<double>(wait));
  }

  return arangodb::Result(
      TRI_ERROR_HOT_BACKUP_INTERNAL,
      "timeout waiting for maintenance mode to be deactivated in agency");
}

ClusterInfo::ServersKnown::ServersKnown(VPackSlice const serversKnownSlice,
                                        std::unordered_set<ServerID> const& serverIds)
    : _serversKnown() {
  TRI_ASSERT(serversKnownSlice.isNone() || serversKnownSlice.isObject());
  if (serversKnownSlice.isObject()) {
    for (auto const it : VPackObjectIterator(serversKnownSlice)) {
      std::string serverId = it.key.copyString();
      VPackSlice const knownServerSlice = it.value;
      TRI_ASSERT(knownServerSlice.isObject());
      if (knownServerSlice.isObject()) {
        VPackSlice const rebootIdSlice = knownServerSlice.get("rebootId");
        TRI_ASSERT(rebootIdSlice.isInteger());
        if (rebootIdSlice.isInteger()) {
          auto const rebootId = RebootId{rebootIdSlice.getNumericValue<uint64_t>()};
          _serversKnown.emplace(std::move(serverId), rebootId);
        }
      }
    }
  }

  // For backwards compatibility / rolling upgrades, add servers that aren't in
  // ServersKnown but in ServersRegistered with a reboot ID of 0 as a fallback.
  // We should be able to remove this in 3.6.
  for (auto const& serverId : serverIds) {
    auto const rv = _serversKnown.emplace(serverId, RebootId{0});
    LOG_TOPIC_IF("0acbd", INFO, Logger::CLUSTER, rv.second)
        << "Server " << serverId
        << " is in Current/ServersRegistered, but not in "
           "Current/ServersKnown. This is expected to happen "
           "during a rolling upgrade.";
  }
}

std::unordered_map<ServerID, ClusterInfo::ServersKnown::KnownServer> const&
ClusterInfo::ServersKnown::serversKnown() const noexcept {
  return _serversKnown;
}

std::unordered_map<ServerID, RebootId> ClusterInfo::ServersKnown::rebootIds() const {
  std::unordered_map<ServerID, RebootId> rebootIds;
  for (auto const& it : _serversKnown) {
    rebootIds.emplace(it.first, it.second.rebootId());
  }
  return rebootIds;
}

VPackSlice PlanCollectionReader::indexes() {
  VPackSlice res = _collection.get("indexes");
  if (res.isNone()) {
    return VPackSlice::emptyArraySlice();
  } else {
    TRI_ASSERT(res.isArray());
    return res;
  }
}

CollectionWatcher::~CollectionWatcher() {
  _agencyCallbackRegistry->unregisterCallback(_agencyCallback);
};

// -----------------------------------------------------------------------------
// --SECTION--                                                       END-OF-FILE
// -----------------------------------------------------------------------------<|MERGE_RESOLUTION|>--- conflicted
+++ resolved
@@ -619,16 +619,8 @@
           // database does not yet exist, create it now
           
           // create a local database object...
-<<<<<<< HEAD
           arangodb::CreateDatabaseInfo info(_server);
-          info.load(name, id);
-
-          Result res = databaseFeature.createDatabase(info, vocbase);
-
-=======
-          arangodb::CreateDatabaseInfo info;
           Result res = info.load(database.value, VPackSlice::emptyArraySlice());
->>>>>>> 8a56ed9a
           if (res.fail()) {
             LOG_TOPIC("94357", ERR, arangodb::Logger::AGENCY)
                 << "validating data for local database '" << name
