////////////////////////////////////////////////////////////////////////////////
/// DISCLAIMER
///
/// Copyright 2014-2023 ArangoDB GmbH, Cologne, Germany
/// Copyright 2004-2014 triAGENS GmbH, Cologne, Germany
///
/// Licensed under the Apache License, Version 2.0 (the "License");
/// you may not use this file except in compliance with the License.
/// You may obtain a copy of the License at
///
///     http://www.apache.org/licenses/LICENSE-2.0
///
/// Unless required by applicable law or agreed to in writing, software
/// distributed under the License is distributed on an "AS IS" BASIS,
/// WITHOUT WARRANTIES OR CONDITIONS OF ANY KIND, either express or implied.
/// See the License for the specific language governing permissions and
/// limitations under the License.
///
/// Copyright holder is ArangoDB GmbH, Cologne, Germany
///
/// @author Max Neunhoeffer
/// @author Jan Steemann
/// @author Kaveh Vahedipour
////////////////////////////////////////////////////////////////////////////////

#include "ClusterInfo.h"

#include "Agency/AgencyPaths.h"
#include "Agency/AsyncAgencyComm.h"
#include "Agency/TransactionBuilder.h"
#include "Agency/Supervision.h"
#include "ApplicationFeatures/ApplicationServer.h"
#include "Basics/Exceptions.h"
#include "Basics/GlobalResourceMonitor.h"
#include "Basics/GlobalSerialization.h"
#include "Basics/NumberUtils.h"
#include "Basics/RecursiveLocker.h"
#include "Basics/Result.h"
#include "Basics/Result.tpp"
#include "Basics/StaticStrings.h"
#include "Basics/StringUtils.h"
#include "Basics/Thread.h"
#include "Basics/TimeString.h"
#include "Basics/VelocyPackHelper.h"
#include "Basics/WriteLocker.h"
#include "Basics/application-exit.h"
#include "Basics/debugging.h"
#include "Basics/hashes.h"
#include "Basics/system-functions.h"
#include "Cluster/AgencyCache.h"
#include "Cluster/AgencyCallbackRegistry.h"
#include "Cluster/ClusterCollectionCreationInfo.h"
#include "Cluster/ClusterFeature.h"
#include "Cluster/ClusterHelpers.h"
#include "Cluster/ClusterTypes.h"
#include "Cluster/CollectionInfoCurrent.h"
#include "Cluster/HeartbeatThread.h"
#include "Cluster/MaintenanceFeature.h"
#include "Cluster/RebootTracker.h"
#include "Cluster/ServerState.h"
#include "Containers/NodeHashMap.h"
#include "Indexes/Index.h"
#include "Inspection/VPack.h"
#include "IResearch/IResearchCommon.h"
#include "IResearch/IResearchLinkCoordinator.h"
#include "Logger/Logger.h"
#include "Metrics/CounterBuilder.h"
#include "Metrics/GaugeBuilder.h"
#include "Metrics/HistogramBuilder.h"
#include "Metrics/LogScale.h"
#include "Metrics/MetricsFeature.h"
#include "Random/RandomGenerator.h"
#include "Replication2/Methods.h"
#include "Replication2/AgencyCollectionSpecification.h"
#include "Replication2/ReplicatedLog/AgencyLogSpecification.h"
#include "Replication2/ReplicatedLog/AgencySpecificationInspectors.h"
#include "Replication2/AgencyCollectionSpecificationInspectors.h"
#include "Replication2/ReplicatedLog/LogCommon.h"
#include "Rest/CommonDefines.h"
#include "RestServer/DatabaseFeature.h"
#include "RestServer/SystemDatabaseFeature.h"
#include "Scheduler/SchedulerFeature.h"
#include "Sharding/ShardingInfo.h"
#include "StorageEngine/EngineSelectorFeature.h"
#include "StorageEngine/PhysicalCollection.h"
#include "Utils/Events.h"
#include "VocBase/LogicalCollection.h"
#include "VocBase/LogicalView.h"
#include "VocBase/VocbaseInfo.h"
#include "VocBase/Methods/Indexes.h"

#include <absl/strings/str_cat.h>

#include <velocypack/Builder.h>
#include <velocypack/Collection.h>
#include <velocypack/Iterator.h>
#include <velocypack/Slice.h>

#include <boost/uuid/uuid.hpp>
#include <boost/uuid/uuid_generators.hpp>
#include <boost/uuid/uuid_io.hpp>

#include <chrono>

namespace arangodb {
/// @brief internal helper struct for counting the number of shards etc.
struct ShardStatistics {
  uint64_t databases{0};
  uint64_t collections{0};
  uint64_t shards{0};
  uint64_t leaders{0};
  uint64_t realLeaders{0};
  uint64_t followers{0};
  uint64_t servers{0};

  void toVelocyPack(velocypack::Builder& builder) const {
    builder.openObject();
    builder.add("databases", VPackValue(databases));
    builder.add("collections", VPackValue(collections));
    builder.add("shards", VPackValue(shards));
    builder.add("leaders", VPackValue(leaders));
    builder.add("realLeaders", VPackValue(realLeaders));
    builder.add("followers", VPackValue(followers));
    builder.add("servers", VPackValue(servers));
    builder.close();
  }
};

namespace {

std::string const kMetricsServerId = "Plan/Metrics/ServerId";
std::string const kMetricsRebootId = "Plan/Metrics/RebootId";

void addToShardStatistics(ShardStatistics& stats,
                          containers::FlatHashSet<std::string>& servers,
                          velocypack::Slice databaseSlice,
                          std::string_view restrictServer) {
  bool foundCollection = false;
  std::unordered_map<replication2::agency::CollectionGroupId, std::string_view>
      designatedGroupLeader;

  for (auto it : VPackObjectIterator(databaseSlice)) {
    VPackSlice collection = it.value;

    bool hasDistributeShardsLike = false;
    if (VPackSlice dsl = collection.get(StaticStrings::DistributeShardsLike);
        dsl.isString()) {
      hasDistributeShardsLike = dsl.getStringLength() > 0;
    }

    bool foundShard = false;
    VPackSlice shards = collection.get("shards");
    for (auto pair : VPackObjectIterator(shards)) {
      int i = 0;
      for (auto const& serv : VPackArrayIterator(pair.value)) {
        if (!restrictServer.empty() && serv.stringView() != restrictServer) {
          // different server
          i++;
          continue;
        }

        foundShard = true;
        servers.emplace(serv.copyString());

        ++stats.shards;
        if (i++ == 0) {
          ++stats.leaders;
          if (!hasDistributeShardsLike) {
            auto groupId = collection.get(StaticStrings::GroupId);
            if (groupId.isNumber()) {
              auto gid = replication2::agency::CollectionGroupId{
                  groupId.getNumber<uint64_t>()};
              auto maybeLeader = designatedGroupLeader.find(gid);
              if (maybeLeader == designatedGroupLeader.end()) {
                // Just declare this collection to "lead" the group
                // The concept of a group leader is obsolete in Replication2
                designatedGroupLeader.emplace(gid, it.key.stringView());
                ++stats.realLeaders;
              } else if (maybeLeader->second == it.key.stringView()) {
                // We have already declared this collection to lead the group
                ++stats.realLeaders;
              }
            } else {
              ++stats.realLeaders;
            }
          }
        } else {
          ++stats.followers;
        }
      }
    }

    if (foundShard) {
      foundCollection = true;
      ++stats.collections;
    }
  }

  if (foundCollection) {
    ++stats.databases;
  }
}

void addToShardStatistics(
    containers::NodeHashMap<ServerID, ShardStatistics>& stats,
    velocypack::Slice databaseSlice) {
  containers::FlatHashSet<std::string_view> serversSeenForDatabase;
  std::unordered_map<replication2::agency::CollectionGroupId, std::string_view>
      designatedGroupLeader;
  for (auto it : VPackObjectIterator(databaseSlice)) {
    VPackSlice collection = it.value;

    bool hasDistributeShardsLike = false;
    if (VPackSlice dsl = collection.get(StaticStrings::DistributeShardsLike);
        dsl.isString()) {
      hasDistributeShardsLike = dsl.getStringLength() > 0;
    }

    containers::FlatHashSet<std::string_view> serversSeenForCollection;

    VPackSlice shards = collection.get("shards");
    for (auto pair : VPackObjectIterator(shards)) {
      int i = 0;
      for (auto const& serv : VPackArrayIterator(pair.value)) {
        auto& stat = stats[serv.copyString()];

        if (serversSeenForCollection.emplace(serv.stringView()).second) {
          ++stat.collections;

          if (serversSeenForDatabase.emplace(serv.stringView()).second) {
            ++stat.databases;
          }
        }

        ++stat.shards;
        if (i++ == 0) {
          ++stat.leaders;
          if (!hasDistributeShardsLike) {
            auto groupId = collection.get(StaticStrings::GroupId);
            if (groupId.isNumber()) {
              auto gid = replication2::agency::CollectionGroupId{
                  groupId.getNumber<uint64_t>()};
              auto maybeLeader = designatedGroupLeader.find(gid);
              if (maybeLeader == designatedGroupLeader.end()) {
                // Just declare this collection to "lead" the group
                // The concept of a group leader is obsolete in Replication2
                designatedGroupLeader.emplace(gid, it.key.stringView());
                ++stat.realLeaders;
              } else if (maybeLeader->second == it.key.stringView()) {
                // We have already declared this collection to lead the group
                ++stat.realLeaders;
              }
            } else {
              ++stat.realLeaders;
            }
          }
        } else {
          ++stat.followers;
        }
      }
    }
  }
}

inline std::string analyzersPath(std::string_view dbName) {
  return "Plan/Analyzers/" + std::string{dbName};
}

constexpr frozen::unordered_map<std::string_view, ServerHealth, 4>
    kHealthStatusMap = {
        {consensus::Supervision::HEALTH_STATUS_BAD, ServerHealth::kBad},
        {consensus::Supervision::HEALTH_STATUS_FAILED, ServerHealth::kFailed},
        {consensus::Supervision::HEALTH_STATUS_GOOD, ServerHealth::kGood},
        {consensus::Supervision::HEALTH_STATUS_UNCLEAR,
         ServerHealth::kUnclear}};

[[nodiscard]] ServersKnown parseServersKnown(
    VPackSlice const serversKnownSlice, VPackSlice const supervisionHealth,
    containers::FlatHashSet<ServerID> const& serverIds) {
  ServersKnown res;
  TRI_ASSERT(serversKnownSlice.isNone() || serversKnownSlice.isObject());
  LOG_TOPIC("91da8", TRACE, Logger::CLUSTER)
      << "Supervision health is:" << supervisionHealth.toString();
  if (serversKnownSlice.isObject()) {
    for (auto const it : VPackObjectIterator(serversKnownSlice)) {
      auto status = ServerHealth::kUnclear;
      std::string serverId = it.key.copyString();
      if (ADB_LIKELY(supervisionHealth.isObject())) {
        auto serverKey = supervisionHealth.get(serverId);
        // Server may be missing from Health if it has just arrived
        // to our cluster.
        if (serverKey.isObject()) {
          auto statusString = serverKey.get("Status");
          if (statusString.isString()) {
            if (auto decoded = kHealthStatusMap.find(statusString.stringView());
                decoded != kHealthStatusMap.end()) {
              status = decoded->second;
            }
          }
        }
      }
      VPackSlice const knownServerSlice = it.value;
      TRI_ASSERT(knownServerSlice.isObject());
      if (knownServerSlice.isObject()) {
        VPackSlice const rebootIdSlice = knownServerSlice.get("rebootId");
        TRI_ASSERT(rebootIdSlice.isInteger());
        if (rebootIdSlice.isInteger()) {
          auto const rebootId =
              RebootId{rebootIdSlice.getNumericValue<uint64_t>()};
          res.emplace(
              std::move(serverId),
              ServerHealthState{.rebootId = rebootId, .status = status});
        }
      }
    }
  }
  return res;
}

void doQueueLinkDrop(IndexId id, std::string const& collection,
                     std::string const& vocbase, ClusterInfo& ci) {
  auto* scheduler = SchedulerFeature::SCHEDULER;
  if (!scheduler || ci.server().isStopping()) {
    return;
  }
  LOG_TOPIC("0d7b2", WARN, Logger::CLUSTER)
      << "Scheduling drop for dangling link " << id;
  auto dropTask = [id = id, collection = collection, vocbase = vocbase,
                   &ci = ci] {
    if (!ci.server().isStopping()) {
      auto coll = ci.getCollectionNT(vocbase, collection);
      if (coll) {
        velocypack::Builder builder;
        builder.openObject();
        builder.add(StaticStrings::IndexId, velocypack::Value(id.id()));
        builder.close();
        LOG_TOPIC("d7665", TRACE, Logger::CLUSTER)
            << "Dropping dangling link " << id;
        Result res;
        TRI_IF_FAILURE("IResearchLink::failDropDangling") {
          res = Result{TRI_ERROR_DEBUG};
        }
        else {
          res = methods::Indexes::drop(*coll, builder.slice()).get();
        }
        if (res.fail() && res.isNot(TRI_ERROR_ARANGO_INDEX_NOT_FOUND)) {
          // we should have internal superuser
          TRI_ASSERT(res.isNot(TRI_ERROR_FORBIDDEN));
          LOG_TOPIC("b27f3", WARN, Logger::CLUSTER)
              << "Failed to drop dangling link " << id
              << " Err: " << res.errorMessage();
          doQueueLinkDrop(id, collection, vocbase, ci);
        } else {
          LOG_TOPIC("2c47a", TRACE, Logger::CLUSTER)
              << "Removed dangling link" << id;
        }
      } else {
        LOG_TOPIC("f5596", TRACE, Logger::CLUSTER)
            << "Scheduled drop for dangling link " << id
            << " skipped as collection is dropped";
      }
    };
  };
  scheduler->queue(RequestLane::INTERNAL_LOW, dropTask);
}
}  // namespace
}  // namespace arangodb

#ifdef _WIN32
// turn off warnings about too long type name for debug symbols blabla in MSVC
// only...
#pragma warning(disable : 4503)
#endif

using namespace arangodb;
using namespace cluster;
using namespace methods;

namespace StringUtils = basics::StringUtils;

class ClusterInfo::SyncerThread final
    : public arangodb::ServerThread<ArangodServer> {
 public:
  explicit SyncerThread(Server&, std::string const& section,
                        std::function<void()> const&, AgencyCallbackRegistry&);
  ~SyncerThread() override;
  void beginShutdown() override;
  void run() override;
  bool start();
  bool notify();

 private:
  std::mutex _m;
  std::condition_variable _cv;
  bool _news;
  std::string _section;
  std::function<void()> _f;
  AgencyCallbackRegistry& _cr;
  std::shared_ptr<AgencyCallback> _acb;
};

////////////////////////////////////////////////////////////////////////////////
/// @brief creates a cluster info object
////////////////////////////////////////////////////////////////////////////////

struct ClusterInfoScale {
  static metrics::LogScale<float> scale() {
    return {std::exp(1.f), 0.f, 2500.f, 10};
  }
};

DECLARE_HISTOGRAM(arangodb_load_current_runtime, ClusterInfoScale,
                  "Current loading runtimes [ms]");
DECLARE_HISTOGRAM(arangodb_load_plan_runtime, ClusterInfoScale,
                  "Plan loading runtimes [ms]");

DECLARE_GAUGE(arangodb_internal_cluster_info_memory_usage, std::uint64_t,
              "Total memory used by internal cluster info data structures");

ClusterInfo::ClusterInfo(ArangodServer& server,
                         AgencyCallbackRegistry& agencyCallbackRegistry,
                         ErrorCode syncerShutdownCode,
                         metrics::MetricsFeature& metrics)
    : _server(server),
      _clusterFeature(server.getFeature<ClusterFeature>()),
      _agency(server),
      _agencyCallbackRegistry(agencyCallbackRegistry),
      _rebootTracker(SchedulerFeature::SCHEDULER),
      _syncerShutdownCode(syncerShutdownCode),
      _memoryUsage(metrics.add(arangodb_internal_cluster_info_memory_usage{})),
      _lpTimer(metrics.add(arangodb_load_plan_runtime{})),
      _lcTimer(metrics.add(arangodb_load_current_runtime{})),
      _resourceMonitor(_memoryUsage),
      _servers(_resourceMonitor),
      _serverAliases(_resourceMonitor),
      _serverAdvertisedEndpoints(_resourceMonitor),
      _serverTimestamps(_resourceMonitor),
      _dbServers(_resourceMonitor),
      _coordinators(_resourceMonitor),
      _coordinatorIdMap(_resourceMonitor),
      _plan(_resourceMonitor),
      _current(_resourceMonitor),
      _plannedDatabases(_resourceMonitor),
      _planVersion(0),
      _planIndex(0),
      _planMemoryUsage(0),
      _currentDatabases(_resourceMonitor),
      _currentVersion(0),
      _currentIndex(0),
      _currentMemoryUsage(0),
      _plannedCollections(_resourceMonitor),
      _newPlannedCollections(_resourceMonitor),
      _shards(_resourceMonitor),
      _shardsToPlanServers(_resourceMonitor),
      _shardToName(_resourceMonitor),
      _shardToShardGroupLeader(_resourceMonitor),
      _shardGroups(_resourceMonitor),
      _plannedViews(_resourceMonitor),
      _newPlannedViews(_resourceMonitor),
      _dbAnalyzersRevision(_resourceMonitor),
      _planLoader(std::thread::id()),
      _currentCollections(_resourceMonitor),
      _shardsToCurrentServers(_resourceMonitor),
      _newStuffByDatabase(_resourceMonitor),
      _replicatedLogs(_resourceMonitor),
      _collectionGroups(_resourceMonitor),
      _uniqid(),
      _failedServers(_resourceMonitor),
      _waitPlan(_resourceMonitor),
      _waitPlanVersion(_resourceMonitor),
      _waitCurrent(_resourceMonitor),
      _waitCurrentVersion(_resourceMonitor) {
  _uniqid._currentValue = 1ULL;
  _uniqid._upperValue = 0ULL;
  _uniqid._nextBatchStart = 1ULL;
  _uniqid._nextUpperValue = 0ULL;
  _uniqid._backgroundJobIsRunning = false;
  // Actual loading into caches is postponed until necessary

#ifdef ARANGODB_USE_GOOGLE_TESTS
  TRI_ASSERT(_syncerShutdownCode == TRI_ERROR_NO_ERROR ||
             _syncerShutdownCode == TRI_ERROR_SHUTTING_DOWN);
#else
  TRI_ASSERT(_syncerShutdownCode == TRI_ERROR_SHUTTING_DOWN);
#endif
}

////////////////////////////////////////////////////////////////////////////////
/// @brief destroys a cluster info object
////////////////////////////////////////////////////////////////////////////////

ClusterInfo::~ClusterInfo() {
  _resourceMonitor.decreaseMemoryUsage(_planMemoryUsage);
  _planMemoryUsage = 0;
  _resourceMonitor.decreaseMemoryUsage(_currentMemoryUsage);
  _currentMemoryUsage = 0;
}

////////////////////////////////////////////////////////////////////////////////
/// @brief cleanup method which frees cluster-internal shared ptrs on shutdown
////////////////////////////////////////////////////////////////////////////////

void ClusterInfo::unprepare() {
  waitForSyncersToStop();

  while (true) {
    {
      std::lock_guard mutexLocker{_idLock};
      if (!_uniqid._backgroundJobIsRunning) {
        break;
      }
    }
    std::this_thread::sleep_for(std::chrono::milliseconds(100));
  }

  std::lock_guard mutexLocker{_planProt.mutex};

  {
    WRITE_LOCKER(writeLocker, _planProt.lock);
    _plannedViews.clear();
    _plannedCollections.clear();
    _shards.clear();
  }

  {
    WRITE_LOCKER(writeLocker, _currentProt.lock);
    _currentCollections.clear();
    _shardsToCurrentServers.clear();
  }
}

void ClusterInfo::triggerBackgroundGetIds() {
  // Trigger a new load of batches
  _uniqid._nextBatchStart = 1ULL;
  _uniqid._nextUpperValue = 0ULL;

  try {
    if (_uniqid._backgroundJobIsRunning) {
      return;
    }
    _uniqid._backgroundJobIsRunning = true;
    std::thread([this] {
      auto guardRunning = scopeGuard([this]() noexcept {
        std::lock_guard mutexLocker{_idLock};
        _uniqid._backgroundJobIsRunning = false;
      });

      uint64_t result;
      try {
        result = _agency.uniqid(MinIdsPerBatch, 0.0);
      } catch (std::exception const&) {
        return;
      }

      {
        std::lock_guard mutexLocker{_idLock};

        if (1ULL == _uniqid._nextBatchStart) {
          // Invalidate next batch
          _uniqid._nextBatchStart = result;
          _uniqid._nextUpperValue = result + MinIdsPerBatch - 1;
        }
        // If we get here, somebody else tried succeeded in doing the same,
        // so we just try again.
      }
    }).detach();
  } catch (std::exception const& e) {
    LOG_TOPIC("adef4", WARN, Logger::CLUSTER)
        << "Failed to trigger background get ids. " << e.what();
  }
}

/// @brief produces an agency dump and logs it
void ClusterInfo::logAgencyDump() const {
#ifdef ARANGODB_ENABLE_MAINTAINER_MODE
  auto& agencyCache = _clusterFeature.agencyCache();
  auto [acb, idx] = agencyCache.read(std::vector<std::string>{"/"});
  auto res = acb->slice();

  if (!res.isNone()) {
    LOG_TOPIC("fe8ce", INFO, Logger::CLUSTER) << "Agency dump:\n"
                                              << res.toJson();
  } else {
    LOG_TOPIC("e7e30", WARN, Logger::CLUSTER) << "Could not get agency dump!";
  }
#endif
}

////////////////////////////////////////////////////////////////////////////////
/// @brief increase the uniqid value. if it exceeds the upper bound, fetch a
/// new upper bound value from the agency
////////////////////////////////////////////////////////////////////////////////

uint64_t ClusterInfo::uniqid(uint64_t count) {
  TRI_IF_FAILURE("deterministic-cluster-wide-uniqid") {
    // we want to use value range which HLC encoded starts with a digit.
    // 54 * 64 ^ 3 HLC encoded is "0---"
    static std::atomic<uint64_t> idCounter = 54 * 64 * 64 * 64;
    return idCounter.fetch_add(1);
  }

  std::lock_guard mutexLocker{_idLock};

  if (_uniqid._currentValue + count - 1 <= _uniqid._upperValue) {
    uint64_t result = _uniqid._currentValue;
    _uniqid._currentValue += count;

    TRI_ASSERT(result != 0);
    return result;
  }

  // Try if we can use the next batch
  if (_uniqid._nextBatchStart + count - 1 <= _uniqid._nextUpperValue) {
    uint64_t result = _uniqid._nextBatchStart;
    _uniqid._currentValue = _uniqid._nextBatchStart + count;
    _uniqid._upperValue = _uniqid._nextUpperValue;
    triggerBackgroundGetIds();

    TRI_ASSERT(result != 0);
    return result;
  }

  // We need to fetch from the agency

  uint64_t fetch = count;

  if (fetch < MinIdsPerBatch) {
    fetch = MinIdsPerBatch;
  }

  uint64_t result = _agency.uniqid(2 * fetch, 0.0);

  _uniqid._currentValue = result + count;
  _uniqid._upperValue = result + fetch - 1;
  // Invalidate next batch
  _uniqid._nextBatchStart = _uniqid._upperValue + 1;
  _uniqid._nextUpperValue = _uniqid._upperValue + fetch - 1;

  TRI_ASSERT(result != 0);
  return result;
}

////////////////////////////////////////////////////////////////////////////////
/// @brief flush the caches (used for testing)
////////////////////////////////////////////////////////////////////////////////
void ClusterInfo::flush() {
  loadServers();
  loadCurrentDBServers();
  loadCurrentCoordinators();
  loadCurrentMappings();
  loadPlan();
  loadCurrent();
}

////////////////////////////////////////////////////////////////////////////////
/// @brief ask whether a cluster database exists
////////////////////////////////////////////////////////////////////////////////

bool ClusterInfo::doesDatabaseExist(std::string_view databaseID) {
  // Wait for sensible data in agency cache
  if (!_planProt.isValid) {
    Result r = waitForPlan(1).get();
    if (r.fail()) {
      THROW_ARANGO_EXCEPTION(r);
    }
  }

  if (!_currentProt.isValid) {
    Result r = waitForCurrent(1).get();
    if (r.fail()) {
      THROW_ARANGO_EXCEPTION(r);
    }
  }

  // From now on we know that all data has been valid once, so no need
  // to check the isValid flags again under the lock.
  {
    size_t expectedSize;
    {
      READ_LOCKER(readLocker, _dbServersProt.lock);
      expectedSize = _dbServers.size();
    }

    // look up database by name:

    READ_LOCKER(readLocker, _planProt.lock);
    // _plannedDatabases is a map-type<DatabaseID, VPackSlice>

    if (_plannedDatabases.contains(databaseID)) {
      // found the database in Plan
      READ_LOCKER(readLocker, _currentProt.lock);
      // _currentDatabases is
      //     a map-type<DatabaseID, a map-type<ServerID, VPackSlice>>
      if (auto it = _currentDatabases.find(databaseID);
          it != _currentDatabases.end()) {
        // found the database in Current
        return it->second->size() >= expectedSize;
      }
    }
  }

  loadCurrentDBServers();

  return false;
}

////////////////////////////////////////////////////////////////////////////////
/// @brief get list of databases in the cluster
////////////////////////////////////////////////////////////////////////////////

std::vector<DatabaseID> ClusterInfo::databases() {
  if (!_planProt.isValid) {
    Result r = waitForPlan(1).get();
    if (r.fail()) {
      THROW_ARANGO_EXCEPTION(r);
    }
  }

  if (!_currentProt.isValid) {
    Result r = waitForCurrent(1).get();
    if (r.fail()) {
      THROW_ARANGO_EXCEPTION(r);
    }
  }

  if (!_dbServersProt.isValid) {
    loadCurrentDBServers();
  }

  // From now on we know that all data has been valid once, so no need
  // to check the isValid flags again under the lock.

  size_t expectedSize;
  {
    READ_LOCKER(readLocker, _dbServersProt.lock);
    expectedSize = _dbServers.size();
  }

  std::vector<DatabaseID> result;
  {
    READ_LOCKER(readLockerPlanned, _planProt.lock);
    READ_LOCKER(readLockerCurrent, _currentProt.lock);
    // _plannedDatabases is a map-type<DatabaseID, VPackSlice>
    for (auto const& it : _plannedDatabases) {
      // _currentDatabases is:
      //   a map-type<DatabaseID, a map-type<ServerID, VPackSlice>>
      if (auto it2 = _currentDatabases.find(it.first);
          it2 != _currentDatabases.end()) {
        if (it2->second->size() >= expectedSize) {
          result.emplace_back(it.first);
        }
      }
    }
  }

  return result;
}

/// @brief create a new collecion object from the data, using the cache if
/// possible
ClusterInfo::CollectionWithHash ClusterInfo::buildCollection(
    bool isBuilding, AllCollections::const_iterator existingCollections,
    std::string_view collectionId, velocypack::Slice data,
    TRI_vocbase_t& vocbase, uint64_t planVersion, bool cleanupLinks) const {
  std::shared_ptr<LogicalCollection> collection;
  uint64_t hash = 0;

  if (!isBuilding && existingCollections != _plannedCollections.end()) {
    // check if we already know this collection from a previous run...
    if (auto existing = existingCollections->second->find(collectionId);
        existing != existingCollections->second->end()) {
      CollectionWithHash const& previous = existing->second;
      // compare the hash values of what is in the cache with the hash of the
      // collection a hash value of 0 means that the collection must not be read
      // from the cache, potentially because it contains a link to a view (which
      // would require more complex dependency management)
      if (previous.hash != 0) {
        // calculate hash value. we are using Slice::hash() here intentionally
        // in contrast to the slower Slice::normalizedHash(), as the only source
        // for the VelocyPack is the agency/agency cache, which will always
        // create the data in the same way.
        hash = data.hash();
        // if for some reason the generated hash value is 0, too, we simply
        // don't cache this collection. This is not a problem, as it will not
        // affect correctness but will only lead to one collection less being
        // cached.
        if (previous.hash == hash) {
          // hashes are identical. reuse the collection from cache
          // this is very beneficial for performance, because we can avoid
          // rebuilding the entire LogicalCollection object!
          collection = previous.collection;
        }
      }
    }
  }

  // collection may be a nullptr here if no such collection exists in the cache,
  // or if the collection is in building stage
  if (collection == nullptr) {
    // no previous version of the collection exists, or its hash value has
    // changed
    collection = vocbase.createCollectionObject(data, /*isAStub*/ true);
    TRI_ASSERT(collection != nullptr);
    if (!isBuilding) {
      auto indexes = collection->getPhysical()->getAllIndexes();
      // if the collection has a link to a view, there are dependencies between
      // collection objects and view objects. in this case, we need to disable
      // the collection caching optimization
      bool const hasViewLink =
          std::any_of(indexes.begin(), indexes.end(), [](auto const& index) {
            return (index->type() == Index::TRI_IDX_TYPE_IRESEARCH_LINK);
          });
      if (hasViewLink) {
        // we do have a view. set hash to 0, which will disable the caching
        // optimization
        hash = 0;
        if (cleanupLinks) {
          TRI_ASSERT(ServerState::instance()->isCoordinator());
          for (auto const& idx : indexes) {
            TRI_ASSERT(idx);
            if (idx->type() == Index::TRI_IDX_TYPE_IRESEARCH_LINK) {
              auto& coordLink =
                  basics::downCast<iresearch::IResearchLinkCoordinator const>(
                      *idx);
              auto const& viewId = coordLink.getViewId();
              if (auto vocbaseViews = _newPlannedViews.find(vocbase.name());
                  vocbaseViews == _newPlannedViews.end() ||
                  !vocbaseViews->second.contains(viewId)) {
                if (!_pendingCleanups.contains(idx->id().id())) {
                  doQueueLinkDrop(idx->id(), collection->name(), vocbase.name(),
                                  const_cast<ClusterInfo&>(*this));
                }
                _currentCleanups.emplace(idx->id().id());
              }
            }
          }
        }
      } else if (hash == 0) {
        // not yet hashed. now calculate the hash value
        hash = data.hash();
      }
    }
  }

  TRI_ASSERT(collection != nullptr);
  TRI_ASSERT(!isBuilding || hash == 0);

  return {hash, collection};
}

struct ClusterInfo::NewStuffByDatabase {
  using allocator_type = ClusterInfoResourceAllocator<NewStuffByDatabase>;

  NewStuffByDatabase(allocator_type const& alloc)
      : replicatedLogs(alloc), collectionGroups(alloc) {}

  ReplicatedLogsMap replicatedLogs;
  CollectionGroupMap collectionGroups;
};

////////////////////////////////////////////////////////////////////////////////
/// @brief (re-)load the information about our plan
/// Usually one does not have to call this directly.
////////////////////////////////////////////////////////////////////////////////

void ClusterInfo::loadPlan() {
  using namespace std::chrono;
  using clock = std::chrono::high_resolution_clock;

  bool const isCoordinator = ServerState::instance()->isCoordinator();

  [[maybe_unused]] auto start = clock::now();

  auto& databaseFeature = _server.getFeature<DatabaseFeature>();
  auto& agencyCache = _clusterFeature.agencyCache();

  // We need to wait for any cluster operation, which needs access to the
  // agency cache for it to become ready. The essentials in the cluster, namely
  // ClusterInfo etc, need to start after first poll result from the agency.
  // This is of great importance to not accidentally delete data facing an
  // empty agency. There are also other measures that guard against such an
  // outcome. But there is also no point continuing with a first agency poll.
  Result r = agencyCache.waitFor(1).get();
  if (r.fail()) {
    THROW_ARANGO_EXCEPTION(r);
  }

  std::lock_guard mutexLocker{_planProt.mutex};  // only one may work at a time

  // For ArangoSearch views we need to get access to immediately created views
  // in order to allow links to be created correctly.
  // For the scenario above, we track such views in '_newPlannedViews' member
  // which is supposed to be empty before and after 'ClusterInfo::loadPlan()'
  // execution. In addition, we do the following "trick" to provide access to
  // '_newPlannedViews' from outside 'ClusterInfo': in case if
  // 'ClusterInfo::getView' has been called from within 'ClusterInfo::loadPlan',
  // we redirect caller to search view in
  // '_newPlannedViews' member instead of '_plannedViews'

  // set plan loader
  {
    READ_LOCKER(guard, _planProt.lock);
    // Create a copy, since we might not visit all databases
    _newPlannedViews = _plannedViews;
    _newPlannedCollections = _plannedCollections;
    _planLoader = std::this_thread::get_id();
    _currentCleanups.clear();
  }

  // ensure we'll eventually reset plan loader
  auto resetLoader = scopeGuard([&]() noexcept {
    _planLoader = std::thread::id();
    _newPlannedViews.clear();
    _newPlannedCollections.clear();

#ifdef ARANGODB_ENABLE_MAINTAINER_MODE
    auto diff = clock::now() - start;
    if (diff > std::chrono::milliseconds(500)) {
      LOG_TOPIC("66666", WARN, Logger::CLUSTER)
          << "Loading the new plan took: "
          << std::chrono::duration<double>(diff).count() << "s";
    }
#endif
  });

  bool planValid = true;  // has the loadPlan completed without skipping valid
                          // objects we will set in the end

  uint64_t planIndex;
  uint64_t planVersion;
  {
    READ_LOCKER(guard, _planProt.lock);
    planIndex = _planIndex;
    planVersion = _planVersion;
  }

  bool changed = false;
  auto changeSet = agencyCache.changedSince(
      "Plan", planIndex);  // also delivers plan/version
  decltype(_plan) newPlan{_resourceMonitor};
  {
    READ_LOCKER(readLocker, _planProt.lock);
    newPlan = _plan;
    for (auto const& db : changeSet.dbs) {  // Databases
      newPlan[db.first] = db.second;
      changed = true;
    }
    if (changeSet.rest != nullptr) {  // Rest
      newPlan[std::string_view{}] = changeSet.rest;
      changed = true;
    }
  }

  if (!changed && planVersion == changeSet.version) {
    WRITE_LOCKER(writeLocker, _planProt.lock);
    _planIndex = changeSet.ind;
    return;
  }

  containers::FlatHashSet<std::string> buildingDatabases;
  decltype(_plannedDatabases) newDatabases{_resourceMonitor};
  decltype(_shards) newShards{_resourceMonitor};
  decltype(_shardsToPlanServers) newShardsToPlanServers{_resourceMonitor};
  decltype(_shardToShardGroupLeader) newShardToShardGroupLeader{
      _resourceMonitor};
  decltype(_shardGroups) newShardGroups{_resourceMonitor};
  decltype(_shardToName) newShardToName{_resourceMonitor};
  decltype(_dbAnalyzersRevision) newDbAnalyzersRevision{_resourceMonitor};
  decltype(_newStuffByDatabase) newStuffByDatabase{_resourceMonitor};

  bool swapDatabases = false;
  bool swapCollections = false;
  bool swapViews = false;
  bool swapAnalyzers = false;

  {
    READ_LOCKER(guard, _planProt.lock);
    auto start = std::chrono::steady_clock::now();
    newDatabases = _plannedDatabases;
    newShards = _shards;
    newShardsToPlanServers = _shardsToPlanServers;
    newShardToShardGroupLeader = _shardToShardGroupLeader;
    newShardGroups = _shardGroups;
    newShardToName = _shardToName;
    newDbAnalyzersRevision = _dbAnalyzersRevision;
    newStuffByDatabase = _newStuffByDatabase;
    auto ende = std::chrono::steady_clock::now();
    LOG_TOPIC("feee1", TRACE, Logger::CLUSTER)
        << "Time for copy operation in loadPlan: "
        << std::chrono::duration_cast<std::chrono::nanoseconds>(ende - start)
               .count()
        << " ns";
  }

  std::string name;

  // mark for swap even if no databases present to ensure dangling datasources
  // are removed
  // TODO: Maybe optimize. Else remove altogether
  if (!changeSet.dbs.empty()) {
    swapDatabases = true;
    swapCollections = true;
    swapViews = true;
    swapAnalyzers = true;
  }

  for (auto const& database : changeSet.dbs) {
    if (database.first.empty()) {  // Rest of plan
      continue;
    }

    name = database.first;
    auto dbSlice = database.second->slice()[0];
    std::initializer_list<std::string_view> const dbPath{
        AgencyCommHelper::path(), "Plan", "Databases", name};

    // Dropped from Plan?
    if (!dbSlice.hasKey(dbPath)) {
      std::shared_ptr<VPackBuilder const> plan;
      {
        READ_LOCKER(guard, _planProt.lock);
        if (auto it = _plan.find(name); it != _plan.end()) {
          plan = it->second;
        }
      }
      if (plan != nullptr) {
        std::initializer_list<std::string_view> const colPath{
            AgencyCommHelper::path(), "Plan", "Collections", name};
        if (plan->slice()[0].hasKey(colPath)) {
          for (auto col : VPackObjectIterator(plan->slice()[0].get(colPath))) {
            if (col.value.hasKey("shards")) {
              for (auto shard : VPackObjectIterator(col.value.get("shards"))) {
                auto const& shardName = shard.key.copyString();
                ShardID shardID{shardName};
                newShards.erase(shardName);
                newShardsToPlanServers.erase(shardID);
                newShardToName.erase(shardID);
                newShardToShardGroupLeader.erase(shardID);
                newShardGroups.erase(shardID);
              }
            }
          }
        }
      }
      newDatabases.erase(name);
      newStuffByDatabase.erase(name);
      newPlan.erase(name);
      continue;
    }

    dbSlice = dbSlice.get(dbPath);
    bool const isBuilding = dbSlice.hasKey(StaticStrings::AttrIsBuilding);

    // We create the database object on the coordinator here, because
    // it is used to create LogicalCollection instances further
    // down in this function.
    if (isCoordinator && !isBuilding && !databaseFeature.existsDatabase(name)) {
      // database does not yet exist, create it now

      // create a local database object...
      CreateDatabaseInfo info(_server, ExecContext::current());
      // validation of the database creation parameters should have happened
      // already when we get here. whenever we get here, we have a database
      // in the plan with whatever settings.
      // we should not make the validation fail here, because that can lead
      // to all sorts of problems later on if _new_ servers join the cluster
      // that validate _existing_ databases. this must not fail.
      info.strictValidation(false);

      // do not validate database names for existing databases.
      // the rationale is that if a database was already created with
      // an extended name, we should not declare it invalid and abort
      // the startup once the extended names option is turned off.
      info.validateNames(false);

      Result res = info.load(dbSlice, VPackSlice::emptyArraySlice());

      if (res.fail()) {
        LOG_TOPIC("94357", ERR, Logger::AGENCY)
            << "validating data for local database '" << name
            << "' failed: " << res.errorMessage();
      } else {
        std::string dbName = info.getName();
        TRI_vocbase_t* vocbase = nullptr;
        res = databaseFeature.createDatabase(std::move(info), vocbase);
        events::CreateDatabase(dbName, res, ExecContext::current());

        if (res.fail()) {
          LOG_TOPIC("91870", ERR, Logger::AGENCY)
              << "creating local database '" << name
              << "' failed: " << res.errorMessage();
        }
      }
    }

    // On a coordinator we can only see databases that have been fully created
    if (isCoordinator && isBuilding) {
      buildingDatabases.emplace(std::move(name));
    } else {
      newDatabases[std::move(name)] = dbSlice;
    }
  }

  // Since we have few types of view requiring initialization we perform
  // dedicated loop to ensure database involved are properly cleared
  for (auto const& database : changeSet.dbs) {
    // TODO Why database name can be emtpy
    if (!database.first.empty()) {
      _newPlannedViews.erase(database.first);
    }
  }
  // Immediate children of "Views" are database names, then ids
  // of views, then one JSON object with the description:
  // "Plan":{"Views": {
  //  "_system": {
  //    "654321": {
  //      "id": "654321",
  //      "name": "v",
  //      "collections": [
  //        <list of cluster-wide collection IDs of linked collections>
  //      ]
  //    },...
  //  },...
  //  }}
  auto ensureViews = [&](std::string_view type) {
    for (auto const& database : changeSet.dbs) {
      // TODO Why database name can be emtpy
      if (database.first.empty()) {  // Rest of plan
        continue;
      }
      auto const& databaseName = database.first;
      std::initializer_list<std::string_view> const viewsPath{
          AgencyCommHelper::path(), "Plan", "Views", databaseName};
      auto viewsSlice = database.second->slice()[0];
      viewsSlice = viewsSlice.get(viewsPath);
      if (viewsSlice.isNone()) {
        continue;
      }

      auto vocbase = databaseFeature.useDatabase(databaseName);

      if (!vocbase) {
        // No database with this name found.
        // We have an invalid state here.
        LOG_TOPIC("f105f", WARN, Logger::AGENCY)
            << "No database '" << databaseName << "' found,"
            << " corresponding view will be ignored for now and the "
            << "invalid information will be repaired. VelocyPack: "
            << viewsSlice.toJson();
        // cannot find vocbase for defined views (allow empty views for missing
        // vocbase)
        planValid &= !viewsSlice.length();
        continue;
      }

      for (auto const& viewPairSlice :
           velocypack::ObjectIterator(viewsSlice, true)) {
        auto const& viewSlice = viewPairSlice.value;

        if (!viewSlice.isObject()) {
          LOG_TOPIC("2487b", INFO, Logger::AGENCY)
              << "View entry is not a valid json object."
              << " The view will be ignored for now and the invalid "
              << "information will be repaired. VelocyPack: "
              << viewSlice.toJson();
          continue;
        }
        auto const typeSlice = viewSlice.get(StaticStrings::DataSourceType);
        if (!typeSlice.isString() || typeSlice.stringView() != type) {
          continue;
        }
        auto const viewId = viewPairSlice.key.copyString();

        try {
          LogicalView::ptr view;
          auto res = LogicalView::instantiate(view, *vocbase,
                                              viewPairSlice.value, false);

          if (!res.ok() || !view) {
            LOG_TOPIC("b0d48", ERR, Logger::AGENCY)
                << "Failed to create view '" << viewId
                << "'. The view will be ignored for now and the invalid "
                << "information will be repaired. VelocyPack: "
                << viewSlice.toJson();
            planValid = false;  // view creation failure
            continue;
          }

          auto& views = _newPlannedViews[databaseName];

          // register with guid/id/name
          // TODO Maybe assert view.id == view.planId == viewId?
          // In that case we can use map<uint64_t, ...> for mapping id -> view
          // and map<string_view, ...> for name/guid -> view
          views.reserve(views.size() + 3);
          views[viewId] = view;
          views[view->name()] = view;
          views[view->guid()] = view;
        } catch (std::exception const& ex) {
          // The Plan contains invalid view information.
          // This should not happen in healthy situations.
          // If it happens in unhealthy situations the
          // cluster should not fail.
          LOG_TOPIC("ec9e6", ERR, Logger::AGENCY)
              << "Failed to load information for view '" << viewId
              << "': " << ex.what() << ". invalid information in Plan. The "
              << "view will be ignored for now and the invalid "
              << "information will be repaired. VelocyPack: "
              << viewSlice.toJson();
        } catch (...) {
          // The Plan contains invalid view information.
          // This should not happen in healthy situations.
          // If it happens in unhealthy situations the
          // cluster should not fail.
          LOG_TOPIC("660bf", ERR, Logger::AGENCY)
              << "Failed to load information for view '" << viewId
              << ". invalid information in Plan. The view will "
              << "be ignored for now and the invalid information will "
              << "be repaired. VelocyPack: " << viewSlice.toJson();
        }
      }
    }
  };

  // Ensure "arangosearch" views are being created BEFORE collections
  // to allow collection's links find them
  ensureViews(iresearch::StaticStrings::ViewArangoSearchType);

  // "Plan":{"Analyzers": {
  //  "_system": {
  //    "Revision": 0,
  //    "BuildingRevision": 0,
  //    "Coordinator": "",
  //    "RebootID": 0
  //  },...
  // }}
  // Now the same for analyzers:
  for (auto const& database : changeSet.dbs) {
    if (database.first.empty()) {  // Rest of plan
      continue;
    }
    auto const& databaseName = database.first;
    auto analyzerSlice = database.second->slice()[0];

    std::initializer_list<std::string_view> const analyzersPath{
        AgencyCommHelper::path(), "Plan", "Analyzers", databaseName};
    if (!analyzerSlice.hasKey(analyzersPath)) {  // DB Gone
      newDbAnalyzersRevision.erase(databaseName);
      continue;
    }
    analyzerSlice = analyzerSlice.get(analyzersPath);

    auto vocbase = databaseFeature.useDatabase(databaseName);

    if (!vocbase) {
      // No database with this name found.
      // We have an invalid state here.
      LOG_TOPIC("e5a6b", WARN, Logger::AGENCY)
          << "No database '" << databaseName << "' found,"
          << " corresponding analyzer will be ignored for now and the "
          << "invalid information will be repaired. VelocyPack: "
          << analyzerSlice.toJson();
      // cannot find vocbase for defined analyzers (allow empty analyzers for
      // missing vocbase)
      planValid &= !analyzerSlice.length();

      continue;
    }

    std::string revisionError;
    auto revision =
        AnalyzersRevision::fromVelocyPack(analyzerSlice, revisionError);
    if (revision) {
      newDbAnalyzersRevision[databaseName] = std::move(revision);
    } else {
      LOG_TOPIC("e3f08", WARN, Logger::AGENCY)
          << "Invalid analyzer data for database '" << databaseName << "'"
          << " Error:" << revisionError << ", "
          << " corresponding analyzers revision will be ignored for now and "
             "the "
          << "invalid information will be repaired. VelocyPack: "
          << analyzerSlice.toJson();
    }
  }
  TRI_IF_FAILURE("AlwaysSwapAnalyzersRevision") { swapAnalyzers = true; }

  decltype(_replicatedLogs) newReplicatedLogs{_resourceMonitor};
  decltype(_collectionGroups) newCollectionGroups{_resourceMonitor};

  static_assert(
      std::uses_allocator_v<NewStuffByDatabase,
                            ClusterInfoResourceAllocator<NewStuffByDatabase>>);

  // And now for replicated logs
  for (auto const& [databaseName, query] : changeSet.dbs) {
    if (databaseName.empty()) {
      continue;
    }

    auto stuff = allocateShared<NewStuffByDatabase>();
    {
      auto replicatedLogsPaths = cluster::paths::aliases::plan()
                                     ->replicatedLogs()
                                     ->database(databaseName)
                                     ->vec();

      auto logsSlice = query->slice()[0].get(replicatedLogsPaths);
      if (!logsSlice.isNone()) {
        ReplicatedLogsMap newLogs{_resourceMonitor};
        for (auto const& [idString, logSlice] :
             VPackObjectIterator(logsSlice)) {
          auto spec =
              std::make_shared<replication2::agency::LogPlanSpecification>(
                  velocypack::deserialize<
                      replication2::agency::LogPlanSpecification>(logSlice));
          newLogs.emplace(spec->id, std::move(spec));
        }
        stuff->replicatedLogs = std::move(newLogs);
      }
    }

    {
      auto collectionGroupsPath = std::initializer_list<std::string_view>{
          AgencyCommHelper::path(), "Plan", "CollectionGroups", databaseName};
      auto groupsSlice = query->slice()[0].get(collectionGroupsPath);
      if (!groupsSlice.isNone()) {
        CollectionGroupMap groups{_resourceMonitor};
        for (auto const& [idString, groupSlice] :
             VPackObjectIterator(groupsSlice)) {
          auto spec = allocateShared<
              replication2::agency::CollectionGroupPlanSpecification>();
          velocypack::deserialize(groupSlice, *spec);
          groups.emplace(spec->id, std::move(spec));
        }
        stuff->collectionGroups = std::move(groups);
      }
    }

    newStuffByDatabase[databaseName] = std::move(stuff);
  }

  for (auto& dbs : newStuffByDatabase) {
    for (auto& it : dbs.second->replicatedLogs) {
      newReplicatedLogs.emplace(it.first, it.second);
    }
    for (auto& it : dbs.second->collectionGroups) {
      newCollectionGroups.emplace(it.first, it.second);
    }
  }

  // Immediate children of "Collections" are database names, then ids
  // of collections, then one JSON object with the description:
  // "Plan":{"Collections": {
  //  "_system": {
  //    "3010001": {
  //      "deleted": false,
  //      "id": "3010001",
  //      "indexes": [
  //        {
  //          "fields": [
  //            "_key"
  //          ],
  //          "id": "0",
  //          "sparse": false,
  //          "type": "primary",
  //          "unique": true
  //        }
  //      ],
  //      "isSmart": false,
  //      "isSystem": true,
  //      "keyOptions": {
  //        "allowUserKeys": true,
  //        "lastValue": 0,
  //        "type": "traditional"
  //      },
  //      "name": "_graphs",
  //      "numberOfShards": 1,
  //      "path": "",
  //      "replicationFactor": 2,
  //      "shardKeys": [
  //        "_key"
  //      ],
  //      "shards": {
  //        "s3010002": [
  //          "PRMR-bf44d6fe-e31c-4b09-a9bf-e2df6c627999",
  //          "PRMR-11a29830-5aca-454b-a2c3-dac3a08baca1"
  //        ]
  //      },
  //      "status": 3,
  //      "statusString": "loaded",
  //      "type": 2,
  //      "waitForSync": false
  //    },...
  //  },...
  // }}
  bool cleanupLinkResponsible{ServerState::instance()->isCoordinator() &&
                              !changeSet.dbs.empty()};
  if (cleanupLinkResponsible) {
    auto const myId = ServerState::instance()->getId();
    auto ctors = getCurrentCoordinators();
    for (auto const& s : ctors) {
      if (_rebootTracker.isServerAlive(s) && s < myId) {
        cleanupLinkResponsible = false;
        break;
      }
    }
    LOG_TOPIC_IF("567be", TRACE, Logger::CLUSTER, cleanupLinkResponsible)
        << "This server is responsible for dangling links cleanup.";
  }
  for (auto const& database : changeSet.dbs) {
    if (database.first.empty()) {  // Rest of plan
      continue;
    }

    auto const& databaseName = database.first;

    auto collectionsSlice = database.second->slice()[0];

    std::vector<std::string_view> collectionsPath{
        AgencyCommHelper::path(), "Plan", "Collections", databaseName};
    if (!collectionsSlice.hasKey(collectionsPath)) {
      if (auto it = _newPlannedCollections.find(databaseName);
          it != _newPlannedCollections.end()) {
        for (auto const& collection : *(it->second)) {
          auto& collectionId = collection.first;
          // delete from maps with shardID as key
          newShards.erase(collectionId);
          if (auto maybeShardID = ShardID::shardIdFromString(collectionId);
              maybeShardID.ok()) {
            // The list contains collections and shards by name and id.
            // So it is expected that some are not valid shard ids.
            // Make sure we only erase valid shard ids.
            newShardToName.erase(maybeShardID.get());
          }
        }
        _newPlannedCollections.erase(it);
      }
      continue;
    }

    // Skip databases that are still building.
    if (buildingDatabases.contains(databaseName)) {
      continue;
    }

    collectionsSlice = collectionsSlice.get(collectionsPath);

    auto vocbase = databaseFeature.useDatabase(databaseName);

    if (!vocbase) {
      // No database with this name found.
      // We have an invalid state here.
      LOG_TOPIC("83d4c", DEBUG, Logger::AGENCY)
          << "No database '" << databaseName << "' found,"
          << " corresponding collection will be ignored for now and the "
          << "invalid information will be repaired. VelocyPack: "
          << collectionsSlice.toJson();
      // cannot find vocbase for defined collections
      // (allow empty collections for missing vocbase)
      planValid &= !collectionsSlice.length();
      continue;
    }

    auto databaseCollections = allocateShared<DatabaseCollections>();

    // an iterator to all collections in the current database (from the previous
    // round) we can safely keep this iterator around because we hold the
    // read-lock on _planProt here. reusing the lookup positions helps avoiding
    // redundant lookups into _plannedCollections for the same database

    AllCollections::const_iterator existingCollections;
    {
      READ_LOCKER(guard, _planProt.lock);
      existingCollections = _plannedCollections.find(databaseName);
    }

    if (auto stillExistingCollections =
            _newPlannedCollections.find(databaseName);
        stillExistingCollections != _newPlannedCollections.end()) {
      if (auto np = newPlan.find(databaseName); np != newPlan.end()) {
        auto nps = np->second->slice()[0];
        for (auto const& ec : *(stillExistingCollections->second)) {
          auto const& cid = ec.first;
          if (!std::isdigit(cid.front())) {
            continue;
          }
          collectionsPath.push_back(cid);
          if (!nps.hasKey(collectionsPath)) {  // collection gone
            collectionsPath.emplace_back("shards");
            READ_LOCKER(guard, _planProt.lock);
            TRI_ASSERT(_plan.contains(databaseName));
            for (auto sh : VPackObjectIterator(_plan.find(databaseName)
                                                   ->second->slice()[0]
                                                   .get(collectionsPath))) {
              auto const& shardId = sh.key.copyString();
              ShardID sId{shardId};
              newShards.erase(shardId);
              newShardsToPlanServers.erase(sId);
              newShardToName.erase(sId);
              // We try to erase the shard ID anyway, no problem if it is
              // not in there, should it be a shard group leader!
              newShardToShardGroupLeader.erase(sId);
              newShardGroups.erase(sId);
            }
            collectionsPath.pop_back();
          }
          collectionsPath.pop_back();
        }
      }
    }

    for (auto collectionPairSlice :
         velocypack::ObjectIterator(collectionsSlice)) {
      auto collectionSlice = collectionPairSlice.value;

      if (!collectionSlice.isObject()) {
        LOG_TOPIC("0f689", WARN, Logger::AGENCY)
            << "Collection entry is not a valid json object."
            << " The collection will be ignored for now and the invalid "
            << "information will be repaired. VelocyPack: "
            << collectionSlice.toJson();

        continue;
      }
      auto const collectionId = collectionPairSlice.key.copyString();

      VPackBuilder newSliceBuilder;
      if (auto gid = collectionSlice.get("groupId"); !gid.isNone()) {
        auto group = newCollectionGroups.at(
            replication2::agency::CollectionGroupId{gid.getUInt()});
        {
          VPackObjectBuilder ob(&newSliceBuilder);
          newSliceBuilder.add(VPackObjectIterator(collectionSlice));
          newSliceBuilder.add(
              StaticStrings::NumberOfShards,
              group->attributes.immutableAttributes.numberOfShards);
          newSliceBuilder.add(StaticStrings::WriteConcern,
                              group->attributes.mutableAttributes.writeConcern);
          newSliceBuilder.add(StaticStrings::WaitForSyncString,
                              group->attributes.mutableAttributes.waitForSync);
          newSliceBuilder.add(
              StaticStrings::ReplicationFactor,
              group->attributes.mutableAttributes.replicationFactor);
          if (collectionId != group->groupLeader) {
            newSliceBuilder.add(StaticStrings::DistributeShardsLike,
                                group->groupLeader);
          }
        }
        collectionSlice = newSliceBuilder.slice();
      }

      bool const isBuilding =
          isCoordinator &&
          basics::VelocyPackHelper::getBooleanValue(
              collectionSlice, StaticStrings::AttrIsBuilding, false);

      // check if we already know this collection (i.e. have it in our local
      // cache). we do this to avoid rebuilding LogicalCollection objects from
      // scratch in every iteration the cache check is very coarse-grained: it
      // simply hashes the Plan VelocyPack data for the collection, and will
      // only reuse a collection from the cache if the hash is identical.
      CollectionWithHash cwh = buildCollection(
          isBuilding, existingCollections, collectionId, collectionSlice,
          *vocbase, changeSet.version, cleanupLinkResponsible);
      auto& newCollection = cwh.collection;
      TRI_ASSERT(newCollection != nullptr);

      try {
        auto& collectionName = newCollection->name();

        // NOTE: This is building has the following feature. A collection needs
        // to be working on all DBServers to allow replication to go on, also we
        // require to have the shards planned. BUT: The users should not be able
        // to detect these collections. Hence we simply do NOT add the
        // collection to the coordinator local vocbase, which happens inside the
        // IF

        if (!isBuilding) {
          // register with name as well as with id:
          databaseCollections->try_emplace(collectionName, cwh);
          databaseCollections->try_emplace(collectionId, cwh);
        }

        auto shardIDs = newCollection->shardIds();
        auto shards = allocateShared<std::vector<ShardID>>();
        shards->reserve(shardIDs->size());
        newShardToName.reserve(shardIDs->size());

        for (auto const& p : *shardIDs) {
          shards->push_back(p.first);
          auto v = allocateShared<ManagedVector<pmr::ServerID>>();
          v->assign(p.second.begin(), p.second.end());
          newShardsToPlanServers.insert_or_assign(p.first, std::move(v));
          newShardToName.insert_or_assign(p.first, newCollection->name());
        }

        // Sort by the number in the shard ID ("s0000001" for example):
        std::sort(shards->begin(), shards->end());
        newShards.insert_or_assign(collectionId, std::move(shards));
      } catch (std::exception const& ex) {
        // The plan contains invalid collection information.
        // This should not happen in healthy situations.
        // If it happens in unhealthy situations the
        // cluster should not fail.
        LOG_TOPIC("359f3", ERR, Logger::AGENCY)
            << "Failed to load information for collection '" << collectionId
            << "': " << ex.what() << ". invalid information in plan. The "
            << "collection will be ignored for now and the invalid "
            << "information will be repaired. VelocyPack: "
            << collectionSlice.toJson();

        TRI_ASSERT(false);
        continue;
      } catch (...) {
        // The plan contains invalid collection information.
        // This should not happen in healthy situations.
        // If it happens in unhealthy situations the
        // cluster should not fail.
        LOG_TOPIC("5f3d5", ERR, Logger::AGENCY)
            << "Failed to load information for collection '" << collectionId
            << ". invalid information in plan. The collection will "
            << "be ignored for now and the invalid information will "
            << "be repaired. VelocyPack: " << collectionSlice.toJson();

        TRI_ASSERT(false);
        continue;
      }
    }
    // Now that the loop is completed, we have to run through it one more
    // time to get the shard groups done:
    for (auto const& colPair : *databaseCollections) {
      if (colPair.first ==
          std::string_view{colPair.second.collection->name()}) {
        // Every collection shows up once with its ID and once with its name.
        // We only want it once, so we only take it when we see the ID, not
        // the name as key:
        continue;
      }
      auto const& groupLeader = std::invoke([&]() -> std::string {
        if (colPair.second.collection->replicationVersion() ==
            replication::Version::TWO) {
          // For Replication2 we cannot call distributeShardsLike() because it
          // will look into the objects we are just building here.
          if (auto it = newCollectionGroups.find(
                  colPair.second.collection->groupID());
              it != newCollectionGroups.end()) {
            auto const& leader = it->second->groupLeader;
            if (leader == colPair.second.collection->name()) {
              return StaticStrings::Empty;
            }
            return leader;
          }
          TRI_ASSERT(false) << "newCollectionGroups is required to contain the "
                               "collection we investigate.";
          return StaticStrings::Empty;
        } else {
          return colPair.second.collection->distributeShardsLike();
        }
      });
      if (!groupLeader.empty()) {
        if (auto groupLeaderCol = newShards.find(groupLeader);
            groupLeaderCol != newShards.end()) {
          if (auto col = newShards.find(
                  std::to_string(colPair.second.collection->id().id()));
              col != newShards.end()) {
            auto logicalColToBeCreated = colPair.second.collection;
            if (col->second->size() == 0 ||
                (logicalColToBeCreated->isSmart() &&
                 logicalColToBeCreated->type() == TRI_COL_TYPE_EDGE)) {
              // Can happen for smart edge collections. But in this case we
              // can ignore the collection.
              continue;
            }
            TRI_ASSERT(groupLeaderCol->second->size() == col->second->size());
            for (size_t i = 0; i < col->second->size(); ++i) {
              newShardToShardGroupLeader.try_emplace(
                  col->second->at(i), groupLeaderCol->second->at(i));
              if (auto it = newShardGroups.find(groupLeaderCol->second->at(i));
                  it == newShardGroups.end()) {
                // Need to create a new list:
                auto list = allocateShared<ManagedVector<ShardID>>();
                list->reserve(2);
                // group leader as well as member:
                list->emplace_back(groupLeaderCol->second->at(i));
                list->emplace_back(col->second->at(i));
                newShardGroups.try_emplace(groupLeaderCol->second->at(i),
                                           std::move(list));
              } else {
                // Need to add us to the list:
                it->second->emplace_back(col->second->at(i));
              }
            }
          } else {
            LOG_TOPIC("12f32", WARN, Logger::CLUSTER)
                << "loadPlan: Strange, could not find collection: "
                << colPair.second.collection->name();
          }
        } else {
          LOG_TOPIC("22312", WARN, Logger::CLUSTER)
              << "loadPlan: Strange, could not find proto collection: "
              << groupLeader;
        }
      }
    }
    _newPlannedCollections.insert_or_assign(databaseName,
                                            std::move(databaseCollections));
  }

  // Ensure "search-alias" views are being created AFTER collections
  // to allow views find collection's inverted indexes
  if (ServerState::instance()->isCoordinator()) {
    ensureViews(iresearch::StaticStrings::ViewSearchAliasType);
  }

  if (isCoordinator) {
    auto systemDB = _server.getFeature<SystemDatabaseFeature>().use();
    if (systemDB &&
        systemDB->shardingPrototype() == ShardingPrototype::Undefined) {
      // system database does not have a shardingPrototype set...
      // sharding prototype of _system database defaults to _users nowadays
      systemDB->setShardingPrototype(ShardingPrototype::Users);
      if (auto it = _newPlannedCollections.find(StaticStrings::SystemDatabase);
          it != _newPlannedCollections.end()) {
        // but for "old" databases it may still be "_graphs". we need to find
        // out! find _system database in Plan. Replication TWO databases cannot
        // be old.
        if (systemDB->replicationVersion() == replication::Version::ONE) {
          // find _graphs collection in Plan
          if (auto it2 = it->second->find(StaticStrings::GraphCollection);
              it2 != it->second->end()) {
            // found!
            if (it2->second.collection->distributeShardsLike().empty()) {
              // _graphs collection has no distributeShardsLike, so it is
              // the prototype!
              systemDB->setShardingPrototype(ShardingPrototype::Graphs);
            }
          }
        }

        // The systemDB does initially set the sharding attribute. Therefore,
        // we need to set it here.
        if (newPlan.contains(StaticStrings::SystemDatabase)) {
          auto planSlice = newPlan[StaticStrings::SystemDatabase]->slice();
          if (planSlice.isArray() && planSlice.length() == 1) {
            if (planSlice.at(0).isObject()) {
              auto entrySlice = planSlice.at(0);
              auto path = std::vector<std::string>{
                  "arango", "Plan", "Databases", StaticStrings::SystemDatabase,
                  StaticStrings::Sharding};
              if (entrySlice.hasKey(path) && entrySlice.get(path).isString()) {
                systemDB->setSharding(entrySlice.get(path).copyString());
              }
            }
          }
        }
      }
    }
  }

  WRITE_LOCKER(writeLocker, _planProt.lock);

  _planVersion = changeSet.version;
  _planIndex = changeSet.ind;
  _plan.swap(newPlan);

  // update memory usage
  std::uint64_t memoryUsage = 0;
  for (auto const& it : _plan) {
    TRI_ASSERT(it.second != nullptr);
    memoryUsage += it.second->slice().byteSize();
  }
  _resourceMonitor.decreaseMemoryUsage(_planMemoryUsage);
  _resourceMonitor.increaseMemoryUsage(memoryUsage);
  _planMemoryUsage = memoryUsage;

  LOG_TOPIC("54321", DEBUG, Logger::CLUSTER)
      << "Updating ClusterInfo plan: version=" << _planVersion
      << " index=" << _planIndex;

  if (swapDatabases) {
    _plannedDatabases.swap(newDatabases);
  }

  if (swapCollections) {
    _plannedCollections.swap(_newPlannedCollections);
    _shards.swap(newShards);
    _shardsToPlanServers.swap(newShardsToPlanServers);
    _shardToShardGroupLeader.swap(newShardToShardGroupLeader);
    _shardGroups.swap(newShardGroups);
    _shardToName.swap(newShardToName);
    _pendingCleanups.swap(_currentCleanups);
  }

  if (swapViews) {
    _plannedViews.swap(_newPlannedViews);
  }
  if (swapAnalyzers) {
    _dbAnalyzersRevision.swap(newDbAnalyzersRevision);
  }

  _newStuffByDatabase.swap(newStuffByDatabase);
  _replicatedLogs.swap(newReplicatedLogs);
  _collectionGroups.swap(newCollectionGroups);

  if (planValid) {
    _planProt.isValid = true;
  }

  _clusterFeature.addDirty(changeSet.dbs);

  {
    std::lock_guard w(_waitPlanLock);
    triggerWaiting(_waitPlan, _planIndex);
    auto heartbeatThread = _clusterFeature.heartbeatThread();
    if (heartbeatThread) {
      // In the unittests, there is no heartbeat thread, and we do not need to
      // notify
      heartbeatThread->notify();
    }
  }

  {
    std::lock_guard w(_waitPlanVersionLock);
    triggerWaiting(_waitPlanVersion, _planVersion);
  }

  auto diff = duration<float, std::milli>(clock::now() - start).count();
  _lpTimer.count(diff);
}

////////////////////////////////////////////////////////////////////////////////
/// @brief (re-)load the information about current databases
/// Usually one does not have to call this directly.
////////////////////////////////////////////////////////////////////////////////

void ClusterInfo::loadCurrent() {
  using namespace std::chrono;
  using clock = std::chrono::high_resolution_clock;

  auto start = clock::now();

  // We need to update ServersKnown to notice rebootId changes for all servers.
  // To keep things simple and separate, we call loadServers here instead of
  // trying to integrate the servers upgrade code into loadCurrent, even if that
  // means small bits of the plan are read twice.
  loadServers();

  auto& agencyCache = _clusterFeature.agencyCache();

  // reread from the agency!
  std::lock_guard mutexLocker{
      _currentProt.mutex};  // only one may work at a time

  uint64_t currentIndex;
  uint64_t currentVersion;
  {
    READ_LOCKER(guard, _currentProt.lock);
    currentIndex = _currentIndex;
    currentVersion = _currentVersion;
  }
  decltype(_current) newCurrent{_resourceMonitor};

  bool changed = false;
  auto changeSet = agencyCache.changedSince("Current", currentIndex);
  {
    READ_LOCKER(readLocker, _currentProt.lock);
    newCurrent = _current;
    for (auto const& db : changeSet.dbs) {  // Databases
      newCurrent[db.first] = db.second;
      changed = true;
    }
    if (changeSet.rest != nullptr) {  // Rest
      newCurrent[std::string_view{}] = changeSet.rest;
      changed = true;
    }
  }

  if (!changed && currentVersion == changeSet.version) {
    WRITE_LOCKER(writeLocker, _currentProt.lock);
    _currentIndex = changeSet.ind;
    return;
  }

  decltype(_currentDatabases) newDatabases{_resourceMonitor};
  decltype(_currentCollections) newCollections{_resourceMonitor};
  decltype(_shardsToCurrentServers) newShardsToCurrentServers{_resourceMonitor};

  {
    READ_LOCKER(guard, _currentProt.lock);
    newDatabases = _currentDatabases;
    newCollections = _currentCollections;
    newShardsToCurrentServers = _shardsToCurrentServers;
  }

  bool swapDatabases = false;
  bool swapCollections = false;

  // Current/Databases
  for (auto const& database : changeSet.dbs) {
    auto const databaseName = database.first;
    if (databaseName.empty()) {
      continue;
    }

    std::initializer_list<std::string_view> const dbPath{
        AgencyCommHelper::path(), "Current", "Databases", databaseName};
    auto databaseSlice = database.second->slice()[0];

    // Database missing in Current
    if (!databaseSlice.hasKey(dbPath)) {
      // newShardIds
      std::shared_ptr<VPackBuilder const> db;
      {
        READ_LOCKER(guard, _currentProt.lock);
        if (auto it = _current.find(databaseName); it != _current.end()) {
          db = it->second;
        }
      }
      std::initializer_list<std::string_view> const colPath{
          AgencyCommHelper::path(), "Current", "Collections", databaseName};

      if (db != nullptr) {
        if (db->slice()[0].hasKey(colPath)) {
          auto const colsSlice = db->slice()[0].get(colPath);
          if (colsSlice.isObject()) {
            for (auto cc : VPackObjectIterator(colsSlice)) {
              if (cc.value.isObject()) {
                for (auto cs : VPackObjectIterator(cc.value)) {
                  newShardsToCurrentServers.erase(ShardID{cs.key.stringView()});
                }
              }
            }
          }
        }
      }
      swapDatabases = true;
      continue;
    }
    databaseSlice = databaseSlice.get(dbPath);

    auto serverList =
        allocateShared<FlatMap<pmr::ServerID, velocypack::Slice>>();
    if (databaseSlice.isObject()) {
      for (auto const& serverSlicePair : VPackObjectIterator(databaseSlice)) {
        serverList->try_emplace(serverSlicePair.key.copyString(),
                                serverSlicePair.value);
      }
    }

    newDatabases.insert_or_assign(databaseName, std::move(serverList));
    swapDatabases = true;
  }

  // Current/Collections
  for (auto const& database : changeSet.dbs) {
    auto const databaseName = database.first;
    if (databaseName.empty()) {
      continue;
    }
    swapCollections = true;

    std::initializer_list<std::string_view> const dbPath{
        AgencyCommHelper::path(), "Current", "Collections", databaseName};
    auto databaseSlice = database.second->slice()[0];
    if (!databaseSlice.hasKey(dbPath)) {
      newCollections.erase(databaseName);
      swapCollections = true;
      continue;
    }
    databaseSlice = databaseSlice.get(dbPath);

    auto databaseCollections = allocateShared<DatabaseCollectionsCurrent>();

    if (auto existingCollections = newCollections.find(databaseName);
        existingCollections != newCollections.end()) {
      if (auto nc = newCurrent.find(databaseName); nc != newCurrent.end()) {
        auto ncs = nc->second->slice()[0];
        std::vector<std::string> path{AgencyCommHelper::path(), "Current",
                                      "Collections", databaseName};
        for (auto const& ec : *existingCollections->second) {
          auto const& cid = ec.first;
          path.emplace_back(cid);
          if (ncs.hasKey(path)) {
            std::shared_ptr<VPackBuilder const> cur;
            {
              READ_LOCKER(guard, _currentProt.lock);
              TRI_ASSERT(_current.contains(databaseName));
              cur = _current.find(databaseName)->second;
            }
            auto const cc = cur->slice()[0].get(path);
            for (auto const& sh : VPackObjectIterator(cc)) {
              path.push_back(sh.key.copyString());
              if (!ncs.hasKey(path)) {
                ShardID shardID{path.back()};
                newShardsToCurrentServers.erase(shardID);
              }
              path.pop_back();
            }
            path.pop_back();
          }
        }
      }
    }

    for (auto const& collectionSlice : VPackObjectIterator(databaseSlice)) {
      std::string collectionName = collectionSlice.key.copyString();

      auto collectionDataCurrent =
          std::make_shared<CollectionInfoCurrent>(changeSet.version);

      for (auto const& shardSlice :
           velocypack::ObjectIterator(collectionSlice.value)) {
        auto maybeShardID =
            ShardID::shardIdFromString(shardSlice.key.stringView());
        if (ADB_UNLIKELY(maybeShardID.fail())) {
          TRI_ASSERT(false)
              << "Indexed malformed shard name " << shardSlice.key.stringView();
          // TODO cannot handle this entry, is it better to continue or to abort
          // here?
          continue;
        }

        auto shardID = maybeShardID.get();
        collectionDataCurrent->add(shardID, shardSlice.value);

        // Note that we have only inserted the CollectionInfoCurrent under
        // the collection ID and not under the name! It is not possible
        // to query the current collection info by name. This is because
        // the correct place to hold the current name is in the plan.
        // Thus: Look there and get the collection ID from there. Then
        // ask about the current collection info.

        // Now take note of this shard and its responsible server:
        auto const& xx = collectionDataCurrent->servers(shardID);
        auto servers = allocateShared<ManagedVector<pmr::ServerID>>();
        servers->assign(xx.begin(), xx.end());
        newShardsToCurrentServers.insert_or_assign(std::move(shardID),
                                                   std::move(servers));
        TRI_IF_FAILURE("ClusterInfo::loadCurrentSeesLeader") {
          if (!xx.empty()) {  // just in case
            std::string myShortName = ServerState::instance()->getShortName();
            observeGlobalEvent("ClusterInfo::loadCurrentSeesLeader",
                               absl::StrCat(myShortName, ":",
                                            std::string{shardID}, ":", xx[0]));
          }
        }
      }

      databaseCollections->try_emplace(std::move(collectionName),
                                       std::move(collectionDataCurrent));
    }

    newCollections.insert_or_assign(databaseName,
                                    std::move(databaseCollections));
  }

  // Now set the new value:
  WRITE_LOCKER(writeLocker, _currentProt.lock);

  _current.swap(newCurrent);
  std::uint64_t memoryUsage = 0;
  for (auto const& it : _current) {
    TRI_ASSERT(it.second != nullptr);
    memoryUsage += it.second->slice().byteSize();
  }
  _resourceMonitor.decreaseMemoryUsage(_currentMemoryUsage);
  _resourceMonitor.increaseMemoryUsage(memoryUsage);
  _currentMemoryUsage = memoryUsage;

  _currentVersion = changeSet.version;
  _currentIndex = changeSet.ind;
  LOG_TOPIC("feddd", TRACE, Logger::CLUSTER)
      << "Updating current in ClusterInfo: version=" << changeSet.version
      << " index=" << _currentIndex;

  if (swapDatabases) {
    _currentDatabases.swap(newDatabases);
  }

  if (swapCollections) {
    LOG_TOPIC("b4059", TRACE, Logger::CLUSTER)
        << "Have loaded new collections current cache!";
    _currentCollections.swap(newCollections);
    _shardsToCurrentServers.swap(newShardsToCurrentServers);
  }

  _currentProt.isValid = true;
  _clusterFeature.addDirty(changeSet.dbs);

  {
    std::lock_guard w(_waitCurrentLock);
    triggerWaiting(_waitCurrent, _currentIndex);
    auto heartbeatThread = _clusterFeature.heartbeatThread();
    if (heartbeatThread) {
      // In the unittests, there is no heartbeat thread, and we do not need to
      // notify
      heartbeatThread->notify();
    }
  }

  {
    std::lock_guard w(_waitCurrentVersionLock);
    triggerWaiting(_waitCurrentVersion, _currentVersion);
  }

  auto diff = duration<float, std::milli>(clock::now() - start).count();
  _lcTimer.count(diff);

  TRI_IF_FAILURE("ClusterInfo::loadCurrentDone") {
    observeGlobalEvent("ClusterInfo::loadCurrentDone",
                       ServerState::instance()->getShortName());
  }
}

/// @brief ask about a collection
/// If it is not found in the cache, the cache is reloaded once
/// if the collection is not found afterwards, this method will throw an
/// exception
std::shared_ptr<LogicalCollection> ClusterInfo::getCollection(
    std::string_view databaseID, std::string_view collectionID) {
  auto c = getCollectionNT(databaseID, collectionID);

  if (c == nullptr) {
    THROW_ARANGO_EXCEPTION_MESSAGE(
        TRI_ERROR_ARANGO_DATA_SOURCE_NOT_FOUND,
        getCollectionNotFoundMsg(databaseID, collectionID)  // message
    );
  }
  return c;
}

std::shared_ptr<LogicalCollection> ClusterInfo::getCollectionNT(
    std::string_view databaseID, std::string_view collectionID) {
  auto lookupCollection =
      [&](auto const& collections) -> std::shared_ptr<LogicalCollection> {
    // look up database by id
    if (auto it = collections.find(databaseID); it != collections.end()) {
      // look up collection by id (or by name)
      if (auto it2 = it->second->find(collectionID); it2 != it->second->end()) {
        return it2->second.collection;
      }
    }
    return nullptr;
  };

  if (std::this_thread::get_id() == _planLoader) {
    // we're loading plan, lookup inside immediately created planned data
    // sources already protected by _planProt.mutex, don't need to lock there
    return lookupCollection(_newPlannedCollections);
  }

  if (!_planProt.isValid) {
    Result r = waitForPlan(1).get();
    if (r.fail()) {
      return nullptr;
    }
  }

  READ_LOCKER(readLocker, _planProt.lock);
  return lookupCollection(_plannedCollections);
}

std::shared_ptr<LogicalDataSource> ClusterInfo::getCollectionOrViewNT(
    std::string_view databaseID, std::string_view name) {
  auto lookupDataSource =
      [&](auto const& collections,
          auto const& views) -> std::shared_ptr<LogicalDataSource> {
    // look up collection first
    {
      // look up database by id
      if (auto it = collections.find(databaseID); it != collections.end()) {
        // look up collection by id (or by name)
        if (auto it2 = it->second->find(name); it2 != it->second->end()) {
          return it2->second.collection;
        }
      }
    }

    // look up views next
    {
      // look up database by id
      if (auto it = views.find(databaseID); it != views.end()) {
        // look up collection by id (or by name)
        if (auto it2 = it->second.find(name); it2 != it->second.end()) {
          return it2->second;
        }
      }
    }
    return nullptr;
  };

  if (std::this_thread::get_id() == _planLoader) {
    // we're loading plan, lookup inside immediately created planned data
    // sources already protected by _planProt.mutex, don't need to lock there
    return lookupDataSource(_newPlannedCollections, _newPlannedViews);
  }

  if (!_planProt.isValid) {
    Result r = waitForPlan(1).get();
    if (r.fail()) {
      return nullptr;
    }
  }

  READ_LOCKER(readLocker, _planProt.lock);
  return lookupDataSource(_plannedCollections, _plannedViews);
}

std::string ClusterInfo::getCollectionNotFoundMsg(
    std::string_view databaseID, std::string_view collectionID) {
  return absl::StrCat("Collection not found: ", collectionID, " in database ",
                      databaseID);
}

////////////////////////////////////////////////////////////////////////////////
/// @brief ask about all collections
////////////////////////////////////////////////////////////////////////////////

std::vector<std::shared_ptr<LogicalCollection>> ClusterInfo::getCollections(
    std::string_view databaseID) {
  std::vector<std::shared_ptr<LogicalCollection>> result;

  READ_LOCKER(readLocker, _planProt.lock);
  // look up database by id
  if (auto it = _plannedCollections.find(databaseID);
      it != _plannedCollections.end()) {
    // iterate over all collections
    for (auto& e : *it->second) {
      char c = e.first[0];
      if (c < '0' || c > '9') {
        // skip collections indexed by id
        result.push_back(e.second.collection);
      }
    }
  }

  return result;
}

//////////////////////////////////////////////////////////////////////////////
/// @brief Generate Collection Stubs during Database buiding
/// These stubs are no real collection, use this API with care
/// and only if the database is in building state.
//////////////////////////////////////////////////////////////////////////////

[[nodiscard]] std::unordered_map<std::string,
                                 std::shared_ptr<LogicalCollection>>
ClusterInfo::generateCollectionStubs(TRI_vocbase_t& database) {
  std::unordered_map<std::string, std::shared_ptr<LogicalCollection>> result;
  auto& agencyCache = _clusterFeature.agencyCache();

  // TODO: Make this an AgencyPath object
  std::string collectionsPath = "Plan/Collections/" + database.name();
  VPackBuilder collectionsBuilder;

  // We really do not care for the Index.
  std::ignore = agencyCache.get(collectionsBuilder, collectionsPath);
  auto collectionsSlice = collectionsBuilder.slice();
  for (auto const& [cid, colData] : VPackObjectIterator(collectionsSlice)) {
    auto collection =
        database.createCollectionObject(colData, /*isAStub*/ true);
    TRI_ASSERT(collection != nullptr);
    result.emplace(collection->name(), collection);
  }
  return result;
}

////////////////////////////////////////////////////////////////////////////////
/// @brief ask about a collection in current. This returns information about
/// all shards in the collection.
////////////////////////////////////////////////////////////////////////////////

std::shared_ptr<CollectionInfoCurrent> ClusterInfo::getCollectionCurrent(
    std::string_view databaseID, std::string_view collectionID) {
  if (!_currentProt.isValid) {
    Result r = waitForCurrent(1).get();
    if (r.fail()) {
      THROW_ARANGO_EXCEPTION(r);
    }
  }

  READ_LOCKER(readLocker, _currentProt.lock);
  // look up database by id
  if (auto it = _currentCollections.find(databaseID);
      it != _currentCollections.end()) {
    // look up collection by id
    if (auto it2 = it->second->find(collectionID); it2 != it->second->end()) {
      return it2->second;
    }
  }

  return std::make_shared<CollectionInfoCurrent>(0);
}

RebootTracker& ClusterInfo::rebootTracker() noexcept { return _rebootTracker; }

RebootTracker const& ClusterInfo::rebootTracker() const noexcept {
  return _rebootTracker;
}

//////////////////////////////////////////////////////////////////////////////
/// @brief Test if all names (Collection & Views) are available  in the given
/// database and return the planVersion this can be guaranteed on.
//////////////////////////////////////////////////////////////////////////////

ResultT<uint64_t> ClusterInfo::checkDataSourceNamesAvailable(
    std::string_view databaseName, std::vector<std::string> const& names) {
  READ_LOCKER(readLocker, _planProt.lock);
  // Load all collections of the Database
  auto colList = _plannedCollections.find(databaseName);
  if (colList == _plannedCollections.end()) {
    // If there are no collections in the Database, it is not there.
    // So we are in the create New database case.
    // We will protect against deleted database with Preconditions
    return {_planVersion};
  }

  auto viewList = _plannedViews.find(databaseName);
  for (auto const& name : names) {
    if (colList->second->contains(name) ||
        (viewList != _plannedViews.end() && viewList->second.contains(name))) {
      // Either a Collection or a view is known with this name. Disallow it.
      return Result(TRI_ERROR_ARANGO_DUPLICATE_NAME,
                    absl::StrCat("duplicate collection name '", name, "'"));
    }
  }
  return {_planVersion};
}

//////////////////////////////////////////////////////////////////////////////
/// @brief ask about a view
/// If it is not found in the cache, the cache is reloaded once. The second
/// argument can be a view ID or a view name (both cluster-wide).
//////////////////////////////////////////////////////////////////////////////

std::shared_ptr<LogicalView> ClusterInfo::getView(std::string_view databaseID,
                                                  std::string_view viewID) {
  if (viewID.empty()) {
    return nullptr;
  }

  auto lookupView =
      [&](AllViews const& dbs) noexcept -> std::shared_ptr<LogicalView> {
    // look up database by id
    if (auto db = dbs.find(databaseID); db != dbs.end()) {
      // look up view by id (or by name)
      auto& views = db->second;
      if (auto view = views.find(viewID); view != views.end()) {
        return view->second;
      }
    }

    return nullptr;
  };

  if (std::this_thread::get_id() == _planLoader) {
    // we're loading plan, lookup inside immediately created planned views
    // already protected by _planProt.mutex, don't need to lock there
    return lookupView(_newPlannedViews);
  }

  if (!_planProt.isValid) {
    return nullptr;
  }

  {
    READ_LOCKER(readLocker, _planProt.lock);
    auto view = lookupView(_plannedViews);

    if (view) {
      return view;
    }
  }

  Result res = fetchAndWaitForPlanVersion(std::chrono::seconds(10)).get();
  if (res.ok()) {
    READ_LOCKER(readLocker, _planProt.lock);
    auto view = lookupView(_plannedViews);

    if (view) {
      return view;
    }
  }

  LOG_TOPIC("a227e", DEBUG, Logger::CLUSTER)
      << "View not found: '" << viewID << "' in database '" << databaseID
      << "'";

  return nullptr;
}

//////////////////////////////////////////////////////////////////////////////
/// @brief ask about all views of a database
//////////////////////////////////////////////////////////////////////////////

std::vector<std::shared_ptr<LogicalView>> ClusterInfo::getViews(
    std::string_view databaseID) {
  std::vector<std::shared_ptr<LogicalView>> result;

  READ_LOCKER(readLocker, _planProt.lock);
  // look up database by id
  if (auto it = _plannedViews.find(databaseID); it != _plannedViews.end()) {
    // iterate over all collections
    for (auto& e : it->second) {
      char c = e.first[0];
      if (c >= '0' && c <= '9') {
        // skip views indexed by name
        result.emplace_back(e.second);
      }
    }
  }

  return result;
}

//////////////////////////////////////////////////////////////////////////////
/// @brief ask about analyzers revision
//////////////////////////////////////////////////////////////////////////////

AnalyzersRevision::Ptr ClusterInfo::getAnalyzersRevision(
    std::string_view databaseID, bool forceLoadPlan /* = false */) {
  READ_LOCKER(readLocker, _planProt.lock);
  // look up database by id
  if (auto it = _dbAnalyzersRevision.find(databaseID);
      it != _dbAnalyzersRevision.cend()) {
    return it->second;
  }
  return nullptr;
}

QueryAnalyzerRevisions ClusterInfo::getQueryAnalyzersRevision(
    std::string_view databaseID) {
  if (!_planProt.isValid) {
    loadPlan();
  }
  AnalyzersRevision::Revision currentDbRevision{AnalyzersRevision::MIN};
  AnalyzersRevision::Revision systemDbRevision{AnalyzersRevision::MIN};
  // no looping here. As if cluster is freshly updated some databases will
  // never have revisions record (and they do not need one actually)
  // so waiting them to apper is futile. Anyway if database has revision
  // we will see it at best effort basis as soon as plan updates itself
  // and some lag in revision appearing is expected (even with looping )
  {
    READ_LOCKER(readLocker, _planProt.lock);
    // look up database by id
    if (auto it = _dbAnalyzersRevision.find(databaseID);
        it != _dbAnalyzersRevision.cend()) {
      currentDbRevision = it->second->getRevision();
    }
    // analyzers from system also available
    // so grab revision for system database as well
    if (databaseID != StaticStrings::SystemDatabase) {
      // if we have non-system database in plan system should be here for sure!
      // but for freshly updated cluster this is not true so, check is necessary
      if (auto sysIt = _dbAnalyzersRevision.find(StaticStrings::SystemDatabase);
          sysIt != _dbAnalyzersRevision.cend()) {
        systemDbRevision = sysIt->second->getRevision();
      }
    } else {
      // micro-optimization. If we are querying system database
      // than current always equal system. And all requests for revision
      // will be resolved only with systemDbRevision member. So we copy
      // current to system and set current to MIN. As MIN value is default
      // and not transferred at all we will reduce json size for query
      systemDbRevision = currentDbRevision;
      currentDbRevision = AnalyzersRevision::MIN;
    }
  }

  return QueryAnalyzerRevisions(currentDbRevision, systemDbRevision);
}

/// @brief get shard statistics for the specified database
Result ClusterInfo::getShardStatisticsForDatabase(
    std::string const& dbName, std::string_view restrictServer,
    VPackBuilder& builder) const {
  auto& agencyCache = _clusterFeature.agencyCache();
  auto [acb, idx] = agencyCache.read(std::vector<std::string>{
      AgencyCommHelper::path("Plan/Collections/" + dbName)});

  velocypack::Slice databaseSlice =
      acb->slice()[0].get(std::initializer_list<std::string_view>{
          AgencyCommHelper::path(), "Plan", "Collections", dbName});

  if (!databaseSlice.isObject()) {
    return Result(TRI_ERROR_ARANGO_DATABASE_NOT_FOUND);
  }

  containers::FlatHashSet<std::string> servers;
  ShardStatistics stats;
  addToShardStatistics(stats, servers, databaseSlice, restrictServer);
  stats.servers = servers.size();

  stats.toVelocyPack(builder);
  return {};
}

/// @brief get shard statistics for all databases, totals,
/// optionally restricted to the specified server
Result ClusterInfo::getShardStatisticsGlobal(std::string const& restrictServer,
                                             VPackBuilder& builder) const {
  if (!restrictServer.empty() &&
      (!serverExists(restrictServer) ||
       !ClusterHelpers::isDBServerName(restrictServer))) {
    return Result(TRI_ERROR_BAD_PARAMETER, "invalid DBserver id");
  }

  auto& agencyCache = _clusterFeature.agencyCache();
  auto [acb, idx] = agencyCache.read(
      std::vector<std::string>{AgencyCommHelper::path("Plan/Collections")});

  velocypack::Slice databasesSlice =
      acb->slice()[0].get(std::initializer_list<std::string_view>{
          AgencyCommHelper::path(), "Plan", "Collections"});

  if (!databasesSlice.isObject()) {
    return Result(TRI_ERROR_INTERNAL, "invalid Plan structure");
  }

  containers::FlatHashSet<std::string> servers;
  ShardStatistics stats;

  for (auto db : VPackObjectIterator(databasesSlice)) {
    addToShardStatistics(stats, servers, db.value, restrictServer);
  }
  stats.servers = servers.size();

  stats.toVelocyPack(builder);
  return {};
}

/// @brief get shard statistics for all databases, separate for each database,
/// optionally restricted to the specified server
Result ClusterInfo::getShardStatisticsGlobalDetailed(
    std::string const& restrictServer, VPackBuilder& builder) const {
  if (!restrictServer.empty() &&
      (!serverExists(restrictServer) ||
       !ClusterHelpers::isDBServerName(restrictServer))) {
    return Result(TRI_ERROR_BAD_PARAMETER, "invalid DBserver id");
  }

  auto& agencyCache = _clusterFeature.agencyCache();
  auto [acb, idx] = agencyCache.read(
      std::vector<std::string>{AgencyCommHelper::path("Plan/Collections")});

  velocypack::Slice databasesSlice =
      acb->slice()[0].get(std::initializer_list<std::string_view>{
          AgencyCommHelper::path(), "Plan", "Collections"});

  if (!databasesSlice.isObject()) {
    return Result(TRI_ERROR_INTERNAL, "invalid Plan structure");
  }

  containers::FlatHashSet<std::string> servers;

  builder.openObject();
  for (auto db : VPackObjectIterator(databasesSlice)) {
    servers.clear();
    ShardStatistics stats;
    addToShardStatistics(stats, servers, db.value, restrictServer);
    stats.servers = servers.size();

    builder.add(VPackValue(db.key.copyString()));
    stats.toVelocyPack(builder);
  }
  builder.close();

  return {};
}

/// @brief get shard statistics for all databases, split by servers.
Result ClusterInfo::getShardStatisticsGlobalByServer(
    VPackBuilder& builder) const {
  auto& agencyCache = _clusterFeature.agencyCache();
  auto [acb, idx] = agencyCache.read(
      std::vector<std::string>{AgencyCommHelper::path("Plan/Collections")});

  velocypack::Slice databasesSlice =
      acb->slice()[0].get(std::initializer_list<std::string_view>{
          AgencyCommHelper::path(), "Plan", "Collections"});

  if (!databasesSlice.isObject()) {
    return Result(TRI_ERROR_INTERNAL, "invalid Plan structure");
  }

  // TODO(MBkkt) FlatHashMap<K, unique_ptr<V>>
  containers::NodeHashMap<ServerID, ShardStatistics> stats;
  {
    // create empty static objects for each DB server
    READ_LOCKER(readLocker, _dbServersProt.lock);
    for (auto& it : _dbServers) {
      stats.emplace(it.first, ShardStatistics{});
    }
  }

  for (auto db : VPackObjectIterator(databasesSlice)) {
    addToShardStatistics(stats, db.value);
  }

  builder.openObject();
  for (auto& it : stats) {
    builder.add(VPackValue(it.first));
    auto& stat = it.second;
    stat.servers = 1;
    stat.toVelocyPack(builder);
  }
  builder.close();

  return {};
}

// Build the VPackSlice that contains the `isBuilding` entry
void ClusterInfo::buildIsBuildingSlice(CreateDatabaseInfo const& database,
                                       VPackBuilder& builder) {
  VPackObjectBuilder guard(&builder);
  database.toVelocyPack(builder);

  builder.add(StaticStrings::AttrCoordinator,
              VPackValue(ServerState::instance()->getId()));
  builder.add(StaticStrings::AttrCoordinatorRebootId,
              VPackValue(ServerState::instance()->getRebootId().value()));
  builder.add(StaticStrings::AttrIsBuilding, VPackValue(true));
}

// Build the VPackSlice that does not contain  the `isBuilding` entry
void ClusterInfo::buildFinalSlice(CreateDatabaseInfo const& database,
                                  VPackBuilder& builder) {
  VPackObjectBuilder guard(&builder);
  database.toVelocyPack(builder);
}

// This waits for the database described in `database` to turn up in `Current`
// and no DBServer is allowed to report an error.
Result ClusterInfo::waitForDatabaseInCurrent(
    CreateDatabaseInfo const& database, AgencyWriteTransaction const& trx) {
  auto DBServers =
      std::make_shared<std::vector<ServerID>>(getCurrentDBServers());
  auto dbServerResult =
      std::make_shared<std::atomic<std::optional<ErrorCode>>>(std::nullopt);
  std::shared_ptr<std::string> errMsg = std::make_shared<std::string>();

  // make capture explicit as callback might be called after the return
  // of this function. So beware of lifetime for captured objects!
  std::function<bool(VPackSlice result)> dbServerChanged =
      [errMsg, dbServerResult, DBServers](VPackSlice result) {
        size_t numDbServers = DBServers->size();
        if (result.isObject() && result.length() >= numDbServers) {
          // We use >= here since the number of DBservers could have increased
          // during the creation of the database and we might not yet have
          // the latest list. Thus there could be more reports than we know
          // servers.
          VPackObjectIterator dbs(result);

          std::string tmpMsg;
          bool tmpHaveError = false;

          for (VPackObjectIterator::ObjectPair dbserver : dbs) {
            VPackSlice slice = dbserver.value;
            if (basics::VelocyPackHelper::getBooleanValue(
                    slice, StaticStrings::Error, false)) {
              tmpHaveError = true;
              absl::StrAppend(&tmpMsg, " DBServer:", dbserver.key.stringView(),
                              ":",
                              basics::VelocyPackHelper::getStringValue(
                                  slice, StaticStrings::ErrorMessage, ""));
              if (auto errorNum = slice.get(StaticStrings::ErrorNum);
                  errorNum.isNumber()) {
                absl::StrAppend(&tmpMsg,
                                " (errorNum=", errorNum.getNumber<uint32_t>(),
                                ")");
              }
            }
          }
          if (tmpHaveError) {
            *errMsg = "Error in creation of database:" + tmpMsg;
            dbServerResult->store(TRI_ERROR_CLUSTER_COULD_NOT_CREATE_DATABASE,
                                  std::memory_order_release);
            return true;
          }
          dbServerResult->store(TRI_ERROR_NO_ERROR, std::memory_order_release);
        }
        return true;
      };

  // ATTENTION: The following callback calls the above closure in a
  // different thread. Nevertheless, the closure accesses some of our
  // local variables. Therefore we have to protect all accesses to them
  // by a mutex. We use the mutex of the condition variable in the
  // AgencyCallback for this.
  auto agencyCallback = std::make_shared<AgencyCallback>(
      _server, "Current/Databases/" + database.getName(), dbServerChanged, true,
      false);
  Result r = _agencyCallbackRegistry.registerCallback(agencyCallback);
  if (r.fail()) {
    return r;
  }
  auto cbGuard = scopeGuard([&]() noexcept {
    try {
      _agencyCallbackRegistry.unregisterCallback(agencyCallback);
    } catch (std::exception const& ex) {
      LOG_TOPIC("e952f", ERR, Logger::CLUSTER)
          << "Failed to unregister agency callback: " << ex.what();
    }
  });

  // TODO: Should this never timeout?
  AgencyComm ac(_server);
  auto res = ac.sendTransactionWithFailover(trx, 0.0);
  if (!res.successful()) {
    if (res._statusCode == rest::ResponseCode::PRECONDITION_FAILED) {
      return Result(
          TRI_ERROR_ARANGO_DUPLICATE_NAME,
          absl::StrCat("duplicate database name '", database.getName(), "'"));
    }
    return Result(TRI_ERROR_CLUSTER_COULD_NOT_CREATE_DATABASE_IN_PLAN);
  }

  if (VPackSlice resultsSlice = res.slice().get("results");
      resultsSlice.length() > 0) {
    Result r = waitForPlan(resultsSlice[0].getNumber<uint64_t>()).get();
    if (r.fail()) {
      return r;
    }
  }

  // Waits for the database to turn up in Current/Databases
  {
    double const interval = getPollInterval();

    int count = 0;  // this counts, when we have to reload the DBServers
    while (true) {
      if (++count >=
          static_cast<int>(getReloadServerListTimeout() / interval)) {
        // We update the list of DBServers every minute in case one of them
        // was taken away since we last looked. This also helps (slightly)
        // if a new DBServer was added. However, in this case we report
        // success a bit too early, which is not too bad.
        loadCurrentDBServers();
        *DBServers = getCurrentDBServers();
        count = 0;
      }

      auto tmpRes = dbServerResult->load(std::memory_order_acquire);

      // An error was detected on one of the DBServers
      if (tmpRes.has_value()) {
        cbGuard.fire();  // unregister cb before accessing errMsg

        return Result(*tmpRes, *errMsg);
      }

      {
        std::lock_guard locker{agencyCallback->_cv.mutex};
        agencyCallback->executeByCallbackOrTimeout(
            getReloadServerListTimeout() / interval);
      }

      if (_server.isStopping()) {
        return Result(TRI_ERROR_SHUTTING_DOWN);
      }
    }
  }
}

// Start creating a database in a coordinator by entering it into Plan/Databases
// with, status flag `isBuilding`; this makes the database invisible to the
// outside world.
Result ClusterInfo::createIsBuildingDatabaseCoordinator(
    CreateDatabaseInfo const& database) {
  AgencyCommResult res;

  // Instruct the Agency to enter the creation of the new database
  // by entering it into Plan/Databases/ but with the fields
  // isBuilding: true, and coordinator and rebootId set to our respective
  // id and rebootId
  VPackBuilder builder;
  buildIsBuildingSlice(database, builder);

  AgencyWriteTransaction trx(
      {AgencyOperation("Plan/Databases/" + database.getName(),
                       AgencyValueOperationType::SET, builder.slice()),
       AgencyOperation("Plan/Version",
                       AgencySimpleOperationType::INCREMENT_OP)},
      {AgencyPrecondition("Plan/Databases/" + database.getName(),
                          AgencyPrecondition::Type::EMPTY, true),
       AgencyPrecondition(analyzersPath(database.getName()),
                          AgencyPrecondition::Type::EMPTY, true)});

  // And wait for our database to show up in `Current/Databases`
  auto waitResult = waitForDatabaseInCurrent(database, trx);

  if (waitResult.is(TRI_ERROR_ARANGO_DUPLICATE_NAME) ||
      waitResult.is(TRI_ERROR_CLUSTER_COULD_NOT_CREATE_DATABASE_IN_PLAN)) {
    // Early exit without cancellation if we did not do anything
    return waitResult;
  }

  if (waitResult.ok()) {
    return waitResult;
  }

  // cleanup: remove database from plan
  auto ret = cancelCreateDatabaseCoordinator(database);

  if (ret.fail()) {
    // Cleanup failed too
    return ret;
  }
  // Cleanup ok, but creation failed
  return Result(TRI_ERROR_CLUSTER_COULD_NOT_CREATE_DATABASE,
                "database creation failed");
}

// Finalize creation of database in cluster by removing isBuilding, coordinator,
// and coordinatorRebootId; as precondition that the entry we put in
// createIsBuildingDatabaseCoordinator is still in Plan/ unchanged.
Result ClusterInfo::createFinalizeDatabaseCoordinator(
    CreateDatabaseInfo const& database) {
  AgencyComm ac(_server);

  VPackBuilder pcBuilder;
  buildIsBuildingSlice(database, pcBuilder);

  VPackBuilder entryBuilder;
  buildFinalSlice(database, entryBuilder);

  VPackBuilder analyzersBuilder;
  AgencyComm::buildInitialAnalyzersSlice(analyzersBuilder);

  AgencyWriteTransaction trx(
      {AgencyOperation("Plan/Databases/" + database.getName(),
                       AgencyValueOperationType::SET, entryBuilder.slice()),
       AgencyOperation("Plan/Version", AgencySimpleOperationType::INCREMENT_OP),
       AgencyOperation(analyzersPath(database.getName()),
                       AgencyValueOperationType::SET,
                       analyzersBuilder.slice())},
      {AgencyPrecondition("Plan/Databases/" + database.getName(),
                          AgencyPrecondition::Type::VALUE, pcBuilder.slice()),
       AgencyPrecondition(analyzersPath(database.getName()),
                          AgencyPrecondition::Type::EMPTY, true)});

  auto res = ac.sendTransactionWithFailover(trx, 0.0);

  if (!res.successful()) {
    if (res._statusCode == rest::ResponseCode::PRECONDITION_FAILED) {
      return Result(TRI_ERROR_CLUSTER_COULD_NOT_CREATE_DATABASE,
                    "Could not finish creation of database: Plan/Databases/ "
                    "entry was modified in Agency");
    }
    // Something else went wrong.
    return Result(TRI_ERROR_CLUSTER_COULD_NOT_CREATE_DATABASE);
  }

  Result r;
  if (VPackSlice resultsSlice = res.slice().get("results");
      resultsSlice.length() > 0) {
    r = waitForPlan(resultsSlice[0].getNumber<uint64_t>()).get();
  }

  // The transaction was successful and the database should
  // now be visible and usable.
  return r;
}

// This function can only return on success or when the cluster is shutting
// down.
Result ClusterInfo::cancelCreateDatabaseCoordinator(
    CreateDatabaseInfo const& database) {
  AgencyComm ac(_server);

  VPackBuilder builder;
  buildIsBuildingSlice(database, builder);

  // delete all collections and the database itself from the agency plan
  AgencyOperation delPlanCollections("Plan/Collections/" + database.getName(),
                                     AgencySimpleOperationType::DELETE_OP);
  AgencyOperation delPlanDatabase("Plan/Databases/" + database.getName(),
                                  AgencySimpleOperationType::DELETE_OP);
  AgencyOperation incrPlan("Plan/Version",
                           AgencySimpleOperationType::INCREMENT_OP);
  AgencyPrecondition preCondition("Plan/Databases/" + database.getName(),
                                  AgencyPrecondition::Type::VALUE,
                                  builder.slice());

  AgencyWriteTransaction trx({delPlanCollections, delPlanDatabase, incrPlan},
                             preCondition);

  size_t tries = 0;
  double nextTimeout = 0.5;

  AgencyCommResult res;
  while (true) {
    tries++;
    res = ac.sendTransactionWithFailover(trx, nextTimeout);

    if (res.successful()) {
      break;
    }

    if (res.httpCode() == rest::ResponseCode::PRECONDITION_FAILED) {
      auto& agencyCache = _clusterFeature.agencyCache();
      auto [acb, index] = agencyCache.read(std::vector<std::string>{
          AgencyCommHelper::path("Plan/Databases/" + database.getName())});

      velocypack::Slice databaseSlice =
          acb->slice()[0].get(std::initializer_list<std::string_view>{
              AgencyCommHelper::path(), "Plan", "Databases",
              database.getName()});

      if (!databaseSlice.isObject()) {
        // database key in agency does _not_ exist. this can happen if on
        // another coordinator the database gets dropped while on this
        // coordinator we are still trying to create it
        break;
      }

      VPackSlice agencyId = databaseSlice.get("id");
      VPackSlice preconditionId = builder.slice().get("id");
      if (agencyId.isString() && preconditionId.isString() &&
          !agencyId.isEqualString(preconditionId.stringView())) {
        // database key is there, but has a different id, this can happen if the
        // database has already been dropped in the meantime and recreated, in
        // any case, let's get us out of here...
        break;
      }
    }

    if (tries == 1) {
      events::CreateDatabase(database.getName(), res.asResult(),
                             ExecContext::current());
    }

    if (_server.isStopping()) {
      return Result(TRI_ERROR_SHUTTING_DOWN);
    }

    if (tries >= 5) {
      nextTimeout = 5.0;
    }

    LOG_TOPIC("b47aa", WARN, Logger::CLUSTER)
        << "failed to cancel creation of database " << database.getName()
        << " with error " << res.errorMessage() << ". Retrying.";

    // enhancing our calm a bit here, so this does not put the agency under
    // pressure too much.
    TRI_ASSERT(nextTimeout > 0.0 && nextTimeout <= 5.0);
    std::this_thread::sleep_for(
        std::chrono::milliseconds(unsigned(1000.0 * nextTimeout)));
  }

  return Result();
}

////////////////////////////////////////////////////////////////////////////////
/// @brief drop database in coordinator, the return value is an ArangoDB
/// error code and the errorMsg is set accordingly. One possible error
/// is a timeout, a timeout of 0.0 means no timeout.
////////////////////////////////////////////////////////////////////////////////
Result ClusterInfo::dropDatabaseCoordinator(  // drop database
    std::string const& name,                  // database name
    double timeout                            // request timeout
) {
  TRI_ASSERT(ServerState::instance()->isCoordinator());
  if (name == StaticStrings::SystemDatabase) {
    return Result(TRI_ERROR_FORBIDDEN);
  }
  AgencyComm ac(_server);

  double const realTimeout = getTimeout(timeout);
  double const endTime = TRI_microtime() + realTimeout;
  double const interval = getPollInterval();
  auto collections = getCollections(name);

  auto dbServerResult =
      std::make_shared<std::atomic<std::optional<ErrorCode>>>(std::nullopt);
  // make capture explicit as callback might be called after the return
  // of this function. So beware of lifetime for captured objects!
  std::function<bool(VPackSlice result)> dbServerChanged =
      [dbServerResult](VPackSlice result) {
        if (result.isNone() || result.isEmptyObject()) {
          dbServerResult->store(TRI_ERROR_NO_ERROR, std::memory_order_release);
        }
        return true;
      };

  std::string where("Current/Databases/" + name);

  // ATTENTION: The following callback calls the above closure in a
  // different thread. Nevertheless, the closure accesses some of our
  // local variables. Therefore we have to protect all accesses to them
  // by a mutex. We use the mutex of the condition variable in the
  // AgencyCallback for this.
  auto agencyCallback = std::make_shared<AgencyCallback>(
      _server, where, dbServerChanged, true, false);
  Result r = _agencyCallbackRegistry.registerCallback(agencyCallback);
  if (r.fail()) {
    return r;
  }

  auto cbGuard = scopeGuard([this, &agencyCallback]() noexcept {
    try {
      _agencyCallbackRegistry.unregisterCallback(agencyCallback);
    } catch (std::exception const& ex) {
      LOG_TOPIC("1ec9b", ERR, Logger::CLUSTER)
          << "Failed to unregister agency callback: " << ex.what();
    }
  });

  // Transact to agency
  AgencyOperation delPlanDatabases("Plan/Databases/" + name,
                                   AgencySimpleOperationType::DELETE_OP);
  AgencyOperation delTargetCollections("Target/Collections/" + name,
                                       AgencySimpleOperationType::DELETE_OP);
  AgencyOperation delTargetCollectionNames(
      "Target/CollectionNames/" + name, AgencySimpleOperationType::DELETE_OP);
  AgencyOperation delPlanCollections("Plan/Collections/" + name,
                                     AgencySimpleOperationType::DELETE_OP);
  AgencyOperation delTargetCollectionsGroup(
      "Target/CollectionGroups/" + name, AgencySimpleOperationType::DELETE_OP);
  AgencyOperation delPlanCollectionsGroups(
      "Plan/CollectionGroups/" + name, AgencySimpleOperationType::DELETE_OP);
  AgencyOperation delTargetReplicatedLogs("Target/ReplicatedLogs/" + name,
                                          AgencySimpleOperationType::DELETE_OP);
  AgencyOperation delPlanReplicatedLogs("Plan/ReplicatedLogs/" + name,
                                        AgencySimpleOperationType::DELETE_OP);
  AgencyOperation delPlanViews("Plan/Views/" + name,
                               AgencySimpleOperationType::DELETE_OP);
  AgencyOperation delPlanAnalyzers(analyzersPath(name),
                                   AgencySimpleOperationType::DELETE_OP);
  AgencyOperation incrementVersion("Plan/Version",
                                   AgencySimpleOperationType::INCREMENT_OP);
  AgencyPrecondition databaseExists("Plan/Databases/" + name,
                                    AgencyPrecondition::Type::EMPTY, false);
  AgencyWriteTransaction trans(
      {delPlanDatabases, delTargetCollections, delTargetCollectionNames,
       delPlanCollections, delTargetReplicatedLogs, delPlanReplicatedLogs,
       delTargetCollectionsGroup, delPlanCollectionsGroups, delPlanViews,
       delPlanAnalyzers, incrementVersion},
      databaseExists);
  AgencyCommResult res = ac.sendTransactionWithFailover(trans);
  if (!res.successful()) {
    if (res._statusCode == rest::ResponseCode::PRECONDITION_FAILED) {
      return Result(TRI_ERROR_ARANGO_DATABASE_NOT_FOUND);
    }
    return Result(TRI_ERROR_CLUSTER_COULD_NOT_REMOVE_DATABASE_IN_PLAN);
  }
  if (VPackSlice resultsSlice = res.slice().get("results");
      resultsSlice.length() > 0) {
    Result r = waitForPlan(resultsSlice[0].getNumber<uint64_t>()).get();
    if (r.fail()) {
      return r;
    }
  }

  auto replicatedStatesCleanup = futures::Future<Result>{std::in_place};
  if (!collections.empty() &&
      collections.front()->replicationVersion() == replication::Version::TWO) {
    std::vector<replication2::LogId> replicatedStates;
    std::set<CollectionID> collectionIds;

    auto& agencyCache = _clusterFeature.agencyCache();
    VPackBuilder groupsBuilder;
    std::ignore =
        agencyCache.get(groupsBuilder, "Plan/CollectionGroups/" + name);
    auto groupsSlice = groupsBuilder.slice();
    for (auto const& group : VPackObjectIterator(groupsSlice)) {
      auto collectionGroup = velocypack::deserialize<
          replication2::agency::CollectionGroupPlanSpecification>(group.value);
      for (auto const& shardSheaf : collectionGroup.shardSheaves) {
        replicatedStates.emplace_back(shardSheaf.replicatedLog);
      }
      for (auto const& [colId, _] : collectionGroup.collections) {
        collectionIds.emplace(colId);
      }
    }

    for (auto const& collection : collections) {
      if (collectionIds.contains(std::to_string(collection->id().id()))) {
        // Skip collections that are part of a CollectionGroup
        continue;
      }

      // The following code is there to support collection which are not part of
      // any collection group, soon to be removed
      auto shardIds = collection->shardIds();
      replicatedStates.reserve(replicatedStates.size() + shardIds->size());
      std::transform(
          shardIds->begin(), shardIds->end(),
          std::back_inserter(replicatedStates), [](auto const& shardPair) {
            return LogicalCollection::shardIdToStateId(shardPair.first);
          });
    }
    // replicatedStatesCleanup = deleteReplicatedStates(name, replicatedStates);
  }

  // Now wait stuff in Current to disappear and thus be complete:
  {
    while (true) {
      if (dbServerResult->load(std::memory_order_acquire).has_value() &&
          replicatedStatesCleanup.isReady()) {
        cbGuard.fire();  // unregister cb before calling ac.removeValues(...)
        AgencyOperation delCurrentCollection(
            where, AgencySimpleOperationType::DELETE_OP);
        AgencyOperation incrementCurrentVersion(
            "Current/Version", AgencySimpleOperationType::INCREMENT_OP);
        AgencyWriteTransaction cx(
            {delCurrentCollection, incrementCurrentVersion});
        res = ac.sendTransactionWithFailover(cx);
        if (res.successful() && replicatedStatesCleanup.get().ok()) {
          return Result(TRI_ERROR_NO_ERROR);
        }
        return Result(TRI_ERROR_CLUSTER_COULD_NOT_REMOVE_DATABASE_IN_CURRENT);
      }

      if (TRI_microtime() > endTime) {
        logAgencyDump();
        return Result(TRI_ERROR_CLUSTER_TIMEOUT);
      }

      {
        std::lock_guard locker{agencyCallback->_cv.mutex};
        agencyCallback->executeByCallbackOrTimeout(interval);
      }

      if (_server.isStopping()) {
        return Result(TRI_ERROR_SHUTTING_DOWN);
      }
    }
  }
}

////////////////////////////////////////////////////////////////////////////////
/// @brief drop collection in coordinator, the return value is an ArangoDB
/// error code and the errorMsg is set accordingly. One possible error
/// is a timeout, a timeout of 0.0 means no timeout.
////////////////////////////////////////////////////////////////////////////////
Result ClusterInfo::dropCollectionCoordinator(  // drop collection
    std::string const& dbName,                  // database name
    std::string const& collectionID,
    double timeout  // request timeout
) {
  TRI_ASSERT(ServerState::instance()->isCoordinator());

  AgencyComm ac(_server);
  AgencyCommResult res;

  // First check that no other collection has a distributeShardsLike
  // entry pointing to us:
  auto coll = getCollection(dbName, collectionID);
  auto colls = getCollections(dbName);  // reloads plan
  std::vector<std::string> clones;
  for (std::shared_ptr<LogicalCollection> const& p : colls) {
    if (p->distributeShardsLike() == coll->name() ||
        p->distributeShardsLike() == collectionID) {
      clones.push_back(p->name());
    }
  }

  if (!clones.empty()) {
    std::string errorMsg("Collection '");
    errorMsg += coll->name();
    errorMsg += "' must not be dropped while '";
    errorMsg += basics::StringUtils::join(clones, "', '");
    if (clones.size() == 1) {
      errorMsg += "' has ";
    } else {
      errorMsg += "' have ";
    }
    errorMsg += "distributeShardsLike set to '";
    errorMsg += coll->name();
    errorMsg += "'.";

    events::DropCollection(
        dbName, collectionID,
        TRI_ERROR_CLUSTER_MUST_NOT_DROP_COLL_OTHER_DISTRIBUTESHARDSLIKE);
    return Result(  // result
        TRI_ERROR_CLUSTER_MUST_NOT_DROP_COLL_OTHER_DISTRIBUTESHARDSLIKE,  // code
        errorMsg  // message
    );
  }

  double const realTimeout = getTimeout(timeout);
  double const endTime = TRI_microtime() + realTimeout;
  double const interval = getPollInterval();
  auto dbServerResult =
      std::make_shared<std::atomic<std::optional<ErrorCode>>>(std::nullopt);
  // Capture only explicitly! Please check lifetime of captured objects
  // as callback might be called after this function returns.
  std::function<bool(VPackSlice result)> dbServerChanged =
      [dbServerResult](VPackSlice result) {
        if (result.isNone() || result.isEmptyObject()) {
          dbServerResult->store(TRI_ERROR_NO_ERROR, std::memory_order_release);
        }
        return true;
      };

  // monitor the entry for the collection
  // Note that generally, for replication2, we should monitor the Plan entry.
  // However, dropping a collection can have potential effects on ongoing
  // transactions. These effects are produced only once the maintenance thread
  // has run. Therefore, we monitor the Current entry, which is updated by the
  // maintenance thread.
  std::string const where =
      "Current/Collections/" + dbName + "/" + collectionID;

  // ATTENTION: The following callback calls the above closure in a
  // different thread. Nevertheless, the closure accesses some of our
  // local variables. Therefore we have to protect all accesses to them
  // by a mutex. We use the mutex of the condition variable in the
  // AgencyCallback for this.
  auto agencyCallback = std::make_shared<AgencyCallback>(
      _server, where, dbServerChanged, true, false);
  Result r = _agencyCallbackRegistry.registerCallback(agencyCallback);
  if (r.fail()) {
    return r;
  }

  auto cbGuard = scopeGuard([this, &agencyCallback]() noexcept {
    try {
      _agencyCallbackRegistry.unregisterCallback(agencyCallback);
    } catch (std::exception const& ex) {
      LOG_TOPIC("be7da", ERR, Logger::CLUSTER)
          << "Failed to unregister agency callback: " << ex.what();
    }
  });

  size_t numberOfShards = 0;

  auto& agencyCache = _clusterFeature.agencyCache();
  auto [acb, idx] =
      agencyCache.read(std::vector<std::string>{AgencyCommHelper::path(
          "Plan/Collections/" + dbName + "/" + collectionID)});

  velocypack::Slice databaseSlice =
      acb->slice()[0].get(std::initializer_list<std::string_view>{
          AgencyCommHelper::path(), "Plan", "Collections", dbName});

  if (!databaseSlice.isObject()) {
    // database dropped in the meantime
    events::DropCollection(dbName, collectionID,
                           TRI_ERROR_ARANGO_DATABASE_NOT_FOUND);
    return TRI_ERROR_ARANGO_DATABASE_NOT_FOUND;
  }

  velocypack::Slice collectionSlice = databaseSlice.get(collectionID);
  if (!collectionSlice.isObject()) {
    // collection dropped in the meantime
    events::DropCollection(dbName, collectionID,
                           TRI_ERROR_ARANGO_DATA_SOURCE_NOT_FOUND);
    return TRI_ERROR_ARANGO_DATA_SOURCE_NOT_FOUND;
  }

  velocypack::Slice shardsSlice = collectionSlice.get("shards");
  if (shardsSlice.isObject()) {
    numberOfShards = shardsSlice.length();
  } else {
    LOG_TOPIC("d340d", ERR, Logger::CLUSTER)
        << "Missing shards information on dropping " << dbName << "/"
        << collectionID;

    events::DropCollection(dbName, collectionID,
                           TRI_ERROR_ARANGO_DATABASE_NOT_FOUND);
    return Result(TRI_ERROR_ARANGO_DATA_SOURCE_NOT_FOUND);
  }

  auto trans = std::invoke([&]() {
    if (coll->replicationVersion() == replication::Version::TWO) {
      // Transact to agency
      AgencyOperation delTargetCollection(
          "Target/Collections/" + dbName + "/" + collectionID,
          AgencySimpleOperationType::DELETE_OP);
      AgencyOperation delTargetCollectionGroup(
          "Target/CollectionGroups/" + dbName + "/" +
              std::to_string(coll->groupID().id()) + "/collections/" +
              collectionID,
          AgencySimpleOperationType::DELETE_OP);
      AgencyOperation delTargetCollectionName(
          "Target/CollectionNames/" + dbName + "/" + coll->name(),
          AgencySimpleOperationType::DELETE_OP);
      AgencyOperation incrementVersion(
          "Target/CollectionGroups/" + dbName + "/" +
              std::to_string(coll->groupID().id()) + "/version",
          AgencySimpleOperationType::INCREMENT_OP);
      AgencyPrecondition precondition = AgencyPrecondition(
          "Plan/Databases/" + dbName, AgencyPrecondition::Type::EMPTY, false);
      AgencyWriteTransaction trans(
          {delTargetCollection, incrementVersion, delTargetCollectionGroup,
           delTargetCollectionName},
          precondition);
      return trans;
    } else {
      // Transact to agency
      AgencyOperation delPlanCollection(
          "Plan/Collections/" + dbName + "/" + collectionID,
          AgencySimpleOperationType::DELETE_OP);
      AgencyOperation incrementVersion("Plan/Version",
                                       AgencySimpleOperationType::INCREMENT_OP);
      AgencyPrecondition precondition = AgencyPrecondition(
          "Plan/Databases/" + dbName, AgencyPrecondition::Type::EMPTY, false);
      AgencyWriteTransaction trans({delPlanCollection, incrementVersion},
                                   precondition);
      return trans;
    }
  });
  res = ac.sendTransactionWithFailover(trans);

  if (!res.successful()) {
    if (res.httpCode() == rest::ResponseCode::PRECONDITION_FAILED) {
      LOG_TOPIC("279c5", ERR, Logger::CLUSTER)
          << "Precondition failed for this agency transaction: "
          << trans.toJson() << ", return code: " << res.httpCode();
    }

    logAgencyDump();

    // TODO: this should rather be TRI_ERROR_ARANGO_DATABASE_NOT_FOUND, as the
    // precondition is that the database still exists
    events::DropCollection(dbName, collectionID,
                           TRI_ERROR_CLUSTER_COULD_NOT_DROP_COLLECTION);
    return Result(TRI_ERROR_CLUSTER_COULD_NOT_DROP_COLLECTION);
  }
  if (VPackSlice resultsSlice = res.slice().get("results");
      resultsSlice.length() > 0) {
    Result r = waitForPlan(resultsSlice[0].getNumber<uint64_t>()).get();
    if (r.fail()) {
      return r;
    }
  }

  if (numberOfShards == 0) {
    events::DropCollection(dbName, collectionID, TRI_ERROR_NO_ERROR);
    return Result(TRI_ERROR_NO_ERROR);
  }

  // TODO Need to wait for CollectionGroupVersion to be propagated
  // :/Current/CollectionGroups/<db>/<gid>/supervision/targetVersion == x
  while (true) {
    auto tmpRes = dbServerResult->load();
    if (tmpRes.has_value()) {
      cbGuard.fire();  // unregister cb before calling ac.removeValues(...)
      // ...remove the entire directory for the collection
      AgencyOperation delCurrentCollection(
          "Current/Collections/" + dbName + "/" + collectionID,
          AgencySimpleOperationType::DELETE_OP);
      AgencyWriteTransaction cx({delCurrentCollection});
      res = ac.sendTransactionWithFailover(cx);
      events::DropCollection(dbName, collectionID, *tmpRes);
      return Result(*tmpRes);
    }

    if (TRI_microtime() > endTime) {
      LOG_TOPIC("76ea6", ERR, Logger::CLUSTER)
          << "Timeout in _drop collection (" << realTimeout << ")"
          << ": database: " << dbName << ", collId:" << collectionID
          << "\ntransaction sent to agency: " << trans.toJson();

      logAgencyDump();

      events::DropCollection(dbName, collectionID, TRI_ERROR_CLUSTER_TIMEOUT);
      return Result(TRI_ERROR_CLUSTER_TIMEOUT);
    }

    {
      std::lock_guard locker{agencyCallback->_cv.mutex};
      agencyCallback->executeByCallbackOrTimeout(interval);
    }

    if (_server.isStopping()) {
      events::DropCollection(dbName, collectionID, TRI_ERROR_SHUTTING_DOWN);
      return Result(TRI_ERROR_SHUTTING_DOWN);
    }
  }
}

////////////////////////////////////////////////////////////////////////////////
/// @brief create view in coordinator, the return value is an ArangoDB
/// error code and the errorMsg is set accordingly. One possible error
/// is a timeout, a timeout of 0.0 means no timeout.
////////////////////////////////////////////////////////////////////////////////
Result ClusterInfo::createViewCoordinator(  // create view
    std::string const& databaseName,        // database name
    std::string const& viewID, velocypack::Slice json) {
  // TRI_ASSERT(ServerState::instance()->isCoordinator());
  // FIXME TODO is this check required?
  auto const typeSlice = json.get(StaticStrings::DataSourceType);

  if (!typeSlice.isString()) {
    std::string name;
    if (json.isObject()) {
      name = basics::VelocyPackHelper::getStringValue(
          json, StaticStrings::DataSourceName, "");
    }
    events::CreateView(databaseName, name, TRI_ERROR_BAD_PARAMETER);
    return Result(TRI_ERROR_BAD_PARAMETER);
  }

  auto const name = basics::VelocyPackHelper::getStringValue(
      json, StaticStrings::DataSourceName, StaticStrings::Empty);

  if (name.empty()) {
    events::CreateView(databaseName, name, TRI_ERROR_BAD_PARAMETER);
    return Result(TRI_ERROR_BAD_PARAMETER);  // must not be empty
  }

  {
    // check if a view with the same name is already planned
    READ_LOCKER(readLocker, _planProt.lock);
    {
      if (auto it = _plannedViews.find(databaseName);
          it != _plannedViews.end()) {
        if (it->second.contains(name)) {
          // view already exists!
          events::CreateView(databaseName, name,
                             TRI_ERROR_ARANGO_DUPLICATE_NAME);
          return Result(TRI_ERROR_ARANGO_DUPLICATE_NAME,
                        absl::StrCat("duplicate view name '", name, "'"));
        }
      }
    }
    {
      // check against planned collections as well
      if (auto it = _plannedCollections.find(databaseName);
          it != _plannedCollections.end()) {
        if (it->second->contains(name)) {
          // collection already exists!
          events::CreateCollection(databaseName, name,
                                   TRI_ERROR_ARANGO_DUPLICATE_NAME);
          return Result(TRI_ERROR_ARANGO_DUPLICATE_NAME,
                        absl::StrCat("duplicate view name '", name, "'"));
        }
      }
    }
  }

  auto& cache = _clusterFeature.agencyCache();
  if (!cache.has("Plan/Databases/" + databaseName)) {
    events::CreateView(databaseName, name, TRI_ERROR_ARANGO_DATABASE_NOT_FOUND);
    return Result(TRI_ERROR_ARANGO_DATABASE_NOT_FOUND);
  }

  if (cache.has("Plan/Views/" + databaseName + "/" + viewID)) {
    events::CreateView(databaseName, name, TRI_ERROR_CLUSTER_VIEW_ID_EXISTS);
    return Result(TRI_ERROR_CLUSTER_VIEW_ID_EXISTS);
  }

  AgencyWriteTransaction const transaction{
      // operations
      {{"Plan/Views/" + databaseName + "/" + viewID,
        AgencyValueOperationType::SET, json},
       {"Plan/Version", AgencySimpleOperationType::INCREMENT_OP}},
      // preconditions
      {{"Plan/Views/" + databaseName + "/" + viewID,
        AgencyPrecondition::Type::EMPTY, true}}};

  AgencyComm ac(_server);
  auto const res = ac.sendTransactionWithFailover(transaction);

  // Only if not precondition failed
  if (!res.successful()) {
    if (res.httpCode() == rest::ResponseCode::PRECONDITION_FAILED) {
      // Dump agency plan:

      logAgencyDump();

      events::CreateView(databaseName, name,
                         TRI_ERROR_CLUSTER_COULD_NOT_CREATE_VIEW_IN_PLAN);
      return Result(
          TRI_ERROR_CLUSTER_COULD_NOT_CREATE_VIEW_IN_PLAN,
          absl::StrCat("Precondition that view ", name, " with ID ", viewID,
                       " does not yet exist failed. Cannot create view."));
    }

    events::CreateView(databaseName, name,
                       TRI_ERROR_CLUSTER_COULD_NOT_CREATE_VIEW_IN_PLAN);
    return Result(
        TRI_ERROR_CLUSTER_COULD_NOT_CREATE_VIEW_IN_PLAN,
        basics::StringUtils::concatT(
            "file: ", __FILE__, " line: ", __LINE__,
            " HTTP code: ", static_cast<int>(res.httpCode()),
            " error message: ", res.errorMessage(),
            " error details: ", res.errorDetails(), " body: ", res.body()));
  }

  Result r;
  if (VPackSlice resultsSlice = res.slice().get("results");
      resultsSlice.length() > 0) {
    r = waitForPlan(resultsSlice[0].getNumber<uint64_t>()).get();
  }

  events::CreateView(databaseName, name, r.errorNumber());
  return r;
}

////////////////////////////////////////////////////////////////////////////////
/// @brief drop view in coordinator, the return value is an ArangoDB
/// error code and the errorMsg is set accordingly.
////////////////////////////////////////////////////////////////////////////////
Result ClusterInfo::dropViewCoordinator(  // drop view
    std::string const& databaseName,      // database name
    std::string const& viewID             // view identifier
) {
  TRI_ASSERT(ServerState::instance()->isCoordinator());
  // Transact to agency
  AgencyWriteTransaction const trans{
      // operations
      {{"Plan/Views/" + databaseName + "/" + viewID,
        AgencySimpleOperationType::DELETE_OP},
       {"Plan/Version", AgencySimpleOperationType::INCREMENT_OP}},
      // preconditions
      {{"Plan/Databases/" + databaseName, AgencyPrecondition::Type::EMPTY,
        false},
       {"Plan/Views/" + databaseName + "/" + viewID,
        AgencyPrecondition::Type::EMPTY, false}}};

  AgencyComm ac(_server);
  auto const res = ac.sendTransactionWithFailover(trans);

  Result result;

  if (res.successful() && res.slice().get("results").length()) {
    result =
        waitForPlan(res.slice().get("results")[0].getNumber<uint64_t>()).get();
  }

  if (!res.successful() && !result.fail()) {
    // FIXME COULD_NOT_REMOVE_VIEW_IN_PLAN
    if (res.errorCode() == TRI_ERROR_HTTP_PRECONDITION_FAILED) {
      result.reset(TRI_ERROR_CLUSTER_COULD_NOT_REMOVE_COLLECTION_IN_PLAN,
                   absl::StrCat("Precondition that view  with ID ", viewID,
                                " already exist failed. Cannot create view."));

      // Dump agency plan:
      logAgencyDump();
    } else {
      result = Result(
          TRI_ERROR_CLUSTER_COULD_NOT_REMOVE_COLLECTION_IN_PLAN,
          basics::StringUtils::concatT(
              "file: ", __FILE__, " line: ", __LINE__,
              " HTTP code: ", static_cast<int>(res.httpCode()),
              " error message: ", res.errorMessage(),
              " error details: ", res.errorDetails(), " body: ", res.body()));
    }
  }

  events::DropView(databaseName, viewID, result.errorNumber());

  return result;
}

////////////////////////////////////////////////////////////////////////////////
/// @brief set view properties in coordinator
////////////////////////////////////////////////////////////////////////////////

Result ClusterInfo::setViewPropertiesCoordinator(
    std::string const& databaseName, std::string const& viewID,
    VPackSlice json) {
  // TRI_ASSERT(ServerState::instance()->isCoordinator());
  auto& agencyCache = _clusterFeature.agencyCache();
  auto [acb, index] = agencyCache.read(std::vector<std::string>{
      AgencyCommHelper::path("Plan/Views/" + databaseName + "/" + viewID)});

  if (!acb->slice()[0].hasKey(std::initializer_list<std::string_view>{
          AgencyCommHelper::path(), "Plan", "Views", databaseName, viewID})) {
    return {TRI_ERROR_ARANGO_DATA_SOURCE_NOT_FOUND};
  }

  auto const view = acb->slice()[0].get(std::initializer_list<std::string_view>{
      AgencyCommHelper::path(), "Plan", "Views", databaseName, viewID});

  if (!view.isObject()) {
    logAgencyDump();

    return {TRI_ERROR_ARANGO_DATA_SOURCE_NOT_FOUND};
  }

  AgencyWriteTransaction const trans{
      // operations
      {{"Plan/Views/" + databaseName + "/" + viewID,
        AgencyValueOperationType::SET, json},
       {"Plan/Version", AgencySimpleOperationType::INCREMENT_OP}},
      // preconditions
      {"Plan/Databases/" + databaseName, AgencyPrecondition::Type::EMPTY,
       false}};

  AgencyComm ac(_server);
  AgencyCommResult res = ac.sendTransactionWithFailover(trans);

  if (!res.successful()) {
    return {TRI_ERROR_CLUSTER_AGENCY_COMMUNICATION_FAILED, res.errorMessage()};
  }

  Result r;
  if (VPackSlice resultsSlice = res.slice().get("results");
      resultsSlice.length() > 0) {
    r = waitForPlan(resultsSlice[0].getNumber<uint64_t>()).get();
  }
  return r;
}

////////////////////////////////////////////////////////////////////////////////
/// @brief start creating or deleting an analyzer in coordinator,
/// the return value is an ArangoDB error code
/// and the errorMsg is set accordingly. One possible error
/// is a timeout.
////////////////////////////////////////////////////////////////////////////////
std::pair<Result, AnalyzersRevision::Revision>
ClusterInfo::startModifyingAnalyzerCoordinator(std::string_view databaseID) {
  VPackBuilder serverIDBuilder;
  serverIDBuilder.add(VPackValue(ServerState::instance()->getId()));

  VPackBuilder rebootIDBuilder;
  rebootIDBuilder.add(
      VPackValue(ServerState::instance()->getRebootId().value()));

  AgencyComm ac(_server);

  AnalyzersRevision::Revision revision;
  auto const endTime =
      TRI_microtime() + getTimeout(checkAnalyzersPreconditionTimeout);

  // do until precondition success or timeout
  do {
    {
      // Get current revision for precondition
      READ_LOCKER(readLocker, _planProt.lock);
      if (auto it = _dbAnalyzersRevision.find(databaseID);
          it != _dbAnalyzersRevision.cend()) {
        revision = it->second->getRevision();
      } else {
        if (TRI_microtime() > endTime) {
          return std::pair{
              Result{TRI_ERROR_CLUSTER_COULD_NOT_MODIFY_ANALYZERS_IN_PLAN,
                     absl::StrCat(
                         "start modifying analyzer: unknown database name '",
                         databaseID, "'")},
              AnalyzersRevision::LATEST};
        }
        // less possible case - we have just updated database so try to write
        // EmptyRevision with preconditions
        {
          VPackBuilder emptyRevision;
          AnalyzersRevision::getEmptyRevision()->toVelocyPack(emptyRevision);
          auto const anPath = analyzersPath(databaseID) + "/";
          AgencyWriteTransaction const transaction{
              {{anPath, AgencyValueOperationType::SET, emptyRevision.slice()},
               {"Plan/Version", AgencySimpleOperationType::INCREMENT_OP}},
              {{anPath, AgencyPrecondition::Type::EMPTY, true}}};
          auto const res = ac.sendTransactionWithFailover(transaction);
          if (res.successful()) {
            auto results = res.slice().get("results");
            if (results.isArray() && results.length() > 0) {
              readLocker.unlock();  // we want to wait for plan to load -
                                    // release reader
              Result r = waitForPlan(results[0].getNumber<uint64_t>()).get();
              if (r.fail()) {
                return std::make_pair(r, AnalyzersRevision::LATEST);
              }
            }
          }
        }
        continue;
      }
    }

    VPackBuilder revisionBuilder;
    revisionBuilder.add(VPackValue(revision));

    auto const anPath = analyzersPath(databaseID) + "/";
    AgencyWriteTransaction const transaction{
        {{anPath + StaticStrings::AnalyzersBuildingRevision,
          AgencySimpleOperationType::INCREMENT_OP},
         {anPath + StaticStrings::AttrCoordinator,
          AgencyValueOperationType::SET, serverIDBuilder.slice()},
         {anPath + StaticStrings::AttrCoordinatorRebootId,
          AgencyValueOperationType::SET, rebootIDBuilder.slice()},
         {"Plan/Version", AgencySimpleOperationType::INCREMENT_OP}},
        {{anPath + StaticStrings::AnalyzersBuildingRevision,
          AgencyPrecondition::Type::VALUE, revisionBuilder.slice()}}};

    auto const res = ac.sendTransactionWithFailover(transaction);

    // Only if not precondition failed
    if (!res.successful()) {
      if (res.httpCode() == rest::ResponseCode::PRECONDITION_FAILED) {
        if (TRI_microtime() > endTime) {
          // Dump agency plan
          logAgencyDump();
          return std::pair{
              Result{TRI_ERROR_CLUSTER_COULD_NOT_MODIFY_ANALYZERS_IN_PLAN,
                     absl::StrCat(
                         "start modifying analyzer precondition for database ",
                         databaseID, ": Revision ", revisionBuilder.toString(),
                         " is not equal to BuildingRevision. Cannot modify an "
                         "analyzer.")},
              AnalyzersRevision::LATEST};
        }

        if (_server.isStopping()) {
          return std::make_pair(Result(TRI_ERROR_SHUTTING_DOWN),
                                AnalyzersRevision::LATEST);
        }

        continue;
      }

      return std::make_pair(
          Result(TRI_ERROR_CLUSTER_COULD_NOT_MODIFY_ANALYZERS_IN_PLAN,
                 basics::StringUtils::concatT(
                     "file: ", __FILE__, " line: ", __LINE__,
                     " HTTP code: ", static_cast<int>(res.httpCode()),
                     " error message: ", res.errorMessage(), " error details: ",
                     res.errorDetails(), " body: ", res.body())),
          AnalyzersRevision::LATEST);
    } else {
      auto results = res.slice().get("results");
      if (results.isArray() && results.length() > 0) {
        Result r = waitForPlan(results[0].getNumber<uint64_t>()).get();
        if (r.fail()) {
          return std::make_pair(r, AnalyzersRevision::LATEST);
        }
      }
    }
    break;
  } while (true);

  return std::make_pair(Result(TRI_ERROR_NO_ERROR),
                        revision + 1);  // as INCREMENT_OP succeeded
}

////////////////////////////////////////////////////////////////////////////////
/// @brief finish creating or deleting an analyzer in coordinator,
/// the return value is an ArangoDB error code
/// and the errorMsg is set accordingly. One possible error
/// is a timeout.
////////////////////////////////////////////////////////////////////////////////
Result ClusterInfo::finishModifyingAnalyzerCoordinator(
    std::string_view databaseID, bool restore) {
  TRI_IF_FAILURE("FinishModifyingAnalyzerCoordinator") {
    return Result(TRI_ERROR_DEBUG);
  }

  VPackBuilder serverIDBuilder;
  serverIDBuilder.add(VPackValue(ServerState::instance()->getId()));

  VPackBuilder rebootIDBuilder;
  rebootIDBuilder.add(
      VPackValue(ServerState::instance()->getRebootId().value()));

  AgencyComm ac(_server);

  AnalyzersRevision::Revision revision;
  auto const endTime =
      TRI_microtime() + getTimeout(checkAnalyzersPreconditionTimeout);

  // do until precondition success or timeout
  do {
    {
      // Get current revision for precondition
      READ_LOCKER(readLocker, _planProt.lock);
      if (auto it = _dbAnalyzersRevision.find(databaseID);
          it != _dbAnalyzersRevision.cend()) {
        revision = it->second->getRevision();
      } else {
        return Result(
            TRI_ERROR_CLUSTER_COULD_NOT_MODIFY_ANALYZERS_IN_PLAN,
            absl::StrCat("finish modifying analyzer: unknown database name '",
                         databaseID, "'"));
      }
    }

    VPackBuilder revisionBuilder;
    revisionBuilder.add(VPackValue(++revision));

    auto const anPath = analyzersPath(databaseID) + "/";
    AgencyWriteTransaction const transaction{
        {[restore, &anPath] {
           if (restore) {
             return AgencyOperation{
                 anPath + StaticStrings::AnalyzersBuildingRevision,
                 AgencySimpleOperationType::DECREMENT_OP};
           }
           return AgencyOperation{anPath + StaticStrings::AnalyzersRevision,
                                  AgencySimpleOperationType::INCREMENT_OP};
         }(),
         {"Plan/Version", AgencySimpleOperationType::INCREMENT_OP}},
        {{anPath + StaticStrings::AnalyzersBuildingRevision,
          AgencyPrecondition::Type::VALUE, revisionBuilder.slice()},
         {anPath + StaticStrings::AttrCoordinator,
          AgencyPrecondition::Type::VALUE, serverIDBuilder.slice()},
         {anPath + StaticStrings::AttrCoordinatorRebootId,
          AgencyPrecondition::Type::VALUE, rebootIDBuilder.slice()}}};

    auto const res = ac.sendTransactionWithFailover(transaction);

    // Only if not precondition failed
    if (!res.successful()) {
      // if preconditions failed -> somebody already finished our revision
      // record. That means agency maintenance already reverted our operation -
      // we must abandon this operation. So it differs from what we do in
      // startModifying.
      if (res.httpCode() != rest::ResponseCode::PRECONDITION_FAILED) {
        if (TRI_microtime() > endTime) {
          // Dump agency plan
          logAgencyDump();

          return Result(TRI_ERROR_CLUSTER_COULD_NOT_MODIFY_ANALYZERS_IN_PLAN,
                        basics::StringUtils::concatT(
                            "file: ", __FILE__, " line: ", __LINE__,
                            " HTTP code: ", static_cast<int>(res.httpCode()),
                            " error message: ", res.errorMessage(),
                            " error details: ", res.errorDetails(),
                            " body: ", res.body()));
        }

        if (_server.isStopping()) {
          return Result(TRI_ERROR_SHUTTING_DOWN);
        }

        continue;
      } else if (restore) {
        break;  // failed precondition means our revert is indirectly
                // successful!
      }
      return Result(
          TRI_ERROR_CLUSTER_COULD_NOT_MODIFY_ANALYZERS_IN_PLAN,
          "finish modifying analyzer precondition for database " +
              std::string{databaseID} + ": Revision " +
              revisionBuilder.toString() +
              " is not equal to BuildingRevision " + " or " +
              serverIDBuilder.toString() + " is not equal to coordinator or " +
              rebootIDBuilder.toString() +
              " is not equal to coordinatorRebootId. Cannot finish modify "
              "an analyzer.");
    } else {
      auto results = res.slice().get("results");
      if (results.isArray() && results.length() > 0) {
        Result r = waitForPlan(results[0].getNumber<uint64_t>()).get();
        if (r.fail()) {
          return r;
        }
      }
    }
    break;
  } while (true);

  return Result(TRI_ERROR_NO_ERROR);
}

void ClusterInfo::initMetricsState() {
  auto rebootId = ServerState::instance()->getRebootId().value();
  auto serverId = ServerState::instance()->getId();

  VPackBuilder builderRebootId;
  builderRebootId.add(VPackValue{rebootId});
  VPackBuilder builderServerId;
  builderServerId.add(VPackValue{serverId});

  AgencyWriteTransaction const write{
      {{kMetricsRebootId, AgencyValueOperationType::SET,
        builderRebootId.slice()},
       {kMetricsServerId, AgencyValueOperationType::SET,
        builderServerId.slice()}},
      {{kMetricsRebootId, AgencyPrecondition::Type::EMPTY, true},
       {kMetricsServerId, AgencyPrecondition::Type::EMPTY, true}}};
  AgencyComm ac{_server};
  while (!server().isStopping()) {
    auto const r = ac.sendTransactionWithFailover(write);
    if (r.successful() ||
        r.httpCode() == rest::ResponseCode::PRECONDITION_FAILED) {
      return;
    }
    LOG_TOPIC("bfdc3", WARN, Logger::CLUSTER)
        << "Failed to self-propose leader with httpCode: " << r.httpCode();
  }
}

ClusterInfo::MetricsState ClusterInfo::getMetricsState(bool wantLeader) {
  auto& ac = _clusterFeature.agencyCache();
  auto [result, index] = ac.read({AgencyCommHelper::path(kMetricsServerId),
                                  AgencyCommHelper::path(kMetricsRebootId)});
  auto data = result->slice().at(0).get(std::initializer_list<std::string_view>{
      AgencyCommHelper::path(), "Plan", "Metrics"});
  auto leaderRebootId = data.get("RebootId").getNumber<uint64_t>();
  auto leaderServerId = data.get("ServerId").stringView();
  auto ourRebootId = ServerState::instance()->getRebootId().value();
  auto ourServerId = ServerState::instance()->getId();
  if (wantLeader) {
    // remove old callback (with _metricsGuard call)
    // then store new callback or understand we are leader
    _metricsGuard = {};
  }
  if (ourRebootId == leaderRebootId && ourServerId == leaderServerId) {
    return {std::nullopt};
  }
  if (wantLeader) {
    _metricsGuard = _rebootTracker.callMeOnChange(
        {std::string{leaderServerId}, RebootId{leaderRebootId}},
        [this, leaderRebootId, serverId = std::string{leaderServerId}] {
          proposeMetricsLeader(leaderRebootId, serverId);
        },
        "Try to propose current server as a new leader for cluster metrics");
  }
  return {std::string{leaderServerId}};
}

void ClusterInfo::proposeMetricsLeader(uint64_t oldRebootId,
                                       std::string_view oldServerId) {
  AgencyComm ac{_server};
  auto rebootId = ServerState::instance()->getRebootId().value();
  auto serverId = ServerState::instance()->getId();

  VPackBuilder builderOldRebootId;
  builderOldRebootId.add(VPackValue{oldRebootId});
  VPackBuilder builderOldServerId;
  builderOldServerId.add(VPackValue{oldServerId});
  VPackBuilder builderRebootId;
  builderRebootId.add(VPackValue{rebootId});
  VPackBuilder builderServerId;
  builderServerId.add(VPackValue{serverId});

  AgencyWriteTransaction const write{
      {{kMetricsRebootId, AgencyValueOperationType::SET,
        builderRebootId.slice()},
       {kMetricsServerId, AgencyValueOperationType::SET,
        builderServerId.slice()}},
      {{kMetricsRebootId, AgencyPrecondition::Type::VALUE,
        builderOldRebootId.slice()},
       {kMetricsServerId, AgencyPrecondition::Type::VALUE,
        builderOldServerId.slice()}}};
  auto const r = ac.sendTransactionWithFailover(write);
  if (r.successful()) {
    return;
  }
  if (r.httpCode() == rest::ResponseCode::PRECONDITION_FAILED) {
    LOG_TOPIC("bfdc5", TRACE, Logger::CLUSTER)
        << "Failed to self-propose leader";
  } else {
    // We don't need retry here, because we have retry in ClusterMetricsFeature
    LOG_TOPIC("bfdc6", WARN, Logger::CLUSTER)
        << "Failed to self-propose leader with httpCode: " << r.httpCode();
  }
}

AnalyzerModificationTransaction::Ptr
ClusterInfo::createAnalyzersCleanupTrans() {
  if (AnalyzerModificationTransaction::getPendingCount() ==
      0) {  // rough check, don`t care about sync much
    READ_LOCKER(readLocker, _planProt.lock);
    for (auto& it : _dbAnalyzersRevision) {
      if (it.second->getRebootID() == ServerState::instance()->getRebootId() &&
          it.second->getServerID() == ServerState::instance()->getId() &&
          it.second->getRevision() != it.second->getBuildingRevision()) {
        // this maybe dangling
        if (AnalyzerModificationTransaction::getPendingCount() ==
            0) {  // still nobody active
          return std::make_unique<AnalyzerModificationTransaction>(it.first,
                                                                   this, true);
        } else {
          break;
        }
      }
    }
  }
  return nullptr;
}

////////////////////////////////////////////////////////////////////////////////
/// @brief (re-)load the information about servers from the agency
/// Usually one does not have to call this directly.
////////////////////////////////////////////////////////////////////////////////

static std::string const prefixServersRegistered = "Current/ServersRegistered";
static std::string const prefixServersKnown = "Current/ServersKnown";
static std::string const mapUniqueToShortId = "Target/MapUniqueToShortID";
static std::string const prefixHealth = "Supervision/Health";

void ClusterInfo::loadServers() {
  ++_serversProt.wantedVersion;  // Indicate that after *NOW* somebody has to
                                 // reread from the agency!
  std::lock_guard mutexLocker{_serversProt.mutex};
  uint64_t storedVersion = _serversProt.wantedVersion;  // this is the version
  // we will set in the end
  if (_serversProt.doneVersion == storedVersion) {
    // Somebody else did, what we intended to do, so just return
    return;
  }

  auto& agencyCache = _clusterFeature.agencyCache();
  auto [acb, index] = agencyCache.read(
      std::vector<std::string>({AgencyCommHelper::path(prefixServersRegistered),
                                AgencyCommHelper::path(mapUniqueToShortId),
                                AgencyCommHelper::path(prefixServersKnown),
                                AgencyCommHelper::path(prefixHealth)}));
  auto result = acb->slice();
  if (!result.isArray()) {
    LOG_TOPIC("be98b", DEBUG, Logger::CLUSTER)
        << "Failed to load server lists from the agency cache given "
        << acb->toJson();
    return;
  }

  VPackSlice serversRegistered, serversAliases, serversKnownSlice,
      supervisionHealth;

  // FIXME(Dronplane): use std::arrays
  std::initializer_list<std::string_view> const serversRegisteredPath{
      AgencyCommHelper::path(), "Current", "ServersRegistered"};
  if (result[0].hasKey(serversRegisteredPath)) {
    serversRegistered = result[0].get(serversRegisteredPath);
  }
  std::initializer_list<std::string_view> const mapUniqueToShortIDPath{
      AgencyCommHelper::path(), "Target", "MapUniqueToShortID"};
  if (result[0].hasKey(mapUniqueToShortIDPath)) {
    serversAliases = result[0].get(mapUniqueToShortIDPath);
  }
  std::initializer_list<std::string_view> const serversKnownPath{
      AgencyCommHelper::path(), "Current", "ServersKnown"};
  if (result[0].hasKey(serversKnownPath)) {
    serversKnownSlice = result[0].get(serversKnownPath);
  }
  std::initializer_list<std::string_view> const supervisionHealthPath{
      AgencyCommHelper::path(), "Supervision", "Health"};
  if (result[0].hasKey(supervisionHealthPath)) {
    supervisionHealth = result[0].get(supervisionHealthPath);
  }

  if (serversRegistered.isObject()) {
    decltype(_servers) newServers{_resourceMonitor};
    decltype(_serverAliases) newAliases{_resourceMonitor};
    decltype(_serverAdvertisedEndpoints) newAdvertisedEndpoints{
        _resourceMonitor};
    decltype(_serverTimestamps) newTimestamps{_resourceMonitor};

    containers::FlatHashSet<ServerID> serverIds;

    for (auto const& res : VPackObjectIterator(serversRegistered)) {
      velocypack::Slice slice = res.value;

      if (slice.isObject() && slice.hasKey("endpoint")) {
        std::string server =
            basics::VelocyPackHelper::getStringValue(slice, "endpoint", "");
        std::string advertised = basics::VelocyPackHelper::getStringValue(
            slice, "advertisedEndpoint", "");

        std::string serverId = res.key.copyString();
        try {
          velocypack::Slice serverSlice;
          serverSlice = serversAliases.get(serverId);
          if (serverSlice.isObject()) {
            std::string alias = basics::VelocyPackHelper::getStringValue(
                serverSlice, "ShortName", "");
            newAliases.try_emplace(std::move(alias), serverId);
          }
        } catch (...) {
        }
        std::string serverTimestamp =
            basics::VelocyPackHelper::getStringValue(slice, "timestamp", "");
        newServers.try_emplace(serverId, server);
        newAdvertisedEndpoints.try_emplace(serverId, advertised);
        serverIds.emplace(serverId);
        newTimestamps.try_emplace(serverId, serverTimestamp);
      }
    }

    auto newServersKnown =
        parseServersKnown(serversKnownSlice, supervisionHealth, serverIds);

    // Now set the new value:
    {
      WRITE_LOCKER(writeLocker, _serversProt.lock);
      _servers.swap(newServers);
      _serverAliases.swap(newAliases);
      _serverAdvertisedEndpoints.swap(newAdvertisedEndpoints);
      _serversKnown = std::move(newServersKnown);
      _serverTimestamps.swap(newTimestamps);
      _serversProt.doneVersion = storedVersion;
      _serversProt.isValid = true;
    }
    // FIXME: Here _serversKnown was read without readlock. It looks safe
    // for now as the only write (not include setters for tests) is in this
    // method and it is protexted by mutex _serversProt.mutex

    // Our own RebootId might have changed if we have been FAILED at least once
    // since our last actual reboot, let's update it:
    auto* serverState = ServerState::instance();
    if (auto it = _serversKnown.find(serverState->getId());
        it != _serversKnown.end()) {
      // should always be ok
      if (serverState->getRebootId() != it->second.rebootId) {
        serverState->setRebootId(it->second.rebootId);
        LOG_TOPIC("feaab", INFO, Logger::CLUSTER)
            << "Updating my own rebootId to " << it->second.rebootId.value();
      }
    } else {
      LOG_TOPIC("feaaa", WARN, Logger::CLUSTER)
          << "Cannot find my own rebootId in the list of known servers, this "
             "is very strange and should not happen, if this persists, please "
             "report this error!";
    }
    // RebootTracker has its own mutex, and doesn't strictly need to be in
    // sync with the other members.
    rebootTracker().updateServerState(_serversKnown);
    return;
  }

  LOG_TOPIC("449e0", DEBUG, Logger::CLUSTER)
      << "Error while loading " << prefixServersRegistered << ", result was "
      << result.toJson();
}

////////////////////////////////////////////////////////////////////////
/// @brief Hand out copy of reboot ids
////////////////////////////////////////////////////////////////////////////////

ServersKnown ClusterInfo::rebootIds() const {
  std::lock_guard mutexLocker{_serversProt.mutex};
  return _serversKnown;
}

////////////////////////////////////////////////////////////////////////
/// @brief find the endpoint of a server from its ID.
/// If it is not found in the cache, the cache is reloaded once, if
/// it is still not there an empty string is returned as an error.
////////////////////////////////////////////////////////////////////////////////

std::string ClusterInfo::getServerEndpoint(std::string_view serverID) {
  int tries = 0;

  if (!_serversProt.isValid) {
    loadServers();
    tries++;
  }

  std::string serverID_{serverID};

  while (true) {
    {
      READ_LOCKER(readLocker, _serversProt.lock);

      // _serversAliases is a map-type <Alias, ServerID>
      if (auto ita = _serverAliases.find(serverID_);
          ita != _serverAliases.end()) {
        serverID_ = ita->second;
      }

      // _servers is a map-type <ServerId, pmr::ManagedString>
      if (auto it = _servers.find(serverID_); it != _servers.end()) {
        return std::string{it->second};
      }
    }

    if (++tries >= 2) {
      break;
    }

    // must call loadServers outside the lock
    loadServers();
  }

  return {};
}

////////////////////////////////////////////////////////////////////////////////
/// @brief find the advertised endpoint of a server from its ID.
/// If it is not found in the cache, the cache is reloaded once, if
/// it is still not there an empty string is returned as an error.
////////////////////////////////////////////////////////////////////////////////

std::string ClusterInfo::getServerAdvertisedEndpoint(
    std::string_view serverID) {
#ifdef ARANGODB_ENABLE_FAILURE_TESTS
  if (serverID == "debug-follower") {
    return "tcp://127.0.0.1:3000";
  }
#endif
  int tries = 0;

  if (!_serversProt.isValid) {
    loadServers();
    tries++;
  }

  std::string serverID_{serverID};

  while (true) {
    {
      READ_LOCKER(readLocker, _serversProt.lock);

      // _serversAliases is a map-type <Alias, ServerID>
      if (auto ita = _serverAliases.find(serverID_);
          ita != _serverAliases.end()) {
        serverID_ = ita->second;
      }

      // _serversAliases is a map-type <ServerID, std::string>
      if (auto it = _serverAdvertisedEndpoints.find(serverID_);
          it != _serverAdvertisedEndpoints.end()) {
        return std::string{it->second};
      }
    }

    if (++tries >= 2) {
      break;
    }

    // must call loadServers outside the lock
    loadServers();
  }

  return {};
}

////////////////////////////////////////////////////////////////////////////////
/// @brief find the ID of a server from its endpoint.
/// If it is not found in the cache, the cache is reloaded once, if
/// it is still not there an empty string is returned as an error.
////////////////////////////////////////////////////////////////////////////////

std::string ClusterInfo::getServerName(std::string_view endpoint) {
  int tries = 0;

  if (!_serversProt.isValid) {
    loadServers();
    tries++;
  }

  while (true) {
    {
      READ_LOCKER(readLocker, _serversProt.lock);
      for (auto const& it : _servers) {
        if (it.second == endpoint) {
          return std::string{it.first};
        }
      }
    }

    if (++tries >= 2) {
      break;
    }

    // must call loadServers outside the lock
    loadServers();
  }

  return {};
}

////////////////////////////////////////////////////////////////////////////////
/// @brief (re-)load the information about all coordinators from the agency
/// Usually one does not have to call this directly.
////////////////////////////////////////////////////////////////////////////////

static std::string const prefixCurrentCoordinators = "Current/Coordinators";

void ClusterInfo::loadCurrentCoordinators() {
  ++_coordinatorsProt.wantedVersion;  // Indicate that after *NOW* somebody
                                      // has to reread from the agency!
  std::lock_guard mutexLocker{_coordinatorsProt.mutex};
  uint64_t storedVersion = _coordinatorsProt.wantedVersion;  // this is the
  // version we will set in the end
  if (_coordinatorsProt.doneVersion == storedVersion) {
    // Somebody else did, what we intended to do, so just return
    return;
  }

  // Now contact the agency:
  auto& agencyCache = _clusterFeature.agencyCache();
  auto [acb, index] = agencyCache.read(std::vector<std::string>{
      AgencyCommHelper::path(prefixCurrentCoordinators)});
  auto result = acb->slice();

  if (result.isArray()) {
    velocypack::Slice currentCoordinators =
        result[0].get(std::initializer_list<std::string_view>{
            AgencyCommHelper::path(), "Current", "Coordinators"});

    if (currentCoordinators.isObject()) {
      decltype(_coordinators) newCoordinators{_resourceMonitor};

      for (auto const& coordinator : VPackObjectIterator(currentCoordinators)) {
        newCoordinators.try_emplace(coordinator.key.copyString(),
                                    coordinator.value.copyString());
      }

      // Now set the new value:
      {
        WRITE_LOCKER(writeLocker, _coordinatorsProt.lock);
        _coordinators.swap(newCoordinators);
        _coordinatorsProt.doneVersion = storedVersion;
        _coordinatorsProt.isValid = true;
      }
      return;
    }
  }

  LOG_TOPIC("5ee6d", DEBUG, Logger::CLUSTER)
      << "Error while loading " << prefixCurrentCoordinators << " result was "
      << result.toJson();
}

static std::string const prefixMappings = "Target/MapUniqueToShortID";

void ClusterInfo::loadCurrentMappings() {
  ++_mappingsProt.wantedVersion;  // Indicate that after *NOW* somebody
                                  // has to reread from the agency!
  std::lock_guard mutexLocker{_mappingsProt.mutex};
  uint64_t storedVersion = _mappingsProt.wantedVersion;  // this is the
                                                         // version we will
                                                         // set in the end
  if (_mappingsProt.doneVersion == storedVersion) {
    // Somebody else did, what we intended to do, so just return
    return;
  }

  // Now contact the agency:
  auto& agencyCache = _clusterFeature.agencyCache();
  auto [acb, index] = agencyCache.read(
      std::vector<std::string>{AgencyCommHelper::path(prefixMappings)});
  auto result = acb->slice();

  if (result.isArray()) {
    velocypack::Slice mappings =
        result[0].get(std::initializer_list<std::string_view>{
            AgencyCommHelper::path(), "Target", "MapUniqueToShortID"});

    if (mappings.isObject()) {
      decltype(_coordinatorIdMap) newCoordinatorIdMap{_resourceMonitor};

      for (auto const& mapping : VPackObjectIterator(mappings)) {
        auto mapObject = mapping.value;
        if (mapObject.isObject()) {
          ServerID fullId = mapping.key.copyString();
          ServerShortName shortName = mapObject.get("ShortName").copyString();

          ServerShortID shortId =
              mapObject.get("TransactionID").getNumericValue<ServerShortID>();
          constexpr std::string_view kExpectedPrefix{"Coordinator"};
          if (shortName.size() > kExpectedPrefix.size() &&
              shortName.starts_with(kExpectedPrefix)) {
            newCoordinatorIdMap.try_emplace(shortId, std::move(fullId));
          }
        }
      }

      // Now set the new value:
      {
        WRITE_LOCKER(writeLocker, _mappingsProt.lock);
        _coordinatorIdMap.swap(newCoordinatorIdMap);
        _mappingsProt.doneVersion = storedVersion;
        _mappingsProt.isValid = true;
      }
      return;
    }
  }

  LOG_TOPIC("36f2e", DEBUG, Logger::CLUSTER)
      << "Error while loading " << prefixMappings << " result was "
      << result.toJson();
}

////////////////////////////////////////////////////////////////////////////////
/// @brief (re-)load the information about all DBservers from the agency
/// Usually one does not have to call this directly.
////////////////////////////////////////////////////////////////////////////////

static std::string const prefixCurrentDBServers = "Current/DBServers";
static std::string const prefixTarget = "Target";

void ClusterInfo::loadCurrentDBServers() {
  ++_dbServersProt.wantedVersion;  // Indicate that after *NOW* somebody has to
                                   // reread from the agency!
  std::lock_guard mutexLocker{_dbServersProt.mutex};
  uint64_t storedVersion = _dbServersProt.wantedVersion;  // this is the version
  // we will set in the end
  if (_dbServersProt.doneVersion == storedVersion) {
    // Somebody else did, what we intended to do, so just return
    return;
  }

  auto& agencyCache = _clusterFeature.agencyCache();
  auto [acb, index] = agencyCache.read(
      std::vector<std::string>{AgencyCommHelper::path(prefixCurrentDBServers),
                               AgencyCommHelper::path(prefixTarget)});
  auto result = acb->slice();
  if (!result.isArray()) {
    return;
  }

  // Now contact the agency:
  VPackSlice currentDBServers, failedDBServers, cleanedDBServers,
      toBeCleanedDBServers;

  auto curDBServersPath = std::initializer_list<std::string_view>{
      AgencyCommHelper::path(), "Current", "DBServers"};
  if (result[0].hasKey(curDBServersPath)) {
    currentDBServers = result[0].get(curDBServersPath);
  }
  auto failedServerPath = std::initializer_list<std::string_view>{
      AgencyCommHelper::path(), "Target", "FailedServers"};
  if (result[0].hasKey(failedServerPath)) {
    failedDBServers = result[0].get(failedServerPath);
  }
  auto cleanedServersPath = std::initializer_list<std::string_view>{
      AgencyCommHelper::path(), "Target", "CleanedServers"};
  if (result[0].hasKey(cleanedServersPath)) {
    cleanedDBServers = result[0].get(cleanedServersPath);
  }

  auto toBeCleanedServersPath = std::initializer_list<std::string_view>{
      AgencyCommHelper::path(), "Target", "ToBeCleanedServers"};
  if (result[0].hasKey(toBeCleanedServersPath)) {
    toBeCleanedDBServers = result[0].get(toBeCleanedServersPath);
  }

  if (currentDBServers.isObject() && failedDBServers.isObject()) {
    decltype(_dbServers) newDBServers{_resourceMonitor};

    for (auto const& dbserver : VPackObjectIterator(currentDBServers)) {
      bool found = false;
      if (failedDBServers.isObject()) {
        for (auto const& failedServer : VPackObjectIterator(failedDBServers)) {
          if (basics::VelocyPackHelper::equal(dbserver.key, failedServer.key,
                                              false)) {
            found = true;
            break;
          }
        }
      }
      if (found) {
        continue;
      }

      if (cleanedDBServers.isArray()) {
        found = false;
        for (auto const& cleanedServer : VPackArrayIterator(cleanedDBServers)) {
          if (basics::VelocyPackHelper::equal(dbserver.key, cleanedServer,
                                              false)) {
            found = true;
            break;
          }
        }
        if (found) {
          continue;
        }
      }

      if (toBeCleanedDBServers.isArray()) {
        found = false;
        for (auto const& toBeCleanedServer :
             VPackArrayIterator(toBeCleanedDBServers)) {
          if (basics::VelocyPackHelper::equal(dbserver.key, toBeCleanedServer,
                                              false)) {
            found = true;
            break;
          }
        }
        if (found) {
          continue;
        }
      }

      newDBServers.try_emplace(dbserver.key.copyString(),
                               dbserver.value.copyString());
    }

    // Now set the new value:
    {
      WRITE_LOCKER(writeLocker, _dbServersProt.lock);
      _dbServers.swap(newDBServers);
      _dbServersProt.doneVersion = storedVersion;
      _dbServersProt.isValid = true;
    }
    return;
  }

  LOG_TOPIC("5a7e1", DEBUG, Logger::CLUSTER)
      << "Error while loading " << prefixCurrentDBServers << " result was "
      << result.toJson();
}

////////////////////////////////////////////////////////////////////////////////
/// @brief return a list of all DBServers in the cluster that have
/// currently registered
////////////////////////////////////////////////////////////////////////////////

std::vector<ServerID> ClusterInfo::getCurrentDBServers() {
  std::vector<ServerID> result;

  if (!_dbServersProt.isValid) {
    loadCurrentDBServers();
  }
  // return a consistent state of servers
  READ_LOCKER(readLocker, _dbServersProt.lock);

  result.reserve(_dbServers.size());

  for (auto& it : _dbServers) {
    result.emplace_back(it.first);
  }

  return result;
}

////////////////////////////////////////////////////////////////////////////////
/// @brief find the servers who are responsible for a shard (one leader
/// and multiple followers)
/// If it is not found in the cache, the cache is reloaded once, if
/// it is still not there an empty string is returned as an error.
////////////////////////////////////////////////////////////////////////////////

std::shared_ptr<ClusterInfo::ManagedVector<ClusterInfo::pmr::ServerID> const>
ClusterInfo::getResponsibleServer(ShardID shardID) {
  int tries = 0;

  if (!_currentProt.isValid) {
    Result r = waitForCurrent(1).get();
    if (r.fail()) {
      THROW_ARANGO_EXCEPTION(r);
    }
  }

  while (true) {
    {
      READ_LOCKER(readLocker, _currentProt.lock);
      // _shardsToCurrentServers is a map-type <ShardId,
      // std::shared_ptr<std::vector<ServerId>>>
      if (auto it = _shardsToCurrentServers.find(shardID);
          it != _shardsToCurrentServers.end()) {
        // TODO throw an exception if we don't find the shard or the server list
        // is null or empty?
        auto serverList = it->second;
        if (serverList != nullptr && !serverList->empty() &&
            (*serverList)[0].starts_with('_')) {
          // This is a temporary situation in which the leader has already
          // resigned, let's wait half a second and try again.
          --tries;
        } else {
          return it->second;
        }
      }
    }

    if (++tries >= 2 || _server.isStopping()) {
      break;
    }

    LOG_TOPIC("b1dc5", INFO, Logger::CLUSTER)
        << "getResponsibleServerReplication1: found resigned leader, "
        << "waiting for half a second...";
    std::this_thread::sleep_for(std::chrono::milliseconds(500));
  }

  return std::make_shared<ManagedVector<pmr::ServerID>>(_resourceMonitor);
}

ClusterInfo::ShardLeadership ClusterInfo::getShardLeadership(
    ServerID const& server, ShardID const& shard) const {
  if (!_currentProt.isValid) {
    return ShardLeadership::kUnclear;
  }
  READ_LOCKER(readLocker, _currentProt.lock);
  auto it = _shardsToCurrentServers.find(shard);
  if (it == _shardsToCurrentServers.end()) {
    return ShardLeadership::kUnclear;
  }
  auto const& serverList = it->second;
  if (!serverList || serverList->empty()) {
    return ShardLeadership::kUnclear;
  }
  auto const& front = serverList->front();
  TRI_ASSERT(!front.empty());
  if (front.starts_with('_')) {
    // This is a temporary situation in which the leader has already resigned,
    // so we don't know exactly right now.
    return ShardLeadership::kUnclear;
  }
  return front == std::string_view{server} ? ShardLeadership::kLeader
                                           : ShardLeadership::kFollower;
}

//////////////////////////////////////////////////////////////////////////////
/// @brief atomically find all servers who are responsible for the given
/// shards (only the leaders).
/// will throw an exception if no leader can be found for any
/// of the shards. will return an empty result if the shards couldn't be
/// determined after a while - it is the responsibility of the caller to
/// check for an empty result!
//////////////////////////////////////////////////////////////////////////////

containers::FlatHashMap<ShardID, ServerID> ClusterInfo::getResponsibleServers(
    containers::FlatHashSet<ShardID> const& shardIds) {
  TRI_ASSERT(!shardIds.empty());

  containers::FlatHashMap<ShardID, ServerID> result;

  int tries = 0;

  if (!_currentProt.isValid) {
    Result r = waitForCurrent(1).get();
    if (r.fail()) {
      THROW_ARANGO_EXCEPTION(r);
    }
  }

  while (true) {
    TRI_ASSERT(result.empty());
    {
      READ_LOCKER(readLocker, _currentProt.lock);
      for (auto const& shardId : shardIds) {
        auto it = _shardsToCurrentServers.find(shardId);

        if (it == _shardsToCurrentServers.end()) {
          THROW_ARANGO_EXCEPTION_MESSAGE(TRI_ERROR_ARANGO_DATA_SOURCE_NOT_FOUND,
                                         "no shard found with ID " + shardId);
        }

        auto serverList = it->second;
        if (serverList == nullptr || serverList->empty()) {
          break;  // replication 2 not yet ready
        }

        if ((*serverList)[0].starts_with('_')) {
          // This is a temporary situation in which the leader has already
          // resigned, let's wait half a second and try again.
          --tries;
          break;
        }

        // put leader into result
        result.try_emplace(shardId, it->second->front());
      }
    }

    if (result.size() == shardIds.size()) {
      // result is complete
      break;
    }

    // reset everything we found so far for the next round
    result.clear();

    if (++tries >= 2 || _server.isStopping()) {
      break;
    }

    LOG_TOPIC("31428", INFO, Logger::CLUSTER)
        << "getResponsibleServersReplication1: found resigned leader,"
        << "waiting for half a second...";
    std::this_thread::sleep_for(std::chrono::milliseconds(500));
  }

  return result;
}

////////////////////////////////////////////////////////////////////////////////
/// @brief find the shard list of a collection, sorted numerically
////////////////////////////////////////////////////////////////////////////////

std::shared_ptr<std::vector<ShardID> const> arangodb::ClusterInfo::getShardList(
    std::string_view collectionID) {
  TRI_IF_FAILURE("ClusterInfo::failedToGetShardList") {
    // Simulate no results
    return std::make_shared<std::vector<ShardID> const>();
  }

  {
    // Get the sharding keys and the number of shards:
    READ_LOCKER(readLocker, _planProt.lock);
    // _shards is a map-type <DataSourceId, shared_ptr<vector<string>>>
    auto it = _shards.find(collectionID);

    if (it != _shards.end()) {
      return it->second;
    }
  }
  return std::make_shared<std::vector<ShardID> const>();
}

std::shared_ptr<ClusterInfo::ManagedVector<ClusterInfo::pmr::ServerID> const>
ClusterInfo::getCurrentServersForShard(ShardID shardId) {
  READ_LOCKER(readLocker, _currentProt.lock);

  if (auto it = _shardsToCurrentServers.find(shardId);
      it != _shardsToCurrentServers.end()) {
    return it->second;
  }
  return nullptr;
}

////////////////////////////////////////////////////////////////////////////////
/// @brief return the list of coordinator server names
////////////////////////////////////////////////////////////////////////////////

std::vector<ServerID> ClusterInfo::getCurrentCoordinators() {
  std::vector<ServerID> result;

  if (!_coordinatorsProt.isValid) {
    loadCurrentCoordinators();
  }

  // return a consistent state of servers
  READ_LOCKER(readLocker, _coordinatorsProt.lock);

  result.reserve(_coordinators.size());

  for (auto& it : _coordinators) {
    result.emplace_back(it.first);
  }

  return result;
}

////////////////////////////////////////////////////////////////////////////////
/// @brief lookup full coordinator ID from short ID
////////////////////////////////////////////////////////////////////////////////

ServerID ClusterInfo::getCoordinatorByShortID(ServerShortID shortId) {
  int tries = 0;
  if (!_mappingsProt.isValid) {
    loadCurrentMappings();
    tries++;
  }

  while (true) {
    {
      // return a consistent state of servers
      READ_LOCKER(readLocker, _mappingsProt.lock);

      if (auto it = _coordinatorIdMap.find(shortId);
          it != _coordinatorIdMap.end()) {
        return ServerID{it->second};
      }
    }

    if (++tries >= 2) {
      break;
    }

    loadCurrentMappings();
  }

  return ServerID{};
}

//////////////////////////////////////////////////////////////////////////////
/// @brief invalidate current coordinators
//////////////////////////////////////////////////////////////////////////////

void ClusterInfo::invalidateCurrentCoordinators() {
  WRITE_LOCKER(writeLocker, _coordinatorsProt.lock);
  _coordinatorsProt.isValid = false;
}

//////////////////////////////////////////////////////////////////////////////
/// @brief get current "Plan" structure
//////////////////////////////////////////////////////////////////////////////

containers::FlatHashMap<std::string, std::shared_ptr<VPackBuilder>>
ClusterInfo::getPlan(uint64_t& index,
                     containers::FlatHashSet<std::string> const& dirty) {
  // We should never proceed here, until we have seen an
  // initial agency cache through loadPlan
  Result r = waitForPlan(1).get();
  if (r.fail()) {
    THROW_ARANGO_EXCEPTION(r);
  }

  containers::FlatHashMap<std::string, std::shared_ptr<VPackBuilder>> ret;
  READ_LOCKER(readLocker, _planProt.lock);
  index = _planIndex;
  for (auto const& i : dirty) {
    if (auto it = _plan.find(i); it != _plan.end()) {
      ret.try_emplace(it->first, it->second);
    }
  }
  return ret;
}

//////////////////////////////////////////////////////////////////////////////
/// @brief get current "Current" structure
//////////////////////////////////////////////////////////////////////////////

containers::FlatHashMap<std::string, std::shared_ptr<VPackBuilder>>
ClusterInfo::getCurrent(uint64_t& index,
                        containers::FlatHashSet<std::string> const& dirty) {
  // We should never proceed here, until we have seen an
  // initial agency cache through loadCurrent
  Result r = waitForCurrent(1).get();
  if (r.fail()) {
    THROW_ARANGO_EXCEPTION(r);
  }

  containers::FlatHashMap<std::string, std::shared_ptr<VPackBuilder>> ret;
  READ_LOCKER(readLocker, _currentProt.lock);
  index = _currentIndex;
  for (auto const& i : dirty) {
    if (auto it = _current.find(i); it != _current.end()) {
      ret.try_emplace(it->first, it->second);
    }
  }
  return ret;
}

containers::FlatHashSet<ServerID> ClusterInfo::getFailedServers() const {
  std::lock_guard lock{_failedServersMutex};
  containers::FlatHashSet<ServerID> result;
  result.reserve(_failedServers.size());
  for (auto const& server : _failedServers) {
    result.emplace(server);
  }
  return result;
}

void ClusterInfo::setFailedServers(
    containers::FlatHashSet<ServerID> failedServers) {
  std::lock_guard lock{_failedServersMutex};
  _failedServers.clear();
  _failedServers.reserve(failedServers.size());
  for (auto const& server : failedServers) {
    _failedServers.emplace(server);
  }
}

#ifdef ARANGODB_USE_GOOGLE_TESTS
void ClusterInfo::setServers(
    containers::FlatHashMap<ServerID, std::string> servers) {
  WRITE_LOCKER(writeLocker, _serversProt.lock);
  _servers.clear();
  for (auto const& [k, v] : servers) {
    _servers.emplace(k, v);
  }
}

void ClusterInfo::setServerAliases(
    containers::FlatHashMap<ServerID, std::string> aliases) {
  WRITE_LOCKER(writeLocker, _serversProt.lock);
  _serverAliases.clear();
  for (auto const& [k, v] : aliases) {
    _serverAliases.emplace(k, v);
  }
}

void ClusterInfo::setServerAdvertisedEndpoints(
    containers::FlatHashMap<ServerID, std::string> advertisedEndpoints) {
  WRITE_LOCKER(writeLocker, _serversProt.lock);
  _serverAdvertisedEndpoints.clear();
  for (auto const& [k, v] : advertisedEndpoints) {
    _serverAdvertisedEndpoints.emplace(k, v);
  }
}

void ClusterInfo::setShardToShardGroupLeader(
    containers::FlatHashMap<ShardID, ShardID> shardToShardGroupLeader) {
  WRITE_LOCKER(writeLocker, _planProt.lock);
  _shardToShardGroupLeader.clear();
  for (auto const& [k, v] : shardToShardGroupLeader) {
    _shardToShardGroupLeader.emplace(k, v);
  }
}

void ClusterInfo::setShardGroups(
    containers::FlatHashMap<ShardID, std::shared_ptr<std::vector<ShardID>>>
        shardGroups) {
  WRITE_LOCKER(writeLocker, _planProt.lock);
  _shardGroups.clear();
  for (auto const& [k, v] : shardGroups) {
    auto vv = allocateShared<ManagedVector<ShardID>>();
    vv->assign(v->begin(), v->end());
    _shardGroups.emplace(k, std::move(vv));
  }
}

void ClusterInfo::setShardIds(
    containers::FlatHashMap<ShardID,
                            std::shared_ptr<std::vector<ServerID> const>>
        shardIds) {
  WRITE_LOCKER(writeLocker, _currentProt.lock);
  _shardsToCurrentServers.clear();
  for (auto const& [k, v] : shardIds) {
    auto vv = allocateShared<ManagedVector<pmr::ServerID>>();
    vv->assign(v->begin(), v->end());
    _shardsToCurrentServers.emplace(k, std::move(vv));
  }
}
#endif

bool ClusterInfo::serverExists(std::string_view serverId) const noexcept {
  READ_LOCKER(readLocker, _serversProt.lock);
  return _servers.contains(serverId);
}

bool ClusterInfo::serverAliasExists(std::string_view alias) const noexcept {
  READ_LOCKER(readLocker, _serversProt.lock);
  return _serverAliases.contains(alias);
}

containers::FlatHashMap<ServerID, std::string> ClusterInfo::getServers() {
  if (!_serversProt.isValid) {
    loadServers();
  }
  READ_LOCKER(readLocker, _serversProt.lock);
  containers::FlatHashMap<ServerID, std::string> result;
  for (auto const& [k, v] : _servers) {
    result.emplace(k, v);
  }
  return result;
}

containers::FlatHashMap<ServerID, std::string> ClusterInfo::getServerAliases() {
  containers::FlatHashMap<std::string, std::string> ret;
  READ_LOCKER(readLocker, _serversProt.lock);
  // note: don't try to change this to
  //  return _serverAlias
  // because we are returning the aliases in {value, key} order here
  for (const auto& i : _serverAliases) {
    ret.try_emplace(i.second, i.first);
  }
  return ret;
}

Result ClusterInfo::getShardServers(ShardID const& shardId,
                                    std::vector<ServerID>& servers) {
  READ_LOCKER(readLocker, _planProt.lock);

  if (auto it = _shardsToPlanServers.find(shardId);
      it != _shardsToPlanServers.end()) {
    servers.assign(it->second->begin(), it->second->end());
    return {};
  }

  LOG_TOPIC("16d14", DEBUG, Logger::CLUSTER)
      << "Strange, did not find shard in _shardServers: " << shardId;
  return Result{TRI_ERROR_FAILED};
}

CollectionID ClusterInfo::getCollectionNameForShard(ShardID const& shardId) {
  READ_LOCKER(readLocker, _planProt.lock);

  if (auto it = _shardToName.find(shardId); it != _shardToName.end()) {
    return CollectionID{it->second};
  }
  return StaticStrings::Empty;
}

auto ClusterInfo::getReplicatedLogsParticipants(std::string_view database) const
    -> ResultT<
        std::unordered_map<replication2::LogId, std::vector<std::string>>> {
  READ_LOCKER(readLocker, _planProt.lock);

  auto it = _newStuffByDatabase.find(database);
  if (it == std::end(_newStuffByDatabase)) {
    return {TRI_ERROR_ARANGO_DATABASE_NOT_FOUND};
  }

  auto replicatedLogs =
      std::unordered_map<replication2::LogId, std::vector<std::string>>{};
  for (auto const& [logId, logPlanSpecification] : it->second->replicatedLogs) {
    std::vector<std::string> participants;
    auto const& planParticipants =
        logPlanSpecification->participantsConfig.participants;
    participants.reserve(planParticipants.size());
    for (auto const& pInfo : planParticipants) {
      participants.push_back(pInfo.first);
    }

    // Move the leader at the top of the list.
    if (logPlanSpecification->currentTerm.has_value() &&
        logPlanSpecification->currentTerm->leader.has_value()) {
      for (auto& p : participants) {
        if (p == logPlanSpecification->currentTerm->leader->serverId) {
          std::swap(p, participants[0]);
          break;
        }
      }
    }

    replicatedLogs.emplace(logId, std::move(participants));
  }

  return replicatedLogs;
}

auto ClusterInfo::getCollectionGroupById(
    replication2::agency::CollectionGroupId id)
    -> std::shared_ptr<
        replication2::agency::CollectionGroupPlanSpecification const> {
  READ_LOCKER(readLocker, _planProt.lock);
  if (auto iter = _collectionGroups.find(id); iter != _collectionGroups.end()) {
    return iter->second;
  }
  return nullptr;
}

auto ClusterInfo::getReplicatedLogLeader(replication2::LogId id) const
    -> ResultT<ServerID> {
  READ_LOCKER(readLocker, _planProt.lock);

  auto it = _replicatedLogs.find(id);
  if (it == std::end(_replicatedLogs)) {
    return Result::fmt(TRI_ERROR_REPLICATION_REPLICATED_LOG_NOT_FOUND, id);
  }

  if (auto const& term = it->second->currentTerm) {
    if (auto const& leader = term->leader) {
      return leader->serverId;
    }
  }

  return {TRI_ERROR_REPLICATION_REPLICATED_LOG_LEADER_RESIGNED};
}

Result ClusterInfo::agencyDump(std::shared_ptr<VPackBuilder> const& body) {
  AgencyCommResult dump = _agency.dump();

  if (!dump.successful()) {
    LOG_TOPIC("93c0e", ERR, Logger::CLUSTER)
        << "failed to acquire agency dump: " << dump.errorMessage();
    return Result(dump.errorCode(), dump.errorMessage());
  }

  body->add(dump.slice());
  return Result();
}

Result ClusterInfo::agencyPlan(std::shared_ptr<VPackBuilder> const& body) {
  auto& agencyCache = _clusterFeature.agencyCache();
  auto [acb, index] = agencyCache.read(
      {AgencyCommHelper::path("Plan"), AgencyCommHelper::path("Target"),
       AgencyCommHelper::path("Sync/LatestID")});
  VPackSlice result = acb->slice();

  if (result.isArray()) {
    body->add(acb->slice());
  } else {
    LOG_TOPIC("36ada", DEBUG, Logger::CLUSTER)
        << "Failed to acquire the Plan section from the agency cache: "
        << acb->toJson();
    VPackObjectBuilder g(body.get());
  }
  return Result();
}

Result ClusterInfo::agencyReplan(VPackSlice const plan) {
  auto trxOperations = std::vector<AgencyOperation>{
      {"Current/Collections", AgencyValueOperationType::SET,
       VPackSlice::emptyObjectSlice()},
      {"Plan/Collections", AgencyValueOperationType::SET,
       plan.get({"arango", "Plan", "Collections"})},
      {"Current/Databases", AgencyValueOperationType::SET,
       VPackSlice::emptyObjectSlice()},
      {"Plan/Databases", AgencyValueOperationType::SET,
       plan.get({"arango", "Plan", "Databases"})},
      {"Current/Views", AgencyValueOperationType::SET,
       VPackSlice::emptyObjectSlice()},
<<<<<<< HEAD
      {"Current/CollectionGroups", AgencyValueOperationType::SET,
       VPackSlice::emptyObjectSlice()},
      {"Current/ReplicatedLogs", AgencyValueOperationType::SET,
       VPackSlice::emptyObjectSlice()},
=======
      {"Plan/Analyzers", AgencyValueOperationType::SET,
       plan.get({"arango", "Plan", "Analyzers"})},
>>>>>>> d0a3b0e4
      {"Plan/Views", AgencyValueOperationType::SET,
       plan.get({"arango", "Plan", "Views"})},
      {"Current/Version", AgencySimpleOperationType::INCREMENT_OP},
      {"Plan/Version", AgencySimpleOperationType::INCREMENT_OP},
      {"Sync/UserVersion", AgencySimpleOperationType::INCREMENT_OP},
      {"Sync/FoxxQueueVersion", AgencySimpleOperationType::INCREMENT_OP},
      {"Sync/HotBackupRestoreDone", AgencySimpleOperationType::INCREMENT_OP}};

  // For replication 2 we need to include some parts of target.
  // As those are not existing in Replication 1, we only append them, if they
  // are part of the export structure.
  if (plan.hasKey({"arango", "Target"})) {
    // If we have entries in Target, we should apply them
    for (auto const& subEntry : {"CollectionGroups", "Collections",
                                 "CollectionNames", "ReplicatedLogs"}) {
      if (auto entry = plan.get({"arango", "Target", subEntry});
          !entry.isNone()) {
        trxOperations.emplace_back(absl::StrCat("Target/", subEntry),
                                   AgencyValueOperationType::SET, entry);
      }
    }
  }

  // For replication 2 we also have other parts in Plan
  for (auto const& subEntry : {"CollectionGroups", "ReplicatedLogs"}) {
    if (auto entry = plan.get({"arango", "Plan", subEntry}); !entry.isNone()) {
      trxOperations.emplace_back(absl::StrCat("Plan/", subEntry),
                                 AgencyValueOperationType::SET, entry);
    }
  }

  // Apply only Collections and DBServers
  AgencyWriteTransaction transaction(std::move(trxOperations));

  VPackSlice latestIdSlice = plan.get({"arango", "Sync", "LatestID"});
  if (!latestIdSlice.isNone()) {
    transaction.operations.emplace_back(
        "Sync/LatestID", AgencyValueOperationType::SET, latestIdSlice);
  }
  AgencyCommResult r = _agency.sendTransactionWithFailover(transaction);
  if (!r.successful()) {
    return Result(
        TRI_ERROR_HOT_BACKUP_INTERNAL,
        basics::StringUtils::concatT("Error reporting to agency: _statusCode: ",
                                     r.errorCode()));
  }

  Result rr;
  if (VPackSlice resultsSlice = r.slice().get("results");
      resultsSlice.length() > 0) {
    rr = waitForPlan(resultsSlice[0].getNumber<uint64_t>()).get();
  }

  return rr;
}

std::string const backupKey = "/arango/Target/HotBackup/Create";
std::string const maintenanceKey = "/arango/Supervision/Maintenance";
std::string const supervisionMode = "/arango/Supervision/State/Mode";
std::string const toDoKey = "/arango/Target/ToDo";
std::string const pendingKey = "/arango/Target/Pending";
std::string const writeURL = "_api/agency/write";

Result ClusterInfo::agencyHotBackupLock(std::string_view backupId,
                                        double timeout, bool& supervisionOff) {
  using namespace std::chrono;

  auto const endTime = steady_clock::now() +
                       milliseconds(static_cast<uint64_t>(1.0e3 * timeout));
  supervisionOff = false;

  LOG_TOPIC("e74e5", DEBUG, Logger::BACKUP)
      << "initiating agency lock for hot backup " << backupId;

  auto const timeouti = static_cast<long>(std::ceil(timeout));

  VPackBuilder builder;
  {
    VPackArrayBuilder trxs(&builder);
    {
      VPackArrayBuilder trx(&builder);

      // Operations
      {
        VPackObjectBuilder o(&builder);
        builder.add(  // Backup lock
            backupKey,
            VPackValue(timepointToString(std::chrono::system_clock::now() +
                                         std::chrono::seconds(timeouti))));
        builder.add(  // Turn off supervision
            maintenanceKey,
            VPackValue(timepointToString(std::chrono::system_clock::now() +
                                         std::chrono::seconds(timeouti))));
      }

      // Preconditions
      {
        VPackObjectBuilder precs(&builder);
        builder.add(VPackValue(backupKey));  // Backup key empty
        {
          VPackObjectBuilder oe(&builder);
          builder.add("oldEmpty", VPackValue(true));
        }
        builder.add(VPackValue(pendingKey));  // No jobs pending
        {
          VPackObjectBuilder oe(&builder);
          builder.add("old", VPackSlice::emptyObjectSlice());
        }
        builder.add(VPackValue(toDoKey));  // No jobs to do
        {
          VPackObjectBuilder oe(&builder);
          builder.add("old", VPackSlice::emptyObjectSlice());
        }
        builder.add(VPackValue(supervisionMode));  // Supervision on
        {
          VPackObjectBuilder old(&builder);
          builder.add("old", VPackValue("Normal"));
        }
      }

      builder.add(VPackValue(to_string(boost::uuids::random_generator()())));
    }

    {
      VPackArrayBuilder trx(&builder);

      // Operations
      {
        VPackObjectBuilder o(&builder);
        builder.add(  // Backup lock
            backupKey,
            VPackValue(timepointToString(std::chrono::system_clock::now() +
                                         std::chrono::seconds(timeouti))));
        builder.add(  // Turn off supervision
            maintenanceKey,
            VPackValue(timepointToString(std::chrono::system_clock::now() +
                                         std::chrono::seconds(timeouti))));
      }

      // Preconditions
      {
        VPackObjectBuilder precs(&builder);
        builder.add(VPackValue(backupKey));  // Backup key empty
        {
          VPackObjectBuilder oe(&builder);
          builder.add("oldEmpty", VPackValue(true));
        }
        builder.add(VPackValue(pendingKey));  // No jobs pending
        {
          VPackObjectBuilder oe(&builder);
          builder.add("old", VPackSlice::emptyObjectSlice());
        }
        builder.add(VPackValue(toDoKey));  // No jobs to do
        {
          VPackObjectBuilder oe(&builder);
          builder.add("old", VPackSlice::emptyObjectSlice());
        }
        builder.add(VPackValue(supervisionMode));  // Supervision off
        {
          VPackObjectBuilder old(&builder);
          builder.add("old", VPackValue("Maintenance"));
        }
      }

      builder.add(VPackValue(to_string(boost::uuids::random_generator()())));
    }
  }

  // Try to establish hot backup lock in agency.
  auto result = _agency.sendWithFailover(rest::RequestType::POST, timeout,
                                         writeURL, builder.slice());

  LOG_TOPIC("53a93", DEBUG, Logger::BACKUP)
      << "agency lock for hot backup " << backupId << " scheduled with "
      << builder.toJson();

  // *** ATTENTION ***: Result will always be 412.
  // So we're going to fail, if we have an error OTHER THAN 412:
  if (!result.successful() &&
      result.httpCode() != rest::ResponseCode::PRECONDITION_FAILED) {
    return Result(TRI_ERROR_HOT_BACKUP_INTERNAL,
                  "failed to acquire backup lock in agency");
  }

  LOG_TOPIC("a94d5", DEBUG, Logger::BACKUP)
      << "agency lock response for backup id " << backupId << ": "
      << result.slice().toJson();

  if (!result.slice().isObject() || !result.slice().hasKey("results") ||
      !result.slice().get("results").isArray() ||
      result.slice().get("results").length() != 2) {
    return Result(TRI_ERROR_HOT_BACKUP_INTERNAL,
                  "invalid agency result while acquiring backup lock");
  }
  auto ar = result.slice().get("results");

  uint64_t first = ar[0].getNumber<uint64_t>();
  uint64_t second = ar[1].getNumber<uint64_t>();

  if (first == 0 && second == 0) {  // tough luck
    return Result(TRI_ERROR_HOT_BACKUP_INTERNAL,
                  "preconditions failed while trying to acquire "
                  "backup lock in the agency");
  }

  if (first > 0) {  // Supervision was on
    LOG_TOPIC("b6c98", DEBUG, Logger::BACKUP)
        << "agency lock found supervision on before";
    supervisionOff = false;
  } else {
    LOG_TOPIC("bbb55", DEBUG, Logger::BACKUP)
        << "agency lock found supervision off before";
    supervisionOff = true;
  }

  double wait = 0.1;
  while (!_server.isStopping() && std::chrono::steady_clock::now() < endTime) {
    auto& agencyCache = _clusterFeature.agencyCache();
    auto [result, index] = agencyCache.get("Supervision/State/Mode");

    if (result->slice().isString()) {
      if (result->slice().isEqualString("Maintenance")) {
        LOG_TOPIC("76a2c", DEBUG, Logger::BACKUP)
            << "agency hot backup lock acquired";
        return {};
      }
    }

    LOG_TOPIC("ede54", DEBUG, Logger::BACKUP)
        << "agency hot backup lock waiting: " << result->slice().toJson();

    if (wait < 2.0) {
      wait *= 1.1;
    }

    std::this_thread::sleep_for(std::chrono::duration<double>(wait));
  }

  agencyHotBackupUnlock(backupId, timeout, supervisionOff);

  return Result(
      TRI_ERROR_HOT_BACKUP_INTERNAL,
      "timeout waiting for maintenance mode to be activated in agency");
}

Result ClusterInfo::agencyHotBackupUnlock(std::string_view backupId,
                                          double timeout, bool supervisionOff) {
  using namespace std::chrono;

  auto const endTime = steady_clock::now() +
                       milliseconds(static_cast<uint64_t>(1.0e3 * timeout));

  LOG_TOPIC("6ae41", DEBUG, Logger::BACKUP)
      << "unlocking backup lock for backup " << backupId << "  in agency";

  VPackBuilder builder;
  {
    VPackArrayBuilder trxs(&builder);
    {
      VPackArrayBuilder trx(&builder);
      {
        VPackObjectBuilder o(&builder);
        builder.add(VPackValue(backupKey));  // Remove backup key
        {
          VPackObjectBuilder oo(&builder);
          builder.add("op", VPackValue("delete"));
        }
        if (!supervisionOff) {  // Turn supervision on, if it was on before
          builder.add(VPackValue(maintenanceKey));
          VPackObjectBuilder d(&builder);
          builder.add("op", VPackValue("delete"));
        }
      }
    }
  }

  // Try to establish hot backup lock in agency. Result will always be 412.
  // Question is: How 412?
  auto result = _agency.sendWithFailover(rest::RequestType::POST, timeout,
                                         writeURL, builder.slice());
  if (!result.successful() &&
      result.httpCode() != rest::ResponseCode::PRECONDITION_FAILED) {
    LOG_TOPIC("6ae43", WARN, Logger::BACKUP)
        << "Error when unlocking backup lock for backup " << backupId
        << " in agency, errorCode: " << result.httpCode()
        << ", errorMessage: " << result.errorMessage();
    return Result(TRI_ERROR_HOT_BACKUP_INTERNAL,
                  "failed to release backup lock in agency");
  }

  if (!result.slice().isObject() || !result.slice().hasKey("results") ||
      !result.slice().get("results").isArray()) {
    LOG_TOPIC("6ae44", WARN, Logger::BACKUP)
        << "Illegal response when unlocking backup lock for backup " << backupId
        << " in agency.";
    return Result(TRI_ERROR_HOT_BACKUP_INTERNAL,
                  "invalid agency result while releasing backup lock");
  }

  auto ar = result.slice().get("results");
  if (!ar[0].isNumber()) {
    LOG_TOPIC("6ae45", WARN, Logger::BACKUP)
        << "Invalid agency result when unlocking backup lock for backup "
        << backupId << " in agency: " << result.slice().toJson();
    return Result(TRI_ERROR_HOT_BACKUP_INTERNAL,
                  "invalid agency result while releasing backup lock");
  }

  if (supervisionOff) {
    return {};
  }

  double wait = 0.1;
  while (!_server.isStopping() && std::chrono::steady_clock::now() < endTime) {
    auto& agencyCache = _clusterFeature.agencyCache();
    auto [res, index] = agencyCache.get("Supervision/State/Mode");

    if (!res->slice().isString()) {
      LOG_TOPIC("6ae46", WARN, Logger::BACKUP)
          << "Invalid JSON from agency when deactivating supervision mode for "
             "backup "
          << backupId;
      return Result{
          TRI_ERROR_HOT_BACKUP_INTERNAL,
          absl::StrCat(
              "invalid JSON from agency, when deactivating supervision mode:",
              res->slice().toJson())};
    }

    if (res->slice().isEqualString("Normal")) {
      return {};
    }

    LOG_TOPIC("edf54", DEBUG, Logger::BACKUP)
        << "agency hot backup unlock waiting: " << res->slice().toJson();

    if (wait < 2.0) {
      wait *= 1.1;
    }

    std::this_thread::sleep_for(std::chrono::duration<double>(wait));
  }

  LOG_TOPIC("6ae47", WARN, Logger::BACKUP)
      << "Timeout when deactivating supervision mode for backup " << backupId;

  return Result(
      TRI_ERROR_HOT_BACKUP_INTERNAL,
      "timeout waiting for maintenance mode to be deactivated in agency");
}

ArangodServer& ClusterInfo::server() const { return _server; }

AgencyCallbackRegistry& ClusterInfo::agencyCallbackRegistry() const {
  return _agencyCallbackRegistry;
}

void ClusterInfo::startSyncers() {
  _planSyncer = std::make_unique<SyncerThread>(
      _server, "Plan", [this] { loadPlan(); }, _agencyCallbackRegistry);
  _curSyncer = std::make_unique<SyncerThread>(
      _server, "Current", [this] { loadCurrent(); }, _agencyCallbackRegistry);

  if (!_planSyncer->start() || !_curSyncer->start()) {
    LOG_TOPIC("b4fa6", FATAL, Logger::CLUSTER)
        << "unable to start PlanSyncer/CurrentSyncer";
    FATAL_ERROR_EXIT();
  }
}

void ClusterInfo::drainSyncers() {
  auto clearWaitForMaps = [&](auto& mutex, auto& map) {
    std::lock_guard g(mutex);
    for (auto& pit : map) {
      pit.second.setValue(Result(_syncerShutdownCode));
    }
    map.clear();
  };

  clearWaitForMaps(_waitPlanLock, _waitPlan);
  clearWaitForMaps(_waitPlanVersionLock, _waitPlanVersion);
  clearWaitForMaps(_waitCurrentLock, _waitCurrent);
  clearWaitForMaps(_waitCurrentVersionLock, _waitCurrentVersion);
}

void ClusterInfo::beginShutdown() {
  if (_planSyncer != nullptr) {
    _planSyncer->beginShutdown();
  }
  if (_curSyncer != nullptr) {
    _curSyncer->beginShutdown();
  }

  drainSyncers();
}

void ClusterInfo::waitForSyncersToStop() {
  drainSyncers();

  auto start = std::chrono::steady_clock::now();
  while ((_planSyncer != nullptr && _planSyncer->isRunning()) ||
         (_curSyncer != nullptr && _curSyncer->isRunning())) {
    std::this_thread::sleep_for(std::chrono::milliseconds(100));
    if (std::chrono::steady_clock::now() - start > std::chrono::seconds(60)) {
      LOG_TOPIC("b8a5d", FATAL, Logger::CLUSTER)
          << "exiting prematurely as we failed to end syncer threads in "
             "ClusterInfo";
      FATAL_ERROR_EXIT();
    }
  }

  // make sure syncers threads must be gone
  _planSyncer.reset();
  _curSyncer.reset();
}

ClusterInfo::SyncerThread::SyncerThread(Server& server,
                                        std::string const& section,
                                        std::function<void()> const& f,
                                        AgencyCallbackRegistry& cregistry)
    : ServerThread<Server>(server, section + "Syncer"),
      _news(false),
      _section(section),
      _f(f),
      _cr(cregistry) {}

ClusterInfo::SyncerThread::~SyncerThread() { shutdown(); }

bool ClusterInfo::SyncerThread::notify() {
  std::lock_guard<std::mutex> lck(_m);
  _news = true;
  // TODO: can we move the notify_one() call outside of the mutex?
  _cv.notify_one();
  return true;
}

void ClusterInfo::SyncerThread::beginShutdown() {
  using namespace std::chrono_literals;

  // set the shutdown state in parent class
  Thread::beginShutdown();
  {
    std::lock_guard<std::mutex> lck(_m);
    _news = false;
  }
  _cv.notify_one();
}

bool ClusterInfo::SyncerThread::start() {
  ThreadNameFetcher nameFetcher;
  std::string_view name = nameFetcher.get();
  if (name.empty()) {
    name = "unknown syncer thread";
  }

  LOG_TOPIC("38256", DEBUG, Logger::CLUSTER) << "Starting " << name;
  return Thread::start();
}

void ClusterInfo::SyncerThread::run() {
  // Syncer thread is not destroyed. So we assume it is fine to capture this
  std::function<bool(VPackSlice result)> update =  // for format
      [this](VPackSlice result) {
        if (!result.isNumber()) {
          LOG_TOPIC("d068f", ERR, Logger::CLUSTER)
              << "Plan Version is not a number! " << result.toJson();
          return false;
        }
        return notify();
      };

  auto acb = std::make_shared<AgencyCallback>(server(), _section + "/Version",
                                              update, true, false);
  Result res = _cr.registerCallback(std::move(acb));
  if (res.fail()) {
    LOG_TOPIC("70e05", FATAL, Logger::CLUSTER)
        << "Failed to register callback with local registry: "
        << res.errorMessage();
    FATAL_ERROR_EXIT();
  }

  auto call = [&]() noexcept {
    try {
      _f();
    } catch (basics::Exception const& ex) {
      if (ex.code() != TRI_ERROR_SHUTTING_DOWN) {
        LOG_TOPIC("9d1f5", WARN, Logger::CLUSTER)
            << "caught an error while loading " << _section << ": "
            << ex.what();
      }
    } catch (std::exception const& ex) {
      LOG_TOPIC("752c4", WARN, Logger::CLUSTER)
          << "caught an error while loading " << _section << ": " << ex.what();
    } catch (...) {
      LOG_TOPIC("30968", WARN, Logger::CLUSTER)
          << "caught an error while loading " << _section;
    }
  };
  // This first call needs to be done or else we might miss all potential until
  // such time, that we are ready to receive. Under no circumstances can we
  // assume that this first call can be neglected.
  call();
  for (std::unique_lock lk{_m}; !isStopping();) {
    if (!_news) {
      // The timeout is strictly speaking not needed.
      // However, we really do not want to be caught in here in production.
#ifdef ARANGODB_ENABLE_MAINTAINER_MODE
      _cv.wait(lk);
#else
      _cv.wait_for(lk, std::chrono::milliseconds{100});
#endif
    }
    if (std::exchange(_news, false)) {
      lk.unlock();
      call();
      lk.lock();
    }
  }

  try {
    _cr.unregisterCallback(acb);
  } catch (basics::Exception const& ex) {
    if (ex.code() != TRI_ERROR_SHUTTING_DOWN) {
      LOG_TOPIC("39336", WARN, Logger::CLUSTER)
          << "caught exception while unregistering callback: " << ex.what();
    }
  } catch (std::exception const& ex) {
    LOG_TOPIC("66f2f", WARN, Logger::CLUSTER)
        << "caught exception while unregistering callback: " << ex.what();
  } catch (...) {
    LOG_TOPIC("995cd", WARN, Logger::CLUSTER)
        << "caught unknown exception while unregistering callback";
  }
}

futures::Future<Result> ClusterInfo::waitForCurrent(uint64_t raftIndex) {
  READ_LOCKER(readLocker, _currentProt.lock);
  if (raftIndex <= _currentIndex) {
    return futures::makeFuture(Result());
  }

  if (_curSyncer == nullptr || _curSyncer->isStopping()) {
    return _syncerShutdownCode;
  }

  // intentionally don't release _storeLock here until we have inserted the
  // promise
  std::lock_guard w(_waitCurrentLock);
  return _waitCurrent.emplace(raftIndex, futures::Promise<Result>())
      ->second.getFuture();
}

futures::Future<Result> ClusterInfo::waitForCurrentVersion(
    uint64_t currentVersion) {
  READ_LOCKER(readLocker, _currentProt.lock);
  if (currentVersion <= _currentVersion) {
    return futures::makeFuture(Result());
  }

  if (_curSyncer == nullptr || _curSyncer->isStopping()) {
    return _syncerShutdownCode;
  }

  // intentionally don't release _storeLock here until we have inserted the
  // promise
  std::lock_guard w(_waitCurrentVersionLock);
  return _waitCurrentVersion
      .emplace(currentVersion, futures::Promise<Result>())
      ->second.getFuture();
}

void ClusterInfo::syncWaitForAllShardsToEstablishALeader() {
  // We wait for a maximum of 60 seconds for all shards to have a leader.
  // There may be a situation where we could not get a leader (e.g. shard
  // was already without a leader while taking the hot backup) or servers
  // not being responsive right now.
  for (size_t i = 0; i < 600; ++i) {
    READ_LOCKER(readLocker, _planProt.lock);
    READ_LOCKER(readLocker2, _currentProt.lock);
    // First we test that we have planned some shards.
    // This is to protect ourselves against a "no plan loaded yet" situation.
    // We will always have some shards (at least we will need the _users in
    // _system) Next we wait until we have a current entry for all the planned
    // shards. This is not super precise, but should be good enough.
    if (!_shardsToPlanServers.empty() &&
        _shardsToPlanServers.size() == _shardsToCurrentServers.size()) {
      break;
    }
    std::this_thread::sleep_for(std::chrono::milliseconds(100));
  }
}

futures::Future<Result> ClusterInfo::waitForPlan(uint64_t raftIndex) {
  READ_LOCKER(readLocker, _planProt.lock);
  if (raftIndex <= _planIndex) {
    return futures::makeFuture(Result());
  }

  if (_planSyncer == nullptr || _planSyncer->isStopping()) {
    return _syncerShutdownCode;
  }

  // intentionally don't release _storeLock here until we have inserted the
  // promise
  std::lock_guard w(_waitPlanLock);
  return _waitPlan.emplace(raftIndex, futures::Promise<Result>())
      ->second.getFuture();
}

futures::Future<Result> ClusterInfo::waitForPlanVersion(uint64_t planVersion) {
  READ_LOCKER(readLocker, _planProt.lock);
  if (planVersion <= _planVersion) {
    return futures::makeFuture(Result());
  }

  if (_planSyncer == nullptr || _planSyncer->isStopping()) {
    return _syncerShutdownCode;
  }

  // intentionally don't release _storeLock here until we have inserted the
  // promise
  std::lock_guard w(_waitPlanVersionLock);
  return _waitPlanVersion.emplace(planVersion, futures::Promise<Result>())
      ->second.getFuture();
}

futures::Future<Result> ClusterInfo::fetchAndWaitForPlanVersion(
    network::Timeout timeout) const {
  // Save the applicationServer, not the ClusterInfo, in case of shutdown.
  return cluster::fetchPlanVersion(timeout).thenValue(
      [&clusterFeature = _clusterFeature](auto maybePlanVersion) {
        if (maybePlanVersion.ok()) {
          auto planVersion = maybePlanVersion.get();
          auto& clusterInfo = clusterFeature.clusterInfo();
          return clusterInfo.waitForPlanVersion(planVersion);
        } else {
          return futures::Future<Result>{maybePlanVersion.result()};
        }
      });
}

futures::Future<Result> ClusterInfo::fetchAndWaitForCurrentVersion(
    network::Timeout timeout) const {
  // Save the applicationServer, not the ClusterInfo, in case of shutdown.
  return cluster::fetchCurrentVersion(timeout).thenValue(
      [&clusterInfo = _clusterFeature.clusterInfo()](auto maybeCurrentVersion) {
        if (maybeCurrentVersion.ok()) {
          auto currentVersion = maybeCurrentVersion.get();
          return clusterInfo.waitForCurrentVersion(currentVersion);
        } else {
          return futures::Future<Result>{maybeCurrentVersion.result()};
        }
      });
}

// Debugging output no need for consistency across locks
VPackBuilder ClusterInfo::toVelocyPack() {
  VPackBuilder dump;
  {
    {
      VPackObjectBuilder c(&dump);
      {
        READ_LOCKER(readLocker, _planProt.lock);
        dump.add(VPackValue("plan"));
        {
          VPackObjectBuilder d(&dump);
          for (auto const& i : _plan) {
            dump.add(i.first, i.second->slice());
          }
        }
        dump.add(VPackValue("plannedCollections"));
        {
          VPackObjectBuilder d(&dump);
          for (auto const& c : _plannedCollections) {
            dump.add(VPackValue(c.first));
            VPackArrayBuilder cs(&dump);
            for (auto const& col : *c.second) {
              dump.add(VPackValue(col.first));
            }
          }
        }
        dump.add(VPackValue("shardToName"));
        {
          VPackObjectBuilder d(&dump);
          for (auto const& s : _shardToName) {
            dump.add(std::string{s.first}, VPackValue(s.second));
          }
        }
        dump.add(VPackValue("shardServers"));
        {
          VPackObjectBuilder d(&dump);
          for (auto const& s : _shardsToPlanServers) {
            dump.add(VPackValue(s.first));
            VPackArrayBuilder a(&dump);
            for (auto const& sv : *s.second) {
              dump.add(VPackValue(sv));
            }
          }
        }
        dump.add(VPackValue("shardToShardGroupLeader"));
        {
          VPackObjectBuilder d(&dump);
          for (auto const& s : _shardToShardGroupLeader) {
            dump.add(std::string{s.first}, VPackValue(s.second));
          }
        }
        dump.add(VPackValue("shardGroups"));
        {
          VPackObjectBuilder d(&dump);
          for (auto const& s : _shardGroups) {
            dump.add(VPackValue(s.first));
            {
              VPackArrayBuilder d2(&dump);
              for (auto const& ss : *s.second) {
                dump.add(VPackValue(ss));
              }
            }
          }
        }
        dump.add(VPackValue("shards"));
        {
          VPackObjectBuilder d(&dump);
          for (auto const& s : _shards) {
            dump.add(VPackValue(s.first));
            VPackArrayBuilder a(&dump);
            for (auto const& sh : *s.second) {
              dump.add(VPackValue(sh));
            }
          }
        }
      }
      {
        READ_LOCKER(readLocker, _currentProt.lock);
        dump.add(VPackValue("current"));
        {
          VPackObjectBuilder d(&dump);
          for (auto const& i : _current) {
            dump.add(i.first, i.second->slice());
          }
        }
        dump.add(VPackValue("shardIds"));
        {
          VPackObjectBuilder d(&dump);
          for (auto const& i : _shardsToCurrentServers) {
            dump.add(VPackValue(i.first));
            VPackArrayBuilder a(&dump);
            for (auto const& i : *i.second) {
              dump.add(VPackValue(i));
            }
          }
        }
      }
      {
        READ_LOCKER(readLocker, _dbServersProt.lock);
        dump.add(VPackValue("DBServers"));
        {
          VPackObjectBuilder d(&dump);
          for (auto const& dbs : _dbServers) {
            dump.add(dbs.first, VPackValue(dbs.second));
          }
        }
      }
      {
        READ_LOCKER(readLocker, _coordinatorsProt.lock);
        dump.add(VPackValue("coordinators"));
        {
          VPackObjectBuilder c(&dump);
          for (auto const& crdn : _coordinators) {
            dump.add(crdn.first, VPackValue(crdn.second));
          }
        }
      }
    }
  }
  return dump;
}

void ClusterInfo::triggerWaiting(
    AssocMultiMap<uint64_t, futures::Promise<Result>>& mm,
    uint64_t commitIndex) {
  auto* scheduler = SchedulerFeature::SCHEDULER;
  auto pit = mm.begin();
  while (pit != mm.end()) {
    if (pit->first > commitIndex) {
      break;
    }
    if (scheduler && !_server.isStopping()) {
      scheduler->queue(
          RequestLane::CLUSTER_INTERNAL,
          [pp = std::move(pit->second)]() mutable { pp.setValue(Result()); });
    } else {
      pit->second.setValue(Result(_syncerShutdownCode));
    }
    pit = mm.erase(pit);
  }
}

auto ClusterInfo::getReplicatedLogPlanSpecification(replication2::LogId id)
    const -> ResultT<
        std::shared_ptr<replication2::agency::LogPlanSpecification const>> {
  READ_LOCKER(readLocker, _planProt.lock);

  auto it = _replicatedLogs.find(id);
  if (it == std::end(_replicatedLogs)) {
    return Result::fmt(TRI_ERROR_REPLICATION_REPLICATED_LOG_NOT_FOUND, id);
  }

  TRI_ASSERT(it->second != nullptr);
  return it->second;
}

AnalyzerModificationTransaction::AnalyzerModificationTransaction(
    std::string_view database, ClusterInfo* ci, bool cleanup)
    : _clusterInfo(ci), _database(database), _cleanupTransaction(cleanup) {
  TRI_ASSERT(_clusterInfo);
}

AnalyzerModificationTransaction::~AnalyzerModificationTransaction() {
  try {
    abort();
  } catch (...) {
  }  // force no exceptions
  TRI_ASSERT(!_rollbackCounter && !_rollbackRevision);
}

int32_t AnalyzerModificationTransaction::getPendingCount() noexcept {
  return _pendingAnalyzerOperationsCount.load(std::memory_order_relaxed);
}

AnalyzersRevision::Revision AnalyzerModificationTransaction::buildingRevision()
    const noexcept {
  TRI_ASSERT(_buildingRevision !=
             AnalyzersRevision::LATEST);  // unstarted transation access
  return _buildingRevision;
}

Result AnalyzerModificationTransaction::start() {
  auto const endTime = TRI_microtime() + 5.0;  // arbitrary value.
  int32_t count =
      _pendingAnalyzerOperationsCount.load(std::memory_order_relaxed);
  // locking stage
  while (true) {
    // Do not let break out of cleanup mode.
    // Cleanup itself could start only from idle state.
    if (count < 0 || _cleanupTransaction) {
      count = 0;
    }
    if (_pendingAnalyzerOperationsCount.compare_exchange_weak(
            count, _cleanupTransaction ? -1 : count + 1,
            std::memory_order_acquire)) {
      break;
    }
    if (TRI_microtime() > endTime) {
      return Result(TRI_ERROR_CLUSTER_COULD_NOT_MODIFY_ANALYZERS_IN_PLAN,
                    "start modifying analyzer for database " + _database +
                        ": failed to acquire operation counter");
    }
  }
  _rollbackCounter = true;  // from now on we must release our counter

  if (_cleanupTransaction) {
    _buildingRevision =
        _clusterInfo->getAnalyzersRevision(_database, false)->getRevision();
    TRI_ASSERT(_clusterInfo->getAnalyzersRevision(_database, false)
                   ->getBuildingRevision() != _buildingRevision);
    return {};
  } else {
    auto res = _clusterInfo->startModifyingAnalyzerCoordinator(_database);
    _rollbackRevision = res.first.ok();
    _buildingRevision = res.second;
    return res.first;
  }
}

Result AnalyzerModificationTransaction::commit() {
  TRI_ASSERT(_rollbackCounter && (_rollbackRevision || _cleanupTransaction));
  auto res = _clusterInfo->finishModifyingAnalyzerCoordinator(
      _database, _cleanupTransaction);
  _rollbackRevision = res.fail() && !_cleanupTransaction;
  // if succesful revert mark our transaction as completed (otherwise postpone
  // it to abort call). for cleanup - always this attempt is completed (cleanup
  // should not waste much time). Will try next time
  if (res.ok() || _cleanupTransaction) {
    revertCounter();
  }
  return res;
}

Result AnalyzerModificationTransaction::abort() {
  if (!_rollbackCounter) {
    TRI_ASSERT(!_rollbackRevision);
    return Result();
  }
  Result res{};
  try {
    if (_rollbackRevision) {
      TRI_ASSERT(
          !_cleanupTransaction);  // cleanup transaction has nothing to rollback
      _rollbackRevision = false;  // ok, we tried. Even if failed -> recovery
                                  // job will do the rest
      res = _clusterInfo->finishModifyingAnalyzerCoordinator(_database, true);
    }
  } catch (...) {  // let`s be as safe as possible
    revertCounter();
    throw;
  }
  revertCounter();
  return res;
}

void AnalyzerModificationTransaction::revertCounter() {
  TRI_ASSERT(_rollbackCounter);
  if (_cleanupTransaction) {
    TRI_ASSERT(_pendingAnalyzerOperationsCount.load() == -1);
    _pendingAnalyzerOperationsCount = 0;
  } else {
    TRI_ASSERT(_pendingAnalyzerOperationsCount.load() > 0);
    _pendingAnalyzerOperationsCount.fetch_sub(1);
  }
  _rollbackCounter = false;
}

namespace {
template<typename T>
futures::Future<ResultT<T>> fetchNumberFromAgency(
    std::shared_ptr<cluster::paths::Path const> path,
    network::Timeout timeout) {
  VPackBuffer<uint8_t> trx;
  {
    VPackBuilder builder(trx);
    agency::envelope::into_builder(builder)
        .read()
        .key(path->str())
        .end()
        .done();
  }

  auto fAacResult =
      AsyncAgencyComm().sendReadTransaction(timeout, std::move(trx));

  auto fResult =
      std::move(fAacResult).thenValue([path = std::move(path)](auto&& result) {
        if (result.ok() && result.statusCode() == fuerte::StatusOK) {
          return ResultT<T>::success(
              result.slice().at(0).get(path->vec()).template getNumber<T>());
        } else {
          return ResultT<T>::error(result.asResult());
        }
      });

  return fResult;
}
}  // namespace

futures::Future<ResultT<uint64_t>> cluster::fetchPlanVersion(
    network::Timeout timeout) {
  using namespace std::chrono_literals;

  auto planVersionPath = cluster::paths::root()->arango()->plan()->version();

  return fetchNumberFromAgency<uint64_t>(
      std::static_pointer_cast<paths::Path const>(std::move(planVersionPath)),
      timeout);
}

futures::Future<ResultT<uint64_t>> cluster::fetchCurrentVersion(
    network::Timeout timeout) {
  using namespace std::chrono_literals;

  auto currentVersionPath =
      cluster::paths::root()->arango()->current()->version();

  return fetchNumberFromAgency<uint64_t>(
      std::static_pointer_cast<paths::Path const>(
          std::move(currentVersionPath)),
      timeout);
}<|MERGE_RESOLUTION|>--- conflicted
+++ resolved
@@ -5053,15 +5053,12 @@
        plan.get({"arango", "Plan", "Databases"})},
       {"Current/Views", AgencyValueOperationType::SET,
        VPackSlice::emptyObjectSlice()},
-<<<<<<< HEAD
       {"Current/CollectionGroups", AgencyValueOperationType::SET,
        VPackSlice::emptyObjectSlice()},
       {"Current/ReplicatedLogs", AgencyValueOperationType::SET,
        VPackSlice::emptyObjectSlice()},
-=======
       {"Plan/Analyzers", AgencyValueOperationType::SET,
        plan.get({"arango", "Plan", "Analyzers"})},
->>>>>>> d0a3b0e4
       {"Plan/Views", AgencyValueOperationType::SET,
        plan.get({"arango", "Plan", "Views"})},
       {"Current/Version", AgencySimpleOperationType::INCREMENT_OP},
