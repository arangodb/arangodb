////////////////////////////////////////////////////////////////////////////////
/// DISCLAIMER
///
/// Copyright 2014-2018 ArangoDB GmbH, Cologne, Germany
/// Copyright 2004-2014 triAGENS GmbH, Cologne, Germany
///
/// Licensed under the Apache License, Version 2.0 (the "License");
/// you may not use this file except in compliance with the License.
/// You may obtain a copy of the License at
///
///     http://www.apache.org/licenses/LICENSE-2.0
///
/// Unless required by applicable law or agreed to in writing, software
/// distributed under the License is distributed on an "AS IS" BASIS,
/// WITHOUT WARRANTIES OR CONDITIONS OF ANY KIND, either express or implied.
/// See the License for the specific language governing permissions and
/// limitations under the License.
///
/// Copyright holder is ArangoDB GmbH, Cologne, Germany
///
/// @author Max Neunhoeffer
/// @author Jan Steemann
////////////////////////////////////////////////////////////////////////////////

#include "ClusterInfo.h"

#include "Basics/ConditionLocker.h"
#include "Basics/Exceptions.h"
#include "Basics/MutexLocker.h"
#include "Basics/StringUtils.h"
#include "Basics/VelocyPackHelper.h"
#include "Basics/WriteLocker.h"
#include "Basics/hashes.h"
#include "Cluster/ClusterHelpers.h"
#include "Cluster/ServerState.h"
#include "Logger/Logger.h"
#include "Random/RandomGenerator.h"
#include "Rest/HttpResponse.h"
#include "RestServer/DatabaseFeature.h"
#include "StorageEngine/PhysicalCollection.h"
#include "Utils/Events.h"
#include "VocBase/LogicalCollection.h"
#include "VocBase/LogicalView.h"

#ifdef USE_ENTERPRISE
#include "Enterprise/VocBase/SmartVertexCollection.h"
#include "Enterprise/VocBase/VirtualCollection.h"
#endif

#include <velocypack/Builder.h>
#include <velocypack/Collection.h>
#include <velocypack/Iterator.h>
#include <velocypack/Slice.h>
#include <velocypack/velocypack-aliases.h>

namespace {

// identical code to RecursiveWriteLocker in vocbase.cpp except for type
template <typename T>
class RecursiveMutexLocker {
 public:
  RecursiveMutexLocker(T& mutex, std::atomic<std::thread::id>& owner,
                       arangodb::basics::LockerType type, bool acquire,
                       char const* file, int line)
      : _locker(&mutex, type, false, file, line), _owner(owner), _update(noop) {
    if (acquire) {
      lock();
    }
  }

  ~RecursiveMutexLocker() { unlock(); }

  bool isLocked() { return _locker.isLocked(); }

  void lock() {
    // recursive locking of the same instance is not yet supported (create a new
    // instance instead)
    TRI_ASSERT(_update != owned);

    if (std::this_thread::get_id() != _owner.load()) {  // not recursive
      _locker.lock();
      _owner.store(std::this_thread::get_id());
      _update = owned;
    }
  }

  void unlock() { _update(*this); }

 private:
  arangodb::basics::MutexLocker<T> _locker;
  std::atomic<std::thread::id>& _owner;
  void (*_update)(RecursiveMutexLocker& locker);

  static void noop(RecursiveMutexLocker&) {}
  static void owned(RecursiveMutexLocker& locker) {
    static std::thread::id unowned;
    locker._owner.store(unowned);
    locker._locker.unlock();
    locker._update = noop;
  }
};

#define NAME__(name, line) name##line
#define NAME_EXPANDER__(name, line) NAME__(name, line)
#define NAME(name) NAME_EXPANDER__(name, __LINE__)
#define RECURSIVE_MUTEX_LOCKER_NAMED(name, lock, owner, acquire)        \
  RecursiveMutexLocker<typename std::decay<decltype(lock)>::type> name( \
      lock, owner, arangodb::basics::LockerType::BLOCKING, acquire, __FILE__, __LINE__)
#define RECURSIVE_MUTEX_LOCKER(lock, owner) \
  RECURSIVE_MUTEX_LOCKER_NAMED(NAME(RecursiveLocker), lock, owner, true)

}  // namespace

#ifdef _WIN32
// turn off warnings about too long type name for debug symbols blabla in MSVC
// only...
#pragma warning(disable : 4503)
#endif

using namespace arangodb;

static std::unique_ptr<ClusterInfo> _instance;

////////////////////////////////////////////////////////////////////////////////
/// @brief a local helper to report errors and messages
////////////////////////////////////////////////////////////////////////////////

static inline int setErrormsg(int ourerrno, std::string& errorMsg) {
  errorMsg = TRI_errno_string(ourerrno);
  return ourerrno;
}

////////////////////////////////////////////////////////////////////////////////
/// @brief check whether the JSON returns an error
////////////////////////////////////////////////////////////////////////////////

static inline bool hasError(VPackSlice const& slice) {
  return arangodb::basics::VelocyPackHelper::getBooleanValue(slice, "error", false);
}

////////////////////////////////////////////////////////////////////////////////
/// @brief extract the error message from a JSON
////////////////////////////////////////////////////////////////////////////////

static std::string extractErrorMessage(std::string const& shardId, VPackSlice const& slice) {
  std::string msg = " shardID:" + shardId + ": ";

  // add error message text
  msg += arangodb::basics::VelocyPackHelper::getStringValue(slice,
                                                            "errorMessage", "");

  // add error number
  if (slice.hasKey(StaticStrings::ErrorNum)) {
    VPackSlice const errorNum = slice.get(StaticStrings::ErrorNum);
    if (errorNum.isNumber()) {
      msg += " (errNum=" +
             arangodb::basics::StringUtils::itoa(errorNum.getNumericValue<uint32_t>()) +
             ")";
    }
  }

  return msg;
}

////////////////////////////////////////////////////////////////////////////////
/// @brief creates an empty collection info object
////////////////////////////////////////////////////////////////////////////////

CollectionInfoCurrent::CollectionInfoCurrent(uint64_t currentVersion)
    : _currentVersion(currentVersion) {}

////////////////////////////////////////////////////////////////////////////////
/// @brief destroys a collection info object
////////////////////////////////////////////////////////////////////////////////

CollectionInfoCurrent::~CollectionInfoCurrent() {}

////////////////////////////////////////////////////////////////////////////////
/// @brief create the clusterinfo instance
////////////////////////////////////////////////////////////////////////////////

void ClusterInfo::createInstance(AgencyCallbackRegistry* agencyCallbackRegistry) {
  _instance.reset(new ClusterInfo(agencyCallbackRegistry));
}

////////////////////////////////////////////////////////////////////////////////
/// @brief returns an instance of the cluster info class
////////////////////////////////////////////////////////////////////////////////

ClusterInfo* ClusterInfo::instance() { return _instance.get(); }

////////////////////////////////////////////////////////////////////////////////
/// @brief creates a cluster info object
////////////////////////////////////////////////////////////////////////////////

ClusterInfo::ClusterInfo(AgencyCallbackRegistry* agencyCallbackRegistry)
    : _agency(),
      _agencyCallbackRegistry(agencyCallbackRegistry),
      _planVersion(0),
      _currentVersion(0),
      _planLoader(std::thread::id()),
      _uniqid() {
  _uniqid._currentValue = 1ULL;
  _uniqid._upperValue = 0ULL;

  // Actual loading into caches is postponed until necessary
}

////////////////////////////////////////////////////////////////////////////////
/// @brief destroys a cluster info object
////////////////////////////////////////////////////////////////////////////////

ClusterInfo::~ClusterInfo() {}

////////////////////////////////////////////////////////////////////////////////
/// @brief cleanup method which frees cluster-internal shared ptrs on shutdown
////////////////////////////////////////////////////////////////////////////////

void ClusterInfo::cleanup() {
  ClusterInfo* theInstance = instance();
  if (theInstance == nullptr) {
    return;
  }

  MUTEX_LOCKER(mutexLocker, theInstance->_planProt.mutex);

  TRI_ASSERT(theInstance->_newPlannedViews.empty());  // only non-empty during loadPlan()
  theInstance->_plannedViews.clear();
  theInstance->_plannedCollections.clear();
  theInstance->_shards.clear();
  theInstance->_shardKeys.clear();
  theInstance->_shardIds.clear();
  theInstance->_currentCollections.clear();
}

////////////////////////////////////////////////////////////////////////////////
/// @brief increase the uniqid value. if it exceeds the upper bound, fetch a
/// new upper bound value from the agency
////////////////////////////////////////////////////////////////////////////////

uint64_t ClusterInfo::uniqid(uint64_t count) {
  while (true) {
    uint64_t oldValue;
    {
      // The quick path, we have enough in our private reserve:
      MUTEX_LOCKER(mutexLocker, _idLock);

      if (_uniqid._currentValue + count - 1 <= _uniqid._upperValue) {
        uint64_t result = _uniqid._currentValue;
        _uniqid._currentValue += count;

        return result;
      }
      oldValue = _uniqid._currentValue;
    }

    // We need to fetch from the agency

    uint64_t fetch = count;

    if (fetch < MinIdsPerBatch) {
      fetch = MinIdsPerBatch;
    }

    uint64_t result = _agency.uniqid(fetch, 0.0);

    {
      MUTEX_LOCKER(mutexLocker, _idLock);

      if (oldValue == _uniqid._currentValue) {
        _uniqid._currentValue = result + count;
        _uniqid._upperValue = result + fetch - 1;

        return result;
      }
      // If we get here, somebody else tried succeeded in doing the same,
      // so we just try again.
    }
  }
}

////////////////////////////////////////////////////////////////////////////////
/// @brief flush the caches (used for testing)
////////////////////////////////////////////////////////////////////////////////

void ClusterInfo::flush() {
  loadServers();
  loadCurrentDBServers();
  loadCurrentCoordinators();
  loadCurrentMappings();
  loadPlan();
  loadCurrent();
}

////////////////////////////////////////////////////////////////////////////////
/// @brief ask whether a cluster database exists
////////////////////////////////////////////////////////////////////////////////

bool ClusterInfo::doesDatabaseExist(DatabaseID const& databaseID, bool reload) {
  int tries = 0;

  if (reload || !_planProt.isValid || !_currentProt.isValid || !_DBServersProt.isValid) {
    loadPlan();
    loadCurrent();
    loadCurrentDBServers();
    ++tries;  // no need to reload if the database is not found
  }

  // From now on we know that all data has been valid once, so no need
  // to check the isValid flags again under the lock.

  while (true) {
    {
      size_t expectedSize;
      {
        READ_LOCKER(readLocker, _DBServersProt.lock);
        expectedSize = _DBServers.size();
      }

      // look up database by name:

      READ_LOCKER(readLocker, _planProt.lock);
      // _plannedDatabases is a map-type<DatabaseID, VPackSlice>
      auto it = _plannedDatabases.find(databaseID);

      if (it != _plannedDatabases.end()) {
        // found the database in Plan
        READ_LOCKER(readLocker, _currentProt.lock);
        // _currentDatabases is
        //     a map-type<DatabaseID, a map-type<ServerID, VPackSlice>>
        auto it2 = _currentDatabases.find(databaseID);

        if (it2 != _currentDatabases.end()) {
          // found the database in Current

          return ((*it2).second.size() >= expectedSize);
        }
      }
    }

    if (++tries >= 2) {
      break;
    }

    loadPlan();
    loadCurrent();
    loadCurrentDBServers();
  }

  return false;
}

////////////////////////////////////////////////////////////////////////////////
/// @brief get list of databases in the cluster
////////////////////////////////////////////////////////////////////////////////

std::vector<DatabaseID> ClusterInfo::databases(bool reload) {
  std::vector<DatabaseID> result;

  if (_clusterId.empty()) {
    loadClusterId();
  }

  if (reload || !_planProt.isValid || !_currentProt.isValid || !_DBServersProt.isValid) {
    loadPlan();
    loadCurrent();
    loadCurrentDBServers();
  }

  // From now on we know that all data has been valid once, so no need
  // to check the isValid flags again under the lock.

  size_t expectedSize;
  {
    READ_LOCKER(readLocker, _DBServersProt.lock);
    expectedSize = _DBServers.size();
  }

  {
    READ_LOCKER(readLockerPlanned, _planProt.lock);
    READ_LOCKER(readLockerCurrent, _currentProt.lock);
    // _plannedDatabases is a map-type<DatabaseID, VPackSlice>
    auto it = _plannedDatabases.begin();

    while (it != _plannedDatabases.end()) {
      // _currentDatabases is:
      //   a map-type<DatabaseID, a map-type<ServerID, VPackSlice>>
      auto it2 = _currentDatabases.find((*it).first);

      if (it2 != _currentDatabases.end()) {
        if ((*it2).second.size() >= expectedSize) {
          result.push_back((*it).first);
        }
      }

      ++it;
    }
  }
  return result;
}

/// @brief Load cluster ID
void ClusterInfo::loadClusterId() {
  // Contact agency for /<prefix>/Cluster
  AgencyCommResult result = _agency.getValues("Cluster");

  // Parse
  if (result.successful()) {
    VPackSlice slice = result.slice()[0].get(
        std::vector<std::string>({AgencyCommManager::path(), "Cluster"}));
    if (slice.isString()) {
      _clusterId = slice.copyString();
    }
  }
}

////////////////////////////////////////////////////////////////////////////////
/// @brief (re-)load the information about our plan
/// Usually one does not have to call this directly.
////////////////////////////////////////////////////////////////////////////////
//
static std::string const prefixPlan = "Plan";

void ClusterInfo::loadPlan() {
  DatabaseFeature* databaseFeature =
      application_features::ApplicationServer::getFeature<DatabaseFeature>(
          "Database");
  ++_planProt.wantedVersion;  // Indicate that after *NOW* somebody has to
                              // reread from the agency!
  MUTEX_LOCKER(mutexLocker, _planProt.mutex);  // only one may work at a time

  // For ArangoSearch views we need to get access to immediately created views
  // in order to allow links to be created correctly.
  // For the scenario above, we track such views in '_newPlannedViews' member
  // which is supposed to be empty before and after 'ClusterInfo::loadPlan()'
  // execution. In addition, we do the following "trick" to provide access to
  // '_newPlannedViews' from outside 'ClusterInfo': in case if
  // 'ClusterInfo::getView' has been called from within 'ClusterInfo::loadPlan',
  // we redirect caller to search view in
  // '_newPlannedViews' member instead of '_plannedViews'

  // set plan loader
  TRI_ASSERT(_newPlannedViews.empty());
  _planLoader = std::this_thread::get_id();

  // ensure we'll eventually reset plan loader
  auto resetLoader = scopeGuard([this]() {
    _planLoader = std::thread::id();
    _newPlannedViews.clear();
  });

  uint64_t storedVersion = _planProt.wantedVersion;  // this is the version
                                                     // we will set in the end

  LOG_TOPIC(TRACE, Logger::CLUSTER) << "loadPlan: wantedVersion=" << storedVersion
                                    << ", doneVersion=" << _planProt.doneVersion;
  if (_planProt.doneVersion == storedVersion) {
    // Somebody else did, what we intended to do, so just return
    return;
  }

  // Now contact the agency:
  AgencyCommResult result = _agency.getValues(prefixPlan);

  if (result.successful()) {
    VPackSlice slice = result.slice()[0].get(
        std::vector<std::string>({AgencyCommManager::path(), "Plan"}));
    auto planBuilder = std::make_shared<VPackBuilder>();
    planBuilder->add(slice);

    VPackSlice planSlice = planBuilder->slice();

    if (planSlice.isObject()) {
      uint64_t newPlanVersion = 0;
      VPackSlice planVersionSlice = planSlice.get("Version");
      if (planVersionSlice.isNumber()) {
        try {
          newPlanVersion = planVersionSlice.getNumber<uint64_t>();
        } catch (...) {
        }
      }
      LOG_TOPIC(TRACE, Logger::CLUSTER) << "loadPlan: newPlanVersion=" << newPlanVersion;
      if (newPlanVersion == 0) {
        LOG_TOPIC(WARN, Logger::CLUSTER) << "Attention: /arango/Plan/Version "
                                            "in the agency is not set or not "
                                            "a positive number.";
      }
      {
        READ_LOCKER(guard, _planProt.lock);
        if (_planProt.isValid && newPlanVersion <= _planVersion) {
          LOG_TOPIC(DEBUG, Logger::CLUSTER)
              << "We already know this or a later version, do not update. "
              << "newPlanVersion=" << newPlanVersion << " _planVersion=" << _planVersion;
          return;
        }
      }
      decltype(_plannedDatabases) newDatabases;
      decltype(_plannedCollections) newCollections;  // map<string /*database id*/
                                                     //    ,map<string /*collection id*/
                                                     //        ,shared_ptr<LogicalCollection>
                                                     //        >
                                                     //    >
      decltype(_shards) newShards;
      decltype(_shardServers) newShardServers;
      decltype(_shardKeys) newShardKeys;

      bool swapDatabases = false;
      bool swapCollections = false;
      bool swapViews = false;

      VPackSlice databasesSlice;
      databasesSlice = planSlice.get("Databases");
      if (databasesSlice.isObject()) {
        std::string name;
        for (auto const& database : VPackObjectIterator(databasesSlice)) {
          try {
            name = database.key.copyString();
          } catch (arangodb::velocypack::Exception const& e) {
            LOG_TOPIC(ERR, Logger::AGENCY)
                << "Failed to get database name from json, error '" << e.what()
                << "'. VelocyPack: " << database.key.toJson();
            throw;
          }

          newDatabases.insert(std::make_pair(name, database.value));
        }
        swapDatabases = true;
      }

      // Ensure views are being created BEFORE collections to allow
      // links find them
      // Immediate children of "Views" are database names, then ids
      // of views, then one JSON object with the description:

      // "Plan":{"Views": {
      //  "_system": {
      //    "654321": {
      //      "id": "654321",
      //      "name": "v",
      //      "collections": [
      //        <list of cluster-wide collection IDs of linked collections>
      //      ]
      //    },...
      //  },...
      //  }}

      // Now the same for views:
      databasesSlice = planSlice.get("Views");  // format above
      if (databasesSlice.isObject()) {
        swapViews = true;  // mark for swap even if no databases present to
                           // ensure dangling datasources are removed

        for (auto const& databasePairSlice : VPackObjectIterator(databasesSlice)) {
          VPackSlice const& viewsSlice = databasePairSlice.value;

          if (!viewsSlice.isObject()) {
            LOG_TOPIC(INFO, Logger::AGENCY)
                << "Views in the plan is not a valid json object."
                   " Views will be ignored for now and the invalid information"
                   " will be repaired. VelocyPack: "
                << viewsSlice.toJson();
            continue;
          }

          std::string const databaseName = databasePairSlice.key.copyString();
          TRI_vocbase_t* vocbase = databaseFeature->lookupDatabase(databaseName);

          if (vocbase == nullptr) {
            // No database with this name found.
            // We have an invalid state here.
            LOG_TOPIC(WARN, Logger::AGENCY)
                << "No database '" << databaseName
                << "' found,"
                   " corresponding view will be ignored for now and the "
                   "invalid information"
                   " will be repaired. VelocyPack: "
                << viewsSlice.toJson();
            continue;
          }

          for (auto const& viewPairSlice : VPackObjectIterator(viewsSlice)) {
            VPackSlice const& viewSlice = viewPairSlice.value;
            if (!viewSlice.isObject()) {
              LOG_TOPIC(INFO, Logger::AGENCY)
                  << "View entry is not a valid json object."
                     " The view will be ignored for now and the invalid "
                     "information"
                     " will be repaired. VelocyPack: "
                  << viewSlice.toJson();

              continue;
            }

            std::string const viewId = viewPairSlice.key.copyString();

            try {
              LogicalView::ptr view;
              auto res = LogicalView::instantiate(view, *vocbase, viewPairSlice.value,
                                                  newPlanVersion);

              if (!res.ok() || !view) {
                LOG_TOPIC(ERR, Logger::AGENCY)
                    << "Failed to create view '" << viewId
                    << "'. The view will be ignored for now and the invalid "
                       "information "
                       "will be repaired. VelocyPack: "
                    << viewSlice.toJson();

                continue;
              }

              auto& views = _newPlannedViews[databaseName];

              // register with guid/id/name
              views.reserve(views.size() + 3);
              views[viewId] = view;
              views[view->name()] = view;
              views[view->guid()] = view;
            } catch (std::exception const& ex) {
              // The Plan contains invalid view information.
              // This should not happen in healthy situations.
              // If it happens in unhealthy situations the
              // cluster should not fail.
              LOG_TOPIC(ERR, Logger::AGENCY)
                  << "Failed to load information for view '" << viewId
                  << "': " << ex.what()
                  << ". invalid information in Plan. The "
                     "view  will be ignored for now and the invalid "
                     "information "
                     "will be repaired. VelocyPack: "
                  << viewSlice.toJson();

              TRI_ASSERT(false);
            } catch (...) {
              // The Plan contains invalid view information.
              // This should not happen in healthy situations.
              // If it happens in unhealthy situations the
              // cluster should not fail.
              LOG_TOPIC(ERR, Logger::AGENCY)
                  << "Failed to load information for view '" << viewId
                  << ". invalid information in Plan. The view will "
                     "be ignored for now and the invalid information will "
                     "be repaired. VelocyPack: "
                  << viewSlice.toJson();

              TRI_ASSERT(false);
            }
          }
        }
      }

      // Immediate children of "Collections" are database names, then ids
      // of collections, then one JSON object with the description:

      // "Plan":{"Collections": {
      //  "_system": {
      //    "3010001": {
      //      "deleted": false,
      //      DO_COMPACT: true,
      //      "id": "3010001",
      //      INDEX_BUCKETS: 8,
      //      "indexes": [
      //        {
      //          "fields": [
      //            "_key"
      //          ],
      //          "id": "0",
      //          "sparse": false,
      //          "type": "primary",
      //          "unique": true
      //        }
      //      ],
      //      "isSmart": false,
      //      "isSystem": true,
      //      "isVolatile": false,
      //      JOURNAL_SIZE: 1048576,
      //      "keyOptions": {
      //        "allowUserKeys": true,
      //        "lastValue": 0,
      //        "type": "traditional"
      //      },
      //      "name": "_graphs",
      //      "numberOfSh ards": 1,
      //      "path": "",
      //      "replicationFactor": 2,
      //      "shardKeys": [
      //        "_key"
      //      ],
      //      "shards": {
      //        "s3010002": [
      //          "PRMR-bf44d6fe-e31c-4b09-a9bf-e2df6c627999",
      //          "PRMR-11a29830-5aca-454b-a2c3-dac3a08baca1"
      //        ]
      //      },
      //      "status": 3,
      //      "statusString": "loaded",
      //      "type": 2,
      //      StaticStrings::WaitForSyncString: false
      //    },...
      //  },...
      // }}

      databasesSlice = planSlice.get("Collections");  // format above
      if (databasesSlice.isObject()) {
        swapCollections = true;  // mark for swap even if no databases present
                                 // to ensure dangling datasources are removed

        bool const isCoordinator = ServerState::instance()->isCoordinator();

        for (auto const& databasePairSlice : VPackObjectIterator(databasesSlice)) {
          VPackSlice const& collectionsSlice = databasePairSlice.value;

          if (!collectionsSlice.isObject()) {
            LOG_TOPIC(INFO, Logger::AGENCY)
                << "Collections in the plan is not a valid json object."
                   " Collections will be ignored for now and the invalid "
                   "information"
                   " will be repaired. VelocyPack: "
                << collectionsSlice.toJson();
            continue;
          }

          DatabaseCollections databaseCollections;
          std::string const databaseName = databasePairSlice.key.copyString();
          TRI_vocbase_t* vocbase = databaseFeature->lookupDatabase(databaseName);

          if (vocbase == nullptr) {
            // No database with this name found.
            // We have an invalid state here.
            LOG_TOPIC(WARN, Logger::AGENCY)
                << "No database '" << databaseName
                << "' found,"
                   " corresponding collection will be ignored for now and the "
                   "invalid information"
                   " will be repaired. VelocyPack: "
                << collectionsSlice.toJson();
            continue;
          }

          for (auto const& collectionPairSlice : VPackObjectIterator(collectionsSlice)) {
            VPackSlice const& collectionSlice = collectionPairSlice.value;
            if (!collectionSlice.isObject()) {
              LOG_TOPIC(WARN, Logger::AGENCY)
                  << "Collection entry is not a valid json object."
                     " The collection will be ignored for now and the invalid "
                     "information"
                     " will be repaired. VelocyPack: "
                  << collectionSlice.toJson();
              continue;
            }

            std::string const collectionId = collectionPairSlice.key.copyString();

            try {
              std::shared_ptr<LogicalCollection> newCollection;

#if defined(USE_ENTERPRISE)
              VPackSlice isSmart = collectionSlice.get(StaticStrings::IsSmart);

              if (isSmart.isTrue()) {
                auto type = collectionSlice.get(arangodb::StaticStrings::DataSourceType);

                if (type.isInteger() && type.getUInt() == TRI_COL_TYPE_EDGE) {
                  newCollection =
                      std::make_shared<VirtualSmartEdgeCollection>(*vocbase, collectionSlice,
                                                                   newPlanVersion);
                } else {
                  newCollection =
                      std::make_shared<SmartVertexCollection>(*vocbase, collectionSlice,
                                                              newPlanVersion);
                }
              } else
#endif
              {
                newCollection =
                    std::make_shared<LogicalCollection>(*vocbase, collectionSlice,
                                                        true, newPlanVersion);
              }

              auto& collectionName = newCollection->name();

              if (isCoordinator) {
                // copying over index estimates from the old version of the
                // collection into the new one
                LOG_TOPIC(TRACE, Logger::CLUSTER) << "copying index estimates";
                // it is effectively safe to access _plannedCollections in
                // read-only mode here, as the only places that modify
                // _plannedCollections are the shutdown and this function
                // itself, which is protected by a mutex
                auto it = _plannedCollections.find(databaseName);
                if (it != _plannedCollections.end()) {
                  auto it2 = (*it).second.find(collectionId);
                  if (it2 != (*it).second.end()) {
                    try {
                      auto estimates = (*it2).second->clusterIndexEstimates(false);
                      if (!estimates.empty()) {
                        // already have an estimate... now copy it over
                        newCollection->clusterIndexEstimates(std::move(estimates));
                      }
                    } catch (...) {
                      // this may fail during unit tests, when mocks are used
                    }
                  }
                }
              }
              // register with name as well as with id:
              databaseCollections.emplace(std::make_pair(collectionName, newCollection));
              databaseCollections.emplace(std::make_pair(collectionId, newCollection));

              auto shardKeys =
                  std::make_shared<std::vector<std::string>>(newCollection->shardKeys());
              newShardKeys.insert(make_pair(collectionId, shardKeys));

              auto shardIDs = newCollection->shardIds();
              auto shards = std::make_shared<std::vector<std::string>>();
              for (auto const& p : *shardIDs) {
                shards->push_back(p.first);
                newShardServers.emplace(p.first, p.second);
              }
              // Sort by the number in the shard ID ("s0000001" for example):
              std::sort(shards->begin(), shards->end(),
                        [](std::string const& a, std::string const& b) -> bool {
                          return std::strtol(a.c_str() + 1, nullptr, 10) <
                                 std::strtol(b.c_str() + 1, nullptr, 10);
                        });
              newShards.emplace(std::make_pair(collectionId, shards));

            } catch (std::exception const& ex) {
              // The plan contains invalid collection information.
              // This should not happen in healthy situations.
              // If it happens in unhealthy situations the
              // cluster should not fail.
              LOG_TOPIC(ERR, Logger::AGENCY)
                  << "Failed to load information for collection '"
                  << collectionId << "': " << ex.what()
                  << ". invalid information in plan. The "
                     "collection will be ignored for now and the invalid "
                     "information"
                     "will be repaired. VelocyPack: "
                  << collectionSlice.toJson();

              TRI_ASSERT(false);
              continue;
            } catch (...) {
              // The plan contains invalid collection information.
              // This should not happen in healthy situations.
              // If it happens in unhealthy situations the
              // cluster should not fail.
              LOG_TOPIC(ERR, Logger::AGENCY)
                  << "Failed to load information for collection '" << collectionId
                  << ". invalid information in plan. The collection will "
                     "be ignored for now and the invalid information will "
                     "be repaired. VelocyPack: "
                  << collectionSlice.toJson();

              TRI_ASSERT(false);
              continue;
            }
          }

          newCollections.emplace(std::make_pair(databaseName, databaseCollections));
        }
      }

      WRITE_LOCKER(writeLocker, _planProt.lock);
      _plan = planBuilder;
      _planVersion = newPlanVersion;
      if (swapDatabases) {
        _plannedDatabases.swap(newDatabases);
      }
      if (swapCollections) {
        _plannedCollections.swap(newCollections);
        _shards.swap(newShards);
        _shardKeys.swap(newShardKeys);
        _shardServers.swap(newShardServers);
      }
      if (swapViews) {
        _plannedViews.swap(_newPlannedViews);
      }
      _planProt.doneVersion = storedVersion;
      _planProt.isValid = true;
    } else {
      LOG_TOPIC(ERR, Logger::CLUSTER) << "\"Plan\" is not an object in agency";
    }
    return;
  }

  LOG_TOPIC(DEBUG, Logger::CLUSTER)
      << "Error while loading " << prefixPlan
      << " httpCode: " << result.httpCode() << " errorCode: " << result.errorCode()
      << " errorMessage: " << result.errorMessage() << " body: " << result.body();
}

////////////////////////////////////////////////////////////////////////////////
/// @brief (re-)load the information about current databases
/// Usually one does not have to call this directly.
////////////////////////////////////////////////////////////////////////////////

static std::string const prefixCurrent = "Current";

void ClusterInfo::loadCurrent() {
  ++_currentProt.wantedVersion;  // Indicate that after *NOW* somebody has to
                                 // reread from the agency!
  MUTEX_LOCKER(mutexLocker, _currentProt.mutex);  // only one may work at a time
  uint64_t storedVersion = _currentProt.wantedVersion;  // this is the version
  // we will set at the end
  if (_currentProt.doneVersion == storedVersion) {
    // Somebody else did, what we intended to do, so just return
    return;
  }

  // Now contact the agency:
  AgencyCommResult result = _agency.getValues(prefixCurrent);

  if (result.successful()) {
    velocypack::Slice slice = result.slice()[0].get(
        std::vector<std::string>({AgencyCommManager::path(), "Current"}));

    auto currentBuilder = std::make_shared<VPackBuilder>();
    currentBuilder->add(slice);

    VPackSlice currentSlice = currentBuilder->slice();

    if (currentSlice.isObject()) {
      uint64_t newCurrentVersion = 0;
      VPackSlice currentVersionSlice = currentSlice.get("Version");
      if (currentVersionSlice.isNumber()) {
        try {
          newCurrentVersion = currentVersionSlice.getNumber<uint64_t>();
        } catch (...) {
        }
      }
      if (newCurrentVersion == 0) {
        LOG_TOPIC(WARN, Logger::CLUSTER)
            << "Attention: /arango/Current/Version in the agency is not set or "
               "not a positive number.";
      }
      {
        READ_LOCKER(guard, _currentProt.lock);
        if (_currentProt.isValid && newCurrentVersion <= _currentVersion) {
          LOG_TOPIC(DEBUG, Logger::CLUSTER)
              << "We already know this or a later version, do not update. "
              << "newCurrentVersion=" << newCurrentVersion
              << " _currentVersion=" << _currentVersion;
          return;
        }
      }

      decltype(_currentDatabases) newDatabases;
      decltype(_currentCollections) newCollections;
      decltype(_shardIds) newShardIds;

      bool swapDatabases = false;
      bool swapCollections = false;

      VPackSlice databasesSlice = currentSlice.get("Databases");
      if (databasesSlice.isObject()) {
        for (auto const& databaseSlicePair : VPackObjectIterator(databasesSlice)) {
          std::string const database = databaseSlicePair.key.copyString();

          if (!databaseSlicePair.value.isObject()) {
            continue;
          }

          std::unordered_map<ServerID, VPackSlice> serverList;
          for (auto const& serverSlicePair :
               VPackObjectIterator(databaseSlicePair.value)) {
            serverList.insert(std::make_pair(serverSlicePair.key.copyString(),
                                             serverSlicePair.value));
          }

          newDatabases.insert(std::make_pair(database, serverList));
        }
        swapDatabases = true;
      }

      databasesSlice = currentSlice.get("Collections");
      if (databasesSlice.isObject()) {
        for (auto const& databaseSlice : VPackObjectIterator(databasesSlice)) {
          std::string const databaseName = databaseSlice.key.copyString();

          DatabaseCollectionsCurrent databaseCollections;
          for (auto const& collectionSlice : VPackObjectIterator(databaseSlice.value)) {
            std::string const collectionName = collectionSlice.key.copyString();

            auto collectionDataCurrent =
                std::make_shared<CollectionInfoCurrent>(newCurrentVersion);
            for (auto const& shardSlice : VPackObjectIterator(collectionSlice.value)) {
              std::string const shardID = shardSlice.key.copyString();
              collectionDataCurrent->add(shardID, shardSlice.value);

              // Note that we have only inserted the CollectionInfoCurrent under
              // the collection ID and not under the name! It is not possible
              // to query the current collection info by name. This is because
              // the correct place to hold the current name is in the plan.
              // Thus: Look there and get the collection ID from there. Then
              // ask about the current collection info.

              // Now take note of this shard and its responsible server:
              auto servers = std::make_shared<std::vector<ServerID>>(
                  collectionDataCurrent->servers(shardID));
              newShardIds.insert(make_pair(shardID, servers));
            }
            databaseCollections.insert(std::make_pair(collectionName, collectionDataCurrent));
          }
          newCollections.emplace(std::make_pair(databaseName, databaseCollections));
        }
        swapCollections = true;
      }

      // Now set the new value:
      WRITE_LOCKER(writeLocker, _currentProt.lock);
      _current = currentBuilder;
      _currentVersion = newCurrentVersion;
      if (swapDatabases) {
        _currentDatabases.swap(newDatabases);
      }
      if (swapCollections) {
        LOG_TOPIC(TRACE, Logger::CLUSTER)
            << "Have loaded new collections current cache!";
        _currentCollections.swap(newCollections);
        _shardIds.swap(newShardIds);
      }
      _currentProt.doneVersion = storedVersion;
      _currentProt.isValid = true;
    } else {
      LOG_TOPIC(ERR, Logger::CLUSTER) << "Current is not an object!";
    }

    return;
  }

  LOG_TOPIC(DEBUG, Logger::CLUSTER)
      << "Error while loading " << prefixCurrent
      << " httpCode: " << result.httpCode() << " errorCode: " << result.errorCode()
      << " errorMessage: " << result.errorMessage() << " body: " << result.body();
}

/// @brief ask about a collection
/// If it is not found in the cache, the cache is reloaded once
/// if the collection is not found afterwards, this method will throw an
/// exception

std::shared_ptr<LogicalCollection> ClusterInfo::getCollection(DatabaseID const& databaseID,
                                                              CollectionID const& collectionID) {
  auto c = getCollectionNT(databaseID, collectionID);
  if (c == nullptr) {
    THROW_ARANGO_EXCEPTION_MESSAGE(TRI_ERROR_ARANGO_DATA_SOURCE_NOT_FOUND,
                                   getCollectionNotFoundMsg(collectionID, databaseID));
  } else {
    return c;
  }
}

std::shared_ptr<LogicalCollection> ClusterInfo::getCollectionNT(DatabaseID const& databaseID,
                                                                CollectionID const& collectionID) {
  int tries = 0;

  if (!_planProt.isValid) {
    loadPlan();
    ++tries;
  }

  while (true) {  // left by break
    {
      READ_LOCKER(readLocker, _planProt.lock);
      // look up database by id
      AllCollections::const_iterator it = _plannedCollections.find(databaseID);

      if (it != _plannedCollections.end()) {
        // look up collection by id (or by name)
        DatabaseCollections::const_iterator it2 = (*it).second.find(collectionID);

        if (it2 != (*it).second.end()) {
          return (*it2).second;
        }
      }
    }
    if (++tries >= 2) {
      break;
    }

    // must load collections outside the lock
    loadPlan();
  }
  return nullptr;
}

std::string ClusterInfo::getCollectionNotFoundMsg(DatabaseID const& databaseID,
                                                  CollectionID const& collectionID) {
  return "Collection not found: " + collectionID + " in database " + databaseID;
}

////////////////////////////////////////////////////////////////////////////////
/// @brief ask about all collections
////////////////////////////////////////////////////////////////////////////////

std::vector<std::shared_ptr<LogicalCollection>> const ClusterInfo::getCollections(DatabaseID const& databaseID) {
  std::vector<std::shared_ptr<LogicalCollection>> result;

  // always reload
  loadPlan();

  READ_LOCKER(readLocker, _planProt.lock);
  // look up database by id
  AllCollections::const_iterator it = _plannedCollections.find(databaseID);

  if (it == _plannedCollections.end()) {
    return result;
  }

  // iterate over all collections
  DatabaseCollections::const_iterator it2 = (*it).second.begin();
  while (it2 != (*it).second.end()) {
    char c = (*it2).first[0];

    if (c < '0' || c > '9') {
      // skip collections indexed by id
      result.push_back((*it2).second);
    }

    ++it2;
  }

  return result;
}

////////////////////////////////////////////////////////////////////////////////
/// @brief ask about a collection in current. This returns information about
/// all shards in the collection.
/// If it is not found in the cache, the cache is reloaded once.
////////////////////////////////////////////////////////////////////////////////

std::shared_ptr<CollectionInfoCurrent> ClusterInfo::getCollectionCurrent(
    DatabaseID const& databaseID, CollectionID const& collectionID) {
  int tries = 0;

  if (!_currentProt.isValid) {
    loadCurrent();
    ++tries;
  }

  while (true) {
    {
      READ_LOCKER(readLocker, _currentProt.lock);
      // look up database by id
      AllCollectionsCurrent::const_iterator it = _currentCollections.find(databaseID);

      if (it != _currentCollections.end()) {
        // look up collection by id
        DatabaseCollectionsCurrent::const_iterator it2 = (*it).second.find(collectionID);

        if (it2 != (*it).second.end()) {
          return (*it2).second;
        }
      }
    }

    if (++tries >= 2) {
      break;
    }

    // must load collections outside the lock
    loadCurrent();
  }

  return std::make_shared<CollectionInfoCurrent>(0);
}

//////////////////////////////////////////////////////////////////////////////
/// @brief ask about a view
/// If it is not found in the cache, the cache is reloaded once. The second
/// argument can be a view ID or a view name (both cluster-wide).
//////////////////////////////////////////////////////////////////////////////

std::shared_ptr<LogicalView> ClusterInfo::getView(DatabaseID const& databaseID,
                                                  ViewID const& viewID) {
  if (viewID.empty()) {
    return nullptr;
  }

  auto lookupView = [](AllViews const& dbs, DatabaseID const& databaseID,
                       ViewID const& viewID) noexcept->std::shared_ptr<LogicalView> {
    // look up database by id
    auto const db = dbs.find(databaseID);

    if (db != dbs.end()) {
      // look up view by id (or by name)
      auto& views = db->second;
      auto const view = views.find(viewID);

      if (view != views.end()) {
        return view->second;
      }
    }

    return nullptr;
  };

  if (std::this_thread::get_id() == _planLoader) {
    // we're loading plan, lookup inside immediately created planned views
    // already protected by _planProt.mutex, don't need to lock there
    return lookupView(_newPlannedViews, databaseID, viewID);
  }

  int tries = 0;

  if (!_planProt.isValid) {
    loadPlan();
    ++tries;
  }

  while (true) {  // left by break
    {
      READ_LOCKER(readLocker, _planProt.lock);
      auto const view = lookupView(_plannedViews, databaseID, viewID);

      if (view) {
        return view;
      }
    }
    if (++tries >= 2) {
      break;
    }

    // must load plan outside the lock
    loadPlan();
  }

  LOG_TOPIC(DEBUG, Logger::CLUSTER)
      << "View not found: '" << viewID << "' in database '" << databaseID << "'";

  return nullptr;
}

//////////////////////////////////////////////////////////////////////////////
/// @brief ask about all views of a database
//////////////////////////////////////////////////////////////////////////////

std::vector<std::shared_ptr<LogicalView>> const ClusterInfo::getViews(DatabaseID const& databaseID) {
  std::vector<std::shared_ptr<LogicalView>> result;

  // always reload
  loadPlan();

  READ_LOCKER(readLocker, _planProt.lock);
  // look up database by id
  AllViews::const_iterator it = _plannedViews.find(databaseID);

  if (it == _plannedViews.end()) {
    return result;
  }

  // iterate over all collections
  DatabaseViews::const_iterator it2 = (*it).second.begin();
  while (it2 != it->second.end()) {
    char c = it2->first[0];
    if (c >= '0' && c <= '9') {
      // skip views indexed by name
      result.emplace_back(it2->second);
    }
    ++it2;
  }

  return result;
}

////////////////////////////////////////////////////////////////////////////////
/// @brief create database in coordinator, the return value is an ArangoDB
/// error code and the errorMsg is set accordingly. One possible error
/// is a timeout, a timeout of 0.0 means no timeout.
////////////////////////////////////////////////////////////////////////////////
Result ClusterInfo::createDatabaseCoordinator( // create database
    std::string const& name, // database name
    velocypack::Slice const& slice, // database definition
    double timeout // request timeout
) {
  AgencyComm ac;
  AgencyCommResult res;

  double const realTimeout = getTimeout(timeout);
  double const endTime = TRI_microtime() + realTimeout;
  double const interval = getPollInterval();

  auto DBServers = std::make_shared<std::vector<ServerID>>(getCurrentDBServers());
  auto dbServerResult = std::make_shared<std::atomic<int>>(-1);
  std::shared_ptr<std::string> errMsg = std::make_shared<std::string>();

  std::function<bool(VPackSlice const& result)> dbServerChanged = [=](VPackSlice const& result) {
    size_t numDbServers = DBServers->size();
    if (result.isObject() && result.length() >= numDbServers) {
      // We use >= here since the number of DBservers could have increased
      // during the creation of the database and we might not yet have
      // the latest list. Thus there could be more reports than we know
      // servers.
      VPackObjectIterator dbs(result);

      std::string tmpMsg = "";
      bool tmpHaveError = false;

      for (VPackObjectIterator::ObjectPair dbserver : dbs) {
        VPackSlice slice = dbserver.value;
        if (arangodb::basics::VelocyPackHelper::getBooleanValue(slice, "error", false)) {
          tmpHaveError = true;
          tmpMsg += " DBServer:" + dbserver.key.copyString() + ":";
          tmpMsg += arangodb::basics::VelocyPackHelper::getStringValue(slice, StaticStrings::ErrorMessage,
                                                                       "");
          if (slice.hasKey(StaticStrings::ErrorNum)) {
            VPackSlice errorNum = slice.get(StaticStrings::ErrorNum);
            if (errorNum.isNumber()) {
              tmpMsg += " (errorNum=";
              tmpMsg += basics::StringUtils::itoa(errorNum.getNumericValue<uint32_t>());
              tmpMsg += ")";
            }
          }
        }
      }
      if (tmpHaveError) {
        *errMsg = "Error in creation of database:" + tmpMsg;
        dbServerResult->store(TRI_ERROR_CLUSTER_COULD_NOT_CREATE_DATABASE,
                              std::memory_order_release);
        return true;
      }
      dbServerResult->store(setErrormsg(TRI_ERROR_NO_ERROR, *errMsg), std::memory_order_release);
    }
    return true;
  };

  // ATTENTION: The following callback calls the above closure in a
  // different thread. Nevertheless, the closure accesses some of our
  // local variables. Therefore we have to protect all accesses to them
  // by a mutex. We use the mutex of the condition variable in the
  // AgencyCallback for this.
  auto agencyCallback =
      std::make_shared<AgencyCallback>(ac, "Current/Databases/" + name,
                                       dbServerChanged, true, false);
  _agencyCallbackRegistry->registerCallback(agencyCallback);
  auto cbGuard = scopeGuard(
      [&] { _agencyCallbackRegistry->unregisterCallback(agencyCallback); });

  AgencyOperation newVal("Plan/Databases/" + name, AgencyValueOperationType::SET, slice);
  AgencyOperation incrementVersion("Plan/Version", AgencySimpleOperationType::INCREMENT_OP);
  AgencyPrecondition precondition("Plan/Databases/" + name,
                                  AgencyPrecondition::Type::EMPTY, true);
  AgencyWriteTransaction trx({newVal, incrementVersion}, precondition);

  res = ac.sendTransactionWithFailover(trx, realTimeout);

  if (!res.successful()) {
    if (res._statusCode == (int)arangodb::rest::ResponseCode::PRECONDITION_FAILED) {
      return Result(TRI_ERROR_ARANGO_DUPLICATE_NAME);
    }

    return Result(TRI_ERROR_CLUSTER_COULD_NOT_CREATE_DATABASE_IN_PLAN);
  }

  // Now update our own cache of planned databases:
  loadPlan();

  {
    CONDITION_LOCKER(locker, agencyCallback->_cv);

    int count = 0;  // this counts, when we have to reload the DBServers
    while (true) {
      if (++count >= static_cast<int>(getReloadServerListTimeout() / interval)) {
        // We update the list of DBServers every minute in case one of them
        // was taken away since we last looked. This also helps (slightly)
        // if a new DBServer was added. However, in this case we report
        // success a bit too early, which is not too bad.
        loadCurrentDBServers();
        *DBServers = getCurrentDBServers();
        count = 0;
      }

      int tmpRes = dbServerResult->load(std::memory_order_acquire);

      if (tmpRes >= 0) {
        cbGuard.fire();  // unregister cb before accessing errMsg
        loadCurrent();  // update our cache

        return Result(tmpRes, *errMsg);
      }

      if (TRI_microtime() > endTime) {
        return Result(TRI_ERROR_CLUSTER_TIMEOUT);
      }

      agencyCallback->executeByCallbackOrTimeout(getReloadServerListTimeout() / interval);

      if (!application_features::ApplicationServer::isRetryOK()) {
        return Result(TRI_ERROR_CLUSTER_TIMEOUT);
      }
    }
  }
}

////////////////////////////////////////////////////////////////////////////////
/// @brief drop database in coordinator, the return value is an ArangoDB
/// error code and the errorMsg is set accordingly. One possible error
/// is a timeout, a timeout of 0.0 means no timeout.
////////////////////////////////////////////////////////////////////////////////
Result ClusterInfo::dropDatabaseCoordinator( // drop database
    std::string const& name, // database name
    double timeout // request timeout
) {
  if (name == TRI_VOC_SYSTEM_DATABASE) {
    return Result(TRI_ERROR_FORBIDDEN);
  }

  AgencyComm ac;

  double const realTimeout = getTimeout(timeout);
  double const endTime = TRI_microtime() + realTimeout;
  double const interval = getPollInterval();

  auto dbServerResult = std::make_shared<std::atomic<int>>(-1);
  std::function<bool(VPackSlice const& result)> dbServerChanged = [=](VPackSlice const& result) {
    if (result.isNone() || result.isEmptyObject()) {
      dbServerResult->store(TRI_ERROR_NO_ERROR, std::memory_order_release);
    }
    return true;
  };

  std::string where("Current/Databases/" + name);

  // ATTENTION: The following callback calls the above closure in a
  // different thread. Nevertheless, the closure accesses some of our
  // local variables. Therefore we have to protect all accesses to them
  // by a mutex. We use the mutex of the condition variable in the
  // AgencyCallback for this.
  auto agencyCallback =
      std::make_shared<AgencyCallback>(ac, where, dbServerChanged, true, false);
  _agencyCallbackRegistry->registerCallback(agencyCallback);
  auto cbGuard = scopeGuard([this, &agencyCallback]() -> void {
    _agencyCallbackRegistry->unregisterCallback(agencyCallback);
  });

  // Transact to agency
  AgencyOperation delPlanDatabases("Plan/Databases/" + name,
                                   AgencySimpleOperationType::DELETE_OP);
  AgencyOperation delPlanCollections("Plan/Collections/" + name,
                                     AgencySimpleOperationType::DELETE_OP);
  AgencyOperation delPlanViews("Plan/Views/" + name, AgencySimpleOperationType::DELETE_OP);
  AgencyOperation incrementVersion("Plan/Version", AgencySimpleOperationType::INCREMENT_OP);
  AgencyPrecondition databaseExists("Plan/Databases/" + name,
                                    AgencyPrecondition::Type::EMPTY, false);
  AgencyWriteTransaction trans({delPlanDatabases, delPlanCollections, delPlanViews, incrementVersion},
                               databaseExists);
  AgencyCommResult res = ac.sendTransactionWithFailover(trans);

  if (!res.successful()) {
    if (res._statusCode == (int)arangodb::rest::ResponseCode::PRECONDITION_FAILED) {
      return Result(TRI_ERROR_ARANGO_DATABASE_NOT_FOUND);
    }

    return Result(TRI_ERROR_CLUSTER_COULD_NOT_REMOVE_DATABASE_IN_PLAN);
  }

  // Load our own caches:
  loadPlan();

  // Now wait stuff in Current to disappear and thus be complete:
  {
    CONDITION_LOCKER(locker, agencyCallback->_cv);

    while (true) {
      if (dbServerResult->load(std::memory_order_acquire) >= 0) {
        cbGuard.fire();  // unregister cb before calling ac.removeValues(...)
        res = ac.removeValues(where, true);

        if (res.successful()) {
          return Result(TRI_ERROR_NO_ERROR);
        }

        return Result(TRI_ERROR_CLUSTER_COULD_NOT_REMOVE_DATABASE_IN_CURRENT);
      }

      if (TRI_microtime() > endTime) {
        AgencyCommResult ag = ac.getValues("/");

        if (ag.successful()) {
          LOG_TOPIC(ERR, Logger::CLUSTER) << "Agency dump:\n"
                                          << ag.slice().toJson();
        } else {
          LOG_TOPIC(ERR, Logger::CLUSTER) << "Could not get agency dump!";
        }

        return Result(TRI_ERROR_CLUSTER_TIMEOUT);
      }

      agencyCallback->executeByCallbackOrTimeout(interval);

      if (!application_features::ApplicationServer::isRetryOK()) {
        return Result(TRI_ERROR_CLUSTER_TIMEOUT);
      }
    }
  }
}

////////////////////////////////////////////////////////////////////////////////
/// @brief create collection in coordinator, the return value is an ArangoDB
/// error code and the errorMsg is set accordingly. One possible error
/// is a timeout, a timeout of 0.0 means no timeout.
////////////////////////////////////////////////////////////////////////////////
Result ClusterInfo::createCollectionCoordinator( // create collection
    std::string const& databaseName, std::string const& collectionID,
    uint64_t numberOfShards, uint64_t replicationFactor, bool waitForReplication,
    velocypack::Slice const& json, // collection definition
    double timeout // request timeout
) {
  using arangodb::velocypack::Slice;

  AgencyComm ac;
  double const realTimeout = getTimeout(timeout);
  double const endTime = TRI_microtime() + realTimeout;
  double const interval = getPollInterval();
  auto const name =
      arangodb::basics::VelocyPackHelper::getStringValue(json, arangodb::StaticStrings::DataSourceName,
                                                         StaticStrings::Empty);

  if (name.empty() || !json.isObject() || !json.get("shards").isObject()) {
    return Result(TRI_ERROR_BAD_PARAMETER);  // must not be empty
  }

  {
    // check if a collection with the same name is already planned
    loadPlan();
    READ_LOCKER(readLocker, _planProt.lock);
    {
      AllCollections::const_iterator it = _plannedCollections.find(databaseName);
      if (it != _plannedCollections.end()) {
        DatabaseCollections::const_iterator it2 = (*it).second.find(name);

        if (it2 != (*it).second.end()) {
          // collection already exists!
          events::CreateCollection(name, TRI_ERROR_ARANGO_DUPLICATE_NAME);

          return Result(TRI_ERROR_ARANGO_DUPLICATE_NAME);
        }
      }
    }
    {
      // check against planned views as well
      AllViews::const_iterator it = _plannedViews.find(databaseName);
      if (it != _plannedViews.end()) {
        DatabaseViews::const_iterator it2 = (*it).second.find(name);

        if (it2 != (*it).second.end()) {
          // view already exists!
          events::CreateView(name, TRI_ERROR_ARANGO_DUPLICATE_NAME);

          return Result(TRI_ERROR_ARANGO_DUPLICATE_NAME);
        }
      }
    }
  }

  // mop: why do these ask the agency instead of checking cluster info?
  if (!ac.exists("Plan/Databases/" + databaseName)) {
    events::CreateCollection(name, TRI_ERROR_ARANGO_DATABASE_NOT_FOUND);

    return Result(TRI_ERROR_ARANGO_DATABASE_NOT_FOUND);
  }

  if (ac.exists("Plan/Collections/" + databaseName + "/" + collectionID)) {
    events::CreateCollection(name, TRI_ERROR_CLUSTER_COLLECTION_ID_EXISTS);

    return Result(TRI_ERROR_CLUSTER_COLLECTION_ID_EXISTS);
  }

  // The following three are used for synchronization between the callback
  // closure and the main thread executing this function. Note that it can
  // happen that the callback is called only after we return from this
  // function!
  auto dbServerResult = std::make_shared<std::atomic<int>>(-1);
  auto errMsg = std::make_shared<std::string>();
  auto cacheMutex = std::make_shared<Mutex>();
  auto cacheMutexOwner = std::make_shared<std::atomic<std::thread::id>>();
  // current thread owning 'cacheMutex' write lock (workaround for non-recursive
  // Mutex)

  std::function<bool(VPackSlice const& result)> dbServerChanged = [=](VPackSlice const& result) {
    RECURSIVE_MUTEX_LOCKER(*cacheMutex, *cacheMutexOwner);

    if (result.isObject() && result.length() == (size_t)numberOfShards) {
      std::string tmpError = "";
      for (auto const& p : VPackObjectIterator(result)) {
        if (arangodb::basics::VelocyPackHelper::getBooleanValue(p.value, "error", false)) {
          tmpError += " shardID:" + p.key.copyString() + ":";
          tmpError +=
              arangodb::basics::VelocyPackHelper::getStringValue(p.value,
                                                                 "errorMessage",
                                                                 "");
          if (p.value.hasKey(StaticStrings::ErrorNum)) {
            VPackSlice const errorNum = p.value.get(StaticStrings::ErrorNum);
            if (errorNum.isNumber()) {
              tmpError += " (errNum=";
              tmpError +=
                  basics::StringUtils::itoa(errorNum.getNumericValue<uint32_t>());
              tmpError += ")";
            }
          }
        }

        // wait that all followers have created our new collection
        if (tmpError.empty() && waitForReplication) {
          std::vector<ServerID> plannedServers;
          {
            READ_LOCKER(readLocker, _planProt.lock);
            auto it = _shardServers.find(p.key.copyString());
            if (it != _shardServers.end()) {
              plannedServers = (*it).second;
            } else {
              LOG_TOPIC(ERR, Logger::CLUSTER)
                  << "Did not find shard in _shardServers: " << p.key.copyString()
                  << ". Maybe the collection is already dropped.";
              *errMsg = "Error in creation of collection: " + p.key.copyString() +
                        ". Collection already dropped. " + __FILE__ +
                        std::to_string(__LINE__);
              dbServerResult->store(TRI_ERROR_CLUSTER_COULD_NOT_CREATE_COLLECTION,
                                    std::memory_order_release);
              return true;
            }
          }
          if (plannedServers.empty()) {
            READ_LOCKER(readLocker, _planProt.lock);
            LOG_TOPIC(DEBUG, Logger::CLUSTER)
                << "This should never have happened, Plan empty. Dumping "
                   "_shards in Plan:";
            for (auto const& p : _shards) {
              LOG_TOPIC(DEBUG, Logger::CLUSTER) << "Shard: " << p.first;
              for (auto const& q : *(p.second)) {
                LOG_TOPIC(DEBUG, Logger::CLUSTER) << "  Server: " << q;
              }
            }
            TRI_ASSERT(false);
          }
          std::vector<ServerID> currentServers;
          VPackSlice servers = p.value.get("servers");
          if (!servers.isArray()) {
            return true;
          }
          for (auto const& server : VPackArrayIterator(servers)) {
            if (!server.isString()) {
              return true;
            }
            currentServers.push_back(server.copyString());
          }
          if (!ClusterHelpers::compareServerLists(plannedServers, currentServers)) {
            LOG_TOPIC(DEBUG, Logger::CLUSTER)
                << "Still waiting for all servers to ACK creation of " << name
                << ". Planned: " << plannedServers << ", Current: " << currentServers;
            return true;
          }
        }
      }
      if (!tmpError.empty()) {
        *errMsg = "Error in creation of collection:" + tmpError + " " +
                  __FILE__ + std::to_string(__LINE__);
        dbServerResult->store(TRI_ERROR_CLUSTER_COULD_NOT_CREATE_COLLECTION,
                              std::memory_order_release);
      } else {
        dbServerResult->store(setErrormsg(TRI_ERROR_NO_ERROR, *errMsg), std::memory_order_release);
      }
    }
    return true;
  };

  // ATTENTION: The following callback calls the above closure in a
  // different thread. Nevertheless, the closure accesses some of our
  // local variables. Therefore we have to protect all accesses to them
  // by a mutex. We use the mutex of the condition variable in the
  // AgencyCallback for this.
  auto agencyCallback =
      std::make_shared<AgencyCallback>(ac,
                                       "Current/Collections/" + databaseName +
                                           "/" + collectionID,
                                       dbServerChanged, true, false);
  _agencyCallbackRegistry->registerCallback(agencyCallback);
  auto cbGuard = scopeGuard(
      [&] { _agencyCallbackRegistry->unregisterCallback(agencyCallback); });

  // We run a loop here to send the agency transaction, since there might
  // be a precondition failed, in which case we want to retry for some time:
  while (true) {
    if (TRI_microtime() > endTime) {
      LOG_TOPIC(ERR, Logger::CLUSTER)
          << "Timeout in _create collection"
          << ": database: " << databaseName << ", collId:" << collectionID
          << "\njson: " << json.toString() << "\ncould not send transaction to agency.";

      return Result(TRI_ERROR_CLUSTER_COULD_NOT_CREATE_COLLECTION_IN_PLAN);
    }
    std::vector<AgencyOperation> opers(
        {AgencyOperation("Plan/Collections/" + databaseName + "/" + collectionID,
                         AgencyValueOperationType::SET, json),
         AgencyOperation("Plan/Version", AgencySimpleOperationType::INCREMENT_OP)});

    std::vector<AgencyPrecondition> precs;

    std::shared_ptr<ShardMap> otherCidShardMap = nullptr;
    VPackSlice distSLSlice = json.get(StaticStrings::DistributeShardsLike);
    if (distSLSlice.isString()) {
      auto const otherCidString = distSLSlice.copyString();
      if (!otherCidString.empty()) {
        otherCidShardMap = getCollection(databaseName, otherCidString)->shardIds();
        // Any of the shards locked?
        for (auto const& shard : *otherCidShardMap) {
          precs.emplace_back(AgencyPrecondition("Supervision/Shards/" + shard.first,
                                                AgencyPrecondition::Type::EMPTY, true));
        }
      }
    }

    AgencyWriteTransaction transaction(opers, precs);

    {  // we hold this mutex from now on until we have updated our cache
      // using loadPlan, this is necessary for the callback closure to
      // see the new planned state for this collection. Otherwise it cannot
      // recognize completion of the create collection operation properly:
      RECURSIVE_MUTEX_LOCKER(*cacheMutex, *cacheMutexOwner);

      auto res = ac.sendTransactionWithFailover(transaction);

      // Only if not precondition failed
      if (!res.successful()) {
        if (res.httpCode() == (int)arangodb::rest::ResponseCode::PRECONDITION_FAILED) {
          auto result = res.slice();
          AgencyCommResult ag = ac.getValues("/");

          if (result.isArray() && result.length() > 0) {
            if (result[0].isObject()) {
              auto tres = result[0];

              if (!tres.hasKey(std::vector<std::string>({AgencyCommManager::path(), "Supervision"}))) {
                return Result(TRI_ERROR_CLUSTER_COULD_NOT_CREATE_COLLECTION_IN_PLAN);
              }

              std::string errorMsg;

              for (auto const& s: velocypack::ObjectIterator(tres.get(
                         std::vector<std::string>({AgencyCommManager::path(),
                                                   "Supervision", "Shards"})))) {
                errorMsg += std::string("Shard ") + s.key.copyString();
                errorMsg += " of prototype collection is blocked by supervision job ";
                errorMsg += s.value.copyString();
              }

              return Result( // result
                TRI_ERROR_CLUSTER_COULD_NOT_CREATE_COLLECTION_IN_PLAN, // code
                errorMsg // message
              );
            }
          }

          LOG_TOPIC(ERR, Logger::CLUSTER)
              << "Precondition failed for this agency transaction: "
              << transaction.toJson() << ", return code: " << res.httpCode();

          if (ag.successful()) {
            LOG_TOPIC(ERR, Logger::CLUSTER) << "Agency dump:\n"
                                            << ag.slice().toJson();
          } else {
            LOG_TOPIC(ERR, Logger::CLUSTER) << "Could not get agency dump!";
          }

          // Agency is currently unhappy, try again in a few seconds:
          std::this_thread::sleep_for(std::chrono::seconds(5));

          continue;
        }

        events::CreateCollection(name, TRI_ERROR_CLUSTER_COULD_NOT_CREATE_COLLECTION_IN_PLAN);

        return Result(
          TRI_ERROR_CLUSTER_COULD_NOT_CREATE_COLLECTION_IN_PLAN, // code
          std::string("file: ") + __FILE__ + " line: " + std::to_string(__LINE__)
          + " HTTP code: " + std::to_string(res.httpCode())
          + " error message: " + res.errorMessage()
          + " error details: " + res.errorDetails()
          + " body: " + res.body()
        );
      }

      // Update our cache:
      loadPlan();
    }
    break;  // Leave loop, since we are done
  }

  bool isSmart = false;
  VPackSlice smartSlice = json.get(StaticStrings::IsSmart);
  if (smartSlice.isBool() && smartSlice.getBool()) {
    isSmart = true;
  }

  if (numberOfShards == 0 || isSmart) {
    loadCurrent();
    events::CreateCollection(name, TRI_ERROR_NO_ERROR);

    return Result(TRI_ERROR_NO_ERROR);
  }

  {
    while (true) {
      int tmpRes = dbServerResult->load(std::memory_order_acquire);

      if (tmpRes >= 0) {
        CONDITION_LOCKER(locker, agencyCallback->_cv);
        cbGuard.fire();  // unregister cb before accessing errMsg
        loadCurrent();
        events::CreateCollection(name, *dbServerResult);

        return Result(tmpRes, *errMsg);
      }

      if (TRI_microtime() > endTime) {
        LOG_TOPIC(ERR, Logger::CLUSTER)
            << "Timeout in _create collection"
            << ": database: " << databaseName << ", collId:" << collectionID
            << "\njson: " << json.toString();
        AgencyCommResult ag = ac.getValues("");
        if (ag.successful()) {
          LOG_TOPIC(ERR, Logger::CLUSTER) << "Agency dump:\n"
                                          << ag.slice().toJson();
        } else {
          LOG_TOPIC(ERR, Logger::CLUSTER) << "Could not get agency dump!";
        }

        // Now we ought to remove the collection again in the Plan:
        AgencyOperation removeCollection("Plan/Collections/" + databaseName +
                                             "/" + collectionID,
                                         AgencySimpleOperationType::DELETE_OP);
        AgencyOperation increaseVersion("Plan/Version", AgencySimpleOperationType::INCREMENT_OP);
        AgencyWriteTransaction transaction;

        transaction.operations.push_back(removeCollection);
        transaction.operations.push_back(increaseVersion);

        // This is a best effort, in the worst case the collection stays:
        ac.sendTransactionWithFailover(transaction);

        events::CreateCollection(name, TRI_ERROR_CLUSTER_TIMEOUT);

        return Result(TRI_ERROR_CLUSTER_TIMEOUT);
      }

      if (application_features::ApplicationServer::isStopping()) {
        events::CreateCollection(name, TRI_ERROR_SHUTTING_DOWN);

        return Result(TRI_ERROR_SHUTTING_DOWN);
      }

      {
        CONDITION_LOCKER(locker, agencyCallback->_cv);
        agencyCallback->executeByCallbackOrTimeout(interval);
      }

      if (!application_features::ApplicationServer::isRetryOK()) {
        return Result(TRI_ERROR_CLUSTER_TIMEOUT);
      }
    }
  }
}

////////////////////////////////////////////////////////////////////////////////
/// @brief drop collection in coordinator, the return value is an ArangoDB
/// error code and the errorMsg is set accordingly. One possible error
/// is a timeout, a timeout of 0.0 means no timeout.
////////////////////////////////////////////////////////////////////////////////
Result ClusterInfo::dropCollectionCoordinator( // drop collection
    std::string const& dbName, // database name
                                           std::string const& collectionID,
    double timeout // request timeout
) {
  if (dbName.empty() || (dbName[0] > '0' && dbName[0] < '9')) {
    return Result(TRI_ERROR_ARANGO_DATABASE_NAME_INVALID);
  }

  AgencyComm ac;
  AgencyCommResult res;

  // First check that no other collection has a distributeShardsLike
  // entry pointing to us:
  auto coll = getCollection(dbName, collectionID);
  auto colls = getCollections(dbName);  // reloads plan
  std::vector<std::string> clones;
  for (std::shared_ptr<LogicalCollection> const& p : colls) {
    if (p->distributeShardsLike() == coll->name() || p->distributeShardsLike() == collectionID) {
      clones.push_back(p->name());
    }
  }

  if (!clones.empty()) {
    std::string errorMsg("Collection must not be dropped while it is a sharding prototype for collection(s)");

    for (auto const& i : clones) {
      errorMsg += std::string(" ") + i;
    }

    errorMsg += ".";

    return Result( // result
      TRI_ERROR_CLUSTER_MUST_NOT_DROP_COLL_OTHER_DISTRIBUTESHARDSLIKE, // code
      errorMsg // message
    );
  }

  double const realTimeout = getTimeout(timeout);
  double const endTime = TRI_microtime() + realTimeout;
  double const interval = getPollInterval();

  auto dbServerResult = std::make_shared<std::atomic<int>>(-1);
  auto errMsg = std::make_shared<std::string>();

  std::function<bool(VPackSlice const& result)> dbServerChanged = [=](VPackSlice const& result) {
    if (result.isNone() || result.isEmptyObject()) {
      dbServerResult->store(TRI_ERROR_NO_ERROR, std::memory_order_release);
    }
    return true;
  };

  // monitor the entry for the collection
  std::string const where = "Current/Collections/" + dbName + "/" + collectionID;

  // ATTENTION: The following callback calls the above closure in a
  // different thread. Nevertheless, the closure accesses some of our
  // local variables. Therefore we have to protect all accesses to them
  // by a mutex. We use the mutex of the condition variable in the
  // AgencyCallback for this.
  auto agencyCallback =
      std::make_shared<AgencyCallback>(ac, where, dbServerChanged, true, false);
  _agencyCallbackRegistry->registerCallback(agencyCallback);
  auto cbGuard = scopeGuard([this, &agencyCallback]() -> void {
    _agencyCallbackRegistry->unregisterCallback(agencyCallback);
  });

  size_t numberOfShards = 0;
  res = ac.getValues("Plan/Collections/" + dbName + "/" + collectionID +
                     "/shards");

  if (res.successful()) {
    velocypack::Slice shards = res.slice()[0].get(std::vector<std::string>(
        {AgencyCommManager::path(), "Plan", "Collections", dbName, collectionID,
         "shards"}));
    if (shards.isObject()) {
      numberOfShards = shards.length();
    } else {
      LOG_TOPIC(ERR, Logger::CLUSTER)
          << "Missing shards information on dropping " << dbName << "/" << collectionID;

      return Result(TRI_ERROR_ARANGO_DATABASE_NOT_FOUND);
    }
  }

  // Transact to agency
  AgencyOperation delPlanCollection("Plan/Collections/" + dbName + "/" + collectionID,
                                    AgencySimpleOperationType::DELETE_OP);
  AgencyOperation incrementVersion("Plan/Version", AgencySimpleOperationType::INCREMENT_OP);
  AgencyPrecondition precondition =
      AgencyPrecondition("Plan/Databases/" + dbName, AgencyPrecondition::Type::EMPTY, false);
  AgencyWriteTransaction trans({delPlanCollection, incrementVersion}, precondition);
  res = ac.sendTransactionWithFailover(trans);

  if (!res.successful()) {
    if (res.httpCode() == (int)arangodb::rest::ResponseCode::PRECONDITION_FAILED) {
      LOG_TOPIC(ERR, Logger::CLUSTER)
          << "Precondition failed for this agency transaction: " << trans.toJson()
          << ", return code: " << res.httpCode();
    }

    AgencyCommResult ag = ac.getValues("");

    if (ag.successful()) {
      LOG_TOPIC(ERR, Logger::CLUSTER) << "Agency dump:\n"
                                      << ag.slice().toJson();
    } else {
      LOG_TOPIC(ERR, Logger::CLUSTER) << "Could not get agency dump!";
    }

    return Result(TRI_ERROR_CLUSTER_COULD_NOT_DROP_COLLECTION);
  }

  // Update our own cache:
  loadPlan();

  if (numberOfShards == 0) {
    loadCurrent();
    events::DropCollection(collectionID, TRI_ERROR_NO_ERROR);

    return Result(TRI_ERROR_NO_ERROR);
  }

  {
    CONDITION_LOCKER(locker, agencyCallback->_cv);

    while (true) {
      if (*dbServerResult >= 0) {
        cbGuard.fire();  // unregister cb before calling ac.removeValues(...)
        // ...remove the entire directory for the collection
        ac.removeValues("Current/Collections/" + dbName + "/" + collectionID, true);
        loadCurrent();
        events::DropCollection(collectionID, *dbServerResult);

        return Result(*dbServerResult, *errMsg);
      }

      if (TRI_microtime() > endTime) {
        LOG_TOPIC(ERR, Logger::CLUSTER)
            << "Timeout in _drop collection (" << realTimeout << ")"
            << ": database: " << dbName << ", collId:" << collectionID
            << "\ntransaction sent to agency: " << trans.toJson();
        AgencyCommResult ag = ac.getValues("");

        if (ag.successful()) {
          LOG_TOPIC(ERR, Logger::CLUSTER) << "Agency dump:\n"
                                          << ag.slice().toJson();
        } else {
          LOG_TOPIC(ERR, Logger::CLUSTER) << "Could not get agency dump!";
        }

        events::DropCollection(collectionID, TRI_ERROR_CLUSTER_TIMEOUT);

        return Result(TRI_ERROR_CLUSTER_TIMEOUT);
      }

      agencyCallback->executeByCallbackOrTimeout(interval);

      if (!application_features::ApplicationServer::isRetryOK()) {
        return Result(TRI_ERROR_CLUSTER_TIMEOUT);
      }
    }
  }
}

////////////////////////////////////////////////////////////////////////////////
/// @brief set collection properties in coordinator
////////////////////////////////////////////////////////////////////////////////

Result ClusterInfo::setCollectionPropertiesCoordinator(std::string const& databaseName,
                                                       std::string const& collectionID,
                                                       LogicalCollection const* info) {
  AgencyComm ac;
  AgencyCommResult res;

  AgencyPrecondition databaseExists("Plan/Databases/" + databaseName,
                                    AgencyPrecondition::Type::EMPTY, false);
  AgencyOperation incrementVersion("Plan/Version", AgencySimpleOperationType::INCREMENT_OP);

  res = ac.getValues("Plan/Collections/" + databaseName + "/" + collectionID);

  if (!res.successful()) {
    return Result(TRI_ERROR_ARANGO_DATA_SOURCE_NOT_FOUND);
  }

  velocypack::Slice collection = res.slice()[0].get(std::vector<std::string>(
      {AgencyCommManager::path(), "Plan", "Collections", databaseName, collectionID}));

  if (!collection.isObject()) {
    return Result(TRI_ERROR_ARANGO_DATA_SOURCE_NOT_FOUND);
  }

  VPackBuilder temp;
  temp.openObject();
  temp.add(StaticStrings::WaitForSyncString, VPackValue(info->waitForSync()));
  temp.add("replicationFactor", VPackValue(info->replicationFactor()));
  info->getPhysical()->getPropertiesVPack(temp);
  temp.close();

  VPackBuilder builder = VPackCollection::merge(collection, temp.slice(), true);

  res.clear();

  AgencyOperation setColl("Plan/Collections/" + databaseName + "/" + collectionID,
                          AgencyValueOperationType::SET, builder.slice());

  AgencyWriteTransaction trans({setColl, incrementVersion}, databaseExists);

  res = ac.sendTransactionWithFailover(trans);

  if (res.successful()) {
    loadPlan();
    return Result();
  }

  return Result(TRI_ERROR_CLUSTER_AGENCY_COMMUNICATION_FAILED, res.errorMessage());
}

////////////////////////////////////////////////////////////////////////////////
/// @brief create view in coordinator, the return value is an ArangoDB
/// error code and the errorMsg is set accordingly. One possible error
/// is a timeout, a timeout of 0.0 means no timeout.
////////////////////////////////////////////////////////////////////////////////
Result ClusterInfo::createViewCoordinator( // create view
    std::string const& databaseName, // database name
                                       std::string const& viewID,
    velocypack::Slice json // view definition
) {
  // FIXME TODO is this check required?
  auto const typeSlice = json.get(arangodb::StaticStrings::DataSourceType);

  if (!typeSlice.isString()) {
    return Result(TRI_ERROR_BAD_PARAMETER);
  }

  auto const name =
      basics::VelocyPackHelper::getStringValue(json, arangodb::StaticStrings::DataSourceName,
                                               StaticStrings::Empty);

  if (name.empty()) {
    return Result(TRI_ERROR_BAD_PARAMETER);  // must not be empty
  }

  {
    // check if a view with the same name is already planned
    loadPlan();
    READ_LOCKER(readLocker, _planProt.lock);
    {
      AllViews::const_iterator it = _plannedViews.find(databaseName);
      if (it != _plannedViews.end()) {
        DatabaseViews::const_iterator it2 = (*it).second.find(name);

        if (it2 != (*it).second.end()) {
          // view already exists!
          events::CreateView(name, TRI_ERROR_ARANGO_DUPLICATE_NAME);

          return Result(TRI_ERROR_ARANGO_DUPLICATE_NAME);
        }
      }
    }
    {
      // check against planned collections as well
      AllCollections::const_iterator it = _plannedCollections.find(databaseName);
      if (it != _plannedCollections.end()) {
        DatabaseCollections::const_iterator it2 = (*it).second.find(name);

        if (it2 != (*it).second.end()) {
          // collection already exists!
          events::CreateCollection(name, TRI_ERROR_ARANGO_DUPLICATE_NAME);

          return Result(TRI_ERROR_ARANGO_DUPLICATE_NAME);
        }
      }
    }
  }

  AgencyComm ac;

  // mop: why do these ask the agency instead of checking cluster info?
  if (!ac.exists("Plan/Databases/" + databaseName)) {
    events::CreateView(name, TRI_ERROR_ARANGO_DATABASE_NOT_FOUND);

    return Result(TRI_ERROR_ARANGO_DATABASE_NOT_FOUND);
  }

  if (ac.exists("Plan/Views/" + databaseName + "/" + viewID)) {
    events::CreateView(name, TRI_ERROR_CLUSTER_VIEW_ID_EXISTS);

    return Result(TRI_ERROR_CLUSTER_VIEW_ID_EXISTS);
  }

  AgencyWriteTransaction const transaction{
      // operations
      {{"Plan/Views/" + databaseName + "/" + viewID, AgencyValueOperationType::SET, json},
       {"Plan/Version", AgencySimpleOperationType::INCREMENT_OP}},
      // preconditions
      {{"Plan/Views/" + databaseName + "/" + viewID, AgencyPrecondition::Type::EMPTY, true}}};

  auto const res = ac.sendTransactionWithFailover(transaction);

  // Only if not precondition failed
  if (!res.successful()) {
    if (res.httpCode() == (int)arangodb::rest::ResponseCode::PRECONDITION_FAILED) {
      // Dump agency plan:
      auto const ag = ac.getValues("/");

      if (ag.successful()) {
        LOG_TOPIC(ERR, Logger::CLUSTER) << "Agency dump:\n"
                                        << ag.slice().toJson();
      } else {
        LOG_TOPIC(ERR, Logger::CLUSTER) << "Could not get agency dump!";
      }

      return Result( // result
        TRI_ERROR_CLUSTER_COULD_NOT_CREATE_VIEW_IN_PLAN, // code
        std::string("Precondition that view ") + name + " with ID " + viewID + " does not yet exist failed. Cannot create view."
      );
    }

    events::CreateView(name, TRI_ERROR_CLUSTER_COULD_NOT_CREATE_VIEW_IN_PLAN);

    return Result( // result
      TRI_ERROR_CLUSTER_COULD_NOT_CREATE_VIEW_IN_PLAN, // code
      std::string("file: ") + __FILE__ + " line: " + std::to_string(__LINE__)
      + " HTTP code: " + std::to_string(res.httpCode())
      + " error message: " + res.errorMessage()
      + " error details: " + res.errorDetails()
      + " body: " + res.body()
    );
  }

  // Update our cache:
  loadPlan();

  return Result(TRI_ERROR_NO_ERROR);
}

////////////////////////////////////////////////////////////////////////////////
/// @brief drop view in coordinator, the return value is an ArangoDB
/// error code and the errorMsg is set accordingly.
////////////////////////////////////////////////////////////////////////////////
Result ClusterInfo::dropViewCoordinator( // drop view
    std::string const& databaseName, // database name
    std::string const& viewID // view identifier
) {
  // Transact to agency
  AgencyWriteTransaction const trans{
      // operations
      {{"Plan/Views/" + databaseName + "/" + viewID, AgencySimpleOperationType::DELETE_OP},
       {"Plan/Version", AgencySimpleOperationType::INCREMENT_OP}},
      // preconditions
      {{"Plan/Databases/" + databaseName, AgencyPrecondition::Type::EMPTY, false},
       {"Plan/Views/" + databaseName + "/" + viewID, AgencyPrecondition::Type::EMPTY, false}}};

  AgencyComm ac;
  auto const res = ac.sendTransactionWithFailover(trans);

  // Update our own cache
  loadPlan();

  Result result;

  if (!res.successful()) {
    if (res.errorCode() == int(arangodb::ResponseCode::PRECONDITION_FAILED)) {
      result = Result( // result
        TRI_ERROR_CLUSTER_COULD_NOT_REMOVE_COLLECTION_IN_PLAN, // FIXME COULD_NOT_REMOVE_VIEW_IN_PLAN
        std::string("Precondition that view  with ID ")+ viewID + " already exist failed. Cannot create view."
      );

      // Dump agency plan:
      auto const ag = ac.getValues("/");

      if (ag.successful()) {
        LOG_TOPIC(ERR, Logger::CLUSTER) << "Agency dump:\n"
                                        << ag.slice().toJson();
      } else {
        LOG_TOPIC(ERR, Logger::CLUSTER) << "Could not get agency dump!";
      }
    } else {
      result = Result( // result
        TRI_ERROR_CLUSTER_COULD_NOT_REMOVE_COLLECTION_IN_PLAN, // FIXME COULD_NOT_REMOVE_VIEW_IN_PLAN
        std::string("file: ") + __FILE__ + " line: " + std::to_string(__LINE__)
        + " HTTP code: " + std::to_string(res.httpCode())
        + " error message: " + res.errorMessage()
        + " error details: " + res.errorDetails()
        + " body: " + res.body()
      );
    }
  }

  events::DropView(viewID, result.errorNumber());

  return result;
}

////////////////////////////////////////////////////////////////////////////////
/// @brief set view properties in coordinator
////////////////////////////////////////////////////////////////////////////////

Result ClusterInfo::setViewPropertiesCoordinator(std::string const& databaseName,
                                                 std::string const& viewID,
                                                 VPackSlice const& json) {
  AgencyComm ac;

  auto res = ac.getValues("Plan/Views/" + databaseName + "/" + viewID);

  if (!res.successful()) {
    return {TRI_ERROR_ARANGO_DATA_SOURCE_NOT_FOUND};
  }

  auto const view = res.slice()[0].get<std::string>(
      {AgencyCommManager::path(), "Plan", "Views", databaseName, viewID});

  if (!view.isObject()) {
    auto const ag = ac.getValues("");

    if (ag.successful()) {
      LOG_TOPIC(ERR, Logger::CLUSTER) << "Agency dump:\n"
                                      << ag.slice().toJson();
    } else {
      LOG_TOPIC(ERR, Logger::CLUSTER) << "Could not get agency dump!";
    }

    return {TRI_ERROR_ARANGO_DATA_SOURCE_NOT_FOUND};
  }

  res.clear();

  AgencyWriteTransaction const trans{
      // operations
      {{"Plan/Views/" + databaseName + "/" + viewID, AgencyValueOperationType::SET, json},
       {"Plan/Version", AgencySimpleOperationType::INCREMENT_OP}},
      // preconditions
      {"Plan/Databases/" + databaseName, AgencyPrecondition::Type::EMPTY, false}};

  res = ac.sendTransactionWithFailover(trans);

  if (!res.successful()) {
    return {TRI_ERROR_CLUSTER_AGENCY_COMMUNICATION_FAILED, res.errorMessage()};
  }

  loadPlan();
  return {};
}

////////////////////////////////////////////////////////////////////////////////
/// @brief set collection status in coordinator
////////////////////////////////////////////////////////////////////////////////

Result ClusterInfo::setCollectionStatusCoordinator(std::string const& databaseName,
                                                   std::string const& collectionID,
                                                   TRI_vocbase_col_status_e status) {
  AgencyComm ac;
  AgencyCommResult res;

  AgencyPrecondition databaseExists("Plan/Databases/" + databaseName,
                                    AgencyPrecondition::Type::EMPTY, false);

  res = ac.getValues("Plan/Collections/" + databaseName + "/" + collectionID);

  if (!res.successful()) {
    return Result(TRI_ERROR_ARANGO_DATA_SOURCE_NOT_FOUND);
  }

  VPackSlice col = res.slice()[0].get(std::vector<std::string>(
      {AgencyCommManager::path(), "Plan", "Collections", databaseName, collectionID}));

  if (!col.isObject()) {
    return Result(TRI_ERROR_ARANGO_DATA_SOURCE_NOT_FOUND);
  }

  TRI_vocbase_col_status_e old = static_cast<TRI_vocbase_col_status_e>(
      arangodb::basics::VelocyPackHelper::getNumericValue<int>(
          col, "status", static_cast<int>(TRI_VOC_COL_STATUS_CORRUPTED)));

  if (old == status) {
    // no status change
    return Result();
  }

  VPackBuilder builder;
  try {
    VPackObjectBuilder b(&builder);
    for (auto const& entry : VPackObjectIterator(col)) {
      std::string key = entry.key.copyString();
      if (key != "status") {
        builder.add(key, entry.value);
      }
    }
    builder.add("status", VPackValue(status));
  } catch (...) {
    return Result(TRI_ERROR_OUT_OF_MEMORY);
  }
  res.clear();

  AgencyOperation setColl("Plan/Collections/" + databaseName + "/" + collectionID,
                          AgencyValueOperationType::SET, builder.slice());
  AgencyOperation incrementVersion("Plan/Version", AgencySimpleOperationType::INCREMENT_OP);

  AgencyWriteTransaction trans({setColl, incrementVersion}, databaseExists);

  res = ac.sendTransactionWithFailover(trans);

  if (res.successful()) {
    loadPlan();
    return Result();
  }

  return Result(TRI_ERROR_CLUSTER_AGENCY_COMMUNICATION_FAILED, res.errorMessage());
}

////////////////////////////////////////////////////////////////////////////////
/// @brief ensure an index in coordinator.
////////////////////////////////////////////////////////////////////////////////
Result ClusterInfo::ensureIndexCoordinator( // create index
    std::string const& databaseName, // database name
                                        std::string const& collectionID,
                                        VPackSlice const& slice, bool create,
                                        VPackBuilder& resultBuilder,
    double timeout // request timeout
) {
  // check index id
  uint64_t iid = 0;
  VPackSlice const idSlice = slice.get(StaticStrings::IndexId);

  if (idSlice.isString()) {  // use predefined index id
    iid = arangodb::basics::StringUtils::uint64(idSlice.copyString());
  }

  if (iid == 0) {  // no id set, create a new one!
    iid = uniqid();
  }

  std::string const idString = arangodb::basics::StringUtils::itoa(iid);
  Result res;

  try {
    auto start = std::chrono::steady_clock::now();

    // Keep trying for 2 minutes, if it's preconditions, which are stopping us
    do {
      resultBuilder.clear();
      res = ensureIndexCoordinatorInner( // creat index
        databaseName, collectionID, idString, slice, create, resultBuilder, timeout
      );

      // Note that this function sets the errorMsg unless it is precondition
      // failed, in which case we retry, if this times out, we need to set
      // it ourselves, otherwise all is done!
      if (TRI_ERROR_HTTP_PRECONDITION_FAILED == res.errorNumber()) {
        auto diff = std::chrono::steady_clock::now() - start;

        if (diff < std::chrono::seconds(120)) {
          uint32_t wt = RandomGenerator::interval(static_cast<uint32_t>(1000));
          std::this_thread::sleep_for(std::chrono::steady_clock::duration(wt));
          continue;
        }

        res = Result( // result
          TRI_ERROR_CLUSTER_COULD_NOT_CREATE_INDEX_IN_PLAN, // code
          res.errorMessage() // message
        );
      }

      break;
    } while (true);
  } catch (basics::Exception const& ex) {
    res = Result( // result
      ex.code(), // code
      TRI_errno_string(ex.code()) + std::string(", exception: ") + ex.what()
    );
  } catch (...) {
    res = Result(TRI_ERROR_INTERNAL);
  }

  // We get here in any case eventually, regardless of whether we have
  //   - succeeded with lookup or index creation
  //   - failed because of a timeout and rollback
  //   - some other error
  // There is nothing more to do here.

  if (!application_features::ApplicationServer::isStopping()) {
    loadPlan();
  }

  return res;
}

// The following function does the actual work of index creation: Create
// in Plan, watch Current until all dbservers for all shards have done their
// bit. If this goes wrong with a timeout, the creation operation is rolled
// back. If the `create` flag is false, this is actually a lookup operation.
// In any case, no rollback has to happen in the calling function
// ClusterInfo::ensureIndexCoordinator. Note that this method here
// sets the `isBuilding` attribute to `true`, which leads to the fact
// that the index is not yet used by queries. There is code in the
// Agency Supervision which deletes this flag once everything has been
// built successfully. This is a more robust and self-repairing solution
// than if we would take out the `isBuilding` here, since it survives a
// coordinator crash and failover operations.
// Finally note that the retry loop for the case of a failed precondition
// is outside this function here in `ensureIndexCoordinator`.
Result ClusterInfo::ensureIndexCoordinatorInner( // create index
    std::string const& databaseName, // database name
                                             std::string const& collectionID,
                                             std::string const& idString,
                                             VPackSlice const& slice, bool create,
                                             VPackBuilder& resultBuilder,
    double timeout // request timeout
) {
  AgencyComm ac;

  using namespace std::chrono;

  double const realTimeout = getTimeout(timeout);
  double const endTime = TRI_microtime() + realTimeout;
  double const interval = getPollInterval();

  TRI_ASSERT(resultBuilder.isEmpty());

  std::string const planCollKey = "Plan/Collections/" + databaseName + "/" + collectionID;
  std::string const planIndexesKey = planCollKey + "/indexes";

  AgencyCommResult previous = ac.getValues(planCollKey);
  if (!previous.successful()) {
    return Result(TRI_ERROR_CLUSTER_READING_PLAN_AGENCY);
  }

  velocypack::Slice collection = previous.slice()[0].get(std::vector<std::string>(
      {AgencyCommManager::path(), "Plan", "Collections", databaseName, collectionID}));

  if (!collection.isObject()) {
    return Result(TRI_ERROR_ARANGO_DATA_SOURCE_NOT_FOUND);
  }

  const size_t numberOfShards =
      basics::VelocyPackHelper::readNumericValue<size_t>(collection,
                                                         StaticStrings::NumberOfShards, 1);
  VPackSlice indexes = collection.get("indexes");
  if (indexes.isArray()) {
    auto type = slice.get(arangodb::StaticStrings::IndexType);

    if (!type.isString()) {
      return Result(TRI_ERROR_INTERNAL);
    }

    for (auto const& other : VPackArrayIterator(indexes)) {
      TRI_ASSERT(other.isObject());

      if (true == arangodb::Index::Compare(slice, other)) {
        {  // found an existing index...
          // Copy over all elements in slice.
          VPackObjectBuilder b(&resultBuilder);
          resultBuilder.add(VPackObjectIterator(other));
          resultBuilder.add("isNewlyCreated", VPackValue(false));
        }

        return Result(TRI_ERROR_NO_ERROR);
      }
    }
  }

  // no existing index found.
  if (!create) {
    TRI_ASSERT(resultBuilder.isEmpty());

    return Result(TRI_ERROR_NO_ERROR);
  }

  // will contain the error number and message
  auto dbServerResult = std::make_shared<std::atomic<int>>(-1);
  std::shared_ptr<std::string> errMsg = std::make_shared<std::string>();

  std::function<bool(VPackSlice const& result)> dbServerChanged = [=](VPackSlice const& result) {
    if (!result.isObject() || result.length() != numberOfShards) {
      return true;
    }

    size_t found = 0;
    for (auto const& shard : VPackObjectIterator(result)) {
      VPackSlice const slice = shard.value;
      if (slice.hasKey("indexes")) {
        VPackSlice const indexes = slice.get("indexes");
        if (!indexes.isArray()) {
          break;  // no list, so our index is not present. we can abort
                  // searching
        }

        for (auto const& v : VPackArrayIterator(indexes)) {
          VPackSlice const k = v.get(StaticStrings::IndexId);
          if (!k.isString() || idString != k.copyString()) {
            continue;  // this is not our index
          }

          // check for errors
          if (hasError(v)) {
            // Note that this closure runs with the mutex in the condition
            // variable of the agency callback, which protects writing
            // to *errMsg:
            *errMsg = extractErrorMessage(shard.key.copyString(), v);
            *errMsg = "Error during index creation: " + *errMsg;
            // Returns the specific error number if set, or the general
            // error otherwise
            int errNum = arangodb::basics::VelocyPackHelper::readNumericValue<int>(
                v, StaticStrings::ErrorNum, TRI_ERROR_ARANGO_INDEX_CREATION_FAILED);
            dbServerResult->store(errNum, std::memory_order_release);
            return true;
          }

          found++;  // found our index
          break;
        }
      }
    }

    if (found == (size_t)numberOfShards) {
      dbServerResult->store(setErrormsg(TRI_ERROR_NO_ERROR, *errMsg), std::memory_order_release);
    }

    return true;
  };

  VPackBuilder newIndexBuilder;
  {
    VPackObjectBuilder ob(&newIndexBuilder);
    // Add the new index ignoring "id"
    for (auto const& e : VPackObjectIterator(slice)) {
      TRI_ASSERT(e.key.isString());
      std::string const& key = e.key.copyString();
      if (key != StaticStrings::IndexId && key != StaticStrings::IndexIsBuilding) {
        ob->add(e.key);
        ob->add(e.value);
      }
    }
    if (numberOfShards > 0 &&
        !slice.get(StaticStrings::IndexType).isEqualString("arangosearch")) {
      ob->add(StaticStrings::IndexIsBuilding, VPackValue(true));
    }
    ob->add(StaticStrings::IndexId, VPackValue(idString));
  }

  // ATTENTION: The following callback calls the above closure in a
  // different thread. Nevertheless, the closure accesses some of our
  // local variables. Therefore we have to protect all accesses to them
  // by a mutex. We use the mutex of the condition variable in the
  // AgencyCallback for this.
  std::string where = "Current/Collections/" + databaseName + "/" + collectionID;

  auto agencyCallback =
      std::make_shared<AgencyCallback>(ac, where, dbServerChanged, true, false);
  _agencyCallbackRegistry->registerCallback(agencyCallback);
  auto cbGuard = scopeGuard(
      [&] { _agencyCallbackRegistry->unregisterCallback(agencyCallback); });
                           
  AgencyOperation newValue(planIndexesKey, AgencyValueOperationType::PUSH,
                           newIndexBuilder.slice());
  AgencyOperation incrementVersion("Plan/Version", AgencySimpleOperationType::INCREMENT_OP);
  AgencyPrecondition oldValue(planCollKey, AgencyPrecondition::Type::VALUE, collection);
  AgencyWriteTransaction trx({newValue, incrementVersion}, oldValue);

  AgencyCommResult result = ac.sendTransactionWithFailover(trx, 0.0);

  if (!result.successful()) {
    if (result.httpCode() == (int)arangodb::rest::ResponseCode::PRECONDITION_FAILED) {
      // Retry loop is outside!
<<<<<<< HEAD
      return TRI_ERROR_HTTP_PRECONDITION_FAILED;
    } else {
      errorMsg += " Failed to execute ";
      errorMsg += trx.toJson();
      errorMsg += " ResultCode: " + std::to_string(result.errorCode()) + " ";
      errorMsg += " HttpCode: " + std::to_string(result.httpCode()) + " ";
      errorMsg += " ErrorMessage: " + result.errorMessage() + " ";
      errorMsg += " ErrorDetails: " + result.errorDetails() + " ";
      errorMsg += std::string(__FILE__) + ":" + std::to_string(__LINE__);
=======
      return Result(TRI_ERROR_HTTP_PRECONDITION_FAILED);
>>>>>>> 8b94be9b
    }

    return Result( // result
      TRI_ERROR_CLUSTER_COULD_NOT_CREATE_INDEX_IN_PLAN, // code
      std::string(" Failed to execute ") + trx.toJson()
      + " ResultCode: " + std::to_string(result.errorCode())
      + " HttpCode: " + std::to_string(result.httpCode())
      + " " + std::string(__FILE__) + ":" + std::to_string(__LINE__)
    );
  }

  // From here on we want to roll back the index creation if we run into
  // the timeout. If this coordinator crashes, the worst that can happen
  // is that the index stays in some state. In most cases, it will converge
  // against the planned state.
  loadPlan();

  if (numberOfShards == 0) {  // smart "dummy" collection has no shards
    TRI_ASSERT(collection.get(StaticStrings::IsSmart).getBool());

    {
      // Copy over all elements in slice.
      VPackObjectBuilder b(&resultBuilder);
      resultBuilder.add(StaticStrings::IsSmart, VPackValue(true));
    }

    loadCurrent();

    return Result(TRI_ERROR_NO_ERROR);
  }

  {
    while (!application_features::ApplicationServer::isStopping()) {
      int tmpRes = dbServerResult->load(std::memory_order_acquire);
      if (tmpRes == 0) {
        // Finally, in case all is good, remove the `isBuilding` flag
        // check that the index has appeared. Note that we have to have
        // a precondition since the collection could have been deleted
        // in the meantime:
        VPackBuilder finishedPlanIndex;
        {
          VPackObjectBuilder o(&finishedPlanIndex);
          for (auto const& entry : VPackObjectIterator(newIndexBuilder.slice())) {
            auto const key = entry.key.copyString();
            if (key != StaticStrings::IndexIsBuilding &&
                key != "isNewlyCreated") {
              finishedPlanIndex.add(entry.key.copyString(), entry.value);
            }
          }
        }
        AgencyWriteTransaction trx(
            {AgencyOperation(planIndexesKey, AgencyValueOperationType::REPLACE,
                             finishedPlanIndex.slice(), newIndexBuilder.slice()),
             AgencyOperation("Plan/Version", AgencySimpleOperationType::INCREMENT_OP)},
            AgencyPrecondition(planIndexesKey, AgencyPrecondition::Type::EMPTY, false));
        TRI_idx_iid_t indexId = arangodb::basics::StringUtils::uint64(
            newIndexBuilder.slice().get("id").copyString());
        if (!_agency.sendTransactionWithFailover(trx, 0.0).successful()) {
          // We just log the problem and move on, the Supervision will repair
          // things in due course:
          LOG_TOPIC(INFO, Logger::CLUSTER)
              << "Could not remove isBuilding flag in new index " << indexId
              << ", this will be repaired automatically.";
        }
        loadPlan();
        // Finally check if it has appeared, if not, we take another turn,
        // which does not do any harm:
        auto coll = getCollection(databaseName, collectionID);
        auto indexes = coll->getIndexes();
        if (std::any_of(indexes.begin(), indexes.end(),
                        [indexId](std::shared_ptr<arangodb::Index>& index) -> bool {
                          return indexId == index->id();
                        })) {
          cbGuard.fire();  // unregister cb before accessing errMsg
          loadCurrent();
          {
            // Copy over all elements in slice.
            VPackObjectBuilder b(&resultBuilder);
            resultBuilder.add(VPackObjectIterator(finishedPlanIndex.slice()));
            resultBuilder.add("isNewlyCreated", VPackValue(true));
          }
          // The mutex in the condition variable protects the access to
          // *errMsg:
          CONDITION_LOCKER(locker, agencyCallback->_cv);

          return Result(tmpRes,*errMsg);
        }

        LOG_TOPIC(DEBUG, Logger::CLUSTER)
            << "Index " << indexId
            << " is complete, waiting for Supervision to remove isBuilding "
               "flag.";
      }

      if (tmpRes > 0 || TRI_microtime() > endTime) {
        // At this time the index creation has failed and we want to
        // roll back the plan entry, provided the collection still exists:
        AgencyWriteTransaction trx(
            std::vector<AgencyOperation>(
                {AgencyOperation(planIndexesKey, AgencyValueOperationType::ERASE,
                                 newIndexBuilder.slice()),
                 AgencyOperation("Plan/Version", AgencySimpleOperationType::INCREMENT_OP)}),
            AgencyPrecondition(planCollKey, AgencyPrecondition::Type::EMPTY, false));

        int sleepFor = 50;
        auto rollbackEndTime = steady_clock::now() + std::chrono::seconds(10);

        while (true) {
          AgencyCommResult update = _agency.sendTransactionWithFailover(trx, 0.0);

          if (update.successful()) {
            loadPlan();

            if (tmpRes < 0) {  // timeout
              return Result ( // result
                TRI_ERROR_CLUSTER_TIMEOUT, // code
                "Index could not be created within timeout, giving up and rolling back index creation."
              );
            }

            return Result(tmpRes);
          }

          if (update._statusCode == TRI_ERROR_HTTP_PRECONDITION_FAILED) {
            // Collection was removed, let's break here and report outside
            break;
          }

          if (steady_clock::now() > rollbackEndTime) {
            LOG_TOPIC(ERR, Logger::CLUSTER)
                << "Couldn't roll back index creation of " << idString
                << ". Database: " << databaseName << ", Collection " << collectionID;

            if (tmpRes < 0) {  // timeout
              return Result( // result
                TRI_ERROR_CLUSTER_TIMEOUT, // code
                "Timed out while trying to roll back index creation failure"
              );
            }

            return Result(tmpRes);
          }

          if (sleepFor <= 2500) {
            sleepFor *= 2;
          }

          std::this_thread::sleep_for(std::chrono::milliseconds(sleepFor));
        }
        // We only get here if the collection was dropped just in the moment
        // when we wanted to roll back the index creation.
      }

      auto c = getCollection(databaseName, collectionID);

      if (!c) {
        return Result( // result
          TRI_ERROR_ARANGO_DATA_SOURCE_NOT_FOUND, // code
          "collection was dropped during ensureIndex" // message
        );
      }

      {
        CONDITION_LOCKER(locker, agencyCallback->_cv);
        agencyCallback->executeByCallbackOrTimeout(interval);
      }
    }
  }

  return Result(TRI_ERROR_SHUTTING_DOWN);
}

////////////////////////////////////////////////////////////////////////////////
/// @brief drop an index in coordinator.
////////////////////////////////////////////////////////////////////////////////
Result ClusterInfo::dropIndexCoordinator( // drop index
    std::string const& databaseName, // database name
                                      std::string const& collectionID, TRI_idx_iid_t iid,
    double timeout // request timeout
) {
  AgencyComm ac;

  double const realTimeout = getTimeout(timeout);
  double const endTime = TRI_microtime() + realTimeout;
  double const interval = getPollInterval();
  std::string const idString = arangodb::basics::StringUtils::itoa(iid);

  std::string const planCollKey = "Plan/Collections/" + databaseName + "/" + collectionID;
  std::string const planIndexesKey = planCollKey + "/indexes";

  AgencyCommResult previous = ac.getValues(planCollKey);

  if (!previous.successful()) {
    events::DropIndex(collectionID, idString, TRI_ERROR_CLUSTER_READING_PLAN_AGENCY);

    return Result(TRI_ERROR_CLUSTER_READING_PLAN_AGENCY);
  }

  velocypack::Slice collection = previous.slice()[0].get(std::vector<std::string>(
      {AgencyCommManager::path(), "Plan", "Collections", databaseName, collectionID}));
  if (!collection.isObject()) {
    events::DropIndex(collectionID, idString, TRI_ERROR_ARANGO_DATA_SOURCE_NOT_FOUND);

    return Result(TRI_ERROR_ARANGO_DATA_SOURCE_NOT_FOUND);
  }

  TRI_ASSERT(VPackObjectIterator(collection).size() > 0);
  size_t const numberOfShards =
      basics::VelocyPackHelper::readNumericValue<size_t>(collection,
                                                         StaticStrings::NumberOfShards, 1);

  VPackSlice indexes = collection.get("indexes");
  if (!indexes.isArray()) {
    LOG_TOPIC(DEBUG, Logger::CLUSTER) << "Failed to find index " << databaseName
                                      << "/" << collectionID << "/" << iid;
    return Result(TRI_ERROR_ARANGO_INDEX_NOT_FOUND);
  }

  VPackSlice indexToRemove;

  for (VPackSlice indexSlice : VPackArrayIterator(indexes)) {
    auto idSlice = indexSlice.get(arangodb::StaticStrings::IndexId);
    auto typeSlice = indexSlice.get(arangodb::StaticStrings::IndexType);

    if (!idSlice.isString() || !typeSlice.isString()) {
      continue;
    }

    if (idSlice.isEqualString(idString)) {
      Index::IndexType type = Index::type(typeSlice.copyString());

      if (type == Index::TRI_IDX_TYPE_PRIMARY_INDEX || type == Index::TRI_IDX_TYPE_EDGE_INDEX) {
        return Result(TRI_ERROR_FORBIDDEN);
      }

      indexToRemove = indexSlice;

      break;
    }
  }

  if (!indexToRemove.isObject()) {
    LOG_TOPIC(DEBUG, Logger::CLUSTER) << "Failed to find index " << databaseName
                                      << "/" << collectionID << "/" << iid;

    return Result(TRI_ERROR_ARANGO_INDEX_NOT_FOUND);
  }

  std::string where = "Current/Collections/" + databaseName + "/" + collectionID;

  auto dbServerResult = std::make_shared<std::atomic<int>>(-1);
  std::function<bool(VPackSlice const& result)> dbServerChanged = [=](VPackSlice const& current) {
    if (numberOfShards == 0) {
      return false;
    }

    if (!current.isObject()) {
      return true;
    }

    VPackObjectIterator shards(current);

    if (shards.size() == numberOfShards) {
      bool found = false;
      for (auto const& shard : shards) {
        VPackSlice const indexes = shard.value.get("indexes");

        if (indexes.isArray()) {
          for (auto const& v : VPackArrayIterator(indexes)) {
            if (v.isObject()) {
              VPackSlice const k = v.get(StaticStrings::IndexId);
              if (k.isString() && k.isEqualString(idString)) {
                // still found the index in some shard
                found = true;
                break;
              }
            }

            if (found) {
              break;
            }
          }
        }
      }

      if (!found) {
        dbServerResult->store(TRI_ERROR_NO_ERROR, std::memory_order_release);
      }
    }
    return true;
  };

  // ATTENTION: The following callback calls the above closure in a
  // different thread. Nevertheless, the closure accesses some of our
  // local variables. Therefore we have to protect all accesses to them
  // by a mutex. We use the mutex of the condition variable in the
  // AgencyCallback for this.
  auto agencyCallback =
      std::make_shared<AgencyCallback>(ac, where, dbServerChanged, true, false);
  _agencyCallbackRegistry->registerCallback(agencyCallback);
  auto cbGuard = scopeGuard(
      [&] { _agencyCallbackRegistry->unregisterCallback(agencyCallback); });

  AgencyOperation planErase(planIndexesKey, AgencyValueOperationType::ERASE, indexToRemove);
  AgencyOperation incrementVersion("Plan/Version", AgencySimpleOperationType::INCREMENT_OP);
  AgencyPrecondition prec(planCollKey, AgencyPrecondition::Type::VALUE, collection);
  AgencyWriteTransaction trx({planErase, incrementVersion}, prec);
  AgencyCommResult result = ac.sendTransactionWithFailover(trx, 0.0);

  if (!result.successful()) {
    events::DropIndex(collectionID, idString, TRI_ERROR_CLUSTER_COULD_NOT_DROP_INDEX_IN_PLAN);

    return Result( // result
      TRI_ERROR_CLUSTER_COULD_NOT_DROP_INDEX_IN_PLAN, // code
      std::string(" Failed to execute ") + trx.toJson() + " ResultCode: " + std::to_string(result.errorCode())
    );
  }

  // load our own cache:
  loadPlan();
  if (numberOfShards == 0) {  // smart "dummy" collection has no shards
    TRI_ASSERT(collection.get(StaticStrings::IsSmart).getBool());
    loadCurrent();

    return Result(TRI_ERROR_NO_ERROR);
  }

  {
    CONDITION_LOCKER(locker, agencyCallback->_cv);

    while (true) {
      if (*dbServerResult >= 0) {
        cbGuard.fire();  // unregister cb
        loadCurrent();
        events::DropIndex(collectionID, idString, *dbServerResult);

        return Result(*dbServerResult);
      }

      if (TRI_microtime() > endTime) {
        events::DropIndex(collectionID, idString, TRI_ERROR_CLUSTER_TIMEOUT);

        return Result(TRI_ERROR_CLUSTER_TIMEOUT);
      }

      agencyCallback->executeByCallbackOrTimeout(interval);

      if (!application_features::ApplicationServer::isRetryOK()) {
        return Result(TRI_ERROR_CLUSTER_TIMEOUT);
      }
    }
  }
}

////////////////////////////////////////////////////////////////////////////////
/// @brief (re-)load the information about servers from the agency
/// Usually one does not have to call this directly.
////////////////////////////////////////////////////////////////////////////////

static std::string const prefixServers = "Current/ServersRegistered";
static std::string const mapUniqueToShortId = "Target/MapUniqueToShortID";

void ClusterInfo::loadServers() {
  ++_serversProt.wantedVersion;  // Indicate that after *NOW* somebody has to
                                 // reread from the agency!
  MUTEX_LOCKER(mutexLocker, _serversProt.mutex);
  uint64_t storedVersion = _serversProt.wantedVersion;  // this is the version
  // we will set in the end
  if (_serversProt.doneVersion == storedVersion) {
    // Somebody else did, what we intended to do, so just return
    return;
  }

  AgencyCommResult result = _agency.sendTransactionWithFailover(AgencyReadTransaction(
      std::vector<std::string>({AgencyCommManager::path(prefixServers),
                                AgencyCommManager::path(mapUniqueToShortId)})));

  if (result.successful()) {
    velocypack::Slice serversRegistered = result.slice()[0].get(std::vector<std::string>(
        {AgencyCommManager::path(), "Current", "ServersRegistered"}));

    velocypack::Slice serversAliases = result.slice()[0].get(std::vector<std::string>(
        {AgencyCommManager::path(), "Target", "MapUniqueToShortID"}));

    if (serversRegistered.isObject()) {
      decltype(_servers) newServers;
      decltype(_serverAliases) newAliases;
      decltype(_serverAdvertisedEndpoints) newAdvertisedEndpoints;

      for (auto const& res : VPackObjectIterator(serversRegistered)) {
        velocypack::Slice slice = res.value;

        if (slice.isObject() && slice.hasKey("endpoint")) {
          std::string server =
              arangodb::basics::VelocyPackHelper::getStringValue(slice,
                                                                 "endpoint", "");
          std::string advertised = arangodb::basics::VelocyPackHelper::getStringValue(
              slice, "advertisedEndpoint", "");

          std::string serverId = res.key.copyString();
          try {
            velocypack::Slice serverSlice;
            serverSlice = serversAliases.get(serverId);
            if (serverSlice.isObject()) {
              std::string alias = arangodb::basics::VelocyPackHelper::getStringValue(
                  serverSlice, "ShortName", "");
              newAliases.emplace(std::make_pair(alias, serverId));
            }
          } catch (...) {
          }
          newServers.emplace(std::make_pair(serverId, server));
          newAdvertisedEndpoints.emplace(std::make_pair(serverId, advertised));
        }
      }

      // Now set the new value:
      {
        WRITE_LOCKER(writeLocker, _serversProt.lock);
        _servers.swap(newServers);
        _serverAliases.swap(newAliases);
        _serverAdvertisedEndpoints.swap(newAdvertisedEndpoints);
        _serversProt.doneVersion = storedVersion;
        _serversProt.isValid = true;
      }
      return;
    }
  }

  LOG_TOPIC(DEBUG, Logger::CLUSTER)
      << "Error while loading " << prefixServers
      << " httpCode: " << result.httpCode() << " errorCode: " << result.errorCode()
      << " errorMessage: " << result.errorMessage() << " body: " << result.body();
}

////////////////////////////////////////////////////////////////////////
/// @brief find the endpoint of a server from its ID.
/// If it is not found in the cache, the cache is reloaded once, if
/// it is still not there an empty string is returned as an error.
////////////////////////////////////////////////////////////////////////////////

std::string ClusterInfo::getServerEndpoint(ServerID const& serverID) {
#ifdef DEBUG_SYNC_REPLICATION
  if (serverID == "debug-follower") {
    return "tcp://127.0.0.1:3000";
  }
#endif
  int tries = 0;

  if (!_serversProt.isValid) {
    loadServers();
    tries++;
  }

  std::string serverID_ = serverID;

  while (true) {
    {
      READ_LOCKER(readLocker, _serversProt.lock);

      // _serversAliases is a map-type <Alias, ServerID>
      auto ita = _serverAliases.find(serverID_);

      if (ita != _serverAliases.end()) {
        serverID_ = (*ita).second;
      }

      // _servers is a map-type <ServerId, std::string>
      auto it = _servers.find(serverID_);

      if (it != _servers.end()) {
        return (*it).second;
      }
    }

    if (++tries >= 2) {
      break;
    }

    // must call loadServers outside the lock
    loadServers();
  }

  return std::string();
}

////////////////////////////////////////////////////////////////////////////////
/// @brief find the advertised endpoint of a server from its ID.
/// If it is not found in the cache, the cache is reloaded once, if
/// it is still not there an empty string is returned as an error.
////////////////////////////////////////////////////////////////////////////////

std::string ClusterInfo::getServerAdvertisedEndpoint(ServerID const& serverID) {
#ifdef DEBUG_SYNC_REPLICATION
  if (serverID == "debug-follower") {
    return "tcp://127.0.0.1:3000";
  }
#endif
  int tries = 0;

  if (!_serversProt.isValid) {
    loadServers();
    tries++;
  }

  std::string serverID_ = serverID;

  while (true) {
    {
      READ_LOCKER(readLocker, _serversProt.lock);

      // _serversAliases is a map-type <Alias, ServerID>
      auto ita = _serverAliases.find(serverID_);

      if (ita != _serverAliases.end()) {
        serverID_ = (*ita).second;
      }

      // _serversAliases is a map-type <ServerID, std::string>
      auto it = _serverAdvertisedEndpoints.find(serverID_);
      if (it != _serverAdvertisedEndpoints.end()) {
        return (*it).second;
      }
    }

    if (++tries >= 2) {
      break;
    }

    // must call loadServers outside the lock
    loadServers();
  }

  return std::string();
}

////////////////////////////////////////////////////////////////////////////////
/// @brief find the ID of a server from its endpoint.
/// If it is not found in the cache, the cache is reloaded once, if
/// it is still not there an empty string is returned as an error.
////////////////////////////////////////////////////////////////////////////////

std::string ClusterInfo::getServerName(std::string const& endpoint) {
  int tries = 0;

  if (!_serversProt.isValid) {
    loadServers();
    tries++;
  }

  while (true) {
    {
      READ_LOCKER(readLocker, _serversProt.lock);
      for (auto const& it : _servers) {
        if (it.second == endpoint) {
          return it.first;
        }
      }
    }

    if (++tries >= 2) {
      break;
    }

    // must call loadServers outside the lock
    loadServers();
  }

  return std::string();
}

////////////////////////////////////////////////////////////////////////////////
/// @brief (re-)load the information about all coordinators from the agency
/// Usually one does not have to call this directly.
////////////////////////////////////////////////////////////////////////////////

static std::string const prefixCurrentCoordinators = "Current/Coordinators";

void ClusterInfo::loadCurrentCoordinators() {
  ++_coordinatorsProt.wantedVersion;  // Indicate that after *NOW* somebody
                                      // has to reread from the agency!
  MUTEX_LOCKER(mutexLocker, _coordinatorsProt.mutex);
  uint64_t storedVersion = _coordinatorsProt.wantedVersion;  // this is the
  // version we will set in the end
  if (_coordinatorsProt.doneVersion == storedVersion) {
    // Somebody else did, what we intended to do, so just return
    return;
  }

  // Now contact the agency:
  AgencyCommResult result = _agency.getValues(prefixCurrentCoordinators);

  if (result.successful()) {
    velocypack::Slice currentCoordinators = result.slice()[0].get(std::vector<std::string>(
        {AgencyCommManager::path(), "Current", "Coordinators"}));

    if (currentCoordinators.isObject()) {
      decltype(_coordinators) newCoordinators;

      for (auto const& coordinator : VPackObjectIterator(currentCoordinators)) {
        newCoordinators.emplace(std::make_pair(coordinator.key.copyString(),
                                               coordinator.value.copyString()));
      }

      // Now set the new value:
      {
        WRITE_LOCKER(writeLocker, _coordinatorsProt.lock);
        _coordinators.swap(newCoordinators);
        _coordinatorsProt.doneVersion = storedVersion;
        _coordinatorsProt.isValid = true;
      }
      return;
    }
  }

  LOG_TOPIC(DEBUG, Logger::CLUSTER)
      << "Error while loading " << prefixCurrentCoordinators
      << " httpCode: " << result.httpCode() << " errorCode: " << result.errorCode()
      << " errorMessage: " << result.errorMessage() << " body: " << result.body();
}

static std::string const prefixMappings = "Target/MapUniqueToShortID";

void ClusterInfo::loadCurrentMappings() {
  ++_mappingsProt.wantedVersion;  // Indicate that after *NOW* somebody
                                  // has to reread from the agency!
  MUTEX_LOCKER(mutexLocker, _mappingsProt.mutex);
  uint64_t storedVersion = _mappingsProt.wantedVersion;  // this is the
                                                         // version we will
                                                         // set in the end
  if (_mappingsProt.doneVersion == storedVersion) {
    // Somebody else did, what we intended to do, so just return
    return;
  }

  // Now contact the agency:
  AgencyCommResult result = _agency.getValues(prefixMappings);

  if (result.successful()) {
    velocypack::Slice mappings = result.slice()[0].get(std::vector<std::string>(
        {AgencyCommManager::path(), "Target", "MapUniqueToShortID"}));

    if (mappings.isObject()) {
      decltype(_coordinatorIdMap) newCoordinatorIdMap;

      for (auto const& mapping : VPackObjectIterator(mappings)) {
        ServerID fullId = mapping.key.copyString();
        auto mapObject = mapping.value;
        if (mapObject.isObject()) {
          ServerShortName shortName = mapObject.get("ShortName").copyString();

          ServerShortID shortId =
              mapObject.get("TransactionID").getNumericValue<ServerShortID>();
          static std::string const expectedPrefix{"Coordinator"};
          if (shortName.size() > expectedPrefix.size() &&
              shortName.substr(0, expectedPrefix.size()) == expectedPrefix) {
            newCoordinatorIdMap.emplace(shortId, fullId);
          }
        }
      }

      // Now set the new value:
      {
        WRITE_LOCKER(writeLocker, _mappingsProt.lock);
        _coordinatorIdMap.swap(newCoordinatorIdMap);
        _mappingsProt.doneVersion = storedVersion;
        _mappingsProt.isValid = true;
      }
      return;
    }
  }

  LOG_TOPIC(DEBUG, Logger::CLUSTER)
      << "Error while loading " << prefixMappings
      << " httpCode: " << result.httpCode() << " errorCode: " << result.errorCode()
      << " errorMessage: " << result.errorMessage() << " body: " << result.body();
}

////////////////////////////////////////////////////////////////////////////////
/// @brief (re-)load the information about all DBservers from the agency
/// Usually one does not have to call this directly.
////////////////////////////////////////////////////////////////////////////////

static std::string const prefixCurrentDBServers = "Current/DBServers";
static std::string const prefixTarget = "Target";

void ClusterInfo::loadCurrentDBServers() {
  ++_DBServersProt.wantedVersion;  // Indicate that after *NOW* somebody has to
                                   // reread from the agency!
  MUTEX_LOCKER(mutexLocker, _DBServersProt.mutex);
  uint64_t storedVersion = _DBServersProt.wantedVersion;  // this is the version
  // we will set in the end
  if (_DBServersProt.doneVersion == storedVersion) {
    // Somebody else did, what we intended to do, so just return
    return;
  }

  // Now contact the agency:
  AgencyCommResult result = _agency.getValues(prefixCurrentDBServers);
  AgencyCommResult target = _agency.getValues(prefixTarget);

  if (result.successful() && target.successful()) {
    velocypack::Slice currentDBServers;
    velocypack::Slice failedDBServers;
    velocypack::Slice cleanedDBServers;
    velocypack::Slice toBeCleanedDBServers;

    if (result.slice().length() > 0) {
      currentDBServers = result.slice()[0].get(std::vector<std::string>(
          {AgencyCommManager::path(), "Current", "DBServers"}));
    }
    if (target.slice().length() > 0) {
      failedDBServers = target.slice()[0].get(std::vector<std::string>(
          {AgencyCommManager::path(), "Target", "FailedServers"}));
      cleanedDBServers = target.slice()[0].get(std::vector<std::string>(
          {AgencyCommManager::path(), "Target", "CleanedServers"}));
      toBeCleanedDBServers = target.slice()[0].get(std::vector<std::string>(
          {AgencyCommManager::path(), "Target", "ToBeCleanedServers"}));
    }
    if (currentDBServers.isObject() && failedDBServers.isObject()) {
      decltype(_DBServers) newDBServers;

      for (auto const& dbserver : VPackObjectIterator(currentDBServers)) {
        bool found = false;
        if (failedDBServers.isObject()) {
          for (auto const& failedServer : VPackObjectIterator(failedDBServers)) {
            if (dbserver.key == failedServer.key) {
              found = true;
              break;
            }
          }
        }
        if (found) {
          continue;
        }

        if (cleanedDBServers.isArray()) {
          bool found = false;
          for (auto const& cleanedServer : VPackArrayIterator(cleanedDBServers)) {
            if (dbserver.key == cleanedServer) {
              found = true;
              break;
            }
          }
          if (found) {
            continue;
          }
        }

        if (toBeCleanedDBServers.isArray()) {
          bool found = false;
          for (auto const& toBeCleanedServer : VPackArrayIterator(toBeCleanedDBServers)) {
            if (dbserver.key == toBeCleanedServer) {
              found = true;
              break;
            }
          }
          if (found) {
            continue;
          }
        }

        newDBServers.emplace(std::make_pair(dbserver.key.copyString(),
                                            dbserver.value.copyString()));
      }

      // Now set the new value:
      {
        WRITE_LOCKER(writeLocker, _DBServersProt.lock);
        _DBServers.swap(newDBServers);
        _DBServersProt.doneVersion = storedVersion;
        _DBServersProt.isValid = true;
      }
      return;
    }
  }

  LOG_TOPIC(DEBUG, Logger::CLUSTER)
      << "Error while loading " << prefixCurrentDBServers
      << " httpCode: " << result.httpCode() << " errorCode: " << result.errorCode()
      << " errorMessage: " << result.errorMessage() << " body: " << result.body();
}

////////////////////////////////////////////////////////////////////////////////
/// @brief return a list of all DBServers in the cluster that have
/// currently registered
////////////////////////////////////////////////////////////////////////////////

std::vector<ServerID> ClusterInfo::getCurrentDBServers() {
  std::vector<ServerID> result;

  if (!_DBServersProt.isValid) {
    loadCurrentDBServers();
  }
  // return a consistent state of servers
  READ_LOCKER(readLocker, _DBServersProt.lock);

  result.reserve(_DBServers.size());

  for (auto& it : _DBServers) {
    result.emplace_back(it.first);
  }

  return result;
}

////////////////////////////////////////////////////////////////////////////////
/// @brief find the servers who are responsible for a shard (one leader
/// and multiple followers)
/// If it is not found in the cache, the cache is reloaded once, if
/// it is still not there an empty string is returned as an error.
////////////////////////////////////////////////////////////////////////////////

std::shared_ptr<std::vector<ServerID>> ClusterInfo::getResponsibleServer(ShardID const& shardID) {
  int tries = 0;

  if (!_currentProt.isValid) {
    loadCurrent();
    tries++;
  }

  while (true) {
    {
      {
        READ_LOCKER(readLocker, _currentProt.lock);
        // _shardIds is a map-type <ShardId,
        // std::shared_ptr<std::vector<ServerId>>>
        auto it = _shardIds.find(shardID);

        if (it != _shardIds.end()) {
          auto serverList = (*it).second;
          if (serverList != nullptr && serverList->size() > 0 &&
              (*serverList)[0].size() > 0 && (*serverList)[0][0] == '_') {
            // This is a temporary situation in which the leader has already
            // resigned, let's wait half a second and try again.
            --tries;
            LOG_TOPIC(INFO, Logger::CLUSTER)
                << "getResponsibleServer: found resigned leader,"
                << "waiting for half a second...";
          } else {
            return (*it).second;
          }
        }
      }
      std::this_thread::sleep_for(std::chrono::microseconds(500000));
    }

    if (++tries >= 2) {
      break;
    }

    // must load collections outside the lock
    loadCurrent();
  }

  return std::make_shared<std::vector<ServerID>>();
}

////////////////////////////////////////////////////////////////////////////////
/// @brief find the shard list of a collection, sorted numerically
////////////////////////////////////////////////////////////////////////////////

std::shared_ptr<std::vector<ShardID>> ClusterInfo::getShardList(CollectionID const& collectionID) {
  if (!_planProt.isValid) {
    loadPlan();
  }

  int tries = 0;
  while (true) {
    {
      // Get the sharding keys and the number of shards:
      READ_LOCKER(readLocker, _planProt.lock);
      // _shards is a map-type <CollectionId, shared_ptr<vector<string>>>
      auto it = _shards.find(collectionID);

      if (it != _shards.end()) {
        return it->second;
      }
    }
    if (++tries >= 2) {
      return std::make_shared<std::vector<ShardID>>();
    }
    loadPlan();
  }
}

////////////////////////////////////////////////////////////////////////////////
/// @brief return the list of coordinator server names
////////////////////////////////////////////////////////////////////////////////

std::vector<ServerID> ClusterInfo::getCurrentCoordinators() {
  std::vector<ServerID> result;

  if (!_coordinatorsProt.isValid) {
    loadCurrentCoordinators();
  }

  // return a consistent state of servers
  READ_LOCKER(readLocker, _coordinatorsProt.lock);

  result.reserve(_coordinators.size());

  for (auto& it : _coordinators) {
    result.emplace_back(it.first);
  }

  return result;
}

////////////////////////////////////////////////////////////////////////////////
/// @brief lookup full coordinator ID from short ID
////////////////////////////////////////////////////////////////////////////////

ServerID ClusterInfo::getCoordinatorByShortID(ServerShortID shortId) {
  ServerID result;

  if (!_mappingsProt.isValid) {
    loadCurrentMappings();
  }

  // return a consistent state of servers
  READ_LOCKER(readLocker, _mappingsProt.lock);

  auto it = _coordinatorIdMap.find(shortId);
  if (it != _coordinatorIdMap.end()) {
    result = it->second;
  }

  return result;
}

//////////////////////////////////////////////////////////////////////////////
/// @brief invalidate plan
//////////////////////////////////////////////////////////////////////////////

void ClusterInfo::invalidatePlan() {
  {
    WRITE_LOCKER(writeLocker, _planProt.lock);
    _planProt.isValid = false;
  }
}

//////////////////////////////////////////////////////////////////////////////
/// @brief invalidate current coordinators
//////////////////////////////////////////////////////////////////////////////

void ClusterInfo::invalidateCurrentCoordinators() {
  {
    WRITE_LOCKER(writeLocker, _coordinatorsProt.lock);
    _coordinatorsProt.isValid = false;
  }
}

//////////////////////////////////////////////////////////////////////////////
/// @brief invalidate current mappings
//////////////////////////////////////////////////////////////////////////////

void ClusterInfo::invalidateCurrentMappings() {
  {
    WRITE_LOCKER(writeLocker, _mappingsProt.lock);
    _mappingsProt.isValid = false;
  }
}

//////////////////////////////////////////////////////////////////////////////
/// @brief invalidate current
//////////////////////////////////////////////////////////////////////////////

void ClusterInfo::invalidateCurrent() {
  {
    WRITE_LOCKER(writeLocker, _serversProt.lock);
    _serversProt.isValid = false;
  }
  {
    WRITE_LOCKER(writeLocker, _DBServersProt.lock);
    _DBServersProt.isValid = false;
  }
  {
    WRITE_LOCKER(writeLocker, _currentProt.lock);
    _currentProt.isValid = false;
  }
  invalidateCurrentCoordinators();
  invalidateCurrentMappings();
}

//////////////////////////////////////////////////////////////////////////////
/// @brief get current "Plan" structure
//////////////////////////////////////////////////////////////////////////////

std::shared_ptr<VPackBuilder> ClusterInfo::getPlan() {
  if (!_planProt.isValid) {
    loadPlan();
  }
  READ_LOCKER(readLocker, _planProt.lock);
  return _plan;
}

//////////////////////////////////////////////////////////////////////////////
/// @brief get current "Current" structure
//////////////////////////////////////////////////////////////////////////////

std::shared_ptr<VPackBuilder> ClusterInfo::getCurrent() {
  if (!_currentProt.isValid) {
    loadCurrent();
  }
  READ_LOCKER(readLocker, _currentProt.lock);
  return _current;
}

std::unordered_map<ServerID, std::string> ClusterInfo::getServers() {
  if (!_serversProt.isValid) {
    loadServers();
  }
  READ_LOCKER(readLocker, _serversProt.lock);
  std::unordered_map<ServerID, std::string> serv = _servers;
  return serv;
}

std::unordered_map<ServerID, std::string> ClusterInfo::getServerAliases() {
  READ_LOCKER(readLocker, _serversProt.lock);
  std::unordered_map<std::string, std::string> ret;
  for (const auto& i : _serverAliases) {
    ret.emplace(i.second, i.first);
  }
  return ret;
}

std::unordered_map<ServerID, std::string> ClusterInfo::getServerAdvertisedEndpoints() {
  READ_LOCKER(readLocker, _serversProt.lock);
  std::unordered_map<std::string, std::string> ret;
  for (const auto& i : _serverAdvertisedEndpoints) {
    ret.emplace(i.second, i.first);
  }
  return ret;
}

arangodb::Result ClusterInfo::getShardServers(ShardID const& shardId,
                                              std::vector<ServerID>& servers) {
  READ_LOCKER(readLocker, _planProt.lock);

  auto it = _shardServers.find(shardId);
  if (it != _shardServers.end()) {
    servers = (*it).second;
    return arangodb::Result();
  }

  LOG_TOPIC(DEBUG, Logger::CLUSTER)
      << "Strange, did not find shard in _shardServers: " << shardId;
  return arangodb::Result(TRI_ERROR_FAILED);
}

// -----------------------------------------------------------------------------
// --SECTION--                                                       END-OF-FILE
// -----------------------------------------------------------------------------<|MERGE_RESOLUTION|>--- conflicted
+++ resolved
@@ -2633,19 +2633,7 @@
   if (!result.successful()) {
     if (result.httpCode() == (int)arangodb::rest::ResponseCode::PRECONDITION_FAILED) {
       // Retry loop is outside!
-<<<<<<< HEAD
-      return TRI_ERROR_HTTP_PRECONDITION_FAILED;
-    } else {
-      errorMsg += " Failed to execute ";
-      errorMsg += trx.toJson();
-      errorMsg += " ResultCode: " + std::to_string(result.errorCode()) + " ";
-      errorMsg += " HttpCode: " + std::to_string(result.httpCode()) + " ";
-      errorMsg += " ErrorMessage: " + result.errorMessage() + " ";
-      errorMsg += " ErrorDetails: " + result.errorDetails() + " ";
-      errorMsg += std::string(__FILE__) + ":" + std::to_string(__LINE__);
-=======
       return Result(TRI_ERROR_HTTP_PRECONDITION_FAILED);
->>>>>>> 8b94be9b
     }
 
     return Result( // result
