////////////////////////////////////////////////////////////////////////////////
/// DISCLAIMER
///
/// Copyright 2014-2018 ArangoDB GmbH, Cologne, Germany
/// Copyright 2004-2014 triAGENS GmbH, Cologne, Germany
///
/// Licensed under the Apache License, Version 2.0 (the "License");
/// you may not use this file except in compliance with the License.
/// You may obtain a copy of the License at
///
///     http://www.apache.org/licenses/LICENSE-2.0
///
/// Unless required by applicable law or agreed to in writing, software
/// distributed under the License is distributed on an "AS IS" BASIS,
/// WITHOUT WARRANTIES OR CONDITIONS OF ANY KIND, either express or implied.
/// See the License for the specific language governing permissions and
/// limitations under the License.
///
/// Copyright holder is ArangoDB GmbH, Cologne, Germany
///
/// @author Max Neunhoeffer
/// @author Jan Steemann
/// @author Kaveh Vahedipour
////////////////////////////////////////////////////////////////////////////////

#include "ClusterInfo.h"

#include "Agency/AgencyPaths.h"
#include "Agency/AsyncAgencyComm.h"
#include "Agency/TimeString.h"
#include "Agency/TransactionBuilder.h"
#include "ApplicationFeatures/ApplicationServer.h"
#include "Basics/ConditionLocker.h"
#include "Basics/Exceptions.h"
#include "Basics/MutexLocker.h"
#include "Basics/NumberUtils.h"
#include "Basics/RecursiveLocker.h"
#include "Basics/StaticStrings.h"
#include "Basics/StringUtils.h"
#include "Basics/VelocyPackHelper.h"
#include "Basics/WriteLocker.h"
#include "Basics/application-exit.h"
#include "Basics/hashes.h"
#include "Basics/system-functions.h"
#include "Cluster/AgencyCache.h"
#include "Cluster/ClusterCollectionCreationInfo.h"
#include "Cluster/ClusterFeature.h"
#include "Cluster/ClusterHelpers.h"
#include "Cluster/HeartbeatThread.h"
#include "Cluster/MaintenanceFeature.h"
#include "Cluster/RebootTracker.h"
#include "Cluster/ServerState.h"
#include "Logger/Logger.h"
#include "Indexes/Index.h"
#include "Random/RandomGenerator.h"
#include "Rest/CommonDefines.h"
#include "RestServer/DatabaseFeature.h"
#include "RestServer/MetricsFeature.h"
#include "RestServer/SystemDatabaseFeature.h"
#include "Scheduler/SchedulerFeature.h"
#include "Sharding/ShardingInfo.h"
#include "StorageEngine/PhysicalCollection.h"
#include "Utils/Events.h"
#include "VocBase/LogicalCollection.h"
#include "VocBase/LogicalView.h"
#include "VocBase/VocbaseInfo.h"

#ifdef USE_ENTERPRISE
#include "Enterprise/VocBase/SmartVertexCollection.h"
#include "Enterprise/VocBase/VirtualCollection.h"
#endif

#include <velocypack/Builder.h>
#include <velocypack/Collection.h>
#include <velocypack/Iterator.h>
#include <velocypack/Slice.h>
#include <velocypack/velocypack-aliases.h>

#include <boost/uuid/uuid.hpp>
#include <boost/uuid/uuid_generators.hpp>
#include <boost/uuid/uuid_io.hpp>

#include <chrono>

namespace {

static inline arangodb::AgencyOperation IncreaseVersion() {
  return arangodb::AgencyOperation{"Plan/Version",
                                   arangodb::AgencySimpleOperationType::INCREMENT_OP};
}

static inline std::string collectionPath(std::string const& dbName,
                                         std::string const& collection) {
  return "Plan/Collections/" + dbName + "/" + collection;
}

inline std::string analyzersPath(std::string const& dbName) {
  return "Plan/Analyzers/" + dbName;
}

static inline arangodb::AgencyOperation CreateCollectionOrder(std::string const& dbName,
                                                              std::string const& collection,
                                                              VPackSlice const& info) {
#ifdef ARANGODB_ENABLE_MAINTAINER_MODE
  if (!info.get("shards").isEmptyObject() &&
      !arangodb::basics::VelocyPackHelper::getBooleanValue(info, arangodb::StaticStrings::IsSmart,
                                                           false)) {
    TRI_ASSERT(info.hasKey(arangodb::StaticStrings::AttrIsBuilding));
    TRI_ASSERT(info.get(arangodb::StaticStrings::AttrIsBuilding).isBool());
    TRI_ASSERT(info.get(arangodb::StaticStrings::AttrIsBuilding).getBool() == true);
  }
#endif
  arangodb::AgencyOperation op{collectionPath(dbName, collection),
                               arangodb::AgencyValueOperationType::SET, info};
  return op;
}

static inline arangodb::AgencyPrecondition CreateCollectionOrderPrecondition(
    std::string const& dbName, std::string const& collection, VPackSlice const& info) {
  arangodb::AgencyPrecondition prec{collectionPath(dbName, collection),
                                    arangodb::AgencyPrecondition::Type::VALUE, info};
  return prec;
}

static inline arangodb::AgencyOperation CreateCollectionSuccess(
    std::string const& dbName, std::string const& collection, VPackSlice const& info) {
  TRI_ASSERT(!info.hasKey(arangodb::StaticStrings::AttrIsBuilding));
  return arangodb::AgencyOperation{collectionPath(dbName, collection),
                                   arangodb::AgencyValueOperationType::SET, info};
}

}  // namespace

#ifdef _WIN32
// turn off warnings about too long type name for debug symbols blabla in MSVC
// only...
#pragma warning(disable : 4503)
#endif

using namespace arangodb;
using namespace arangodb::cluster;
using namespace arangodb::methods;

namespace {
// Read the collection from Plan; this is an object to have a valid VPack
// around to read from and to not have to carry around vpack builders.
// Might want to do the error handling with throw/catch?
class PlanCollectionReader {
 public:
  PlanCollectionReader(PlanCollectionReader const&&) = delete;
  PlanCollectionReader(PlanCollectionReader const&) = delete;
  explicit PlanCollectionReader(LogicalCollection const& collection) {
    std::string databaseName = collection.vocbase().name();
    std::string collectionID = std::to_string(collection.id());
    std::vector<std::string> path{
      AgencyCommHelper::path("Plan/Collections/" + databaseName + "/" + collectionID)};

    auto& agencyCache =
      collection.vocbase().server().getFeature<ClusterFeature>().agencyCache();
    consensus::index_t idx = 0;
    std::tie(_read, idx) = agencyCache.read(path);

    if (!_read->slice().isArray()) {
      _state = Result(
        TRI_ERROR_CLUSTER_READING_PLAN_AGENCY,
        "Could not retrieve " + path.front() + " from agency cache: " + _read->toJson());
      return;
    }

    _collection = _read->slice()[0];

    std::vector<std::string> vpath(
      {AgencyCommHelper::path(), "Plan", "Collections", databaseName, collectionID});

    if (!_collection.hasKey(vpath)) {
      _state = Result(
        TRI_ERROR_CLUSTER_READING_PLAN_AGENCY,
        "Could not retrieve " + path.front() + " from agency in version " + std::to_string(idx));
      return;
    }

    _collection = _collection.get(vpath);

    if (!_collection.isObject()) {
      _state = Result(TRI_ERROR_ARANGO_DATA_SOURCE_NOT_FOUND);
      return;
    }

    _state = Result();
  }
  VPackSlice indexes();
  VPackSlice slice() { return _collection; }
  Result state() { return _state; }

 private:
  consensus::query_t _read;
  Result _state;
  velocypack::Slice _collection;
};
} // namespace

////////////////////////////////////////////////////////////////////////////////
/// @brief check whether the JSON returns an error
////////////////////////////////////////////////////////////////////////////////

static inline bool hasError(VPackSlice const& slice) {
  return arangodb::basics::VelocyPackHelper::getBooleanValue(slice, StaticStrings::Error, false);
}

////////////////////////////////////////////////////////////////////////////////
/// @brief extract the error message from a JSON
////////////////////////////////////////////////////////////////////////////////

static std::string extractErrorMessage(std::string const& shardId, VPackSlice const& slice) {
  std::string msg = " shardID:" + shardId + ": ";

  // add error message text
  msg += arangodb::basics::VelocyPackHelper::getStringValue(slice,
                                                            StaticStrings::ErrorMessage, "");

  // add error number
  if (slice.hasKey(StaticStrings::ErrorNum)) {
    VPackSlice const errorNum = slice.get(StaticStrings::ErrorNum);
    if (errorNum.isNumber()) {
      msg +=
        " (errNum="+arangodb::basics::StringUtils::itoa(errorNum.getNumericValue<uint32_t>())+")";
    }
  }

  return msg;
}

////////////////////////////////////////////////////////////////////////////////
/// @brief creates an empty collection info object
////////////////////////////////////////////////////////////////////////////////

CollectionInfoCurrent::CollectionInfoCurrent(uint64_t currentVersion)
    : _currentVersion(currentVersion) {}

////////////////////////////////////////////////////////////////////////////////
/// @brief destroys a collection info object
////////////////////////////////////////////////////////////////////////////////

CollectionInfoCurrent::~CollectionInfoCurrent() = default;

////////////////////////////////////////////////////////////////////////////////
/// @brief creates a cluster info object
////////////////////////////////////////////////////////////////////////////////

ClusterInfo::ClusterInfo(application_features::ApplicationServer& server,
                         AgencyCallbackRegistry* agencyCallbackRegistry,
                         int syncerShutdownCode)
  : _server(server),
    _agency(server),
    _agencyCallbackRegistry(agencyCallbackRegistry),
    _rebootTracker(SchedulerFeature::SCHEDULER),
    _syncerShutdownCode(syncerShutdownCode),
    _planVersion(0),
    _planIndex(0),
    _currentVersion(0),
    _currentIndex(0),
    _planLoader(std::thread::id()),
    _uniqid(),
    _lpTimer(_server.getFeature<MetricsFeature>().histogram(
               "arangodb_load_plan_runtime", log_scale_t(std::exp(1.f), 0.f, 2500.f, 10),
               "Plan loading runtimes [ms]")),
    _lpTotal(_server.getFeature<MetricsFeature>().counter(
               "arangodb_load_plan_accum_runtime_msec", 0, "Accumulated runtime of Plan loading [ms]")),
    _lcTimer(_server.getFeature<MetricsFeature>().histogram(
               "arangodb_load_current_runtime", log_scale_t(std::exp(1.f), 0.f, 2500.f, 10),
               "Current loading runtimes [ms]")),
    _lcTotal(_server.getFeature<MetricsFeature>().counter(
               "arangodb_load_current_accum_runtime_msec", 0, "Accumulated runtime of Current loading [ms]")) {
  _uniqid._currentValue = 1ULL;
  _uniqid._upperValue = 0ULL;
  _uniqid._nextBatchStart = 1ULL;
  _uniqid._nextUpperValue = 0ULL;
  _uniqid._backgroundJobIsRunning = false;
  // Actual loading into caches is postponed until necessary
  
#ifdef ARANGODB_USE_GOOGLE_TESTS
  TRI_ASSERT(_syncerShutdownCode == TRI_ERROR_NO_ERROR || _syncerShutdownCode == TRI_ERROR_SHUTTING_DOWN);
#else
  TRI_ASSERT(_syncerShutdownCode == TRI_ERROR_SHUTTING_DOWN);
#endif
}

////////////////////////////////////////////////////////////////////////////////
/// @brief destroys a cluster info object
////////////////////////////////////////////////////////////////////////////////

ClusterInfo::~ClusterInfo() = default;

////////////////////////////////////////////////////////////////////////////////
/// @brief cleanup method which frees cluster-internal shared ptrs on shutdown
////////////////////////////////////////////////////////////////////////////////

void ClusterInfo::cleanup() {
  while (true) {
    {
      MUTEX_LOCKER(mutexLocker, _idLock);
      if (!_uniqid._backgroundJobIsRunning) {
        break;
      }
    }
    std::this_thread::sleep_for(std::chrono::seconds(1));
  }

  MUTEX_LOCKER(mutexLocker, _planProt.mutex);

  {
    WRITE_LOCKER(writeLocker, _planProt.lock);
    _plannedViews.clear();
    _plannedCollections.clear();
    _shards.clear();
  }

  {
    WRITE_LOCKER(writeLocker, _currentProt.lock);
    _currentCollections.clear();
    _shardIds.clear();
  }
}

void ClusterInfo::triggerBackgroundGetIds() {
  // Trigger a new load of batches
  _uniqid._nextBatchStart = 1ULL;
  _uniqid._nextUpperValue = 0ULL;

  try {
    _idLock.assertLockedByCurrentThread();
    if (_uniqid._backgroundJobIsRunning) {
      return;
    }
    _uniqid._backgroundJobIsRunning = true;
    std::thread([this] {
      auto guardRunning = scopeGuard([this] {
        MUTEX_LOCKER(mutexLocker, _idLock);
        _uniqid._backgroundJobIsRunning = false;
      });

      uint64_t result;
      try {
        result = _agency.uniqid(MinIdsPerBatch, 0.0);
      } catch (std::exception const&) {
        return;
      }

      {
        MUTEX_LOCKER(mutexLocker, _idLock);

        if (1ULL == _uniqid._nextBatchStart) {
          // Invalidate next batch
          _uniqid._nextBatchStart = result;
          _uniqid._nextUpperValue = result + MinIdsPerBatch - 1;
        }
        // If we get here, somebody else tried succeeded in doing the same,
        // so we just try again.
      }
    }).detach();
  } catch (std::exception const& e) {
    LOG_TOPIC("adef4", WARN, Logger::CLUSTER)
        << "Failed to trigger background get ids. " << e.what();
  }
}

/// @brief produces an agency dump and logs it
void ClusterInfo::logAgencyDump() const {
#ifdef ARANGODB_ENABLE_MAINTAINER_MODE
  auto& agencyCache = _server.getFeature<ClusterFeature>().agencyCache();
  auto [acb, idx] = agencyCache.read(std::vector<std::string>{"/"});
  auto res = acb->slice();

  if (!res.isNone()) {
    LOG_TOPIC("fe8ce", INFO, Logger::CLUSTER) << "Agency dump:\n" << res.toJson();
  } else {
    LOG_TOPIC("e7e30", WARN, Logger::CLUSTER) << "Could not get agency dump!";
  }
#endif
}

////////////////////////////////////////////////////////////////////////////////
/// @brief increase the uniqid value. if it exceeds the upper bound, fetch a
/// new upper bound value from the agency
////////////////////////////////////////////////////////////////////////////////

uint64_t ClusterInfo::uniqid(uint64_t count) {
  MUTEX_LOCKER(mutexLocker, _idLock);

  if (_uniqid._currentValue + count - 1 <= _uniqid._upperValue) {
    uint64_t result = _uniqid._currentValue;
    _uniqid._currentValue += count;

    TRI_ASSERT(result != 0);
    return result;
  }

  // Try if we can use the next batch
  if (_uniqid._nextBatchStart + count - 1 <= _uniqid._nextUpperValue) {
    uint64_t result = _uniqid._nextBatchStart;
    _uniqid._currentValue = _uniqid._nextBatchStart + count;
    _uniqid._upperValue = _uniqid._nextUpperValue;
    triggerBackgroundGetIds();

    TRI_ASSERT(result != 0);
    return result;
  }

  // We need to fetch from the agency

  uint64_t fetch = count;

  if (fetch < MinIdsPerBatch) {
    fetch = MinIdsPerBatch;
  }

  uint64_t result = _agency.uniqid(2 * fetch, 0.0);

  _uniqid._currentValue = result + count;
  _uniqid._upperValue = result + fetch - 1;
  // Invalidate next batch
  _uniqid._nextBatchStart = _uniqid._upperValue + 1;
  _uniqid._nextUpperValue = _uniqid._upperValue + fetch - 1;

  TRI_ASSERT(result != 0);
  return result;
}

////////////////////////////////////////////////////////////////////////////////
/// @brief flush the caches (used for testing)
////////////////////////////////////////////////////////////////////////////////
void ClusterInfo::flush() {
  loadServers();
  loadCurrentDBServers();
  loadCurrentCoordinators();
  loadCurrentMappings();
  loadPlan();
  loadCurrent();
}

////////////////////////////////////////////////////////////////////////////////
/// @brief ask whether a cluster database exists
////////////////////////////////////////////////////////////////////////////////

bool ClusterInfo::doesDatabaseExist(DatabaseID const& databaseID, bool reload) {

  // Wait for sensible data in agency cache
  if (!_planProt.isValid) {
    Result r = waitForPlan(1).get();
    if (r.fail()) {
      THROW_ARANGO_EXCEPTION(r);
    }
  }

  if (!_currentProt.isValid) {
    Result r = waitForCurrent(1).get();
    if (r.fail()) {
      THROW_ARANGO_EXCEPTION(r);
    }
  }

  // From now on we know that all data has been valid once, so no need
  // to check the isValid flags again under the lock.
  {
    size_t expectedSize;
    {
      READ_LOCKER(readLocker, _DBServersProt.lock);
      expectedSize = _DBServers.size();
    }

    // look up database by name:

    READ_LOCKER(readLocker, _planProt.lock);
    // _plannedDatabases is a map-type<DatabaseID, VPackSlice>
    auto it = _plannedDatabases.find(databaseID);

    if (it != _plannedDatabases.end()) {
      // found the database in Plan
      READ_LOCKER(readLocker, _currentProt.lock);
      // _currentDatabases is
      //     a map-type<DatabaseID, a map-type<ServerID, VPackSlice>>
      auto it2 = _currentDatabases.find(databaseID);

      if (it2 != _currentDatabases.end()) {
        // found the database in Current

        return ((*it2).second.size() >= expectedSize);
      }
    }
  }

  loadCurrentDBServers();

  return false;
}

////////////////////////////////////////////////////////////////////////////////
/// @brief get list of databases in the cluster
////////////////////////////////////////////////////////////////////////////////

std::vector<DatabaseID> ClusterInfo::databases(bool reload) {
  std::vector<DatabaseID> result;

  if (_clusterId.empty()) {
    loadClusterId();
  }

  if (!_planProt.isValid) {
    Result r = waitForPlan(1).get();
    if (r.fail()) {
      THROW_ARANGO_EXCEPTION(r);
    }
  }

  if (!_currentProt.isValid) {
    Result r = waitForCurrent(1).get();
    if (r.fail()) {
      THROW_ARANGO_EXCEPTION(r);
    }
  }

  if (reload || !_DBServersProt.isValid) {
    loadCurrentDBServers();
  }

  // From now on we know that all data has been valid once, so no need
  // to check the isValid flags again under the lock.

  size_t expectedSize;
  {
    READ_LOCKER(readLocker, _DBServersProt.lock);
    expectedSize = _DBServers.size();
  }

  {
    READ_LOCKER(readLockerPlanned, _planProt.lock);
    READ_LOCKER(readLockerCurrent, _currentProt.lock);
    // _plannedDatabases is a map-type<DatabaseID, VPackSlice>
    auto it = _plannedDatabases.begin();

    while (it != _plannedDatabases.end()) {
      // _currentDatabases is:
      //   a map-type<DatabaseID, a map-type<ServerID, VPackSlice>>
      auto it2 = _currentDatabases.find((*it).first);

      if (it2 != _currentDatabases.end()) {
        if ((*it2).second.size() >= expectedSize) {
          result.push_back((*it).first);
        }
      }

      ++it;
    }
  }
  return result;
}

/// @brief Load cluster ID
void ClusterInfo::loadClusterId() {
  // Contact agency for /<prefix>/Cluster

  auto& agencyCache = _server.getFeature<ClusterFeature>().agencyCache();
  auto [acb, index] = agencyCache.get("Cluster");

  // Parse
  VPackSlice slice = acb->slice();
  if (slice.isString()) {
    _clusterId = slice.copyString();
  }
}

/// @brief create a new collecion object from the data, using the cache if possible
ClusterInfo::CollectionWithHash ClusterInfo::buildCollection(
  bool isBuilding, AllCollections::const_iterator existingCollections,
    std::string const& collectionId, arangodb::velocypack::Slice data,
    TRI_vocbase_t& vocbase, uint64_t planVersion) const {

  std::shared_ptr<LogicalCollection> collection;
  uint64_t hash = 0;

  if (!isBuilding &&
      existingCollections != _plannedCollections.end()) {
    // check if we already know this collection from a previous run...
    auto existing = (*existingCollections).second->find(collectionId);
    if (existing != (*existingCollections).second->end()) {
      CollectionWithHash const& previous = (*existing).second;
      // compare the hash values of what is in the cache with the hash of the collection
      // a hash value of 0 means that the collection must not be read from the cache,
      // potentially because it contains a link to a view (which would require more
      // complex dependency management)
      if (previous.hash != 0) {
        // calculate hash value. we are using Slice::hash() here intentionally in contrast
        // to the slower Slice::normalizedHash(), as the only source for the VelocyPack
        // is the agency/agency cache, which will always create the data in the same way.
        hash = data.hash();
        // if for some reason the generated hash value is 0, too, we simply don't cache
        // this collection. This is not a problem, as it will not affect correctness but
        // will only lead to one collection less being cached.
        if (previous.hash == hash) {
          // hashes are identical. reuse the collection from cache
          // this is very beneficial for performance, because we can avoid rebuilding the
          // entire LogicalCollection object!
          collection = previous.collection;
        }
      }
    }
  }

  // collection may be a nullptr here if no such collection exists in the cache, or if the
  // collection is in building stage
  if (collection == nullptr) {
    // no previous version of the collection exists, or its hash value has changed
    collection = createCollectionObject(data, vocbase, planVersion);
    TRI_ASSERT(collection != nullptr);

    if (!isBuilding) {
      auto indexes = collection->getIndexes();
      // if the collection has a link to a view, there are dependencies between collection
      // objects and view objects. in this case, we need to disable the collection caching
      // optimization
      bool const hasViewLink = std::any_of(indexes.begin(), indexes.end(), [](auto const& index) {
        return (index->type() == Index::TRI_IDX_TYPE_IRESEARCH_LINK);
      });
      if (hasViewLink) {
        // we do have a view. set hash to 0, which will disable the caching optimization
        hash = 0;
      } else if (hash == 0) {
        // not yet hashed. now calculate the hash value
        hash = data.hash();
      }
    }
  }

  TRI_ASSERT(collection != nullptr);
  TRI_ASSERT(!isBuilding || hash == 0);

  return {hash, collection};
}

/// @brief helper function to build a new LogicalCollection object from the velocypack
/// input
/*static*/ std::shared_ptr<LogicalCollection> ClusterInfo::createCollectionObject(
    arangodb::velocypack::Slice data, TRI_vocbase_t& vocbase, uint64_t planVersion) {
#ifdef USE_ENTERPRISE
  auto isSmart = data.get(StaticStrings::IsSmart);

  if (isSmart.isTrue()) {
    auto type = data.get(StaticStrings::DataSourceType);

    if (type.isInteger() && type.getUInt() == TRI_COL_TYPE_EDGE) {
      return std::make_shared<VirtualSmartEdgeCollection>(vocbase, data, planVersion);
    }
    return std::make_shared<SmartVertexCollection>(vocbase, data, planVersion);
  }
#endif
  return std::make_shared<LogicalCollection>(vocbase, data, true, planVersion);
}

////////////////////////////////////////////////////////////////////////////////
/// @brief (re-)load the information about our plan
/// Usually one does not have to call this directly.
////////////////////////////////////////////////////////////////////////////////

static std::string const prefixPlan = "Plan";

void ClusterInfo::loadPlan() {

  using namespace std::chrono;
  using clock = std::chrono::high_resolution_clock;

  bool const isCoordinator = ServerState::instance()->isCoordinator();

  auto start = clock::now();

  auto& clusterFeature = _server.getFeature<ClusterFeature>();
  auto& databaseFeature = _server.getFeature<DatabaseFeature>();
  auto& agencyCache = clusterFeature.agencyCache();

  // We need to wait for any cluster operation, which needs access to the
  // agency cache for it to become ready. The essentials in the cluster, namely
  // ClusterInfo etc, need to start after first poll result from the agency.
  // This is of great importance to not accidentally delete data facing an
  // empty agency. There are also other measures that guard against such an
  // outcome. But there is also no point continuing with a first agency poll.
  agencyCache.waitFor(1).get();

  MUTEX_LOCKER(mutexLocker, _planProt.mutex);  // only one may work at a time

  // For ArangoSearch views we need to get access to immediately created views
  // in order to allow links to be created correctly.
  // For the scenario above, we track such views in '_newPlannedViews' member
  // which is supposed to be empty before and after 'ClusterInfo::loadPlan()'
  // execution. In addition, we do the following "trick" to provide access to
  // '_newPlannedViews' from outside 'ClusterInfo': in case if
  // 'ClusterInfo::getView' has been called from within 'ClusterInfo::loadPlan',
  // we redirect caller to search view in
  // '_newPlannedViews' member instead of '_plannedViews'

  // set plan loader
  _newPlannedViews = _plannedViews;   // Create a copy, since we might not visit all databases
  _planLoader = std::this_thread::get_id();

  // ensure we'll eventually reset plan loader
  auto resetLoader = scopeGuard([this, start]() {
    _planLoader = std::thread::id();
    _newPlannedViews.clear();

#ifdef ARANGODB_ENABLE_MAINTAINER_MODE
    auto diff = clock::now() - start;
    if (diff > std::chrono::milliseconds(500)) {
      LOG_TOPIC("66666", WARN, Logger::CLUSTER)
        << "Loading the new plan took: " << std::chrono::duration<double>(diff).count() << "s";
    }
#else
    (void)start;
#endif
  });

  bool planValid = true;  // has the loadPlan completed without skipping valid objects
                          // we will set in the end

  uint64_t planIndex;
  uint64_t planVersion;
  {
    READ_LOCKER(guard, _planProt.lock);
    planIndex = _planIndex;
    planVersion = _planVersion;
  }

  bool changed = false;
  auto changeSet = agencyCache.changedSince(prefixPlan, planIndex); // also delivers plan/version
  decltype(_plan) newPlan;
  {
    READ_LOCKER(readLocker, _planProt.lock);
    newPlan = _plan;
    for (auto const& db : changeSet.dbs) { // Databases
      newPlan[db.first] = db.second;
      changed = true;
    }
    if (changeSet.rest != nullptr) {       // Rest
      newPlan[std::string()] = changeSet.rest;
      changed = true;
    }
  }

  if (!changed && planVersion == changeSet.version) {
    WRITE_LOCKER(writeLocker, _planProt.lock);
    _planIndex = changeSet.ind;
    return;
  }

  decltype(_plannedDatabases) newDatabases;
  std::set<std::string> buildingDatabases;
  decltype(_plannedCollections) newCollections;
  decltype(_shards) newShards;
  decltype(_shardServers) newShardServers;
  decltype(_shardToName) newShardToName;
  decltype(_dbAnalyzersRevision) newDbAnalyzersRevision;

  bool swapDatabases = false;
  bool swapCollections = false;
  bool swapViews = false;
  bool swapAnalyzers = false;

  {
    READ_LOCKER(guard, _planProt.lock);
    auto start = std::chrono::steady_clock::now();
    newDatabases = _plannedDatabases;
    newCollections = _plannedCollections;
    newShards = _shards;
    newShardServers = _shardServers;
    newShardToName = _shardToName;
    newDbAnalyzersRevision = _dbAnalyzersRevision;
    auto ende = std::chrono::steady_clock::now();
    LOG_TOPIC("feee1", TRACE, Logger::CLUSTER)
        << "Time for copy operation in loadPlan: "
        << std::chrono::duration_cast<std::chrono::nanoseconds>(ende - start).count()
        << " ns";
  }

  std::string name;

  // mark for swap even if no databases present to ensure dangling datasources are removed
  // TODO: Maybe optimize. Else remove altogether
  if (!changeSet.dbs.empty()) {
    swapDatabases = true;
    swapCollections = true;
    swapViews = true;
    swapAnalyzers = true;
  }

  for (auto const& database : changeSet.dbs) {

    if (database.first.empty()) { // Rest of plan
      continue;
    }

    name = database.first;
    auto dbSlice = database.second->slice()[0];
    std::vector<std::string> dbPath{AgencyCommHelper::path(), "Plan", "Databases", name};

    // Dropped from Plan?
    if (!dbSlice.hasKey(dbPath)) {
      std::shared_ptr<VPackBuilder> plan = nullptr;
      {
        READ_LOCKER(guard, _planProt.lock);
        auto it = _plan.find(name);
        if (it != _plan.end()) {
          plan = it->second;
        }
      }
      if (plan != nullptr) {
        std::vector<std::string> colPath{AgencyCommHelper::path(), "Plan", "Collections", name};
        auto planColSlice = plan->slice()[0].get(colPath);
        if (planColSlice.isObject()) {
          for (auto const& col : VPackObjectIterator(planColSlice)) {
            if (col.value.hasKey("shards")) {
              for (auto const& shard : VPackObjectIterator(col.value.get("shards"))) {
                auto const& shardName = shard.key.copyString();
                newShards.erase(shardName);
                newShardServers.erase(shardName);
                newShardToName.erase(shardName);
              }
            }
          }
        }
      }
      newDatabases.erase(name);
      newPlan.erase(name);
      continue;
    }

    dbSlice = dbSlice.get(dbPath);
    bool const isBuilding = dbSlice.hasKey(StaticStrings::AttrIsBuilding);

    // We create the database object on the coordinator here, because
    // it is used to create LogicalCollection instances further
    // down in this function.
    if (isCoordinator && !isBuilding) {
      TRI_vocbase_t* vocbase = databaseFeature.lookupDatabase(name);
      if (vocbase == nullptr) {
        // database does not yet exist, create it now

        // create a local database object...
        arangodb::CreateDatabaseInfo info(_server);
        Result res = info.load(dbSlice, VPackSlice::emptyArraySlice());
        if (res.fail()) {
          LOG_TOPIC("94357", ERR, arangodb::Logger::AGENCY)
            << "validating data for local database '" << name
            << "' failed: " << res.errorMessage();
        } else {
          res = databaseFeature.createDatabase(std::move(info), vocbase);

          if (res.fail()) {
            LOG_TOPIC("91870", ERR, arangodb::Logger::AGENCY)
              << "creating local database '" << name
              << "' failed: " << res.errorMessage();
          }
        }
      }
    }

    // On a coordinator we can only see databases that have been fully created
    if (isCoordinator && isBuilding) {
      buildingDatabases.emplace(std::move(name));
    } else {
      newDatabases[std::move(name)] = dbSlice;
    }
  }

  // Ensure views are being created BEFORE collections to allow
  // links find them
  // Immediate children of "Views" are database names, then ids
  // of views, then one JSON object with the description:

  // "Plan":{"Views": {
  //  "_system": {
  //    "654321": {
  //      "id": "654321",
  //      "name": "v",
  //      "collections": [
  //        <list of cluster-wide collection IDs of linked collections>
  //      ]
  //    },...
  //  },...
  //  }}

  // Now the same for views:
  for (auto const& database : changeSet.dbs) {

    if (database.first.empty()) { // Rest of plan
      continue;
    }
    auto const& databaseName = database.first;
    _newPlannedViews.erase(databaseName);   // clear views for this database
    std::vector<std::string> viewsPath {
      AgencyCommHelper::path(), "Plan", "Views", databaseName};
    auto viewsSlice = database.second->slice()[0];
    if (!viewsSlice.hasKey(viewsPath)) {
      continue;
    }
    viewsSlice = viewsSlice.get(viewsPath);

    auto* vocbase = databaseFeature.lookupDatabase(databaseName);

    if (!vocbase) {
      // No database with this name found.
      // We have an invalid state here.
      LOG_TOPIC("f105f", WARN, Logger::AGENCY)
        << "No database '" << databaseName << "' found,"
        << " corresponding view will be ignored for now and the "
        << "invalid information will be repaired. VelocyPack: "
        << viewsSlice.toJson();
      // cannot find vocbase for defined views (allow empty views for missing vocbase)
      planValid &= !viewsSlice.length();
      continue;
    }

    for (auto const& viewPairSlice : velocypack::ObjectIterator(viewsSlice, true)) {
      auto const& viewSlice = viewPairSlice.value;

      if (!viewSlice.isObject()) {
        LOG_TOPIC("2487b", INFO, Logger::AGENCY)
          << "View entry is not a valid json object."
          << " The view will be ignored for now and the invalid "
          << "information will be repaired. VelocyPack: " << viewSlice.toJson();
        continue;
      }

      auto const viewId = viewPairSlice.key.copyString();

      try {
        LogicalView::ptr view;
        auto res = LogicalView::instantiate(view, *vocbase, viewPairSlice.value);

        if (!res.ok() || !view) {
          LOG_TOPIC("b0d48", ERR, Logger::AGENCY)
            << "Failed to create view '" << viewId
            << "'. The view will be ignored for now and the invalid "
            << "information will be repaired. VelocyPack: " << viewSlice.toJson();
          planValid = false;  // view creation failure
          continue;
        }

        auto& views = _newPlannedViews[databaseName];

        // register with guid/id/name
        views.reserve(views.size() + 3);
        views[viewId] = view;
        views[view->name()] = view;
        views[view->guid()] = view;

      } catch (std::exception const& ex) {
        // The Plan contains invalid view information.
        // This should not happen in healthy situations.
        // If it happens in unhealthy situations the
        // cluster should not fail.
        LOG_TOPIC("ec9e6", ERR, Logger::AGENCY)
          << "Failed to load information for view '" << viewId
          << "': " << ex.what() << ". invalid information in Plan. The "
          << "view will be ignored for now and the invalid "
          << "information will be repaired. VelocyPack: " << viewSlice.toJson();
      } catch (...) {
        // The Plan contains invalid view information.
        // This should not happen in healthy situations.
        // If it happens in unhealthy situations the
        // cluster should not fail.
        LOG_TOPIC("660bf", ERR, Logger::AGENCY)
          << "Failed to load information for view '" << viewId
          << ". invalid information in Plan. The view will "
          << "be ignored for now and the invalid information will "
          << "be repaired. VelocyPack: " << viewSlice.toJson();
      }
    }
  }
  // "Plan":{"Analyzers": {
  //  "_system": {
  //    "Revision": 0,
  //    "BuildingRevision": 0,
  //    "Coordinator": "",
  //    "RebootID": 0
  //  },...
  // }}
  // Now the same for analyzers:
  for (auto const& database : changeSet.dbs) {

    if (database.first.empty()) { // Rest of plan
      continue;
    }
    auto const& databaseName = database.first;
    auto analyzerSlice = database.second->slice()[0];

    std::vector<std::string> analyzersPath {
      AgencyCommHelper::path(), "Plan", "Analyzers", databaseName};
    if(!analyzerSlice.hasKey(analyzersPath)) { // DB Gone
      newDbAnalyzersRevision.erase(databaseName);
      continue;
    }
    analyzerSlice = analyzerSlice.get(analyzersPath);

    auto* vocbase = databaseFeature.lookupDatabase(databaseName);

    if (!vocbase) {
      // No database with this name found.
      // We have an invalid state here.
      LOG_TOPIC("e5a6b", WARN, Logger::AGENCY)
        << "No database '" << databaseName << "' found,"
        << " corresponding analyzer will be ignored for now and the "
        << "invalid information will be repaired. VelocyPack: "
        << analyzerSlice.toJson();
      // cannot find vocbase for defined analyzers (allow empty analyzers for missing vocbase)
      planValid &= !analyzerSlice.length();

      continue;
    }

    std::string revisionError;
    auto revision = AnalyzersRevision::fromVelocyPack(analyzerSlice, revisionError);
    if (revision) {
      newDbAnalyzersRevision[databaseName] = std::move(revision);
    } else {
      LOG_TOPIC("e3f08", WARN, Logger::AGENCY)
        << "Invalid analyzer data for database '" << databaseName << "'"
        << " Error:" << revisionError << ", "
        << " corresponding analyzers revision will be ignored for now and the "
        << "invalid information will be repaired. VelocyPack: "
        << analyzerSlice.toJson();
    }
  }
  TRI_IF_FAILURE("AlwaysSwapAnalyzersRevision") {
    swapAnalyzers = true;
  }

  // Immediate children of "Collections" are database names, then ids
  // of collections, then one JSON object with the description:

  // "Plan":{"Collections": {
  //  "_system": {
  //    "3010001": {
  //      "deleted": false,
  //      "id": "3010001",
  //      "indexes": [
  //        {
  //          "fields": [
  //            "_key"
  //          ],
  //          "id": "0",
  //          "sparse": false,
  //          "type": "primary",
  //          "unique": true
  //        }
  //      ],
  //      "isSmart": false,
  //      "isSystem": true,
  //      "isVolatile": false,
  //      JOURNAL_SIZE: 1048576,
  //      "keyOptions": {
  //        "allowUserKeys": true,
  //        "lastValue": 0,
  //        "type": "traditional"
  //      },
  //      "name": "_graphs",
  //      "numberOfShards": 1,
  //      "path": "",
  //      "replicationFactor": 2,
  //      "shardKeys": [
  //        "_key"
  //      ],
  //      "shards": {
  //        "s3010002": [
  //          "PRMR-bf44d6fe-e31c-4b09-a9bf-e2df6c627999",
  //          "PRMR-11a29830-5aca-454b-a2c3-dac3a08baca1"
  //        ]
  //      },
  //      "status": 3,
  //      "statusString": "loaded",
  //      "type": 2,
  //      StaticStrings::WaitForSyncString: false
  //    },...
  //  },...
  // }}
  for (auto const& database : changeSet.dbs) {

    if (database.first.empty()) { // Rest of plan
      continue;
    }

    auto const& databaseName = database.first;

    auto collectionsSlice = database.second->slice()[0];

    std::vector<std::string> collectionsPath{
      AgencyCommHelper::path(), "Plan", "Collections", databaseName};
    if (!collectionsSlice.hasKey(collectionsPath)) {
      auto it = newCollections.find(databaseName);
      if (it != newCollections.end()) {
        for (auto const& collection : *(it->second)) {
          auto& collectionId = collection.first;
          newShards.erase(collectionId); // delete from maps with shardID as key
          newShardToName.erase(collectionId);
        }
        it = newCollections.erase(it);
      }
      continue;
    }
    collectionsSlice = collectionsSlice.get(collectionsPath);

    auto databaseCollections = std::make_shared<DatabaseCollections>();

    // Skip databases that are still building.
    if (buildingDatabases.find(databaseName) != buildingDatabases.end()) {
      continue;
    }

    auto* vocbase = databaseFeature.lookupDatabase(databaseName);

    if (!vocbase) {
      // No database with this name found.
      // We have an invalid state here.
      LOG_TOPIC("83d4c", DEBUG, Logger::AGENCY)
        << "No database '" << databaseName << "' found,"
        << " corresponding collection will be ignored for now and the "
        << "invalid information will be repaired. VelocyPack: "
        << collectionsSlice.toJson();
      planValid &= !collectionsSlice.length();  // cannot find vocbase for defined collections (allow empty collections for missing vocbase)

      continue;
    }

    // an iterator to all collections in the current database (from the previous round)
    // we can safely keep this iterator around because we hold the read-lock on _planProt here.
    // reusing the lookup positions helps avoiding redundant lookups into _plannedCollections
    // for the same database

    AllCollections::const_iterator existingCollections,
      stillExistingCollections = newCollections.find(databaseName);
    {
      READ_LOCKER(guard, _planProt.lock);
      existingCollections = _plannedCollections.find(databaseName);
    }

    if (stillExistingCollections != newCollections.end()) {
      auto const& np = newPlan.find(databaseName);
      if (np != newPlan.end()) {
        auto nps = np->second->slice()[0];
        for (auto const& ec : *(stillExistingCollections->second)) {
          auto const& cid = ec.first;
          if (cid.empty() || !std::isdigit(cid.front())) {
            continue;
          }
          collectionsPath.push_back(cid);
          if (!nps.hasKey(collectionsPath))  { // collection gone
            collectionsPath.push_back("shards");
            READ_LOCKER(guard, _planProt.lock);
            for (auto const& sh :
                   VPackObjectIterator(_plan.find(databaseName)->second->slice()[0].get(collectionsPath))) {
              auto const& shardId = sh.key.copyString();
              newShards.erase(shardId);
              newShardServers.erase(shardId);
              newShardToName.erase(shardId);
            }
            collectionsPath.pop_back();
          }
          collectionsPath.pop_back();
        }
      }
    }

    for (auto const& collectionPairSlice : velocypack::ObjectIterator(collectionsSlice)) {
      auto const& collectionSlice = collectionPairSlice.value;

      if (!collectionSlice.isObject()) {
        LOG_TOPIC("0f689", WARN, Logger::AGENCY)
          << "Collection entry is not a valid json object."
          << " The collection will be ignored for now and the invalid "
          << "information will be repaired. VelocyPack: " << collectionSlice.toJson();

        continue;
      }

      bool const isBuilding = isCoordinator &&
        arangodb::basics::VelocyPackHelper::getBooleanValue(
          collectionSlice, StaticStrings::AttrIsBuilding, false);

      auto const collectionId = collectionPairSlice.key.copyString();

        // check if we already know this collection (i.e. have it in our local cache).
        // we do this to avoid rebuilding LogicalCollection objects from scratch in
        // every iteration
        // the cache check is very coarse-grained: it simply hashes the Plan VelocyPack
        // data for the collection, and will only reuse a collection from the cache if
        // the hash is identical.
      CollectionWithHash cwh = buildCollection(isBuilding, existingCollections, collectionId, collectionSlice, *vocbase, changeSet.version);
      auto& newCollection = cwh.collection;
      TRI_ASSERT(newCollection != nullptr);

      try {
        auto& collectionName = newCollection->name();

        // NOTE: This is building has the following feature. A collection needs to be working on
        // all DBServers to allow replication to go on, also we require to have the shards planned.
        // BUT: The users should not be able to detect these collections.
        // Hence we simply do NOT add the collection to the coordinator local vocbase, which happens
        // inside the IF

        if (!isBuilding) {
          // register with name as well as with id:
          databaseCollections->try_emplace(collectionName, cwh);
          databaseCollections->try_emplace(collectionId, cwh);
        }

        auto shardIDs = newCollection->shardIds();
        auto shards = std::make_shared<std::vector<std::string>>();
        shards->reserve(shardIDs->size());
        newShardToName.reserve(shardIDs->size());

        for (auto const& p : *shardIDs) {
          TRI_ASSERT(p.first.size() >= 2);
          shards->push_back(p.first);
          newShardServers.insert_or_assign(p.first, p.second);
          newShardToName.insert_or_assign(p.first, newCollection->name());
        }

        // Sort by the number in the shard ID ("s0000001" for example):
        ShardingInfo::sortShardNamesNumerically(*shards);
        newShards.insert_or_assign(collectionId, std::move(shards));
      } catch (std::exception const& ex) {
        // The plan contains invalid collection information.
        // This should not happen in healthy situations.
        // If it happens in unhealthy situations the
        // cluster should not fail.
        LOG_TOPIC("359f3", ERR, Logger::AGENCY)
          << "Failed to load information for collection '" << collectionId
          << "': " << ex.what() << ". invalid information in plan. The "
          << "collection will be ignored for now and the invalid "
          << "information will be repaired. VelocyPack: " << collectionSlice.toJson();

        TRI_ASSERT(false);
        continue;
      } catch (...) {
        // The plan contains invalid collection information.
        // This should not happen in healthy situations.
        // If it happens in unhealthy situations the
        // cluster should not fail.
        LOG_TOPIC("5f3d5", ERR, Logger::AGENCY)
          << "Failed to load information for collection '" << collectionId
          << ". invalid information in plan. The collection will "
          << "be ignored for now and the invalid information will "
          << "be repaired. VelocyPack: " << collectionSlice.toJson();

        TRI_ASSERT(false);
        continue;
      }
    }
    newCollections.insert_or_assign(std::move(databaseName), std::move(databaseCollections));
  }

  if (isCoordinator) {
    auto systemDB = _server.getFeature<arangodb::SystemDatabaseFeature>().use();
    if (systemDB && systemDB->shardingPrototype() == ShardingPrototype::Undefined) {
      // system database does not have a shardingPrototype set...
      // sharding prototype of _system database defaults to _users nowadays
      systemDB->setShardingPrototype(ShardingPrototype::Users);
      // but for "old" databases it may still be "_graphs". we need to find out!
      // find _system database in Plan
      auto it = newCollections.find(StaticStrings::SystemDatabase);
      if (it != newCollections.end()) {
        // find _graphs collection in Plan
        auto it2 = (*it).second->find(StaticStrings::GraphCollection);
        if (it2 != (*it).second->end()) {
          // found!
          if ((*it2).second.collection->distributeShardsLike().empty()) {
            // _graphs collection has no distributeShardsLike, so it is
            // the prototype!
            systemDB->setShardingPrototype(ShardingPrototype::Graphs);
          }
        }
      }
    }
  }

  WRITE_LOCKER(writeLocker, _planProt.lock);

  _planVersion = changeSet.version;
  _planIndex = changeSet.ind;
  _plan.swap(newPlan);
  LOG_TOPIC("54321", DEBUG, Logger::CLUSTER)
    << "Updating ClusterInfo plan: version=" << _planVersion << " index=" << _planIndex;

  if (swapDatabases) {
    _plannedDatabases.swap(newDatabases);
  }

  if (swapCollections) {
    _plannedCollections.swap(newCollections);
    _shards.swap(newShards);
    _shardServers.swap(newShardServers);
    _shardToName.swap(newShardToName);
  }

  if (swapViews) {
    _plannedViews.swap(_newPlannedViews);
  }
  if (swapAnalyzers) {
    _dbAnalyzersRevision.swap(newDbAnalyzersRevision);
  }

  if (planValid) {
    _planProt.isValid = true;
  }

  clusterFeature.addDirty(changeSet.dbs);

  {
    std::lock_guard w(_waitPlanLock);
    triggerWaiting(_waitPlan, _planIndex);
    auto heartbeatThread = clusterFeature.heartbeatThread();
    if (heartbeatThread) {
      // In the unittests, there is no heartbeatthread, and we do not need to notify
      heartbeatThread->notify();
    }
  }

  {
    std::lock_guard w(_waitPlanVersionLock);
    triggerWaiting(_waitPlanVersion, _planVersion);
  }

  agencyCache.clearChanged(prefixPlan, _planIndex);
  auto diff = duration<float, std::milli>(clock::now() - start).count();
  _lpTotal += static_cast<uint64_t>(diff);
  _lpTimer.count(diff);
}

////////////////////////////////////////////////////////////////////////////////
/// @brief (re-)load the information about current databases
/// Usually one does not have to call this directly.
////////////////////////////////////////////////////////////////////////////////

static std::string const prefixCurrent = "Current";

void ClusterInfo::loadCurrent() {
  using namespace std::chrono;
  using clock = std::chrono::high_resolution_clock;

  auto start = clock::now();

  // We need to update ServersKnown to notice rebootId changes for all servers.
  // To keep things simple and separate, we call loadServers here instead of
  // trying to integrate the servers upgrade code into loadCurrent, even if that
  // means small bits of the plan are read twice.
  loadServers();

  auto& feature = _server.getFeature<ClusterFeature>();
  auto& agencyCache = feature.agencyCache();
  auto currentBuilder = std::make_shared<arangodb::velocypack::Builder>();

  // reread from the agency!
  MUTEX_LOCKER(mutexLocker, _currentProt.mutex);  // only one may work at a time

  uint64_t currentIndex;
  uint64_t currentVersion;
  {
    READ_LOCKER(guard, _currentProt.lock);
    currentIndex = _currentIndex;
    currentVersion = _currentVersion;
  }
  decltype(_current) newCurrent;

  bool changed = false;
  auto changeSet = agencyCache.changedSince(prefixCurrent, currentIndex);
  {
    READ_LOCKER(readLocker, _currentProt.lock);
    newCurrent = _current;
    for (auto const& db : changeSet.dbs) { // Databases
      newCurrent[db.first] = db.second;
      changed = true;
    }
    if (changeSet.rest != nullptr) {       // Rest
      newCurrent[std::string()] = changeSet.rest;
      changed = true;
    }
  }

  if (!changed && currentVersion == changeSet.version) {
    WRITE_LOCKER(writeLocker, _currentProt.lock);
    _currentIndex = changeSet.ind;
    return;
  }

  decltype(_currentDatabases) newDatabases;
  decltype(_currentCollections) newCollections;
  decltype(_shardIds) newShardIds;

  {
    READ_LOCKER(guard, _currentProt.lock);
    newDatabases = _currentDatabases;
    newCollections = _currentCollections;
    newShardIds = _shardIds;
  }

  bool swapDatabases = false;
  bool swapCollections = false;

  // Current/Databases
  for (auto const& database : changeSet.dbs) {

    auto const databaseName = database.first;
    if (databaseName.empty()) {
      continue;
    }

    std::vector<std::string> dbPath{
      AgencyCommHelper::path(), "Current", "Databases", databaseName};
    auto databaseSlice = database.second->slice()[0];

    // Database missing in Current
    if (!databaseSlice.hasKey(dbPath)) {

      // newShardIds
      std::shared_ptr<VPackBuilder> db = nullptr;
      {
        READ_LOCKER(guard, _currentProt.lock);
        auto const it = _current.find(databaseName);
        if (it != _current.end()) {
          db = it->second;
        }
      }
      if (db != nullptr) {
        std::vector<std::string> colPath {
            AgencyCommHelper::path(), "Current", "Collections", databaseName};

        auto colsSlice = db->slice()[0].get(colPath);
        if (colsSlice.isObject()) {
          for (auto const cc : VPackObjectIterator(colsSlice)) {
            if (cc.value.isObject()) {
              for (auto const cs : VPackObjectIterator(cc.value)) {
                newShardIds.erase(cs.key.copyString());
              }
            }
          }
        }
      }
      swapDatabases = true;
      continue;
    }
    databaseSlice = databaseSlice.get(dbPath);

    std::unordered_map<ServerID, velocypack::Slice> serverList;
    if (databaseSlice.isObject()) {
      for (auto const& serverSlicePair : VPackObjectIterator(databaseSlice)) {
        serverList.try_emplace(serverSlicePair.key.copyString(), serverSlicePair.value);
      }
    }

    newDatabases.insert_or_assign(std::move(databaseName), std::move(serverList));
    swapDatabases = true;
  }

  // Current/Collections
  for (auto const& database : changeSet.dbs) {

    auto const databaseName = database.first;
    if (databaseName.empty()) {
      continue;
    }
    swapCollections = true;

    std::vector<std::string> dbPath{
      AgencyCommHelper::path(), "Current", "Collections", databaseName};
    auto databaseSlice = database.second->slice()[0];
    if (!databaseSlice.hasKey(dbPath)) {
      newCollections.erase(databaseName);
      swapCollections = true;
      continue;
    }
    databaseSlice = databaseSlice.get(dbPath);

    DatabaseCollectionsCurrent databaseCollections;

    auto const existingCollections = newCollections.find(databaseName);
    if (existingCollections != newCollections.end()) {
      auto const& nc = newCurrent.find(databaseName);
      if (nc != newCurrent.end()) {
        auto ncs = nc->second->slice()[0];
        std::vector<std::string> path{
          AgencyCommHelper::path(), "Current", "Collections", databaseName};
        for (auto const& ec : existingCollections->second) {
          auto const& cid = ec.first;
          path.push_back(cid);
          if (ncs.hasKey(path)) {
            std::shared_ptr<VPackBuilder> cur;
            {
              READ_LOCKER(guard, _currentProt.lock);
              cur = _current.find(databaseName)->second;
            }
            auto const cc = cur->slice()[0].get(path);
            for (auto const& sh : VPackObjectIterator(cc)) {
              path.push_back(sh.key.copyString());
              if (!ncs.hasKey(path)) {
                newShardIds.erase(path.back());
              }
              path.pop_back();
            }
            path.pop_back();
          }
        }
      }
    }


    for (auto const& collectionSlice : VPackObjectIterator(databaseSlice)) {
      std::string collectionName = collectionSlice.key.copyString();

      auto collectionDataCurrent =
        std::make_shared<CollectionInfoCurrent>(changeSet.version);

      for (auto const& shardSlice : velocypack::ObjectIterator(collectionSlice.value)) {
        std::string shardID = shardSlice.key.copyString();

        collectionDataCurrent->add(shardID, shardSlice.value);

        // Note that we have only inserted the CollectionInfoCurrent under
        // the collection ID and not under the name! It is not possible
        // to query the current collection info by name. This is because
        // the correct place to hold the current name is in the plan.
        // Thus: Look there and get the collection ID from there. Then
        // ask about the current collection info.

        // Now take note of this shard and its responsible server:
        auto servers = std::make_shared<std::vector<ServerID>>(
          collectionDataCurrent->servers(shardID)  // args
          );

        newShardIds.insert_or_assign(std::move(shardID), std::move(servers));
      }

      databaseCollections.try_emplace(std::move(collectionName), std::move(collectionDataCurrent));
    }

    newCollections.insert_or_assign(std::move(databaseName), std::move(databaseCollections));
  }

  // Now set the new value:
  WRITE_LOCKER(writeLocker, _currentProt.lock);

  _current.swap(newCurrent);
  _currentVersion = changeSet.version;
  _currentIndex = changeSet.ind;
  LOG_TOPIC("feddd", DEBUG, Logger::CLUSTER)
      << "Updating current in ClusterInfo: version=" << changeSet.version
      << " index=" << _currentIndex;

  if (swapDatabases) {
    _currentDatabases.swap(newDatabases);
  }

  if (swapCollections) {
    LOG_TOPIC("b4059", TRACE, Logger::CLUSTER)
        << "Have loaded new collections current cache!";
    _currentCollections.swap(newCollections);
    _shardIds.swap(newShardIds);
  }

  _currentProt.isValid = true;
  feature.addDirty(changeSet.dbs);

  {
    std::lock_guard w(_waitCurrentLock);
    triggerWaiting(_waitCurrent, _currentIndex);
    auto heartbeatThread = _server.getFeature<ClusterFeature>().heartbeatThread();
    if (heartbeatThread) {
      // In the unittests, there is no heartbeatthread, and we do not need to notify
      heartbeatThread->notify();
    }
  }

  {
    std::lock_guard w(_waitCurrentVersionLock);
    triggerWaiting(_waitCurrentVersion, _currentVersion);
  }

  agencyCache.clearChanged(prefixCurrent, _currentIndex);

  auto diff = duration<float, std::milli>(clock::now() - start).count();
  _lcTotal += static_cast<uint64_t>(diff);
  _lcTimer.count(diff);
}

/// @brief ask about a collection
/// If it is not found in the cache, the cache is reloaded once
/// if the collection is not found afterwards, this method will throw an
/// exception
std::shared_ptr<LogicalCollection> ClusterInfo::getCollection(DatabaseID const& databaseID,
                                                              CollectionID const& collectionID) {
  auto c = getCollectionNT(databaseID, collectionID);

  if (c == nullptr) {
    THROW_ARANGO_EXCEPTION_MESSAGE(TRI_ERROR_ARANGO_DATA_SOURCE_NOT_FOUND,
                                   getCollectionNotFoundMsg(databaseID, collectionID)  // message
    );
  }
  return c;
}

std::shared_ptr<LogicalCollection> ClusterInfo::getCollectionNT(DatabaseID const& databaseID,
                                                                CollectionID const& collectionID) {
  if (!_planProt.isValid) {
    Result r = waitForPlan(1).get();
    if (r.fail()) {
      return nullptr;
    }
  }

  READ_LOCKER(readLocker, _planProt.lock);
  // look up database by id
  AllCollections::const_iterator it = _plannedCollections.find(databaseID);

  if (it != _plannedCollections.end()) {
    // look up collection by id (or by name)
    DatabaseCollections::const_iterator it2 = (*it).second->find(collectionID);

    if (it2 != (*it).second->end()) {
      return (*it2).second.collection;
    }
  }

  return nullptr;
}

std::shared_ptr<LogicalDataSource> ClusterInfo::getCollectionOrViewNT(DatabaseID const& databaseID,
                                                                      std::string const& name) {
  if (!_planProt.isValid) {
    Result r = waitForPlan(1).get();
    if (r.fail()) {
      return nullptr;
    }
  }

  READ_LOCKER(readLocker, _planProt.lock);

  // look up collection first
  {
    // look up database by id
    auto it = _plannedCollections.find(databaseID);

    if (it != _plannedCollections.end()) {
      // look up collection by id (or by name)
      auto it2 = (*it).second->find(name);

      if (it2 != (*it).second->end()) {
        return (*it2).second.collection;
      }
    }
  }

  // look up views next
  {
    // look up database by id
    auto it = _plannedViews.find(databaseID);

    if (it != _plannedViews.end()) {
      // look up collection by id (or by name)
      auto it2 = (*it).second.find(name);

      if (it2 != (*it).second.end()) {
        return (*it2).second;
      }
    }
  }

  return nullptr;

}

std::string ClusterInfo::getCollectionNotFoundMsg(DatabaseID const& databaseID,
                                                  CollectionID const& collectionID) {
  return "Collection not found: " + collectionID + " in database " + databaseID;
}

////////////////////////////////////////////////////////////////////////////////
/// @brief ask about all collections
////////////////////////////////////////////////////////////////////////////////

std::vector<std::shared_ptr<LogicalCollection>> const ClusterInfo::getCollections(DatabaseID const& databaseID) {
  std::vector<std::shared_ptr<LogicalCollection>> result;

  READ_LOCKER(readLocker, _planProt.lock);
  // look up database by id
  AllCollections::const_iterator it = _plannedCollections.find(databaseID);

  if (it == _plannedCollections.end()) {
    return result;
  }

  // iterate over all collections
  DatabaseCollections::const_iterator it2 = (*it).second->begin();
  while (it2 != (*it).second->end()) {
    char c = (*it2).first[0];

    if (c < '0' || c > '9') {
      // skip collections indexed by id
      result.push_back((*it2).second.collection);
    }

    ++it2;
  }

  return result;
}

////////////////////////////////////////////////////////////////////////////////
/// @brief ask about a collection in current. This returns information about
/// all shards in the collection.
/// If it is not found in the cache, the cache is reloaded once.
////////////////////////////////////////////////////////////////////////////////

std::shared_ptr<CollectionInfoCurrent> ClusterInfo::getCollectionCurrent(
    DatabaseID const& databaseID, CollectionID const& collectionID) {

  if (!_currentProt.isValid) {
    Result r = waitForCurrent(1).get();
    if (r.fail()) {
      THROW_ARANGO_EXCEPTION(r);
    }
  }

  READ_LOCKER(readLocker, _currentProt.lock);
  // look up database by id
  AllCollectionsCurrent::const_iterator it = _currentCollections.find(databaseID);

  if (it != _currentCollections.end()) {
    // look up collection by id
    DatabaseCollectionsCurrent::const_iterator it2 = (*it).second.find(collectionID);

    if (it2 != (*it).second.end()) {
      return (*it2).second;
    }
  }

  return std::make_shared<CollectionInfoCurrent>(0);
}

RebootTracker& ClusterInfo::rebootTracker() noexcept { return _rebootTracker; }

RebootTracker const& ClusterInfo::rebootTracker() const noexcept {
  return _rebootTracker;
}

//////////////////////////////////////////////////////////////////////////////
/// @brief ask about a view
/// If it is not found in the cache, the cache is reloaded once. The second
/// argument can be a view ID or a view name (both cluster-wide).
//////////////////////////////////////////////////////////////////////////////

std::shared_ptr<LogicalView> ClusterInfo::getView(DatabaseID const& databaseID,
                                                  ViewID const& viewID) {
  if (viewID.empty()) {
    return nullptr;
  }

  auto lookupView = [](AllViews const& dbs, DatabaseID const& databaseID,
                       ViewID const& viewID) noexcept -> std::shared_ptr<LogicalView> {
    // look up database by id
    auto const db = dbs.find(databaseID);

    if (db != dbs.end()) {
      // look up view by id (or by name)
      auto& views = db->second;
      auto const view = views.find(viewID);

      if (view != views.end()) {
        return view->second;
      }
    }

    return nullptr;
  };

  if (std::this_thread::get_id() == _planLoader) {
    // we're loading plan, lookup inside immediately created planned views
    // already protected by _planProt.mutex, don't need to lock there
    return lookupView(_newPlannedViews, databaseID, viewID);
  }

  if (!_planProt.isValid) {
    return nullptr;
  }

  {
    READ_LOCKER(readLocker, _planProt.lock);
    auto const view = lookupView(_plannedViews, databaseID, viewID);

    if (view) {
      return view;
    }
  }

  Result res = fetchAndWaitForPlanVersion(std::chrono::seconds(10)).get();
  if (res.ok()) {
    READ_LOCKER(readLocker, _planProt.lock);
    auto const view = lookupView(_plannedViews, databaseID, viewID);

    if (view) {
      return view;
    }
  }

  LOG_TOPIC("a227e", DEBUG, Logger::CLUSTER)
      << "View not found: '" << viewID << "' in database '" << databaseID << "'";

  return nullptr;
}

//////////////////////////////////////////////////////////////////////////////
/// @brief ask about all views of a database
//////////////////////////////////////////////////////////////////////////////

std::vector<std::shared_ptr<LogicalView>> const ClusterInfo::getViews(DatabaseID const& databaseID) {
  std::vector<std::shared_ptr<LogicalView>> result;

  READ_LOCKER(readLocker, _planProt.lock);
  // look up database by id
  AllViews::const_iterator it = _plannedViews.find(databaseID);

  if (it == _plannedViews.end()) {
    return result;
  }

  // iterate over all collections
  DatabaseViews::const_iterator it2 = (*it).second.begin();
  while (it2 != it->second.end()) {
    char c = it2->first[0];
    if (c >= '0' && c <= '9') {
      // skip views indexed by name
      result.emplace_back(it2->second);
    }
    ++it2;
  }

  return result;
}

//////////////////////////////////////////////////////////////////////////////
/// @brief ask about analyzers revision
//////////////////////////////////////////////////////////////////////////////

AnalyzersRevision::Ptr ClusterInfo::getAnalyzersRevision(DatabaseID const& databaseID,
                                                         bool forceLoadPlan /* = false */) {
  READ_LOCKER(readLocker, _planProt.lock);
  // look up database by id
  auto it = _dbAnalyzersRevision.find(databaseID);

  if (it != _dbAnalyzersRevision.cend()) {
    return it->second;
  }
  return nullptr;
}

QueryAnalyzerRevisions ClusterInfo::getQueryAnalyzersRevision(
    DatabaseID const& databaseID) {
  if (!_planProt.isValid) {
    loadPlan();
  }
  AnalyzersRevision::Revision currentDbRevision{ AnalyzersRevision::MIN };
  AnalyzersRevision::Revision systemDbRevision{ AnalyzersRevision::MIN };
  // no looping here. As if cluster is freshly updated some databases will
  // never have revisions record (and they do not need one actually)
  // so waiting them to apper is futile. Anyway if database has revision
  // we will see it at best effort basis as soon as plan updates itself
  // and some lag in revision appearing is expected (even with looping )
  {
    READ_LOCKER(readLocker, _planProt.lock);
    // look up database by id
    auto it = _dbAnalyzersRevision.find(databaseID);
    if (it != _dbAnalyzersRevision.cend()) {
      currentDbRevision = it->second->getRevision();
    }
    // analyzers from system also available
    // so grab revision for system database as well
    if (databaseID != StaticStrings::SystemDatabase) {
      auto sysIt = _dbAnalyzersRevision.find(StaticStrings::SystemDatabase);
      // if we have non-system database in plan system should be here for sure!
      // but for freshly updated cluster this is not true so, check is necessary
      if (sysIt != _dbAnalyzersRevision.cend()) {
        systemDbRevision = sysIt->second->getRevision();
      }
    } else {
      // micro-optimization. If we are querying system database
      // than current always equal system. And all requests for revision
      // will be resolved only with systemDbRevision member. So we copy
      // current to system and set current to MIN. As MIN value is default
      // and not transferred at all we will reduce json size for query
      systemDbRevision = currentDbRevision;
      currentDbRevision = AnalyzersRevision::MIN;
    }
  }

  return QueryAnalyzerRevisions(currentDbRevision, systemDbRevision);
}

// Build the VPackSlice that contains the `isBuilding` entry
void ClusterInfo::buildIsBuildingSlice(CreateDatabaseInfo const& database,
                                       VPackBuilder& builder) {
  VPackObjectBuilder guard(&builder);
  database.toVelocyPack(builder);

  builder.add(StaticStrings::AttrCoordinator,
              VPackValue(ServerState::instance()->getId()));
  builder.add(StaticStrings::AttrCoordinatorRebootId,
              VPackValue(ServerState::instance()->getRebootId().value()));
  builder.add(StaticStrings::AttrIsBuilding, VPackValue(true));
}

// Build the VPackSlice that does not contain  the `isBuilding` entry
void ClusterInfo::buildFinalSlice(CreateDatabaseInfo const& database,
                                  VPackBuilder& builder) {
  VPackObjectBuilder guard(&builder);
  database.toVelocyPack(builder);
}

// This waits for the database described in `database` to turn up in `Current`
// and no DBServer is allowed to report an error.
Result ClusterInfo::waitForDatabaseInCurrent(
  CreateDatabaseInfo const& database, AgencyWriteTransaction const& trx) {

  auto DBServers = std::make_shared<std::vector<ServerID>>(getCurrentDBServers());
  auto dbServerResult = std::make_shared<std::atomic<int>>(-1);
  std::shared_ptr<std::string> errMsg = std::make_shared<std::string>();

  std::function<bool(VPackSlice const& result)> dbServerChanged = [=](VPackSlice const& result) {
    size_t numDbServers = DBServers->size();
    if (result.isObject() && result.length() >= numDbServers) {
      // We use >= here since the number of DBservers could have increased
      // during the creation of the database and we might not yet have
      // the latest list. Thus there could be more reports than we know
      // servers.
      VPackObjectIterator dbs(result);

      std::string tmpMsg = "";
      bool tmpHaveError = false;

      for (VPackObjectIterator::ObjectPair dbserver : dbs) {
        VPackSlice slice = dbserver.value;
        if (arangodb::basics::VelocyPackHelper::getBooleanValue(slice, StaticStrings::Error, false)) {
          tmpHaveError = true;
          tmpMsg += " DBServer:" + dbserver.key.copyString() + ":";
          tmpMsg += arangodb::basics::VelocyPackHelper::getStringValue(slice, StaticStrings::ErrorMessage,
                                                                       "");
          if (slice.hasKey(StaticStrings::ErrorNum)) {
            VPackSlice errorNum = slice.get(StaticStrings::ErrorNum);
            if (errorNum.isNumber()) {
              tmpMsg += " (errorNum=";
              tmpMsg += basics::StringUtils::itoa(errorNum.getNumericValue<uint32_t>());
              tmpMsg += ")";
            }
          }
        }
      }
      if (tmpHaveError) {
        *errMsg = "Error in creation of database:" + tmpMsg;
        dbServerResult->store(TRI_ERROR_CLUSTER_COULD_NOT_CREATE_DATABASE,
                              std::memory_order_release);
        return true;
      }
      dbServerResult->store(TRI_ERROR_NO_ERROR, std::memory_order_release);
    }
    return true;
  };

  // ATTENTION: The following callback calls the above closure in a
  // different thread. Nevertheless, the closure accesses some of our
  // local variables. Therefore we have to protect all accesses to them
  // by a mutex. We use the mutex of the condition variable in the
  // AgencyCallback for this.
  auto agencyCallback =
    std::make_shared<AgencyCallback>(
      _server, "Current/Databases/" + database.getName(), dbServerChanged, true, false);
  _agencyCallbackRegistry->registerCallback(agencyCallback);
  auto cbGuard = scopeGuard(
    [&] { _agencyCallbackRegistry->unregisterCallback(agencyCallback); });


  // TODO: Should this never timeout?
  AgencyComm ac(_server);
  auto res = ac.sendTransactionWithFailover(trx, 0.0);
  if (!res.successful()) {
    if (res._statusCode == (int)arangodb::rest::ResponseCode::PRECONDITION_FAILED) {
      return Result(TRI_ERROR_ARANGO_DUPLICATE_NAME, std::string("duplicate database name '") + database.getName() + "'");
    }
    return Result(TRI_ERROR_CLUSTER_COULD_NOT_CREATE_DATABASE_IN_PLAN);
  }

  if (res.slice().get("results").length() > 0) {
    Result r = waitForPlan(res.slice().get("results")[0].getNumber<uint64_t>()).get();
    if (r.fail()) {
      return r;
    }
  }

  // Waits for the database to turn up in Current/Databases
  {
    double const interval = getPollInterval();

    int count = 0;  // this counts, when we have to reload the DBServers
    while (true) {
      if (++count >= static_cast<int>(getReloadServerListTimeout() / interval)) {
        // We update the list of DBServers every minute in case one of them
        // was taken away since we last looked. This also helps (slightly)
        // if a new DBServer was added. However, in this case we report
        // success a bit too early, which is not too bad.
        loadCurrentDBServers();
        *DBServers = getCurrentDBServers();
        count = 0;
      }

      int tmpRes = dbServerResult->load(std::memory_order_acquire);

      // An error was detected on one of the DBServers
      if (tmpRes >= 0) {
        cbGuard.fire();  // unregister cb before accessing errMsg

        return Result(tmpRes, *errMsg);
      }

      {
        CONDITION_LOCKER(locker, agencyCallback->_cv);
        agencyCallback->executeByCallbackOrTimeout(getReloadServerListTimeout() / interval);
      }

      if (_server.isStopping()) {
        return Result(TRI_ERROR_SHUTTING_DOWN);
      }
    }
  }
}

// Start creating a database in a coordinator by entering it into Plan/Databases with,
// status flag `isBuilding`; this makes the database invisible to the outside world.
Result ClusterInfo::createIsBuildingDatabaseCoordinator(CreateDatabaseInfo const& database) {
  AgencyCommResult res;

  // Instruct the Agency to enter the creation of the new database
  // by entering it into Plan/Databases/ but with the fields
  // isBuilding: true, and coordinator and rebootId set to our respective
  // id and rebootId
  VPackBuilder builder;
  buildIsBuildingSlice(database, builder);

  AgencyWriteTransaction trx(
    { AgencyOperation(
        "Plan/Databases/" + database.getName(), AgencyValueOperationType::SET, builder.slice()),
      AgencyOperation("Plan/Version", AgencySimpleOperationType::INCREMENT_OP)},
    { AgencyPrecondition(
        "Plan/Databases/" + database.getName(), AgencyPrecondition::Type::EMPTY, true),
      AgencyPrecondition(
        analyzersPath(database.getName()), AgencyPrecondition::Type::EMPTY, true)});

  // And wait for our database to show up in `Current/Databases`
  auto waitresult = waitForDatabaseInCurrent(database, trx);

  if (waitresult.errorNumber() == TRI_ERROR_ARANGO_DUPLICATE_NAME ||
      waitresult.errorNumber() == TRI_ERROR_CLUSTER_COULD_NOT_CREATE_DATABASE_IN_PLAN) {
    // Early exit without cancellation if we did not do anything
    return waitresult;
  }

  if (waitresult.fail()) {
    // cleanup: remove database from plan
    auto ret = cancelCreateDatabaseCoordinator(database);

    if (ret.ok()) {
      // Creation failed
      return Result(TRI_ERROR_CLUSTER_COULD_NOT_CREATE_DATABASE,
                    "database creation failed");
    } else {
      // Cleanup failed too
      return ret;
    }
  }
  return Result();
}

// Finalize creation of database in cluster by removing isBuilding, coordinator, and coordinatorRebootId;
// as precondition that the entry we put in createIsBuildingDatabaseCoordinator is still in Plan/ unchanged.
Result ClusterInfo::createFinalizeDatabaseCoordinator(CreateDatabaseInfo const& database) {
  AgencyComm ac(_server);

  VPackBuilder pcBuilder;
  buildIsBuildingSlice(database, pcBuilder);

  VPackBuilder entryBuilder;
  buildFinalSlice(database, entryBuilder);

  VPackBuilder analyzersBuilder;
  AgencyComm::buildInitialAnalyzersSlice(analyzersBuilder);

  AgencyWriteTransaction trx(
      {AgencyOperation("Plan/Databases/" + database.getName(),
                       AgencyValueOperationType::SET, entryBuilder.slice()),
       AgencyOperation("Plan/Version", AgencySimpleOperationType::INCREMENT_OP),
       AgencyOperation(analyzersPath(database.getName()), AgencyValueOperationType::SET, analyzersBuilder.slice())},
      {AgencyPrecondition("Plan/Databases/" + database.getName(),
                          AgencyPrecondition::Type::VALUE, pcBuilder.slice()),
       AgencyPrecondition(analyzersPath(database.getName()),
                          AgencyPrecondition::Type::EMPTY, true)});

  auto res = ac.sendTransactionWithFailover(trx, 0.0);

  if (!res.successful()) {
    if (res._statusCode == (int)arangodb::rest::ResponseCode::PRECONDITION_FAILED) {
      return Result(TRI_ERROR_CLUSTER_COULD_NOT_CREATE_DATABASE,
                    "Could not finish creation of database: Plan/Databases/ "
                    "entry was modified in Agency");
    }
    // Something else went wrong.
    return Result(TRI_ERROR_CLUSTER_COULD_NOT_CREATE_DATABASE);
  }

  if (res.slice().get("results").length()) {
    Result r = waitForPlan(res.slice().get("results")[0].getNumber<uint64_t>()).get();
    if (r.fail()) {
      return r;
    }
  }

  // The transaction was successful and the database should
  // now be visible and usable.
  return Result();
}

// This function can only return on success or when the cluster is shutting down.
Result ClusterInfo::cancelCreateDatabaseCoordinator(CreateDatabaseInfo const& database) {
  AgencyComm ac(_server);

  VPackBuilder builder;
  buildIsBuildingSlice(database, builder);

  // delete all collections and the database itself from the agency plan
  AgencyOperation delPlanCollections("Plan/Collections/" + database.getName(),
                                     AgencySimpleOperationType::DELETE_OP);
  AgencyOperation delPlanDatabase("Plan/Databases/" + database.getName(),
                                  AgencySimpleOperationType::DELETE_OP);
  AgencyOperation incrPlan("Plan/Version", AgencySimpleOperationType::INCREMENT_OP);
  AgencyPrecondition preCondition("Plan/Databases/" + database.getName(),
                                  AgencyPrecondition::Type::VALUE, builder.slice());

  AgencyWriteTransaction trx({delPlanCollections, delPlanDatabase, incrPlan}, preCondition);

  size_t tries = 0;
  double nextTimeout = 0.5;

  AgencyCommResult res;
  while (true) {
    tries++;
    res = ac.sendTransactionWithFailover(trx, nextTimeout);

    if (res.successful()) {
      break;
    }
    
    if (res.httpCode() == (int)arangodb::rest::ResponseCode::PRECONDITION_FAILED) {
      auto& agencyCache = _server.getFeature<ClusterFeature>().agencyCache();
      auto [acb, index] = agencyCache.read(
        std::vector<std::string>{
          AgencyCommHelper::path("Plan/Databases/" + database.getName())});

      velocypack::Slice databaseSlice = acb->slice()[0].get(std::vector<std::string>(
        {AgencyCommHelper::path(), "Plan", "Databases", database.getName()}));

      if (!databaseSlice.isObject()) {
        // database key in agency does _not_ exist. this can happen if on another
        // coordinator the database gets dropped while on this coordinator we are
        // still trying to create it
        break;
      }

      VPackSlice agencyId = databaseSlice.get("id");
      VPackSlice preconditionId = builder.slice().get("id");
      if (agencyId.isString() && preconditionId.isString() &&
          !agencyId.isEqualString(preconditionId.stringRef())) {
        // database key is there, but has a different id, this can happen if the
        // database has already been dropped in the meantime and recreated, in
        // any case, let's get us out of here...
        break;
      }
<<<<<<< HEAD
=======
      LOG_TOPIC("b47aa", WARN, arangodb::Logger::CLUSTER)
        << "failed to cancel creation of database " << database.getName() << " with error "
        << res.errorMessage() << ". Retrying.";
    } else if (res.slice().get("results").length()) {
      Result r = waitForPlan(res.slice().get("results")[0].getNumber<uint64_t>()).get();
      if (r.fail()) {
        return r;
      }
>>>>>>> 6d1304f0
    }

    if (tries == 1) {
      events::CreateDatabase(database.getName(), res.errorCode());
    }
    
    if (_server.isStopping()) {
      return Result(TRI_ERROR_SHUTTING_DOWN);
    }

    if (tries >= 5) {
      nextTimeout = 5.0;
    }
      
    LOG_TOPIC("b47aa", WARN, arangodb::Logger::CLUSTER)
      << "failed to cancel creation of database " << database.getName() << " with error "
      << res.errorMessage() << ". Retrying.";

    // enhancing our calm a bit here, so this does not put the agency under pressure
    // too much.
    TRI_ASSERT(nextTimeout > 0.0 && nextTimeout <= 5.0);
    std::this_thread::sleep_for(std::chrono::milliseconds(unsigned(1000.0 * nextTimeout)));
  }

  return Result();
}

////////////////////////////////////////////////////////////////////////////////
/// @brief drop database in coordinator, the return value is an ArangoDB
/// error code and the errorMsg is set accordingly. One possible error
/// is a timeout, a timeout of 0.0 means no timeout.
////////////////////////////////////////////////////////////////////////////////
Result ClusterInfo::dropDatabaseCoordinator(  // drop database
    std::string const& name,                  // database name
    double timeout                            // request timeout
) {
  TRI_ASSERT(ServerState::instance()->isCoordinator());
  if (name == StaticStrings::SystemDatabase) {
    return Result(TRI_ERROR_FORBIDDEN);
  }
  AgencyComm ac(_server);

  double const realTimeout = getTimeout(timeout);
  double const endTime = TRI_microtime() + realTimeout;
  double const interval = getPollInterval();

  auto dbServerResult = std::make_shared<std::atomic<int>>(-1);
  std::function<bool(VPackSlice const& result)> dbServerChanged = [=](VPackSlice const& result) {
    if (result.isNone() || result.isEmptyObject()) {
      dbServerResult->store(TRI_ERROR_NO_ERROR, std::memory_order_release);
    }
    return true;
  };

  std::string where("Current/Databases/" + name);

  // ATTENTION: The following callback calls the above closure in a
  // different thread. Nevertheless, the closure accesses some of our
  // local variables. Therefore we have to protect all accesses to them
  // by a mutex. We use the mutex of the condition variable in the
  // AgencyCallback for this.
  auto agencyCallback =
      std::make_shared<AgencyCallback>(_server, where, dbServerChanged, true, false);
  _agencyCallbackRegistry->registerCallback(agencyCallback);
  auto cbGuard = scopeGuard([this, &agencyCallback]() -> void {
                              _agencyCallbackRegistry->unregisterCallback(agencyCallback);
  });

  // Transact to agency
  AgencyOperation delPlanDatabases("Plan/Databases/" + name,
                                   AgencySimpleOperationType::DELETE_OP);
  AgencyOperation delPlanCollections("Plan/Collections/" + name,
                                     AgencySimpleOperationType::DELETE_OP);
  AgencyOperation delPlanViews("Plan/Views/" + name, AgencySimpleOperationType::DELETE_OP);
  AgencyOperation delPlanAnalyzers(analyzersPath(name), AgencySimpleOperationType::DELETE_OP);
  AgencyOperation incrementVersion("Plan/Version", AgencySimpleOperationType::INCREMENT_OP);
  AgencyPrecondition databaseExists("Plan/Databases/" + name,
                                    AgencyPrecondition::Type::EMPTY, false);
  AgencyWriteTransaction trans({delPlanDatabases, delPlanCollections, delPlanViews,
                                delPlanAnalyzers, incrementVersion}, databaseExists);
  AgencyCommResult res = ac.sendTransactionWithFailover(trans);
  if (!res.successful()) {
    if (res._statusCode == (int)arangodb::rest::ResponseCode::PRECONDITION_FAILED) {
          return Result(TRI_ERROR_ARANGO_DATABASE_NOT_FOUND);
    }
    return Result(TRI_ERROR_CLUSTER_COULD_NOT_REMOVE_DATABASE_IN_PLAN);
  }
  if (res.slice().get("results").length()) {
    Result r = waitForPlan(res.slice().get("results")[0].getNumber<uint64_t>()).get();
    if (r.fail()) {
      return r;
    }
  }

  // Now wait stuff in Current to disappear and thus be complete:
  {
    while (true) {
      if (dbServerResult->load(std::memory_order_acquire) >= 0) {
        cbGuard.fire();  // unregister cb before calling ac.removeValues(...)
        AgencyOperation delCurrentCollection(where, AgencySimpleOperationType::DELETE_OP);
        AgencyOperation incrementCurrentVersion(
          "Current/Version", AgencySimpleOperationType::INCREMENT_OP);
        AgencyWriteTransaction cx({delCurrentCollection, incrementCurrentVersion});
        res = ac.sendTransactionWithFailover(cx);
        if (res.successful()) {
          return Result(TRI_ERROR_NO_ERROR);
        }
        return Result(TRI_ERROR_CLUSTER_COULD_NOT_REMOVE_DATABASE_IN_CURRENT);
      }

      if (TRI_microtime() > endTime) {
        logAgencyDump();
        return Result(TRI_ERROR_CLUSTER_TIMEOUT);
      }

      {
        CONDITION_LOCKER(locker, agencyCallback->_cv);
        agencyCallback->executeByCallbackOrTimeout(interval);
      }

      if (_server.isStopping()) {
        return Result(TRI_ERROR_SHUTTING_DOWN);
      }
    }
  }
}

////////////////////////////////////////////////////////////////////////////////
/// @brief create collection in coordinator, the return value is an ArangoDB
/// error code and the errorMsg is set accordingly. One possible error
/// is a timeout, a timeout of 0.0 means no timeout.
////////////////////////////////////////////////////////////////////////////////
Result ClusterInfo::createCollectionCoordinator(  // create collection
    std::string const& databaseName, std::string const& collectionID, uint64_t numberOfShards,
    uint64_t replicationFactor, uint64_t writeConcern, bool waitForReplication,
    velocypack::Slice const& json,  // collection definition
    double timeout,                 // request timeout,
    bool isNewDatabase, std::shared_ptr<LogicalCollection> const& colToDistributeShardsLike) {
  TRI_ASSERT(ServerState::instance()->isCoordinator());
  auto serverState = ServerState::instance();
  std::vector<ClusterCollectionCreationInfo> infos{ClusterCollectionCreationInfo{
      collectionID, numberOfShards, replicationFactor, writeConcern, waitForReplication,
      json, serverState->getId(), serverState->getRebootId()}};
  double const realTimeout = getTimeout(timeout);
  double const endTime = TRI_microtime() + realTimeout;
  return createCollectionsCoordinator(databaseName, infos, endTime,
                                      isNewDatabase, colToDistributeShardsLike);
}

/// @brief this method does an atomic check of the preconditions for the
/// collections to be created, using the currently loaded plan. it populates the
/// plan version used for the checks
Result ClusterInfo::checkCollectionPreconditions(std::string const& databaseName,
                                                 std::vector<ClusterCollectionCreationInfo> const& infos,
                                                 uint64_t& planVersion) {
  for (auto const& info : infos) {
    // Check if name exists.
    if (info.name.empty() || !info.json.isObject() || !info.json.get("shards").isObject()) {
      return TRI_ERROR_BAD_PARAMETER;  // must not be empty
    }

    // Validate that the collection does not exist in the current plan
    {
      AllCollections::const_iterator it = _plannedCollections.find(databaseName);
      if (it != _plannedCollections.end()) {
        DatabaseCollections::const_iterator it2 = (*it).second->find(info.name);

        if (it2 != (*it).second->end()) {
          // collection already exists!
          events::CreateCollection(databaseName, info.name, TRI_ERROR_ARANGO_DUPLICATE_NAME);
          return Result(TRI_ERROR_ARANGO_DUPLICATE_NAME, std::string("duplicate collection name '") + info.name + "'");
        }
      } else {
        // no collection in plan for this particular database... this may be true for
        // the first collection created in a db
        // now check if there is a planned database at least
        if (_plannedDatabases.find(databaseName) == _plannedDatabases.end()) {
          // no need to create a collection in a database that is not there (anymore)
          events::CreateCollection(databaseName, info.name, TRI_ERROR_ARANGO_DATABASE_NOT_FOUND);
          return TRI_ERROR_ARANGO_DATABASE_NOT_FOUND;
        }
      }
    }

    // Validate that there is no view with this name either
    {
      // check against planned views as well
      AllViews::const_iterator it = _plannedViews.find(databaseName);
      if (it != _plannedViews.end()) {
        DatabaseViews::const_iterator it2 = (*it).second.find(info.name);

        if (it2 != (*it).second.end()) {
          // view already exists!
          events::CreateCollection(databaseName, info.name, TRI_ERROR_ARANGO_DUPLICATE_NAME);
          return Result(TRI_ERROR_ARANGO_DUPLICATE_NAME, std::string("duplicate collection name '") + info.name + "'");
        }
      }
    }
  }

  return {};
}

Result ClusterInfo::createCollectionsCoordinator(
    std::string const& databaseName, std::vector<ClusterCollectionCreationInfo>& infos,
    double endTime, bool isNewDatabase,
    std::shared_ptr<LogicalCollection> const& colToDistributeShardsLike) {
  TRI_ASSERT(ServerState::instance()->isCoordinator());
  using arangodb::velocypack::Slice;

  LOG_TOPIC("98761", DEBUG, Logger::CLUSTER)
      << "Starting createCollectionsCoordinator for " << infos.size()
      << " collections in database " << databaseName << " isNewDatabase: " << isNewDatabase
      << " first collection name: " << ((infos.size() > 0) ? infos[0].name : std::string());

  double const interval = getPollInterval();

  // The following three are used for synchronization between the callback
  // closure and the main thread executing this function. Note that it can
  // happen that the callback is called only after we return from this
  // function!
  auto dbServerResult = std::make_shared<std::atomic<int>>(-1);
  auto nrDone = std::make_shared<std::atomic<size_t>>(0);
  auto errMsg = std::make_shared<std::string>();
  auto cacheMutex = std::make_shared<Mutex>();
  auto cacheMutexOwner = std::make_shared<std::atomic<std::thread::id>>();
  auto isCleaned = std::make_shared<bool>(false);

  AgencyComm ac(_server);
  std::vector<std::shared_ptr<AgencyCallback>> agencyCallbacks;

  auto cbGuard = scopeGuard([&] {
    // We have a subtle race here, that we try to cover against:
    // We register a callback in the agency.
    // For some reason this scopeguard is executed (e.g. error case)
    // While we are in this cleanup, and before a callback is removed from the
    // agency. The callback is triggered by another thread. We have the
    // following guarantees: a) cacheMutex|Owner are valid and locked by cleanup
    // b) isCleaned is valid and now set to true
    // c) the closure is owned by the callback
    // d) info might be deleted, so we cannot use it.
    // e) If the callback is ongoing during cleanup, the callback will
    //    hold the Mutex and delay the cleanup.
    RECURSIVE_MUTEX_LOCKER(*cacheMutex, *cacheMutexOwner);
    *isCleaned = true;
    for (auto& cb : agencyCallbacks) {
      _agencyCallbackRegistry->unregisterCallback(cb);
    }
  });

  std::vector<AgencyOperation> opers({IncreaseVersion()});
  std::vector<AgencyPrecondition> precs;
  std::unordered_set<std::string> conditions;
  std::unordered_set<ServerID> allServers;

  // current thread owning 'cacheMutex' write lock (workaround for non-recursive Mutex)
  for (auto& info : infos) {
    TRI_ASSERT(!info.name.empty());

    if (info.state == ClusterCollectionCreationState::DONE) {
      // This is possible in Enterprise / Smart Collection situation
      (*nrDone)++;
    }

    std::map<ShardID, std::vector<ServerID>> shardServers;
    for (auto pair : VPackObjectIterator(info.json.get("shards"))) {
      ShardID shardID = pair.key.copyString();
      std::vector<ServerID> serverIds;

      for (auto const& serv : VPackArrayIterator(pair.value)) {
        auto const sid = serv.copyString();
        serverIds.emplace_back(sid);
        allServers.emplace(sid);
      }
      shardServers.try_emplace(shardID, serverIds);
    }

    // The AgencyCallback will copy the closure will take responsibilty of it.
    auto closure = [cacheMutex, cacheMutexOwner, &info, dbServerResult, errMsg,
                    nrDone, isCleaned, shardServers, this](VPackSlice const& result) {
      // NOTE: This ordering here is important to cover against a race in cleanup.
      // a) The Guard get's the Mutex, sets isCleaned == true, then removes the callback
      // b) If the callback is acquired it is saved in a shared_ptr, the Mutex will be acquired first, then it will check if it isCleaned
      RECURSIVE_MUTEX_LOCKER(*cacheMutex, *cacheMutexOwner);
      if (*isCleaned) {
        return true;
      }
      TRI_ASSERT(!info.name.empty());
      if (info.state != ClusterCollectionCreationState::INIT) {
        // All leaders have reported either good or bad
        // We might be called by followers if they get in sync fast enough
        // In this IF we are in the followers case, we can safely ignore
        return true;
      }

      // result is the object at the path
      if (result.isObject() && result.length() == (size_t)info.numberOfShards) {
        std::string tmpError = "";

        for (auto const& p : VPackObjectIterator(result)) {
          if (arangodb::basics::VelocyPackHelper::getBooleanValue(p.value,
                                                                  StaticStrings::Error, false)) {
            tmpError += " shardID:" + p.key.copyString() + ":";
            tmpError += arangodb::basics::VelocyPackHelper::getStringValue(
                p.value, StaticStrings::ErrorMessage, "");
            if (p.value.hasKey(StaticStrings::ErrorNum)) {
              VPackSlice const errorNum = p.value.get(StaticStrings::ErrorNum);
              if (errorNum.isNumber()) {
                tmpError += " (errNum=";
                tmpError +=
                    basics::StringUtils::itoa(errorNum.getNumericValue<uint32_t>());
                tmpError += ")";
              }
            }
          }

          // wait that all followers have created our new collection
          if (tmpError.empty() && info.waitForReplication) {
            std::vector<ServerID> plannedServers;
            {
              READ_LOCKER(readLocker, _planProt.lock);
              auto it = shardServers.find(p.key.copyString());
              if (it != shardServers.end()) {
                plannedServers = (*it).second;
              } else {
                LOG_TOPIC("9ed54", ERR, Logger::CLUSTER)
                    << "Did not find shard in _shardServers: " << p.key.copyString()
                    << ". Maybe the collection is already dropped.";
                *errMsg = "Error in creation of collection: " + p.key.copyString() +
                          ". Collection already dropped. " + __FILE__ + ":" +
                          std::to_string(__LINE__);
                dbServerResult->store(TRI_ERROR_CLUSTER_COULD_NOT_CREATE_COLLECTION,
                                      std::memory_order_release);
                TRI_ASSERT(info.state != ClusterCollectionCreationState::DONE);
                info.state = ClusterCollectionCreationState::FAILED;
                return true;
              }
            }
            if (plannedServers.empty()) {
              READ_LOCKER(readLocker, _planProt.lock);
              LOG_TOPIC("a0a76", DEBUG, Logger::CLUSTER)
                  << "This should never have happened, Plan empty. Dumping "
                     "_shards in Plan:";
              for (auto const& p : _shards) {
                LOG_TOPIC("60c7d", DEBUG, Logger::CLUSTER) << "Shard: " << p.first;
                for (auto const& q : *(p.second)) {
                  LOG_TOPIC("c7363", DEBUG, Logger::CLUSTER) << "  Server: " << q;
                }
              }
              TRI_ASSERT(false);
            }
            std::vector<ServerID> currentServers;
            VPackSlice servers = p.value.get("servers");
            if (!servers.isArray()) {
              return true;
            }
            for (auto const& server : VPackArrayIterator(servers)) {
              if (!server.isString()) {
                return true;
              }
              currentServers.push_back(server.copyString());
            }
            if (!ClusterHelpers::compareServerLists(plannedServers, currentServers)) {
              TRI_ASSERT(!info.name.empty());
              LOG_TOPIC("16623", DEBUG, Logger::CLUSTER)
                  << "Still waiting for all servers to ACK creation of " << info.name
                  << ". Planned: " << plannedServers << ", Current: " << currentServers;
              return true;
            }
          }
        }
        if (!tmpError.empty()) {
          *errMsg = "Error in creation of collection:" + tmpError + " " +
                    __FILE__ + std::to_string(__LINE__);
          dbServerResult->store(TRI_ERROR_CLUSTER_COULD_NOT_CREATE_COLLECTION,
                                std::memory_order_release);
          // We cannot get into bad state after a collection was created
          TRI_ASSERT(info.state != ClusterCollectionCreationState::DONE);
          info.state = ClusterCollectionCreationState::FAILED;
        } else {
          // We can have multiple calls to this callback, one per leader and one per follower
          // As soon as all leaders are done we are either FAILED or DONE, this cannot be altered later.
          TRI_ASSERT(info.state != ClusterCollectionCreationState::FAILED);
          info.state = ClusterCollectionCreationState::DONE;
          (*nrDone)++;
        }
      }
      return true;
    };
    // ATTENTION: The following callback calls the above closure in a
    // different thread. Nevertheless, the closure accesses some of our
    // local variables. Therefore we have to protect all accesses to them
    // by a mutex. We use the mutex of the condition variable in the
    // AgencyCallback for this.

    auto agencyCallback =
        std::make_shared<AgencyCallback>(
          _server, "Current/Collections/" + databaseName + "/" + info.collectionID,
          closure, true, false);

    _agencyCallbackRegistry->registerCallback(agencyCallback);
    agencyCallbacks.emplace_back(std::move(agencyCallback));
    opers.emplace_back(CreateCollectionOrder(databaseName, info.collectionID,
                                             info.isBuildingSlice()));

    // Ensure preconditions on the agency
    std::shared_ptr<ShardMap> otherCidShardMap = nullptr;
    auto const otherCidString =
        basics::VelocyPackHelper::getStringValue(info.json, StaticStrings::DistributeShardsLike,
                                                 StaticStrings::Empty);
    if (!otherCidString.empty() && conditions.find(otherCidString) == conditions.end()) {
      // Distribute shards like case.
      // Precondition: Master collection is not moving while we create this
      // collection We only need to add these once for every Master, we cannot
      // add multiple because we will end up with duplicate entries.
      // NOTE: We do not need to add all collections created here, as they will not succeed
      // In callbacks if they are moved during creation.
      // If they are moved after creation was reported success they are under protection by Supervision.
      conditions.emplace(otherCidString);
      if (colToDistributeShardsLike != nullptr) {
        otherCidShardMap = colToDistributeShardsLike->shardIds();
      } else {
        otherCidShardMap = getCollection(databaseName, otherCidString)->shardIds();
      }

      auto const dslProtoColPath =
          paths::root()->arango()->plan()->collections()->database(databaseName)->collection(otherCidString);
      // The distributeShardsLike prototype collection should exist in the plan...
      precs.emplace_back(AgencyPrecondition(dslProtoColPath,
                                            AgencyPrecondition::Type::EMPTY, false));
      // ...and should not still be in creation.
      precs.emplace_back(AgencyPrecondition(dslProtoColPath->isBuilding(),
                                            AgencyPrecondition::Type::EMPTY, true));

      // Any of the shards locked?
      for (auto const& shard : *otherCidShardMap) {
        precs.emplace_back(AgencyPrecondition("Supervision/Shards/" + shard.first,
                                              AgencyPrecondition::Type::EMPTY, true));
      }
    }

    // additionally ensure that no such collectionID exists yet in Plan/Collections
    precs.emplace_back(AgencyPrecondition("Plan/Collections/" + databaseName + "/" + info.collectionID,
                                          AgencyPrecondition::Type::EMPTY, true));
  }

  // We need to make sure our plan is up to date.
  LOG_TOPIC("f4b14", DEBUG, Logger::CLUSTER)
      << "createCollectionCoordinator, loading Plan from agency...";

  uint64_t planVersion = 0;  // will be populated by following function call
  {
    READ_LOCKER(readLocker, _planProt.lock);
    planVersion = _planVersion;
    if (!isNewDatabase) {
      Result res = checkCollectionPreconditions(databaseName, infos, planVersion);
      if (res.fail()) {
        LOG_TOPIC("98762", DEBUG, Logger::CLUSTER)
            << "Failed createCollectionsCoordinator for " << infos.size()
            << " collections in database " << databaseName << " isNewDatabase: " << isNewDatabase
            << " first collection name: " << ((infos.size() > 0) ? infos[0].name : std::string());
        return res;
      }
    }
  }

  auto deleteCollectionGuard = scopeGuard([&infos, &databaseName, this, &ac]() {
    using namespace arangodb::cluster::paths;
    using namespace arangodb::cluster::paths::aliases;
    // We need to check isBuilding as a precondition.
    // If the transaction removing the isBuilding flag results in a timeout, the
    // state of the collection is unknown; if it was actually removed, we must
    // not drop the collection, but we must otherwise.

    auto precs = std::vector<AgencyPrecondition>{};
    auto opers = std::vector<AgencyOperation>{};

    // Note that we trust here that either all isBuilding flags are removed in
    // a single transaction, or none is.

    for (auto const& info : infos) {
      using namespace std::string_literals;
      auto const collectionPlanPath = "Plan/Collections/"s + databaseName + "/" + info.collectionID;
      precs.emplace_back(collectionPlanPath + "/" + StaticStrings::AttrIsBuilding,
          AgencyPrecondition::Type::EMPTY, false);
      opers.emplace_back(collectionPlanPath, AgencySimpleOperationType::DELETE_OP);
    }
    opers.emplace_back("Plan/Version", AgencySimpleOperationType::INCREMENT_OP);
    auto trx = AgencyWriteTransaction{opers, precs};

    using namespace std::chrono;
    using namespace std::chrono_literals;
    auto const begin = steady_clock::now();
    // After a shutdown, the supervision will clean the collections either due
    // to the coordinator going into FAIL, or due to it changing its rebootId.
    // Otherwise we must under no circumstance give up here, because noone else
    // will clean this up.
    while (!_server.isStopping()) {
      auto res = ac.sendTransactionWithFailover(trx);
      // If the collections were removed (res.ok()), we may abort. If we run
      // into precondition failed, the collections were successfully created, so
      // we're fine too.
      if (res.successful()) {
        if (res.slice().get("results").length()) {
          Result r = waitForPlan(res.slice().get("results")[0].getNumber<uint64_t>()).get();
          if (r.fail()) {
            THROW_ARANGO_EXCEPTION(r);
          }
        }
        return;
      } else if (res.httpCode() == TRI_ERROR_HTTP_PRECONDITION_FAILED) {
        return;
      }

      // exponential backoff, just to be safe,
      auto const durationSinceStart = steady_clock::now() - begin;
      auto constexpr maxWaitTime = 2min;
      auto const waitTime =
          std::min<std::common_type_t<decltype(durationSinceStart), decltype(maxWaitTime)>>(
              durationSinceStart, maxWaitTime);
      std::this_thread::sleep_for(waitTime);
    }

  });

  // now try to update the plan in the agency, using the current plan version as
  // our precondition
  {
    // create a builder with just the version number for comparison
    VPackBuilder versionBuilder;
    versionBuilder.add(VPackValue(planVersion));

    VPackBuilder serversBuilder;
    {
      VPackArrayBuilder a(&serversBuilder);
      for (auto const & i : allServers) {
        serversBuilder.add(VPackValue(i));
      }
    }

    // Preconditions:
    // * plan version unchanged
    precs.emplace_back(
      AgencyPrecondition(
        "Plan/Version", AgencyPrecondition::Type::VALUE, versionBuilder.slice()));
    // * not in to be cleaned server list
    precs.emplace_back(
      AgencyPrecondition(
        "Target/ToBeCleanedServers", AgencyPrecondition::Type::INTERSECTION_EMPTY, serversBuilder.slice()));
    // * not in cleaned server list
    precs.emplace_back(
      AgencyPrecondition(
        "Target/CleanedServers", AgencyPrecondition::Type::INTERSECTION_EMPTY, serversBuilder.slice()));

    AgencyWriteTransaction transaction(opers, precs);

    {  // we hold this mutex from now on until we have updated our cache
      // using loadPlan, this is necessary for the callback closure to
      // see the new planned state for this collection. Otherwise it cannot
      // recognize completion of the create collection operation properly:
      RECURSIVE_MUTEX_LOCKER(*cacheMutex, *cacheMutexOwner);
      auto res = ac.sendTransactionWithFailover(transaction);
      // Only if not precondition failed
      if (!res.successful()) {
        if (res.httpCode() == (int)arangodb::rest::ResponseCode::PRECONDITION_FAILED) {
          // use this special error code to signal that we got a precondition failure
          // in this case the caller can try again with an updated version of the plan change
          LOG_TOPIC("98763", DEBUG, Logger::CLUSTER)
              << "Failed createCollectionsCoordinator for " << infos.size()
              << " collections in database " << databaseName
              << " isNewDatabase: " << isNewDatabase
              << " first collection name: " << ((infos.size() > 0) ? infos[0].name : std::string());
          return {TRI_ERROR_CLUSTER_CREATE_COLLECTION_PRECONDITION_FAILED,
                  "operation aborted due to precondition failure"};
        }
        std::string errorMsg = "HTTP code: " + std::to_string(res.httpCode());
        errorMsg += " error message: " + res.errorMessage();
        errorMsg += " error details: " + res.errorDetails();
        errorMsg += " body: " + res.body();
        for (auto const& info : infos) {
          events::CreateCollection(databaseName, info.name,
                                   TRI_ERROR_CLUSTER_COULD_NOT_CREATE_COLLECTION_IN_PLAN);
        }
        LOG_TOPIC("98767", DEBUG, Logger::CLUSTER)
            << "Failed createCollectionsCoordinator for " << infos.size()
            << " collections in database " << databaseName << " isNewDatabase: " << isNewDatabase
            << " first collection name: " << ((infos.size() > 0) ? infos[0].name : std::string());
        return {TRI_ERROR_CLUSTER_COULD_NOT_CREATE_COLLECTION_IN_PLAN, std::move(errorMsg)};
      }

      if (res.slice().get("results").length() > 0) {
        Result r = waitForPlan(res.slice().get("results")[0].getNumber<uint64_t>()).get();
        if (r.fail()) {
          return r;
        }
      }
    }
  }

  TRI_IF_FAILURE("ClusterInfo::createCollectionsCoordinator") {
    THROW_ARANGO_EXCEPTION(TRI_ERROR_DEBUG);
  }

  LOG_TOPIC("98bca", DEBUG, Logger::CLUSTER)
      << "createCollectionCoordinator, Plan changed, waiting for success...";

  do {
    int tmpRes = dbServerResult->load(std::memory_order_acquire);
    if (TRI_microtime() > endTime) {
      for (auto const& info : infos) {
        LOG_TOPIC("f6b57", ERR, Logger::CLUSTER)
            << "Timeout in _create collection"
            << ": database: " << databaseName << ", collId:" << info.collectionID
            << "\njson: " << info.json.toString();
      }

      // Get a full agency dump for debugging
      logAgencyDump();

      if (tmpRes <= TRI_ERROR_NO_ERROR) {
        tmpRes = TRI_ERROR_CLUSTER_TIMEOUT;
      }
    }

    if (nrDone->load(std::memory_order_acquire) == infos.size()) {
      // We do not need to lock all condition variables
      // we are save by cacheMutex
      cbGuard.fire();
      // Now we need to remove the AttrIsBuilding flag and the creator in the Agency
      opers.clear();
      precs.clear();
      opers.push_back(IncreaseVersion());
      for (auto const& info : infos) {
        opers.emplace_back(
            CreateCollectionSuccess(databaseName, info.collectionID, info.json));
        // NOTE:
        // We cannot do anything better than: "noone" has modified our collections while
        // we tried to create them...
        // Preconditions cover against supervision jobs injecting other leaders / followers during failovers.
        // If they are it is not valid to confirm them here. (bad luck we were almost there)
        precs.emplace_back(CreateCollectionOrderPrecondition(databaseName, info.collectionID,
                                                             info.isBuildingSlice()));
      }

      LOG_TOPIC("98bcb", DEBUG, Logger::CLUSTER)
          << "createCollectionCoordinator, collections ok, removing "
             "isBuilding...";

      AgencyWriteTransaction transaction(opers, precs);

      // This is a best effort, in the worst case the collection stays, but will
      // be cleaned out by deleteCollectionGuard respectively the supervision.
      // This removes *all* isBuilding flags from all collections. This is
      // important so that the creation of all collections is atomic, and
      // the deleteCollectionGuard relies on it, too.
      auto res = ac.sendTransactionWithFailover(transaction);

      LOG_TOPIC("98bcc", DEBUG, Logger::CLUSTER)
          << "createCollectionCoordinator, isBuilding removed, waiting for new "
             "Plan...";

      if (res.successful()) {
        // Note that this is not strictly necessary, just to avoid an
        // unneccessary request when we're sure that we don't need it anymore.
        deleteCollectionGuard.cancel();
        if (res.slice().get("results").length() > 0) {
          Result r = waitForPlan(res.slice().get("results")[0].getNumber<uint64_t>()).get();
          if (r.fail()) {
            return r;
          }
        }
      }

      // Report if this operation worked, if it failed collections will be
      // cleaned up by deleteCollectionGuard.
      for (auto const& info : infos) {
        TRI_ASSERT(info.state == ClusterCollectionCreationState::DONE);
        events::CreateCollection(databaseName, info.name, res.errorCode());
      }
      return res.asResult();
    }
    if (tmpRes > TRI_ERROR_NO_ERROR) {
      // We do not need to lock all condition variables
      // we are safe by using cacheMutex
      cbGuard.fire();

      // report error
      for (auto const& info : infos) {
        // Report first error.
        // On timeout report it on all not finished ones.
        if (info.state == ClusterCollectionCreationState::FAILED ||
            (tmpRes == TRI_ERROR_CLUSTER_TIMEOUT &&
             info.state == ClusterCollectionCreationState::INIT)) {
          events::CreateCollection(databaseName, info.name, tmpRes);
        }
      }
      LOG_TOPIC("98765", DEBUG, Logger::CLUSTER)
          << "Failed createCollectionsCoordinator for " << infos.size()
          << " collections in database " << databaseName << " isNewDatabase: " << isNewDatabase
          << " first collection name: " << ((infos.size() > 0) ? infos[0].name : std::string())
          << " result: " << tmpRes;
      return {tmpRes, *errMsg};
    }

    // If we get here we have not tried anything.
    // Wait on callbacks.

    if (_server.isStopping()) {
      // Report shutdown on all collections
      for (auto const& info : infos) {
        events::CreateCollection(databaseName, info.name, TRI_ERROR_SHUTTING_DOWN);
      }
      return TRI_ERROR_SHUTTING_DOWN;
    }

    // Wait for Callbacks to be triggered, it is sufficent to wait for the first non, done
    TRI_ASSERT(agencyCallbacks.size() == infos.size());
    for (size_t i = 0; i < infos.size(); ++i) {
      if (infos[i].state == ClusterCollectionCreationState::INIT) {
        bool gotTimeout;
        {
          // This one has not responded, wait for it.
          CONDITION_LOCKER(locker, agencyCallbacks[i]->_cv);
          gotTimeout = agencyCallbacks[i]->executeByCallbackOrTimeout(interval);
        }
        if (gotTimeout) {
          ++i;
          // We got woken up by waittime, not by  callback.
          // Let us check if we skipped other callbacks as well
          for (; i < infos.size(); ++i) {
            if (infos[i].state == ClusterCollectionCreationState::INIT) {
              agencyCallbacks[i]->refetchAndUpdate(true, false);
            }
          }
        }
        break;
      }
    }

  } while (!_server.isStopping());
  // If we get here we are not allowed to retry.
  // The loop above does not contain a break
  TRI_ASSERT(_server.isStopping());
  for (auto const& info : infos) {
    events::CreateCollection(databaseName, info.name, TRI_ERROR_SHUTTING_DOWN);
  }
  return Result{TRI_ERROR_SHUTTING_DOWN};
}

////////////////////////////////////////////////////////////////////////////////
/// @brief drop collection in coordinator, the return value is an ArangoDB
/// error code and the errorMsg is set accordingly. One possible error
/// is a timeout, a timeout of 0.0 means no timeout.
////////////////////////////////////////////////////////////////////////////////
Result ClusterInfo::dropCollectionCoordinator(  // drop collection
    std::string const& dbName,                  // database name
    std::string const& collectionID,
    double timeout  // request timeout
) {
  TRI_ASSERT(ServerState::instance()->isCoordinator());
  if (dbName.empty() || (dbName[0] > '0' && dbName[0] < '9')) {
    events::DropCollection(dbName, collectionID, TRI_ERROR_ARANGO_DATABASE_NAME_INVALID);
    return Result(TRI_ERROR_ARANGO_DATABASE_NAME_INVALID);
  }

  AgencyComm ac(_server);
  AgencyCommResult res;

  // First check that no other collection has a distributeShardsLike
  // entry pointing to us:
  auto coll = getCollection(dbName, collectionID);
  auto colls = getCollections(dbName);  // reloads plan
  std::vector<std::string> clones;
  for (std::shared_ptr<LogicalCollection> const& p : colls) {
    if (p->distributeShardsLike() == coll->name() || p->distributeShardsLike() == collectionID) {
      clones.push_back(p->name());
    }
  }

  if (!clones.empty()) {
    std::string errorMsg("Collection '");
    errorMsg += coll->name();
    errorMsg += "' must not be dropped while '";
    errorMsg += arangodb::basics::StringUtils::join(clones, "', '");
    if (clones.size() == 1) {
      errorMsg += "' has ";
    } else {
      errorMsg += "' have ";
    };
    errorMsg += "distributeShardsLike set to '";
    errorMsg += coll->name();
    errorMsg += "'.";

    events::DropCollection(dbName, collectionID,
                           TRI_ERROR_CLUSTER_MUST_NOT_DROP_COLL_OTHER_DISTRIBUTESHARDSLIKE);
    return Result(  // result
        TRI_ERROR_CLUSTER_MUST_NOT_DROP_COLL_OTHER_DISTRIBUTESHARDSLIKE,  // code
        errorMsg  // message
    );
  }

  double const realTimeout = getTimeout(timeout);
  double const endTime = TRI_microtime() + realTimeout;
  double const interval = getPollInterval();
  auto dbServerResult = std::make_shared<std::atomic<int>>(-1);
  std::function<bool(VPackSlice const& result)> dbServerChanged = [=](VPackSlice const& result) {
    if (result.isNone() || result.isEmptyObject()) {
      dbServerResult->store(TRI_ERROR_NO_ERROR, std::memory_order_release);
    }
    return true;
  };

  // monitor the entry for the collection
  std::string const where = "Current/Collections/" + dbName + "/" + collectionID;

  // ATTENTION: The following callback calls the above closure in a
  // different thread. Nevertheless, the closure accesses some of our
  // local variables. Therefore we have to protect all accesses to them
  // by a mutex. We use the mutex of the condition variable in the
  // AgencyCallback for this.
  auto agencyCallback =
      std::make_shared<AgencyCallback>(_server, where, dbServerChanged, true, false);
  _agencyCallbackRegistry->registerCallback(agencyCallback);
  auto cbGuard = scopeGuard(
    [this, &agencyCallback]() -> void {
      _agencyCallbackRegistry->unregisterCallback(agencyCallback);
  });

  size_t numberOfShards = 0;

  auto& agencyCache = _server.getFeature<ClusterFeature>().agencyCache();
  auto [acb, idx] = agencyCache.read(
    std::vector<std::string>{
      AgencyCommHelper::path(
        "Plan/Collections/" + dbName + "/" + collectionID + "/shards")});

  velocypack::Slice databaseSlice =
    acb->slice()[0].get(std::vector<std::string>(
                          {AgencyCommHelper::path(), "Plan", "Collections", dbName}));

  if (!databaseSlice.isObject()) {
    // database dropped in the meantime
    events::DropCollection(dbName, collectionID, TRI_ERROR_ARANGO_DATABASE_NOT_FOUND);
    return TRI_ERROR_ARANGO_DATABASE_NOT_FOUND;
  }

  velocypack::Slice collectionSlice = databaseSlice.get(collectionID);
  if (!collectionSlice.isObject()) {
    // collection dropped in the meantime
    events::DropCollection(dbName, collectionID, TRI_ERROR_ARANGO_DATA_SOURCE_NOT_FOUND);
    return TRI_ERROR_ARANGO_DATA_SOURCE_NOT_FOUND;
  }

  velocypack::Slice shardsSlice = collectionSlice.get("shards");
  if (shardsSlice.isObject()) {
    numberOfShards = shardsSlice.length();
  } else {
    LOG_TOPIC("d340d", ERR, Logger::CLUSTER)
      << "Missing shards information on dropping " << dbName << "/" << collectionID;

    events::DropCollection(dbName, collectionID, TRI_ERROR_ARANGO_DATABASE_NOT_FOUND);
    return Result(TRI_ERROR_ARANGO_DATA_SOURCE_NOT_FOUND);
  }


  // Transact to agency
  AgencyOperation delPlanCollection("Plan/Collections/" + dbName + "/" + collectionID,
                                    AgencySimpleOperationType::DELETE_OP);
  AgencyOperation incrementVersion("Plan/Version", AgencySimpleOperationType::INCREMENT_OP);
  AgencyPrecondition precondition =
      AgencyPrecondition("Plan/Databases/" + dbName, AgencyPrecondition::Type::EMPTY, false);
  AgencyWriteTransaction trans({delPlanCollection, incrementVersion}, precondition);
  res = ac.sendTransactionWithFailover(trans);

  if (!res.successful()) {
    if (res.httpCode() == (int)arangodb::rest::ResponseCode::PRECONDITION_FAILED) {
      LOG_TOPIC("279c5", ERR, Logger::CLUSTER)
          << "Precondition failed for this agency transaction: " << trans.toJson()
          << ", return code: " << res.httpCode();
    }

    logAgencyDump();

    // TODO: this should rather be TRI_ERROR_ARANGO_DATABASE_NOT_FOUND, as the
    // precondition is that the database still exists
    events::DropCollection(dbName, collectionID, TRI_ERROR_CLUSTER_COULD_NOT_DROP_COLLECTION);
    return Result(TRI_ERROR_CLUSTER_COULD_NOT_DROP_COLLECTION);
  }
  if (res.slice().get("results").length()) {
    Result r = waitForPlan(res.slice().get("results")[0].getNumber<uint64_t>()).get();
    if (r.fail()) {
      return r;
    }
  }

  if (numberOfShards == 0) {
    events::DropCollection(dbName, collectionID, TRI_ERROR_NO_ERROR);
    return Result(TRI_ERROR_NO_ERROR);
  }

  {
    while (true) {
      if (*dbServerResult >= 0) {
        cbGuard.fire();  // unregister cb before calling ac.removeValues(...)
        // ...remove the entire directory for the collection
        AgencyOperation delCurrentCollection("Current/Collections/" + dbName + "/" + collectionID,
                                             AgencySimpleOperationType::DELETE_OP);
        AgencyWriteTransaction cx({delCurrentCollection});
        res = ac.sendTransactionWithFailover(cx);
        events::DropCollection(dbName, collectionID, *dbServerResult);
        return Result(*dbServerResult);
      }

      if (TRI_microtime() > endTime) {
        LOG_TOPIC("76ea6", ERR, Logger::CLUSTER)
            << "Timeout in _drop collection (" << realTimeout << ")"
            << ": database: " << dbName << ", collId:" << collectionID
            << "\ntransaction sent to agency: " << trans.toJson();

        logAgencyDump();

        events::DropCollection(dbName, collectionID, TRI_ERROR_CLUSTER_TIMEOUT);
        return Result(TRI_ERROR_CLUSTER_TIMEOUT);
      }

      {
        CONDITION_LOCKER(locker, agencyCallback->_cv);
        agencyCallback->executeByCallbackOrTimeout(interval);
      }

      if (_server.isStopping()) {
        events::DropCollection(dbName, collectionID, TRI_ERROR_SHUTTING_DOWN);
        return Result(TRI_ERROR_SHUTTING_DOWN);
      }
    }
  }
}

////////////////////////////////////////////////////////////////////////////////
/// @brief set collection properties in coordinator
////////////////////////////////////////////////////////////////////////////////

Result ClusterInfo::setCollectionPropertiesCoordinator(std::string const& databaseName,
                                                       std::string const& collectionID,
                                                       LogicalCollection const* info) {
  TRI_ASSERT(ServerState::instance()->isCoordinator());
  AgencyComm ac(_server);

  AgencyPrecondition databaseExists("Plan/Databases/" + databaseName,
                                    AgencyPrecondition::Type::EMPTY, false);
  AgencyOperation incrementVersion("Plan/Version", AgencySimpleOperationType::INCREMENT_OP);

  auto& agencyCache = _server.getFeature<ClusterFeature>().agencyCache();
  auto [acb, index] = agencyCache.read(
    std::vector<std::string>{
      AgencyCommHelper::path("Plan/Collections/" + databaseName + "/" + collectionID)});

  velocypack::Slice collection = acb->slice()[0].get(std::vector<std::string>(
      {AgencyCommHelper::path(), "Plan", "Collections", databaseName, collectionID}));

  if (!collection.isObject()) {
    return Result(TRI_ERROR_ARANGO_DATA_SOURCE_NOT_FOUND);
  }

  VPackBuilder temp;
  temp.openObject();
  temp.add(StaticStrings::WaitForSyncString, VPackValue(info->waitForSync()));
  temp.add(StaticStrings::ReplicationFactor, VPackValue(info->replicationFactor()));
  temp.add(StaticStrings::MinReplicationFactor, VPackValue(info->writeConcern())); // deprecated in 3.6
  temp.add(StaticStrings::WriteConcern, VPackValue(info->writeConcern()));
  /*temp.add(StaticStrings::UsesRevisionsAsDocumentIds,
           VPackValue(info->usesRevisionsAsDocumentIds()));
  temp.add(StaticStrings::SyncByRevision, VPackValue(info->syncByRevision()));*/
  temp.add(VPackValue(StaticStrings::Schema));
  info->validatorsToVelocyPack(temp);
  info->getPhysical()->getPropertiesVPack(temp);
  temp.close();

  VPackBuilder builder = VPackCollection::merge(collection, temp.slice(), true);

  AgencyOperation setColl("Plan/Collections/" + databaseName + "/" + collectionID,
                          AgencyValueOperationType::SET, builder.slice());

  AgencyWriteTransaction trans({setColl, incrementVersion}, databaseExists);
  AgencyCommResult res = ac.sendTransactionWithFailover(trans);

  if (res.successful()) {
    Result r;
    if (res.slice().get("results").length()) {
      r = waitForPlan(res.slice().get("results")[0].getNumber<uint64_t>()).get();
    }
    return r;
  }

  return Result(TRI_ERROR_CLUSTER_AGENCY_COMMUNICATION_FAILED, res.errorMessage());
}

////////////////////////////////////////////////////////////////////////////////
/// @brief create view in coordinator, the return value is an ArangoDB
/// error code and the errorMsg is set accordingly. One possible error
/// is a timeout, a timeout of 0.0 means no timeout.
////////////////////////////////////////////////////////////////////////////////
Result ClusterInfo::createViewCoordinator(  // create view
    std::string const& databaseName,        // database name
    std::string const& viewID,
    velocypack::Slice json  // view definition
) {
  // TRI_ASSERT(ServerState::instance()->isCoordinator());
  // FIXME TODO is this check required?
  auto const typeSlice = json.get(arangodb::StaticStrings::DataSourceType);

  if (!typeSlice.isString()) {
    std::string name;
    if (json.isObject()) {
      name = basics::VelocyPackHelper::getStringValue(json, StaticStrings::DataSourceName,
                                                      "");
    }
    events::CreateView(databaseName, name, TRI_ERROR_BAD_PARAMETER);
    return Result(TRI_ERROR_BAD_PARAMETER);
  }

  auto const name =
      basics::VelocyPackHelper::getStringValue(json, arangodb::StaticStrings::DataSourceName,
                                               StaticStrings::Empty);

  if (name.empty()) {
    events::CreateView(databaseName, name, TRI_ERROR_BAD_PARAMETER);
    return Result(TRI_ERROR_BAD_PARAMETER);  // must not be empty
  }

  {
    // check if a view with the same name is already planned
    READ_LOCKER(readLocker, _planProt.lock);
    {
      AllViews::const_iterator it = _plannedViews.find(databaseName);
      if (it != _plannedViews.end()) {
        DatabaseViews::const_iterator it2 = (*it).second.find(name);

        if (it2 != (*it).second.end()) {
          // view already exists!
          events::CreateView(databaseName, name, TRI_ERROR_ARANGO_DUPLICATE_NAME);
          return Result(TRI_ERROR_ARANGO_DUPLICATE_NAME, std::string("duplicate view name '") + name + "'");
        }
      }
    }
    {
      // check against planned collections as well
      AllCollections::const_iterator it = _plannedCollections.find(databaseName);
      if (it != _plannedCollections.end()) {
        DatabaseCollections::const_iterator it2 = (*it).second->find(name);

        if (it2 != (*it).second->end()) {
          // collection already exists!
          events::CreateCollection(databaseName, name, TRI_ERROR_ARANGO_DUPLICATE_NAME);
          return Result(TRI_ERROR_ARANGO_DUPLICATE_NAME, std::string("duplicate view name '") + name + "'");
        }
      }
    }
  }

  auto& cache = _server.getFeature<ClusterFeature>().agencyCache();
  if (!cache.has("Plan/Databases/" + databaseName)) {
    events::CreateView(databaseName, name, TRI_ERROR_ARANGO_DATABASE_NOT_FOUND);
    return Result(TRI_ERROR_ARANGO_DATABASE_NOT_FOUND);
  }

  if (cache.has("Plan/Views/" + databaseName + "/" + viewID)) {
    events::CreateView(databaseName, name, TRI_ERROR_CLUSTER_VIEW_ID_EXISTS);
    return Result(TRI_ERROR_CLUSTER_VIEW_ID_EXISTS);
  }

  AgencyWriteTransaction const transaction{
      // operations
      {{"Plan/Views/" + databaseName + "/" + viewID, AgencyValueOperationType::SET, json},
       {"Plan/Version", AgencySimpleOperationType::INCREMENT_OP}},
      // preconditions
      {{"Plan/Views/" + databaseName + "/" + viewID, AgencyPrecondition::Type::EMPTY, true}}};

  AgencyComm ac(_server);
  auto const res = ac.sendTransactionWithFailover(transaction);

  // Only if not precondition failed
  if (!res.successful()) {
    if (res.httpCode() == (int)arangodb::rest::ResponseCode::PRECONDITION_FAILED) {
      // Dump agency plan:

      logAgencyDump();

      events::CreateView(databaseName, name, TRI_ERROR_CLUSTER_COULD_NOT_CREATE_VIEW_IN_PLAN);
      return Result(                                        // result
          TRI_ERROR_CLUSTER_COULD_NOT_CREATE_VIEW_IN_PLAN,  // code
          std::string("Precondition that view ") + name + " with ID " + viewID +
              " does not yet exist failed. Cannot create view.");
    }

    events::CreateView(databaseName, name, TRI_ERROR_CLUSTER_COULD_NOT_CREATE_VIEW_IN_PLAN);
    return Result(                                        // result
        TRI_ERROR_CLUSTER_COULD_NOT_CREATE_VIEW_IN_PLAN,  // code
        std::string("file: ") + __FILE__ + " line: " + std::to_string(__LINE__) +
            " HTTP code: " + std::to_string(res.httpCode()) +
            " error message: " + res.errorMessage() +
            " error details: " + res.errorDetails() + " body: " + res.body());
  }

  Result r;
  if (res.slice().get("results").length() > 0) {
    r = waitForPlan(res.slice().get("results")[0].getNumber<uint64_t>()).get();
  }

  events::CreateView(databaseName, name, r.errorNumber());
  return r;
}

////////////////////////////////////////////////////////////////////////////////
/// @brief drop view in coordinator, the return value is an ArangoDB
/// error code and the errorMsg is set accordingly.
////////////////////////////////////////////////////////////////////////////////
Result ClusterInfo::dropViewCoordinator(  // drop view
    std::string const& databaseName,      // database name
    std::string const& viewID             // view identifier
) {
  TRI_ASSERT(ServerState::instance()->isCoordinator());
  // Transact to agency
  AgencyWriteTransaction const trans{
      // operations
      {{"Plan/Views/" + databaseName + "/" + viewID, AgencySimpleOperationType::DELETE_OP},
       {"Plan/Version", AgencySimpleOperationType::INCREMENT_OP}},
      // preconditions
      {{"Plan/Databases/" + databaseName, AgencyPrecondition::Type::EMPTY, false},
       {"Plan/Views/" + databaseName + "/" + viewID, AgencyPrecondition::Type::EMPTY, false}}};

  AgencyComm ac(_server);
  auto const res = ac.sendTransactionWithFailover(trans);

  if (res.successful() && res.slice().get("results").length()) {
    Result r = waitForPlan(res.slice().get("results")[0].getNumber<uint64_t>()).get();
    if (r.fail()) {
      return r;
    }
  }

  Result result;

  if (!res.successful()) {
    if (res.errorCode() == int(rest::ResponseCode::PRECONDITION_FAILED)) {
      result = Result(                                            // result
          TRI_ERROR_CLUSTER_COULD_NOT_REMOVE_COLLECTION_IN_PLAN,  // FIXME COULD_NOT_REMOVE_VIEW_IN_PLAN
          std::string("Precondition that view  with ID ") + viewID +
              " already exist failed. Cannot create view.");

      // Dump agency plan:
      logAgencyDump();
    } else {
      result = Result(                                            // result
          TRI_ERROR_CLUSTER_COULD_NOT_REMOVE_COLLECTION_IN_PLAN,  // FIXME COULD_NOT_REMOVE_VIEW_IN_PLAN
          std::string("file: ") + __FILE__ + " line: " + std::to_string(__LINE__) +
              " HTTP code: " + std::to_string(res.httpCode()) +
              " error message: " + res.errorMessage() +
              " error details: " + res.errorDetails() + " body: " + res.body());
    }
  }

  events::DropView(databaseName, viewID, result.errorNumber());

  return result;
}

////////////////////////////////////////////////////////////////////////////////
/// @brief set view properties in coordinator
////////////////////////////////////////////////////////////////////////////////

Result ClusterInfo::setViewPropertiesCoordinator(std::string const& databaseName,
                                                 std::string const& viewID,
                                                 VPackSlice const& json) {
  // TRI_ASSERT(ServerState::instance()->isCoordinator());
  auto& agencyCache = _server.getFeature<ClusterFeature>().agencyCache();
  auto [acb, index] = agencyCache.read(
    std::vector<std::string>{
      AgencyCommHelper::path("Plan/Views/" + databaseName + "/" + viewID)});

  if (!acb->slice()[0].hasKey(
        {AgencyCommHelper::path(), "Plan", "Views", databaseName, viewID})) {
    return {TRI_ERROR_ARANGO_DATA_SOURCE_NOT_FOUND};
  }

  auto const view = acb->slice()[0].get(std::vector<std::string>{
      AgencyCommHelper::path(), "Plan", "Views", databaseName, viewID});

  if (!view.isObject()) {
    logAgencyDump();

    return {TRI_ERROR_ARANGO_DATA_SOURCE_NOT_FOUND};
  }

  AgencyWriteTransaction const trans{
      // operations
      {{"Plan/Views/" + databaseName + "/" + viewID, AgencyValueOperationType::SET, json},
       {"Plan/Version", AgencySimpleOperationType::INCREMENT_OP}},
      // preconditions
      {"Plan/Databases/" + databaseName, AgencyPrecondition::Type::EMPTY, false}};

  AgencyComm ac(_server);
  AgencyCommResult res = ac.sendTransactionWithFailover(trans);

  if (!res.successful()) {
    return {TRI_ERROR_CLUSTER_AGENCY_COMMUNICATION_FAILED, res.errorMessage()};
  }

  Result r;
  if (res.slice().get("results").length()) {
    r = waitForPlan(res.slice().get("results")[0].getNumber<uint64_t>()).get();
  }
  return r;
}

////////////////////////////////////////////////////////////////////////////////
/// @brief start creating or deleting an analyzer in coordinator,
/// the return value is an ArangoDB error code
/// and the errorMsg is set accordingly. One possible error
/// is a timeout.
////////////////////////////////////////////////////////////////////////////////
std::pair<Result, AnalyzersRevision::Revision> ClusterInfo::startModifyingAnalyzerCoordinator(
    DatabaseID const& databaseID) {
  VPackBuilder serverIDBuilder;
  serverIDBuilder.add(VPackValue(ServerState::instance()->getId()));

  VPackBuilder rebootIDBuilder;
  rebootIDBuilder.add(VPackValue(ServerState::instance()->getRebootId().value()));

  AgencyComm ac(_server);

  AnalyzersRevision::Revision revision;
  auto const endTime = TRI_microtime() + getTimeout(checkAnalyzersPreconditionTimeout);

  // do until precondition success or timeout
  do {
    {
      // Get current revision for precondition
      READ_LOCKER(readLocker, _planProt.lock);
      auto const it = _dbAnalyzersRevision.find(databaseID);
      if (it == _dbAnalyzersRevision.cend()) {
        if (TRI_microtime() > endTime) {
          return std::make_pair(Result(TRI_ERROR_CLUSTER_COULD_NOT_MODIFY_ANALYZERS_IN_PLAN,
                                       "start modifying analyzer: unknown database name '" + databaseID + "'"),
                                AnalyzersRevision::LATEST);
        }
        // less possible case - we have just updated database so try to write EmptyRevision with preconditions
        {
          VPackBuilder emptyRevision;
          AnalyzersRevision::getEmptyRevision()->toVelocyPack(emptyRevision);
          auto const anPath = analyzersPath(databaseID) + "/";
          AgencyWriteTransaction const transaction{
              {{anPath, AgencyValueOperationType::SET, emptyRevision.slice()},
               {"Plan/Version", AgencySimpleOperationType::INCREMENT_OP}},
              {{anPath, AgencyPrecondition::Type::EMPTY, true}} };
          auto const res = ac.sendTransactionWithFailover(transaction);
          if (res.successful()) {
            auto results = res.slice().get("results");
            if (results.isArray() && results.length() > 0) {
              readLocker.unlock(); // we want to wait for plan to load - release reader
              Result r = waitForPlan(results[0].getNumber<uint64_t>()).get();
              if (r.fail()) {
                return std::make_pair(r, AnalyzersRevision::LATEST);
              }
            }
          }
        }
        continue;
      }
      revision = it->second->getRevision();
    }

    VPackBuilder revisionBuilder;
    revisionBuilder.add(VPackValue(revision));

    auto const anPath = analyzersPath(databaseID) + "/";
    AgencyWriteTransaction const transaction{
        {{anPath + StaticStrings::AnalyzersBuildingRevision,
              AgencySimpleOperationType::INCREMENT_OP},
         {anPath + StaticStrings::AttrCoordinator,
              AgencyValueOperationType::SET, serverIDBuilder.slice()},
         {anPath + StaticStrings::AttrCoordinatorRebootId,
              AgencyValueOperationType::SET, rebootIDBuilder.slice()},
         {"Plan/Version", AgencySimpleOperationType::INCREMENT_OP}},
        {{anPath + StaticStrings::AnalyzersBuildingRevision,
              AgencyPrecondition::Type::VALUE, revisionBuilder.slice()}}};

    auto const res = ac.sendTransactionWithFailover(transaction);

    // Only if not precondition failed
    if (!res.successful()) {
      if (res.httpCode() == static_cast<int>(arangodb::rest::ResponseCode::PRECONDITION_FAILED)) {
        if (TRI_microtime() > endTime) {
          // Dump agency plan
          logAgencyDump();
          return std::make_pair(Result(TRI_ERROR_CLUSTER_COULD_NOT_MODIFY_ANALYZERS_IN_PLAN,
                                       "start modifying analyzer precondition for database " +
                                        databaseID + ": Revision " + revisionBuilder.toString() +
                                       " is not equal to BuildingRevision. Cannot modify an analyzer."),
                                AnalyzersRevision::LATEST);
        }

        if (_server.isStopping()) {
          return std::make_pair(Result(TRI_ERROR_SHUTTING_DOWN), AnalyzersRevision::LATEST);
        }

        continue;
      }

      return std::make_pair(Result(TRI_ERROR_CLUSTER_COULD_NOT_MODIFY_ANALYZERS_IN_PLAN,
                                   std::string("file: ") + __FILE__ + " line: " + std::to_string(__LINE__) +
                                   " HTTP code: " + std::to_string(res.httpCode()) +
                                   " error message: " + res.errorMessage() +
                                   " error details: " + res.errorDetails() + " body: " + res.body()),
                            AnalyzersRevision::LATEST);
    } else {
      auto results = res.slice().get("results");
      if (results.isArray() && results.length() > 0) {
        Result r = waitForPlan(results[0].getNumber<uint64_t>()).get();
        if (r.fail()) {
          return std::make_pair(r, AnalyzersRevision::LATEST);
        }
      } else {
        TRI_ASSERT(false);
      }
    }
    break;
  } while (true);

  return std::make_pair(Result(TRI_ERROR_NO_ERROR), revision + 1); // as INCREMENT_OP succeeded
}

////////////////////////////////////////////////////////////////////////////////
/// @brief finish creating or deleting an analyzer in coordinator,
/// the return value is an ArangoDB error code
/// and the errorMsg is set accordingly. One possible error
/// is a timeout.
////////////////////////////////////////////////////////////////////////////////
Result ClusterInfo::finishModifyingAnalyzerCoordinator(DatabaseID const& databaseID, bool restore) {
  TRI_IF_FAILURE("FinishModifyingAnalyzerCoordinator") {
    return Result(TRI_ERROR_DEBUG);
  }

  VPackBuilder serverIDBuilder;
  serverIDBuilder.add(VPackValue(ServerState::instance()->getId()));

  VPackBuilder rebootIDBuilder;
  rebootIDBuilder.add(VPackValue(ServerState::instance()->getRebootId().value()));

  AgencyComm ac(_server);

  AnalyzersRevision::Revision revision;
  auto const endTime = TRI_microtime() + getTimeout(checkAnalyzersPreconditionTimeout);

  // do until precondition success or timeout
  do {
    {
      // Get current revision for precondition
      READ_LOCKER(readLocker, _planProt.lock);
      auto const it = _dbAnalyzersRevision.find(databaseID);
      if (it == _dbAnalyzersRevision.cend()) {
        return Result(TRI_ERROR_CLUSTER_COULD_NOT_MODIFY_ANALYZERS_IN_PLAN,
                      "finish modifying analyzer: unknown database name '" + databaseID + "'");
      }
      revision = it->second->getRevision();
    }

    VPackBuilder revisionBuilder;
    revisionBuilder.add(VPackValue(++revision));

    auto const anPath = analyzersPath(databaseID) + "/";
    AgencyWriteTransaction const transaction{
        {
          [restore, &anPath]{
            if (restore) {
              return AgencyOperation{anPath + StaticStrings::AnalyzersBuildingRevision,
                    AgencySimpleOperationType::DECREMENT_OP};
            }
            return AgencyOperation{anPath + StaticStrings::AnalyzersRevision,
                  AgencySimpleOperationType::INCREMENT_OP};
         }(),
         {"Plan/Version", AgencySimpleOperationType::INCREMENT_OP}},
        {{anPath + StaticStrings::AnalyzersBuildingRevision,
              AgencyPrecondition::Type::VALUE, revisionBuilder.slice()},
         {anPath + StaticStrings::AttrCoordinator,
              AgencyPrecondition::Type::VALUE, serverIDBuilder.slice()},
         {anPath + StaticStrings::AttrCoordinatorRebootId,
              AgencyPrecondition::Type::VALUE, rebootIDBuilder.slice()}}};

    auto const res = ac.sendTransactionWithFailover(transaction);

    // Only if not precondition failed
    if (!res.successful()) {
      // if preconditions failed -> somebody already finished our revision record.
      // That means agency maintanence already reverted our operation - we must abandon this operation.
      // So it differs from what we do in startModifying.
      if (res.httpCode() != static_cast<int>(arangodb::rest::ResponseCode::PRECONDITION_FAILED)) {
        if (TRI_microtime() > endTime) {
          // Dump agency plan
          logAgencyDump();

          return Result(
              TRI_ERROR_CLUSTER_COULD_NOT_MODIFY_ANALYZERS_IN_PLAN,
              "finish modifying analyzer precondition for database " + databaseID + ": Revision " +
                revisionBuilder.toString() + (restore ? " - 1" : " + 1") + " is not equal to BuildingRevision " +
                "or incorrect coordinator or rebootID. Cannot modify an analyzer.");
        }

        if (_server.isStopping()) {
          return Result(TRI_ERROR_SHUTTING_DOWN);
        }

        continue;
      } else if (restore) {
        break; // failed precondition means our revert is indirectly successful!
      }

      return Result(
          TRI_ERROR_CLUSTER_COULD_NOT_MODIFY_ANALYZERS_IN_PLAN,
          std::string("file: ") + __FILE__ + " line: " + std::to_string(__LINE__) +
              " HTTP code: " + std::to_string(res.httpCode()) +
              " error message: " + res.errorMessage() +
              " error details: " + res.errorDetails() + " body: " + res.body());
    } else {
      auto results = res.slice().get("results");
      if (results.isArray() && results.length() > 0) {
        Result r = waitForPlan(results[0].getNumber<uint64_t>()).get();
        if (r.fail()) {
          return r;
        }
      } else {
        TRI_ASSERT(false);
      }
    }
    break;
  } while (true);

  return Result(TRI_ERROR_NO_ERROR);
}

AnalyzerModificationTransaction::Ptr ClusterInfo::createAnalyzersCleanupTrans() {
  if (AnalyzerModificationTransaction::getPendingCount() == 0) { // rough check, don`t care about sync much
    READ_LOCKER(readLocker, _planProt.lock);
    for (auto& it : _dbAnalyzersRevision) {
      if (it.second->getRebootID() == ServerState::instance()->getRebootId() &&
          it.second->getServerID() == ServerState::instance()->getId() &&
          it.second->getRevision() != it.second->getBuildingRevision()) {
        // this maybe dangling
        if (AnalyzerModificationTransaction::getPendingCount() == 0) { // still nobody active
          return std::make_unique<AnalyzerModificationTransaction>(it.first, this, true);
        } else {
          break;
        }
      }
    }
  }
  return nullptr;
}

////////////////////////////////////////////////////////////////////////////////
/// @brief set collection status in coordinator
////////////////////////////////////////////////////////////////////////////////

Result ClusterInfo::setCollectionStatusCoordinator(std::string const& databaseName,
                                                   std::string const& collectionID,
                                                   TRI_vocbase_col_status_e status) {
  TRI_ASSERT(ServerState::instance()->isCoordinator());
  AgencyComm ac(_server);

  AgencyPrecondition databaseExists("Plan/Databases/" + databaseName,
                                    AgencyPrecondition::Type::EMPTY, false);


  auto& agencyCache = _server.getFeature<ClusterFeature>().agencyCache();
  auto [acb, index] = agencyCache.read(
    std::vector<std::string>{
      AgencyCommHelper::path("Plan/Collections/" + databaseName + "/" + collectionID)});
  std::vector<std::string> vpath(
    {AgencyCommHelper::path(), "Plan", "Collections", databaseName, collectionID});

  if (!acb->slice()[0].hasKey(vpath)) {
    return Result(TRI_ERROR_ARANGO_DATA_SOURCE_NOT_FOUND);
  }
  VPackSlice col = acb->slice()[0].get(vpath);

  if (!col.isObject()) {
    return Result(TRI_ERROR_ARANGO_DATA_SOURCE_NOT_FOUND);
  }

  TRI_vocbase_col_status_e old = static_cast<TRI_vocbase_col_status_e>(
      arangodb::basics::VelocyPackHelper::getNumericValue<int>(
          col, "status", static_cast<int>(TRI_VOC_COL_STATUS_CORRUPTED)));

  if (old == status) {
    // no status change
    return Result();
  }

  VPackBuilder builder;
  try {
    VPackObjectBuilder b(&builder);
    for (auto const& entry : VPackObjectIterator(col)) {
      std::string key = entry.key.copyString();
      if (key != "status") {
        builder.add(key, entry.value);
      }
    }
    builder.add("status", VPackValue(status));
  } catch (...) {
    return Result(TRI_ERROR_OUT_OF_MEMORY);
  }

  AgencyOperation setColl("Plan/Collections/" + databaseName + "/" + collectionID,
                          AgencyValueOperationType::SET, builder.slice());
  AgencyOperation incVersion("Plan/Version", AgencySimpleOperationType::INCREMENT_OP);

  AgencyWriteTransaction trans({setColl, incVersion}, databaseExists);
  AgencyCommResult res = ac.sendTransactionWithFailover(trans);

  if (res.successful()) {
    Result r;
    if (res.slice().get("results").length()) {
      r = waitForPlan(res.slice().get("results")[0].getNumber<uint64_t>()).get();
    } else {
      TRI_ASSERT(false);
    }
    return r;
  }

  return Result(TRI_ERROR_CLUSTER_AGENCY_COMMUNICATION_FAILED, res.errorMessage());
}

////////////////////////////////////////////////////////////////////////////////
/// @brief ensure an index in coordinator.
////////////////////////////////////////////////////////////////////////////////
Result ClusterInfo::ensureIndexCoordinator(LogicalCollection const& collection,
                                           VPackSlice const& slice, bool create,
                                           VPackBuilder& resultBuilder, double timeout) {
  TRI_ASSERT(ServerState::instance()->isCoordinator());
  // check index id
  IndexId iid = IndexId::none();
  VPackSlice const idSlice = slice.get(StaticStrings::IndexId);

  if (idSlice.isString()) {  // use predefined index id
    iid = IndexId{arangodb::basics::StringUtils::uint64(idSlice.copyString())};
  }

  if (iid.empty()) {  // no id set, create a new one!
    iid = IndexId{uniqid()};
  }

  std::string const idString = arangodb::basics::StringUtils::itoa(iid.id());

  VPackSlice const typeSlice = slice.get(StaticStrings::IndexType);
  if (!typeSlice.isString() || (typeSlice.isEqualString("geo1") || typeSlice.isEqualString("geo2"))) {
    // geo1 and geo2 are disallowed here. Only "geo" should be used
    return Result(TRI_ERROR_BAD_PARAMETER, "invalid index type");
  }

  Result res;

  try {
    auto start = std::chrono::steady_clock::now();

    // Keep trying for 2 minutes, if it's preconditions, which are stopping us
    do {
      resultBuilder.clear();
      res = ensureIndexCoordinatorInner(  // creat index
          collection, idString, slice, create, resultBuilder, timeout);

      // Note that this function sets the errorMsg unless it is precondition
      // failed, in which case we retry, if this times out, we need to set
      // it ourselves, otherwise all is done!
      if (TRI_ERROR_HTTP_PRECONDITION_FAILED == res.errorNumber()) {
        auto diff = std::chrono::steady_clock::now() - start;

        if (diff < std::chrono::seconds(120)) {
          uint32_t wt = RandomGenerator::interval(static_cast<uint32_t>(1000));
          std::this_thread::sleep_for(std::chrono::steady_clock::duration(wt));
          continue;
        }

        res = Result(                                          // result
            TRI_ERROR_CLUSTER_COULD_NOT_CREATE_INDEX_IN_PLAN,  // code
            res.errorMessage()                                 // message
        );
      }

      break;
    } while (true);
  } catch (basics::Exception const& ex) {
    res = Result(   // result
        ex.code(),  // code
        TRI_errno_string(ex.code()) + std::string(", exception: ") + ex.what());
  } catch (...) {
    res = Result(TRI_ERROR_INTERNAL);
  }

  // We get here in any case eventually, regardless of whether we have
  //   - succeeded with lookup or index creation
  //   - failed because of a timeout and rollback
  //   - some other error
  // There is nothing more to do here.

  return res;
}

// The following function does the actual work of index creation: Create
// in Plan, watch Current until all dbservers for all shards have done their
// bit. If this goes wrong with a timeout, the creation operation is rolled
// back. If the `create` flag is false, this is actually a lookup operation.
// In any case, no rollback has to happen in the calling function
// ClusterInfo::ensureIndexCoordinator. Note that this method here
// sets the `isBuilding` attribute to `true`, which leads to the fact
// that the index is not yet used by queries. There is code in the
// Agency Supervision which deletes this flag once everything has been
// built successfully. This is a more robust and self-repairing solution
// than if we would take out the `isBuilding` here, since it survives a
// coordinator crash and failover operations.
// Finally note that the retry loop for the case of a failed precondition
// is outside this function here in `ensureIndexCoordinator`.
Result ClusterInfo::ensureIndexCoordinatorInner(LogicalCollection const& collection,
                                                std::string const& idString,
                                                VPackSlice const& slice, bool create,
                                                VPackBuilder& resultBuilder, double timeout) {
  AgencyComm ac(_server);

  using namespace std::chrono;

  double const realTimeout = getTimeout(timeout);
  double const endTime = TRI_microtime() + realTimeout;
  double const interval = getPollInterval();

  TRI_ASSERT(resultBuilder.isEmpty());

  auto type = slice.get(arangodb::StaticStrings::IndexType);
  if (!type.isString()) {
    return Result(TRI_ERROR_INTERNAL,
                  "expecting string value for \"type\" attribute");
  }

  const size_t numberOfShards = collection.numberOfShards();

  // Get the current entry in Plan for this collection
  PlanCollectionReader collectionFromPlan(collection);
  if (!collectionFromPlan.state().ok()) {
    return collectionFromPlan.state();
  }

  VPackSlice indexes = collectionFromPlan.indexes();
  for (auto const& other : VPackArrayIterator(indexes)) {
    TRI_ASSERT(other.isObject());
    if (true == arangodb::Index::Compare(slice, other, collection.vocbase().name())) {
      {  // found an existing index... Copy over all elements in slice.
        VPackObjectBuilder b(&resultBuilder);
        resultBuilder.add(VPackObjectIterator(other));
        resultBuilder.add("isNewlyCreated", VPackValue(false));
      }
      return Result(TRI_ERROR_NO_ERROR);
    }

    if (true == arangodb::Index::CompareIdentifiers(slice, other)) {
      // found an existing index with a same identifier (i.e. name)
      // but different definition, throw an error
      return Result(TRI_ERROR_ARANGO_DUPLICATE_IDENTIFIER,
                    "duplicate value for `" + arangodb::StaticStrings::IndexId +
                        "` or `" + arangodb::StaticStrings::IndexName + "`");
    }
  }

  // no existing index found.
  if (!create) {
    TRI_ASSERT(resultBuilder.isEmpty());
    return Result(TRI_ERROR_NO_ERROR);
  }

  // will contain the error number and message
  std::shared_ptr<std::atomic<int>> dbServerResult =
      std::make_shared<std::atomic<int>>(-1);
  std::shared_ptr<std::string> errMsg = std::make_shared<std::string>();

  std::function<bool(VPackSlice const& result)> dbServerChanged = [=](VPackSlice const& result) {
    if (!result.isObject() || result.length() != numberOfShards) {
      return true;
    }

    size_t found = 0;
    for (auto const& shard : VPackObjectIterator(result)) {
      VPackSlice const slice = shard.value;
      if (slice.hasKey("indexes")) {
        VPackSlice const indexes = slice.get("indexes");
        if (!indexes.isArray()) {
          break;  // no list, so our index is not present. we can abort
                  // searching
        }

        for (VPackSlice v : VPackArrayIterator(indexes)) {
          VPackSlice const k = v.get(StaticStrings::IndexId);
          if (!k.isString() || idString != k.copyString()) {
            continue;  // this is not our index
          }

          // check for errors
          if (hasError(v)) {
            // Note that this closure runs with the mutex in the condition
            // variable of the agency callback, which protects writing
            // to *errMsg:
            *errMsg = extractErrorMessage(shard.key.copyString(), v);
            *errMsg = "Error during index creation: " + *errMsg;
            // Returns the specific error number if set, or the general
            // error otherwise
            int errNum = arangodb::basics::VelocyPackHelper::getNumericValue<int>(
                v, StaticStrings::ErrorNum, TRI_ERROR_ARANGO_INDEX_CREATION_FAILED);
            dbServerResult->store(errNum, std::memory_order_release);
            return true;
          }

          found++;  // found our index
          break;
        }
      }
    }

    if (found == (size_t)numberOfShards) {
      dbServerResult->store(TRI_ERROR_NO_ERROR, std::memory_order_release);
    }

    return true;
  };

  VPackBuilder newIndexBuilder;
  {
    VPackObjectBuilder ob(&newIndexBuilder);
    // Add the new index ignoring "id"
    for (auto const& e : VPackObjectIterator(slice)) {
      TRI_ASSERT(e.key.isString());
      std::string const& key = e.key.copyString();
      if (key != StaticStrings::IndexId && key != StaticStrings::IndexIsBuilding) {
        ob->add(e.key);
        ob->add(e.value);
      }
    }
    if (numberOfShards > 0 &&
        !slice.get(StaticStrings::IndexType).isEqualString("arangosearch")) {
      ob->add(StaticStrings::IndexIsBuilding, VPackValue(true));
    }
    ob->add(StaticStrings::IndexId, VPackValue(idString));
  }

  // ATTENTION: The following callback calls the above closure in a
  // different thread. Nevertheless, the closure accesses some of our
  // local variables. Therefore we have to protect all accesses to them
  // by a mutex. We use the mutex of the condition variable in the
  // AgencyCallback for this.
  std::string databaseName = collection.vocbase().name();
  std::string collectionID = std::to_string(collection.id());

  std::string where = "Current/Collections/" + databaseName + "/" + collectionID;
  auto agencyCallback =
      std::make_shared<AgencyCallback>(_server, where, dbServerChanged, true, false);

  _agencyCallbackRegistry->registerCallback(agencyCallback);
  auto cbGuard = scopeGuard(
    [&] { _agencyCallbackRegistry->unregisterCallback(agencyCallback); });

  std::string const planCollKey = "Plan/Collections/" + databaseName + "/" + collectionID;
  std::string const planIndexesKey = planCollKey + "/indexes";
  AgencyOperation newValue(planIndexesKey, AgencyValueOperationType::PUSH,
                           newIndexBuilder.slice());
  AgencyOperation incrementVersion("Plan/Version", AgencySimpleOperationType::INCREMENT_OP);

  AgencyPrecondition oldValue(planCollKey, AgencyPrecondition::Type::VALUE,
                              collectionFromPlan.slice());
  AgencyWriteTransaction trx({newValue, incrementVersion}, oldValue);

  AgencyCommResult result = ac.sendTransactionWithFailover(trx, 0.0);

  if (result.successful()) {
    if (result.slice().get("results").length()) {
      Result r = waitForPlan(result.slice().get("results")[0].getNumber<uint64_t>()).get();
      if (r.fail()) {
        return r;
      }
    }
  }

  // This object watches whether the collection is still present in Plan
  // It assumes that the collection *is* present and only changes state
  // if the collection disappears
  CollectionWatcher collectionWatcher(_agencyCallbackRegistry, collection);

  if (!result.successful()) {
    if (result.httpCode() == (int)arangodb::rest::ResponseCode::PRECONDITION_FAILED) {
      // Retry loop is outside!
      return Result(TRI_ERROR_HTTP_PRECONDITION_FAILED);
    }

    return Result(                                         // result
        TRI_ERROR_CLUSTER_COULD_NOT_CREATE_INDEX_IN_PLAN,  // code
        std::string(" Failed to execute ") + trx.toJson() +
            " ResultCode: " + std::to_string(result.errorCode()) +
            " HttpCode: " + std::to_string(result.httpCode()) + " " +
            std::string(__FILE__) + ":" + std::to_string(__LINE__));
  }

  // From here on we want to roll back the index creation if we run into
  // the timeout. If this coordinator crashes, the worst that can happen
  // is that the index stays in some state. In most cases, it will converge
  // against the planned state.
  if (numberOfShards == 0) {  // smart "dummy" collection has no shards
    TRI_ASSERT(collection.isSmart());

    {
      // Copy over all elements in slice.
      VPackObjectBuilder b(&resultBuilder);
      resultBuilder.add(StaticStrings::IsSmart, VPackValue(true));
    }

    return Result(TRI_ERROR_NO_ERROR);
  }

  {
    while (!_server.isStopping()) {
      int tmpRes = dbServerResult->load(std::memory_order_acquire);

      if (tmpRes < 0) {
        // index has not shown up in Current yet,  follow up check to
        // ensure it is still in plan (not dropped between iterations)
        auto& cache = _server.getFeature<ClusterFeature>().agencyCache();
        auto [acb, index] = cache.get(planIndexesKey);
        auto indexes = acb->slice();

        bool found = false;
        if (indexes.isArray()) {
          for (VPackSlice v : VPackArrayIterator(indexes)) {
            VPackSlice const k = v.get(StaticStrings::IndexId);
            if (k.isString() && k.isEqualString(idString)) {
              // index is still here
              found = true;
              break;
            }
          }
        }

        if (!found) {
          return Result(TRI_ERROR_ARANGO_INDEX_CREATION_FAILED,
                        "index was dropped during creation");
        }
      }

      if (tmpRes == 0) {
        // Finally, in case all is good, remove the `isBuilding` flag
        // check that the index has appeared. Note that we have to have
        // a precondition since the collection could have been deleted
        // in the meantime:
        VPackBuilder finishedPlanIndex;
        {
          VPackObjectBuilder o(&finishedPlanIndex);
          for (auto const& entry : VPackObjectIterator(newIndexBuilder.slice())) {
            auto const key = entry.key.copyString();
            if (key != StaticStrings::IndexIsBuilding &&
                key != "isNewlyCreated") {
              finishedPlanIndex.add(entry.key.copyString(), entry.value);
            }
          }
        }

        AgencyWriteTransaction trx(
            {AgencyOperation(planIndexesKey, AgencyValueOperationType::REPLACE,
                             finishedPlanIndex.slice(), newIndexBuilder.slice()),
             AgencyOperation("Plan/Version", AgencySimpleOperationType::INCREMENT_OP)},
            AgencyPrecondition(planIndexesKey, AgencyPrecondition::Type::EMPTY, false));
        IndexId indexId{arangodb::basics::StringUtils::uint64(
            newIndexBuilder.slice().get("id").copyString())};
        result = _agency.sendTransactionWithFailover(trx, 0.0);
        if (!result.successful()) {
          // We just log the problem and move on, the Supervision will repair
          // things in due course:
          LOG_TOPIC("d9420", INFO, Logger::CLUSTER)
              << "Could not remove isBuilding flag in new index "
              << indexId.id() << ", this will be repaired automatically.";
        } else {
          if (result.slice().get("results").length()) {
            Result r = waitForPlan(result.slice().get("results")[0].getNumber<uint64_t>()).get();
            if (r.fail()) {
              return r;
            }
          } else {
            TRI_ASSERT(false);
          }
        }

        if (!collectionWatcher.isPresent()) {
          return Result(TRI_ERROR_ARANGO_INDEX_CREATION_FAILED,
                        "Collection " + collectionID +
                            " has gone from database " + databaseName +
                            ". Aborting index creation");
        }

        {
          // Copy over all elements in slice.
          VPackObjectBuilder b(&resultBuilder);
          resultBuilder.add(VPackObjectIterator(finishedPlanIndex.slice()));
          resultBuilder.add("isNewlyCreated", VPackValue(true));
        }
        CONDITION_LOCKER(locker, agencyCallback->_cv);

        return Result(tmpRes, *errMsg);
      }

      if (tmpRes > 0 || TRI_microtime() > endTime) {
        // At this time the index creation has failed and we want to
        // roll back the plan entry, provided the collection still exists:
        AgencyWriteTransaction trx(
            std::vector<AgencyOperation>(
                {AgencyOperation(planIndexesKey, AgencyValueOperationType::ERASE,
                                 newIndexBuilder.slice()),
                 AgencyOperation("Plan/Version", AgencySimpleOperationType::INCREMENT_OP)}),
            AgencyPrecondition(planCollKey, AgencyPrecondition::Type::EMPTY, false));

        int sleepFor = 50;
        auto rollbackEndTime = steady_clock::now() + std::chrono::seconds(10);

        while (true) {
          AgencyCommResult update = _agency.sendTransactionWithFailover(trx, 0.0);

          if (update.successful()) {
            if (update.slice().get("results").length()) {
              Result r = waitForPlan(update.slice().get("results")[0].getNumber<uint64_t>()).get();
              if (r.fail()) {
                return r;
              }
            }

            if (tmpRes < 0) {                 // timeout
              return Result(                  // result
                  TRI_ERROR_CLUSTER_TIMEOUT,  // code
                  "Index could not be created within timeout, giving up and "
                  "rolling back index creation.");
            }

            // The mutex in the condition variable protects the access to
            // *errMsg:
            CONDITION_LOCKER(locker, agencyCallback->_cv);
            return Result(tmpRes, *errMsg);
          }

          if (update._statusCode == TRI_ERROR_HTTP_PRECONDITION_FAILED) {
            // Collection was removed, let's break here and report outside
            break;
          }

          if (steady_clock::now() > rollbackEndTime) {
            LOG_TOPIC("db00b", ERR, Logger::CLUSTER)
                << "Couldn't roll back index creation of " << idString
                << ". Database: " << databaseName << ", Collection " << collectionID;

            if (tmpRes < 0) {                 // timeout
              return Result(                  // result
                  TRI_ERROR_CLUSTER_TIMEOUT,  // code
                  "Timed out while trying to roll back index creation failure");
            }

            // The mutex in the condition variable protects the access to
            // *errMsg:
            CONDITION_LOCKER(locker, agencyCallback->_cv);
            return Result(tmpRes, *errMsg);
          }

          if (sleepFor <= 2500) {
            sleepFor *= 2;
          }

          std::this_thread::sleep_for(std::chrono::milliseconds(sleepFor));
        }
        // We only get here if the collection was dropped just in the moment
        // when we wanted to roll back the index creation.
      }

      if (!collectionWatcher.isPresent()) {
        return Result(TRI_ERROR_ARANGO_DATA_SOURCE_NOT_FOUND,
                      "collection " + collectionID +
                          "appears to have been dropped from database " +
                          databaseName + " during ensureIndex");
      }

      {
        CONDITION_LOCKER(locker, agencyCallback->_cv);
        agencyCallback->executeByCallbackOrTimeout(interval);
      }
    }
  }

  return Result(TRI_ERROR_SHUTTING_DOWN);
}

////////////////////////////////////////////////////////////////////////////////
/// @brief drop an index in coordinator.
////////////////////////////////////////////////////////////////////////////////
Result ClusterInfo::dropIndexCoordinator(  // drop index
    std::string const& databaseName,       // database name
    std::string const& collectionID, IndexId iid,
    double timeout  // request timeout
) {
  TRI_ASSERT(ServerState::instance()->isCoordinator());
  AgencyComm ac(_server);

  double const realTimeout = getTimeout(timeout);
  double const endTime = TRI_microtime() + realTimeout;
  double const interval = getPollInterval();
  std::string const idString = arangodb::basics::StringUtils::itoa(iid.id());

  std::string const planCollKey = "Plan/Collections/" + databaseName + "/" + collectionID;
  std::string const planIndexesKey = planCollKey + "/indexes";


  auto& agencyCache = _server.getFeature<ClusterFeature>().agencyCache();
  auto [acb, index] = agencyCache.read(
    std::vector<std::string>{AgencyCommHelper::path(planCollKey)});
  auto previous = acb->slice();

  if (!previous.isArray() || previous.length() == 0) {
    events::DropIndex(databaseName, collectionID, idString, TRI_ERROR_CLUSTER_READING_PLAN_AGENCY);

    return Result(TRI_ERROR_CLUSTER_READING_PLAN_AGENCY);
  }
  velocypack::Slice collection = previous[0].get(std::vector<std::string>(
      {AgencyCommHelper::path(), "Plan", "Collections", databaseName, collectionID}));
  if (!collection.isObject()) {
    events::DropIndex(databaseName, collectionID, idString,
                      TRI_ERROR_ARANGO_DATA_SOURCE_NOT_FOUND);

    return Result(TRI_ERROR_ARANGO_DATA_SOURCE_NOT_FOUND);
  }

  TRI_ASSERT(VPackObjectIterator(collection).size() > 0);
  size_t const numberOfShards =
      basics::VelocyPackHelper::getNumericValue<size_t>(collection,
                                                         StaticStrings::NumberOfShards, 1);

  VPackSlice indexes = collection.get("indexes");
  if (!indexes.isArray()) {
    LOG_TOPIC("63178", DEBUG, Logger::CLUSTER)
        << "Failed to find index " << databaseName << "/" << collectionID << "/"
        << iid.id();
    events::DropIndex(databaseName, collectionID, idString, TRI_ERROR_ARANGO_INDEX_NOT_FOUND);
    return Result(TRI_ERROR_ARANGO_INDEX_NOT_FOUND);
  }

  VPackSlice indexToRemove;

  for (VPackSlice indexSlice : VPackArrayIterator(indexes)) {
    auto idSlice = indexSlice.get(arangodb::StaticStrings::IndexId);
    auto typeSlice = indexSlice.get(arangodb::StaticStrings::IndexType);

    if (!idSlice.isString() || !typeSlice.isString()) {
      continue;
    }

    if (idSlice.isEqualString(idString)) {
      Index::IndexType type = Index::type(typeSlice.copyString());

      if (type == Index::TRI_IDX_TYPE_PRIMARY_INDEX || type == Index::TRI_IDX_TYPE_EDGE_INDEX) {
        events::DropIndex(databaseName, collectionID, idString, TRI_ERROR_FORBIDDEN);
        return Result(TRI_ERROR_FORBIDDEN);
      }

      indexToRemove = indexSlice;

      break;
    }
  }

  if (!indexToRemove.isObject()) {
    LOG_TOPIC("95fe6", DEBUG, Logger::CLUSTER)
        << "Failed to find index " << databaseName << "/" << collectionID << "/"
        << iid.id();
    events::DropIndex(databaseName, collectionID, idString, TRI_ERROR_ARANGO_INDEX_NOT_FOUND);

    return Result(TRI_ERROR_ARANGO_INDEX_NOT_FOUND);
  }

  std::string where = "Current/Collections/" + databaseName + "/" + collectionID;

  auto dbServerResult = std::make_shared<std::atomic<int>>(-1);
  std::function<bool(VPackSlice const& result)> dbServerChanged = [=](VPackSlice const& current) {
    if (numberOfShards == 0) {
      return false;
    }

    if (!current.isObject()) {
      return true;
    }

    VPackObjectIterator shards(current);

    if (shards.size() == numberOfShards) {
      bool found = false;
      for (auto const& shard : shards) {
        VPackSlice const indexes = shard.value.get("indexes");

        if (indexes.isArray()) {
          for (VPackSlice v : VPackArrayIterator(indexes)) {
            if (v.isObject()) {
              VPackSlice const k = v.get(StaticStrings::IndexId);
              if (k.isString() && k.isEqualString(idString)) {
                // still found the index in some shard
                found = true;
                break;
              }
            }

            if (found) {
              break;
            }
          }
        }
      }

      if (!found) {
        dbServerResult->store(TRI_ERROR_NO_ERROR, std::memory_order_release);
      }
    }
    return true;
  };

  // ATTENTION: The following callback calls the above closure in a
  // different thread. Nevertheless, the closure accesses some of our
  // local variables. Therefore we have to protect all accesses to them
  // by a mutex. We use the mutex of the condition variable in the
  // AgencyCallback for this.
  auto agencyCallback =
      std::make_shared<AgencyCallback>(_server, where, dbServerChanged, true, false);
  _agencyCallbackRegistry->registerCallback(agencyCallback);
  auto cbGuard = scopeGuard(
    [&] { _agencyCallbackRegistry->unregisterCallback(agencyCallback); });

  AgencyOperation planErase(planIndexesKey, AgencyValueOperationType::ERASE, indexToRemove);
  AgencyOperation incrementVersion("Plan/Version", AgencySimpleOperationType::INCREMENT_OP);
  AgencyPrecondition prec(planCollKey, AgencyPrecondition::Type::VALUE, collection);
  AgencyWriteTransaction trx({planErase, incrementVersion}, prec);
  AgencyCommResult result = ac.sendTransactionWithFailover(trx, 0.0);

  if (!result.successful()) {
    events::DropIndex(databaseName, collectionID, idString,
                      TRI_ERROR_CLUSTER_COULD_NOT_DROP_INDEX_IN_PLAN);

    return Result(                                       // result
        TRI_ERROR_CLUSTER_COULD_NOT_DROP_INDEX_IN_PLAN,  // code
        std::string(" Failed to execute ") + trx.toJson() +
            " ResultCode: " + std::to_string(result.errorCode()));
  }
  if (result.slice().get("results").length()) {
    Result r = waitForPlan(result.slice().get("results")[0].getNumber<uint64_t>()).get();
    if (r.fail()) {
      return r;
    }
  } else {
    TRI_ASSERT(false);
  }

  if (numberOfShards == 0) {  // smart "dummy" collection has no shards
    TRI_ASSERT(collection.get(StaticStrings::IsSmart).getBool());

    return Result(TRI_ERROR_NO_ERROR);
  }

  {
    while (true) {
      if (*dbServerResult >= 0) {
        cbGuard.fire();  // unregister cb
        events::DropIndex(databaseName, collectionID, idString, *dbServerResult);

        return Result(*dbServerResult);
      }

      if (TRI_microtime() > endTime) {
        events::DropIndex(databaseName, collectionID, idString, TRI_ERROR_CLUSTER_TIMEOUT);

        return Result(TRI_ERROR_CLUSTER_TIMEOUT);
      }

      {
        CONDITION_LOCKER(locker, agencyCallback->_cv);
        agencyCallback->executeByCallbackOrTimeout(interval);
      }

      if (_server.isStopping()) {
        return Result(TRI_ERROR_SHUTTING_DOWN);
      }
    }
  }
}

////////////////////////////////////////////////////////////////////////////////
/// @brief (re-)load the information about servers from the agency
/// Usually one does not have to call this directly.
////////////////////////////////////////////////////////////////////////////////

static std::string const prefixServersRegistered = "Current/ServersRegistered";
static std::string const prefixServersKnown = "Current/ServersKnown";
static std::string const mapUniqueToShortId = "Target/MapUniqueToShortID";

void ClusterInfo::loadServers() {
  ++_serversProt.wantedVersion;  // Indicate that after *NOW* somebody has to
                                 // reread from the agency!
  MUTEX_LOCKER(mutexLocker, _serversProt.mutex);
  uint64_t storedVersion = _serversProt.wantedVersion;  // this is the version
  // we will set in the end
  if (_serversProt.doneVersion == storedVersion) {
    // Somebody else did, what we intended to do, so just return
    return;
  }

  auto& agencyCache = _server.getFeature<ClusterFeature>().agencyCache();
  auto [acb, index] = agencyCache.read(
    std::vector<std::string>({AgencyCommHelper::path(prefixServersRegistered),
                              AgencyCommHelper::path(mapUniqueToShortId),
                              AgencyCommHelper::path(prefixServersKnown)}));
  auto result = acb->slice();
  if (!result.isArray()) {
    LOG_TOPIC("be98b", DEBUG, Logger::CLUSTER)
      << "Failed to load server lists from the agency cache given " << acb->toJson();
    return;
  }

  VPackSlice serversRegistered, serversAliases, serversKnownSlice;

  std::vector<std::string> serversRegisteredPath {
    AgencyCommHelper::path(), "Current", "ServersRegistered"};
  if (result[0].hasKey(serversRegisteredPath)) {
    serversRegistered = result[0].get(serversRegisteredPath);
  }
  std::vector<std::string> mapUniqueToShortIDPath {
    AgencyCommHelper::path(), "Target", "MapUniqueToShortID"};
  if (result[0].hasKey(mapUniqueToShortIDPath)) {
    serversAliases = result[0].get(mapUniqueToShortIDPath);
  }
  std::vector<std::string> serversKnownPath {
    AgencyCommHelper::path(), "Current", "ServersKnown"};
  if (result[0].hasKey(serversKnownPath)) {
    serversKnownSlice = result[0].get(serversKnownPath);
  }

  if (serversRegistered.isObject()) {
    decltype(_servers) newServers;
    decltype(_serverAliases) newAliases;
    decltype(_serverAdvertisedEndpoints) newAdvertisedEndpoints;
    decltype(_serverTimestamps) newTimestamps;

    std::unordered_set<ServerID> serverIds;

    for (auto const& res : VPackObjectIterator(serversRegistered)) {
      velocypack::Slice slice = res.value;

      if (slice.isObject() && slice.hasKey("endpoint")) {
        std::string server =
          arangodb::basics::VelocyPackHelper::getStringValue(slice,
                                                             "endpoint", "");
        std::string advertised = arangodb::basics::VelocyPackHelper::getStringValue(
          slice, "advertisedEndpoint", "");

        std::string serverId = res.key.copyString();
        try {
          velocypack::Slice serverSlice;
          serverSlice = serversAliases.get(serverId);
          if (serverSlice.isObject()) {
            std::string alias = arangodb::basics::VelocyPackHelper::getStringValue(
              serverSlice, "ShortName", "");
            newAliases.try_emplace(std::move(alias), serverId);
          }
        } catch (...) {
        }
        std::string serverTimestamp =
          arangodb::basics::VelocyPackHelper::getStringValue(slice,
                                                             "timestamp",
                                                             "");
        newServers.try_emplace(serverId, server);
        newAdvertisedEndpoints.try_emplace(serverId, advertised);
        serverIds.emplace(serverId);
        newTimestamps.try_emplace(serverId, serverTimestamp);
      }
    }

    decltype(_serversKnown) newServersKnown(serversKnownSlice, serverIds);

    // Now set the new value:
    {
      WRITE_LOCKER(writeLocker, _serversProt.lock);
      _servers.swap(newServers);
      _serverAliases.swap(newAliases);
      _serverAdvertisedEndpoints.swap(newAdvertisedEndpoints);
      _serversKnown = std::move(newServersKnown);
      _serverTimestamps.swap(newTimestamps);
      _serversProt.doneVersion = storedVersion;
      _serversProt.isValid = true;
    }
    // Our own RebootId might have changed if we have been FAILED at least once
    // since our last actual reboot, let's update it:
    auto rebootIds = _serversKnown.rebootIds();
    auto* serverState = ServerState::instance();
    auto it = rebootIds.find(serverState->getId());
    if (it != rebootIds.end()) {
      // should always be ok
      if (serverState->getRebootId() != it->second) {
        serverState->setRebootId(it->second);
        LOG_TOPIC("feaab", INFO, Logger::CLUSTER)
            << "Updating my own rebootId to " << it->second.value();
      }
    } else {
      LOG_TOPIC("feaaa", WARN, Logger::CLUSTER)
          << "Cannot find my own rebootId in the list of known servers, this "
             "is very strange and should not happen, if this persists, please "
             "report this error!";
    }
    // RebootTracker has its own mutex, and doesn't strictly need to be in
    // sync with the other members.
    rebootTracker().updateServerState(rebootIds);
    return;
  }

  LOG_TOPIC("449e0", DEBUG, Logger::CLUSTER)
    << "Error while loading " << prefixServersRegistered
    << ", result was " << result.toJson();

}

////////////////////////////////////////////////////////////////////////
/// @brief Hand out copy of reboot ids
////////////////////////////////////////////////////////////////////////////////

std::unordered_map<ServerID, RebootId> ClusterInfo::rebootIds() const {
  MUTEX_LOCKER(mutexLocker, _serversProt.mutex);
  return _serversKnown.rebootIds();
}

////////////////////////////////////////////////////////////////////////
/// @brief find the endpoint of a server from its ID.
/// If it is not found in the cache, the cache is reloaded once, if
/// it is still not there an empty string is returned as an error.
////////////////////////////////////////////////////////////////////////////////

std::string ClusterInfo::getServerEndpoint(ServerID const& serverID) {
#ifdef DEBUG_SYNC_REPLICATION
  if (serverID == "debug-follower") {
    return "tcp://127.0.0.1:3000";
  }
#endif
  int tries = 0;

  if (!_serversProt.isValid) {
    loadServers();
    tries++;
  }

  std::string serverID_ = serverID;

  while (true) {
    {
      READ_LOCKER(readLocker, _serversProt.lock);

      // _serversAliases is a map-type <Alias, ServerID>
      auto ita = _serverAliases.find(serverID_);

      if (ita != _serverAliases.end()) {
        serverID_ = (*ita).second;
      }

      // _servers is a map-type <ServerId, std::string>
      auto it = _servers.find(serverID_);

      if (it != _servers.end()) {
        return (*it).second;
      }
    }

    if (++tries >= 2) {
      break;
    }

    // must call loadServers outside the lock
    loadServers();
  }

  return std::string();
}

////////////////////////////////////////////////////////////////////////////////
/// @brief find the advertised endpoint of a server from its ID.
/// If it is not found in the cache, the cache is reloaded once, if
/// it is still not there an empty string is returned as an error.
////////////////////////////////////////////////////////////////////////////////

std::string ClusterInfo::getServerAdvertisedEndpoint(ServerID const& serverID) {
#ifdef DEBUG_SYNC_REPLICATION
  if (serverID == "debug-follower") {
    return "tcp://127.0.0.1:3000";
  }
#endif
  int tries = 0;

  if (!_serversProt.isValid) {
    loadServers();
    tries++;
  }

  std::string serverID_ = serverID;

  while (true) {
    {
      READ_LOCKER(readLocker, _serversProt.lock);

      // _serversAliases is a map-type <Alias, ServerID>
      auto ita = _serverAliases.find(serverID_);

      if (ita != _serverAliases.end()) {
        serverID_ = (*ita).second;
      }

      // _serversAliases is a map-type <ServerID, std::string>
      auto it = _serverAdvertisedEndpoints.find(serverID_);
      if (it != _serverAdvertisedEndpoints.end()) {
        return (*it).second;
      }
    }

    if (++tries >= 2) {
      break;
    }

    // must call loadServers outside the lock
    loadServers();
  }

  return std::string();
}

////////////////////////////////////////////////////////////////////////////////
/// @brief find the ID of a server from its endpoint.
/// If it is not found in the cache, the cache is reloaded once, if
/// it is still not there an empty string is returned as an error.
////////////////////////////////////////////////////////////////////////////////

std::string ClusterInfo::getServerName(std::string const& endpoint) {
  int tries = 0;

  if (!_serversProt.isValid) {
    loadServers();
    tries++;
  }

  while (true) {
    {
      READ_LOCKER(readLocker, _serversProt.lock);
      for (auto const& it : _servers) {
        if (it.second == endpoint) {
          return it.first;
        }
      }
    }

    if (++tries >= 2) {
      break;
    }

    // must call loadServers outside the lock
    loadServers();
  }

  return std::string();
}

////////////////////////////////////////////////////////////////////////////////
/// @brief (re-)load the information about all coordinators from the agency
/// Usually one does not have to call this directly.
////////////////////////////////////////////////////////////////////////////////

static std::string const prefixCurrentCoordinators = "Current/Coordinators";

void ClusterInfo::loadCurrentCoordinators() {
  ++_coordinatorsProt.wantedVersion;  // Indicate that after *NOW* somebody
                                      // has to reread from the agency!
  MUTEX_LOCKER(mutexLocker, _coordinatorsProt.mutex);
  uint64_t storedVersion = _coordinatorsProt.wantedVersion;  // this is the
  // version we will set in the end
  if (_coordinatorsProt.doneVersion == storedVersion) {
    // Somebody else did, what we intended to do, so just return
    return;
  }

  // Now contact the agency:
  auto& agencyCache = _server.getFeature<ClusterFeature>().agencyCache();
  auto [acb, index] = agencyCache.read(
    std::vector<std::string>{AgencyCommHelper::path(prefixCurrentCoordinators)});
  auto result = acb->slice();

  if (result.isArray()) {
    velocypack::Slice currentCoordinators = result[0].get(std::vector<std::string>(
        {AgencyCommHelper::path(), "Current", "Coordinators"}));

    if (currentCoordinators.isObject()) {
      decltype(_coordinators) newCoordinators;

      for (auto const& coordinator : VPackObjectIterator(currentCoordinators)) {
        newCoordinators.try_emplace(coordinator.key.copyString(), coordinator.value.copyString());
      }

      // Now set the new value:
      {
        WRITE_LOCKER(writeLocker, _coordinatorsProt.lock);
        _coordinators.swap(newCoordinators);
        _coordinatorsProt.doneVersion = storedVersion;
        _coordinatorsProt.isValid = true;
      }
      return;
    }
  }

  LOG_TOPIC("5ee6d", DEBUG, Logger::CLUSTER)
      << "Error while loading " << prefixCurrentCoordinators
      << " result was " << result.toJson();
}

static std::string const prefixMappings = "Target/MapUniqueToShortID";

void ClusterInfo::loadCurrentMappings() {
  ++_mappingsProt.wantedVersion;  // Indicate that after *NOW* somebody
                                  // has to reread from the agency!
  MUTEX_LOCKER(mutexLocker, _mappingsProt.mutex);
  uint64_t storedVersion = _mappingsProt.wantedVersion;  // this is the
                                                         // version we will
                                                         // set in the end
  if (_mappingsProt.doneVersion == storedVersion) {
    // Somebody else did, what we intended to do, so just return
    return;
  }

  // Now contact the agency:
  auto& agencyCache = _server.getFeature<ClusterFeature>().agencyCache();
  auto [acb, index] = agencyCache.read(
    std::vector<std::string>{AgencyCommHelper::path(prefixMappings)});
  auto result = acb->slice();

  if (result.isArray()) {

    velocypack::Slice mappings = result[0].get(std::vector<std::string>(
        {AgencyCommHelper::path(), "Target", "MapUniqueToShortID"}));

    if (mappings.isObject()) {
      decltype(_coordinatorIdMap) newCoordinatorIdMap;

      for (auto const& mapping : VPackObjectIterator(mappings)) {
        auto mapObject = mapping.value;
        if (mapObject.isObject()) {
          ServerID fullId = mapping.key.copyString();
          ServerShortName shortName = mapObject.get("ShortName").copyString();

          ServerShortID shortId =
              mapObject.get("TransactionID").getNumericValue<ServerShortID>();
          static std::string const expectedPrefix{"Coordinator"};
          if (shortName.size() > expectedPrefix.size() &&
              shortName.substr(0, expectedPrefix.size()) == expectedPrefix) {
            newCoordinatorIdMap.try_emplace(shortId, std::move(fullId));
          }
        }
      }

      // Now set the new value:
      {
        WRITE_LOCKER(writeLocker, _mappingsProt.lock);
        _coordinatorIdMap.swap(newCoordinatorIdMap);
        _mappingsProt.doneVersion = storedVersion;
        _mappingsProt.isValid = true;
      }
      return;
    }
  }

  LOG_TOPIC("36f2e", DEBUG, Logger::CLUSTER)
      << "Error while loading " << prefixMappings << " result was " << result.toJson();
}

////////////////////////////////////////////////////////////////////////////////
/// @brief (re-)load the information about all DBservers from the agency
/// Usually one does not have to call this directly.
////////////////////////////////////////////////////////////////////////////////

static std::string const prefixCurrentDBServers = "Current/DBServers";
static std::string const prefixTarget = "Target";

void ClusterInfo::loadCurrentDBServers() {
  ++_DBServersProt.wantedVersion;  // Indicate that after *NOW* somebody has to
                                   // reread from the agency!
  MUTEX_LOCKER(mutexLocker, _DBServersProt.mutex);
  uint64_t storedVersion = _DBServersProt.wantedVersion;  // this is the version
  // we will set in the end
  if (_DBServersProt.doneVersion == storedVersion) {
    // Somebody else did, what we intended to do, so just return
    return;
  }

  auto& agencyCache = _server.getFeature<ClusterFeature>().agencyCache();
  auto [acb, index] = agencyCache.read(std::vector<std::string>{
      AgencyCommHelper::path(prefixCurrentDBServers),
        AgencyCommHelper::path(prefixTarget)});
  auto result = acb->slice();
  if (!result.isArray()) {
    return;
  }

  // Now contact the agency:
  VPackSlice currentDBServers, failedDBServers, cleanedDBServers, toBeCleanedDBServers;

  auto curDBServersPath = std::vector<std::string>{
    AgencyCommHelper::path(), "Current", "DBServers"};
  if (result[0].hasKey(curDBServersPath)) {
    currentDBServers = result[0].get(curDBServersPath);
  }
  auto failedServerPath = std::vector<std::string>{
    AgencyCommHelper::path(), "Target", "FailedServers"};
  if (result[0].hasKey(failedServerPath)) {
    failedDBServers = result[0].get(failedServerPath);
  }
  auto cleanedServersPath = std::vector<std::string>{
    AgencyCommHelper::path(), "Target", "CleanedServers"};
  if (result[0].hasKey(cleanedServersPath)) {
    cleanedDBServers = result[0].get(cleanedServersPath);
  }

  auto toBeCleanedServersPath = std::vector<std::string>{
    AgencyCommHelper::path(), "Target", "ToBeCleanedServers"};
  if (result[0].hasKey(toBeCleanedServersPath)) {
    toBeCleanedDBServers = result[0].get(toBeCleanedServersPath);
  }

  if (currentDBServers.isObject() && failedDBServers.isObject()) {
    decltype(_DBServers) newDBServers;

    for (auto const& dbserver : VPackObjectIterator(currentDBServers)) {
      bool found = false;
      if (failedDBServers.isObject()) {
        for (auto const& failedServer : VPackObjectIterator(failedDBServers)) {
          if (basics::VelocyPackHelper::equal(dbserver.key, failedServer.key, false)) {
            found = true;
            break;
          }
        }
      }
      if (found) {
        continue;
      }

      if (cleanedDBServers.isArray()) {
        found = false;
        for (auto const& cleanedServer : VPackArrayIterator(cleanedDBServers)) {
          if (basics::VelocyPackHelper::equal(dbserver.key, cleanedServer, false)) {
            found = true;
            break;
          }
        }
        if (found) {
          continue;
        }
      }

      if (toBeCleanedDBServers.isArray()) {
        found = false;
        for (auto const& toBeCleanedServer : VPackArrayIterator(toBeCleanedDBServers)) {
          if (basics::VelocyPackHelper::equal(dbserver.key, toBeCleanedServer, false)) {
            found = true;
            break;
          }
        }
        if (found) {
          continue;
        }
      }

      newDBServers.try_emplace(dbserver.key.copyString(),
                               dbserver.value.copyString());
    }

    // Now set the new value:
    {
      WRITE_LOCKER(writeLocker, _DBServersProt.lock);
      _DBServers.swap(newDBServers);
      _DBServersProt.doneVersion = storedVersion;
      _DBServersProt.isValid = true;
    }
    return;
  }

  LOG_TOPIC("5a7e1", DEBUG, Logger::CLUSTER)
    << "Error while loading " << prefixCurrentDBServers
    << " result was " << result.toJson();
}

////////////////////////////////////////////////////////////////////////////////
/// @brief return a list of all DBServers in the cluster that have
/// currently registered
////////////////////////////////////////////////////////////////////////////////

std::vector<ServerID> ClusterInfo::getCurrentDBServers() {
  std::vector<ServerID> result;

  if (!_DBServersProt.isValid) {
    loadCurrentDBServers();
  }
  // return a consistent state of servers
  READ_LOCKER(readLocker, _DBServersProt.lock);

  result.reserve(_DBServers.size());

  for (auto& it : _DBServers) {
    result.emplace_back(it.first);
  }

  return result;
}

////////////////////////////////////////////////////////////////////////////////
/// @brief find the servers who are responsible for a shard (one leader
/// and multiple followers)
/// If it is not found in the cache, the cache is reloaded once, if
/// it is still not there an empty string is returned as an error.
////////////////////////////////////////////////////////////////////////////////

std::shared_ptr<std::vector<ServerID>> ClusterInfo::getResponsibleServer(ShardID const& shardID) {
  int tries = 0;

  if (!_currentProt.isValid) {
    tries++;
  }

  while (true) {
    {
      READ_LOCKER(readLocker, _currentProt.lock);
      // _shardIds is a map-type <ShardId,
      // std::shared_ptr<std::vector<ServerId>>>
      auto it = _shardIds.find(shardID);

      if (it != _shardIds.end()) {
        auto serverList = (*it).second;
        if (serverList != nullptr && serverList->size() > 0 &&
            (*serverList)[0].size() > 0 && (*serverList)[0][0] == '_') {
          // This is a temporary situation in which the leader has already
          // resigned, let's wait half a second and try again.
          --tries;
          LOG_TOPIC("b1dc5", INFO, Logger::CLUSTER)
              << "getResponsibleServer: found resigned leader,"
              << "waiting for half a second...";
        } else {
          return (*it).second;
        }
      }
    }
    std::this_thread::sleep_for(std::chrono::milliseconds(500));

    if (++tries >= 2) {
      break;
    }

  }

  return std::make_shared<std::vector<ServerID>>();
}

//////////////////////////////////////////////////////////////////////////////
/// @brief atomically find all servers who are responsible for the given
/// shards (only the leaders).
/// will throw an exception if no leader can be found for any
/// of the shards. will return an empty result if the shards couldn't be
/// determined after a while - it is the responsibility of the caller to
/// check for an empty result!
//////////////////////////////////////////////////////////////////////////////

std::unordered_map<ShardID, ServerID> ClusterInfo::getResponsibleServers(
    std::unordered_set<ShardID> const& shardIds) {
  TRI_ASSERT(!shardIds.empty());

  std::unordered_map<ShardID, ServerID> result;
  int tries = 0;

  if (!_currentProt.isValid) {
    Result r = waitForCurrent(1).get();
    if (r.fail()) {
      THROW_ARANGO_EXCEPTION(r);
    }
  }

  while (true) {
    TRI_ASSERT(result.empty());
    {
      READ_LOCKER(readLocker, _currentProt.lock);
      for (auto const& shardId : shardIds) {
        auto it = _shardIds.find(shardId);

        if (it == _shardIds.end()) {
          THROW_ARANGO_EXCEPTION_MESSAGE(TRI_ERROR_ARANGO_DATA_SOURCE_NOT_FOUND,
                                         "no servers found for shard " + shardId);
        }

        auto serverList = (*it).second;
        if (serverList == nullptr || serverList->empty()) {
          THROW_ARANGO_EXCEPTION_MESSAGE(TRI_ERROR_INTERNAL,
                                         "no servers found for shard " + shardId);
        }

        if ((*serverList)[0].size() > 0 && (*serverList)[0][0] == '_') {
          // This is a temporary situation in which the leader has already
          // resigned, let's wait half a second and try again.
          --tries;
          break;
        }

        // put leader into result
        result.try_emplace(shardId, (*it).second->front());
      }
    }

    if (result.size() == shardIds.size()) {
      // result is complete
      break;
    }

    // reset everything we found so far for the next round
    result.clear();

    if (++tries >= 2 || _server.isStopping()) {
      break;
    }

    LOG_TOPIC("31428", INFO, Logger::CLUSTER)
        << "getResponsibleServers: found resigned leader,"
        << "waiting for half a second...";
    std::this_thread::sleep_for(std::chrono::milliseconds(500));

  }

  return result;
}

////////////////////////////////////////////////////////////////////////////////
/// @brief find the shard list of a collection, sorted numerically
////////////////////////////////////////////////////////////////////////////////

std::shared_ptr<std::vector<ShardID>> ClusterInfo::getShardList(CollectionID const& collectionID) {
  int tries = 0;
  TRI_IF_FAILURE("ClusterInfo::failedToGetShardList") {
    // Simulate 3 failed tries below.
    return std::make_shared<std::vector<ShardID>>();
  }
  while (true) {
    {
      // Get the sharding keys and the number of shards:
      READ_LOCKER(readLocker, _planProt.lock);
      // _shards is a map-type <CollectionId, shared_ptr<vector<string>>>
      auto it = _shards.find(collectionID);

      if (it != _shards.end()) {
        return it->second;
      }
    }
    if (++tries >= 2) {
      return std::make_shared<std::vector<ShardID>>();
    }
  }
}

////////////////////////////////////////////////////////////////////////////////
/// @brief return the list of coordinator server names
////////////////////////////////////////////////////////////////////////////////

std::vector<ServerID> ClusterInfo::getCurrentCoordinators() {
  std::vector<ServerID> result;

  if (!_coordinatorsProt.isValid) {
    loadCurrentCoordinators();
  }

  // return a consistent state of servers
  READ_LOCKER(readLocker, _coordinatorsProt.lock);

  result.reserve(_coordinators.size());

  for (auto& it : _coordinators) {
    result.emplace_back(it.first);
  }

  return result;
}

////////////////////////////////////////////////////////////////////////////////
/// @brief lookup full coordinator ID from short ID
////////////////////////////////////////////////////////////////////////////////

ServerID ClusterInfo::getCoordinatorByShortID(ServerShortID const& shortId) {
  ServerID result;

  if (!_mappingsProt.isValid) {
    loadCurrentMappings();
  }

  // return a consistent state of servers
  READ_LOCKER(readLocker, _mappingsProt.lock);

  auto it = _coordinatorIdMap.find(shortId);
  if (it != _coordinatorIdMap.end()) {
    result = it->second;
  }

  return result;
}

//////////////////////////////////////////////////////////////////////////////
/// @brief invalidate current coordinators
//////////////////////////////////////////////////////////////////////////////

void ClusterInfo::invalidateCurrentCoordinators() {
  WRITE_LOCKER(writeLocker, _coordinatorsProt.lock);
  _coordinatorsProt.isValid = false;
}

//////////////////////////////////////////////////////////////////////////////
/// @brief invalidate current mappings
//////////////////////////////////////////////////////////////////////////////

void ClusterInfo::invalidateCurrentMappings() {
  WRITE_LOCKER(writeLocker, _mappingsProt.lock);
  _mappingsProt.isValid = false;
}

//////////////////////////////////////////////////////////////////////////////
/// @brief get current "Plan" structure
//////////////////////////////////////////////////////////////////////////////

std::unordered_map<std::string,std::shared_ptr<VPackBuilder>>
ClusterInfo::getPlan(uint64_t& index, std::unordered_set<std::string> const& dirty) {

  // We should never proceed here, until we have seen an
  // initial agency cache through loadPlan
  Result r = waitForPlan(1).get();
  if (r.fail()) {
    THROW_ARANGO_EXCEPTION(r);
  }

  std::unordered_map<std::string,std::shared_ptr<VPackBuilder>> ret;
  READ_LOCKER(readLocker, _planProt.lock);
  index = _planIndex;
  for (auto const& i : dirty) {
    auto it = _plan.find(i);
    if (it == _plan.end()) {
      continue;
    }
    ret.try_emplace(it->first, it->second);
  }
  return ret;
}

//////////////////////////////////////////////////////////////////////////////
/// @brief get current "Current" structure
//////////////////////////////////////////////////////////////////////////////

std::unordered_map<std::string,std::shared_ptr<VPackBuilder>>
ClusterInfo::getCurrent(uint64_t& index, std::unordered_set<std::string> const& dirty) {

  // We should never proceed here, until we have seen an
  // initial agency cache through loadCurrent
  Result r = waitForCurrent(1).get();
  if (r.fail()) {
    THROW_ARANGO_EXCEPTION(r);
  }

  std::unordered_map<std::string,std::shared_ptr<VPackBuilder>> ret;
  READ_LOCKER(readLocker, _currentProt.lock);
  index = _currentIndex;
  for (auto const& i : dirty) {
    auto it = _current.find(i);
    if (it == _current.end()) {
      continue;
    }
    ret.try_emplace(it->first, it->second);
  }
  return ret;
}

std::unordered_map<ServerID, std::string> ClusterInfo::getServers() {
  if (!_serversProt.isValid) {
    loadServers();
  }
  READ_LOCKER(readLocker, _serversProt.lock);
  return _servers;
}

std::unordered_map<ServerID, std::string> ClusterInfo::getServerAliases() {
  std::unordered_map<std::string, std::string> ret;
  READ_LOCKER(readLocker, _serversProt.lock);
  // note: don't try to change this to
  //  return _serverAlias
  // because we are returning the aliases in {value, key} order here
  for (const auto& i : _serverAliases) {
    ret.try_emplace(i.second, i.first);
  }
  return ret;
}

std::unordered_map<ServerID, std::string> ClusterInfo::getServerAdvertisedEndpoints() {
  std::unordered_map<std::string, std::string> ret;
  READ_LOCKER(readLocker, _serversProt.lock);
  // note: don't try to change this to
  //  return _serverAdvertisedEndpoints
  // because we are returning the aliases in {value, key} order here
  for (const auto& i : _serverAdvertisedEndpoints) {
    ret.try_emplace(i.second, i.first);
  }
  return ret;
}

std::unordered_map<ServerID, std::string> ClusterInfo::getServerTimestamps() {
  READ_LOCKER(readLocker, _serversProt.lock);
  return _serverTimestamps;
}

arangodb::Result ClusterInfo::getShardServers(ShardID const& shardId,
                                              std::vector<ServerID>& servers) {
  READ_LOCKER(readLocker, _planProt.lock);

  auto it = _shardServers.find(shardId);
  if (it != _shardServers.end()) {
    servers = (*it).second;
    return arangodb::Result();
  }

  LOG_TOPIC("16d14", DEBUG, Logger::CLUSTER)
      << "Strange, did not find shard in _shardServers: " << shardId;
  return arangodb::Result(TRI_ERROR_FAILED);
}

CollectionID ClusterInfo::getCollectionNameForShard(ShardID const& shardId) {
  READ_LOCKER(readLocker, _planProt.lock);

  auto it = _shardToName.find(shardId);
  if (it != _shardToName.end()) {
    return it->second;
  }
  return StaticStrings::Empty;
}

arangodb::Result ClusterInfo::agencyDump(std::shared_ptr<VPackBuilder> body) {
  AgencyCommResult dump = _agency.dump();

  if (!dump.successful()) {
    LOG_TOPIC("93c0e", ERR, Logger::CLUSTER)
        << "failed to acquire agency dump: " << dump.errorMessage();
    return Result(dump.errorCode(), dump.errorMessage());
  }

  body->add(dump.slice());
  return Result();
}

arangodb::Result ClusterInfo::agencyPlan(std::shared_ptr<VPackBuilder> body) {
  auto& agencyCache = _server.getFeature<ClusterFeature>().agencyCache();
  auto [acb, index] = agencyCache.read(
    std::vector<std::string>{AgencyCommHelper::path("Plan")});
  auto result = acb->slice();

  if (result.isArray()) {
    body->add(acb->slice());
  } else {
    LOG_TOPIC("36ada", DEBUG, Logger::CLUSTER) <<
      "Failed to acquire the Plan section from the agency cache: " << acb->toJson();
    VPackObjectBuilder g(body.get());
  }
  return Result();
}

arangodb::Result ClusterInfo::agencyReplan(VPackSlice const plan) {
  // Apply only Collections and DBServers
  AgencyWriteTransaction planTransaction(std::vector<AgencyOperation>{
      AgencyOperation(
        "Plan/Collections", AgencyValueOperationType::SET,
        plan.get(std::vector<std::string>{"arango", "Plan", "Collections"})),
      AgencyOperation(
        "Plan/Databases", AgencyValueOperationType::SET,
        plan.get(std::vector<std::string>{"arango", "Plan", "Databases"})),
      AgencyOperation(
        "Plan/Views", AgencyValueOperationType::SET,
        plan.get(std::vector<std::string>{"arango", "Plan", "Views"})),
      AgencyOperation("Plan/Version", AgencySimpleOperationType::INCREMENT_OP),
      AgencyOperation("Sync/UserVersion", AgencySimpleOperationType::INCREMENT_OP)});

  AgencyCommResult r = _agency.sendTransactionWithFailover(planTransaction);
  if (!r.successful()) {
    return Result(TRI_ERROR_HOT_BACKUP_INTERNAL,
                  std::string(
                     "Error reporting to agency: _statusCode: ") +
                      std::to_string(r.errorCode()));
  }

  Result rr;
  if (r.slice().get("results").length()) {
    rr = waitForPlan(r.slice().get("results")[0].getNumber<uint64_t>()).get();
  } else {
    TRI_ASSERT(false);
  }

  return rr;
}

std::string const backupKey = "/arango/Target/HotBackup/Create";
std::string const maintenanceKey = "/arango/Supervision/Maintenance";
std::string const supervisionMode = "/arango/Supervision/State/Mode";
std::string const toDoKey = "/arango/Target/ToDo";
std::string const pendingKey = "/arango/Target/Pending";
std::string const writeURL = "_api/agency/write";

arangodb::Result ClusterInfo::agencyHotBackupLock(std::string const& backupId,
                                                  double const& timeout,
                                                  bool& supervisionOff) {
  using namespace std::chrono;

  auto const endTime =
      steady_clock::now() + milliseconds(static_cast<uint64_t>(1.0e3 * timeout));
  supervisionOff = false;

  LOG_TOPIC("e74e5", DEBUG, Logger::BACKUP)
      << "initiating agency lock for hot backup " << backupId;

  auto const timeouti = static_cast<long>(std::ceil(timeout));

  VPackBuilder builder;
  {
    VPackArrayBuilder trxs(&builder);
    {
      VPackArrayBuilder trx(&builder);

      // Operations
      {
        VPackObjectBuilder o(&builder);
        builder.add(                                      // Backup lock
          backupKey,
          VPackValue(
            timepointToString(
              std::chrono::system_clock::now() + std::chrono::seconds(timeouti))));
        builder.add(                                      // Turn off supervision
          maintenanceKey,
          VPackValue(
            timepointToString(
              std::chrono::system_clock::now() + std::chrono::seconds(timeouti))));
      }

      // Preconditions
      {
        VPackObjectBuilder precs(&builder);
        builder.add(VPackValue(backupKey));  // Backup key empty
        {
          VPackObjectBuilder oe(&builder);
          builder.add("oldEmpty", VPackValue(true));
        }
        builder.add(VPackValue(pendingKey));  // No jobs pending
        {
          VPackObjectBuilder oe(&builder);
          builder.add("old", VPackSlice::emptyObjectSlice());
        }
        builder.add(VPackValue(toDoKey));  // No jobs to do
        {
          VPackObjectBuilder oe(&builder);
          builder.add("old", VPackSlice::emptyObjectSlice());
        }
        builder.add(VPackValue(supervisionMode));  // Supervision on
        {
          VPackObjectBuilder old(&builder);
          builder.add("old", VPackValue("Normal"));
        }
      }

      builder.add(VPackValue(to_string(boost::uuids::random_generator()())));

    }

    {
      VPackArrayBuilder trx(&builder);

      // Operations
      {
        VPackObjectBuilder o(&builder);
        builder.add(                                      // Backup lock
          backupKey,
          VPackValue(
            timepointToString(
              std::chrono::system_clock::now() + std::chrono::seconds(timeouti))));
        builder.add(                                      // Turn off supervision
          maintenanceKey,
          VPackValue(
            timepointToString(
              std::chrono::system_clock::now() + std::chrono::seconds(timeouti))));
      }

      // Preconditions
      {
        VPackObjectBuilder precs(&builder);
        builder.add(VPackValue(backupKey));  // Backup key empty
        {
          VPackObjectBuilder oe(&builder);
          builder.add("oldEmpty", VPackValue(true));
        }
        builder.add(VPackValue(pendingKey));  // No jobs pending
        {
          VPackObjectBuilder oe(&builder);
          builder.add("old", VPackSlice::emptyObjectSlice());
        }
        builder.add(VPackValue(toDoKey));  // No jobs to do
        {
          VPackObjectBuilder oe(&builder);
          builder.add("old", VPackSlice::emptyObjectSlice());
        }
        builder.add(VPackValue(supervisionMode));  // Supervision off
        {
          VPackObjectBuilder old(&builder);
          builder.add("old", VPackValue("Maintenance"));
        }
      }

      builder.add(VPackValue(to_string(boost::uuids::random_generator()())));

    }
  }

  // Try to establish hot backup lock in agency.
  auto result = _agency.sendWithFailover(arangodb::rest::RequestType::POST,
                                         timeout, writeURL, builder.slice());

  LOG_TOPIC("53a93", DEBUG, Logger::BACKUP)
      << "agency lock for hot backup " << backupId << " scheduled with "
      << builder.toJson();

  // *** ATTENTION ***: Result will always be 412.
  // So we're going to fail, if we have an error OTHER THAN 412:
  if (!result.successful() &&
      result.httpCode() != (int)arangodb::rest::ResponseCode::PRECONDITION_FAILED) {
    return arangodb::Result(TRI_ERROR_HOT_BACKUP_INTERNAL,
                            "failed to acquire backup lock in agency");
  }

  auto rv = VPackParser::fromJson(result.body());

  LOG_TOPIC("a94d5", DEBUG, Logger::BACKUP)
      << "agency lock response for backup id " << backupId << ": " << rv->toJson();

  if (!rv->slice().isObject() || !rv->slice().hasKey("results") ||
      !rv->slice().get("results").isArray() || rv->slice().get("results").length() != 2) {
    return arangodb::Result(
      TRI_ERROR_HOT_BACKUP_INTERNAL,
      "invalid agency result while acquiring backup lock");
  }
  auto ar = rv->slice().get("results");

  uint64_t first = ar[0].getNumber<uint64_t>();
  uint64_t second = ar[1].getNumber<uint64_t>();

  if (first == 0 && second == 0) {  // tough luck
    return arangodb::Result(TRI_ERROR_HOT_BACKUP_INTERNAL,
                            "preconditions failed while trying to acquire "
                            "backup lock in the agency");
  }

  if (first > 0) {  // Supervision was on
    LOG_TOPIC("b6c98", DEBUG, Logger::BACKUP)
        << "agency lock found supervision on before";
    supervisionOff = false;
  } else {
    LOG_TOPIC("bbb55", DEBUG, Logger::BACKUP)
        << "agency lock found supervision off before";
    supervisionOff = true;
  }

  double wait = 0.1;
  while (!_server.isStopping() && std::chrono::steady_clock::now() < endTime) {
    auto& agencyCache = _server.getFeature<ClusterFeature>().agencyCache();
    auto [result, index] = agencyCache.get("Supervision/State/Mode");

    if (result->slice().isString()) {
      if (result->slice().isEqualString("Maintenance")) {
        LOG_TOPIC("76a2c", DEBUG, Logger::BACKUP)
          << "agency hot backup lock acquired";
        return arangodb::Result();
      }
    }

    LOG_TOPIC("ede54", DEBUG, Logger::BACKUP)
        << "agency hot backup lock waiting: " << result->slice().toJson();

    if (wait < 2.0) {
      wait *= 1.1;
    }

    std::this_thread::sleep_for(std::chrono::duration<double>(wait));
  }

  agencyHotBackupUnlock(backupId, timeout, supervisionOff);

  return arangodb::Result(
      TRI_ERROR_HOT_BACKUP_INTERNAL,
      "timeout waiting for maintenance mode to be activated in agency");
}

arangodb::Result ClusterInfo::agencyHotBackupUnlock(std::string const& backupId,
                                                    double const& timeout,
                                                    const bool& supervisionOff) {
  using namespace std::chrono;

  auto const endTime =
      steady_clock::now() + milliseconds(static_cast<uint64_t>(1.0e3 * timeout));

  LOG_TOPIC("6ae41", DEBUG, Logger::BACKUP)
      << "unlocking backup lock for backup " + backupId + "  in agency";

  VPackBuilder builder;
  {
    VPackArrayBuilder trxs(&builder);
    {
      VPackArrayBuilder trx(&builder);
      {
        VPackObjectBuilder o(&builder);
        builder.add(VPackValue(backupKey));  // Remove backup key
        {
          VPackObjectBuilder oo(&builder);
          builder.add("op", VPackValue("delete"));
        }
        if (!supervisionOff) {  // Turn supervision on, if it was on before
          builder.add(VPackValue(maintenanceKey));
          VPackObjectBuilder d(&builder);
          builder.add("op", VPackValue("delete"));
        }
      }
    }
  }

  // Try to establish hot backup lock in agency. Result will always be 412.
  // Question is: How 412?
  auto result = _agency.sendWithFailover(arangodb::rest::RequestType::POST,
                                         timeout, writeURL, builder.slice());
  if (!result.successful() &&
      result.httpCode() != (int)arangodb::rest::ResponseCode::PRECONDITION_FAILED) {
    LOG_TOPIC("6ae43", WARN, Logger::BACKUP)
        << "Error when unlocking backup lock for backup " << backupId
        << " in agency, errorCode: " << result.httpCode()
        << ", errorMessage: " << result.errorMessage();
    return arangodb::Result(TRI_ERROR_HOT_BACKUP_INTERNAL,
                            "failed to release backup lock in agency");
  }

  auto rv = VPackParser::fromJson(result.body());

  if (!rv->slice().isObject() || !rv->slice().hasKey("results") ||
      !rv->slice().get("results").isArray()) {
    return arangodb::Result(
        TRI_ERROR_HOT_BACKUP_INTERNAL,
        "invalid agency result while releasing backup lock");
  }

  auto ar = rv->slice().get("results");
  if (!ar[0].isNumber()) {
    LOG_TOPIC("6ae45", WARN, Logger::BACKUP)
        << "Invalid agency result when unlocking backup lock for backup "
        << backupId << " in agency: " << result.slice().toJson();
    return arangodb::Result(
        TRI_ERROR_HOT_BACKUP_INTERNAL,
        "invalid agency result while releasing backup lock");
  }

  if (supervisionOff) {
    return arangodb::Result();
  }

  double wait = 0.1;
  while (!_server.isStopping() && std::chrono::steady_clock::now() < endTime) {

    auto& agencyCache = _server.getFeature<ClusterFeature>().agencyCache();
    auto [res, index] = agencyCache.get("Supervision/State/Mode");

    if (!res->slice().isString()) {
      LOG_TOPIC("6ae46", WARN, Logger::BACKUP)
          << "Invalid JSON from agency when deactivating supervision mode for "
             "backup "
          << backupId;
      return arangodb::Result(
        TRI_ERROR_HOT_BACKUP_INTERNAL,
        std::string("invalid JSON from agency, when deactivating supervision mode:") +
        res->slice().toJson());
    }

    if (res->slice().isEqualString("Normal")) {
      return arangodb::Result();
    }

    LOG_TOPIC("edf54", DEBUG, Logger::BACKUP)
      << "agency hot backup unlock waiting: " << res->slice().toJson();

    if (wait < 2.0) {
      wait *= 1.1;
    }

    std::this_thread::sleep_for(std::chrono::duration<double>(wait));
  }

  LOG_TOPIC("6ae47", WARN, Logger::BACKUP)
      << "Timeout when deactivating supervision mode for backup " << backupId;

  return arangodb::Result(
      TRI_ERROR_HOT_BACKUP_INTERNAL,
      "timeout waiting for maintenance mode to be deactivated in agency");
}

application_features::ApplicationServer& ClusterInfo::server() const {
  return _server;
}

ClusterInfo::ServersKnown::ServersKnown(VPackSlice const serversKnownSlice,
                                        std::unordered_set<ServerID> const& serverIds)
    : _serversKnown() {
  TRI_ASSERT(serversKnownSlice.isNone() || serversKnownSlice.isObject());
  if (serversKnownSlice.isObject()) {
    for (auto const it : VPackObjectIterator(serversKnownSlice)) {
      std::string serverId = it.key.copyString();
      VPackSlice const knownServerSlice = it.value;
      TRI_ASSERT(knownServerSlice.isObject());
      if (knownServerSlice.isObject()) {
        VPackSlice const rebootIdSlice = knownServerSlice.get("rebootId");
        TRI_ASSERT(rebootIdSlice.isInteger());
        if (rebootIdSlice.isInteger()) {
          auto const rebootId = RebootId{rebootIdSlice.getNumericValue<uint64_t>()};
          _serversKnown.try_emplace(std::move(serverId), rebootId);
        }
      }
    }
  }
}

std::unordered_map<ServerID, ClusterInfo::ServersKnown::KnownServer> const&
ClusterInfo::ServersKnown::serversKnown() const noexcept {
  return _serversKnown;
}

std::unordered_map<ServerID, RebootId> ClusterInfo::ServersKnown::rebootIds() const {
  std::unordered_map<ServerID, RebootId> rebootIds;
  for (auto const& it : _serversKnown) {
    rebootIds.try_emplace(it.first, it.second.rebootId());
  }
  return rebootIds;
}

void ClusterInfo::startSyncers() {
  _planSyncer = std::make_unique<SyncerThread>(_server, "Plan", std::bind(&ClusterInfo::loadPlan, this), _agencyCallbackRegistry);
  _curSyncer = std::make_unique<SyncerThread>(_server, "Current", std::bind(&ClusterInfo::loadCurrent, this), _agencyCallbackRegistry);

  if (!_planSyncer->start() || !_curSyncer->start()) {
    LOG_TOPIC("b4fa6", FATAL, Logger::CLUSTER)
      << "unable to start PlanSyncer/CurrentSYncer";
    FATAL_ERROR_EXIT();
  }
}

void ClusterInfo::shutdownSyncers() {
  {
    std::lock_guard g(_waitPlanLock);
    auto pit = _waitPlan.begin();
    while (pit != _waitPlan.end()) {
      pit->second.setValue(Result(_syncerShutdownCode));
      ++pit;
    }
    _waitPlan.clear();
  }

  {
    std::lock_guard g(_waitCurrentLock);
    auto pit = _waitCurrent.begin();
    while (pit != _waitCurrent.end()) {
      pit->second.setValue(Result(_syncerShutdownCode));
      ++pit;
    }
    _waitCurrent.clear();
  }

  if (_planSyncer != nullptr) {
    _planSyncer->beginShutdown();
  }
  if (_curSyncer != nullptr) {
    _curSyncer->beginShutdown();
  }
}


void ClusterInfo::waitForSyncersToStop() {
  auto start = std::chrono::steady_clock::now();
  while ((_planSyncer != nullptr && _planSyncer->isRunning()) || 
         (_curSyncer != nullptr && _curSyncer->isRunning())) {
    std::this_thread::sleep_for(std::chrono::milliseconds(100));
    if (std::chrono::steady_clock::now() - start > std::chrono::seconds(30)) {
      LOG_TOPIC("b8a5d", FATAL, Logger::CLUSTER)
        << "exiting prematurely as we failed to end syncer threads in ClusterInfo";
      FATAL_ERROR_EXIT();
    }
  }
}


VPackSlice PlanCollectionReader::indexes() {
  VPackSlice res = _collection.get("indexes");
  if (res.isNone()) {
    return VPackSlice::emptyArraySlice();
  } else {
    TRI_ASSERT(res.isArray());
    return res;
  }
}

CollectionWatcher::~CollectionWatcher() {
  try {
    _agencyCallbackRegistry->unregisterCallback(_agencyCallback);
  } catch (std::exception const& ex) {
    LOG_TOPIC("42af2", WARN, Logger::CLUSTER)
      << "caught unexpected exception in CollectionWatcher: " << ex.what();
  }
}


ClusterInfo::SyncerThread::SyncerThread(
  application_features::ApplicationServer& server, std::string const& section,
  std::function<void()> const& f, AgencyCallbackRegistry* cregistry) :
  arangodb::Thread(server, section + "Syncer"), _news(false), _server(server),
  _section(section), _f(f), _cr(cregistry) {}

ClusterInfo::SyncerThread::~SyncerThread() { shutdown(); }

bool ClusterInfo::SyncerThread::notify(velocypack::Slice const& slice) {
  std::lock_guard<std::mutex> lck(_m);
  _news = true;
  _cv.notify_one();
  return _news;
}

void ClusterInfo::SyncerThread::beginShutdown() {

  using namespace std::chrono_literals;

  // set the shutdown state in parent class
  Thread::beginShutdown();
  {
    std::lock_guard<std::mutex> lck(_m);
    _news = false;
    _cv.notify_one();
  }
}

bool ClusterInfo::SyncerThread::start() {
  LOG_TOPIC("38256", DEBUG, Logger::CLUSTER) << "Starting " << currentThreadName();
  return Thread::start();
}

void ClusterInfo::SyncerThread::run() {
  using namespace std::chrono_literals;

  std::function<bool(VPackSlice const& result)> update =
    [=](VPackSlice const& result) {
      if (!result.isNumber()) {
        LOG_TOPIC("d068f", ERR, Logger::CLUSTER)
          << "Plan Version is not a number! " << result.toJson();
        return false;
      }
      return notify(result);
    };

  auto _acb =
    std::make_shared<AgencyCallback>(_server, _section + "/Version", update, true, false);
  bool registered = _cr->registerCallback(_acb);
  if (!registered) {
    LOG_TOPIC("70e05", FATAL, arangodb::Logger::CLUSTER)
      << "Failed to register callback with local registery ";
    FATAL_ERROR_EXIT();
  }


  // This first call needs to be done or else we might miss all potential until
  // such time, that we are ready to receive. Under no circumstances can we assume
  // that this first call can be neglected.
  _f();

  while (!isStopping()) {
    bool news = false;
    {
      std::unique_lock<std::mutex> lk(_m);
      if (!_news) {
        // The timeout is strictly speaking not needed. However, we really do
        // not want to be caught in here in production.
#ifdef ARANGODB_ENABLE_MAINTAINER_MODE
        _cv.wait(lk);
#else
        _cv.wait_for(lk, 100ms);
#endif
      }
      news = _news;
    }

    if (news) {
      {
        std::unique_lock<std::mutex> lk(_m);
        _news = false;
      }
      try {
        _f();
      } catch (std::exception const& ex) {
        LOG_TOPIC("752c4", ERR, arangodb::Logger::CLUSTER)
          << "Caught an error while loading " << _section << ": " << ex.what();
      } catch (...) {
        LOG_TOPIC("30968", ERR, arangodb::Logger::CLUSTER)
          << "Caught an error while loading " << _section;
      }
    }
    // next round...
  }

  _cr->unregisterCallback(_acb);

}

futures::Future<arangodb::Result> ClusterInfo::waitForCurrent(uint64_t raftIndex) {
  READ_LOCKER(readLocker, _currentProt.lock);
  if (raftIndex <= _currentIndex) {
    return futures::makeFuture(arangodb::Result());
  }
  // intentionally don't release _storeLock here until we have inserted the promise
  std::lock_guard w(_waitCurrentLock);
  return _waitCurrent.emplace(raftIndex, futures::Promise<arangodb::Result>())->second.getFuture();
}

futures::Future<arangodb::Result> ClusterInfo::waitForCurrentVersion(uint64_t currentVersion) {
  READ_LOCKER(readLocker, _currentProt.lock);
  if (currentVersion <= _currentVersion) {
    return futures::makeFuture(arangodb::Result());
  }
  // intentionally don't release _storeLock here until we have inserted the promise
  std::lock_guard w(_waitCurrentVersionLock);
  return _waitCurrentVersion
      .emplace(currentVersion, futures::Promise<arangodb::Result>())
      ->second.getFuture();
}

futures::Future<arangodb::Result> ClusterInfo::waitForPlan(uint64_t raftIndex) {
  READ_LOCKER(readLocker, _planProt.lock);
  if (raftIndex <= _planIndex) {
    return futures::makeFuture(arangodb::Result());
  }

  // intentionally don't release _storeLock here until we have inserted the promise
  std::lock_guard w(_waitPlanLock);
  return _waitPlan.emplace(raftIndex, futures::Promise<arangodb::Result>())->second.getFuture();
}

futures::Future<Result> ClusterInfo::waitForPlanVersion(uint64_t planVersion) {
  READ_LOCKER(readLocker, _planProt.lock);
  if (planVersion <= _planVersion) {
    return futures::makeFuture(arangodb::Result());
  }

  // intentionally don't release _storeLock here until we have inserted the promise
  std::lock_guard w(_waitPlanVersionLock);
  return _waitPlanVersion
      .emplace(planVersion, futures::Promise<arangodb::Result>())
      ->second.getFuture();
}

futures::Future<Result> ClusterInfo::fetchAndWaitForPlanVersion(network::Timeout timeout) {
  // Save the applicationServer, not the ClusterInfo, in case of shutdown.
  return cluster::fetchPlanVersion(timeout).thenValue(
      [&applicationServer = server()](auto maybePlanVersion) {
        if (maybePlanVersion.ok()) {
          auto planVersion = maybePlanVersion.get();

          auto& clusterInfo =
              applicationServer.getFeature<ClusterFeature>().clusterInfo();

          return clusterInfo.waitForPlanVersion(planVersion);
        } else {
          return futures::Future<Result>{maybePlanVersion.result()};
        }
      });
}


// Debugging output no need for consistency across locks
VPackBuilder ClusterInfo::toVelocyPack() {
  VPackBuilder dump;
  {
    { VPackObjectBuilder c(&dump);
      {
        READ_LOCKER(readLocker, _planProt.lock);
        dump.add(VPackValue("plan"));
        { VPackObjectBuilder d(&dump);
          for (auto const& i : _plan) {
            dump.add(i.first, i.second->slice());
          }
        }
        dump.add(VPackValue("plannedCollections"));
        { VPackObjectBuilder d(&dump);
          for (auto const& c : _plannedCollections) {
            dump.add(VPackValue(c.first));
            VPackArrayBuilder cs(&dump);
            for (auto const& col : *c.second) {
              dump.add(VPackValue(col.first));
            }
          }
        }
        dump.add(VPackValue("shardToName"));
        { VPackObjectBuilder d(&dump);
          for (auto const& s : _shardToName) {
            dump.add(s.first, VPackValue(s.second));
          }
        }
        dump.add(VPackValue("shardServers"));
        { VPackObjectBuilder d(&dump);
          for (auto const& s : _shardServers) {
            dump.add(VPackValue(s.first));
            VPackArrayBuilder a(&dump);
            for (auto const& sv : s.second) {
              dump.add(VPackValue(sv));
            }
          }
        }
        dump.add(VPackValue("shards"));
        { VPackObjectBuilder d(&dump);
          for (auto const& s : _shards) {
            dump.add(VPackValue(s.first));
            VPackArrayBuilder a(&dump);
            for (auto const& sh : *s.second) {
              dump.add(VPackValue(sh));
            }
          }
        }
      }
      {
        READ_LOCKER(readLocker, _currentProt.lock);
        dump.add(VPackValue("current"));
        { VPackObjectBuilder d(&dump);
          for (auto const& i : _current) {
            dump.add(i.first, i.second->slice());
          }
        }
        dump.add(VPackValue("shardIds"));
        { VPackObjectBuilder d(&dump);
          for (auto const& i : _shardIds) {
            dump.add(VPackValue(i.first));
            VPackArrayBuilder a(&dump);
            for (auto const& i : *i.second){
              dump.add(VPackValue(i));
            }
          }
        }
      }
      {
        READ_LOCKER(readLocker, _DBServersProt.lock);
        dump.add(VPackValue("DBServers"));
        { VPackObjectBuilder d(&dump);
          for (auto const& dbs : _DBServers) {
            dump.add(dbs.first, VPackValue(dbs.second));
          }
        }
      }
      {
        READ_LOCKER(readLocker, _coordinatorsProt.lock);
        dump.add(VPackValue("coordinators"));
        { VPackObjectBuilder c(&dump);
          for (auto const& crdn : _coordinators) {
            dump.add(crdn.first, VPackValue(crdn.second));
          }
        }
      }
    }
  }
  return dump;
}


void ClusterInfo::triggerWaiting(
  std::multimap<uint64_t, futures::Promise<arangodb::Result>>& mm, uint64_t commitIndex) {

  auto* scheduler = SchedulerFeature::SCHEDULER;
  auto pit = mm.begin();
  while (pit != mm.end()) {
    if (pit->first > commitIndex) {
      break;
    }
    auto pp = std::make_shared<futures::Promise<Result>>(std::move(pit->second));
    if (scheduler && !_server.isStopping()) {
      bool queued = scheduler->queue(
        RequestLane::CLUSTER_INTERNAL, [pp] { pp->setValue(Result()); });
      if (!queued) {
        LOG_TOPIC("4637c", WARN, Logger::AGENCY) <<
          "Failed to schedule logsForTrigger running in main thread";
        pp->setValue(Result());
      }
    } else {
      pp->setValue(Result(_syncerShutdownCode));
    }
    pit = mm.erase(pit);
  }

}

AnalyzerModificationTransaction::AnalyzerModificationTransaction(
    DatabaseID const& database, ClusterInfo* ci, bool cleanup)
  : _clusterInfo(ci), _database(database), _cleanupTransaction(cleanup) {
  TRI_ASSERT(_clusterInfo);
}

AnalyzerModificationTransaction::~AnalyzerModificationTransaction() {
  try {
    abort();
  }
  catch (...) {} // force no exceptions
  TRI_ASSERT(!_rollbackCounter && !_rollbackRevision);
}

int32_t AnalyzerModificationTransaction::getPendingCount() noexcept {
  return _pendingAnalyzerOperationsCount.load(std::memory_order::memory_order_relaxed);
}

AnalyzersRevision::Revision AnalyzerModificationTransaction::buildingRevision() const noexcept {
  TRI_ASSERT(_buildingRevision != AnalyzersRevision::LATEST); // unstarted transation access
  return _buildingRevision;
}

Result AnalyzerModificationTransaction::start() {
  auto const endTime = TRI_microtime() + 5.0; // arbitrary value.
  int32_t count = _pendingAnalyzerOperationsCount.load(std::memory_order::memory_order_relaxed);
  // locking stage
  while (true) {
    // Do not let break out of cleanup mode.
    // Cleanup itself could start only from idle state.
    if (count < 0 || _cleanupTransaction) {
      count = 0;
    }
    if (_pendingAnalyzerOperationsCount.compare_exchange_weak(count,
      _cleanupTransaction ? -1 : count + 1,
      std::memory_order_acquire)) {
      break;
    }
    if (TRI_microtime() > endTime) {
      return Result(
        TRI_ERROR_CLUSTER_COULD_NOT_MODIFY_ANALYZERS_IN_PLAN,
        "start modifying analyzer for database " + _database + ": failed to acquire operation counter");
    }
  }
  _rollbackCounter = true; // from now on we must release our counter

  if (_cleanupTransaction) {
    _buildingRevision = _clusterInfo->getAnalyzersRevision(_database, false)->getRevision();
    TRI_ASSERT(_clusterInfo->getAnalyzersRevision(_database, false)->getBuildingRevision() != _buildingRevision);
    return {};
  } else {
    auto res = _clusterInfo->startModifyingAnalyzerCoordinator(_database);
    _rollbackRevision = res.first.ok();
    _buildingRevision = res.second;
    return res.first;
  }
}

Result AnalyzerModificationTransaction::commit() {
  TRI_ASSERT(_rollbackCounter && (_rollbackRevision || _cleanupTransaction));
  auto res = _clusterInfo->finishModifyingAnalyzerCoordinator(_database, _cleanupTransaction);
  _rollbackRevision = res.fail() && !_cleanupTransaction;
  // if succesful revert mark our transaction as completed (otherwise postpone it to abort call).
  // for cleanup - always this attempt is completed (cleanup should not waste much time). Will try next time
  if (res.ok() || _cleanupTransaction) {
    revertCounter();
  }
  return res;
}

Result AnalyzerModificationTransaction::abort() {
  if (!_rollbackCounter) {
    TRI_ASSERT(!_rollbackRevision);
    return Result();
  }
  Result res{};
  try {
    if (_rollbackRevision) {
      TRI_ASSERT(!_cleanupTransaction); // cleanup transaction has nothing to rollback
      _rollbackRevision = false; // ok, we tried. Even if failed -> recovery job will do the rest
      res = _clusterInfo->finishModifyingAnalyzerCoordinator(_database, true);
    }
  }
  catch (...) { // let`s be as safe as possible
    revertCounter();
    throw;
  }
  revertCounter();
  return res;
}

void AnalyzerModificationTransaction::revertCounter() {
  TRI_ASSERT(_rollbackCounter);
  if (_cleanupTransaction) {
    TRI_ASSERT(_pendingAnalyzerOperationsCount.load() == -1);
    _pendingAnalyzerOperationsCount = 0;
  } else {
    TRI_ASSERT(_pendingAnalyzerOperationsCount.load() > 0);
    _pendingAnalyzerOperationsCount.fetch_sub(1);
  }
  _rollbackCounter = false;
}

std::atomic<int32_t>  arangodb::AnalyzerModificationTransaction::_pendingAnalyzerOperationsCount{ 0 };

namespace {
template <typename T>
futures::Future<ResultT<T>> fetchNumberFromAgency(std::shared_ptr<cluster::paths::Path const> path,
                                                  network::Timeout timeout) {
  VPackBuffer<uint8_t> trx;
  {
    VPackBuilder builder(trx);
    arangodb::agency::envelope<VPackBuilder>::create(builder)
        .read()
        .key(path->str())
        .done()
        .done();
  }

  auto fAacResult = AsyncAgencyComm().sendReadTransaction(timeout, std::move(trx));

  auto fResult = std::move(fAacResult).thenValue([path = std::move(path)](auto&& result) {
    if (result.ok() && result.statusCode() == fuerte::StatusOK) {
      return ResultT<T>::success(
          result.slice().at(0).get(path->vec()).template getNumber<T>());
    } else {
      return ResultT<T>::error(result.asResult());
    }
  });

  return fResult;
}
}  // namespace

futures::Future<ResultT<uint64_t>> cluster::fetchPlanVersion(network::Timeout timeout) {
  using namespace std::chrono_literals;

  auto planVersionPath = cluster::paths::root()->arango()->plan()->version();

  return fetchNumberFromAgency<uint64_t>(std::static_pointer_cast<paths::Path const>(
                                             std::move(planVersionPath)),
                                         timeout);
}

futures::Future<ResultT<uint64_t>> cluster::fetchCurrentVersion(network::Timeout timeout) {
  using namespace std::chrono_literals;

  auto currentVersionPath = cluster::paths::root()->arango()->current()->version();

  return fetchNumberFromAgency<uint64_t>(std::static_pointer_cast<paths::Path const>(
                                             std::move(currentVersionPath)),
                                         timeout);
}

// -----------------------------------------------------------------------------
// --SECTION--                                                       END-OF-FILE
// -----------------------------------------------------------------------------<|MERGE_RESOLUTION|>--- conflicted
+++ resolved
@@ -2156,6 +2156,13 @@
     res = ac.sendTransactionWithFailover(trx, nextTimeout);
 
     if (res.successful()) {
+      if (res.slice().get("results").length()) {
+        Result r = waitForPlan(res.slice().get("results")[0].getNumber<uint64_t>()).get();
+        if (r.fail()) {
+          return r;
+        }
+      }
+
       break;
     }
     
@@ -2184,17 +2191,6 @@
         // any case, let's get us out of here...
         break;
       }
-<<<<<<< HEAD
-=======
-      LOG_TOPIC("b47aa", WARN, arangodb::Logger::CLUSTER)
-        << "failed to cancel creation of database " << database.getName() << " with error "
-        << res.errorMessage() << ". Retrying.";
-    } else if (res.slice().get("results").length()) {
-      Result r = waitForPlan(res.slice().get("results")[0].getNumber<uint64_t>()).get();
-      if (r.fail()) {
-        return r;
-      }
->>>>>>> 6d1304f0
     }
 
     if (tries == 1) {
