////////////////////////////////////////////////////////////////////////////////
/// DISCLAIMER
///
/// Copyright 2014-2018 ArangoDB GmbH, Cologne, Germany
/// Copyright 2004-2014 triAGENS GmbH, Cologne, Germany
///
/// Licensed under the Apache License, Version 2.0 (the "License");
/// you may not use this file except in compliance with the License.
/// You may obtain a copy of the License at
///
///     http://www.apache.org/licenses/LICENSE-2.0
///
/// Unless required by applicable law or agreed to in writing, software
/// distributed under the License is distributed on an "AS IS" BASIS,
/// WITHOUT WARRANTIES OR CONDITIONS OF ANY KIND, either express or implied.
/// See the License for the specific language governing permissions and
/// limitations under the License.
///
/// Copyright holder is ArangoDB GmbH, Cologne, Germany
///
/// @author Max Neunhoeffer
/// @author Jan Steemann
/// @author Kaveh Vahedipour
////////////////////////////////////////////////////////////////////////////////

#include "ClusterInfo.h"

#include "Agency/TimeString.h"
#include "ApplicationFeatures/ApplicationServer.h"
#include "Basics/application-exit.h"
#include "Basics/ConditionLocker.h"
#include "Basics/Exceptions.h"
#include "Basics/MutexLocker.h"
#include "Basics/NumberUtils.h"
#include "Basics/RecursiveLocker.h"
#include "Basics/StaticStrings.h"
#include "Basics/StringUtils.h"
#include "Basics/VelocyPackHelper.h"
#include "Basics/WriteLocker.h"
#include "Basics/hashes.h"
#include "Basics/system-functions.h"
#include "Cluster/AgencyCache.h"
#include "Cluster/AgencyPaths.h"
#include "Cluster/ClusterCollectionCreationInfo.h"
#include "Cluster/ClusterFeature.h"
#include "Cluster/ClusterHelpers.h"
#include "Cluster/HeartbeatThread.h"
#include "Cluster/Maintenance/MaintenanceStrings.h"
#include "Cluster/RebootTracker.h"
#include "Cluster/ServerState.h"
#include "Logger/Logger.h"
#include "Random/RandomGenerator.h"
#include "Rest/CommonDefines.h"
#include "RestServer/DatabaseFeature.h"
#include "RestServer/MetricsFeature.h"
#include "RestServer/SystemDatabaseFeature.h"
#include "Scheduler/SchedulerFeature.h"
#include "Sharding/ShardingInfo.h"
#include "StorageEngine/PhysicalCollection.h"
#include "Utils/Events.h"
#include "VocBase/LogicalCollection.h"
#include "VocBase/LogicalView.h"
#include "VocBase/VocbaseInfo.h"

#ifdef USE_ENTERPRISE
#include "Enterprise/VocBase/SmartVertexCollection.h"
#include "Enterprise/VocBase/VirtualCollection.h"
#endif

#include <velocypack/Builder.h>
#include <velocypack/Collection.h>
#include <velocypack/Iterator.h>
#include <velocypack/Slice.h>
#include <velocypack/velocypack-aliases.h>

#include <boost/uuid/uuid.hpp>
#include <boost/uuid/uuid_generators.hpp>
#include <boost/uuid/uuid_io.hpp>

namespace {

static inline arangodb::AgencyOperation IncreaseVersion() {
  return arangodb::AgencyOperation{"Plan/Version",
                                   arangodb::AgencySimpleOperationType::INCREMENT_OP};
}

static inline std::string collectionPath(std::string const& dbName,
                                         std::string const& collection) {
  return "Plan/Collections/" + dbName + "/" + collection;
}

inline std::string analyzersPath(std::string const& dbName) {
  return "Plan/Analyzers/" + dbName;
}

static inline arangodb::AgencyOperation CreateCollectionOrder(std::string const& dbName,
                                                              std::string const& collection,
                                                              VPackSlice const& info) {
#ifdef ARANGODB_ENABLE_MAINTAINER_MODE
  if (!info.get("shards").isEmptyObject() &&
      !arangodb::basics::VelocyPackHelper::getBooleanValue(info, arangodb::StaticStrings::IsSmart,
                                                           false)) {
    TRI_ASSERT(info.hasKey(arangodb::StaticStrings::AttrIsBuilding));
    TRI_ASSERT(info.get(arangodb::StaticStrings::AttrIsBuilding).isBool());
    TRI_ASSERT(info.get(arangodb::StaticStrings::AttrIsBuilding).getBool() == true);
  }
#endif
  arangodb::AgencyOperation op{collectionPath(dbName, collection),
                               arangodb::AgencyValueOperationType::SET, info};
  return op;
}

static inline arangodb::AgencyPrecondition CreateCollectionOrderPrecondition(
    std::string const& dbName, std::string const& collection, VPackSlice const& info) {
  arangodb::AgencyPrecondition prec{collectionPath(dbName, collection),
                                    arangodb::AgencyPrecondition::Type::VALUE, info};
  return prec;
}

static inline arangodb::AgencyOperation CreateCollectionSuccess(
    std::string const& dbName, std::string const& collection, VPackSlice const& info) {
  TRI_ASSERT(!info.hasKey(arangodb::StaticStrings::AttrIsBuilding));
  return arangodb::AgencyOperation{collectionPath(dbName, collection),
                                   arangodb::AgencyValueOperationType::SET, info};
}

}  // namespace

#ifdef _WIN32
// turn off warnings about too long type name for debug symbols blabla in MSVC
// only...
#pragma warning(disable : 4503)
#endif

using namespace arangodb;
using namespace arangodb::cluster;
using namespace arangodb::methods;

namespace {
// Read the collection from Plan; this is an object to have a valid VPack
// around to read from and to not have to carry around vpack builders.
// Might want to do the error handling with throw/catch?
class PlanCollectionReader {
 public:
  PlanCollectionReader(PlanCollectionReader const&&) = delete;
  PlanCollectionReader(PlanCollectionReader const&) = delete;
  explicit PlanCollectionReader(LogicalCollection const& collection) : PlanCollectionReader(
    collection.vocbase().server(), collection.vocbase().name(), std::to_string(collection.id())
  ) {}

  PlanCollectionReader(application_features::ApplicationServer& server,
                       std::string const& databaseName, std::string const& collectionID) {
    std::vector<std::string> path{AgencyCommHelper::path(
        "Plan/Collections/" + databaseName + "/" + collectionID)};

    auto& agencyCache =
        server.getFeature<ClusterFeature>().agencyCache();
    consensus::index_t idx = 0;
    std::tie(_read, idx) = agencyCache.read(path);

    if (!_read->slice().isArray()) {
      _state = Result(TRI_ERROR_CLUSTER_READING_PLAN_AGENCY,
                      "Could not retrieve " + path.front() +
                          " from agency cache: " + _read->toJson());
      return;
    }

    _collection = _read->slice()[0];

    std::vector<std::string> vpath({AgencyCommHelper::path(), "Plan",
                                    "Collections", databaseName, collectionID});

    if (!_collection.hasKey(vpath)) {
      _state = Result(TRI_ERROR_CLUSTER_READING_PLAN_AGENCY,
                      "Could not retrieve " + path.front() +
                          " from agency in version " + std::to_string(idx));
      return;
    }

    _collection = _collection.get(vpath);

    if (!_collection.isObject()) {
      _state = Result(TRI_ERROR_ARANGO_DATA_SOURCE_NOT_FOUND);
      return;
    }

    _state = Result();
  }

  VPackSlice indexes();
  VPackSlice slice() { return _collection; }
  Result state() { return _state; }

 private:
  consensus::query_t _read;
  Result _state;
  velocypack::Slice _collection;
};
} // namespace

////////////////////////////////////////////////////////////////////////////////
/// @brief a local helper to report errors and messages
////////////////////////////////////////////////////////////////////////////////

static inline int setErrormsg(int ourerrno, std::string& errorMsg) {
  errorMsg = TRI_errno_string(ourerrno);
  return ourerrno;
}

////////////////////////////////////////////////////////////////////////////////
/// @brief check whether the JSON returns an error
////////////////////////////////////////////////////////////////////////////////

static inline bool hasError(VPackSlice const& slice) {
  return arangodb::basics::VelocyPackHelper::getBooleanValue(slice, StaticStrings::Error, false);
}

////////////////////////////////////////////////////////////////////////////////
/// @brief extract the error message from a JSON
////////////////////////////////////////////////////////////////////////////////

static std::string extractErrorMessage(std::string const& shardId, VPackSlice const& slice) {
  std::string msg = " shardID:" + shardId + ": ";

  // add error message text
  msg += arangodb::basics::VelocyPackHelper::getStringValue(slice,
                                                            StaticStrings::ErrorMessage, "");

  // add error number
  if (slice.hasKey(StaticStrings::ErrorNum)) {
    VPackSlice const errorNum = slice.get(StaticStrings::ErrorNum);
    if (errorNum.isNumber()) {
      msg += " (errNum=" +
             arangodb::basics::StringUtils::itoa(errorNum.getNumericValue<uint32_t>()) +
             ")";
    }
  }

  return msg;
}

////////////////////////////////////////////////////////////////////////////////
/// @brief creates an empty collection info object
////////////////////////////////////////////////////////////////////////////////

CollectionInfoCurrent::CollectionInfoCurrent(uint64_t currentVersion)
    : _currentVersion(currentVersion) {}

////////////////////////////////////////////////////////////////////////////////
/// @brief destroys a collection info object
////////////////////////////////////////////////////////////////////////////////

CollectionInfoCurrent::~CollectionInfoCurrent() = default;

////////////////////////////////////////////////////////////////////////////////
/// @brief creates a cluster info object
////////////////////////////////////////////////////////////////////////////////

ClusterInfo::ClusterInfo(application_features::ApplicationServer& server,
                         AgencyCallbackRegistry* agencyCallbackRegistry)
  : _server(server),
    _agency(server),
    _agencyCallbackRegistry(agencyCallbackRegistry),
    _rebootTracker(SchedulerFeature::SCHEDULER),
    _planVersion(0),
    _currentVersion(0),
    _planLoader(std::thread::id()),
    _uniqid(),
    _lpTimer(_server.getFeature<MetricsFeature>().histogram(
               "arangodb_load_plan_runtime", log_scale_t(std::exp(1.f), 0.f, 2500.f, 10),
               "Plan loading runtimes [ms]")),
    _lcTimer(_server.getFeature<MetricsFeature>().histogram(
               "arangodb_load_current_runtime", log_scale_t(std::exp(1.f), 0.f, 2500.f, 10),
               "Current loading runtimes [ms]")) {
  _uniqid._currentValue = 1ULL;
  _uniqid._upperValue = 0ULL;
  _uniqid._nextBatchStart = 1ULL;
  _uniqid._nextUpperValue = 0ULL;
  _uniqid._backgroundJobIsRunning = false;
  // Actual loading into caches is postponed until necessary
}
////////////////////////////////////////////////////////////////////////////////
/// @brief destroys a cluster info object
////////////////////////////////////////////////////////////////////////////////

ClusterInfo::~ClusterInfo() = default;

////////////////////////////////////////////////////////////////////////////////
/// @brief cleanup method which frees cluster-internal shared ptrs on shutdown
////////////////////////////////////////////////////////////////////////////////

void ClusterInfo::cleanup() {
  while (true) {
    {
      MUTEX_LOCKER(mutexLocker, _idLock);
      if (!_uniqid._backgroundJobIsRunning) {
        break;
      }
    }
    std::this_thread::sleep_for(std::chrono::seconds(1));
  }

  MUTEX_LOCKER(mutexLocker, _planProt.mutex);

  {
    WRITE_LOCKER(writeLocker, _planProt.lock);
    TRI_ASSERT(_newPlannedViews.empty());  // only non-empty during loadPlan()
    _plannedViews.clear();
    _plannedCollections.clear();
    _shards.clear();
  }

  {
    WRITE_LOCKER(writeLocker, _currentProt.lock);
    _currentCollections.clear();
    _shardIds.clear();
  }
}

void ClusterInfo::triggerBackgroundGetIds() {
  // Trigger a new load of batches
  _uniqid._nextBatchStart = 1ULL;
  _uniqid._nextUpperValue = 0ULL;

  try {
    _idLock.assertLockedByCurrentThread();
    if (_uniqid._backgroundJobIsRunning) {
      return;
    }
    _uniqid._backgroundJobIsRunning = true;
    std::thread([this] {
      auto guardRunning = scopeGuard([this] {
        MUTEX_LOCKER(mutexLocker, _idLock);
        _uniqid._backgroundJobIsRunning = false;
      });

      uint64_t result;
      try {
        result = _agency.uniqid(MinIdsPerBatch, 0.0);
      } catch (std::exception const&) {
        return;
      }

      {
        MUTEX_LOCKER(mutexLocker, _idLock);

        if (1ULL == _uniqid._nextBatchStart) {
          // Invalidate next batch
          _uniqid._nextBatchStart = result;
          _uniqid._nextUpperValue = result + MinIdsPerBatch - 1;
        }
        // If we get here, somebody else tried succeeded in doing the same,
        // so we just try again.
      }
    }).detach();
  } catch (std::exception const& e) {
    LOG_TOPIC("adef4", WARN, Logger::CLUSTER)
        << "Failed to trigger background get ids. " << e.what();
  }
}

/// @brief produces an agency dump and logs it
void ClusterInfo::logAgencyDump() const {
#ifdef ARANGODB_ENABLE_MAINTAINER_MODE
  auto& agencyCache = _server.getFeature<ClusterFeature>().agencyCache();
  auto [acb, idx] = agencyCache.read(std::vector<std::string>{"/"});
  auto res = acb->slice();

  if (!res.isNone()) {
    LOG_TOPIC("fe8ce", INFO, Logger::CLUSTER) << "Agency dump:\n" << res.toJson();
  } else {
    LOG_TOPIC("e7e30", WARN, Logger::CLUSTER) << "Could not get agency dump!";
  }
#endif
}

////////////////////////////////////////////////////////////////////////////////
/// @brief increase the uniqid value. if it exceeds the upper bound, fetch a
/// new upper bound value from the agency
////////////////////////////////////////////////////////////////////////////////

uint64_t ClusterInfo::uniqid(uint64_t count) {
  MUTEX_LOCKER(mutexLocker, _idLock);

  if (_uniqid._currentValue + count - 1 <= _uniqid._upperValue) {
    uint64_t result = _uniqid._currentValue;
    _uniqid._currentValue += count;
    return result;
  }

  // Try if we can use the next batch
  if (_uniqid._nextBatchStart + count - 1 <= _uniqid._nextUpperValue) {
    uint64_t result = _uniqid._nextBatchStart;
    _uniqid._currentValue = _uniqid._nextBatchStart + count;
    _uniqid._upperValue = _uniqid._nextUpperValue;
    triggerBackgroundGetIds();

    return result;
  }

  // We need to fetch from the agency

  uint64_t fetch = count;

  if (fetch < MinIdsPerBatch) {
    fetch = MinIdsPerBatch;
  }

  uint64_t result = _agency.uniqid(2 * fetch, 0.0);

  _uniqid._currentValue = result + count;
  _uniqid._upperValue = result + fetch - 1;
  // Invalidate next batch
  _uniqid._nextBatchStart = _uniqid._upperValue + 1;
  _uniqid._nextUpperValue = _uniqid._upperValue + fetch - 1;

  return result;
}

////////////////////////////////////////////////////////////////////////////////
/// @brief flush the caches (used for testing)
////////////////////////////////////////////////////////////////////////////////

void ClusterInfo::flush() {
  loadServers();
  loadCurrentDBServers();
  loadCurrentCoordinators();
  loadCurrentMappings();
  loadPlan();
  loadCurrent();
}

////////////////////////////////////////////////////////////////////////////////
/// @brief ask whether a cluster database exists
////////////////////////////////////////////////////////////////////////////////

bool ClusterInfo::doesDatabaseExist(DatabaseID const& databaseID, bool reload) {
  int tries = 0;

  if (reload || !_planProt.isValid || !_currentProt.isValid || !_DBServersProt.isValid) {
    loadPlan();
    loadCurrent();
    loadCurrentDBServers();
    ++tries;  // no need to reload if the database is not found
  }

  // From now on we know that all data has been valid once, so no need
  // to check the isValid flags again under the lock.

  while (true) {
    {
      size_t expectedSize;
      {
        READ_LOCKER(readLocker, _DBServersProt.lock);
        expectedSize = _DBServers.size();
      }

      // look up database by name:

      READ_LOCKER(readLocker, _planProt.lock);
      // _plannedDatabases is a map-type<DatabaseID, VPackSlice>
      auto it = _plannedDatabases.find(databaseID);

      if (it != _plannedDatabases.end()) {
        // found the database in Plan
        READ_LOCKER(readLocker, _currentProt.lock);
        // _currentDatabases is
        //     a map-type<DatabaseID, a map-type<ServerID, VPackSlice>>
        auto it2 = _currentDatabases.find(databaseID);

        if (it2 != _currentDatabases.end()) {
          // found the database in Current

          return ((*it2).second.size() >= expectedSize);
        }
      }
    }

    if (++tries >= 2) {
      break;
    }

    loadPlan();
    loadCurrent();
    loadCurrentDBServers();
  }

  return false;
}

////////////////////////////////////////////////////////////////////////////////
/// @brief get list of databases in the cluster
////////////////////////////////////////////////////////////////////////////////

std::vector<DatabaseID> ClusterInfo::databases(bool reload) {
  std::vector<DatabaseID> result;

  if (_clusterId.empty()) {
    loadClusterId();
  }

  if (reload || !_planProt.isValid || !_currentProt.isValid || !_DBServersProt.isValid) {
    loadPlan();
    loadCurrent();
    loadCurrentDBServers();
  }

  // From now on we know that all data has been valid once, so no need
  // to check the isValid flags again under the lock.

  size_t expectedSize;
  {
    READ_LOCKER(readLocker, _DBServersProt.lock);
    expectedSize = _DBServers.size();
  }

  {
    READ_LOCKER(readLockerPlanned, _planProt.lock);
    READ_LOCKER(readLockerCurrent, _currentProt.lock);
    // _plannedDatabases is a map-type<DatabaseID, VPackSlice>
    auto it = _plannedDatabases.begin();

    while (it != _plannedDatabases.end()) {
      // _currentDatabases is:
      //   a map-type<DatabaseID, a map-type<ServerID, VPackSlice>>
      auto it2 = _currentDatabases.find((*it).first);

      if (it2 != _currentDatabases.end()) {
        if ((*it2).second.size() >= expectedSize) {
          result.push_back((*it).first);
        }
      }

      ++it;
    }
  }
  return result;
}

/// @brief Load cluster ID
void ClusterInfo::loadClusterId() {
  // Contact agency for /<prefix>/Cluster

  auto& agencyCache = _server.getFeature<ClusterFeature>().agencyCache();
  auto [acb, index] = agencyCache.get("Cluster");

  // Parse
  VPackSlice slice = acb->slice();
  if (slice.isString()) {
    _clusterId = slice.copyString();
  }
}

////////////////////////////////////////////////////////////////////////////////
/// @brief (re-)load the information about our plan
/// Usually one does not have to call this directly.
////////////////////////////////////////////////////////////////////////////////

static std::string const prefixPlan = "Plan";

void ClusterInfo::loadPlan() {

  using namespace std::chrono;
  using clock = std::chrono::high_resolution_clock;

  std::shared_ptr<VPackBuilder> acb;
  consensus::index_t idx = 0;
  uint64_t newPlanVersion = 0;

  auto& clusterFeature = _server.getFeature<ClusterFeature>();
  auto& databaseFeature = _server.getFeature<DatabaseFeature>();

  auto start = clock::now();
  auto& agencyCache = clusterFeature.agencyCache();

  // We need to wait for any cluster operation, which needs access to the
  // agency cache for it to become ready. The essentials in the cluster, namely
  // ClusterInfo etc, need to start after first poll result from the agency.
  // This is of great importance to not accidentally delete data facing an
  // empty agency. There are also other measures that guard against such an
  // outcome. But there is also no point continuing with a first agency poll.  
  agencyCache.waitFor(1).get();
  
#ifdef ARANGODB_ENABLE_MAINTAINER_MODE
  auto tStart = TRI_microtime();
  auto longPlanWaitLogger = scopeGuard([&tStart]() {
    auto tExit = TRI_microtime();
    if (tExit - tStart > 0.5) {
      LOG_TOPIC("66666", WARN, Logger::CLUSTER)
          << "Loading the new plan took: " << (tExit - tStart);
    }
  });
#endif

  MUTEX_LOCKER(mutexLocker, _planProt.mutex);  // only one may work at a time

  // For ArangoSearch views we need to get access to immediately created views
  // in order to allow links to be created correctly.
  // For the scenario above, we track such views in '_newPlannedViews' member
  // which is supposed to be empty before and after 'ClusterInfo::loadPlan()'
  // execution. In addition, we do the following "trick" to provide access to
  // '_newPlannedViews' from outside 'ClusterInfo': in case if
  // 'ClusterInfo::getView' has been called from within 'ClusterInfo::loadPlan',
  // we redirect caller to search view in
  // '_newPlannedViews' member instead of '_plannedViews'

  // set plan loader
  TRI_ASSERT(_newPlannedViews.empty());
  _planLoader = std::this_thread::get_id();

  // ensure we'll eventually reset plan loader
  auto resetLoader = scopeGuard([this]() {
    _planLoader = std::thread::id();
    _newPlannedViews.clear();
  });

  bool planValid = true;  // has the loadPlan compleated without skipping valid objects
  // we will set in the end

  std::shared_ptr<arangodb::velocypack::Builder> planBuilder;
  std::tie(planBuilder, idx) = agencyCache.get(prefixPlan);
  auto planSlice = planBuilder->slice();

  if (!planSlice.isObject()) {
    LOG_TOPIC("bc8e1", ERR, Logger::CLUSTER)
        << "\"Plan\" is not an object in agency";
    return;
  }

  auto planVersionSlice = planSlice.get("Version");

  if (planVersionSlice.isNumber()) {
    try {
      newPlanVersion = planVersionSlice.getNumber<uint64_t>();
    } catch (...) {
    }
  }

  LOG_TOPIC("c6303", TRACE, Logger::CLUSTER) << "loadPlan: newPlanVersion=" << newPlanVersion;

  if (newPlanVersion == 0) {
    LOG_TOPIC("d68ae", WARN, Logger::CLUSTER)
        << "Attention: /arango/Plan/Version in the agency is not set or not a "
           "positive number.";
  }

  {
    READ_LOCKER(guard, _planProt.lock);

    if (_planProt.isValid && newPlanVersion <= _planVersion) {
      LOG_TOPIC("20450", DEBUG, Logger::CLUSTER)
          << "We already know this or a later version, do not update. "
          << "newPlanVersion=" << newPlanVersion << " _planVersion=" << _planVersion;

      return;
    }
  }

  decltype(_plannedDatabases) newDatabases;
  std::set<std::string> buildingDatabases;
  decltype(_plannedCollections) newCollections;  // map<string /*database id*/
  //    ,map<string /*collection id*/
  //        ,shared_ptr<LogicalCollection>
  //        >
  //    >
  decltype(_shards) newShards;
  decltype(_shardServers) newShardServers;
  decltype(_shardToName) newShardToName;
  decltype(_dbAnalyzersRevision) newDbAnalyzersRevision;
  bool swapDatabases = false;
  bool swapCollections = false;
  bool swapViews = false;
  bool swapAnalyzers = false;

  auto planDatabasesSlice = planSlice.get("Databases");

  if (planDatabasesSlice.isObject()) {
    swapDatabases = true;  // mark for swap even if no databases present to ensure dangling datasources are removed

    std::string name;

    for (auto const& database : velocypack::ObjectIterator(planDatabasesSlice)) {
      try {
        name = database.key.copyString();
      } catch (arangodb::velocypack::Exception const& e) {
        LOG_TOPIC("adc82", ERR, Logger::AGENCY)
            << "Failed to get database name from json, error '" << e.what()
            << "'. VelocyPack: " << database.key.toJson();

        throw;
      }

      // We create the database object on the coordinator here, because
      // it is used to create LogicalCollection instances further
      // down in this function.
      if (ServerState::instance()->isCoordinator() &&
          !database.value.hasKey(StaticStrings::AttrIsBuilding)) {
        TRI_vocbase_t* vocbase = databaseFeature.lookupDatabase(name);
        if (vocbase == nullptr) {
          // database does not yet exist, create it now

          // create a local database object...
          arangodb::CreateDatabaseInfo info(_server);
          Result res = info.load(database.value, VPackSlice::emptyArraySlice());
          if (res.fail()) {
            LOG_TOPIC("94357", ERR, arangodb::Logger::AGENCY)
                << "validating data for local database '" << name
                << "' failed: " << res.errorMessage();
          } else {
            res = databaseFeature.createDatabase(std::move(info), vocbase);

            if (res.fail()) {
              LOG_TOPIC("91870", ERR, arangodb::Logger::AGENCY)
                  << "creating local database '" << name
                  << "' failed: " << res.errorMessage();
            }
          }
        }
      }

      // On a coordinator we can only see databases that have been fully created
      if (!(ServerState::instance()->isCoordinator() &&
            database.value.hasKey(StaticStrings::AttrIsBuilding))) {
        newDatabases.try_emplace(std::move(name), database.value);
      } else {
        buildingDatabases.emplace(std::move(name));
      }
    }
  }

  // Ensure views are being created BEFORE collections to allow
  // links find them
  // Immediate children of "Views" are database names, then ids
  // of views, then one JSON object with the description:

  // "Plan":{"Views": {
  //  "_system": {
  //    "654321": {
  //      "id": "654321",
  //      "name": "v",
  //      "collections": [
  //        <list of cluster-wide collection IDs of linked collections>
  //      ]
  //    },...
  //  },...
  //  }}

  // Now the same for views:
  auto planViewsSlice = planSlice.get("Views");  // format above

  if (planViewsSlice.isObject()) {
    swapViews = true;  // mark for swap even if no databases present to ensure dangling datasources are removed

    for (auto const& databasePairSlice : velocypack::ObjectIterator(planViewsSlice)) {
      auto const& viewsSlice = databasePairSlice.value;

      if (!viewsSlice.isObject()) {
        LOG_TOPIC("0ee7f", INFO, Logger::AGENCY)
            << "Views in the plan is not a valid json object."
            << " Views will be ignored for now and the invalid information"
            << " will be repaired. VelocyPack: " << viewsSlice.toJson();

        continue;
      }

      auto const databaseName = databasePairSlice.key.copyString();
      auto* vocbase = databaseFeature.lookupDatabase(databaseName);

      if (!vocbase) {
        // No database with this name found.
        // We have an invalid state here.
        LOG_TOPIC("f105f", WARN, Logger::AGENCY)
            << "No database '" << databaseName << "' found,"
            << " corresponding view will be ignored for now and the "
            << "invalid information will be repaired. VelocyPack: "
            << viewsSlice.toJson();
        planValid &= !viewsSlice.length();  // cannot find vocbase for defined views (allow empty views for missing vocbase)

        continue;
      }

      for (auto const& viewPairSlice : velocypack::ObjectIterator(viewsSlice)) {
        auto const& viewSlice = viewPairSlice.value;

        if (!viewSlice.isObject()) {
          LOG_TOPIC("2487b", INFO, Logger::AGENCY)
              << "View entry is not a valid json object."
              << " The view will be ignored for now and the invalid "
              << "information will be repaired. VelocyPack: " << viewSlice.toJson();

          continue;
        }

        auto const viewId = viewPairSlice.key.copyString();

        try {
          LogicalView::ptr view;
          auto res = LogicalView::instantiate(  // instantiate
              view, *vocbase, viewPairSlice.value, newPlanVersion  // args
          );

          if (!res.ok() || !view) {
            LOG_TOPIC("b0d48", ERR, Logger::AGENCY)
                << "Failed to create view '" << viewId
                << "'. The view will be ignored for now and the invalid "
                << "information will be repaired. VelocyPack: " << viewSlice.toJson();
            planValid = false;  // view creation failure

            continue;
          }

          auto& views = _newPlannedViews[databaseName];

          // register with guid/id/name
          views.reserve(views.size() + 3);
          views[viewId] = view;
          views[view->name()] = view;
          views[view->guid()] = view;
        } catch (std::exception const& ex) {
          // The Plan contains invalid view information.
          // This should not happen in healthy situations.
          // If it happens in unhealthy situations the
          // cluster should not fail.
          LOG_TOPIC("ec9e6", ERR, Logger::AGENCY)
              << "Failed to load information for view '" << viewId
              << "': " << ex.what() << ". invalid information in Plan. The "
              << "view will be ignored for now and the invalid "
              << "information will be repaired. VelocyPack: " << viewSlice.toJson();

          TRI_ASSERT(false);
          continue;
        } catch (...) {
          // The Plan contains invalid view information.
          // This should not happen in healthy situations.
          // If it happens in unhealthy situations the
          // cluster should not fail.
          LOG_TOPIC("660bf", ERR, Logger::AGENCY)
              << "Failed to load information for view '" << viewId
              << ". invalid information in Plan. The view will "
              << "be ignored for now and the invalid information will "
              << "be repaired. VelocyPack: " << viewSlice.toJson();

          TRI_ASSERT(false);
          continue;
        }
      }
    }
  }
  // "Plan":{"Analyzers": {
  //  "_system": {
  //    "Revision": 0,
  //    "BuildingRevision": 0,
  //    "Coordinator": "",
  //    "RebootID": 0
  //  },...
  // }}
  // Now the same for analyzers:
  auto planAnalyzersSlice = planSlice.get("Analyzers");  // format above

  if (planAnalyzersSlice.isObject()) {
    swapAnalyzers = true;  // mark for swap even if no databases present to ensure dangling datasources are removed

    for (auto const databaseDataSlice : velocypack::ObjectIterator(planAnalyzersSlice)) {
      auto const& analyzerSlice = databaseDataSlice.value;

      auto const databaseName = databaseDataSlice.key.copyString();
      auto* vocbase = databaseFeature.lookupDatabase(databaseName);

      if (!vocbase) {
        // No database with this name found.
        // We have an invalid state here.
        LOG_TOPIC("e5a6b", WARN, Logger::AGENCY)
          << "No database '" << databaseName << "' found,"
          << " corresponding analyzer will be ignored for now and the "
          << "invalid information will be repaired. VelocyPack: "
          << analyzerSlice.toJson();
        planValid &= !analyzerSlice.length();  // cannot find vocbase for defined analyzers (allow empty analyzers for missing vocbase)

        continue;
      }

      std::string revisionError;
      auto revision = AnalyzersRevision::fromVelocyPack(analyzerSlice, revisionError);
      if (revision) {
        newDbAnalyzersRevision.emplace(databaseName, std::move(revision));
      } else {
        LOG_TOPIC("e3f08", WARN, Logger::AGENCY)
          << "Invalid analyzer data for database '" << databaseName << "'"
          << " Error:" << revisionError << ", "
          << " corresponding analyzers revision will be ignored for now and the "
          << "invalid information will be repaired. VelocyPack: "
          << analyzerSlice.toJson();
      }
    }
  }
  TRI_IF_FAILURE("AlwaysSwapAnalyzersRevision") {
    swapAnalyzers = true;
  }
  // Immediate children of "Collections" are database names, then ids
  // of collections, then one JSON object with the description:

  // "Plan":{"Collections": {
  //  "_system": {
  //    "3010001": {
  //      "deleted": false,
  //      DO_COMPACT: true,
  //      "id": "3010001",
  //      INDEX_BUCKETS: 8,
  //      "indexes": [
  //        {
  //          "fields": [
  //            "_key"
  //          ],
  //          "id": "0",
  //          "sparse": false,
  //          "type": "primary",
  //          "unique": true
  //        }
  //      ],
  //      "isSmart": false,
  //      "isSystem": true,
  //      "isVolatile": false,
  //      JOURNAL_SIZE: 1048576,
  //      "keyOptions": {
  //        "allowUserKeys": true,
  //        "lastValue": 0,
  //        "type": "traditional"
  //      },
  //      "name": "_graphs",
  //      "numberOfSh ards": 1,
  //      "path": "",
  //      "replicationFactor": 2,
  //      "shardKeys": [
  //        "_key"
  //      ],
  //      "shards": {
  //        "s3010002": [
  //          "PRMR-bf44d6fe-e31c-4b09-a9bf-e2df6c627999",
  //          "PRMR-11a29830-5aca-454b-a2c3-dac3a08baca1"
  //        ]
  //      },
  //      "status": 3,
  //      "statusString": "loaded",
  //      "type": 2,
  //      StaticStrings::WaitForSyncString: false
  //    },...
  //  },...
  // }}

  auto planCollectionsSlice = planSlice.get("Collections");  // format above

  if (planCollectionsSlice.isObject()) {
    swapCollections = true;  // mark for swap even if no databases present to ensure dangling datasources are removed

    bool const isCoordinator = ServerState::instance()->isCoordinator();

    for (auto const& databasePairSlice : velocypack::ObjectIterator(planCollectionsSlice)) {
      auto const& collectionsSlice = databasePairSlice.value;

      if (!collectionsSlice.isObject()) {
        LOG_TOPIC("e2e7a", INFO, Logger::AGENCY)
            << "Collections in the plan is not a valid json object."
            << " Collections will be ignored for now and the invalid "
            << "information will be repaired. VelocyPack: " << collectionsSlice.toJson();

        continue;
      }

      DatabaseCollections databaseCollections;
      auto const databaseName = databasePairSlice.key.copyString();

      // Skip databases that are still building.
      if (buildingDatabases.find(databaseName) != buildingDatabases.end()) {
        continue;
      }
      auto* vocbase = databaseFeature.lookupDatabase(databaseName);

      if (!vocbase) {
        // No database with this name found.
        // We have an invalid state here.
        LOG_TOPIC("83d4c", WARN, Logger::AGENCY)
            << "No database '" << databaseName << "' found,"
            << " corresponding collection will be ignored for now and the "
            << "invalid information will be repaired. VelocyPack: "
            << collectionsSlice.toJson();
        planValid &= !collectionsSlice.length();  // cannot find vocbase for defined collections (allow empty collections for missing vocbase)

        continue;
      }

      for (auto const& collectionPairSlice : velocypack::ObjectIterator(collectionsSlice)) {
        auto const& collectionSlice = collectionPairSlice.value;

        if (!collectionSlice.isObject()) {
          LOG_TOPIC("0f689", WARN, Logger::AGENCY)
              << "Collection entry is not a valid json object."
              << " The collection will be ignored for now and the invalid "
              << "information will be repaired. VelocyPack: " << collectionSlice.toJson();

          continue;
        }

        auto const collectionId = collectionPairSlice.key.copyString();

        try {
          std::shared_ptr<LogicalCollection> newCollection;

#ifdef USE_ENTERPRISE
          auto isSmart = collectionSlice.get(StaticStrings::IsSmart);

          if (isSmart.isTrue()) {
            auto type = collectionSlice.get(StaticStrings::DataSourceType);

            if (type.isInteger() && type.getUInt() == TRI_COL_TYPE_EDGE) {
              newCollection = std::make_shared<VirtualSmartEdgeCollection>(  // create collection
                  *vocbase, collectionSlice, newPlanVersion  // args
              );
            } else {
              newCollection = std::make_shared<SmartVertexCollection>(  // create collection
                  *vocbase, collectionSlice, newPlanVersion  // args
              );
            }
          } else
#endif
          {
            newCollection = std::make_shared<LogicalCollection>(  // create collection
                *vocbase, collectionSlice, true, newPlanVersion  // args
            );
          }

          auto& collectionName = newCollection->name();

          bool isBuilding =
              isCoordinator &&
              arangodb::basics::VelocyPackHelper::getBooleanValue(collectionSlice,
                                                                  StaticStrings::AttrIsBuilding,
                                                                  false);
          if (isCoordinator) {
            // copying over index estimates from the old version of the
            // collection into the new one
            LOG_TOPIC("7a884", TRACE, Logger::CLUSTER)
                << "copying index estimates";

            // it is effectively safe to access _plannedCollections in
            // read-only mode here, as the only places that modify
            // _plannedCollections are the shutdown and this function
            // itself, which is protected by a mutex
            auto it = _plannedCollections.find(databaseName);
            if (it != _plannedCollections.end()) {
              auto it2 = (*it).second.find(collectionId);

              if (it2 != (*it).second.end()) {
                try {
                  auto estimates = (*it2).second->clusterIndexEstimates(false);

                  if (!estimates.empty()) {
                    // already have an estimate... now copy it over
                    newCollection->setClusterIndexEstimates(std::move(estimates));
                  }
                } catch (...) {
                  // this may fail during unit tests, when mocks are used
                }
              }
            }
          }

          // NOTE: This is building has the following feature. A collection needs to be working on
          // all DBServers to allow replication to go on, also we require to have the shards planned.
          // BUT: The users should not be able to detect these collections.
          // Hence we simply do NOT add the collection to the coordinator local vocbase, which happens
          // inside the IF

          if (!isBuilding) {
            // register with name as well as with id:
            databaseCollections.try_emplace(collectionName, newCollection);
            databaseCollections.try_emplace(collectionId, newCollection);
          }

          auto shardIDs = newCollection->shardIds();
          auto shards = std::make_shared<std::vector<std::string>>();
          shards->reserve(shardIDs->size());
          newShardToName.reserve(shardIDs->size());

          for (auto const& p : *shardIDs) {
            TRI_ASSERT(p.first.size() >= 2);
            shards->push_back(p.first);
            newShardServers.try_emplace(p.first, p.second);
            newShardToName.try_emplace(p.first, newCollection->name());
          }

          // Sort by the number in the shard ID ("s0000001" for example):
          ShardingInfo::sortShardNamesNumerically(*shards);
          newShards.try_emplace(collectionId, std::move(shards));
        } catch (std::exception const& ex) {
          // The plan contains invalid collection information.
          // This should not happen in healthy situations.
          // If it happens in unhealthy situations the
          // cluster should not fail.
          LOG_TOPIC("359f3", ERR, Logger::AGENCY)
              << "Failed to load information for collection '" << collectionId
              << "': " << ex.what() << ". invalid information in plan. The "
              << "collection will be ignored for now and the invalid "
              << "information will be repaired. VelocyPack: " << collectionSlice.toJson();

          TRI_ASSERT(false);
          continue;
        } catch (...) {
          // The plan contains invalid collection information.
          // This should not happen in healthy situations.
          // If it happens in unhealthy situations the
          // cluster should not fail.
          LOG_TOPIC("5f3d5", ERR, Logger::AGENCY)
              << "Failed to load information for collection '" << collectionId
              << ". invalid information in plan. The collection will "
              << "be ignored for now and the invalid information will "
              << "be repaired. VelocyPack: " << collectionSlice.toJson();

          TRI_ASSERT(false);
          continue;
        }
      }

      newCollections.try_emplace(std::move(databaseName), std::move(databaseCollections));
    }
  }

  if (ServerState::instance()->isCoordinator()) {
    auto systemDB = _server.getFeature<arangodb::SystemDatabaseFeature>().use();
    if (systemDB && systemDB->shardingPrototype() == ShardingPrototype::Undefined) {
      // sharding prototype of _system database defaults to _users nowadays
      systemDB->setShardingPrototype(ShardingPrototype::Users);
      // but for "old" databases it may still be "_graphs". we need to find out!
      // find _system database in Plan
      auto it = newCollections.find(StaticStrings::SystemDatabase);
      if (it != newCollections.end()) {
        // find _graphs collection in Plan
        auto it2 = (*it).second.find(StaticStrings::GraphCollection);
        if (it2 != (*it).second.end()) {
          // found!
          if ((*it2).second->distributeShardsLike().empty()) {
            // _graphs collection has no distributeShardsLike, so it is
            // the prototype!
            systemDB->setShardingPrototype(ShardingPrototype::Graphs);
          }
        }
      }
    }
  }

  WRITE_LOCKER(writeLocker, _planProt.lock);

  _plan = std::move(planBuilder);
  _planVersion = newPlanVersion;
  _planIndex = idx;
  LOG_TOPIC("54321", DEBUG, Logger::CLUSTER)
      << "Updating ClusterInfo plan: version=" << newPlanVersion << " index=" << idx;

  if (swapDatabases) {
    _plannedDatabases.swap(newDatabases);
  }

  if (swapCollections) {
    _plannedCollections.swap(newCollections);
    _shards.swap(newShards);
    _shardServers.swap(newShardServers);
    _shardToName.swap(newShardToName);
  }

    if (swapViews) {
      _plannedViews.swap(_newPlannedViews);
    }
    if (swapAnalyzers) {
      _dbAnalyzersRevision.swap(newDbAnalyzersRevision);
    }

  if (planValid) {
    _planProt.isValid = true;
  }

  {
    std::lock_guard w(_waitPlanLock);
    triggerWaiting(_waitPlan, idx);
    auto heartbeatThread = clusterFeature.heartbeatThread();
    if (heartbeatThread) {
      // In the unittests, there is no heartbeatthread, and we do not need to notify
      heartbeatThread->notify();
    }
  }

  _lpTimer.count(duration<float,std::milli>(clock::now()-start).count());

}

////////////////////////////////////////////////////////////////////////////////
/// @brief (re-)load the information about current databases
/// Usually one does not have to call this directly.
////////////////////////////////////////////////////////////////////////////////

static std::string const prefixCurrent = "Current";

void ClusterInfo::loadCurrent() {
<<<<<<< HEAD
=======

  using namespace std::chrono;
  using clock = std::chrono::high_resolution_clock;

>>>>>>> 6266e2f2
  std::shared_ptr<VPackBuilder> acb;
  consensus::index_t idx = 0;
  uint64_t newCurrentVersion = 0;

  auto start = clock::now();

  // We need to update ServersKnown to notice rebootId changes for all servers.
  // To keep things simple and separate, we call loadServers here instead of
  // trying to integrate the servers upgrade code into loadCurrent, even if that
  // means small bits of the plan are read twice.
  loadServers();

  // reread from the agency!

  MUTEX_LOCKER(mutexLocker, _currentProt.mutex);  // only one may work at a time

  auto& agencyCache = _server.getFeature<ClusterFeature>().agencyCache();
  std::shared_ptr<arangodb::velocypack::Builder> currentBuilder;
  std::tie(currentBuilder, idx) = agencyCache.get(prefixCurrent);
  auto currentSlice = currentBuilder->slice();

  if (!currentSlice.isObject()) {
    LOG_TOPIC("b8410", ERR, Logger::CLUSTER) << "Current is not an object!";
    LOG_TOPIC("eed43", DEBUG, Logger::CLUSTER) << "loadCurrent done.";
    return;
  }

  auto currentVersionSlice = currentSlice.get("Version");

  if (currentVersionSlice.isNumber()) {
    try {
      newCurrentVersion = currentVersionSlice.getNumber<uint64_t>();
    } catch (...) {
    }
  }

  if (newCurrentVersion == 0) {
    LOG_TOPIC("e088e", WARN, Logger::CLUSTER)
        << "Attention: /arango/Current/Version in the agency is not set or not "
           "a positive number.";
    return;
  }

  {
    READ_LOCKER(guard, _currentProt.lock);

    if (_currentProt.isValid && newCurrentVersion <= _currentVersion) {
      LOG_TOPIC("00d58", DEBUG, Logger::CLUSTER)
          << "We already know this or a later version, do not update. "
          << "newCurrentVersion=" << newCurrentVersion
          << " _currentVersion=" << _currentVersion;

      return;
    }
  }

  decltype(_currentDatabases) newDatabases;
  decltype(_currentCollections) newCollections;
  decltype(_shardIds) newShardIds;

  bool swapDatabases = false;
  bool swapCollections = false;

  auto currentDatabasesSlice = currentSlice.get("Databases");

  if (currentDatabasesSlice.isObject()) {
    swapDatabases = true;

    for (auto const& databaseSlicePair : velocypack::ObjectIterator(currentDatabasesSlice)) {
      auto const database = databaseSlicePair.key.copyString();

      if (!databaseSlicePair.value.isObject()) {
        continue;
      }

      std::unordered_map<ServerID, velocypack::Slice> serverList;

      for (auto const& serverSlicePair :
           velocypack::ObjectIterator(databaseSlicePair.value)) {
        serverList.try_emplace(serverSlicePair.key.copyString(), serverSlicePair.value);
      }

      newDatabases.try_emplace(database, serverList);
    }
  }

  auto currentCollectionsSlice = currentSlice.get("Collections");

  if (currentCollectionsSlice.isObject()) {
    swapCollections = true;

    for (auto const& databaseSlice : velocypack::ObjectIterator(currentCollectionsSlice)) {
      auto const databaseName = databaseSlice.key.copyString();
      DatabaseCollectionsCurrent databaseCollections;

      for (auto const& collectionSlice :
           velocypack::ObjectIterator(databaseSlice.value)) {
        auto const collectionName = collectionSlice.key.copyString();

        auto collectionDataCurrent =
            std::make_shared<CollectionInfoCurrent>(newCurrentVersion);

        for (auto const& shardSlice : velocypack::ObjectIterator(collectionSlice.value)) {
          auto const shardID = shardSlice.key.copyString();

          collectionDataCurrent->add(shardID, shardSlice.value);

          // Note that we have only inserted the CollectionInfoCurrent under
          // the collection ID and not under the name! It is not possible
          // to query the current collection info by name. This is because
          // the correct place to hold the current name is in the plan.
          // Thus: Look there and get the collection ID from there. Then
          // ask about the current collection info.

          // Now take note of this shard and its responsible server:
          auto servers = std::make_shared<std::vector<ServerID>>(
              collectionDataCurrent->servers(shardID)  // args
          );

          newShardIds.try_emplace(shardID, servers);
        }

        databaseCollections.try_emplace(collectionName, collectionDataCurrent);
      }

      newCollections.try_emplace(databaseName, databaseCollections);
    }
  }

  // Now set the new value:
  WRITE_LOCKER(writeLocker, _currentProt.lock);

  _current = currentBuilder;
  _currentVersion = newCurrentVersion;
  _currentIndex = idx;
  LOG_TOPIC("feddd", DEBUG, Logger::CLUSTER)
      << "Updating current in ClusterInfo: version=" << newCurrentVersion
      << " index=" << idx;

  if (swapDatabases) {
    _currentDatabases.swap(newDatabases);
  }

  if (swapCollections) {
    LOG_TOPIC("b4059", TRACE, Logger::CLUSTER)
        << "Have loaded new collections current cache!";
    _currentCollections.swap(newCollections);
    _shardIds.swap(newShardIds);
  }

  _currentProt.isValid = true;

  {
    std::lock_guard w(_waitCurrentLock);
    triggerWaiting(_waitCurrent, idx);
    auto heartbeatThread = _server.getFeature<ClusterFeature>().heartbeatThread();
    if (heartbeatThread) {
      // In the unittests, there is no heartbeatthread, and we do not need to notify
      heartbeatThread->notify();
    }
  }

  _lcTimer.count(duration<float,std::milli>(clock::now()-start).count());

}

/// @brief ask about a collection
/// If it is not found in the cache, the cache is reloaded once
/// if the collection is not found afterwards, this method will throw an
/// exception
std::shared_ptr<LogicalCollection> ClusterInfo::getCollection(DatabaseID const& databaseID,
                                                              CollectionID const& collectionID) {
  auto c = getCollectionNT(databaseID, collectionID);

  if (c == nullptr) {
    THROW_ARANGO_EXCEPTION_MESSAGE(TRI_ERROR_ARANGO_DATA_SOURCE_NOT_FOUND,
                                   getCollectionNotFoundMsg(databaseID, collectionID)  // message
    );
  }
  return c;
}

std::shared_ptr<LogicalCollection> ClusterInfo::getCollectionNT(DatabaseID const& databaseID,
                                                                CollectionID const& collectionID) {
  int tries = 0;

  if (!_planProt.isValid) {
    loadPlan();
    ++tries;
  }

  while (true) {  // left by break
    {
      READ_LOCKER(readLocker, _planProt.lock);
      // look up database by id
      AllCollections::const_iterator it = _plannedCollections.find(databaseID);

      if (it != _plannedCollections.end()) {
        // look up collection by id (or by name)
        DatabaseCollections::const_iterator it2 = (*it).second.find(collectionID);

        if (it2 != (*it).second.end()) {
          return (*it2).second;
        }
      }
    }
    if (++tries >= 2) {
      break;
    }

    // must load collections outside the lock
    loadPlan();
  }
  return nullptr;
}

std::shared_ptr<LogicalDataSource> ClusterInfo::getCollectionOrViewNT(DatabaseID const& databaseID,
                                                                      std::string const& name) {
  int tries = 0;

  if (!_planProt.isValid) {
    loadPlan();
    ++tries;
  }

  while (true) {  // left by break
    {
      READ_LOCKER(readLocker, _planProt.lock);

      // look up collection first
      {
        // look up database by id
        auto it = _plannedCollections.find(databaseID);

        if (it != _plannedCollections.end()) {
          // look up collection by id (or by name)
          auto it2 = (*it).second.find(name);

          if (it2 != (*it).second.end()) {
            return (*it2).second;
          }
        }
      }

      // look up views next
      {
        // look up database by id
        auto it = _plannedViews.find(databaseID);

        if (it != _plannedViews.end()) {
          // look up collection by id (or by name)
          auto it2 = (*it).second.find(name);

          if (it2 != (*it).second.end()) {
            return (*it2).second;
          }
        }
      }

    }
    if (++tries >= 2) {
      break;
    }

    // must load collections outside the lock
    loadPlan();
  }
  return nullptr;
}

std::string ClusterInfo::getCollectionNotFoundMsg(DatabaseID const& databaseID,
                                                  CollectionID const& collectionID) {
  return "Collection not found: " + collectionID + " in database " + databaseID;
}

////////////////////////////////////////////////////////////////////////////////
/// @brief ask about all collections
////////////////////////////////////////////////////////////////////////////////

std::vector<std::shared_ptr<LogicalCollection>> const ClusterInfo::getCollections(DatabaseID const& databaseID) {
  std::vector<std::shared_ptr<LogicalCollection>> result;

  // always reload
  loadPlan();

  READ_LOCKER(readLocker, _planProt.lock);
  // look up database by id
  AllCollections::const_iterator it = _plannedCollections.find(databaseID);

  if (it == _plannedCollections.end()) {
    return result;
  }

  // iterate over all collections
  DatabaseCollections::const_iterator it2 = (*it).second.begin();
  while (it2 != (*it).second.end()) {
    char c = (*it2).first[0];

    if (c < '0' || c > '9') {
      // skip collections indexed by id
      result.push_back((*it2).second);
    }

    ++it2;
  }

  return result;
}

////////////////////////////////////////////////////////////////////////////////
/// @brief ask about a collection in current. This returns information about
/// all shards in the collection.
/// If it is not found in the cache, the cache is reloaded once.
////////////////////////////////////////////////////////////////////////////////

std::shared_ptr<CollectionInfoCurrent> ClusterInfo::getCollectionCurrent(
    DatabaseID const& databaseID, CollectionID const& collectionID) {
  int tries = 0;

  if (!_currentProt.isValid) {
    loadCurrent();
    ++tries;
  }

  while (true) {
    {
      READ_LOCKER(readLocker, _currentProt.lock);
      // look up database by id
      AllCollectionsCurrent::const_iterator it = _currentCollections.find(databaseID);

      if (it != _currentCollections.end()) {
        // look up collection by id
        DatabaseCollectionsCurrent::const_iterator it2 = (*it).second.find(collectionID);

        if (it2 != (*it).second.end()) {
          return (*it2).second;
        }
      }
    }

    if (++tries >= 2) {
      break;
    }

    // must load collections outside the lock
    loadCurrent();
  }

  return std::make_shared<CollectionInfoCurrent>(0);
}

RebootTracker& ClusterInfo::rebootTracker() noexcept { return _rebootTracker; }

RebootTracker const& ClusterInfo::rebootTracker() const noexcept {
  return _rebootTracker;
}

//////////////////////////////////////////////////////////////////////////////
/// @brief ask about a view
/// If it is not found in the cache, the cache is reloaded once. The second
/// argument can be a view ID or a view name (both cluster-wide).
//////////////////////////////////////////////////////////////////////////////

std::shared_ptr<LogicalView> ClusterInfo::getView(DatabaseID const& databaseID,
                                                  ViewID const& viewID) {
  if (viewID.empty()) {
    return nullptr;
  }

  auto lookupView = [](AllViews const& dbs, DatabaseID const& databaseID,
                       ViewID const& viewID) noexcept -> std::shared_ptr<LogicalView> {
    // look up database by id
    auto const db = dbs.find(databaseID);

    if (db != dbs.end()) {
      // look up view by id (or by name)
      auto& views = db->second;
      auto const view = views.find(viewID);

      if (view != views.end()) {
        return view->second;
      }
    }

    return nullptr;
  };

  if (std::this_thread::get_id() == _planLoader) {
    // we're loading plan, lookup inside immediately created planned views
    // already protected by _planProt.mutex, don't need to lock there
    return lookupView(_newPlannedViews, databaseID, viewID);
  }

  int tries = 0;

  if (!_planProt.isValid) {
    loadPlan();
    ++tries;
  }

  while (true) {  // left by break
    {
      READ_LOCKER(readLocker, _planProt.lock);
      auto const view = lookupView(_plannedViews, databaseID, viewID);

      if (view) {
        return view;
      }
    }
    if (++tries >= 2) {
      break;
    }

    // must load plan outside the lock
    loadPlan();
  }

  LOG_TOPIC("a227e", DEBUG, Logger::CLUSTER)
      << "View not found: '" << viewID << "' in database '" << databaseID << "'";

  return nullptr;
}

//////////////////////////////////////////////////////////////////////////////
/// @brief ask about all views of a database
//////////////////////////////////////////////////////////////////////////////

std::vector<std::shared_ptr<LogicalView>> const ClusterInfo::getViews(DatabaseID const& databaseID) {
  std::vector<std::shared_ptr<LogicalView>> result;

  // always reload
  loadPlan();

  READ_LOCKER(readLocker, _planProt.lock);
  // look up database by id
  AllViews::const_iterator it = _plannedViews.find(databaseID);

  if (it == _plannedViews.end()) {
    return result;
  }

  // iterate over all collections
  DatabaseViews::const_iterator it2 = (*it).second.begin();
  while (it2 != it->second.end()) {
    char c = it2->first[0];
    if (c >= '0' && c <= '9') {
      // skip views indexed by name
      result.emplace_back(it2->second);
    }
    ++it2;
  }

  return result;
}

//////////////////////////////////////////////////////////////////////////////
/// @brief ask about analyzers revision
//////////////////////////////////////////////////////////////////////////////

AnalyzersRevision::Ptr ClusterInfo::getAnalyzersRevision(DatabaseID const& databaseID,
                                                                     bool forceLoadPlan /* = false */) {
  int tries = 0;

  if (!_planProt.isValid || forceLoadPlan) {
    loadPlan();
    ++tries;
  }
  while (true) {  // left by break
    {
      READ_LOCKER(readLocker, _planProt.lock);
      // look up database by id
      auto it = _dbAnalyzersRevision.find(databaseID);

      if (it != _dbAnalyzersRevision.cend()) {
        return it->second;
      }
    }
    if (++tries >= 2) {
      break;
    }

    // must load outside the lock
    loadPlan();
  }
  return nullptr;
}

// Build the VPackSlice that contains the `isBuilding` entry
void ClusterInfo::buildIsBuildingSlice(CreateDatabaseInfo const& database,
                                       VPackBuilder& builder) {
  VPackObjectBuilder guard(&builder);
  database.toVelocyPack(builder);

  builder.add(StaticStrings::AttrCoordinator,
              VPackValue(ServerState::instance()->getId()));
  builder.add(StaticStrings::AttrCoordinatorRebootId,
              VPackValue(ServerState::instance()->getRebootId().value()));
  builder.add(StaticStrings::AttrIsBuilding, VPackValue(true));
}

// Build the VPackSlice that does not contain  the `isBuilding` entry
void ClusterInfo::buildFinalSlice(CreateDatabaseInfo const& database,
                                  VPackBuilder& builder) {
  VPackObjectBuilder guard(&builder);
  database.toVelocyPack(builder);
}

// This waits for the database described in `database` to turn up in `Current`
// and no DBServer is allowed to report an error.
Result ClusterInfo::waitForDatabaseInCurrent(CreateDatabaseInfo const& database) {
  AgencyComm ac(_server);
  AgencyCommResult res;

  auto DBServers = std::make_shared<std::vector<ServerID>>(getCurrentDBServers());
  auto dbServerResult = std::make_shared<std::atomic<int>>(-1);
  std::shared_ptr<std::string> errMsg = std::make_shared<std::string>();

  std::function<bool(VPackSlice const& result)> dbServerChanged = [=](VPackSlice const& result) {
    size_t numDbServers = DBServers->size();
    if (result.isObject() && result.length() >= numDbServers) {
      // We use >= here since the number of DBservers could have increased
      // during the creation of the database and we might not yet have
      // the latest list. Thus there could be more reports than we know
      // servers.
      VPackObjectIterator dbs(result);

      std::string tmpMsg = "";
      bool tmpHaveError = false;

      for (VPackObjectIterator::ObjectPair dbserver : dbs) {
        VPackSlice slice = dbserver.value;
        if (arangodb::basics::VelocyPackHelper::getBooleanValue(slice, StaticStrings::Error, false)) {
          tmpHaveError = true;
          tmpMsg += " DBServer:" + dbserver.key.copyString() + ":";
          tmpMsg += arangodb::basics::VelocyPackHelper::getStringValue(slice, StaticStrings::ErrorMessage,
                                                                       "");
          if (slice.hasKey(StaticStrings::ErrorNum)) {
            VPackSlice errorNum = slice.get(StaticStrings::ErrorNum);
            if (errorNum.isNumber()) {
              tmpMsg += " (errorNum=";
              tmpMsg += basics::StringUtils::itoa(errorNum.getNumericValue<uint32_t>());
              tmpMsg += ")";
            }
          }
        }
      }
      if (tmpHaveError) {
        *errMsg = "Error in creation of database:" + tmpMsg;
        dbServerResult->store(TRI_ERROR_CLUSTER_COULD_NOT_CREATE_DATABASE,
                              std::memory_order_release);
        return true;
      }
      dbServerResult->store(setErrormsg(TRI_ERROR_NO_ERROR, *errMsg), std::memory_order_release);
    }
    return true;
  };

  // ATTENTION: The following callback calls the above closure in a
  // different thread. Nevertheless, the closure accesses some of our
  // local variables. Therefore we have to protect all accesses to them
  // by a mutex. We use the mutex of the condition variable in the
  // AgencyCallback for this.
  auto agencyCallback =
      std::make_shared<AgencyCallback>(_server, "Current/Databases/" + database.getName(),
                                       dbServerChanged, true, false);
  _agencyCallbackRegistry->registerCallback(agencyCallback);
  auto cbGuard = scopeGuard(
    [&] { _agencyCallbackRegistry->unregisterCallback(agencyCallback); });

  // Waits for the database to turn up in Current/Databases
  {
    double const interval = getPollInterval();

    int count = 0;  // this counts, when we have to reload the DBServers
    while (true) {
      if (++count >= static_cast<int>(getReloadServerListTimeout() / interval)) {
        // We update the list of DBServers every minute in case one of them
        // was taken away since we last looked. This also helps (slightly)
        // if a new DBServer was added. However, in this case we report
        // success a bit too early, which is not too bad.
        loadCurrentDBServers();
        *DBServers = getCurrentDBServers();
        count = 0;
      }

      int tmpRes = dbServerResult->load(std::memory_order_acquire);

      // An error was detected on one of the DBServers
      if (tmpRes >= 0) {
        cbGuard.fire();  // unregister cb before accessing errMsg
        loadCurrent();   // update our cache

        return Result(tmpRes, *errMsg);
      }

      {
        CONDITION_LOCKER(locker, agencyCallback->_cv);
        agencyCallback->executeByCallbackOrTimeout(getReloadServerListTimeout() / interval);
      }

      if (_server.isStopping()) {
        return Result(TRI_ERROR_SHUTTING_DOWN);
      }
    }
  }
}

// Start creating a database in a coordinator by entering it into Plan/Databases with,
// status flag `isBuilding`; this makes the database invisible to the outside world.
Result ClusterInfo::createIsBuildingDatabaseCoordinator(CreateDatabaseInfo const& database) {
  AgencyComm ac(_server);
  AgencyCommResult res;

  // Instruct the Agency to enter the creation of the new database
  // by entering it into Plan/Databases/ but with the fields
  // isBuilding: true, and coordinator and rebootId set to our respective
  // id and rebootId
  VPackBuilder builder;
  buildIsBuildingSlice(database, builder);

  AgencyWriteTransaction trx(
      {AgencyOperation("Plan/Databases/" + database.getName(),
                       AgencyValueOperationType::SET, builder.slice()),
       AgencyOperation("Plan/Version", AgencySimpleOperationType::INCREMENT_OP)},
      {AgencyPrecondition("Plan/Databases/" + database.getName(),
                          AgencyPrecondition::Type::EMPTY, true),
       AgencyPrecondition(analyzersPath(database.getName()),
                          AgencyPrecondition::Type::EMPTY, true)});

  // TODO: Should this never timeout?
  res = ac.sendTransactionWithFailover(trx, 0.0);

  if (!res.successful()) {
    if (res._statusCode == (int)arangodb::rest::ResponseCode::PRECONDITION_FAILED) {
      return Result(TRI_ERROR_ARANGO_DUPLICATE_NAME, std::string("duplicate database name '") + database.getName() + "'");
    }

    return Result(TRI_ERROR_CLUSTER_COULD_NOT_CREATE_DATABASE_IN_PLAN);
  }

  if (res.slice().get("results").length() > 0) {
    waitForPlan(res.slice().get("results")[0].getNumber<uint64_t>()).get();
  }

  // And wait for our database to show up in `Current/Databases`
  auto waitresult = waitForDatabaseInCurrent(database);

  if (waitresult.fail()) {
    // cleanup: remove database from plan
    auto ret = cancelCreateDatabaseCoordinator(database);

    if (ret.ok()) {
      // Creation failed
      return Result(TRI_ERROR_CLUSTER_COULD_NOT_CREATE_DATABASE,
                    "database creation failed");
    } else {
      // Cleanup failed too
      return ret;
    }
  }
  return Result();
}

// Finalize creation of database in cluster by removing isBuilding, coordinator, and coordinatorRebootId;
// as precondition that the entry we put in createIsBuildingDatabaseCoordinator is still in Plan/ unchanged.
Result ClusterInfo::createFinalizeDatabaseCoordinator(CreateDatabaseInfo const& database) {
  AgencyComm ac(_server);

  VPackBuilder pcBuilder;
  buildIsBuildingSlice(database, pcBuilder);

  VPackBuilder entryBuilder;
  buildFinalSlice(database, entryBuilder);

  VPackBuilder analyzersBuilder;
  AgencyComm::buildInitialAnalyzersSlice(analyzersBuilder);

  AgencyWriteTransaction trx(
      {AgencyOperation("Plan/Databases/" + database.getName(),
                       AgencyValueOperationType::SET, entryBuilder.slice()),
       AgencyOperation("Plan/Version", AgencySimpleOperationType::INCREMENT_OP),
       AgencyOperation(analyzersPath(database.getName()), AgencyValueOperationType::SET, analyzersBuilder.slice())},
      {AgencyPrecondition("Plan/Databases/" + database.getName(),
                          AgencyPrecondition::Type::VALUE, pcBuilder.slice()),
       AgencyPrecondition(analyzersPath(database.getName()),
                          AgencyPrecondition::Type::EMPTY, true)});

  auto res = ac.sendTransactionWithFailover(trx, 0.0);

  if (!res.successful()) {
    if (res._statusCode == (int)arangodb::rest::ResponseCode::PRECONDITION_FAILED) {
      return Result(TRI_ERROR_CLUSTER_COULD_NOT_CREATE_DATABASE,
                    "Could not finish creation of database: Plan/Databases/ "
                    "entry was modified in Agency");
    }
    // Something else went wrong.
    return Result(TRI_ERROR_CLUSTER_COULD_NOT_CREATE_DATABASE);
  }

  if (res.slice().get("results").length()) {
    waitForPlan(res.slice().get("results")[0].getNumber<uint64_t>()).get();
  }

  // The transaction was successful and the database should
  // now be visible and usable.
  return Result();
}

// This function can only return on success or when the cluster is shutting down.
Result ClusterInfo::cancelCreateDatabaseCoordinator(CreateDatabaseInfo const& database) {
  AgencyComm ac(_server);

  VPackBuilder builder;
  buildIsBuildingSlice(database, builder);

  // delete all collections and the database itself from the agency plan
  AgencyOperation delPlanCollections("Plan/Collections/" + database.getName(),
                                     AgencySimpleOperationType::DELETE_OP);
  AgencyOperation delPlanDatabase("Plan/Databases/" + database.getName(),
                                  AgencySimpleOperationType::DELETE_OP);
  AgencyOperation incrPlan("Plan/Version", AgencySimpleOperationType::INCREMENT_OP);
  AgencyPrecondition preCondition("Plan/Databases/" + database.getName(),
                                  AgencyPrecondition::Type::VALUE, builder.slice());

  AgencyWriteTransaction trx({delPlanCollections, delPlanDatabase, incrPlan}, preCondition);

  size_t tries = 0;
  // TODO: Hard coded timeout, also the retry numbers below are all
  //       pulled out of thin air.
  double nextTimeout = 0.5;

  AgencyCommResult res;
  do {
    tries++;
    res = ac.sendTransactionWithFailover(trx, nextTimeout);

    if (!res.successful()) {
      if (tries == 1) {
        events::CreateDatabase(database.getName(), res.errorCode());
      }
      if (tries >= 5) {
        nextTimeout = 5.0;
      }
      LOG_TOPIC("b47aa", WARN, arangodb::Logger::CLUSTER)
        << "failed to cancel creation of database " << database.getName() << " with error "
        << res.errorMessage() << ". Retrying.";
    }

    if (res.slice().get("results").length()) {
      waitForPlan(res.slice().get("results")[0].getNumber<uint64_t>()).get();
    }
    if (_server.isStopping()) {
      return Result(TRI_ERROR_SHUTTING_DOWN);
    }
  } while(!res.successful());

  return Result();
}

////////////////////////////////////////////////////////////////////////////////
/// @brief drop database in coordinator, the return value is an ArangoDB
/// error code and the errorMsg is set accordingly. One possible error
/// is a timeout, a timeout of 0.0 means no timeout.
////////////////////////////////////////////////////////////////////////////////
Result ClusterInfo::dropDatabaseCoordinator(  // drop database
    std::string const& name,                  // database name
    double timeout                            // request timeout
) {
  TRI_ASSERT(ServerState::instance()->isCoordinator());
  if (name == StaticStrings::SystemDatabase) {
    return Result(TRI_ERROR_FORBIDDEN);
  }
  AgencyComm ac(_server);

  double const realTimeout = getTimeout(timeout);
  double const endTime = TRI_microtime() + realTimeout;
  double const interval = getPollInterval();

  auto dbServerResult = std::make_shared<std::atomic<int>>(-1);
  std::function<bool(VPackSlice const& result)> dbServerChanged = [=](VPackSlice const& result) {
    if (result.isNone() || result.isEmptyObject()) {
      dbServerResult->store(TRI_ERROR_NO_ERROR, std::memory_order_release);
    }
    return true;
  };

  std::string where("Current/Databases/" + name);

  // ATTENTION: The following callback calls the above closure in a
  // different thread. Nevertheless, the closure accesses some of our
  // local variables. Therefore we have to protect all accesses to them
  // by a mutex. We use the mutex of the condition variable in the
  // AgencyCallback for this.
  auto agencyCallback =
      std::make_shared<AgencyCallback>(_server, where, dbServerChanged, true, false);
  _agencyCallbackRegistry->registerCallback(agencyCallback);
  auto cbGuard = scopeGuard([this, &agencyCallback]() -> void {
                              _agencyCallbackRegistry->unregisterCallback(agencyCallback);
  });

  // Transact to agency
  AgencyOperation delPlanDatabases("Plan/Databases/" + name,
                                   AgencySimpleOperationType::DELETE_OP);
  AgencyOperation delPlanCollections("Plan/Collections/" + name,
                                     AgencySimpleOperationType::DELETE_OP);
  AgencyOperation delPlanViews("Plan/Views/" + name, AgencySimpleOperationType::DELETE_OP);
  AgencyOperation delPlanAnalyzers(analyzersPath(name), AgencySimpleOperationType::DELETE_OP);
  AgencyOperation incrementVersion("Plan/Version", AgencySimpleOperationType::INCREMENT_OP);
  AgencyPrecondition databaseExists("Plan/Databases/" + name,
                                    AgencyPrecondition::Type::EMPTY, false);
  AgencyWriteTransaction trans({delPlanDatabases, delPlanCollections, delPlanViews,
                                delPlanAnalyzers, incrementVersion}, databaseExists);
  AgencyCommResult res = ac.sendTransactionWithFailover(trans);
  if (!res.successful()) {
    if (res._statusCode == (int)arangodb::rest::ResponseCode::PRECONDITION_FAILED) {
          return Result(TRI_ERROR_ARANGO_DATABASE_NOT_FOUND);
    }
      return Result(TRI_ERROR_CLUSTER_COULD_NOT_REMOVE_DATABASE_IN_PLAN);
  }
  if (res.slice().get("results").length()) {
    waitForPlan(res.slice().get("results")[0].getNumber<uint64_t>()).get();
  }

  // Now wait stuff in Current to disappear and thus be complete:
  {
    while (true) {
      if (dbServerResult->load(std::memory_order_acquire) >= 0) {
        cbGuard.fire();  // unregister cb before calling ac.removeValues(...)
        AgencyOperation delCurrentCollection(where, AgencySimpleOperationType::DELETE_OP);
        AgencyOperation incrementCurrentVersion(
          "Current/Version", AgencySimpleOperationType::INCREMENT_OP);
        AgencyWriteTransaction cx({delCurrentCollection, incrementCurrentVersion});
        res = ac.sendTransactionWithFailover(cx);
        if (res.successful()) {
          return Result(TRI_ERROR_NO_ERROR);
        }
        return Result(TRI_ERROR_CLUSTER_COULD_NOT_REMOVE_DATABASE_IN_CURRENT);
      }

      if (TRI_microtime() > endTime) {
        logAgencyDump();
              return Result(TRI_ERROR_CLUSTER_TIMEOUT);
      }

      {
        CONDITION_LOCKER(locker, agencyCallback->_cv);
        agencyCallback->executeByCallbackOrTimeout(interval);
      }

      if (_server.isStopping()) {
              return Result(TRI_ERROR_SHUTTING_DOWN);
      }
    }
  }
}

////////////////////////////////////////////////////////////////////////////////
/// @brief create collection in coordinator, the return value is an ArangoDB
/// error code and the errorMsg is set accordingly. One possible error
/// is a timeout, a timeout of 0.0 means no timeout.
////////////////////////////////////////////////////////////////////////////////
Result ClusterInfo::createCollectionCoordinator(  // create collection
    std::string const& databaseName, std::string const& collectionID, uint64_t numberOfShards,
    uint64_t replicationFactor, uint64_t writeConcern, bool waitForReplication,
    velocypack::Slice const& json,  // collection definition
    double timeout,                 // request timeout,
    bool isNewDatabase, std::shared_ptr<LogicalCollection> const& colToDistributeShardsLike) {
  TRI_ASSERT(ServerState::instance()->isCoordinator());
  auto serverState = ServerState::instance();
  std::vector<ClusterCollectionCreationInfo> infos{ClusterCollectionCreationInfo{
      collectionID, numberOfShards, replicationFactor, writeConcern, waitForReplication,
      json, serverState->getId(), serverState->getRebootId()}};
  double const realTimeout = getTimeout(timeout);
  double const endTime = TRI_microtime() + realTimeout;
  return createCollectionsCoordinator(databaseName, infos, endTime,
                                      isNewDatabase, colToDistributeShardsLike);
}

/// @brief this method does an atomic check of the preconditions for the
/// collections to be created, using the currently loaded plan. it populates the
/// plan version used for the checks
Result ClusterInfo::checkCollectionPreconditions(std::string const& databaseName,
                                                 std::vector<ClusterCollectionCreationInfo> const& infos,
                                                 uint64_t& planVersion) {
  for (auto const& info : infos) {
    // Check if name exists.
    if (info.name.empty() || !info.json.isObject() || !info.json.get("shards").isObject()) {
      return TRI_ERROR_BAD_PARAMETER;  // must not be empty
    }

    // Validate that the collection does not exist in the current plan
    {
      AllCollections::const_iterator it = _plannedCollections.find(databaseName);
      if (it != _plannedCollections.end()) {
        DatabaseCollections::const_iterator it2 = (*it).second.find(info.name);

        if (it2 != (*it).second.end()) {
          // collection already exists!
          events::CreateCollection(databaseName, info.name, TRI_ERROR_ARANGO_DUPLICATE_NAME);
          return Result(TRI_ERROR_ARANGO_DUPLICATE_NAME, std::string("duplicate collection name '") + info.name + "'");
        }
      } else {
        // no collection in plan for this particular database... this may be true for
        // the first collection created in a db
        // now check if there is a planned database at least
        if (_plannedDatabases.find(databaseName) == _plannedDatabases.end()) {
          // no need to create a collection in a database that is not there (anymore)
          events::CreateCollection(databaseName, info.name, TRI_ERROR_ARANGO_DATABASE_NOT_FOUND);
          return TRI_ERROR_ARANGO_DATABASE_NOT_FOUND;
        }
      }
    }

    // Validate that there is no view with this name either
    {
      // check against planned views as well
      AllViews::const_iterator it = _plannedViews.find(databaseName);
      if (it != _plannedViews.end()) {
        DatabaseViews::const_iterator it2 = (*it).second.find(info.name);

        if (it2 != (*it).second.end()) {
          // view already exists!
          events::CreateCollection(databaseName, info.name, TRI_ERROR_ARANGO_DUPLICATE_NAME);
          return Result(TRI_ERROR_ARANGO_DUPLICATE_NAME, std::string("duplicate collection name '") + info.name + "'");
        }
      }
    }
  }

  return {};
}

Result ClusterInfo::createCollectionsCoordinator(
    std::string const& databaseName, std::vector<ClusterCollectionCreationInfo>& infos,
    double endTime, bool isNewDatabase,
    std::shared_ptr<LogicalCollection> const& colToDistributeShardsLike) {
  TRI_ASSERT(ServerState::instance()->isCoordinator());
  using arangodb::velocypack::Slice;

  double const interval = getPollInterval();

  // The following three are used for synchronization between the callback
  // closure and the main thread executing this function. Note that it can
  // happen that the callback is called only after we return from this
  // function!
  auto dbServerResult = std::make_shared<std::atomic<int>>(-1);
  auto nrDone = std::make_shared<std::atomic<size_t>>(0);
  auto errMsg = std::make_shared<std::string>();
  auto cacheMutex = std::make_shared<Mutex>();
  auto cacheMutexOwner = std::make_shared<std::atomic<std::thread::id>>();
  auto isCleaned = std::make_shared<bool>(false);

  AgencyComm ac(_server);
  std::vector<std::shared_ptr<AgencyCallback>> agencyCallbacks;

  auto cbGuard = scopeGuard([&] {
    // We have a subtle race here, that we try to cover against:
    // We register a callback in the agency.
    // For some reason this scopeguard is executed (e.g. error case)
    // While we are in this cleanup, and before a callback is removed from the
    // agency. The callback is triggered by another thread. We have the
    // following guarantees: a) cacheMutex|Owner are valid and locked by cleanup
    // b) isCleaned is valid and now set to true
    // c) the closure is owned by the callback
    // d) info might be deleted, so we cannot use it.
    // e) If the callback is ongoing during cleanup, the callback will
    //    hold the Mutex and delay the cleanup.
    RECURSIVE_MUTEX_LOCKER(*cacheMutex, *cacheMutexOwner);
    *isCleaned = true;
    for (auto& cb : agencyCallbacks) {
      _agencyCallbackRegistry->unregisterCallback(cb);
    }
  });

  std::vector<AgencyOperation> opers({IncreaseVersion()});
  std::vector<AgencyPrecondition> precs;
  std::unordered_set<std::string> conditions;
  std::unordered_set<ServerID> allServers;

  // current thread owning 'cacheMutex' write lock (workaround for non-recursive Mutex)
  for (auto& info : infos) {
    TRI_ASSERT(!info.name.empty());

    if (info.state == ClusterCollectionCreationState::DONE) {
      // This is possible in Enterprise / Smart Collection situation
      (*nrDone)++;
    }

    std::map<ShardID, std::vector<ServerID>> shardServers;
    for (auto pair : VPackObjectIterator(info.json.get("shards"))) {
      ShardID shardID = pair.key.copyString();
      std::vector<ServerID> serverIds;

      for (auto const& serv : VPackArrayIterator(pair.value)) {
        auto const sid = serv.copyString();
        serverIds.emplace_back(sid);
        allServers.emplace(sid);
      }
      shardServers.try_emplace(shardID, serverIds);
    }

    // The AgencyCallback will copy the closure will take responsibilty of it.
    auto closure = [cacheMutex, cacheMutexOwner, &info, dbServerResult, errMsg,
                    nrDone, isCleaned, shardServers, this](VPackSlice const& result) {
      // NOTE: This ordering here is important to cover against a race in cleanup.
      // a) The Guard get's the Mutex, sets isCleaned == true, then removes the callback
      // b) If the callback is acquired it is saved in a shared_ptr, the Mutex will be acquired first, then it will check if it isCleaned
      RECURSIVE_MUTEX_LOCKER(*cacheMutex, *cacheMutexOwner);
      if (*isCleaned) {
        return true;
      }
      TRI_ASSERT(!info.name.empty());
      if (info.state != ClusterCollectionCreationState::INIT) {
        // All leaders have reported either good or bad
        // We might be called by followers if they get in sync fast enough
        // In this IF we are in the followers case, we can safely ignore
        return true;
      }

      // result is the object at the path
      if (result.isObject() && result.length() == (size_t)info.numberOfShards) {
        std::string tmpError = "";

        for (auto const& p : VPackObjectIterator(result)) {
          if (arangodb::basics::VelocyPackHelper::getBooleanValue(p.value,
                                                                  StaticStrings::Error, false)) {
            tmpError += " shardID:" + p.key.copyString() + ":";
            tmpError += arangodb::basics::VelocyPackHelper::getStringValue(
                p.value, StaticStrings::ErrorMessage, "");
            if (p.value.hasKey(StaticStrings::ErrorNum)) {
              VPackSlice const errorNum = p.value.get(StaticStrings::ErrorNum);
              if (errorNum.isNumber()) {
                tmpError += " (errNum=";
                tmpError +=
                    basics::StringUtils::itoa(errorNum.getNumericValue<uint32_t>());
                tmpError += ")";
              }
            }
          }

          // wait that all followers have created our new collection
          if (tmpError.empty() && info.waitForReplication) {
            std::vector<ServerID> plannedServers;
            {
              READ_LOCKER(readLocker, _planProt.lock);
              auto it = shardServers.find(p.key.copyString());
              if (it != shardServers.end()) {
                plannedServers = (*it).second;
              } else {
                LOG_TOPIC("9ed54", ERR, Logger::CLUSTER)
                    << "Did not find shard in _shardServers: " << p.key.copyString()
                    << ". Maybe the collection is already dropped.";
                *errMsg = "Error in creation of collection: " + p.key.copyString() +
                          ". Collection already dropped. " + __FILE__ + ":" +
                          std::to_string(__LINE__);
                dbServerResult->store(TRI_ERROR_CLUSTER_COULD_NOT_CREATE_COLLECTION,
                                      std::memory_order_release);
                TRI_ASSERT(info.state != ClusterCollectionCreationState::DONE);
                info.state = ClusterCollectionCreationState::FAILED;
                return true;
              }
            }
            if (plannedServers.empty()) {
              READ_LOCKER(readLocker, _planProt.lock);
              LOG_TOPIC("a0a76", DEBUG, Logger::CLUSTER)
                  << "This should never have happened, Plan empty. Dumping "
                     "_shards in Plan:";
              for (auto const& p : _shards) {
                LOG_TOPIC("60c7d", DEBUG, Logger::CLUSTER) << "Shard: " << p.first;
                for (auto const& q : *(p.second)) {
                  LOG_TOPIC("c7363", DEBUG, Logger::CLUSTER) << "  Server: " << q;
                }
              }
              TRI_ASSERT(false);
            }
            std::vector<ServerID> currentServers;
            VPackSlice servers = p.value.get("servers");
            if (!servers.isArray()) {
              return true;
            }
            for (auto const& server : VPackArrayIterator(servers)) {
              if (!server.isString()) {
                return true;
              }
              currentServers.push_back(server.copyString());
            }
            if (!ClusterHelpers::compareServerLists(plannedServers, currentServers)) {
              TRI_ASSERT(!info.name.empty());
              LOG_TOPIC("16623", DEBUG, Logger::CLUSTER)
                  << "Still waiting for all servers to ACK creation of " << info.name
                  << ". Planned: " << plannedServers << ", Current: " << currentServers;
              return true;
            }
          }
        }
        if (!tmpError.empty()) {
          *errMsg = "Error in creation of collection:" + tmpError + " " +
                    __FILE__ + std::to_string(__LINE__);
          dbServerResult->store(TRI_ERROR_CLUSTER_COULD_NOT_CREATE_COLLECTION,
                                std::memory_order_release);
          // We cannot get into bad state after a collection was created
          TRI_ASSERT(info.state != ClusterCollectionCreationState::DONE);
          info.state = ClusterCollectionCreationState::FAILED;
        } else {
          // We can have multiple calls to this callback, one per leader and one per follower
          // As soon as all leaders are done we are either FAILED or DONE, this cannot be altered later.
          TRI_ASSERT(info.state != ClusterCollectionCreationState::FAILED);
          info.state = ClusterCollectionCreationState::DONE;
          (*nrDone)++;
        }
      }
      return true;
    };
    // ATTENTION: The following callback calls the above closure in a
    // different thread. Nevertheless, the closure accesses some of our
    // local variables. Therefore we have to protect all accesses to them
    // by a mutex. We use the mutex of the condition variable in the
    // AgencyCallback for this.

    auto agencyCallback =
        std::make_shared<AgencyCallback>(
          _server, "Current/Collections/" + databaseName + "/" + info.collectionID,
          closure, true, false);

      _agencyCallbackRegistry->registerCallback(agencyCallback);
    agencyCallbacks.emplace_back(std::move(agencyCallback));
    opers.emplace_back(CreateCollectionOrder(databaseName, info.collectionID,
                                             info.isBuildingSlice()));

    // Ensure preconditions on the agency
    std::shared_ptr<ShardMap> otherCidShardMap = nullptr;
    auto const otherCidString =
        basics::VelocyPackHelper::getStringValue(info.json, StaticStrings::DistributeShardsLike,
                                                 StaticStrings::Empty);
    if (!otherCidString.empty() && conditions.find(otherCidString) == conditions.end()) {
      // Distribute shards like case.
      // Precondition: Master collection is not moving while we create this
      // collection We only need to add these once for every Master, we cannot
      // add multiple because we will end up with duplicate entries.
      // NOTE: We do not need to add all collections created here, as they will not succeed
      // In callbacks if they are moved during creation.
      // If they are moved after creation was reported success they are under protection by Supervision.
      conditions.emplace(otherCidString);
      if (colToDistributeShardsLike != nullptr) {
        otherCidShardMap = colToDistributeShardsLike->shardIds();
      } else {
        otherCidShardMap = getCollection(databaseName, otherCidString)->shardIds();
      }
      // Any of the shards locked?
      for (auto const& shard : *otherCidShardMap) {
        precs.emplace_back(AgencyPrecondition("Supervision/Shards/" + shard.first,
                                              AgencyPrecondition::Type::EMPTY, true));
      }
    }

    // additionally ensure that no such collectionID exists yet in Plan/Collections
    precs.emplace_back(AgencyPrecondition("Plan/Collections/" + databaseName + "/" + info.collectionID,
                                          AgencyPrecondition::Type::EMPTY, true));
  }

  // We need to make sure our plan is up to date.
  LOG_TOPIC("f4b14", DEBUG, Logger::CLUSTER)
      << "createCollectionCoordinator, loading Plan from agency...";

  // load the plan, so we are up-to-date
  loadPlan();
  uint64_t planVersion = 0;  // will be populated by following function call
  {
    READ_LOCKER(readLocker, _planProt.lock);
    planVersion = _planVersion;
    if (!isNewDatabase) {
      Result res = checkCollectionPreconditions(databaseName, infos, planVersion);
      if (res.fail()) {
        return res;
      }
    }
  }

  auto deleteCollectionGuard = scopeGuard([&infos, &databaseName, this, &ac]() {
    using namespace arangodb::cluster::paths;
    using namespace arangodb::cluster::paths::aliases;
    // We need to check isBuilding as a precondition.
    // If the transaction removing the isBuilding flag results in a timeout, the
    // state of the collection is unknown; if it was actually removed, we must
    // not drop the collection, but we must otherwise.

    auto precs = std::vector<AgencyPrecondition>{};
    auto opers = std::vector<AgencyOperation>{};

    // Note that we trust here that either all isBuilding flags are removed in
    // a single transaction, or none is.

    for (auto const& info : infos) {
      using namespace std::string_literals;
      auto const collectionPlanPath = "Plan/Collections/"s + databaseName + "/" + info.collectionID;
      precs.emplace_back(collectionPlanPath + "/" + StaticStrings::AttrIsBuilding,
          AgencyPrecondition::Type::EMPTY, false);
      opers.emplace_back(collectionPlanPath, AgencySimpleOperationType::DELETE_OP);
    }
    opers.emplace_back("Plan/Version", AgencySimpleOperationType::INCREMENT_OP);
    auto trx = AgencyWriteTransaction{opers, precs};

    using namespace std::chrono;
    using namespace std::chrono_literals;
    auto const begin = steady_clock::now();
    // After a shutdown, the supervision will clean the collections either due
    // to the coordinator going into FAIL, or due to it changing its rebootId.
    // Otherwise we must under no circumstance give up here, because noone else
    // will clean this up.
    while (!_server.isStopping()) {
      auto res = ac.sendTransactionWithFailover(trx);
      // If the collections were removed (res.ok()), we may abort. If we run
      // into precondition failed, the collections were successfully created, so
      // we're fine too.
      if (res.successful()) {
        if (res.slice().get("results").length()) {
          waitForPlan(res.slice().get("results")[0].getNumber<uint64_t>()).get();
        }
        return;
      } else if (res.httpCode() == TRI_ERROR_HTTP_PRECONDITION_FAILED) {
        return;
      }

      // exponential backoff, just to be safe,
      auto const durationSinceStart = steady_clock::now() - begin;
      auto constexpr maxWaitTime = 2min;
      auto const waitTime =
          std::min<std::common_type_t<decltype(durationSinceStart), decltype(maxWaitTime)>>(
              durationSinceStart, maxWaitTime);
      std::this_thread::sleep_for(waitTime);
    }

  });

  // now try to update the plan in the agency, using the current plan version as
  // our precondition
  {
    // create a builder with just the version number for comparison
    VPackBuilder versionBuilder;
    versionBuilder.add(VPackValue(planVersion));

    VPackBuilder serversBuilder;
    {
      VPackArrayBuilder a(&serversBuilder);
      for (auto const & i : allServers) {
        serversBuilder.add(VPackValue(i));
      }
    }

    // Preconditions:
    // * plan version unchanged
    precs.emplace_back(
      AgencyPrecondition(
        "Plan/Version", AgencyPrecondition::Type::VALUE, versionBuilder.slice()));
    // * not in to be cleaned server list
    precs.emplace_back(
      AgencyPrecondition(
        "Target/ToBeCleanedServers", AgencyPrecondition::Type::INTERSECTION_EMPTY, serversBuilder.slice()));
    // * not in cleaned server list
    precs.emplace_back(
      AgencyPrecondition(
        "Target/CleanedServers", AgencyPrecondition::Type::INTERSECTION_EMPTY, serversBuilder.slice()));

    AgencyWriteTransaction transaction(opers, precs);

    {  // we hold this mutex from now on until we have updated our cache
      // using loadPlan, this is necessary for the callback closure to
      // see the new planned state for this collection. Otherwise it cannot
      // recognize completion of the create collection operation properly:
      RECURSIVE_MUTEX_LOCKER(*cacheMutex, *cacheMutexOwner);
      auto res = ac.sendTransactionWithFailover(transaction);
      // Only if not precondition failed
      if (!res.successful()) {
        if (res.httpCode() == (int)arangodb::rest::ResponseCode::PRECONDITION_FAILED) {
          // use this special error code to signal that we got a precondition failure
          // in this case the caller can try again with an updated version of the plan change
          return {TRI_ERROR_REQUEST_CANCELED,
                  "operation aborted due to precondition failure"};
        }
        std::string errorMsg = "HTTP code: " + std::to_string(res.httpCode());
        errorMsg += " error message: " + res.errorMessage();
        errorMsg += " error details: " + res.errorDetails();
        errorMsg += " body: " + res.body();
        for (auto const& info : infos) {
          events::CreateCollection(databaseName, info.name,
                                   TRI_ERROR_CLUSTER_COULD_NOT_CREATE_COLLECTION_IN_PLAN);
        }
        return {TRI_ERROR_CLUSTER_COULD_NOT_CREATE_COLLECTION_IN_PLAN, std::move(errorMsg)};
      }

      if (res.slice().get("results").length() > 0) {
        waitForPlan(res.slice().get("results")[0].getNumber<uint64_t>()).get();
      }
    }
  }

  TRI_IF_FAILURE("ClusterInfo::createCollectionsCoordinator") {
    THROW_ARANGO_EXCEPTION(TRI_ERROR_DEBUG);
  }

  LOG_TOPIC("98bca", DEBUG, Logger::CLUSTER)
      << "createCollectionCoordinator, Plan changed, waiting for success...";

  do {
    int tmpRes = dbServerResult->load(std::memory_order_acquire);
    if (TRI_microtime() > endTime) {
      for (auto const& info : infos) {
        LOG_TOPIC("f6b57", ERR, Logger::CLUSTER)
            << "Timeout in _create collection"
            << ": database: " << databaseName << ", collId:" << info.collectionID
            << "\njson: " << info.json.toString();
      }

      // Get a full agency dump for debugging
      logAgencyDump();

      if (tmpRes <= TRI_ERROR_NO_ERROR) {
        tmpRes = TRI_ERROR_CLUSTER_TIMEOUT;
      }
    }

    if (nrDone->load(std::memory_order_acquire) == infos.size()) {
      // We do not need to lock all condition variables
      // we are save by cacheMutex
      cbGuard.fire();
      // Now we need to remove the AttrIsBuilding flag and the creator in the Agency
      opers.clear();
      precs.clear();
      opers.push_back(IncreaseVersion());
      for (auto const& info : infos) {
        opers.emplace_back(
            CreateCollectionSuccess(databaseName, info.collectionID, info.json));
        // NOTE:
        // We cannot do anything better than: "noone" has modified our collections while
        // we tried to create them...
        // Preconditions cover against supervision jobs injecting other leaders / followers during failovers.
        // If they are it is not valid to confirm them here. (bad luck we were almost there)
        precs.emplace_back(CreateCollectionOrderPrecondition(databaseName, info.collectionID,
                                                             info.isBuildingSlice()));
      }

      AgencyWriteTransaction transaction(opers, precs);

      // This is a best effort, in the worst case the collection stays, but will
      // be cleaned out by deleteCollectionGuard respectively the supervision.
      // This removes *all* isBuilding flags from all collections. This is
      // important so that the creation of all collections is atomic, and
      // the deleteCollectionGuard relies on it, too.
      auto res = ac.sendTransactionWithFailover(transaction);

      if (res.successful()) {
        // Note that this is not strictly necessary, just to avoid an
        // unneccessary request when we're sure that we don't need it anymore.
        deleteCollectionGuard.cancel();
        if (res.slice().get("results").length() > 0) {
          waitForPlan(res.slice().get("results")[0].getNumber<uint64_t>()).get();
        }
      }

      // Report if this operation worked, if it failed collections will be
      // cleaned up by deleteCollectionGuard.
      for (auto const& info : infos) {
        TRI_ASSERT(info.state == ClusterCollectionCreationState::DONE);
        events::CreateCollection(databaseName, info.name, res.errorCode());
      }
      loadCurrent();
      return res.errorCode();
    }
    if (tmpRes > TRI_ERROR_NO_ERROR) {
      // We do not need to lock all condition variables
      // we are safe by using cacheMutex
      cbGuard.fire();

      // report error
      for (auto const& info : infos) {
        // Report first error.
        // On timeout report it on all not finished ones.
        if (info.state == ClusterCollectionCreationState::FAILED ||
            (tmpRes == TRI_ERROR_CLUSTER_TIMEOUT &&
             info.state == ClusterCollectionCreationState::INIT)) {
          events::CreateCollection(databaseName, info.name, tmpRes);
        }
      }
      loadCurrent();
      return {tmpRes, *errMsg};
    }

    // If we get here we have not tried anything.
    // Wait on callbacks.

    if (_server.isStopping()) {
      // Report shutdown on all collections
      for (auto const& info : infos) {
        events::CreateCollection(databaseName, info.name, TRI_ERROR_SHUTTING_DOWN);
      }
      return TRI_ERROR_SHUTTING_DOWN;
    }

    // Wait for Callbacks to be triggered, it is sufficent to wait for the first non, done
    TRI_ASSERT(agencyCallbacks.size() == infos.size());
    for (size_t i = 0; i < infos.size(); ++i) {
      if (infos[i].state == ClusterCollectionCreationState::INIT) {
        bool gotTimeout;
        {
          // This one has not responded, wait for it.
          CONDITION_LOCKER(locker, agencyCallbacks[i]->_cv);
          gotTimeout = agencyCallbacks[i]->executeByCallbackOrTimeout(interval);
        }
        if (gotTimeout) {
          ++i;
          // We got woken up by waittime, not by  callback.
          // Let us check if we skipped other callbacks as well
          for (; i < infos.size(); ++i) {
            if (infos[i].state == ClusterCollectionCreationState::INIT) {
              agencyCallbacks[i]->refetchAndUpdate(true, false);
            }
          }
        }
        break;
      }
    }

  } while (!_server.isStopping());
  // If we get here we are not allowed to retry.
  // The loop above does not contain a break
  TRI_ASSERT(_server.isStopping());
  for (auto const& info : infos) {
    events::CreateCollection(databaseName, info.name, TRI_ERROR_SHUTTING_DOWN);
  }
  return Result{TRI_ERROR_SHUTTING_DOWN};
}

////////////////////////////////////////////////////////////////////////////////
/// @brief drop collection in coordinator, the return value is an ArangoDB
/// error code and the errorMsg is set accordingly. One possible error
/// is a timeout, a timeout of 0.0 means no timeout.
////////////////////////////////////////////////////////////////////////////////
Result ClusterInfo::dropCollectionCoordinator(  // drop collection
    std::string const& dbName,                  // database name
    std::string const& collectionID,
    double timeout  // request timeout
) {
  TRI_ASSERT(ServerState::instance()->isCoordinator());
  if (dbName.empty() || (dbName[0] > '0' && dbName[0] < '9')) {
    events::DropCollection(dbName, collectionID, TRI_ERROR_ARANGO_DATABASE_NAME_INVALID);
    return Result(TRI_ERROR_ARANGO_DATABASE_NAME_INVALID);
  }

  AgencyComm ac(_server);
  AgencyCommResult res;

  // First check that no other collection has a distributeShardsLike
  // entry pointing to us:
  auto coll = getCollection(dbName, collectionID);
  auto colls = getCollections(dbName);  // reloads plan
  std::vector<std::string> clones;
  for (std::shared_ptr<LogicalCollection> const& p : colls) {
    if (p->distributeShardsLike() == coll->name() || p->distributeShardsLike() == collectionID) {
      clones.push_back(p->name());
    }
  }

  if (!clones.empty()) {
    std::string errorMsg("Collection '");
    errorMsg += coll->name();
    errorMsg += "' must not be dropped while '";
    errorMsg += arangodb::basics::StringUtils::join(clones, "', '");
    if (clones.size() == 1) {
      errorMsg += "' has ";
    } else {
      errorMsg += "' have ";
    };
    errorMsg += "distributeShardsLike set to '";
    errorMsg += coll->name();
    errorMsg += "'.";

    events::DropCollection(dbName, collectionID,
                           TRI_ERROR_CLUSTER_MUST_NOT_DROP_COLL_OTHER_DISTRIBUTESHARDSLIKE);
    return Result(  // result
        TRI_ERROR_CLUSTER_MUST_NOT_DROP_COLL_OTHER_DISTRIBUTESHARDSLIKE,  // code
        errorMsg  // message
    );
  }

  double const realTimeout = getTimeout(timeout);
  double const endTime = TRI_microtime() + realTimeout;
  double const interval = getPollInterval();
  auto dbServerResult = std::make_shared<std::atomic<int>>(-1);
  std::function<bool(VPackSlice const& result)> dbServerChanged = [=](VPackSlice const& result) {
    if (result.isNone() || result.isEmptyObject()) {
      dbServerResult->store(TRI_ERROR_NO_ERROR, std::memory_order_release);
    }
    return true;
  };

  // monitor the entry for the collection
  std::string const where = "Current/Collections/" + dbName + "/" + collectionID;

  // ATTENTION: The following callback calls the above closure in a
  // different thread. Nevertheless, the closure accesses some of our
  // local variables. Therefore we have to protect all accesses to them
  // by a mutex. We use the mutex of the condition variable in the
  // AgencyCallback for this.
  auto agencyCallback =
      std::make_shared<AgencyCallback>(_server, where, dbServerChanged, true, false);
  _agencyCallbackRegistry->registerCallback(agencyCallback);
  auto cbGuard = scopeGuard(
    [this, &agencyCallback]() -> void {
      _agencyCallbackRegistry->unregisterCallback(agencyCallback);
  });

  size_t numberOfShards = 0;

  auto& agencyCache = _server.getFeature<ClusterFeature>().agencyCache();
  auto [acb, idx] = agencyCache.read(
    std::vector<std::string>{
      AgencyCommHelper::path(
        "Plan/Collections/" + dbName + "/" + collectionID + "/shards")});

  velocypack::Slice databaseSlice =
    acb->slice()[0].get(std::vector<std::string>(
                          {AgencyCommHelper::path(), "Plan", "Collections", dbName}));

  if (!databaseSlice.isObject()) {
    // database dropped in the meantime
    events::DropCollection(dbName, collectionID, TRI_ERROR_ARANGO_DATABASE_NOT_FOUND);
    return TRI_ERROR_ARANGO_DATABASE_NOT_FOUND;
  }

  velocypack::Slice collectionSlice = databaseSlice.get(collectionID);
  if (!collectionSlice.isObject()) {
    // collection dropped in the meantime
    events::DropCollection(dbName, collectionID, TRI_ERROR_ARANGO_DATA_SOURCE_NOT_FOUND);
    return TRI_ERROR_ARANGO_DATA_SOURCE_NOT_FOUND;
  }

  velocypack::Slice shardsSlice = collectionSlice.get("shards");
  if (shardsSlice.isObject()) {
    numberOfShards = shardsSlice.length();
  } else {
    LOG_TOPIC("d340d", ERR, Logger::CLUSTER)
      << "Missing shards information on dropping " << dbName << "/" << collectionID;

    events::DropCollection(dbName, collectionID, TRI_ERROR_ARANGO_DATABASE_NOT_FOUND);
    return Result(TRI_ERROR_ARANGO_DATA_SOURCE_NOT_FOUND);
  }


  // Transact to agency
  AgencyOperation delPlanCollection("Plan/Collections/" + dbName + "/" + collectionID,
                                    AgencySimpleOperationType::DELETE_OP);
  AgencyOperation incrementVersion("Plan/Version", AgencySimpleOperationType::INCREMENT_OP);
  AgencyPrecondition precondition =
      AgencyPrecondition("Plan/Databases/" + dbName, AgencyPrecondition::Type::EMPTY, false);
  AgencyWriteTransaction trans({delPlanCollection, incrementVersion}, precondition);
  res = ac.sendTransactionWithFailover(trans);

  if (!res.successful()) {
    if (res.httpCode() == (int)arangodb::rest::ResponseCode::PRECONDITION_FAILED) {
      LOG_TOPIC("279c5", ERR, Logger::CLUSTER)
          << "Precondition failed for this agency transaction: " << trans.toJson()
          << ", return code: " << res.httpCode();
    }

    logAgencyDump();

    // TODO: this should rather be TRI_ERROR_ARANGO_DATABASE_NOT_FOUND, as the
    // precondition is that the database still exists
    events::DropCollection(dbName, collectionID, TRI_ERROR_CLUSTER_COULD_NOT_DROP_COLLECTION);
    return Result(TRI_ERROR_CLUSTER_COULD_NOT_DROP_COLLECTION);
  }
  if (res.slice().get("results").length()) {
    waitForPlan(res.slice().get("results")[0].getNumber<uint64_t>()).get();
  }

  if (numberOfShards == 0) {
    loadCurrent();

    events::DropCollection(dbName, collectionID, TRI_ERROR_NO_ERROR);
    return Result(TRI_ERROR_NO_ERROR);
  }

  {
    while (true) {
      if (*dbServerResult >= 0) {
        cbGuard.fire();  // unregister cb before calling ac.removeValues(...)
        // ...remove the entire directory for the collection
        AgencyOperation delCurrentCollection("Current/Collections/" + dbName + "/" + collectionID,
                                             AgencySimpleOperationType::DELETE_OP);
        AgencyWriteTransaction cx({delCurrentCollection});
        res = ac.sendTransactionWithFailover(cx);
        events::DropCollection(dbName, collectionID, *dbServerResult);
        return Result(*dbServerResult);
      }

      if (TRI_microtime() > endTime) {
        LOG_TOPIC("76ea6", ERR, Logger::CLUSTER)
            << "Timeout in _drop collection (" << realTimeout << ")"
            << ": database: " << dbName << ", collId:" << collectionID
            << "\ntransaction sent to agency: " << trans.toJson();

        logAgencyDump();

        events::DropCollection(dbName, collectionID, TRI_ERROR_CLUSTER_TIMEOUT);
        return Result(TRI_ERROR_CLUSTER_TIMEOUT);
      }

      {
        CONDITION_LOCKER(locker, agencyCallback->_cv);
        agencyCallback->executeByCallbackOrTimeout(interval);
      }

      if (_server.isStopping()) {
        events::DropCollection(dbName, collectionID, TRI_ERROR_SHUTTING_DOWN);
        return Result(TRI_ERROR_SHUTTING_DOWN);
      }
    }
  }
}

////////////////////////////////////////////////////////////////////////////////
/// @brief set collection properties in coordinator
////////////////////////////////////////////////////////////////////////////////

Result ClusterInfo::setCollectionPropertiesCoordinator(std::string const& databaseName,
                                                       std::string const& collectionID,
                                                       LogicalCollection const* info) {
  TRI_ASSERT(ServerState::instance()->isCoordinator());
  AgencyComm ac(_server);

  std::string const dbKey = "Plan/Databases/" + databaseName;
  std::string const planCollKey = "Plan/Collections/" + databaseName + "/" + collectionID;
  std::string const planLockKey = planCollKey + "/Lock";

  AgencyPrecondition databaseExists(dbKey, AgencyPrecondition::Type::EMPTY, false);
  AgencyPrecondition lockable(planLockKey, AgencyPrecondition::Type::CAN_WRITE_LOCK, true);
  AgencyOperation incrementVersion("Plan/Version", AgencySimpleOperationType::INCREMENT_OP);

  auto& agencyCache = _server.getFeature<ClusterFeature>().agencyCache();
  auto [acb, index] = agencyCache.read(
    std::vector<std::string>{
      AgencyCommHelper::path("Plan/Collections/" + databaseName + "/" + collectionID)});

  velocypack::Slice collection = acb->slice()[0].get(std::vector<std::string>(
      {AgencyCommHelper::path(), "Plan", "Collections", databaseName, collectionID}));

  AgencyPrecondition oldValue(planCollKey, AgencyPrecondition::Type::VALUE,
                                     collection);

  VPackBuilder temp;
  temp.openObject();
  temp.add(StaticStrings::WaitForSyncString, VPackValue(info->waitForSync()));
  temp.add(StaticStrings::ReplicationFactor, VPackValue(info->replicationFactor()));
  temp.add(StaticStrings::MinReplicationFactor, VPackValue(info->writeConcern())); // deprecated in 3.6
  temp.add(StaticStrings::WriteConcern, VPackValue(info->writeConcern()));
  temp.add(StaticStrings::UsesRevisionsAsDocumentIds,
           VPackValue(info->usesRevisionsAsDocumentIds()));
  temp.add(StaticStrings::SyncByRevision, VPackValue(info->syncByRevision()));
  temp.add(VPackValue(StaticStrings::Schema));
  info->validatorsToVelocyPack(temp);
  info->getPhysical()->getPropertiesVPack(temp);
  temp.close();

  VPackBuilder builder = VPackCollection::merge(collection, temp.slice(), true);

  AgencyOperation setColl("Plan/Collections/" + databaseName + "/" + collectionID,
                          AgencyValueOperationType::SET, builder.slice());

  AgencyWriteTransaction trans({setColl, incrementVersion},
                               {databaseExists, lockable, oldValue});

  AgencyCommResult res = ac.sendTransactionWithFailover(trans);

  if (res.successful()) {
    if (res.slice().get("results").length()) {
      waitForPlan(res.slice().get("results")[0].getNumber<uint64_t>()).get();
    }
    return Result();
  }

  return Result(TRI_ERROR_CLUSTER_AGENCY_COMMUNICATION_FAILED, res.errorMessage());
}

////////////////////////////////////////////////////////////////////////////////
/// @brief create view in coordinator, the return value is an ArangoDB
/// error code and the errorMsg is set accordingly. One possible error
/// is a timeout, a timeout of 0.0 means no timeout.
////////////////////////////////////////////////////////////////////////////////
Result ClusterInfo::createViewCoordinator(  // create view
    std::string const& databaseName,        // database name
    std::string const& viewID,
    velocypack::Slice json  // view definition
) {
  // TRI_ASSERT(ServerState::instance()->isCoordinator());
  // FIXME TODO is this check required?
  auto const typeSlice = json.get(arangodb::StaticStrings::DataSourceType);

  if (!typeSlice.isString()) {
    std::string name;
    if (json.isObject()) {
      name = basics::VelocyPackHelper::getStringValue(json, StaticStrings::DataSourceName,
                                                      "");
    }
    events::CreateView(databaseName, name, TRI_ERROR_BAD_PARAMETER);
    return Result(TRI_ERROR_BAD_PARAMETER);
  }

  auto const name =
      basics::VelocyPackHelper::getStringValue(json, arangodb::StaticStrings::DataSourceName,
                                               StaticStrings::Empty);

  if (name.empty()) {
    events::CreateView(databaseName, name, TRI_ERROR_BAD_PARAMETER);
    return Result(TRI_ERROR_BAD_PARAMETER);  // must not be empty
  }

  {
    // check if a view with the same name is already planned
    loadPlan();
    READ_LOCKER(readLocker, _planProt.lock);
    {
      AllViews::const_iterator it = _plannedViews.find(databaseName);
      if (it != _plannedViews.end()) {
        DatabaseViews::const_iterator it2 = (*it).second.find(name);

        if (it2 != (*it).second.end()) {
          // view already exists!
          events::CreateView(databaseName, name, TRI_ERROR_ARANGO_DUPLICATE_NAME);
          return Result(TRI_ERROR_ARANGO_DUPLICATE_NAME, std::string("duplicate view name '") + name + "'");
        }
      }
    }
    {
      // check against planned collections as well
      AllCollections::const_iterator it = _plannedCollections.find(databaseName);
      if (it != _plannedCollections.end()) {
        DatabaseCollections::const_iterator it2 = (*it).second.find(name);

        if (it2 != (*it).second.end()) {
          // collection already exists!
          events::CreateCollection(databaseName, name, TRI_ERROR_ARANGO_DUPLICATE_NAME);
          return Result(TRI_ERROR_ARANGO_DUPLICATE_NAME, std::string("duplicate view name '") + name + "'");
        }
      }
    }
  }

  auto& cache = _server.getFeature<ClusterFeature>().agencyCache();
  if (!cache.has("Plan/Databases/" + databaseName)) {
    events::CreateView(databaseName, name, TRI_ERROR_ARANGO_DATABASE_NOT_FOUND);
    return Result(TRI_ERROR_ARANGO_DATABASE_NOT_FOUND);
  }

  if (cache.has("Plan/Views/" + databaseName + "/" + viewID)) {
    events::CreateView(databaseName, name, TRI_ERROR_CLUSTER_VIEW_ID_EXISTS);
    return Result(TRI_ERROR_CLUSTER_VIEW_ID_EXISTS);
  }

  AgencyWriteTransaction const transaction{
      // operations
      {{"Plan/Views/" + databaseName + "/" + viewID, AgencyValueOperationType::SET, json},
       {"Plan/Version", AgencySimpleOperationType::INCREMENT_OP}},
      // preconditions
      {{"Plan/Views/" + databaseName + "/" + viewID, AgencyPrecondition::Type::EMPTY, true}}};

  AgencyComm ac(_server);
  auto const res = ac.sendTransactionWithFailover(transaction);

  // Only if not precondition failed
  if (!res.successful()) {
    if (res.httpCode() == (int)arangodb::rest::ResponseCode::PRECONDITION_FAILED) {
      // Dump agency plan:

      logAgencyDump();

      events::CreateView(databaseName, name, TRI_ERROR_CLUSTER_COULD_NOT_CREATE_VIEW_IN_PLAN);
      return Result(                                        // result
          TRI_ERROR_CLUSTER_COULD_NOT_CREATE_VIEW_IN_PLAN,  // code
          std::string("Precondition that view ") + name + " with ID " + viewID +
              " does not yet exist failed. Cannot create view.");
    }

    events::CreateView(databaseName, name, TRI_ERROR_CLUSTER_COULD_NOT_CREATE_VIEW_IN_PLAN);
    return Result(                                        // result
        TRI_ERROR_CLUSTER_COULD_NOT_CREATE_VIEW_IN_PLAN,  // code
        std::string("file: ") + __FILE__ + " line: " + std::to_string(__LINE__) +
            " HTTP code: " + std::to_string(res.httpCode()) +
            " error message: " + res.errorMessage() +
            " error details: " + res.errorDetails() + " body: " + res.body());
  }

  if (res.slice().get("results").length() > 0) {
    waitForPlan(res.slice().get("results")[0].getNumber<uint64_t>()).get();
  }

  events::CreateView(databaseName, name, TRI_ERROR_NO_ERROR);
  return Result(TRI_ERROR_NO_ERROR);
}

////////////////////////////////////////////////////////////////////////////////
/// @brief drop view in coordinator, the return value is an ArangoDB
/// error code and the errorMsg is set accordingly.
////////////////////////////////////////////////////////////////////////////////
Result ClusterInfo::dropViewCoordinator(  // drop view
    std::string const& databaseName,      // database name
    std::string const& viewID             // view identifier
) {
  TRI_ASSERT(ServerState::instance()->isCoordinator());
  // Transact to agency
  AgencyWriteTransaction const trans{
      // operations
      {{"Plan/Views/" + databaseName + "/" + viewID, AgencySimpleOperationType::DELETE_OP},
       {"Plan/Version", AgencySimpleOperationType::INCREMENT_OP}},
      // preconditions
      {{"Plan/Databases/" + databaseName, AgencyPrecondition::Type::EMPTY, false},
       {"Plan/Views/" + databaseName + "/" + viewID, AgencyPrecondition::Type::EMPTY, false}}};

  AgencyComm ac(_server);
  auto const res = ac.sendTransactionWithFailover(trans);

  if (res.slice().get("results").length()) {
    waitForPlan(res.slice().get("results")[0].getNumber<uint64_t>()).get();
  } else {
    loadPlan();  // this is only for the unittests, where no planSyncer thread runs
  }

  Result result;

  if (!res.successful()) {
    if (res.errorCode() == int(rest::ResponseCode::PRECONDITION_FAILED)) {
      result = Result(                                            // result
          TRI_ERROR_CLUSTER_COULD_NOT_REMOVE_COLLECTION_IN_PLAN,  // FIXME COULD_NOT_REMOVE_VIEW_IN_PLAN
          std::string("Precondition that view  with ID ") + viewID +
              " already exist failed. Cannot create view.");

      // Dump agency plan:
      logAgencyDump();
    } else {
      result = Result(                                            // result
          TRI_ERROR_CLUSTER_COULD_NOT_REMOVE_COLLECTION_IN_PLAN,  // FIXME COULD_NOT_REMOVE_VIEW_IN_PLAN
          std::string("file: ") + __FILE__ + " line: " + std::to_string(__LINE__) +
              " HTTP code: " + std::to_string(res.httpCode()) +
              " error message: " + res.errorMessage() +
              " error details: " + res.errorDetails() + " body: " + res.body());
    }
  }

  events::DropView(databaseName, viewID, result.errorNumber());

  return result;
}

////////////////////////////////////////////////////////////////////////////////
/// @brief set view properties in coordinator
////////////////////////////////////////////////////////////////////////////////

Result ClusterInfo::setViewPropertiesCoordinator(std::string const& databaseName,
                                                 std::string const& viewID,
                                                 VPackSlice const& json) {
  // TRI_ASSERT(ServerState::instance()->isCoordinator());
  auto& agencyCache = _server.getFeature<ClusterFeature>().agencyCache();
  auto [acb, index] = agencyCache.read(
    std::vector<std::string>{
      AgencyCommHelper::path("Plan/Views/" + databaseName + "/" + viewID)});

  if (!acb->slice()[0].hasKey(
        {AgencyCommHelper::path(), "Plan", "Views", databaseName, viewID})) {
    return {TRI_ERROR_ARANGO_DATA_SOURCE_NOT_FOUND};
  }

  auto const view = acb->slice()[0].get(std::vector<std::string>{
      AgencyCommHelper::path(), "Plan", "Views", databaseName, viewID});

  if (!view.isObject()) {
    logAgencyDump();

    return {TRI_ERROR_ARANGO_DATA_SOURCE_NOT_FOUND};
  }

  AgencyWriteTransaction const trans{
      // operations
      {{"Plan/Views/" + databaseName + "/" + viewID, AgencyValueOperationType::SET, json},
       {"Plan/Version", AgencySimpleOperationType::INCREMENT_OP}},
      // preconditions
      {"Plan/Databases/" + databaseName, AgencyPrecondition::Type::EMPTY, false}};

  AgencyComm ac(_server);
  AgencyCommResult res = ac.sendTransactionWithFailover(trans);

  if (!res.successful()) {
    return {TRI_ERROR_CLUSTER_AGENCY_COMMUNICATION_FAILED, res.errorMessage()};
  }

  if (res.slice().get("results").length()) {
    waitForPlan(res.slice().get("results")[0].getNumber<uint64_t>()).get();
  } else {
    loadPlan();   // this is only for the unittests, where no planSyncer thread runs
  }
  return {};
}

////////////////////////////////////////////////////////////////////////////////
/// @brief start creating or deleting an analyzer in coordinator,
/// the return value is an ArangoDB error code
/// and the errorMsg is set accordingly. One possible error
/// is a timeout.
////////////////////////////////////////////////////////////////////////////////
std::pair<Result, AnalyzersRevision::Revision> ClusterInfo::startModifyingAnalyzerCoordinator(
    DatabaseID const& databaseID) {
  VPackBuilder serverIDBuilder;
  serverIDBuilder.add(VPackValue(ServerState::instance()->getId()));

  VPackBuilder rebootIDBuilder;
  rebootIDBuilder.add(VPackValue(ServerState::instance()->getRebootId().value()));

  AgencyComm ac(_server);

  AnalyzersRevision::Revision revision;
  auto const endTime = TRI_microtime() + getTimeout(checkAnalyzersPreconditionTimeout);

  // do until precondition success or timeout
  do {
    {
      // Get current revision for precondition
      loadPlan();
      READ_LOCKER(readLocker, _planProt.lock);
      auto const it = _dbAnalyzersRevision.find(databaseID);
      if (it == _dbAnalyzersRevision.cend()) {
        if (TRI_microtime() > endTime) {
          return std::make_pair(Result(TRI_ERROR_CLUSTER_COULD_NOT_MODIFY_ANALYZERS_IN_PLAN,
                                       "start modifying analyzer: unknown database name '" + databaseID + "'"),
                                AnalyzersRevision::LATEST);
        }
        // less possible case - we have just updated database so try to write EmptyRevision with preconditions 
        {
          VPackBuilder emptyRevision;
          AnalyzersRevision::getEmptyRevision()->toVelocyPack(emptyRevision);
          auto const anPath = analyzersPath(databaseID) + "/";
          AgencyWriteTransaction const transaction{
              {{anPath, AgencyValueOperationType::SET, emptyRevision.slice()},
               {"Plan/Version", AgencySimpleOperationType::INCREMENT_OP}},
              {{anPath, AgencyPrecondition::Type::EMPTY, true}} };
          auto const res = ac.sendTransactionWithFailover(transaction);
          auto results = res.slice().get("results");
          if (results.isArray() && results.length() > 0) {
            readLocker.unlock(); // we want to wait for plan to load - release reader
            waitForPlan(results[0].getNumber<uint64_t>()).get();
          }
        }
        continue;
      }
      revision = it->second->getRevision();
    }

    VPackBuilder revisionBuilder;
    revisionBuilder.add(VPackValue(revision));

    auto const anPath = analyzersPath(databaseID) + "/";
    AgencyWriteTransaction const transaction{
        {{anPath + StaticStrings::AnalyzersBuildingRevision,
              AgencySimpleOperationType::INCREMENT_OP},
         {anPath + StaticStrings::AttrCoordinator,
              AgencyValueOperationType::SET, serverIDBuilder.slice()},
         {anPath + StaticStrings::AttrCoordinatorRebootId,
              AgencyValueOperationType::SET, rebootIDBuilder.slice()},
         {"Plan/Version", AgencySimpleOperationType::INCREMENT_OP}},
        {{anPath + StaticStrings::AnalyzersBuildingRevision,
              AgencyPrecondition::Type::VALUE, revisionBuilder.slice()}}};

    auto const res = ac.sendTransactionWithFailover(transaction);

    // Only if not precondition failed
    if (!res.successful()) {
      if (res.httpCode() == static_cast<int>(arangodb::rest::ResponseCode::PRECONDITION_FAILED)) {
        if (TRI_microtime() > endTime) {
          // Dump agency plan
          logAgencyDump();
          return std::make_pair(Result(TRI_ERROR_CLUSTER_COULD_NOT_MODIFY_ANALYZERS_IN_PLAN,
                                       "start modifying analyzer precondition for database " + 
                                        databaseID + ": Revision " + revisionBuilder.toString() + 
                                       " is not equal to BuildingRevision. Cannot modify an analyzer."),
                                AnalyzersRevision::LATEST);
        }

        if (_server.isStopping()) {
          return std::make_pair(Result(TRI_ERROR_SHUTTING_DOWN), AnalyzersRevision::LATEST);
        }

        continue;
      }

      return std::make_pair(Result(TRI_ERROR_CLUSTER_COULD_NOT_MODIFY_ANALYZERS_IN_PLAN,
                                   std::string("file: ") + __FILE__ + " line: " + std::to_string(__LINE__) +
                                   " HTTP code: " + std::to_string(res.httpCode()) +
                                   " error message: " + res.errorMessage() +
                                   " error details: " + res.errorDetails() + " body: " + res.body()),
                            AnalyzersRevision::LATEST);
    } else {
      auto results = res.slice().get("results");
      if (results.isArray() && results.length() > 0) {
        waitForPlan(results[0].getNumber<uint64_t>()).get();
      }
    } 
    break;
  } while (true);

  return std::make_pair(Result(TRI_ERROR_NO_ERROR), revision + 1); // as INCREMENT_OP succeeded
}

////////////////////////////////////////////////////////////////////////////////
/// @brief finish creating or deleting an analyzer in coordinator,
/// the return value is an ArangoDB error code
/// and the errorMsg is set accordingly. One possible error
/// is a timeout.
////////////////////////////////////////////////////////////////////////////////
Result ClusterInfo::finishModifyingAnalyzerCoordinator(DatabaseID const& databaseID, bool restore) {
  TRI_IF_FAILURE("FinishModifyingAnalyzerCoordinator") {
    return Result(TRI_ERROR_DEBUG);
  }

  VPackBuilder serverIDBuilder;
  serverIDBuilder.add(VPackValue(ServerState::instance()->getId()));

  VPackBuilder rebootIDBuilder;
  rebootIDBuilder.add(VPackValue(ServerState::instance()->getRebootId().value()));

  AgencyComm ac(_server);

  AnalyzersRevision::Revision revision;
  auto const endTime = TRI_microtime() + getTimeout(checkAnalyzersPreconditionTimeout);

  // do until precondition success or timeout
  do {
    {
      // Get current revision for precondition
      loadPlan();
      READ_LOCKER(readLocker, _planProt.lock);
      auto const it = _dbAnalyzersRevision.find(databaseID);
      if (it == _dbAnalyzersRevision.cend()) {
        return Result(TRI_ERROR_CLUSTER_COULD_NOT_MODIFY_ANALYZERS_IN_PLAN,
                      "finish modifying analyzer: unknown database name '" + databaseID + "'");
      }
      revision = it->second->getRevision();
    }

    VPackBuilder revisionBuilder;
    revisionBuilder.add(VPackValue(++revision));

    auto const anPath = analyzersPath(databaseID) + "/";
    AgencyWriteTransaction const transaction{
        {
          [restore, &anPath]{
            if (restore) {
              return AgencyOperation{anPath + StaticStrings::AnalyzersBuildingRevision,
                    AgencySimpleOperationType::DECREMENT_OP};
            }
            return AgencyOperation{anPath + StaticStrings::AnalyzersRevision,
                  AgencySimpleOperationType::INCREMENT_OP};
         }(),
         {"Plan/Version", AgencySimpleOperationType::INCREMENT_OP}},
        {{anPath + StaticStrings::AnalyzersBuildingRevision,
              AgencyPrecondition::Type::VALUE, revisionBuilder.slice()},
         {anPath + StaticStrings::AttrCoordinator,
              AgencyPrecondition::Type::VALUE, serverIDBuilder.slice()},
         {anPath + StaticStrings::AttrCoordinatorRebootId,
              AgencyPrecondition::Type::VALUE, rebootIDBuilder.slice()}}};

    auto const res = ac.sendTransactionWithFailover(transaction);

    // Only if not precondition failed
    if (!res.successful()) {
      // if preconditions failed -> somebody already finished our revision record.
      // That means agency maintanence already reverted our operation - we must abandon this operation.
      // So it differs from what we do in startModifying.
      if (res.httpCode() != static_cast<int>(arangodb::rest::ResponseCode::PRECONDITION_FAILED)) {
        if (TRI_microtime() > endTime) {
          // Dump agency plan
          logAgencyDump();

          return Result(
              TRI_ERROR_CLUSTER_COULD_NOT_MODIFY_ANALYZERS_IN_PLAN,
              "finish modifying analyzer precondition for database " + databaseID + ": Revision " +
                revisionBuilder.toString() + (restore ? " - 1" : " + 1") + " is not equal to BuildingRevision " +
                "or incorrect coordinator or rebootID. Cannot modify an analyzer.");
        }

        if (_server.isStopping()) {
          return Result(TRI_ERROR_SHUTTING_DOWN);
        }

        continue;
      } else if (restore) {
        break; // failed precondition means our revert is indirectly successful!
      }

      return Result(
          TRI_ERROR_CLUSTER_COULD_NOT_MODIFY_ANALYZERS_IN_PLAN,
          std::string("file: ") + __FILE__ + " line: " + std::to_string(__LINE__) +
              " HTTP code: " + std::to_string(res.httpCode()) +
              " error message: " + res.errorMessage() +
              " error details: " + res.errorDetails() + " body: " + res.body());
    } else {
      auto results = res.slice().get("results");
      if (results.isArray() && results.length() > 0) {
        waitForPlan(results[0].getNumber<uint64_t>()).get();
      }
    }
    break;
  } while (true);

  return Result(TRI_ERROR_NO_ERROR);
}

AnalyzerModificationTransaction::Ptr ClusterInfo::createAnalyzersCleanupTrans() {
  if (AnalyzerModificationTransaction::getPendingCount() == 0) { // rough check, don`t care about sync much
    READ_LOCKER(readLocker, _planProt.lock);
    for (auto& it : _dbAnalyzersRevision) {
      if (it.second->getRebootID() == ServerState::instance()->getRebootId() &&
          it.second->getServerID() == ServerState::instance()->getId() &&
          it.second->getRevision() != it.second->getBuildingRevision()) {
        // this maybe dangling
        if (AnalyzerModificationTransaction::getPendingCount() == 0) { // still nobody active
          return std::make_unique<AnalyzerModificationTransaction>(it.first, this, true);
        } else {
          break;
        }
      }
    }
  }
  return nullptr;
}

////////////////////////////////////////////////////////////////////////////////
/// @brief set collection status in coordinator
////////////////////////////////////////////////////////////////////////////////

Result ClusterInfo::setCollectionStatusCoordinator(std::string const& databaseName,
                                                   std::string const& collectionID,
                                                   TRI_vocbase_col_status_e status) {
  TRI_ASSERT(ServerState::instance()->isCoordinator());
  AgencyComm ac(_server);

  std::string const dbKey = "Plan/Databases/" + databaseName;
  std::string const planCollKey = "Plan/Collections/" + databaseName + "/" + collectionID;
  std::string const planLockKey = planCollKey + "/Lock";

  AgencyPrecondition databaseExists(dbKey, AgencyPrecondition::Type::EMPTY, false);
  AgencyPrecondition lockable(planLockKey, AgencyPrecondition::Type::CAN_WRITE_LOCK, true);


  auto& agencyCache = _server.getFeature<ClusterFeature>().agencyCache();
  auto [acb, index] = agencyCache.read(
    std::vector<std::string>{
      AgencyCommHelper::path("Plan/Collections/" + databaseName + "/" + collectionID)});
  std::vector<std::string> vpath(
    {AgencyCommHelper::path(), "Plan", "Collections", databaseName, collectionID});

  if (!acb->slice()[0].hasKey(vpath)) {
    return Result(TRI_ERROR_ARANGO_DATA_SOURCE_NOT_FOUND);
  }
  VPackSlice col = acb->slice()[0].get(vpath);

  AgencyPrecondition oldValue(planCollKey, AgencyPrecondition::Type::VALUE, col);

  TRI_vocbase_col_status_e old = static_cast<TRI_vocbase_col_status_e>(
      arangodb::basics::VelocyPackHelper::getNumericValue<int>(
          col, "status", static_cast<int>(TRI_VOC_COL_STATUS_CORRUPTED)));

  if (old == status) {
    // no status change
    return Result();
  }

  VPackBuilder builder;
  try {
    VPackObjectBuilder b(&builder);
    for (auto const& entry : VPackObjectIterator(col)) {
      std::string key = entry.key.copyString();
      if (key != "status") {
        builder.add(key, entry.value);
      }
    }
    builder.add("status", VPackValue(status));
  } catch (...) {
    return Result(TRI_ERROR_OUT_OF_MEMORY);
  }

  AgencyOperation setColl("Plan/Collections/" + databaseName + "/" + collectionID,
                          AgencyValueOperationType::SET, builder.slice());
  AgencyOperation incVersion("Plan/Version", AgencySimpleOperationType::INCREMENT_OP);

  AgencyWriteTransaction trans({setColl, incVersion}, {databaseExists, lockable, oldValue});
  AgencyCommResult res = ac.sendTransactionWithFailover(trans);

  if (res.successful()) {
    if (res.slice().get("results").length()) {
      waitForPlan(res.slice().get("results")[0].getNumber<uint64_t>()).get();
    } else {
      loadPlan();   // this is only for the unittests, where no planSyncer thread runs
    }
    return Result();
  }

  return Result(TRI_ERROR_CLUSTER_AGENCY_COMMUNICATION_FAILED, res.errorMessage());
}

////////////////////////////////////////////////////////////////////////////////
/// @brief ensure an index in coordinator.
////////////////////////////////////////////////////////////////////////////////
Result ClusterInfo::ensureIndexCoordinator(LogicalCollection const& collection,
                                           VPackSlice const& slice, bool create,
                                           VPackBuilder& resultBuilder, double timeout) {
  TRI_ASSERT(ServerState::instance()->isCoordinator());
  // check index id
  IndexId iid = IndexId::none();
  VPackSlice const idSlice = slice.get(StaticStrings::IndexId);

  if (idSlice.isString()) {  // use predefined index id
    iid = IndexId{arangodb::basics::StringUtils::uint64(idSlice.copyString())};
  }

  if (iid.empty()) {  // no id set, create a new one!
    iid = IndexId{uniqid()};
  }

  std::string const idString = arangodb::basics::StringUtils::itoa(iid.id());
  Result res;

  try {
    auto start = std::chrono::steady_clock::now();

    // Keep trying for 2 minutes, if it's preconditions, which are stopping us
    do {
      resultBuilder.clear();
      res = ensureIndexCoordinatorInner(  // creat index
          collection, idString, slice, create, resultBuilder, timeout);

      // Note that this function sets the errorMsg unless it is precondition
      // failed, in which case we retry, if this times out, we need to set
      // it ourselves, otherwise all is done!
      if (TRI_ERROR_HTTP_PRECONDITION_FAILED == res.errorNumber()) {
        auto diff = std::chrono::steady_clock::now() - start;

        if (diff < std::chrono::seconds(120)) {
          uint32_t wt = RandomGenerator::interval(static_cast<uint32_t>(1000));
          std::this_thread::sleep_for(std::chrono::steady_clock::duration(wt));
          continue;
        }

        res = Result(                                          // result
            TRI_ERROR_CLUSTER_COULD_NOT_CREATE_INDEX_IN_PLAN,  // code
            res.errorMessage()                                 // message
        );
      }

      break;
    } while (true);
  } catch (basics::Exception const& ex) {
    res = Result(   // result
        ex.code(),  // code
        TRI_errno_string(ex.code()) + std::string(", exception: ") + ex.what());
  } catch (...) {
    res = Result(TRI_ERROR_INTERNAL);
  }

  // We get here in any case eventually, regardless of whether we have
  //   - succeeded with lookup or index creation
  //   - failed because of a timeout and rollback
  //   - some other error
  // There is nothing more to do here.

  if (!_server.isStopping()) {
    loadPlan();
  }

  return res;
}

// The following function does the actual work of index creation: Create
// in Plan, watch Current until all dbservers for all shards have done their
// bit. If this goes wrong with a timeout, the creation operation is rolled
// back. If the `create` flag is false, this is actually a lookup operation.
// In any case, no rollback has to happen in the calling function
// ClusterInfo::ensureIndexCoordinator. Note that this method here
// sets the `isBuilding` attribute to `true`, which leads to the fact
// that the index is not yet used by queries. There is code in the
// Agency Supervision which deletes this flag once everything has been
// built successfully. This is a more robust and self-repairing solution
// than if we would take out the `isBuilding` here, since it survives a
// coordinator crash and failover operations.
// Finally note that the retry loop for the case of a failed precondition
// is outside this function here in `ensureIndexCoordinator`.
Result ClusterInfo::ensureIndexCoordinatorInner(LogicalCollection const& collection,
                                                std::string const& idString,
                                                VPackSlice const& slice, bool create,
                                                VPackBuilder& resultBuilder, double timeout) {
  AgencyComm ac(_server);

  using namespace std::chrono;

  double const realTimeout = getTimeout(timeout);
  double const endTime = TRI_microtime() + realTimeout;
  double const interval = getPollInterval();

  TRI_ASSERT(resultBuilder.isEmpty());

  auto type = slice.get(arangodb::StaticStrings::IndexType);
  if (!type.isString()) {
    return Result(TRI_ERROR_INTERNAL,
                  "expecting string value for \"type\" attribute");
  }

  const size_t numberOfShards = collection.numberOfShards();

  // Get the current entry in Plan for this collection
  PlanCollectionReader collectionFromPlan(collection);
  if (!collectionFromPlan.state().ok()) {
    return collectionFromPlan.state();
  }

  VPackSlice indexes = collectionFromPlan.indexes();
  for (auto const& other : VPackArrayIterator(indexes)) {
    TRI_ASSERT(other.isObject());
    if (true == arangodb::Index::Compare(slice, other)) {
      {  // found an existing index... Copy over all elements in slice.
        VPackObjectBuilder b(&resultBuilder);
        resultBuilder.add(VPackObjectIterator(other));
        resultBuilder.add("isNewlyCreated", VPackValue(false));
      }
      return Result(TRI_ERROR_NO_ERROR);
    }

    if (true == arangodb::Index::CompareIdentifiers(slice, other)) {
      // found an existing index with a same identifier (i.e. name)
      // but different definition, throw an error
      return Result(TRI_ERROR_ARANGO_DUPLICATE_IDENTIFIER,
                    "duplicate value for `" + arangodb::StaticStrings::IndexId +
                        "` or `" + arangodb::StaticStrings::IndexName + "`");
    }
  }

  // no existing index found.
  if (!create) {
    TRI_ASSERT(resultBuilder.isEmpty());
    return Result(TRI_ERROR_NO_ERROR);
  }

  // will contain the error number and message
  std::shared_ptr<std::atomic<int>> dbServerResult =
      std::make_shared<std::atomic<int>>(-1);
  std::shared_ptr<std::string> errMsg = std::make_shared<std::string>();

  std::function<bool(VPackSlice const& result)> dbServerChanged = [=](VPackSlice const& result) {
    if (!result.isObject() || result.length() != numberOfShards) {
      return true;
    }

    size_t found = 0;
    for (auto const& shard : VPackObjectIterator(result)) {
      VPackSlice const slice = shard.value;
      if (slice.hasKey("indexes")) {
        VPackSlice const indexes = slice.get("indexes");
        if (!indexes.isArray()) {
          break;  // no list, so our index is not present. we can abort
                  // searching
        }

        for (VPackSlice v : VPackArrayIterator(indexes)) {
          VPackSlice const k = v.get(StaticStrings::IndexId);
          if (!k.isString() || idString != k.copyString()) {
            continue;  // this is not our index
          }

          // check for errors
          if (hasError(v)) {
            // Note that this closure runs with the mutex in the condition
            // variable of the agency callback, which protects writing
            // to *errMsg:
            *errMsg = extractErrorMessage(shard.key.copyString(), v);
            *errMsg = "Error during index creation: " + *errMsg;
            // Returns the specific error number if set, or the general
            // error otherwise
            int errNum = arangodb::basics::VelocyPackHelper::getNumericValue<int>(
                v, StaticStrings::ErrorNum, TRI_ERROR_ARANGO_INDEX_CREATION_FAILED);
            dbServerResult->store(errNum, std::memory_order_release);
            return true;
          }

          found++;  // found our index
          break;
        }
      }
    }

    if (found == (size_t)numberOfShards) {
      dbServerResult->store(setErrormsg(TRI_ERROR_NO_ERROR, *errMsg), std::memory_order_release);
    }

    return true;
  };

  VPackBuilder newIndexBuilder;
  {
    VPackObjectBuilder ob(&newIndexBuilder);
    // Add the new index ignoring "id"
    for (auto const& e : VPackObjectIterator(slice)) {
      TRI_ASSERT(e.key.isString());
      std::string const& key = e.key.copyString();
      if (key != StaticStrings::IndexId && key != StaticStrings::IndexIsBuilding) {
        ob->add(e.key);
        ob->add(e.value);
      }
    }
    if (numberOfShards > 0 &&
        !slice.get(StaticStrings::IndexType).isEqualString("arangosearch")) {
      ob->add(StaticStrings::IndexIsBuilding, VPackValue(true));
    }
    ob->add(StaticStrings::IndexId, VPackValue(idString));
  }

  // ATTENTION: The following callback calls the above closure in a
  // different thread. Nevertheless, the closure accesses some of our
  // local variables. Therefore we have to protect all accesses to them
  // by a mutex. We use the mutex of the condition variable in the
  // AgencyCallback for this.
  std::string databaseName = collection.vocbase().name();
  std::string collectionID = std::to_string(collection.id());

  std::string where = "Current/Collections/" + databaseName + "/" + collectionID;
  auto agencyCallback =
      std::make_shared<AgencyCallback>(_server, where, dbServerChanged, true, false);

  _agencyCallbackRegistry->registerCallback(agencyCallback);
  auto cbGuard = scopeGuard(
    [&] { _agencyCallbackRegistry->unregisterCallback(agencyCallback); });

  std::string const planCollKey = "Plan/Collections/" + databaseName + "/" + collectionID;
  std::string const planLockKey = planCollKey + "/Lock";
  std::string const planIndexesKey = planCollKey + "/indexes";
  AgencyOperation newValue(planIndexesKey, AgencyValueOperationType::PUSH,
                           newIndexBuilder.slice());
  AgencyOperation incrementVersion("Plan/Version", AgencySimpleOperationType::INCREMENT_OP);

  AgencyPrecondition oldValue(planCollKey, AgencyPrecondition::Type::VALUE,
                              collectionFromPlan.slice());
  AgencyPrecondition lockable(planLockKey, AgencyPrecondition::Type::CAN_WRITE_LOCK, true);
  AgencyWriteTransaction trx({newValue, incrementVersion}, {oldValue, lockable});

  AgencyCommResult result = ac.sendTransactionWithFailover(trx, 0.0);
  if (result.successful()) {
    if (result.slice().get("results").length()) {
      waitForPlan(result.slice().get("results")[0].getNumber<uint64_t>()).get();
    } else {
      loadPlan();   // only for unit tests
    }
  }

  // This object watches whether the collection is still present in Plan
  // It assumes that the collection *is* present and only changes state
  // if the collection disappears
  CollectionWatcher collectionWatcher(_agencyCallbackRegistry, collection);

  if (!result.successful()) {
    if (result.httpCode() == (int)arangodb::rest::ResponseCode::PRECONDITION_FAILED) {
      // Retry loop is outside!
      return Result(TRI_ERROR_HTTP_PRECONDITION_FAILED);
    }

    return Result(                                         // result
        TRI_ERROR_CLUSTER_COULD_NOT_CREATE_INDEX_IN_PLAN,  // code
        std::string(" Failed to execute ") + trx.toJson() +
            " ResultCode: " + std::to_string(result.errorCode()) +
            " HttpCode: " + std::to_string(result.httpCode()) + " " +
            std::string(__FILE__) + ":" + std::to_string(__LINE__));
  }

  // From here on we want to roll back the index creation if we run into
  // the timeout. If this coordinator crashes, the worst that can happen
  // is that the index stays in some state. In most cases, it will converge
  // against the planned state.
  loadPlan();

  if (numberOfShards == 0) {  // smart "dummy" collection has no shards
    TRI_ASSERT(collection.isSmart());

    {
      // Copy over all elements in slice.
      VPackObjectBuilder b(&resultBuilder);
      resultBuilder.add(StaticStrings::IsSmart, VPackValue(true));
    }

    loadCurrent();

    return Result(TRI_ERROR_NO_ERROR);
  }

  {
    while (!_server.isStopping()) {
      int tmpRes = dbServerResult->load(std::memory_order_acquire);

      if (tmpRes < 0) {
        // index has not shown up in Current yet,  follow up check to
        // ensure it is still in plan (not dropped between iterations)
        auto& cache = _server.getFeature<ClusterFeature>().agencyCache();
        auto [acb, index] = cache.get(planIndexesKey);
        auto indexes = acb->slice();

        bool found = false;
        if (indexes.isArray()) {
          for (VPackSlice v : VPackArrayIterator(indexes)) {
            VPackSlice const k = v.get(StaticStrings::IndexId);
            if (k.isString() && k.isEqualString(idString)) {
              // index is still here
              found = true;
              break;
            }
          }
        }

        if (!found) {
          return Result(TRI_ERROR_ARANGO_INDEX_CREATION_FAILED,
                        "index was dropped during creation");
        }
      }

      if (tmpRes == 0) {
        // Finally, in case all is good, remove the `isBuilding` flag
        // check that the index has appeared. Note that we have to have
        // a precondition since the collection could have been deleted
        // in the meantime:
        VPackBuilder finishedPlanIndex;
        {
          VPackObjectBuilder o(&finishedPlanIndex);
          for (auto const& entry : VPackObjectIterator(newIndexBuilder.slice())) {
            auto const key = entry.key.copyString();
            if (key != StaticStrings::IndexIsBuilding &&
                key != "isNewlyCreated") {
              finishedPlanIndex.add(entry.key.copyString(), entry.value);
            }
          }
        }

        AgencyWriteTransaction trx(
            {AgencyOperation(planIndexesKey, AgencyValueOperationType::REPLACE,
                             finishedPlanIndex.slice(), newIndexBuilder.slice()),
             AgencyOperation("Plan/Version", AgencySimpleOperationType::INCREMENT_OP)},
            AgencyPrecondition(planIndexesKey, AgencyPrecondition::Type::EMPTY, false));
        IndexId indexId{arangodb::basics::StringUtils::uint64(
            newIndexBuilder.slice().get("id").copyString())};
        result = _agency.sendTransactionWithFailover(trx, 0.0);
        if (!result.successful()) {
          // We just log the problem and move on, the Supervision will repair
          // things in due course:
          LOG_TOPIC("d9420", INFO, Logger::CLUSTER)
              << "Could not remove isBuilding flag in new index "
              << indexId.id() << ", this will be repaired automatically.";
        } else {
          if (result.slice().get("results").length()) {
            waitForPlan(result.slice().get("results")[0].getNumber<uint64_t>()).get();
          }
        }

        if (!collectionWatcher.isPresent()) {
          return Result(TRI_ERROR_ARANGO_INDEX_CREATION_FAILED,
                        "Collection " + collectionID +
                            " has gone from database " + databaseName +
                            ". Aborting index creation");
        }

        {
          // Copy over all elements in slice.
          VPackObjectBuilder b(&resultBuilder);
          resultBuilder.add(VPackObjectIterator(finishedPlanIndex.slice()));
          resultBuilder.add("isNewlyCreated", VPackValue(true));
        }
        CONDITION_LOCKER(locker, agencyCallback->_cv);

        return Result(tmpRes, *errMsg);
      }

      if (tmpRes > 0 || TRI_microtime() > endTime) {
        // At this time the index creation has failed and we want to
        // roll back the plan entry, provided the collection still exists:
        AgencyWriteTransaction trx(
            std::vector<AgencyOperation>(
                {AgencyOperation(planIndexesKey, AgencyValueOperationType::ERASE,
                                 newIndexBuilder.slice()),
                 AgencyOperation("Plan/Version", AgencySimpleOperationType::INCREMENT_OP)}),
            AgencyPrecondition(planCollKey, AgencyPrecondition::Type::EMPTY, false));

        int sleepFor = 50;
        auto rollbackEndTime = steady_clock::now() + std::chrono::seconds(10);

        while (true) {
          AgencyCommResult update = _agency.sendTransactionWithFailover(trx, 0.0);

          if (update.successful()) {
            if (update.slice().get("results").length()) {
              waitForPlan(update.slice().get("results")[0].getNumber<uint64_t>()).get();
            }

            if (tmpRes < 0) {                 // timeout
              return Result(                  // result
                  TRI_ERROR_CLUSTER_TIMEOUT,  // code
                  "Index could not be created within timeout, giving up and "
                  "rolling back index creation.");
            }

            // The mutex in the condition variable protects the access to
            // *errMsg:
            CONDITION_LOCKER(locker, agencyCallback->_cv);
            return Result(tmpRes, *errMsg);
          }

          if (update._statusCode == TRI_ERROR_HTTP_PRECONDITION_FAILED) {
            // Collection was removed, let's break here and report outside
            break;
          }

          if (steady_clock::now() > rollbackEndTime) {
            LOG_TOPIC("db00b", ERR, Logger::CLUSTER)
                << "Couldn't roll back index creation of " << idString
                << ". Database: " << databaseName << ", Collection " << collectionID;

            if (tmpRes < 0) {                 // timeout
              return Result(                  // result
                  TRI_ERROR_CLUSTER_TIMEOUT,  // code
                  "Timed out while trying to roll back index creation failure");
            }

            // The mutex in the condition variable protects the access to
            // *errMsg:
            CONDITION_LOCKER(locker, agencyCallback->_cv);
            return Result(tmpRes, *errMsg);
          }

          if (sleepFor <= 2500) {
            sleepFor *= 2;
          }

          std::this_thread::sleep_for(std::chrono::milliseconds(sleepFor));
        }
        // We only get here if the collection was dropped just in the moment
        // when we wanted to roll back the index creation.
      }

      if (!collectionWatcher.isPresent()) {
        return Result(TRI_ERROR_ARANGO_DATA_SOURCE_NOT_FOUND,
                      "collection " + collectionID +
                          "appears to have been dropped from database " +
                          databaseName + " during ensureIndex");
      }

      {
        CONDITION_LOCKER(locker, agencyCallback->_cv);
        agencyCallback->executeByCallbackOrTimeout(interval);
      }
    }
  }

  return Result(TRI_ERROR_SHUTTING_DOWN);
}

////////////////////////////////////////////////////////////////////////////////
/// @brief drop an index in coordinator.
////////////////////////////////////////////////////////////////////////////////
Result ClusterInfo::dropIndexCoordinator(  // drop index
    std::string const& databaseName,       // database name
    std::string const& collectionID, IndexId iid,
    double timeout  // request timeout
) {
  TRI_ASSERT(ServerState::instance()->isCoordinator());
  AgencyComm ac(_server);

  double const realTimeout = getTimeout(timeout);
  double const endTime = TRI_microtime() + realTimeout;
  double const interval = getPollInterval();
  std::string const idString = arangodb::basics::StringUtils::itoa(iid.id());

  std::string const planCollKey = "Plan/Collections/" + databaseName + "/" + collectionID;
  std::string const planLockKey = planCollKey + "/Lock";
  std::string const planIndexesKey = planCollKey + "/indexes";


  auto& agencyCache = _server.getFeature<ClusterFeature>().agencyCache();
  auto [acb, index] = agencyCache.read(
    std::vector<std::string>{AgencyCommHelper::path(planCollKey)});
  auto previous = acb->slice();

  if (!previous.isArray() || previous.length() == 0) {
    events::DropIndex(databaseName, collectionID, idString, TRI_ERROR_CLUSTER_READING_PLAN_AGENCY);

    return Result(TRI_ERROR_CLUSTER_READING_PLAN_AGENCY);
  }
  velocypack::Slice collection = previous[0].get(std::vector<std::string>(
      {AgencyCommHelper::path(), "Plan", "Collections", databaseName, collectionID}));
  if (!collection.isObject()) {
    events::DropIndex(databaseName, collectionID, idString,
                      TRI_ERROR_ARANGO_DATA_SOURCE_NOT_FOUND);

    return Result(TRI_ERROR_ARANGO_DATA_SOURCE_NOT_FOUND);
  }

  TRI_ASSERT(VPackObjectIterator(collection).size() > 0);
  size_t const numberOfShards =
      basics::VelocyPackHelper::getNumericValue<size_t>(collection,
                                                         StaticStrings::NumberOfShards, 1);

  VPackSlice indexes = collection.get("indexes");
  if (!indexes.isArray()) {
    LOG_TOPIC("63178", DEBUG, Logger::CLUSTER)
        << "Failed to find index " << databaseName << "/" << collectionID << "/"
        << iid.id();
    events::DropIndex(databaseName, collectionID, idString, TRI_ERROR_ARANGO_INDEX_NOT_FOUND);
    return Result(TRI_ERROR_ARANGO_INDEX_NOT_FOUND);
  }

  VPackSlice indexToRemove;

  for (VPackSlice indexSlice : VPackArrayIterator(indexes)) {
    auto idSlice = indexSlice.get(arangodb::StaticStrings::IndexId);
    auto typeSlice = indexSlice.get(arangodb::StaticStrings::IndexType);

    if (!idSlice.isString() || !typeSlice.isString()) {
      continue;
    }

    if (idSlice.isEqualString(idString)) {
      Index::IndexType type = Index::type(typeSlice.copyString());

      if (type == Index::TRI_IDX_TYPE_PRIMARY_INDEX || type == Index::TRI_IDX_TYPE_EDGE_INDEX) {
        events::DropIndex(databaseName, collectionID, idString, TRI_ERROR_FORBIDDEN);
        return Result(TRI_ERROR_FORBIDDEN);
      }

      indexToRemove = indexSlice;

      break;
    }
  }

  if (!indexToRemove.isObject()) {
    LOG_TOPIC("95fe6", DEBUG, Logger::CLUSTER)
        << "Failed to find index " << databaseName << "/" << collectionID << "/"
        << iid.id();
    events::DropIndex(databaseName, collectionID, idString, TRI_ERROR_ARANGO_INDEX_NOT_FOUND);

    return Result(TRI_ERROR_ARANGO_INDEX_NOT_FOUND);
  }

  std::string where = "Current/Collections/" + databaseName + "/" + collectionID;

  auto dbServerResult = std::make_shared<std::atomic<int>>(-1);
  std::function<bool(VPackSlice const& result)> dbServerChanged = [=](VPackSlice const& current) {
    if (numberOfShards == 0) {
      return false;
    }

    if (!current.isObject()) {
      return true;
    }

    VPackObjectIterator shards(current);

    if (shards.size() == numberOfShards) {
      bool found = false;
      for (auto const& shard : shards) {
        VPackSlice const indexes = shard.value.get("indexes");

        if (indexes.isArray()) {
          for (VPackSlice v : VPackArrayIterator(indexes)) {
            if (v.isObject()) {
              VPackSlice const k = v.get(StaticStrings::IndexId);
              if (k.isString() && k.isEqualString(idString)) {
                // still found the index in some shard
                found = true;
                break;
              }
            }

            if (found) {
              break;
            }
          }
        }
      }

      if (!found) {
        dbServerResult->store(TRI_ERROR_NO_ERROR, std::memory_order_release);
      }
    }
    return true;
  };

  // ATTENTION: The following callback calls the above closure in a
  // different thread. Nevertheless, the closure accesses some of our
  // local variables. Therefore we have to protect all accesses to them
  // by a mutex. We use the mutex of the condition variable in the
  // AgencyCallback for this.
  auto agencyCallback =
      std::make_shared<AgencyCallback>(_server, where, dbServerChanged, true, false);
  _agencyCallbackRegistry->registerCallback(agencyCallback);
  auto cbGuard = scopeGuard(
    [&] { _agencyCallbackRegistry->unregisterCallback(agencyCallback); });

  AgencyOperation planErase(planIndexesKey, AgencyValueOperationType::ERASE, indexToRemove);
  AgencyOperation incrementVersion("Plan/Version", AgencySimpleOperationType::INCREMENT_OP);
  AgencyPrecondition oldValue(planCollKey, AgencyPrecondition::Type::VALUE, collection);
  AgencyPrecondition lockable(planLockKey, AgencyPrecondition::Type::CAN_WRITE_LOCK, true);
  AgencyWriteTransaction trx({planErase, incrementVersion}, {oldValue, lockable});
  AgencyCommResult result = ac.sendTransactionWithFailover(trx, 0.0);

  if (!result.successful()) {
    events::DropIndex(databaseName, collectionID, idString,
                      TRI_ERROR_CLUSTER_COULD_NOT_DROP_INDEX_IN_PLAN);

    return Result(                                       // result
        TRI_ERROR_CLUSTER_COULD_NOT_DROP_INDEX_IN_PLAN,  // code
        std::string(" Failed to execute ") + trx.toJson() +
            " ResultCode: " + std::to_string(result.errorCode()));
  }
  if (result.slice().get("results").length()) {
    waitForPlan(result.slice().get("results")[0].getNumber<uint64_t>()).get();
  } else {
    loadPlan();    // only for the unit tests
  }

  if (numberOfShards == 0) {  // smart "dummy" collection has no shards
    TRI_ASSERT(collection.get(StaticStrings::IsSmart).getBool());
    loadCurrent();

    return Result(TRI_ERROR_NO_ERROR);
  }

  {
    while (true) {
      if (*dbServerResult >= 0) {
        cbGuard.fire();  // unregister cb
        loadCurrent();
        events::DropIndex(databaseName, collectionID, idString, *dbServerResult);

        return Result(*dbServerResult);
      }

      if (TRI_microtime() > endTime) {
        events::DropIndex(databaseName, collectionID, idString, TRI_ERROR_CLUSTER_TIMEOUT);

        return Result(TRI_ERROR_CLUSTER_TIMEOUT);
      }

      {
        CONDITION_LOCKER(locker, agencyCallback->_cv);
        agencyCallback->executeByCallbackOrTimeout(interval);
      }

      if (_server.isStopping()) {
        return Result(TRI_ERROR_SHUTTING_DOWN);
      }
    }
  }
}

////////////////////////////////////////////////////////////////////////////////
/// @brief (re-)load the information about servers from the agency
/// Usually one does not have to call this directly.
////////////////////////////////////////////////////////////////////////////////

static std::string const prefixServersRegistered = "Current/ServersRegistered";
static std::string const prefixServersKnown = "Current/ServersKnown";
static std::string const mapUniqueToShortId = "Target/MapUniqueToShortID";

void ClusterInfo::loadServers() {
  ++_serversProt.wantedVersion;  // Indicate that after *NOW* somebody has to
                                 // reread from the agency!
  MUTEX_LOCKER(mutexLocker, _serversProt.mutex);
  uint64_t storedVersion = _serversProt.wantedVersion;  // this is the version
  // we will set in the end
  if (_serversProt.doneVersion == storedVersion) {
    // Somebody else did, what we intended to do, so just return
    return;
  }

  auto& agencyCache = _server.getFeature<ClusterFeature>().agencyCache();
  auto [acb, index] = agencyCache.read(
    std::vector<std::string>({AgencyCommHelper::path(prefixServersRegistered),
                              AgencyCommHelper::path(mapUniqueToShortId),
                              AgencyCommHelper::path(prefixServersKnown)}));
  auto result = acb->slice();
  if(!result.isArray()) {
    LOG_TOPIC("be98b", DEBUG, Logger::CLUSTER)
      << "Failed to load server lists from the agency cache given " << acb->toJson();
    return;
  }

  VPackSlice serversRegistered, serversAliases, serversKnownSlice;

  std::vector<std::string> serversRegisteredPath {
    AgencyCommHelper::path(), "Current", "ServersRegistered"};
  if (result[0].hasKey(serversRegisteredPath)) {
    serversRegistered = result[0].get(serversRegisteredPath);
  }
  std::vector<std::string> mapUniqueToShortIDPath {
    AgencyCommHelper::path(), "Target", "MapUniqueToShortID"};
  if (result[0].hasKey(mapUniqueToShortIDPath)) {
    serversAliases = result[0].get(mapUniqueToShortIDPath);
  }
  std::vector<std::string> serversKnownPath {
    AgencyCommHelper::path(), "Current", "ServersKnown"};
  if (result[0].hasKey(serversKnownPath)) {
    serversKnownSlice = result[0].get(serversKnownPath);
  }

  if (serversRegistered.isObject()) {
    decltype(_servers) newServers;
    decltype(_serverAliases) newAliases;
    decltype(_serverAdvertisedEndpoints) newAdvertisedEndpoints;
    decltype(_serverTimestamps) newTimestamps;

    std::unordered_set<ServerID> serverIds;

    for (auto const& res : VPackObjectIterator(serversRegistered)) {
      velocypack::Slice slice = res.value;

      if (slice.isObject() && slice.hasKey("endpoint")) {
        std::string server =
          arangodb::basics::VelocyPackHelper::getStringValue(slice,
                                                             "endpoint", "");
        std::string advertised = arangodb::basics::VelocyPackHelper::getStringValue(
          slice, "advertisedEndpoint", "");

        std::string serverId = res.key.copyString();
        try {
          velocypack::Slice serverSlice;
          serverSlice = serversAliases.get(serverId);
          if (serverSlice.isObject()) {
            std::string alias = arangodb::basics::VelocyPackHelper::getStringValue(
              serverSlice, "ShortName", "");
            newAliases.try_emplace(std::move(alias), serverId);
          }
        } catch (...) {
        }
        std::string serverTimestamp =
          arangodb::basics::VelocyPackHelper::getStringValue(slice,
                                                             "timestamp",
                                                             "");
        newServers.try_emplace(serverId, server);
        newAdvertisedEndpoints.try_emplace(serverId, advertised);
        serverIds.emplace(serverId);
        newTimestamps.try_emplace(serverId, serverTimestamp);
      }
    }

    decltype(_serversKnown) newServersKnown(serversKnownSlice, serverIds);

    // Now set the new value:
    {
      WRITE_LOCKER(writeLocker, _serversProt.lock);
      _servers.swap(newServers);
      _serverAliases.swap(newAliases);
      _serverAdvertisedEndpoints.swap(newAdvertisedEndpoints);
      _serversKnown = std::move(newServersKnown);
      _serverTimestamps.swap(newTimestamps);
      _serversProt.doneVersion = storedVersion;
      _serversProt.isValid = true;
    }
    // RebootTracker has its own mutex, and doesn't strictly need to be in
    // sync with the other members.
    rebootTracker().updateServerState(_serversKnown.rebootIds());
    return;
  }

  LOG_TOPIC("449e0", DEBUG, Logger::CLUSTER)
    << "Error while loading " << prefixServersRegistered
    << ", result was " << result.toJson();

}

////////////////////////////////////////////////////////////////////////
/// @brief Hand out copy of reboot ids
////////////////////////////////////////////////////////////////////////////////

std::unordered_map<ServerID, RebootId> ClusterInfo::rebootIds() const {
  MUTEX_LOCKER(mutexLocker, _serversProt.mutex);
  return _serversKnown.rebootIds();
}

////////////////////////////////////////////////////////////////////////
/// @brief find the endpoint of a server from its ID.
/// If it is not found in the cache, the cache is reloaded once, if
/// it is still not there an empty string is returned as an error.
////////////////////////////////////////////////////////////////////////////////

std::string ClusterInfo::getServerEndpoint(ServerID const& serverID) {
#ifdef DEBUG_SYNC_REPLICATION
  if (serverID == "debug-follower") {
    return "tcp://127.0.0.1:3000";
  }
#endif
  int tries = 0;

  if (!_serversProt.isValid) {
    loadServers();
    tries++;
  }

  std::string serverID_ = serverID;

  while (true) {
    {
      READ_LOCKER(readLocker, _serversProt.lock);

      // _serversAliases is a map-type <Alias, ServerID>
      auto ita = _serverAliases.find(serverID_);

      if (ita != _serverAliases.end()) {
        serverID_ = (*ita).second;
      }

      // _servers is a map-type <ServerId, std::string>
      auto it = _servers.find(serverID_);

      if (it != _servers.end()) {
        return (*it).second;
      }
    }

    if (++tries >= 2) {
      break;
    }

    // must call loadServers outside the lock
    loadServers();
  }

  return std::string();
}

////////////////////////////////////////////////////////////////////////////////
/// @brief find the advertised endpoint of a server from its ID.
/// If it is not found in the cache, the cache is reloaded once, if
/// it is still not there an empty string is returned as an error.
////////////////////////////////////////////////////////////////////////////////

std::string ClusterInfo::getServerAdvertisedEndpoint(ServerID const& serverID) {
#ifdef DEBUG_SYNC_REPLICATION
  if (serverID == "debug-follower") {
    return "tcp://127.0.0.1:3000";
  }
#endif
  int tries = 0;

  if (!_serversProt.isValid) {
    loadServers();
    tries++;
  }

  std::string serverID_ = serverID;

  while (true) {
    {
      READ_LOCKER(readLocker, _serversProt.lock);

      // _serversAliases is a map-type <Alias, ServerID>
      auto ita = _serverAliases.find(serverID_);

      if (ita != _serverAliases.end()) {
        serverID_ = (*ita).second;
      }

      // _serversAliases is a map-type <ServerID, std::string>
      auto it = _serverAdvertisedEndpoints.find(serverID_);
      if (it != _serverAdvertisedEndpoints.end()) {
        return (*it).second;
      }
    }

    if (++tries >= 2) {
      break;
    }

    // must call loadServers outside the lock
    loadServers();
  }

  return std::string();
}

////////////////////////////////////////////////////////////////////////////////
/// @brief find the ID of a server from its endpoint.
/// If it is not found in the cache, the cache is reloaded once, if
/// it is still not there an empty string is returned as an error.
////////////////////////////////////////////////////////////////////////////////

std::string ClusterInfo::getServerName(std::string const& endpoint) {
  int tries = 0;

  if (!_serversProt.isValid) {
    loadServers();
    tries++;
  }

  while (true) {
    {
      READ_LOCKER(readLocker, _serversProt.lock);
      for (auto const& it : _servers) {
        if (it.second == endpoint) {
          return it.first;
        }
      }
    }

    if (++tries >= 2) {
      break;
    }

    // must call loadServers outside the lock
    loadServers();
  }

  return std::string();
}

////////////////////////////////////////////////////////////////////////////////
/// @brief (re-)load the information about all coordinators from the agency
/// Usually one does not have to call this directly.
////////////////////////////////////////////////////////////////////////////////

static std::string const prefixCurrentCoordinators = "Current/Coordinators";

void ClusterInfo::loadCurrentCoordinators() {
  ++_coordinatorsProt.wantedVersion;  // Indicate that after *NOW* somebody
                                      // has to reread from the agency!
  MUTEX_LOCKER(mutexLocker, _coordinatorsProt.mutex);
  uint64_t storedVersion = _coordinatorsProt.wantedVersion;  // this is the
  // version we will set in the end
  if (_coordinatorsProt.doneVersion == storedVersion) {
    // Somebody else did, what we intended to do, so just return
    return;
  }

  // Now contact the agency:
  auto& agencyCache = _server.getFeature<ClusterFeature>().agencyCache();
  auto [acb, index] = agencyCache.read(
    std::vector<std::string>{AgencyCommHelper::path(prefixCurrentCoordinators)});
  auto result = acb->slice();

  if (result.isArray()) {
    velocypack::Slice currentCoordinators = result[0].get(std::vector<std::string>(
        {AgencyCommHelper::path(), "Current", "Coordinators"}));

    if (currentCoordinators.isObject()) {
      decltype(_coordinators) newCoordinators;

      for (auto const& coordinator : VPackObjectIterator(currentCoordinators)) {
        newCoordinators.try_emplace(coordinator.key.copyString(), coordinator.value.copyString());
      }

      // Now set the new value:
      {
        WRITE_LOCKER(writeLocker, _coordinatorsProt.lock);
        _coordinators.swap(newCoordinators);
        _coordinatorsProt.doneVersion = storedVersion;
        _coordinatorsProt.isValid = true;
      }
      return;
    }
  }

  LOG_TOPIC("5ee6d", DEBUG, Logger::CLUSTER)
      << "Error while loading " << prefixCurrentCoordinators
      << " result was " << result.toJson();
}

static std::string const prefixMappings = "Target/MapUniqueToShortID";

void ClusterInfo::loadCurrentMappings() {
  ++_mappingsProt.wantedVersion;  // Indicate that after *NOW* somebody
                                  // has to reread from the agency!
  MUTEX_LOCKER(mutexLocker, _mappingsProt.mutex);
  uint64_t storedVersion = _mappingsProt.wantedVersion;  // this is the
                                                         // version we will
                                                         // set in the end
  if (_mappingsProt.doneVersion == storedVersion) {
    // Somebody else did, what we intended to do, so just return
    return;
  }

  // Now contact the agency:
  auto& agencyCache = _server.getFeature<ClusterFeature>().agencyCache();
  auto [acb, index] = agencyCache.read(
    std::vector<std::string>{AgencyCommHelper::path(prefixMappings)});
  auto result = acb->slice();

  if (result.isArray()) {

    velocypack::Slice mappings = result[0].get(std::vector<std::string>(
        {AgencyCommHelper::path(), "Target", "MapUniqueToShortID"}));

    if (mappings.isObject()) {
      decltype(_coordinatorIdMap) newCoordinatorIdMap;

      for (auto const& mapping : VPackObjectIterator(mappings)) {
        ServerID fullId = mapping.key.copyString();
        auto mapObject = mapping.value;
        if (mapObject.isObject()) {
          ServerShortName shortName = mapObject.get("ShortName").copyString();

          ServerShortID shortId =
              mapObject.get("TransactionID").getNumericValue<ServerShortID>();
          static std::string const expectedPrefix{"Coordinator"};
          if (shortName.size() > expectedPrefix.size() &&
              shortName.substr(0, expectedPrefix.size()) == expectedPrefix) {
            newCoordinatorIdMap.try_emplace(shortId, fullId);
          }
        }
      }

      // Now set the new value:
      {
        WRITE_LOCKER(writeLocker, _mappingsProt.lock);
        _coordinatorIdMap.swap(newCoordinatorIdMap);
        _mappingsProt.doneVersion = storedVersion;
        _mappingsProt.isValid = true;
      }
      return;
    }
  }

  LOG_TOPIC("36f2e", DEBUG, Logger::CLUSTER)
      << "Error while loading " << prefixMappings << " result was " << result.toJson();
}

////////////////////////////////////////////////////////////////////////////////
/// @brief (re-)load the information about all DBservers from the agency
/// Usually one does not have to call this directly.
////////////////////////////////////////////////////////////////////////////////

static std::string const prefixCurrentDBServers = "Current/DBServers";
static std::string const prefixTarget = "Target";

void ClusterInfo::loadCurrentDBServers() {
  ++_DBServersProt.wantedVersion;  // Indicate that after *NOW* somebody has to
                                   // reread from the agency!
  MUTEX_LOCKER(mutexLocker, _DBServersProt.mutex);
  uint64_t storedVersion = _DBServersProt.wantedVersion;  // this is the version
  // we will set in the end
  if (_DBServersProt.doneVersion == storedVersion) {
    // Somebody else did, what we intended to do, so just return
    return;
  }

  auto& agencyCache = _server.getFeature<ClusterFeature>().agencyCache();
  auto [acb, index] = agencyCache.read(std::vector<std::string>{
      AgencyCommHelper::path(prefixCurrentDBServers),
        AgencyCommHelper::path(prefixTarget)});
  auto result = acb->slice();
  if (!result.isArray()) {
    return;
  }

  // Now contact the agency:
  VPackSlice currentDBServers, failedDBServers, cleanedDBServers, toBeCleanedDBServers;

  auto curDBServersPath = std::vector<std::string>{
    AgencyCommHelper::path(), "Current", "DBServers"};
  if (result[0].hasKey(curDBServersPath)) {
    currentDBServers = result[0].get(curDBServersPath);
  }
  auto failedServerPath = std::vector<std::string>{
    AgencyCommHelper::path(), "Target", "FailedServers"};
  if (result[0].hasKey(failedServerPath)) {
    failedDBServers = result[0].get(failedServerPath);
  }
  auto cleanedServersPath = std::vector<std::string>{
    AgencyCommHelper::path(), "Target", "CleanedServers"};
  if (result[0].hasKey(cleanedServersPath)) {
    cleanedDBServers = result[0].get(cleanedServersPath);
  }

  auto toBeCleanedServersPath = std::vector<std::string>{
    AgencyCommHelper::path(), "Target", "ToBeCleanedServers"};
  if (result[0].hasKey(toBeCleanedServersPath)) {
    toBeCleanedDBServers = result[0].get(toBeCleanedServersPath);
  }

  if (currentDBServers.isObject() && failedDBServers.isObject()) {
    decltype(_DBServers) newDBServers;

    for (auto const& dbserver : VPackObjectIterator(currentDBServers)) {
      bool found = false;
      if (failedDBServers.isObject()) {
        for (auto const& failedServer : VPackObjectIterator(failedDBServers)) {
          if (basics::VelocyPackHelper::equal(dbserver.key, failedServer.key, false)) {
            found = true;
            break;
          }
        }
      }
      if (found) {
        continue;
      }

      if (cleanedDBServers.isArray()) {
        found = false;
        for (auto const& cleanedServer : VPackArrayIterator(cleanedDBServers)) {
          if (basics::VelocyPackHelper::equal(dbserver.key, cleanedServer, false)) {
            found = true;
            break;
          }
        }
        if (found) {
          continue;
        }
      }

      if (toBeCleanedDBServers.isArray()) {
        found = false;
        for (auto const& toBeCleanedServer : VPackArrayIterator(toBeCleanedDBServers)) {
          if (basics::VelocyPackHelper::equal(dbserver.key, toBeCleanedServer, false)) {
            found = true;
            break;
          }
        }
        if (found) {
          continue;
        }
      }

      newDBServers.try_emplace(dbserver.key.copyString(),
                               dbserver.value.copyString());
    }

    // Now set the new value:
    {
      WRITE_LOCKER(writeLocker, _DBServersProt.lock);
      _DBServers.swap(newDBServers);
      _DBServersProt.doneVersion = storedVersion;
      _DBServersProt.isValid = true;
    }
    return;
  }

  LOG_TOPIC("5a7e1", DEBUG, Logger::CLUSTER)
    << "Error while loading " << prefixCurrentDBServers
    << " result was " << result.toJson();
}

////////////////////////////////////////////////////////////////////////////////
/// @brief return a list of all DBServers in the cluster that have
/// currently registered
////////////////////////////////////////////////////////////////////////////////

std::vector<ServerID> ClusterInfo::getCurrentDBServers() {
  std::vector<ServerID> result;

  if (!_DBServersProt.isValid) {
    loadCurrentDBServers();
  }
  // return a consistent state of servers
  READ_LOCKER(readLocker, _DBServersProt.lock);

  result.reserve(_DBServers.size());

  for (auto& it : _DBServers) {
    result.emplace_back(it.first);
  }

  return result;
}

////////////////////////////////////////////////////////////////////////////////
/// @brief find the servers who are responsible for a shard (one leader
/// and multiple followers)
/// If it is not found in the cache, the cache is reloaded once, if
/// it is still not there an empty string is returned as an error.
////////////////////////////////////////////////////////////////////////////////

std::shared_ptr<std::vector<ServerID>> ClusterInfo::getResponsibleServer(ShardID const& shardID) {
  int tries = 0;

  if (!_currentProt.isValid) {
    loadCurrent();
    tries++;
  }

  while (true) {
    {
      READ_LOCKER(readLocker, _currentProt.lock);
      // _shardIds is a map-type <ShardId,
      // std::shared_ptr<std::vector<ServerId>>>
      auto it = _shardIds.find(shardID);

      if (it != _shardIds.end()) {
        auto serverList = (*it).second;
        if (serverList != nullptr && serverList->size() > 0 &&
            (*serverList)[0].size() > 0 && (*serverList)[0][0] == '_') {
          // This is a temporary situation in which the leader has already
          // resigned, let's wait half a second and try again.
          --tries;
          LOG_TOPIC("b1dc5", INFO, Logger::CLUSTER)
              << "getResponsibleServer: found resigned leader,"
              << "waiting for half a second...";
        } else {
          return (*it).second;
        }
      }
    }
    std::this_thread::sleep_for(std::chrono::milliseconds(500));

    if (++tries >= 2) {
      break;
    }

    // must load collections outside the lock
    loadCurrent();
  }

  return std::make_shared<std::vector<ServerID>>();
}

//////////////////////////////////////////////////////////////////////////////
/// @brief atomically find all servers who are responsible for the given
/// shards (only the leaders).
/// will throw an exception if no leader can be found for any
/// of the shards. will return an empty result if the shards couldn't be
/// determined after a while - it is the responsibility of the caller to
/// check for an empty result!
//////////////////////////////////////////////////////////////////////////////

std::unordered_map<ShardID, ServerID> ClusterInfo::getResponsibleServers(
    std::unordered_set<ShardID> const& shardIds) {
  TRI_ASSERT(!shardIds.empty());

  std::unordered_map<ShardID, ServerID> result;
  int tries = 0;

  if (!_currentProt.isValid) {
    loadCurrent();
    tries++;
  }

  while (true) {
    TRI_ASSERT(result.empty());
    {
      READ_LOCKER(readLocker, _currentProt.lock);
      for (auto const& shardId : shardIds) {
        auto it = _shardIds.find(shardId);

        if (it == _shardIds.end()) {
          THROW_ARANGO_EXCEPTION_MESSAGE(TRI_ERROR_ARANGO_DATA_SOURCE_NOT_FOUND,
                                         "no servers found for shard " + shardId);
        }

        auto serverList = (*it).second;
        if (serverList == nullptr || serverList->empty()) {
          THROW_ARANGO_EXCEPTION_MESSAGE(TRI_ERROR_INTERNAL,
                                         "no servers found for shard " + shardId);
        }

        if ((*serverList)[0].size() > 0 && (*serverList)[0][0] == '_') {
          // This is a temporary situation in which the leader has already
          // resigned, let's wait half a second and try again.
          --tries;
          break;
        }

        // put leader into result
        result.try_emplace(shardId, (*it).second->front());
      }
    }

    if (result.size() == shardIds.size()) {
      // result is complete
      break;
    }

    // reset everything we found so far for the next round
    result.clear();

    if (++tries >= 2 || _server.isStopping()) {
      break;
    }

    LOG_TOPIC("31428", INFO, Logger::CLUSTER)
        << "getResponsibleServers: found resigned leader,"
        << "waiting for half a second...";
    std::this_thread::sleep_for(std::chrono::milliseconds(500));

    // must load collections outside the lock
    loadCurrent();
  }

  return result;
}

////////////////////////////////////////////////////////////////////////////////
/// @brief find the shard list of a collection, sorted numerically
////////////////////////////////////////////////////////////////////////////////

std::shared_ptr<std::vector<ShardID>> ClusterInfo::getShardList(CollectionID const& collectionID) {
  if (!_planProt.isValid) {
    loadPlan();
  }

  int tries = 0;
  while (true) {
    {
      // Get the sharding keys and the number of shards:
      READ_LOCKER(readLocker, _planProt.lock);
      // _shards is a map-type <CollectionId, shared_ptr<vector<string>>>
      auto it = _shards.find(collectionID);

      if (it != _shards.end()) {
        return it->second;
      }
    }
    if (++tries >= 2) {
      return std::make_shared<std::vector<ShardID>>();
    }
    loadPlan();
  }
}

////////////////////////////////////////////////////////////////////////////////
/// @brief return the list of coordinator server names
////////////////////////////////////////////////////////////////////////////////

std::vector<ServerID> ClusterInfo::getCurrentCoordinators() {
  std::vector<ServerID> result;

  if (!_coordinatorsProt.isValid) {
    loadCurrentCoordinators();
  }

  // return a consistent state of servers
  READ_LOCKER(readLocker, _coordinatorsProt.lock);

  result.reserve(_coordinators.size());

  for (auto& it : _coordinators) {
    result.emplace_back(it.first);
  }

  return result;
}

////////////////////////////////////////////////////////////////////////////////
/// @brief lookup full coordinator ID from short ID
////////////////////////////////////////////////////////////////////////////////

ServerID ClusterInfo::getCoordinatorByShortID(ServerShortID shortId) {
  ServerID result;

  if (!_mappingsProt.isValid) {
    loadCurrentMappings();
  }

  // return a consistent state of servers
  READ_LOCKER(readLocker, _mappingsProt.lock);

  auto it = _coordinatorIdMap.find(shortId);
  if (it != _coordinatorIdMap.end()) {
    result = it->second;
  }

  return result;
}

//////////////////////////////////////////////////////////////////////////////
/// @brief invalidate current coordinators
//////////////////////////////////////////////////////////////////////////////

void ClusterInfo::invalidateCurrentCoordinators() {
  {
    WRITE_LOCKER(writeLocker, _coordinatorsProt.lock);
    _coordinatorsProt.isValid = false;
  }
}

//////////////////////////////////////////////////////////////////////////////
/// @brief invalidate current mappings
//////////////////////////////////////////////////////////////////////////////

void ClusterInfo::invalidateCurrentMappings() {
  {
    WRITE_LOCKER(writeLocker, _mappingsProt.lock);
    _mappingsProt.isValid = false;
  }
}

//////////////////////////////////////////////////////////////////////////////
/// @brief get current "Plan" structure
//////////////////////////////////////////////////////////////////////////////

std::shared_ptr<VPackBuilder> ClusterInfo::getPlan() {
  if (!_planProt.isValid) {
    loadPlan();
  }
  READ_LOCKER(readLocker, _planProt.lock);
  return _plan;
}

std::shared_ptr<VPackBuilder> ClusterInfo::getPlan(uint64_t& planIndex) {
  if (!_planProt.isValid) {
    loadPlan();
  }
  READ_LOCKER(readLocker, _planProt.lock);
  planIndex = _planIndex;
  return _plan;
}

//////////////////////////////////////////////////////////////////////////////
/// @brief get current "Current" structure
//////////////////////////////////////////////////////////////////////////////

std::shared_ptr<VPackBuilder> ClusterInfo::getCurrent() {
  if (!_currentProt.isValid) {
    loadCurrent();
  }
  READ_LOCKER(readLocker, _currentProt.lock);
  return _current;
}

<<<<<<< HEAD
LogicalCollection::UpgradeStatus ClusterInfo::getCurrentShardUpgradeStatus(LogicalCollection& collection) {
  LogicalCollection::UpgradeStatus status;
  bool hasError = false;
  auto guard = scopeGuard([&hasError, &collection]() -> void {
    if (hasError) {
      std::string badFormat =
          "found malformed data while trying to check upgrade "
          "status for shard '" +
          collection.name() + "', reported information may not be accurate";
      LOG_TOPIC("dc3f1", WARN, Logger::CLUSTER) << badFormat;
    }
  });

  CollectionID parentName = getCollectionNameForShard(collection.name());
  std::shared_ptr<LogicalCollection> parent = getCollectionNT(collection.vocbase().name(), parentName);
  if (!parent) {
    LOG_TOPIC("dc2f8", WARN, Logger::CLUSTER)
        << "could not find parent collection for shard '" << collection.name()
        << "' while attempting to fetch shard upgrade status";
    return status;
  }
  TRI_voc_cid_t parentId = parent->id();

  std::shared_ptr<velocypack::Builder> current = getCurrent();
  if (!current) {
    LOG_TOPIC("dc3f0", WARN, Logger::CLUSTER)
        << "could not get 'Current' while attempting to fetch shard upgrade "
        << "status for shard '" << collection.name() << "'";
    return status;
  }

  velocypack::Slice collectionsSlice = current->slice().get("Collections");
  if (!collectionsSlice.isObject()) {
    return status;
  }
  velocypack::Slice databaseSlice = collectionsSlice.get(collection.vocbase().name());
  if (!databaseSlice.isObject()) {
    return status;
  }
  velocypack::Slice collectionSlice = databaseSlice.get(std::to_string(parentId));
  if (!collectionSlice.isObject()) {
    return status;
  }
  velocypack::Slice shardSlice = collectionSlice.get(collection.name());
  if (!shardSlice.isObject()) {
    return status;
  }

  velocypack::Slice statusSlice = shardSlice.get(maintenance::UPGRADE_STATUS);
  std::tie(status, hasError) = LogicalCollection::UpgradeStatus::fromSlice(statusSlice);

  return status;
=======
std::shared_ptr<VPackBuilder> ClusterInfo::getCurrent(uint64_t& currentIndex) {
  if (!_currentProt.isValid) {
    loadCurrent();
  }
  READ_LOCKER(readLocker, _currentProt.lock);
  currentIndex = _currentIndex;
  return _current;
>>>>>>> 6266e2f2
}

std::unordered_map<ServerID, std::string> ClusterInfo::getServers() {
  if (!_serversProt.isValid) {
    loadServers();
  }
  READ_LOCKER(readLocker, _serversProt.lock);
  std::unordered_map<ServerID, std::string> serv = _servers;
  return serv;
}

std::unordered_map<ServerID, std::string> ClusterInfo::getServerAliases() {
  READ_LOCKER(readLocker, _serversProt.lock);
  std::unordered_map<std::string, std::string> ret;
  for (const auto& i : _serverAliases) {
    ret.try_emplace(i.second, i.first);
  }
  return ret;
}

std::unordered_map<ServerID, std::string> ClusterInfo::getServerAdvertisedEndpoints() {
  READ_LOCKER(readLocker, _serversProt.lock);
  std::unordered_map<std::string, std::string> ret;
  for (const auto& i : _serverAdvertisedEndpoints) {
    ret.try_emplace(i.second, i.first);
  }
  return ret;
}

std::unordered_map<ServerID, std::string> ClusterInfo::getServerTimestamps() {
  READ_LOCKER(readLocker, _serversProt.lock);
  return _serverTimestamps;
}

arangodb::Result ClusterInfo::getShardServers(ShardID const& shardId,
                                              std::vector<ServerID>& servers) {
  READ_LOCKER(readLocker, _planProt.lock);

  auto it = _shardServers.find(shardId);
  if (it != _shardServers.end()) {
    servers = (*it).second;
    return arangodb::Result();
  }

  LOG_TOPIC("16d14", DEBUG, Logger::CLUSTER)
      << "Strange, did not find shard in _shardServers: " << shardId;
  return arangodb::Result(TRI_ERROR_FAILED);
}

CollectionID ClusterInfo::getCollectionNameForShard(ShardID const& shardId) {
  READ_LOCKER(readLocker, _planProt.lock);

  auto it = _shardToName.find(shardId);
  if (it != _shardToName.end()) {
    return it->second;
  }
  return StaticStrings::Empty;
}

arangodb::Result ClusterInfo::agencyDump(std::shared_ptr<VPackBuilder> body) {
  AgencyCommResult dump = _agency.dump();

  if (!dump.successful()) {
    LOG_TOPIC("93c0e", ERR, Logger::CLUSTER)
        << "failed to acquire agency dump: " << dump.errorMessage();
    return Result(dump.errorCode(), dump.errorMessage());
  }

  body->add(dump.slice());
  return Result();
}

arangodb::Result ClusterInfo::agencyPlan(std::shared_ptr<VPackBuilder> body) {
  auto& agencyCache = _server.getFeature<ClusterFeature>().agencyCache();
  auto [acb, index] = agencyCache.read(
    std::vector<std::string>{AgencyCommHelper::path("Plan")});
  auto result = acb->slice();

  if (result.isArray()) {
    body->add(acb->slice());
  } else {
    LOG_TOPIC("36ada", DEBUG, Logger::CLUSTER) <<
      "Failed to acquire the Plan section from the agency cache: " << acb->toJson();
    VPackObjectBuilder g(body.get());
  }
  return Result();
}

arangodb::Result ClusterInfo::agencyReplan(VPackSlice const plan) {
  // Apply only Collections and DBServers
  AgencyWriteTransaction planTransaction(std::vector<AgencyOperation>{
      AgencyOperation("Plan/Collections", AgencyValueOperationType::SET,
                      plan.get(std::vector<std::string>{"arango", "Plan",
                                                        "Collections"})),
      AgencyOperation("Plan/Databases", AgencyValueOperationType::SET,
                      plan.get(std::vector<std::string>{"arango", "Plan",
                                                        "Databases"})),
      AgencyOperation("Plan/Views", AgencyValueOperationType::SET,
                      plan.get(
                          std::vector<std::string>{"arango", "Plan", "Views"})),
      AgencyOperation("Plan/Version", AgencySimpleOperationType::INCREMENT_OP),
      AgencyOperation("Sync/UserVersion", AgencySimpleOperationType::INCREMENT_OP)});

  AgencyCommResult r = _agency.sendTransactionWithFailover(planTransaction);
  if (!r.successful()) {
    arangodb::Result result(TRI_ERROR_HOT_BACKUP_INTERNAL,
                            std::string(
                                "Error reporting to agency: _statusCode: ") +
                                std::to_string(r.errorCode()));
    return result;
  }
  if (r.slice().get("results").length()) {
    waitForPlan(r.slice().get("results")[0].getNumber<uint64_t>()).get();
  }

  return arangodb::Result();
}

std::string const backupKey = "/arango/Target/HotBackup/Create/";
std::string const maintenanceKey = "/arango/Supervision/Maintenance";
std::string const supervisionMode = "/arango/Supervision/State/Mode";
std::string const toDoKey = "/arango/Target/ToDo";
std::string const pendingKey = "/arango/Target/Pending";
std::string const writeURL = "_api/agency/write";

arangodb::Result ClusterInfo::agencyHotBackupLock(std::string const& backupId,
                                                  double const& timeout,
                                                  bool& supervisionOff) {
  using namespace std::chrono;

  auto const endTime =
      steady_clock::now() + milliseconds(static_cast<uint64_t>(1.0e3 * timeout));
  supervisionOff = false;

  LOG_TOPIC("e74e5", DEBUG, Logger::BACKUP)
      << "initiating agency lock for hot backup " << backupId;

  auto const timeouti = static_cast<long>(std::ceil(timeout));

  VPackBuilder builder;
  {
    VPackArrayBuilder trxs(&builder);
    {
      VPackArrayBuilder trx(&builder);

      // Operations
      {
        VPackObjectBuilder o(&builder);
        builder.add(                                      // Backup lock
          backupKey + backupId,
          VPackValue(
            timepointToString(
              std::chrono::system_clock::now() + std::chrono::seconds(timeouti))));
        builder.add(                                      // Turn off supervision
          maintenanceKey,
          VPackValue(
            timepointToString(
              std::chrono::system_clock::now() + std::chrono::seconds(timeouti))));
      }

      // Preconditions
      {
        VPackObjectBuilder precs(&builder);
        builder.add(VPackValue(backupKey));  // Backup key empty
        {
          VPackObjectBuilder oe(&builder);
          builder.add("oldEmpty", VPackValue(true));
        }
        builder.add(VPackValue(pendingKey));  // No jobs pending
        {
          VPackObjectBuilder oe(&builder);
          builder.add("old", VPackSlice::emptyObjectSlice());
        }
        builder.add(VPackValue(toDoKey));  // No jobs to do
        {
          VPackObjectBuilder oe(&builder);
          builder.add("old", VPackSlice::emptyObjectSlice());
        }
        builder.add(VPackValue(supervisionMode));  // Supervision on
        {
          VPackObjectBuilder old(&builder);
          builder.add("old", VPackValue("Normal"));
        }
      }
    }

    {
      VPackArrayBuilder trx(&builder);

      // Operations
      {
        VPackObjectBuilder o(&builder);
        builder.add(                                      // Backup lock
          backupKey + backupId,
          VPackValue(
            timepointToString(
              std::chrono::system_clock::now() + std::chrono::seconds(timeouti))));
        builder.add(                                      // Turn off supervision
          maintenanceKey,
          VPackValue(
            timepointToString(
              std::chrono::system_clock::now() + std::chrono::seconds(timeouti))));
      }

      // Prevonditions
      {
        VPackObjectBuilder precs(&builder);
        builder.add(VPackValue(backupKey));  // Backup key empty
        {
          VPackObjectBuilder oe(&builder);
          builder.add("oldEmpty", VPackValue(true));
        }
        builder.add(VPackValue(pendingKey));  // No jobs pending
        {
          VPackObjectBuilder oe(&builder);
          builder.add("old", VPackSlice::emptyObjectSlice());
        }
        builder.add(VPackValue(toDoKey));  // No jobs to do
        {
          VPackObjectBuilder oe(&builder);
          builder.add("old", VPackSlice::emptyObjectSlice());
        }
        builder.add(VPackValue(supervisionMode));  // Supervision off
        {
          VPackObjectBuilder old(&builder);
          builder.add("old", VPackValue("Maintenance"));
        }
      }
    }
  }

  // Try to establish hot backup lock in agency.
  auto result = _agency.sendWithFailover(arangodb::rest::RequestType::POST,
                                         timeout, writeURL, builder.slice());

  LOG_TOPIC("53a93", DEBUG, Logger::BACKUP)
      << "agency lock for hot backup " << backupId << " scheduled with "
      << builder.toJson();

  // *** ATTENTION ***: Result will always be 412.
  // So we're going to fail, if we have an error OTHER THAN 412:
  if (!result.successful() &&
      result.httpCode() != (int)arangodb::rest::ResponseCode::PRECONDITION_FAILED) {
    return arangodb::Result(TRI_ERROR_HOT_BACKUP_INTERNAL,
                            "failed to acquire backup lock in agency");
  }

  auto rv = VPackParser::fromJson(result.bodyRef());

  LOG_TOPIC("a94d5", DEBUG, Logger::BACKUP)
      << "agency lock response for backup id " << backupId << ": " << rv->toJson();

  if (!rv->slice().isObject() || !rv->slice().hasKey("results") ||
      !rv->slice().get("results").isArray() || rv->slice().get("results").length() != 2) {
    return arangodb::Result(
      TRI_ERROR_HOT_BACKUP_INTERNAL,
      "invalid agency result while acquiring backup lock");
  }
  auto ar = rv->slice().get("results");

  uint64_t first = ar[0].getNumber<uint64_t>();
  uint64_t second = ar[1].getNumber<uint64_t>();

  if (first == 0 && second == 0) {  // tough luck
    return arangodb::Result(TRI_ERROR_HOT_BACKUP_INTERNAL,
                            "preconditions failed while trying to acquire "
                            "backup lock in the agency");
  }

  if (first > 0) {  // Supervision was on
    LOG_TOPIC("b6c98", DEBUG, Logger::BACKUP)
        << "agency lock found supervision on before";
    supervisionOff = false;
  } else {
    LOG_TOPIC("bbb55", DEBUG, Logger::BACKUP)
        << "agency lock found supervision off before";
    supervisionOff = true;
  }

  double wait = 0.1;
  while (!_server.isStopping() && std::chrono::steady_clock::now() < endTime) {
    auto& agencyCache = _server.getFeature<ClusterFeature>().agencyCache();
    auto [result, index] = agencyCache.get("Supervision/State/Mode");

    if (result->slice().isString()) {
      if (result->slice().isEqualString("Maintenance")) {
        LOG_TOPIC("76a2c", DEBUG, Logger::BACKUP)
          << "agency hot backup lock acquired";
        return arangodb::Result();
      }
    }

    LOG_TOPIC("ede54", DEBUG, Logger::BACKUP)
        << "agency hot backup lock waiting: " << result->slice().toJson();

    if (wait < 2.0) {
      wait *= 1.1;
    }

    std::this_thread::sleep_for(std::chrono::duration<double>(wait));
  }

  agencyHotBackupUnlock(backupId, timeout, supervisionOff);

  return arangodb::Result(
      TRI_ERROR_HOT_BACKUP_INTERNAL,
      "timeout waiting for maintenance mode to be activated in agency");
}

arangodb::Result ClusterInfo::agencyHotBackupUnlock(std::string const& backupId,
                                                    double const& timeout,
                                                    const bool& supervisionOff) {
  using namespace std::chrono;

  auto const endTime =
      steady_clock::now() + milliseconds(static_cast<uint64_t>(1.0e3 * timeout));

  LOG_TOPIC("6ae41", DEBUG, Logger::BACKUP)
      << "unlocking backup lock for backup " + backupId + "  in agency";

  VPackBuilder builder;
  {
    VPackArrayBuilder trxs(&builder);
    {
      VPackArrayBuilder trx(&builder);
      {
        VPackObjectBuilder o(&builder);
        builder.add(VPackValue(backupKey));  // Remove backup key
        {
          VPackObjectBuilder oo(&builder);
          builder.add("op", VPackValue("delete"));
        }
        if (!supervisionOff) {  // Turn supervision on, if it was on before
          builder.add(VPackValue(maintenanceKey));
          VPackObjectBuilder d(&builder);
          builder.add("op", VPackValue("delete"));
        }
      }
    }
  }

  // Try to establish hot backup lock in agency. Result will always be 412.
  // Question is: How 412?
  auto result = _agency.sendWithFailover(arangodb::rest::RequestType::POST,
                                         timeout, writeURL, builder.slice());
  if (!result.successful() &&
      result.httpCode() != (int)arangodb::rest::ResponseCode::PRECONDITION_FAILED) {
    return arangodb::Result(TRI_ERROR_HOT_BACKUP_INTERNAL,
                            "failed to release backup lock in agency");
  }

  auto rv = VPackParser::fromJson(result.bodyRef());

  if (!rv->slice().isObject() || !rv->slice().hasKey("results") ||
      !rv->slice().get("results").isArray()) {
    return arangodb::Result(
        TRI_ERROR_HOT_BACKUP_INTERNAL,
        "invalid agency result while releasing backup lock");
  }

  auto ar = rv->slice().get("results");
  if (!ar[0].isNumber()) {
    return arangodb::Result(
        TRI_ERROR_HOT_BACKUP_INTERNAL,
        "invalid agency result while releasing backup lock");
  }

  if (supervisionOff) {
    return arangodb::Result();
  }

  double wait = 0.1;
  while (!_server.isStopping() && std::chrono::steady_clock::now() < endTime) {

    auto& agencyCache = _server.getFeature<ClusterFeature>().agencyCache();
    auto [res, index] = agencyCache.get("Supervision/State/Mode");

    if(!res->slice().isString()) {
      return arangodb::Result(
        TRI_ERROR_HOT_BACKUP_INTERNAL,
        std::string("invalid JSON from agency, when deactivating supervision mode:") +
        res->slice().toJson());
    }

    if (res->slice().isEqualString("Normal")) {
      return arangodb::Result();
    }

    LOG_TOPIC("edf54", DEBUG, Logger::BACKUP)
      << "agency hot backup unlock waiting: " << res->slice().toJson();

    if (wait < 2.0) {
      wait *= 1.1;
    }

    std::this_thread::sleep_for(std::chrono::duration<double>(wait));
  }

  return arangodb::Result(
      TRI_ERROR_HOT_BACKUP_INTERNAL,
      "timeout waiting for maintenance mode to be deactivated in agency");
}

application_features::ApplicationServer& ClusterInfo::server() const {
  return _server;
}

ClusterInfo::ServersKnown::ServersKnown(VPackSlice const serversKnownSlice,
                                        std::unordered_set<ServerID> const& serverIds)
    : _serversKnown() {
  TRI_ASSERT(serversKnownSlice.isNone() || serversKnownSlice.isObject());
  if (serversKnownSlice.isObject()) {
    for (auto const it : VPackObjectIterator(serversKnownSlice)) {
      std::string serverId = it.key.copyString();
      VPackSlice const knownServerSlice = it.value;
      TRI_ASSERT(knownServerSlice.isObject());
      if (knownServerSlice.isObject()) {
        VPackSlice const rebootIdSlice = knownServerSlice.get("rebootId");
        TRI_ASSERT(rebootIdSlice.isInteger());
        if (rebootIdSlice.isInteger()) {
          auto const rebootId = RebootId{rebootIdSlice.getNumericValue<uint64_t>()};
          _serversKnown.try_emplace(std::move(serverId), rebootId);
        }
      }
    }
  }

  // For backwards compatibility / rolling upgrades, add servers that aren't in
  // ServersKnown but in ServersRegistered with a reboot ID of 0 as a fallback.
  // We should be able to remove this in 3.6.
  for (auto const& serverId : serverIds) {
    auto const rv = _serversKnown.try_emplace(serverId, RebootId{0});
    LOG_TOPIC_IF("0acbd", INFO, Logger::CLUSTER, rv.second)
        << "Server " << serverId
        << " is in Current/ServersRegistered, but not in "
           "Current/ServersKnown. This is expected to happen "
           "during a rolling upgrade.";
  }
}

std::unordered_map<ServerID, ClusterInfo::ServersKnown::KnownServer> const&
ClusterInfo::ServersKnown::serversKnown() const noexcept {
  return _serversKnown;
}

std::unordered_map<ServerID, RebootId> ClusterInfo::ServersKnown::rebootIds() const {
  std::unordered_map<ServerID, RebootId> rebootIds;
  for (auto const& it : _serversKnown) {
    rebootIds.try_emplace(it.first, it.second.rebootId());
  }
  return rebootIds;
}


void ClusterInfo::startSyncers() {
  _planSyncer = std::make_unique<SyncerThread>(_server, "Plan", std::bind(&ClusterInfo::loadPlan, this), _agencyCallbackRegistry);
  _planSyncer->start();
  _curSyncer = std::make_unique<SyncerThread>(_server, "Current", std::bind(&ClusterInfo::loadCurrent, this), _agencyCallbackRegistry);
  _curSyncer->start();
}

void ClusterInfo::shutdownSyncers() {

  {
    std::lock_guard g(_waitPlanLock);
    auto pit = _waitPlan.begin();
    while (pit != _waitPlan.end()) {
      pit->second.setValue(Result(TRI_ERROR_SHUTTING_DOWN));
      ++pit;
    }
    _waitPlan.clear();
  }

  {
    std::lock_guard g(_waitCurrentLock);
    auto pit = _waitCurrent.begin();
    while (pit != _waitCurrent.end()) {
      pit->second.setValue(Result(TRI_ERROR_SHUTTING_DOWN));
      ++pit;
    }
    _waitCurrent.clear();
  }

  _planSyncer->beginShutdown();
  _curSyncer->beginShutdown();
}

VPackSlice PlanCollectionReader::indexes() {
  VPackSlice res = _collection.get("indexes");
  if (res.isNone()) {
    return VPackSlice::emptyArraySlice();
  } else {
    TRI_ASSERT(res.isArray());
    return res;
  }
}

CollectionWatcher::~CollectionWatcher() {
  try {
    _agencyCallbackRegistry->unregisterCallback(_agencyCallback);
  } catch (std::exception const& ex) {
    LOG_TOPIC("42af2", WARN, Logger::CLUSTER)
      << "caught unexpected exception in CollectionWatcher: " << ex.what();
  }
}


ClusterInfo::SyncerThread::SyncerThread(
  application_features::ApplicationServer& server, std::string const& section,
  std::function<void()> const& f, AgencyCallbackRegistry* cregistry) :
  arangodb::Thread(server, section + "Syncer"), _news(false), _server(server),
  _section(section), _f(f), _cr(cregistry) {}

ClusterInfo::SyncerThread::~SyncerThread() { shutdown(); }

bool ClusterInfo::SyncerThread::notify(velocypack::Slice const& slice) {
  std::lock_guard<std::mutex> lck(_m);
  _news = true;
  _cv.notify_one();
  return _news;
}

void ClusterInfo::SyncerThread::beginShutdown() {

  using namespace std::chrono_literals;

  // set the shutdown state in parent class
  Thread::beginShutdown();
  {
    std::lock_guard<std::mutex> lck(_m);
    _news = false;
    _cv.notify_one();
  }
}

void ClusterInfo::SyncerThread::start() {
  LOG_TOPIC("38256", DEBUG, Logger::CLUSTER) << "Starting " << currentThreadName();
  Thread::start();
}

void ClusterInfo::SyncerThread::run() {
  using namespace std::chrono_literals;

  std::function<bool(VPackSlice const& result)> update =
    [=](VPackSlice const& result) {
      if (!result.isNumber()) {
        LOG_TOPIC("d068f", ERR, Logger::CLUSTER)
          << "Plan Version is not a number! " << result.toJson();
        return false;
      }
      return notify(result);
    };

  auto _acb =
    std::make_shared<AgencyCallback>(_server, _section + "/Version", update, true, false);
  bool registered = _cr->registerCallback(_acb);
  if (!registered) {
    LOG_TOPIC("70e05", FATAL, arangodb::Logger::CLUSTER)
      << "Failed to register callback with local registery ";
    FATAL_ERROR_EXIT();
  }

  while (!isStopping()) {
    bool news = false;
    {
      std::unique_lock<std::mutex> lk(_m);
      if (!_news) {
        // The timeout is strictly speaking not needed. However, we really do
        // not want to be caught in here in production.
#ifdef ARANGODB_ENABLE_MAINTAINER_MODE
        _cv.wait(lk);
#else
        _cv.wait_for(lk, 100ms);
#endif
      }
      news = _news;
    }
    if (news) {
      {
        std::unique_lock<std::mutex> lk(_m);
        _news = false;
      }
      try {
        _f();
      } catch (std::exception const& ex) {
        LOG_TOPIC("752c4", ERR, arangodb::Logger::CLUSTER)
          << "Caugt an error while loading Plan/Current: " << ex.what();
      } catch (...) {
        LOG_TOPIC("30968", ERR, arangodb::Logger::CLUSTER)
          << "Caugt an error while loading Plan/Current";
      }
    }
    // next round...
  }

  _cr->unregisterCallback(_acb);

}

futures::Future<arangodb::Result> ClusterInfo::waitForCurrent(uint64_t index) {
  READ_LOCKER(readLocker, _currentProt.lock);
  if (index <= _currentIndex) {
    return futures::makeFuture(arangodb::Result());
  }
  // intentionally don't release _storeLock here until we have inserted the promise
  std::lock_guard w(_waitCurrentLock);
  return _waitCurrent.emplace(index, futures::Promise<arangodb::Result>())->second.getFuture();
}

futures::Future<arangodb::Result> ClusterInfo::waitForPlan(uint64_t index) {

  READ_LOCKER(readLocker, _planProt.lock);
  if (index <= _planIndex) {
    return futures::makeFuture(arangodb::Result());
  }

  // intentionally don't release _storeLock here until we have inserted the promise
  std::lock_guard w(_waitPlanLock);
  return _waitPlan.emplace(index, futures::Promise<arangodb::Result>())->second.getFuture();
}

void ClusterInfo::triggerWaiting(
  std::multimap<uint64_t, futures::Promise<arangodb::Result>>& mm, uint64_t commitIndex) {

  auto* scheduler = SchedulerFeature::SCHEDULER;
  auto pit = mm.begin();
  while (pit != mm.end()) {
    if (pit->first > commitIndex) {
      break;
    }
    auto pp = std::make_shared<futures::Promise<Result>>(std::move(pit->second));
    if (!_server.isStopping()) {
      bool queued = scheduler->queue(
        RequestLane::CLUSTER_INTERNAL, [pp] { pp->setValue(Result()); });
      if (!queued) {
        LOG_TOPIC("4637c", WARN, Logger::AGENCY) <<
          "Failed to schedule logsForTrigger running in main thread";
        pp->setValue(Result());
      }
    } else {
      pp->setValue(Result(TRI_ERROR_SHUTTING_DOWN));
    }
    pit = mm.erase(pit);
  }

}

AnalyzerModificationTransaction::AnalyzerModificationTransaction(
    DatabaseID const& database, ClusterInfo* ci, bool cleanup)
  : _clusterInfo(ci), _database(database), _cleanupTransaction(cleanup) {
  TRI_ASSERT(_clusterInfo);
}

AnalyzerModificationTransaction::~AnalyzerModificationTransaction() {
  try {
    abort();
  }
  catch (...) {} // force no exceptions
  TRI_ASSERT(!_rollbackCounter && !_rollbackRevision);
}

int32_t AnalyzerModificationTransaction::getPendingCount() noexcept {
  return _pendingAnalyzerOperationsCount.load(std::memory_order::memory_order_relaxed);
}

AnalyzersRevision::Revision AnalyzerModificationTransaction::buildingRevision() const noexcept {
  TRI_ASSERT(_buildingRevision != AnalyzersRevision::LATEST); // unstarted transation access
  return _buildingRevision;
}

Result AnalyzerModificationTransaction::start() {
  auto const endTime = TRI_microtime() + 5.0; // arbitrary value.
  int32_t count = _pendingAnalyzerOperationsCount.load(std::memory_order::memory_order_relaxed);
  // locking stage
  while (true) {
    // Do not let break out of cleanup mode.
    // Cleanup itself could start only from idle state.
    if (count < 0 || _cleanupTransaction) {
      count = 0;
    }
    if (_pendingAnalyzerOperationsCount.compare_exchange_weak(count,
      _cleanupTransaction ? -1 : count + 1,
      std::memory_order_acquire)) {
      break;
    }
    if (TRI_microtime() > endTime) {
      return Result(
        TRI_ERROR_CLUSTER_COULD_NOT_MODIFY_ANALYZERS_IN_PLAN,
        "start modifying analyzer for database " + _database + ": failed to acquire operation counter");
    }
  }
  _rollbackCounter = true; // from now on we must release our counter

  if (_cleanupTransaction) {
    _buildingRevision = _clusterInfo->getAnalyzersRevision(_database, false)->getRevision();
    TRI_ASSERT(_clusterInfo->getAnalyzersRevision(_database, false)->getBuildingRevision() != _buildingRevision);
    return {};
  } else {
    auto res = _clusterInfo->startModifyingAnalyzerCoordinator(_database);
    _rollbackRevision = res.first.ok();
    _buildingRevision = res.second;
    return res.first;
  }
}

Result AnalyzerModificationTransaction::commit() {
  TRI_ASSERT(_rollbackCounter && (_rollbackRevision || _cleanupTransaction));
  auto res = _clusterInfo->finishModifyingAnalyzerCoordinator(_database, _cleanupTransaction);
  _rollbackRevision = res.fail() && !_cleanupTransaction;
  // if succesful revert mark our transaction as completed (otherwise postpone it to abort call).
  // for cleanup - always this attempt is completed (cleanup should not waste much time). Will try next time
  if (res.ok() || _cleanupTransaction) {
    revertCounter();
  }
  return res;
}

Result AnalyzerModificationTransaction::abort() {
  if (!_rollbackCounter) {
    TRI_ASSERT(!_rollbackRevision);
    return Result();
  }
  Result res{};
  try {
    if (_rollbackRevision) {
      TRI_ASSERT(!_cleanupTransaction); // cleanup transaction has nothing to rollback
      _rollbackRevision = false; // ok, we tried. Even if failed -> recovery job will do the rest
      res = _clusterInfo->finishModifyingAnalyzerCoordinator(_database, true);
    }
  }
  catch (...) { // let`s be as safe as possible
    revertCounter();
    throw;
  }
  revertCounter();
  return res;
}

void AnalyzerModificationTransaction::revertCounter() {
  TRI_ASSERT(_rollbackCounter);
  if (_cleanupTransaction) {
    TRI_ASSERT(_pendingAnalyzerOperationsCount.load() == -1);
    _pendingAnalyzerOperationsCount = 0;
  } else {
    TRI_ASSERT(_pendingAnalyzerOperationsCount.load() > 0);
    _pendingAnalyzerOperationsCount.fetch_sub(1);
  }
  _rollbackCounter = false;
}

std::atomic<int32_t>  arangodb::AnalyzerModificationTransaction::_pendingAnalyzerOperationsCount{ 0 };


// -----------------------------------------------------------------------------
// --SECTION--                                                       END-OF-FILE
// -----------------------------------------------------------------------------<|MERGE_RESOLUTION|>--- conflicted
+++ resolved
@@ -1199,13 +1199,10 @@
 static std::string const prefixCurrent = "Current";
 
 void ClusterInfo::loadCurrent() {
-<<<<<<< HEAD
-=======
 
   using namespace std::chrono;
   using clock = std::chrono::high_resolution_clock;
 
->>>>>>> 6266e2f2
   std::shared_ptr<VPackBuilder> acb;
   consensus::index_t idx = 0;
   uint64_t newCurrentVersion = 0;
@@ -4829,7 +4826,15 @@
   return _current;
 }
 
-<<<<<<< HEAD
+std::shared_ptr<VPackBuilder> ClusterInfo::getCurrent(uint64_t& currentIndex) {
+  if (!_currentProt.isValid) {
+    loadCurrent();
+  }
+  READ_LOCKER(readLocker, _currentProt.lock);
+  currentIndex = _currentIndex;
+  return _current;
+}
+
 LogicalCollection::UpgradeStatus ClusterInfo::getCurrentShardUpgradeStatus(LogicalCollection& collection) {
   LogicalCollection::UpgradeStatus status;
   bool hasError = false;
@@ -4882,15 +4887,6 @@
   std::tie(status, hasError) = LogicalCollection::UpgradeStatus::fromSlice(statusSlice);
 
   return status;
-=======
-std::shared_ptr<VPackBuilder> ClusterInfo::getCurrent(uint64_t& currentIndex) {
-  if (!_currentProt.isValid) {
-    loadCurrent();
-  }
-  READ_LOCKER(readLocker, _currentProt.lock);
-  currentIndex = _currentIndex;
-  return _current;
->>>>>>> 6266e2f2
 }
 
 std::unordered_map<ServerID, std::string> ClusterInfo::getServers() {
