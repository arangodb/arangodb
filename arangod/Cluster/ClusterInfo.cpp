--- conflicted
+++ resolved
@@ -5027,17 +5027,10 @@
 }
 
 Result ClusterInfo::agencyPlan(std::shared_ptr<VPackBuilder> const& body) {
-<<<<<<< HEAD
   auto& agencyCache = _clusterFeature.agencyCache();
-  auto [acb, index] =
-      agencyCache.read({AgencyCommHelper::path("Plan"),
-                        AgencyCommHelper::path("Sync/LatestID")});
-=======
-  auto& agencyCache = _server.getFeature<ClusterFeature>().agencyCache();
   auto [acb, index] = agencyCache.read(
       {AgencyCommHelper::path("Plan"), AgencyCommHelper::path("Target"),
        AgencyCommHelper::path("Sync/LatestID")});
->>>>>>> 34bda786
   VPackSlice result = acb->slice();
 
   if (result.isArray()) {
