////////////////////////////////////////////////////////////////////////////////
/// DISCLAIMER
///
/// Copyright 2014-2018 ArangoDB GmbH, Cologne, Germany
/// Copyright 2004-2014 triAGENS GmbH, Cologne, Germany
///
/// Licensed under the Apache License, Version 2.0 (the "License");
/// you may not use this file except in compliance with the License.
/// You may obtain a copy of the License at
///
///     http://www.apache.org/licenses/LICENSE-2.0
///
/// Unless required by applicable law or agreed to in writing, software
/// distributed under the License is distributed on an "AS IS" BASIS,
/// WITHOUT WARRANTIES OR CONDITIONS OF ANY KIND, either express or implied.
/// See the License for the specific language governing permissions and
/// limitations under the License.
///
/// Copyright holder is ArangoDB GmbH, Cologne, Germany
///
/// @author Max Neunhoeffer
/// @author Jan Steemann
/// @author Kaveh Vahedipour
////////////////////////////////////////////////////////////////////////////////

#include "ClusterInfo.h"

#include "Agency/AgencyPaths.h"
#include "Agency/AsyncAgencyComm.h"
#include "Agency/TimeString.h"
#include "Agency/TransactionBuilder.h"
#include "ApplicationFeatures/ApplicationServer.h"
#include "Basics/ConditionLocker.h"
#include "Basics/Exceptions.h"
#include "Basics/MutexLocker.h"
#include "Basics/NumberUtils.h"
#include "Basics/RecursiveLocker.h"
#include "Basics/StaticStrings.h"
#include "Basics/StringUtils.h"
#include "Basics/VelocyPackHelper.h"
#include "Basics/WriteLocker.h"
#include "Basics/application-exit.h"
#include "Basics/hashes.h"
#include "Basics/system-functions.h"
#include "Cluster/AgencyCache.h"
#include "Cluster/ClusterCollectionCreationInfo.h"
#include "Cluster/ClusterFeature.h"
#include "Cluster/ClusterHelpers.h"
#include "Cluster/HeartbeatThread.h"
#include "Cluster/RebootTracker.h"
#include "Cluster/ServerState.h"
#include "Logger/Logger.h"
#include "Random/RandomGenerator.h"
#include "Rest/CommonDefines.h"
#include "RestServer/DatabaseFeature.h"
#include "RestServer/MetricsFeature.h"
#include "RestServer/SystemDatabaseFeature.h"
#include "Scheduler/SchedulerFeature.h"
#include "Sharding/ShardingInfo.h"
#include "StorageEngine/PhysicalCollection.h"
#include "Utils/Events.h"
#include "VocBase/LogicalCollection.h"
#include "VocBase/LogicalView.h"
#include "VocBase/VocbaseInfo.h"

#ifdef USE_ENTERPRISE
#include "Enterprise/VocBase/SmartVertexCollection.h"
#include "Enterprise/VocBase/VirtualCollection.h"
#endif

#include <velocypack/Builder.h>
#include <velocypack/Collection.h>
#include <velocypack/Iterator.h>
#include <velocypack/Slice.h>
#include <velocypack/velocypack-aliases.h>

#include <boost/uuid/uuid.hpp>
#include <boost/uuid/uuid_generators.hpp>
#include <boost/uuid/uuid_io.hpp>

#include <chrono>

namespace {

static inline arangodb::AgencyOperation IncreaseVersion() {
  return arangodb::AgencyOperation{"Plan/Version",
                                   arangodb::AgencySimpleOperationType::INCREMENT_OP};
}

static inline std::string collectionPath(std::string const& dbName,
                                         std::string const& collection) {
  return "Plan/Collections/" + dbName + "/" + collection;
}

inline std::string analyzersPath(std::string const& dbName) {
  return "Plan/Analyzers/" + dbName;
}

static inline arangodb::AgencyOperation CreateCollectionOrder(std::string const& dbName,
                                                              std::string const& collection,
                                                              VPackSlice const& info) {
#ifdef ARANGODB_ENABLE_MAINTAINER_MODE
  if (!info.get("shards").isEmptyObject() &&
      !arangodb::basics::VelocyPackHelper::getBooleanValue(info, arangodb::StaticStrings::IsSmart,
                                                           false)) {
    TRI_ASSERT(info.hasKey(arangodb::StaticStrings::AttrIsBuilding));
    TRI_ASSERT(info.get(arangodb::StaticStrings::AttrIsBuilding).isBool());
    TRI_ASSERT(info.get(arangodb::StaticStrings::AttrIsBuilding).getBool() == true);
  }
#endif
  arangodb::AgencyOperation op{collectionPath(dbName, collection),
                               arangodb::AgencyValueOperationType::SET, info};
  return op;
}

static inline arangodb::AgencyPrecondition CreateCollectionOrderPrecondition(
    std::string const& dbName, std::string const& collection, VPackSlice const& info) {
  arangodb::AgencyPrecondition prec{collectionPath(dbName, collection),
                                    arangodb::AgencyPrecondition::Type::VALUE, info};
  return prec;
}

static inline arangodb::AgencyOperation CreateCollectionSuccess(
    std::string const& dbName, std::string const& collection, VPackSlice const& info) {
  TRI_ASSERT(!info.hasKey(arangodb::StaticStrings::AttrIsBuilding));
  return arangodb::AgencyOperation{collectionPath(dbName, collection),
                                   arangodb::AgencyValueOperationType::SET, info};
}

}  // namespace

#ifdef _WIN32
// turn off warnings about too long type name for debug symbols blabla in MSVC
// only...
#pragma warning(disable : 4503)
#endif

using namespace arangodb;
using namespace arangodb::cluster;
using namespace arangodb::methods;

namespace {
// Read the collection from Plan; this is an object to have a valid VPack
// around to read from and to not have to carry around vpack builders.
// Might want to do the error handling with throw/catch?
class PlanCollectionReader {
 public:
  PlanCollectionReader(PlanCollectionReader const&&) = delete;
  PlanCollectionReader(PlanCollectionReader const&) = delete;
  explicit PlanCollectionReader(LogicalCollection const& collection) {
    std::string databaseName = collection.vocbase().name();
    std::string collectionID = std::to_string(collection.id());
    std::vector<std::string> path{
      AgencyCommHelper::path("Plan/Collections/" + databaseName + "/" + collectionID)};

    auto& agencyCache =
      collection.vocbase().server().getFeature<ClusterFeature>().agencyCache();
    consensus::index_t idx = 0;
    std::tie(_read, idx) = agencyCache.read(path);

    if (!_read->slice().isArray()) {
      _state = Result(
        TRI_ERROR_CLUSTER_READING_PLAN_AGENCY,
        "Could not retrieve " + path.front() + " from agency cache: " + _read->toJson());
      return;
    }

    _collection = _read->slice()[0];

    std::vector<std::string> vpath(
      {AgencyCommHelper::path(), "Plan", "Collections", databaseName, collectionID});

    if (!_collection.hasKey(vpath)) {
      _state = Result(
        TRI_ERROR_CLUSTER_READING_PLAN_AGENCY,
        "Could not retrieve " + path.front() + " from agency in version " + std::to_string(idx));
      return;
    }

    _collection = _collection.get(vpath);

    if (!_collection.isObject()) {
      _state = Result(TRI_ERROR_ARANGO_DATA_SOURCE_NOT_FOUND);
      return;
    }

    _state = Result();
  }
  VPackSlice indexes();
  VPackSlice slice() { return _collection; }
  Result state() { return _state; }

 private:
  consensus::query_t _read;
  Result _state;
  velocypack::Slice _collection;
};
} // namespace

////////////////////////////////////////////////////////////////////////////////
/// @brief a local helper to report errors and messages
////////////////////////////////////////////////////////////////////////////////

static inline int setErrormsg(int ourerrno, std::string& errorMsg) {
  errorMsg = TRI_errno_string(ourerrno);
  return ourerrno;
}

////////////////////////////////////////////////////////////////////////////////
/// @brief check whether the JSON returns an error
////////////////////////////////////////////////////////////////////////////////

static inline bool hasError(VPackSlice const& slice) {
  return arangodb::basics::VelocyPackHelper::getBooleanValue(slice, StaticStrings::Error, false);
}

////////////////////////////////////////////////////////////////////////////////
/// @brief extract the error message from a JSON
////////////////////////////////////////////////////////////////////////////////

static std::string extractErrorMessage(std::string const& shardId, VPackSlice const& slice) {
  std::string msg = " shardID:" + shardId + ": ";

  // add error message text
  msg += arangodb::basics::VelocyPackHelper::getStringValue(slice,
                                                            StaticStrings::ErrorMessage, "");

  // add error number
  if (slice.hasKey(StaticStrings::ErrorNum)) {
    VPackSlice const errorNum = slice.get(StaticStrings::ErrorNum);
    if (errorNum.isNumber()) {
      msg +=
        " (errNum="+arangodb::basics::StringUtils::itoa(errorNum.getNumericValue<uint32_t>())+")";
    }
  }

  return msg;
}

////////////////////////////////////////////////////////////////////////////////
/// @brief creates an empty collection info object
////////////////////////////////////////////////////////////////////////////////

CollectionInfoCurrent::CollectionInfoCurrent(uint64_t currentVersion)
    : _currentVersion(currentVersion) {}

////////////////////////////////////////////////////////////////////////////////
/// @brief destroys a collection info object
////////////////////////////////////////////////////////////////////////////////

CollectionInfoCurrent::~CollectionInfoCurrent() = default;

////////////////////////////////////////////////////////////////////////////////
/// @brief creates a cluster info object
////////////////////////////////////////////////////////////////////////////////

ClusterInfo::ClusterInfo(application_features::ApplicationServer& server,
                         AgencyCallbackRegistry* agencyCallbackRegistry)
  : _server(server),
    _agency(server),
    _agencyCallbackRegistry(agencyCallbackRegistry),
    _rebootTracker(SchedulerFeature::SCHEDULER),
    _planVersion(0),
    _planIndex(0),
    _currentVersion(0),
    _currentIndex(0),
    _planLoader(std::thread::id()),
    _uniqid(),
    _lpTimer(_server.getFeature<MetricsFeature>().histogram(
               "arangodb_load_plan_runtime", log_scale_t(std::exp(1.f), 0.f, 2500.f, 10),
               "Plan loading runtimes [ms]")),
    _lcTimer(_server.getFeature<MetricsFeature>().histogram(
               "arangodb_load_current_runtime", log_scale_t(std::exp(1.f), 0.f, 2500.f, 10),
               "Current loading runtimes [ms]")) {
  _uniqid._currentValue = 1ULL;
  _uniqid._upperValue = 0ULL;
  _uniqid._nextBatchStart = 1ULL;
  _uniqid._nextUpperValue = 0ULL;
  _uniqid._backgroundJobIsRunning = false;
  // Actual loading into caches is postponed until necessary
}
////////////////////////////////////////////////////////////////////////////////
/// @brief destroys a cluster info object
////////////////////////////////////////////////////////////////////////////////

ClusterInfo::~ClusterInfo() = default;

////////////////////////////////////////////////////////////////////////////////
/// @brief cleanup method which frees cluster-internal shared ptrs on shutdown
////////////////////////////////////////////////////////////////////////////////

void ClusterInfo::cleanup() {
  while (true) {
    {
      MUTEX_LOCKER(mutexLocker, _idLock);
      if (!_uniqid._backgroundJobIsRunning) {
        break;
      }
    }
    std::this_thread::sleep_for(std::chrono::seconds(1));
  }

  MUTEX_LOCKER(mutexLocker, _planProt.mutex);

  {
    WRITE_LOCKER(writeLocker, _planProt.lock);
    TRI_ASSERT(_newPlannedViews.empty());  // only non-empty during loadPlan()
    _plannedViews.clear();
    _plannedCollections.clear();
    _shards.clear();
  }

  {
    WRITE_LOCKER(writeLocker, _currentProt.lock);
    _currentCollections.clear();
    _shardIds.clear();
  }

}

void ClusterInfo::triggerBackgroundGetIds() {
  // Trigger a new load of batches
  _uniqid._nextBatchStart = 1ULL;
  _uniqid._nextUpperValue = 0ULL;

  try {
    _idLock.assertLockedByCurrentThread();
    if (_uniqid._backgroundJobIsRunning) {
      return;
    }
    _uniqid._backgroundJobIsRunning = true;
    std::thread([this] {
      auto guardRunning = scopeGuard([this] {
        MUTEX_LOCKER(mutexLocker, _idLock);
        _uniqid._backgroundJobIsRunning = false;
      });

      uint64_t result;
      try {
        result = _agency.uniqid(MinIdsPerBatch, 0.0);
      } catch (std::exception const&) {
        return;
      }

      {
        MUTEX_LOCKER(mutexLocker, _idLock);

        if (1ULL == _uniqid._nextBatchStart) {
          // Invalidate next batch
          _uniqid._nextBatchStart = result;
          _uniqid._nextUpperValue = result + MinIdsPerBatch - 1;
        }
        // If we get here, somebody else tried succeeded in doing the same,
        // so we just try again.
      }
    }).detach();
  } catch (std::exception const& e) {
    LOG_TOPIC("adef4", WARN, Logger::CLUSTER)
        << "Failed to trigger background get ids. " << e.what();
  }
}

/// @brief produces an agency dump and logs it
void ClusterInfo::logAgencyDump() const {
#ifdef ARANGODB_ENABLE_MAINTAINER_MODE
  auto& agencyCache = _server.getFeature<ClusterFeature>().agencyCache();
  auto [acb, idx] = agencyCache.read(std::vector<std::string>{"/"});
  auto res = acb->slice();

  if (!res.isNone()) {
    LOG_TOPIC("fe8ce", INFO, Logger::CLUSTER) << "Agency dump:\n" << res.toJson();
  } else {
    LOG_TOPIC("e7e30", WARN, Logger::CLUSTER) << "Could not get agency dump!";
  }
#endif
}

////////////////////////////////////////////////////////////////////////////////
/// @brief increase the uniqid value. if it exceeds the upper bound, fetch a
/// new upper bound value from the agency
////////////////////////////////////////////////////////////////////////////////

uint64_t ClusterInfo::uniqid(uint64_t count) {
  MUTEX_LOCKER(mutexLocker, _idLock);

  if (_uniqid._currentValue + count - 1 <= _uniqid._upperValue) {
    uint64_t result = _uniqid._currentValue;
    _uniqid._currentValue += count;

    TRI_ASSERT(result != 0);
    return result;
  }

  // Try if we can use the next batch
  if (_uniqid._nextBatchStart + count - 1 <= _uniqid._nextUpperValue) {
    uint64_t result = _uniqid._nextBatchStart;
    _uniqid._currentValue = _uniqid._nextBatchStart + count;
    _uniqid._upperValue = _uniqid._nextUpperValue;
    triggerBackgroundGetIds();

    TRI_ASSERT(result != 0);
    return result;
  }

  // We need to fetch from the agency

  uint64_t fetch = count;

  if (fetch < MinIdsPerBatch) {
    fetch = MinIdsPerBatch;
  }

  uint64_t result = _agency.uniqid(2 * fetch, 0.0);

  _uniqid._currentValue = result + count;
  _uniqid._upperValue = result + fetch - 1;
  // Invalidate next batch
  _uniqid._nextBatchStart = _uniqid._upperValue + 1;
  _uniqid._nextUpperValue = _uniqid._upperValue + fetch - 1;

  TRI_ASSERT(result != 0);
  return result;
}

////////////////////////////////////////////////////////////////////////////////
/// @brief flush the caches (used for testing)
////////////////////////////////////////////////////////////////////////////////
void ClusterInfo::flush() {
  loadServers();
  loadCurrentDBServers();
  loadCurrentCoordinators();
  loadCurrentMappings();
  loadPlan();
  loadCurrent();
}

////////////////////////////////////////////////////////////////////////////////
/// @brief ask whether a cluster database exists
////////////////////////////////////////////////////////////////////////////////

bool ClusterInfo::doesDatabaseExist(DatabaseID const& databaseID, bool reload) {

  // Wait for sensible data in agency cache
  if (!_planProt.isValid) {
    waitForPlan(1).wait();
  }

  if (!_currentProt.isValid) {
    waitForCurrent(1).wait();
  }

  // From now on we know that all data has been valid once, so no need
  // to check the isValid flags again under the lock.
  {
    size_t expectedSize;
    {
      READ_LOCKER(readLocker, _DBServersProt.lock);
      expectedSize = _DBServers.size();
    }

    // look up database by name:

    READ_LOCKER(readLocker, _planProt.lock);
    // _plannedDatabases is a map-type<DatabaseID, VPackSlice>
    auto it = _plannedDatabases.find(databaseID);

    if (it != _plannedDatabases.end()) {
      // found the database in Plan
      READ_LOCKER(readLocker, _currentProt.lock);
      // _currentDatabases is
      //     a map-type<DatabaseID, a map-type<ServerID, VPackSlice>>
      auto it2 = _currentDatabases.find(databaseID);

      if (it2 != _currentDatabases.end()) {
        // found the database in Current

        return ((*it2).second.size() >= expectedSize);
      }
    }
  }

  loadCurrentDBServers();

  return false;
}

////////////////////////////////////////////////////////////////////////////////
/// @brief get list of databases in the cluster
////////////////////////////////////////////////////////////////////////////////

std::vector<DatabaseID> ClusterInfo::databases(bool reload) {
  std::vector<DatabaseID> result;

  if (_clusterId.empty()) {
    loadClusterId();
  }

  if (!_planProt.isValid) {
    waitForPlan(1).wait();
  }

  if (!_currentProt.isValid) {
    waitForCurrent(1).wait();
  }

  if (reload || !_DBServersProt.isValid) {
    loadCurrentDBServers();
  }

  // From now on we know that all data has been valid once, so no need
  // to check the isValid flags again under the lock.

  size_t expectedSize;
  {
    READ_LOCKER(readLocker, _DBServersProt.lock);
    expectedSize = _DBServers.size();
  }

  {
    READ_LOCKER(readLockerPlanned, _planProt.lock);
    READ_LOCKER(readLockerCurrent, _currentProt.lock);
    // _plannedDatabases is a map-type<DatabaseID, VPackSlice>
    auto it = _plannedDatabases.begin();

    while (it != _plannedDatabases.end()) {
      // _currentDatabases is:
      //   a map-type<DatabaseID, a map-type<ServerID, VPackSlice>>
      auto it2 = _currentDatabases.find((*it).first);

      if (it2 != _currentDatabases.end()) {
        if ((*it2).second.size() >= expectedSize) {
          result.push_back((*it).first);
        }
      }

      ++it;
    }
  }
  return result;
}

/// @brief Load cluster ID
void ClusterInfo::loadClusterId() {
  // Contact agency for /<prefix>/Cluster

  auto& agencyCache = _server.getFeature<ClusterFeature>().agencyCache();
  auto [acb, index] = agencyCache.get("Cluster");

  // Parse
  VPackSlice slice = acb->slice();
  if (slice.isString()) {
    _clusterId = slice.copyString();
  }
}

////////////////////////////////////////////////////////////////////////////////
/// @brief (re-)load the information about our plan
/// Usually one does not have to call this directly.
////////////////////////////////////////////////////////////////////////////////

static std::string const prefixPlan = "Plan";

void ClusterInfo::loadPlan() {

  using namespace std::chrono;
  using clock = std::chrono::high_resolution_clock;

  std::shared_ptr<VPackBuilder> acb;
  consensus::index_t idx = 0;
  uint64_t newPlanVersion = 0;

  auto& clusterFeature = _server.getFeature<ClusterFeature>();
  auto& databaseFeature = _server.getFeature<DatabaseFeature>();

  auto start = clock::now();
  auto& agencyCache = clusterFeature.agencyCache();

  // We need to wait for any cluster operation, which needs access to the
  // agency cache for it to become ready. The essentials in the cluster, namely
  // ClusterInfo etc, need to start after first poll result from the agency.
  // This is of great importance to not accidentally delete data facing an
  // empty agency. There are also other measures that guard against such an
  // outcome. But there is also no point continuing with a first agency poll.
  agencyCache.waitFor(1).get();

#ifdef ARANGODB_ENABLE_MAINTAINER_MODE
  auto tStart = TRI_microtime();
  auto longPlanWaitLogger = scopeGuard([&tStart]() {
    auto tExit = TRI_microtime();
    if (tExit - tStart > 0.5) {
      LOG_TOPIC("66666", WARN, Logger::CLUSTER)
          << "Loading the new plan took: " << (tExit - tStart);
    }
  });
#endif

  MUTEX_LOCKER(mutexLocker, _planProt.mutex);  // only one may work at a time

  // For ArangoSearch views we need to get access to immediately created views
  // in order to allow links to be created correctly.
  // For the scenario above, we track such views in '_newPlannedViews' member
  // which is supposed to be empty before and after 'ClusterInfo::loadPlan()'
  // execution. In addition, we do the following "trick" to provide access to
  // '_newPlannedViews' from outside 'ClusterInfo': in case if
  // 'ClusterInfo::getView' has been called from within 'ClusterInfo::loadPlan',
  // we redirect caller to search view in
  // '_newPlannedViews' member instead of '_plannedViews'

  // set plan loader
  TRI_ASSERT(_newPlannedViews.empty());
  _planLoader = std::this_thread::get_id();

  // ensure we'll eventually reset plan loader
  auto resetLoader = scopeGuard([this]() {
    _planLoader = std::thread::id();
    _newPlannedViews.clear();
  });

  bool planValid = true;  // has the loadPlan completed without skipping valid objects
  // we will set in the end

  std::shared_ptr<arangodb::velocypack::Builder> planBuilder;
  std::tie(planBuilder, idx) = agencyCache.get("Plan/Version");
  auto planVersionSlice = planBuilder->slice();

  if (idx > 0 && planVersionSlice.isNumber()) {
    try {
      newPlanVersion = planVersionSlice.getNumber<uint64_t>();
    } catch (...) { }
  }
  planBuilder->clear();

  LOG_TOPIC("c6303", TRACE, Logger::CLUSTER) << "loadPlan: newPlanVersion=" << newPlanVersion;

  if (newPlanVersion == 0) {
    LOG_TOPIC("d68ae", WARN, Logger::CLUSTER)
        << "Attention: /arango/Plan/Version in the agency is not set or not a "
           "positive number.";
      return;
  }

  {
    READ_LOCKER(guard, _planProt.lock);

    if (_planProt.isValid && newPlanVersion <= _planVersion) {
      LOG_TOPIC("20450", DEBUG, Logger::CLUSTER)
          << "We already know this or a later version, do not update. "
          << "newPlanVersion=" << newPlanVersion << " _planVersion=" << _planVersion;

      return;
    }
  }

  std::tie(planBuilder, idx) = agencyCache.get(prefixPlan);
  auto planSlice = planBuilder->slice();

  if (!planSlice.isObject()) {
    LOG_TOPIC("bc8e1", ERR, Logger::CLUSTER)
        << "\"Plan\" is not an object in agency";
    return;
  }

  decltype(_plannedDatabases) newDatabases;
  std::set<std::string> buildingDatabases;
  decltype(_plannedCollections) newCollections;  // map<string /*database id*/
  //    ,map<string /*collection id*/
  //        ,shared_ptr<LogicalCollection>
  //        >
  //    >
  decltype(_shards) newShards;
  decltype(_shardServers) newShardServers;
  decltype(_shardToName) newShardToName;
  decltype(_dbAnalyzersRevision) newDbAnalyzersRevision;
  bool swapDatabases = false;
  bool swapCollections = false;
  bool swapViews = false;
  bool swapAnalyzers = false;

  auto planDatabasesSlice = planSlice.get("Databases");

  if (planDatabasesSlice.isObject()) {
    swapDatabases = true;  // mark for swap even if no databases present to ensure dangling datasources are removed

    std::string name;

    for (auto const& database : velocypack::ObjectIterator(planDatabasesSlice)) {
      try {
        name = database.key.copyString();
      } catch (arangodb::velocypack::Exception const& e) {
        LOG_TOPIC("adc82", ERR, Logger::AGENCY)
            << "Failed to get database name from json, error '" << e.what()
            << "'. VelocyPack: " << database.key.toJson();

        throw;
      }

      // We create the database object on the coordinator here, because
      // it is used to create LogicalCollection instances further
      // down in this function.
      if (ServerState::instance()->isCoordinator() &&
          !database.value.hasKey(StaticStrings::AttrIsBuilding)) {
        TRI_vocbase_t* vocbase = databaseFeature.lookupDatabase(name);
        if (vocbase == nullptr) {
          // database does not yet exist, create it now

          // create a local database object...
          arangodb::CreateDatabaseInfo info(_server);
          Result res = info.load(database.value, VPackSlice::emptyArraySlice());
          if (res.fail()) {
            LOG_TOPIC("94357", ERR, arangodb::Logger::AGENCY)
                << "validating data for local database '" << name
                << "' failed: " << res.errorMessage();
          } else {
            res = databaseFeature.createDatabase(std::move(info), vocbase);

            if (res.fail()) {
              LOG_TOPIC("91870", ERR, arangodb::Logger::AGENCY)
                  << "creating local database '" << name
                  << "' failed: " << res.errorMessage();
            }
          }
        }
      }

      // On a coordinator we can only see databases that have been fully created
      if (!(ServerState::instance()->isCoordinator() &&
            database.value.hasKey(StaticStrings::AttrIsBuilding))) {
        newDatabases.try_emplace(std::move(name), database.value);
      } else {
        buildingDatabases.emplace(std::move(name));
      }
    }
  }

  // Ensure views are being created BEFORE collections to allow
  // links find them
  // Immediate children of "Views" are database names, then ids
  // of views, then one JSON object with the description:

  // "Plan":{"Views": {
  //  "_system": {
  //    "654321": {
  //      "id": "654321",
  //      "name": "v",
  //      "collections": [
  //        <list of cluster-wide collection IDs of linked collections>
  //      ]
  //    },...
  //  },...
  //  }}

  // Now the same for views:
  auto planViewsSlice = planSlice.get("Views");  // format above

  if (planViewsSlice.isObject()) {
    swapViews = true;  // mark for swap even if no databases present to ensure dangling datasources are removed

    for (auto const& databasePairSlice : velocypack::ObjectIterator(planViewsSlice)) {
      auto const& viewsSlice = databasePairSlice.value;

      if (!viewsSlice.isObject()) {
        LOG_TOPIC("0ee7f", INFO, Logger::AGENCY)
            << "Views in the plan is not a valid json object."
            << " Views will be ignored for now and the invalid information"
            << " will be repaired. VelocyPack: " << viewsSlice.toJson();

        continue;
      }

      auto const databaseName = databasePairSlice.key.copyString();
      auto* vocbase = databaseFeature.lookupDatabase(databaseName);

      if (!vocbase) {
        // No database with this name found.
        // We have an invalid state here.
        LOG_TOPIC("f105f", WARN, Logger::AGENCY)
            << "No database '" << databaseName << "' found,"
            << " corresponding view will be ignored for now and the "
            << "invalid information will be repaired. VelocyPack: "
            << viewsSlice.toJson();
        planValid &= !viewsSlice.length();  // cannot find vocbase for defined views (allow empty views for missing vocbase)

        continue;
      }

      for (auto const& viewPairSlice : velocypack::ObjectIterator(viewsSlice)) {
        auto const& viewSlice = viewPairSlice.value;

        if (!viewSlice.isObject()) {
          LOG_TOPIC("2487b", INFO, Logger::AGENCY)
              << "View entry is not a valid json object."
              << " The view will be ignored for now and the invalid "
              << "information will be repaired. VelocyPack: " << viewSlice.toJson();

          continue;
        }

        auto const viewId = viewPairSlice.key.copyString();

        try {
          LogicalView::ptr view;
          auto res = LogicalView::instantiate(  // instantiate
              view, *vocbase, viewPairSlice.value, newPlanVersion  // args
          );

          if (!res.ok() || !view) {
            LOG_TOPIC("b0d48", ERR, Logger::AGENCY)
                << "Failed to create view '" << viewId
                << "'. The view will be ignored for now and the invalid "
                << "information will be repaired. VelocyPack: " << viewSlice.toJson();
            planValid = false;  // view creation failure

            continue;
          }

          auto& views = _newPlannedViews[databaseName];

          // register with guid/id/name
          views.reserve(views.size() + 3);
          views[viewId] = view;
          views[view->name()] = view;
          views[view->guid()] = view;
        } catch (std::exception const& ex) {
          // The Plan contains invalid view information.
          // This should not happen in healthy situations.
          // If it happens in unhealthy situations the
          // cluster should not fail.
          LOG_TOPIC("ec9e6", ERR, Logger::AGENCY)
              << "Failed to load information for view '" << viewId
              << "': " << ex.what() << ". invalid information in Plan. The "
              << "view will be ignored for now and the invalid "
              << "information will be repaired. VelocyPack: " << viewSlice.toJson();

          TRI_ASSERT(false);
          continue;
        } catch (...) {
          // The Plan contains invalid view information.
          // This should not happen in healthy situations.
          // If it happens in unhealthy situations the
          // cluster should not fail.
          LOG_TOPIC("660bf", ERR, Logger::AGENCY)
              << "Failed to load information for view '" << viewId
              << ". invalid information in Plan. The view will "
              << "be ignored for now and the invalid information will "
              << "be repaired. VelocyPack: " << viewSlice.toJson();

          TRI_ASSERT(false);
          continue;
        }
      }
    }
  }
  // "Plan":{"Analyzers": {
  //  "_system": {
  //    "Revision": 0,
  //    "BuildingRevision": 0,
  //    "Coordinator": "",
  //    "RebootID": 0
  //  },...
  // }}
  // Now the same for analyzers:
  auto planAnalyzersSlice = planSlice.get("Analyzers");  // format above

  if (planAnalyzersSlice.isObject()) {
    swapAnalyzers = true;  // mark for swap even if no databases present to ensure dangling datasources are removed

    for (auto const databaseDataSlice : velocypack::ObjectIterator(planAnalyzersSlice)) {
      auto const& analyzerSlice = databaseDataSlice.value;

      auto const databaseName = databaseDataSlice.key.copyString();
      auto* vocbase = databaseFeature.lookupDatabase(databaseName);

      if (!vocbase) {
        // No database with this name found.
        // We have an invalid state here.
        LOG_TOPIC("e5a6b", WARN, Logger::AGENCY)
          << "No database '" << databaseName << "' found,"
          << " corresponding analyzer will be ignored for now and the "
          << "invalid information will be repaired. VelocyPack: "
          << analyzerSlice.toJson();
        planValid &= !analyzerSlice.length();  // cannot find vocbase for defined analyzers (allow empty analyzers for missing vocbase)

        continue;
      }

      std::string revisionError;
      auto revision = AnalyzersRevision::fromVelocyPack(analyzerSlice, revisionError);
      if (revision) {
        newDbAnalyzersRevision.emplace(databaseName, std::move(revision));
      } else {
        LOG_TOPIC("e3f08", WARN, Logger::AGENCY)
          << "Invalid analyzer data for database '" << databaseName << "'"
          << " Error:" << revisionError << ", "
          << " corresponding analyzers revision will be ignored for now and the "
          << "invalid information will be repaired. VelocyPack: "
          << analyzerSlice.toJson();
      }
    }
  }
  TRI_IF_FAILURE("AlwaysSwapAnalyzersRevision") {
    swapAnalyzers = true;
  }
  // Immediate children of "Collections" are database names, then ids
  // of collections, then one JSON object with the description:

  // "Plan":{"Collections": {
  //  "_system": {
  //    "3010001": {
  //      "deleted": false,
  //      DO_COMPACT: true,
  //      "id": "3010001",
  //      INDEX_BUCKETS: 8,
  //      "indexes": [
  //        {
  //          "fields": [
  //            "_key"
  //          ],
  //          "id": "0",
  //          "sparse": false,
  //          "type": "primary",
  //          "unique": true
  //        }
  //      ],
  //      "isSmart": false,
  //      "isSystem": true,
  //      "isVolatile": false,
  //      JOURNAL_SIZE: 1048576,
  //      "keyOptions": {
  //        "allowUserKeys": true,
  //        "lastValue": 0,
  //        "type": "traditional"
  //      },
  //      "name": "_graphs",
  //      "numberOfSh ards": 1,
  //      "path": "",
  //      "replicationFactor": 2,
  //      "shardKeys": [
  //        "_key"
  //      ],
  //      "shards": {
  //        "s3010002": [
  //          "PRMR-bf44d6fe-e31c-4b09-a9bf-e2df6c627999",
  //          "PRMR-11a29830-5aca-454b-a2c3-dac3a08baca1"
  //        ]
  //      },
  //      "status": 3,
  //      "statusString": "loaded",
  //      "type": 2,
  //      StaticStrings::WaitForSyncString: false
  //    },...
  //  },...
  // }}

  auto planCollectionsSlice = planSlice.get("Collections");  // format above

  if (planCollectionsSlice.isObject()) {
    swapCollections = true;  // mark for swap even if no databases present to ensure dangling datasources are removed

    bool const isCoordinator = ServerState::instance()->isCoordinator();

    for (auto const& databasePairSlice : velocypack::ObjectIterator(planCollectionsSlice)) {
      auto const& collectionsSlice = databasePairSlice.value;

      if (!collectionsSlice.isObject()) {
        LOG_TOPIC("e2e7a", INFO, Logger::AGENCY)
            << "Collections in the plan is not a valid json object."
            << " Collections will be ignored for now and the invalid "
            << "information will be repaired. VelocyPack: " << collectionsSlice.toJson();

        continue;
      }

      DatabaseCollections databaseCollections;
      auto const databaseName = databasePairSlice.key.copyString();

      // Skip databases that are still building.
      if (buildingDatabases.find(databaseName) != buildingDatabases.end()) {
        continue;
      }
      auto* vocbase = databaseFeature.lookupDatabase(databaseName);

      if (!vocbase) {
        // No database with this name found.
        // We have an invalid state here.
        LOG_TOPIC("83d4c", WARN, Logger::AGENCY)
            << "No database '" << databaseName << "' found,"
            << " corresponding collection will be ignored for now and the "
            << "invalid information will be repaired. VelocyPack: "
            << collectionsSlice.toJson();
        planValid &= !collectionsSlice.length();  // cannot find vocbase for defined collections (allow empty collections for missing vocbase)

        continue;
      }

      for (auto const& collectionPairSlice : velocypack::ObjectIterator(collectionsSlice)) {
        auto const& collectionSlice = collectionPairSlice.value;

        if (!collectionSlice.isObject()) {
          LOG_TOPIC("0f689", WARN, Logger::AGENCY)
              << "Collection entry is not a valid json object."
              << " The collection will be ignored for now and the invalid "
              << "information will be repaired. VelocyPack: " << collectionSlice.toJson();

          continue;
        }

        auto const collectionId = collectionPairSlice.key.copyString();

        try {
          std::shared_ptr<LogicalCollection> newCollection;

#ifdef USE_ENTERPRISE
          auto isSmart = collectionSlice.get(StaticStrings::IsSmart);

          if (isSmart.isTrue()) {
            auto type = collectionSlice.get(StaticStrings::DataSourceType);

            if (type.isInteger() && type.getUInt() == TRI_COL_TYPE_EDGE) {
              newCollection = std::make_shared<VirtualSmartEdgeCollection>(  // create collection
                  *vocbase, collectionSlice, newPlanVersion  // args
              );
            } else {
              newCollection = std::make_shared<SmartVertexCollection>(  // create collection
                  *vocbase, collectionSlice, newPlanVersion  // args
              );
            }
          } else
#endif
          {
            newCollection = std::make_shared<LogicalCollection>(  // create collection
                *vocbase, collectionSlice, true, newPlanVersion  // args
            );
          }

          auto& collectionName = newCollection->name();

          bool isBuilding =
              isCoordinator &&
              arangodb::basics::VelocyPackHelper::getBooleanValue(collectionSlice,
                                                                  StaticStrings::AttrIsBuilding,
                                                                  false);
          if (isCoordinator) {
            // copying over index estimates from the old version of the
            // collection into the new one
            LOG_TOPIC("7a884", TRACE, Logger::CLUSTER)
                << "copying index estimates";

            // it is effectively safe to access _plannedCollections in
            // read-only mode here, as the only places that modify
            // _plannedCollections are the shutdown and this function
            // itself, which is protected by a mutex
            auto it = _plannedCollections.find(databaseName);
            if (it != _plannedCollections.end()) {
              auto it2 = (*it).second.find(collectionId);

              if (it2 != (*it).second.end()) {
                try {
                  auto estimates = (*it2).second->clusterIndexEstimates(false);

                  if (!estimates.empty()) {
                    // already have an estimate... now copy it over
                    newCollection->setClusterIndexEstimates(std::move(estimates));
                  }
                } catch (...) {
                  // this may fail during unit tests, when mocks are used
                }
              }
            }
          }

          // NOTE: This is building has the following feature. A collection needs to be working on
          // all DBServers to allow replication to go on, also we require to have the shards planned.
          // BUT: The users should not be able to detect these collections.
          // Hence we simply do NOT add the collection to the coordinator local vocbase, which happens
          // inside the IF

          if (!isBuilding) {
            // register with name as well as with id:
            databaseCollections.try_emplace(collectionName, newCollection);
            databaseCollections.try_emplace(collectionId, newCollection);
          }

          auto shardIDs = newCollection->shardIds();
          auto shards = std::make_shared<std::vector<std::string>>();
          shards->reserve(shardIDs->size());
          newShardToName.reserve(shardIDs->size());

          for (auto const& p : *shardIDs) {
            TRI_ASSERT(p.first.size() >= 2);
            shards->push_back(p.first);
            newShardServers.try_emplace(p.first, p.second);
            newShardToName.try_emplace(p.first, newCollection->name());
          }

          // Sort by the number in the shard ID ("s0000001" for example):
          ShardingInfo::sortShardNamesNumerically(*shards);
          newShards.try_emplace(collectionId, std::move(shards));
        } catch (std::exception const& ex) {
          // The plan contains invalid collection information.
          // This should not happen in healthy situations.
          // If it happens in unhealthy situations the
          // cluster should not fail.
          LOG_TOPIC("359f3", ERR, Logger::AGENCY)
              << "Failed to load information for collection '" << collectionId
              << "': " << ex.what() << ". invalid information in plan. The "
              << "collection will be ignored for now and the invalid "
              << "information will be repaired. VelocyPack: " << collectionSlice.toJson();

          TRI_ASSERT(false);
          continue;
        } catch (...) {
          // The plan contains invalid collection information.
          // This should not happen in healthy situations.
          // If it happens in unhealthy situations the
          // cluster should not fail.
          LOG_TOPIC("5f3d5", ERR, Logger::AGENCY)
              << "Failed to load information for collection '" << collectionId
              << ". invalid information in plan. The collection will "
              << "be ignored for now and the invalid information will "
              << "be repaired. VelocyPack: " << collectionSlice.toJson();

          TRI_ASSERT(false);
          continue;
        }
      }

      newCollections.try_emplace(std::move(databaseName), std::move(databaseCollections));
    }
  }

  if (ServerState::instance()->isCoordinator()) {
    auto systemDB = _server.getFeature<arangodb::SystemDatabaseFeature>().use();
    if (systemDB && systemDB->shardingPrototype() == ShardingPrototype::Undefined) {
      // sharding prototype of _system database defaults to _users nowadays
      systemDB->setShardingPrototype(ShardingPrototype::Users);
      // but for "old" databases it may still be "_graphs". we need to find out!
      // find _system database in Plan
      auto it = newCollections.find(StaticStrings::SystemDatabase);
      if (it != newCollections.end()) {
        // find _graphs collection in Plan
        auto it2 = (*it).second.find(StaticStrings::GraphCollection);
        if (it2 != (*it).second.end()) {
          // found!
          if ((*it2).second->distributeShardsLike().empty()) {
            // _graphs collection has no distributeShardsLike, so it is
            // the prototype!
            systemDB->setShardingPrototype(ShardingPrototype::Graphs);
          }
        }
      }
    }
  }

  WRITE_LOCKER(writeLocker, _planProt.lock);

  _plan = std::move(planBuilder);
  _planVersion = newPlanVersion;
  _planIndex = idx;
  LOG_TOPIC("54321", DEBUG, Logger::CLUSTER)
      << "Updating ClusterInfo plan: version=" << newPlanVersion << " index=" << idx;

  if (swapDatabases) {
    _plannedDatabases.swap(newDatabases);
  }

  if (swapCollections) {
    _plannedCollections.swap(newCollections);
    _shards.swap(newShards);
    _shardServers.swap(newShardServers);
    _shardToName.swap(newShardToName);
  }

    if (swapViews) {
      _plannedViews.swap(_newPlannedViews);
    }
    if (swapAnalyzers) {
      _dbAnalyzersRevision.swap(newDbAnalyzersRevision);
    }

  if (planValid) {
    _planProt.isValid = true;
  }

  {
    std::lock_guard w(_waitPlanLock);
    triggerWaiting(_waitPlan, idx);
    auto heartbeatThread = clusterFeature.heartbeatThread();
    if (heartbeatThread) {
      // In the unittests, there is no heartbeatthread, and we do not need to notify
      heartbeatThread->notify();
    }
  }

  {
    std::lock_guard w(_waitPlanVersionLock);
    triggerWaiting(_waitPlanVersion, _planVersion);
  }

  _lpTimer.count(duration<float,std::milli>(clock::now()-start).count());


}

////////////////////////////////////////////////////////////////////////////////
/// @brief (re-)load the information about current databases
/// Usually one does not have to call this directly.
////////////////////////////////////////////////////////////////////////////////

static std::string const prefixCurrent = "Current";

void ClusterInfo::loadCurrent() {

  using namespace std::chrono;
  using clock = std::chrono::high_resolution_clock;

  std::shared_ptr<VPackBuilder> acb;
  consensus::index_t idx = 0;
  uint64_t newCurrentVersion = 0;

  auto start = clock::now();

  // We need to update ServersKnown to notice rebootId changes for all servers.
  // To keep things simple and separate, we call loadServers here instead of
  // trying to integrate the servers upgrade code into loadCurrent, even if that
  // means small bits of the plan are read twice.
  loadServers();

  // reread from the agency!

  MUTEX_LOCKER(mutexLocker, _currentProt.mutex);  // only one may work at a time

  auto& agencyCache = _server.getFeature<ClusterFeature>().agencyCache();
  std::shared_ptr<arangodb::velocypack::Builder> currentBuilder;
  std::tie(currentBuilder, idx) = agencyCache.get(prefixCurrent);
  auto currentSlice = currentBuilder->slice();

  if (!currentSlice.isObject()) {
    LOG_TOPIC("b8410", ERR, Logger::CLUSTER) << "Current is not an object!";
    LOG_TOPIC("eed43", DEBUG, Logger::CLUSTER) << "loadCurrent done.";
    return;
  }

  auto currentVersionSlice = currentSlice.get("Version");

  if (currentVersionSlice.isNumber()) {
    try {
      newCurrentVersion = currentVersionSlice.getNumber<uint64_t>();
    } catch (...) {
    }
  }

  if (newCurrentVersion == 0) {
    LOG_TOPIC("e088e", WARN, Logger::CLUSTER)
        << "Attention: /arango/Current/Version in the agency is not set or not "
           "a positive number.";
    return;
  }

  {
    READ_LOCKER(guard, _currentProt.lock);

    if (_currentProt.isValid && newCurrentVersion <= _currentVersion) {
      LOG_TOPIC("00d58", DEBUG, Logger::CLUSTER)
          << "We already know this or a later version, do not update. "
          << "newCurrentVersion=" << newCurrentVersion
          << " _currentVersion=" << _currentVersion;

      return;
    }
  }

  decltype(_currentDatabases) newDatabases;
  decltype(_currentCollections) newCollections;
  decltype(_shardIds) newShardIds;

  bool swapDatabases = false;
  bool swapCollections = false;

  auto currentDatabasesSlice = currentSlice.get("Databases");

  if (currentDatabasesSlice.isObject()) {
    swapDatabases = true;

    for (auto const& databaseSlicePair : velocypack::ObjectIterator(currentDatabasesSlice)) {
      auto const database = databaseSlicePair.key.copyString();

      if (!databaseSlicePair.value.isObject()) {
        continue;
      }

      std::unordered_map<ServerID, velocypack::Slice> serverList;

      for (auto const& serverSlicePair :
           velocypack::ObjectIterator(databaseSlicePair.value)) {
        serverList.try_emplace(serverSlicePair.key.copyString(), serverSlicePair.value);
      }

      newDatabases.try_emplace(database, serverList);
    }
  }

  auto currentCollectionsSlice = currentSlice.get("Collections");

  if (currentCollectionsSlice.isObject()) {
    swapCollections = true;

    for (auto const& databaseSlice : velocypack::ObjectIterator(currentCollectionsSlice)) {
      auto const databaseName = databaseSlice.key.copyString();
      DatabaseCollectionsCurrent databaseCollections;

      for (auto const& collectionSlice :
           velocypack::ObjectIterator(databaseSlice.value)) {
        auto const collectionName = collectionSlice.key.copyString();

        auto collectionDataCurrent =
            std::make_shared<CollectionInfoCurrent>(newCurrentVersion);

        for (auto const& shardSlice : velocypack::ObjectIterator(collectionSlice.value)) {
          auto const shardID = shardSlice.key.copyString();

          collectionDataCurrent->add(shardID, shardSlice.value);

          // Note that we have only inserted the CollectionInfoCurrent under
          // the collection ID and not under the name! It is not possible
          // to query the current collection info by name. This is because
          // the correct place to hold the current name is in the plan.
          // Thus: Look there and get the collection ID from there. Then
          // ask about the current collection info.

          // Now take note of this shard and its responsible server:
          auto servers = std::make_shared<std::vector<ServerID>>(
              collectionDataCurrent->servers(shardID)  // args
          );

          newShardIds.try_emplace(shardID, servers);
        }

        databaseCollections.try_emplace(collectionName, collectionDataCurrent);
      }

      newCollections.try_emplace(databaseName, databaseCollections);
    }
  }

  // Now set the new value:
  WRITE_LOCKER(writeLocker, _currentProt.lock);

  _current = currentBuilder;
  _currentVersion = newCurrentVersion;
  _currentIndex = idx;
  LOG_TOPIC("feddd", DEBUG, Logger::CLUSTER)
      << "Updating current in ClusterInfo: version=" << newCurrentVersion
      << " index=" << idx;

  if (swapDatabases) {
    _currentDatabases.swap(newDatabases);
  }

  if (swapCollections) {
    LOG_TOPIC("b4059", TRACE, Logger::CLUSTER)
        << "Have loaded new collections current cache!";
    _currentCollections.swap(newCollections);
    _shardIds.swap(newShardIds);
  }

  _currentProt.isValid = true;

  {
    std::lock_guard w(_waitCurrentLock);
    triggerWaiting(_waitCurrent, idx);
    auto heartbeatThread = _server.getFeature<ClusterFeature>().heartbeatThread();
    if (heartbeatThread) {
      // In the unittests, there is no heartbeatthread, and we do not need to notify
      heartbeatThread->notify();
    }
  }

  {
    std::lock_guard w(_waitCurrentVersionLock);
    triggerWaiting(_waitCurrentVersion, _currentVersion);
  }

  _lcTimer.count(duration<float,std::milli>(clock::now()-start).count());

}

/// @brief ask about a collection
/// If it is not found in the cache, the cache is reloaded once
/// if the collection is not found afterwards, this method will throw an
/// exception
std::shared_ptr<LogicalCollection> ClusterInfo::getCollection(DatabaseID const& databaseID,
                                                              CollectionID const& collectionID) {
  auto c = getCollectionNT(databaseID, collectionID);

  if (c == nullptr) {
    THROW_ARANGO_EXCEPTION_MESSAGE(TRI_ERROR_ARANGO_DATA_SOURCE_NOT_FOUND,
                                   getCollectionNotFoundMsg(databaseID, collectionID)  // message
    );
  }
  return c;
}

std::shared_ptr<LogicalCollection> ClusterInfo::getCollectionNT(DatabaseID const& databaseID,
                                                                CollectionID const& collectionID) {
  if (!_planProt.isValid) {
    waitForPlan(1).wait();
  }

  READ_LOCKER(readLocker, _planProt.lock);
  // look up database by id
  AllCollections::const_iterator it = _plannedCollections.find(databaseID);

  if (it != _plannedCollections.end()) {
    // look up collection by id (or by name)
    DatabaseCollections::const_iterator it2 = (*it).second.find(collectionID);

    if (it2 != (*it).second.end()) {
      return (*it2).second;
    }
  }

  return nullptr;
}

std::shared_ptr<LogicalDataSource> ClusterInfo::getCollectionOrViewNT(DatabaseID const& databaseID,
                                                                      std::string const& name) {
  if (!_planProt.isValid) {
    waitForPlan(1).wait();
  }

  READ_LOCKER(readLocker, _planProt.lock);

  // look up collection first
  {
    // look up database by id
    auto it = _plannedCollections.find(databaseID);

    if (it != _plannedCollections.end()) {
      // look up collection by id (or by name)
      auto it2 = (*it).second.find(name);

      if (it2 != (*it).second.end()) {
        return (*it2).second;
      }
    }
  }

  // look up views next
  {
    // look up database by id
    auto it = _plannedViews.find(databaseID);

    if (it != _plannedViews.end()) {
      // look up collection by id (or by name)
      auto it2 = (*it).second.find(name);

      if (it2 != (*it).second.end()) {
        return (*it2).second;
      }
    }
  }

  return nullptr;

}

std::string ClusterInfo::getCollectionNotFoundMsg(DatabaseID const& databaseID,
                                                  CollectionID const& collectionID) {
  return "Collection not found: " + collectionID + " in database " + databaseID;
}

////////////////////////////////////////////////////////////////////////////////
/// @brief ask about all collections
////////////////////////////////////////////////////////////////////////////////

std::vector<std::shared_ptr<LogicalCollection>> const ClusterInfo::getCollections(DatabaseID const& databaseID) {
  std::vector<std::shared_ptr<LogicalCollection>> result;

  READ_LOCKER(readLocker, _planProt.lock);
  // look up database by id
  AllCollections::const_iterator it = _plannedCollections.find(databaseID);

  if (it == _plannedCollections.end()) {
    return result;
  }

  // iterate over all collections
  DatabaseCollections::const_iterator it2 = (*it).second.begin();
  while (it2 != (*it).second.end()) {
    char c = (*it2).first[0];

    if (c < '0' || c > '9') {
      // skip collections indexed by id
      result.push_back((*it2).second);
    }

    ++it2;
  }

  return result;
}

////////////////////////////////////////////////////////////////////////////////
/// @brief ask about a collection in current. This returns information about
/// all shards in the collection.
/// If it is not found in the cache, the cache is reloaded once.
////////////////////////////////////////////////////////////////////////////////

std::shared_ptr<CollectionInfoCurrent> ClusterInfo::getCollectionCurrent(
    DatabaseID const& databaseID, CollectionID const& collectionID) {

  if (!_currentProt.isValid) {
    waitForCurrent(1).get();
  }

  READ_LOCKER(readLocker, _currentProt.lock);
  // look up database by id
  AllCollectionsCurrent::const_iterator it = _currentCollections.find(databaseID);

  if (it != _currentCollections.end()) {
    // look up collection by id
    DatabaseCollectionsCurrent::const_iterator it2 = (*it).second.find(collectionID);

    if (it2 != (*it).second.end()) {
      return (*it2).second;
    }
  }

  return std::make_shared<CollectionInfoCurrent>(0);
}

RebootTracker& ClusterInfo::rebootTracker() noexcept { return _rebootTracker; }

RebootTracker const& ClusterInfo::rebootTracker() const noexcept {
  return _rebootTracker;
}

//////////////////////////////////////////////////////////////////////////////
/// @brief ask about a view
/// If it is not found in the cache, the cache is reloaded once. The second
/// argument can be a view ID or a view name (both cluster-wide).
//////////////////////////////////////////////////////////////////////////////

std::shared_ptr<LogicalView> ClusterInfo::getView(DatabaseID const& databaseID,
                                                  ViewID const& viewID) {
  if (viewID.empty()) {
    return nullptr;
  }

  auto lookupView = [](AllViews const& dbs, DatabaseID const& databaseID,
                       ViewID const& viewID) noexcept -> std::shared_ptr<LogicalView> {
    // look up database by id
    auto const db = dbs.find(databaseID);

    if (db != dbs.end()) {
      // look up view by id (or by name)
      auto& views = db->second;
      auto const view = views.find(viewID);

      if (view != views.end()) {
        return view->second;
      }
    }

    return nullptr;
  };

  if (std::this_thread::get_id() == _planLoader) {
    // we're loading plan, lookup inside immediately created planned views
    // already protected by _planProt.mutex, don't need to lock there
    return lookupView(_newPlannedViews, databaseID, viewID);
  }

  if (!_planProt.isValid) {
<<<<<<< HEAD
    waitForPlan(1).wait();
=======
    return nullptr;
>>>>>>> 8771de6e
  }

  READ_LOCKER(readLocker, _planProt.lock);
  auto const view = lookupView(_plannedViews, databaseID, viewID);

  if (view) {
    return view;
  }

  LOG_TOPIC("a227e", DEBUG, Logger::CLUSTER)
      << "View not found: '" << viewID << "' in database '" << databaseID << "'";

  return nullptr;
}

//////////////////////////////////////////////////////////////////////////////
/// @brief ask about all views of a database
//////////////////////////////////////////////////////////////////////////////

std::vector<std::shared_ptr<LogicalView>> const ClusterInfo::getViews(DatabaseID const& databaseID) {
  std::vector<std::shared_ptr<LogicalView>> result;

  READ_LOCKER(readLocker, _planProt.lock);
  // look up database by id
  AllViews::const_iterator it = _plannedViews.find(databaseID);

  if (it == _plannedViews.end()) {
    return result;
  }

  // iterate over all collections
  DatabaseViews::const_iterator it2 = (*it).second.begin();
  while (it2 != it->second.end()) {
    char c = it2->first[0];
    if (c >= '0' && c <= '9') {
      // skip views indexed by name
      result.emplace_back(it2->second);
    }
    ++it2;
  }

  return result;
}

//////////////////////////////////////////////////////////////////////////////
/// @brief ask about analyzers revision
//////////////////////////////////////////////////////////////////////////////

AnalyzersRevision::Ptr ClusterInfo::getAnalyzersRevision(DatabaseID const& databaseID,
                                                         bool forceLoadPlan /* = false */) {
  READ_LOCKER(readLocker, _planProt.lock);
  // look up database by id
  auto it = _dbAnalyzersRevision.find(databaseID);

  if (it != _dbAnalyzersRevision.cend()) {
    return it->second;
<<<<<<< HEAD
=======
  }
  return nullptr;
}

QueryAnalyzerRevisions ClusterInfo::getQueryAnalyzersRevision(
    DatabaseID const& databaseID) {
  int tries = 0;

  if (!_planProt.isValid) {
    loadPlan();
    ++tries;
  }
  AnalyzersRevision::Revision currentDbRevision{ AnalyzersRevision::MIN };
  AnalyzersRevision::Revision systemDbRevision{ AnalyzersRevision::MIN };
  while (true) {  // left by break
    {
      READ_LOCKER(readLocker, _planProt.lock);
      // look up database by id
      auto it = _dbAnalyzersRevision.find(databaseID);

      if (it != _dbAnalyzersRevision.cend()) {
        currentDbRevision = it->second->getRevision();
        // analyzers from system also available
        // so grab revision for system database as well
        if (databaseID != StaticStrings::SystemDatabase) {
          auto sysIt = _dbAnalyzersRevision.find(StaticStrings::SystemDatabase);
          // if we have non-system database in plan system should be here for sure!
          TRI_ASSERT(sysIt != _dbAnalyzersRevision.cend());
          if (ADB_LIKELY(sysIt != _dbAnalyzersRevision.cend())) {
            systemDbRevision = sysIt->second->getRevision();
          }
        } else {
          // micro-optimization. If we are querying system database
          // than current always equal system. And all requests for revision
          // will be resolved only with systemDbRevision member. So we copy
          // current to system and set current to MIN. As MIN value is default
          // and not transferred at all we will reduce json size for query
          systemDbRevision = currentDbRevision;
          currentDbRevision = AnalyzersRevision::MIN;
        }
        break;
      }
    }
    if (++tries >= 2) {
      break;
    }
    // must load outside the lock
    loadPlan();
>>>>>>> 8771de6e
  }

  return QueryAnalyzerRevisions(currentDbRevision, systemDbRevision);
}

// Build the VPackSlice that contains the `isBuilding` entry
void ClusterInfo::buildIsBuildingSlice(CreateDatabaseInfo const& database,
                                       VPackBuilder& builder) {
  VPackObjectBuilder guard(&builder);
  database.toVelocyPack(builder);

  builder.add(StaticStrings::AttrCoordinator,
              VPackValue(ServerState::instance()->getId()));
  builder.add(StaticStrings::AttrCoordinatorRebootId,
              VPackValue(ServerState::instance()->getRebootId().value()));
  builder.add(StaticStrings::AttrIsBuilding, VPackValue(true));
}

// Build the VPackSlice that does not contain  the `isBuilding` entry
void ClusterInfo::buildFinalSlice(CreateDatabaseInfo const& database,
                                  VPackBuilder& builder) {
  VPackObjectBuilder guard(&builder);
  database.toVelocyPack(builder);
}

// This waits for the database described in `database` to turn up in `Current`
// and no DBServer is allowed to report an error.
Result ClusterInfo::waitForDatabaseInCurrent(CreateDatabaseInfo const& database) {
  AgencyComm ac(_server);
  AgencyCommResult res;

  auto DBServers = std::make_shared<std::vector<ServerID>>(getCurrentDBServers());
  auto dbServerResult = std::make_shared<std::atomic<int>>(-1);
  std::shared_ptr<std::string> errMsg = std::make_shared<std::string>();

  std::function<bool(VPackSlice const& result)> dbServerChanged = [=](VPackSlice const& result) {
    size_t numDbServers = DBServers->size();
    if (result.isObject() && result.length() >= numDbServers) {
      // We use >= here since the number of DBservers could have increased
      // during the creation of the database and we might not yet have
      // the latest list. Thus there could be more reports than we know
      // servers.
      VPackObjectIterator dbs(result);

      std::string tmpMsg = "";
      bool tmpHaveError = false;

      for (VPackObjectIterator::ObjectPair dbserver : dbs) {
        VPackSlice slice = dbserver.value;
        if (arangodb::basics::VelocyPackHelper::getBooleanValue(slice, StaticStrings::Error, false)) {
          tmpHaveError = true;
          tmpMsg += " DBServer:" + dbserver.key.copyString() + ":";
          tmpMsg += arangodb::basics::VelocyPackHelper::getStringValue(slice, StaticStrings::ErrorMessage,
                                                                       "");
          if (slice.hasKey(StaticStrings::ErrorNum)) {
            VPackSlice errorNum = slice.get(StaticStrings::ErrorNum);
            if (errorNum.isNumber()) {
              tmpMsg += " (errorNum=";
              tmpMsg += basics::StringUtils::itoa(errorNum.getNumericValue<uint32_t>());
              tmpMsg += ")";
            }
          }
        }
      }
      if (tmpHaveError) {
        *errMsg = "Error in creation of database:" + tmpMsg;
        dbServerResult->store(TRI_ERROR_CLUSTER_COULD_NOT_CREATE_DATABASE,
                              std::memory_order_release);
        return true;
      }
      dbServerResult->store(setErrormsg(TRI_ERROR_NO_ERROR, *errMsg), std::memory_order_release);
    }
    return true;
  };

  // ATTENTION: The following callback calls the above closure in a
  // different thread. Nevertheless, the closure accesses some of our
  // local variables. Therefore we have to protect all accesses to them
  // by a mutex. We use the mutex of the condition variable in the
  // AgencyCallback for this.
  auto agencyCallback =
      std::make_shared<AgencyCallback>(_server, "Current/Databases/" + database.getName(),
                                       dbServerChanged, true, false);
  _agencyCallbackRegistry->registerCallback(agencyCallback);
  auto cbGuard = scopeGuard(
    [&] { _agencyCallbackRegistry->unregisterCallback(agencyCallback); });

  // Waits for the database to turn up in Current/Databases
  {
    double const interval = getPollInterval();

    int count = 0;  // this counts, when we have to reload the DBServers
    while (true) {
      if (++count >= static_cast<int>(getReloadServerListTimeout() / interval)) {
        // We update the list of DBServers every minute in case one of them
        // was taken away since we last looked. This also helps (slightly)
        // if a new DBServer was added. However, in this case we report
        // success a bit too early, which is not too bad.
        loadCurrentDBServers();
        *DBServers = getCurrentDBServers();
        count = 0;
      }

      int tmpRes = dbServerResult->load(std::memory_order_acquire);

      // An error was detected on one of the DBServers
      if (tmpRes >= 0) {
        cbGuard.fire();  // unregister cb before accessing errMsg

        return Result(tmpRes, *errMsg);
      }

      {
        CONDITION_LOCKER(locker, agencyCallback->_cv);
        agencyCallback->executeByCallbackOrTimeout(getReloadServerListTimeout() / interval);
      }

      if (_server.isStopping()) {
        return Result(TRI_ERROR_SHUTTING_DOWN);
      }
    }
  }
}

// Start creating a database in a coordinator by entering it into Plan/Databases with,
// status flag `isBuilding`; this makes the database invisible to the outside world.
Result ClusterInfo::createIsBuildingDatabaseCoordinator(CreateDatabaseInfo const& database) {
  AgencyComm ac(_server);
  AgencyCommResult res;

  // Instruct the Agency to enter the creation of the new database
  // by entering it into Plan/Databases/ but with the fields
  // isBuilding: true, and coordinator and rebootId set to our respective
  // id and rebootId
  VPackBuilder builder;
  buildIsBuildingSlice(database, builder);

  AgencyWriteTransaction trx(
      {AgencyOperation("Plan/Databases/" + database.getName(),
                       AgencyValueOperationType::SET, builder.slice()),
       AgencyOperation("Plan/Version", AgencySimpleOperationType::INCREMENT_OP)},
      {AgencyPrecondition("Plan/Databases/" + database.getName(),
                          AgencyPrecondition::Type::EMPTY, true),
       AgencyPrecondition(analyzersPath(database.getName()),
                          AgencyPrecondition::Type::EMPTY, true)});

  // TODO: Should this never timeout?
  res = ac.sendTransactionWithFailover(trx, 0.0);

  if (!res.successful()) {
    if (res._statusCode == (int)arangodb::rest::ResponseCode::PRECONDITION_FAILED) {
      return Result(TRI_ERROR_ARANGO_DUPLICATE_NAME, std::string("duplicate database name '") + database.getName() + "'");
    }

    return Result(TRI_ERROR_CLUSTER_COULD_NOT_CREATE_DATABASE_IN_PLAN);
  }

  if (res.slice().get("results").length() > 0) {
    waitForPlan(res.slice().get("results")[0].getNumber<uint64_t>()).get();
  }

  // And wait for our database to show up in `Current/Databases`
  auto waitresult = waitForDatabaseInCurrent(database);

  if (waitresult.fail()) {
    // cleanup: remove database from plan
    auto ret = cancelCreateDatabaseCoordinator(database);

    if (ret.ok()) {
      // Creation failed
      return Result(TRI_ERROR_CLUSTER_COULD_NOT_CREATE_DATABASE,
                    "database creation failed");
    } else {
      // Cleanup failed too
      return ret;
    }
  }
  return Result();
}

// Finalize creation of database in cluster by removing isBuilding, coordinator, and coordinatorRebootId;
// as precondition that the entry we put in createIsBuildingDatabaseCoordinator is still in Plan/ unchanged.
Result ClusterInfo::createFinalizeDatabaseCoordinator(CreateDatabaseInfo const& database) {
  AgencyComm ac(_server);

  VPackBuilder pcBuilder;
  buildIsBuildingSlice(database, pcBuilder);

  VPackBuilder entryBuilder;
  buildFinalSlice(database, entryBuilder);

  VPackBuilder analyzersBuilder;
  AgencyComm::buildInitialAnalyzersSlice(analyzersBuilder);

  AgencyWriteTransaction trx(
      {AgencyOperation("Plan/Databases/" + database.getName(),
                       AgencyValueOperationType::SET, entryBuilder.slice()),
       AgencyOperation("Plan/Version", AgencySimpleOperationType::INCREMENT_OP),
       AgencyOperation(analyzersPath(database.getName()), AgencyValueOperationType::SET, analyzersBuilder.slice())},
      {AgencyPrecondition("Plan/Databases/" + database.getName(),
                          AgencyPrecondition::Type::VALUE, pcBuilder.slice()),
       AgencyPrecondition(analyzersPath(database.getName()),
                          AgencyPrecondition::Type::EMPTY, true)});

  auto res = ac.sendTransactionWithFailover(trx, 0.0);

  if (!res.successful()) {
    if (res._statusCode == (int)arangodb::rest::ResponseCode::PRECONDITION_FAILED) {
      return Result(TRI_ERROR_CLUSTER_COULD_NOT_CREATE_DATABASE,
                    "Could not finish creation of database: Plan/Databases/ "
                    "entry was modified in Agency");
    }
    // Something else went wrong.
    return Result(TRI_ERROR_CLUSTER_COULD_NOT_CREATE_DATABASE);
  }

  if (res.slice().get("results").length()) {
    waitForPlan(res.slice().get("results")[0].getNumber<uint64_t>()).get();
  }

  // The transaction was successful and the database should
  // now be visible and usable.
  return Result();
}

// This function can only return on success or when the cluster is shutting down.
Result ClusterInfo::cancelCreateDatabaseCoordinator(CreateDatabaseInfo const& database) {
  AgencyComm ac(_server);

  VPackBuilder builder;
  buildIsBuildingSlice(database, builder);

  // delete all collections and the database itself from the agency plan
  AgencyOperation delPlanCollections("Plan/Collections/" + database.getName(),
                                     AgencySimpleOperationType::DELETE_OP);
  AgencyOperation delPlanDatabase("Plan/Databases/" + database.getName(),
                                  AgencySimpleOperationType::DELETE_OP);
  AgencyOperation incrPlan("Plan/Version", AgencySimpleOperationType::INCREMENT_OP);
  AgencyPrecondition preCondition("Plan/Databases/" + database.getName(),
                                  AgencyPrecondition::Type::VALUE, builder.slice());

  AgencyWriteTransaction trx({delPlanCollections, delPlanDatabase, incrPlan}, preCondition);

  size_t tries = 0;
  // TODO: Hard coded timeout, also the retry numbers below are all
  //       pulled out of thin air.
  double nextTimeout = 0.5;

  AgencyCommResult res;
  do {
    tries++;
    res = ac.sendTransactionWithFailover(trx, nextTimeout);

    if (!res.successful()) {
      if (tries == 1) {
        events::CreateDatabase(database.getName(), res.errorCode());
      }
      if (tries >= 5) {
        nextTimeout = 5.0;
      }
      LOG_TOPIC("b47aa", WARN, arangodb::Logger::CLUSTER)
        << "failed to cancel creation of database " << database.getName() << " with error "
        << res.errorMessage() << ". Retrying.";
    } else if (res.slice().get("results").length()) {
      waitForPlan(res.slice().get("results")[0].getNumber<uint64_t>()).get();
    }

    if (_server.isStopping()) {
      return Result(TRI_ERROR_SHUTTING_DOWN);
    }
  } while (!res.successful());

  return Result();
}

////////////////////////////////////////////////////////////////////////////////
/// @brief drop database in coordinator, the return value is an ArangoDB
/// error code and the errorMsg is set accordingly. One possible error
/// is a timeout, a timeout of 0.0 means no timeout.
////////////////////////////////////////////////////////////////////////////////
Result ClusterInfo::dropDatabaseCoordinator(  // drop database
    std::string const& name,                  // database name
    double timeout                            // request timeout
) {
  TRI_ASSERT(ServerState::instance()->isCoordinator());
  if (name == StaticStrings::SystemDatabase) {
    return Result(TRI_ERROR_FORBIDDEN);
  }
  AgencyComm ac(_server);

  double const realTimeout = getTimeout(timeout);
  double const endTime = TRI_microtime() + realTimeout;
  double const interval = getPollInterval();

  auto dbServerResult = std::make_shared<std::atomic<int>>(-1);
  std::function<bool(VPackSlice const& result)> dbServerChanged = [=](VPackSlice const& result) {
    if (result.isNone() || result.isEmptyObject()) {
      dbServerResult->store(TRI_ERROR_NO_ERROR, std::memory_order_release);
    }
    return true;
  };

  std::string where("Current/Databases/" + name);

  // ATTENTION: The following callback calls the above closure in a
  // different thread. Nevertheless, the closure accesses some of our
  // local variables. Therefore we have to protect all accesses to them
  // by a mutex. We use the mutex of the condition variable in the
  // AgencyCallback for this.
  auto agencyCallback =
      std::make_shared<AgencyCallback>(_server, where, dbServerChanged, true, false);
  _agencyCallbackRegistry->registerCallback(agencyCallback);
  auto cbGuard = scopeGuard([this, &agencyCallback]() -> void {
                              _agencyCallbackRegistry->unregisterCallback(agencyCallback);
  });

  // Transact to agency
  AgencyOperation delPlanDatabases("Plan/Databases/" + name,
                                   AgencySimpleOperationType::DELETE_OP);
  AgencyOperation delPlanCollections("Plan/Collections/" + name,
                                     AgencySimpleOperationType::DELETE_OP);
  AgencyOperation delPlanViews("Plan/Views/" + name, AgencySimpleOperationType::DELETE_OP);
  AgencyOperation delPlanAnalyzers(analyzersPath(name), AgencySimpleOperationType::DELETE_OP);
  AgencyOperation incrementVersion("Plan/Version", AgencySimpleOperationType::INCREMENT_OP);
  AgencyPrecondition databaseExists("Plan/Databases/" + name,
                                    AgencyPrecondition::Type::EMPTY, false);
  AgencyWriteTransaction trans({delPlanDatabases, delPlanCollections, delPlanViews,
                                delPlanAnalyzers, incrementVersion}, databaseExists);
  AgencyCommResult res = ac.sendTransactionWithFailover(trans);
  if (!res.successful()) {
    if (res._statusCode == (int)arangodb::rest::ResponseCode::PRECONDITION_FAILED) {
          return Result(TRI_ERROR_ARANGO_DATABASE_NOT_FOUND);
    }
    return Result(TRI_ERROR_CLUSTER_COULD_NOT_REMOVE_DATABASE_IN_PLAN);
  }
  if (res.slice().get("results").length()) {
    waitForPlan(res.slice().get("results")[0].getNumber<uint64_t>()).get();
  }

  // Now wait stuff in Current to disappear and thus be complete:
  {
    while (true) {
      if (dbServerResult->load(std::memory_order_acquire) >= 0) {
        cbGuard.fire();  // unregister cb before calling ac.removeValues(...)
        AgencyOperation delCurrentCollection(where, AgencySimpleOperationType::DELETE_OP);
        AgencyOperation incrementCurrentVersion(
          "Current/Version", AgencySimpleOperationType::INCREMENT_OP);
        AgencyWriteTransaction cx({delCurrentCollection, incrementCurrentVersion});
        res = ac.sendTransactionWithFailover(cx);
        if (res.successful()) {
          return Result(TRI_ERROR_NO_ERROR);
        }
        return Result(TRI_ERROR_CLUSTER_COULD_NOT_REMOVE_DATABASE_IN_CURRENT);
      }

      if (TRI_microtime() > endTime) {
        logAgencyDump();
              return Result(TRI_ERROR_CLUSTER_TIMEOUT);
      }

      {
        CONDITION_LOCKER(locker, agencyCallback->_cv);
        agencyCallback->executeByCallbackOrTimeout(interval);
      }

      if (_server.isStopping()) {
              return Result(TRI_ERROR_SHUTTING_DOWN);
      }
    }
  }
}

////////////////////////////////////////////////////////////////////////////////
/// @brief create collection in coordinator, the return value is an ArangoDB
/// error code and the errorMsg is set accordingly. One possible error
/// is a timeout, a timeout of 0.0 means no timeout.
////////////////////////////////////////////////////////////////////////////////
Result ClusterInfo::createCollectionCoordinator(  // create collection
    std::string const& databaseName, std::string const& collectionID, uint64_t numberOfShards,
    uint64_t replicationFactor, uint64_t writeConcern, bool waitForReplication,
    velocypack::Slice const& json,  // collection definition
    double timeout,                 // request timeout,
    bool isNewDatabase, std::shared_ptr<LogicalCollection> const& colToDistributeShardsLike) {
  TRI_ASSERT(ServerState::instance()->isCoordinator());
  auto serverState = ServerState::instance();
  std::vector<ClusterCollectionCreationInfo> infos{ClusterCollectionCreationInfo{
      collectionID, numberOfShards, replicationFactor, writeConcern, waitForReplication,
      json, serverState->getId(), serverState->getRebootId()}};
  double const realTimeout = getTimeout(timeout);
  double const endTime = TRI_microtime() + realTimeout;
  return createCollectionsCoordinator(databaseName, infos, endTime,
                                      isNewDatabase, colToDistributeShardsLike);
}

/// @brief this method does an atomic check of the preconditions for the
/// collections to be created, using the currently loaded plan. it populates the
/// plan version used for the checks
Result ClusterInfo::checkCollectionPreconditions(std::string const& databaseName,
                                                 std::vector<ClusterCollectionCreationInfo> const& infos,
                                                 uint64_t& planVersion) {
  for (auto const& info : infos) {
    // Check if name exists.
    if (info.name.empty() || !info.json.isObject() || !info.json.get("shards").isObject()) {
      return TRI_ERROR_BAD_PARAMETER;  // must not be empty
    }

    // Validate that the collection does not exist in the current plan
    {
      AllCollections::const_iterator it = _plannedCollections.find(databaseName);
      if (it != _plannedCollections.end()) {
        DatabaseCollections::const_iterator it2 = (*it).second.find(info.name);

        if (it2 != (*it).second.end()) {
          // collection already exists!
          events::CreateCollection(databaseName, info.name, TRI_ERROR_ARANGO_DUPLICATE_NAME);
          return Result(TRI_ERROR_ARANGO_DUPLICATE_NAME, std::string("duplicate collection name '") + info.name + "'");
        }
      } else {
        // no collection in plan for this particular database... this may be true for
        // the first collection created in a db
        // now check if there is a planned database at least
        if (_plannedDatabases.find(databaseName) == _plannedDatabases.end()) {
          // no need to create a collection in a database that is not there (anymore)
          events::CreateCollection(databaseName, info.name, TRI_ERROR_ARANGO_DATABASE_NOT_FOUND);
          return TRI_ERROR_ARANGO_DATABASE_NOT_FOUND;
        }
      }
    }

    // Validate that there is no view with this name either
    {
      // check against planned views as well
      AllViews::const_iterator it = _plannedViews.find(databaseName);
      if (it != _plannedViews.end()) {
        DatabaseViews::const_iterator it2 = (*it).second.find(info.name);

        if (it2 != (*it).second.end()) {
          // view already exists!
          events::CreateCollection(databaseName, info.name, TRI_ERROR_ARANGO_DUPLICATE_NAME);
          return Result(TRI_ERROR_ARANGO_DUPLICATE_NAME, std::string("duplicate collection name '") + info.name + "'");
        }
      }
    }
  }

  return {};
}

Result ClusterInfo::createCollectionsCoordinator(
    std::string const& databaseName, std::vector<ClusterCollectionCreationInfo>& infos,
    double endTime, bool isNewDatabase,
    std::shared_ptr<LogicalCollection> const& colToDistributeShardsLike) {
  TRI_ASSERT(ServerState::instance()->isCoordinator());
  using arangodb::velocypack::Slice;

  double const interval = getPollInterval();

  // The following three are used for synchronization between the callback
  // closure and the main thread executing this function. Note that it can
  // happen that the callback is called only after we return from this
  // function!
  auto dbServerResult = std::make_shared<std::atomic<int>>(-1);
  auto nrDone = std::make_shared<std::atomic<size_t>>(0);
  auto errMsg = std::make_shared<std::string>();
  auto cacheMutex = std::make_shared<Mutex>();
  auto cacheMutexOwner = std::make_shared<std::atomic<std::thread::id>>();
  auto isCleaned = std::make_shared<bool>(false);

  AgencyComm ac(_server);
  std::vector<std::shared_ptr<AgencyCallback>> agencyCallbacks;

  auto cbGuard = scopeGuard([&] {
    // We have a subtle race here, that we try to cover against:
    // We register a callback in the agency.
    // For some reason this scopeguard is executed (e.g. error case)
    // While we are in this cleanup, and before a callback is removed from the
    // agency. The callback is triggered by another thread. We have the
    // following guarantees: a) cacheMutex|Owner are valid and locked by cleanup
    // b) isCleaned is valid and now set to true
    // c) the closure is owned by the callback
    // d) info might be deleted, so we cannot use it.
    // e) If the callback is ongoing during cleanup, the callback will
    //    hold the Mutex and delay the cleanup.
    RECURSIVE_MUTEX_LOCKER(*cacheMutex, *cacheMutexOwner);
    *isCleaned = true;
    for (auto& cb : agencyCallbacks) {
      _agencyCallbackRegistry->unregisterCallback(cb);
    }
  });

  std::vector<AgencyOperation> opers({IncreaseVersion()});
  std::vector<AgencyPrecondition> precs;
  std::unordered_set<std::string> conditions;
  std::unordered_set<ServerID> allServers;

  // current thread owning 'cacheMutex' write lock (workaround for non-recursive Mutex)
  for (auto& info : infos) {
    TRI_ASSERT(!info.name.empty());

    if (info.state == ClusterCollectionCreationState::DONE) {
      // This is possible in Enterprise / Smart Collection situation
      (*nrDone)++;
    }

    std::map<ShardID, std::vector<ServerID>> shardServers;
    for (auto pair : VPackObjectIterator(info.json.get("shards"))) {
      ShardID shardID = pair.key.copyString();
      std::vector<ServerID> serverIds;

      for (auto const& serv : VPackArrayIterator(pair.value)) {
        auto const sid = serv.copyString();
        serverIds.emplace_back(sid);
        allServers.emplace(sid);
      }
      shardServers.try_emplace(shardID, serverIds);
    }

    // The AgencyCallback will copy the closure will take responsibilty of it.
    auto closure = [cacheMutex, cacheMutexOwner, &info, dbServerResult, errMsg,
                    nrDone, isCleaned, shardServers, this](VPackSlice const& result) {
      // NOTE: This ordering here is important to cover against a race in cleanup.
      // a) The Guard get's the Mutex, sets isCleaned == true, then removes the callback
      // b) If the callback is acquired it is saved in a shared_ptr, the Mutex will be acquired first, then it will check if it isCleaned
      RECURSIVE_MUTEX_LOCKER(*cacheMutex, *cacheMutexOwner);
      if (*isCleaned) {
        return true;
      }
      TRI_ASSERT(!info.name.empty());
      if (info.state != ClusterCollectionCreationState::INIT) {
        // All leaders have reported either good or bad
        // We might be called by followers if they get in sync fast enough
        // In this IF we are in the followers case, we can safely ignore
        return true;
      }

      // result is the object at the path
      if (result.isObject() && result.length() == (size_t)info.numberOfShards) {
        std::string tmpError = "";

        for (auto const& p : VPackObjectIterator(result)) {
          if (arangodb::basics::VelocyPackHelper::getBooleanValue(p.value,
                                                                  StaticStrings::Error, false)) {
            tmpError += " shardID:" + p.key.copyString() + ":";
            tmpError += arangodb::basics::VelocyPackHelper::getStringValue(
                p.value, StaticStrings::ErrorMessage, "");
            if (p.value.hasKey(StaticStrings::ErrorNum)) {
              VPackSlice const errorNum = p.value.get(StaticStrings::ErrorNum);
              if (errorNum.isNumber()) {
                tmpError += " (errNum=";
                tmpError +=
                    basics::StringUtils::itoa(errorNum.getNumericValue<uint32_t>());
                tmpError += ")";
              }
            }
          }

          // wait that all followers have created our new collection
          if (tmpError.empty() && info.waitForReplication) {
            std::vector<ServerID> plannedServers;
            {
              READ_LOCKER(readLocker, _planProt.lock);
              auto it = shardServers.find(p.key.copyString());
              if (it != shardServers.end()) {
                plannedServers = (*it).second;
              } else {
                LOG_TOPIC("9ed54", ERR, Logger::CLUSTER)
                    << "Did not find shard in _shardServers: " << p.key.copyString()
                    << ". Maybe the collection is already dropped.";
                *errMsg = "Error in creation of collection: " + p.key.copyString() +
                          ". Collection already dropped. " + __FILE__ + ":" +
                          std::to_string(__LINE__);
                dbServerResult->store(TRI_ERROR_CLUSTER_COULD_NOT_CREATE_COLLECTION,
                                      std::memory_order_release);
                TRI_ASSERT(info.state != ClusterCollectionCreationState::DONE);
                info.state = ClusterCollectionCreationState::FAILED;
                return true;
              }
            }
            if (plannedServers.empty()) {
              READ_LOCKER(readLocker, _planProt.lock);
              LOG_TOPIC("a0a76", DEBUG, Logger::CLUSTER)
                  << "This should never have happened, Plan empty. Dumping "
                     "_shards in Plan:";
              for (auto const& p : _shards) {
                LOG_TOPIC("60c7d", DEBUG, Logger::CLUSTER) << "Shard: " << p.first;
                for (auto const& q : *(p.second)) {
                  LOG_TOPIC("c7363", DEBUG, Logger::CLUSTER) << "  Server: " << q;
                }
              }
              TRI_ASSERT(false);
            }
            std::vector<ServerID> currentServers;
            VPackSlice servers = p.value.get("servers");
            if (!servers.isArray()) {
              return true;
            }
            for (auto const& server : VPackArrayIterator(servers)) {
              if (!server.isString()) {
                return true;
              }
              currentServers.push_back(server.copyString());
            }
            if (!ClusterHelpers::compareServerLists(plannedServers, currentServers)) {
              TRI_ASSERT(!info.name.empty());
              LOG_TOPIC("16623", DEBUG, Logger::CLUSTER)
                  << "Still waiting for all servers to ACK creation of " << info.name
                  << ". Planned: " << plannedServers << ", Current: " << currentServers;
              return true;
            }
          }
        }
        if (!tmpError.empty()) {
          *errMsg = "Error in creation of collection:" + tmpError + " " +
                    __FILE__ + std::to_string(__LINE__);
          dbServerResult->store(TRI_ERROR_CLUSTER_COULD_NOT_CREATE_COLLECTION,
                                std::memory_order_release);
          // We cannot get into bad state after a collection was created
          TRI_ASSERT(info.state != ClusterCollectionCreationState::DONE);
          info.state = ClusterCollectionCreationState::FAILED;
        } else {
          // We can have multiple calls to this callback, one per leader and one per follower
          // As soon as all leaders are done we are either FAILED or DONE, this cannot be altered later.
          TRI_ASSERT(info.state != ClusterCollectionCreationState::FAILED);
          info.state = ClusterCollectionCreationState::DONE;
          (*nrDone)++;
        }
      }
      return true;
    };
    // ATTENTION: The following callback calls the above closure in a
    // different thread. Nevertheless, the closure accesses some of our
    // local variables. Therefore we have to protect all accesses to them
    // by a mutex. We use the mutex of the condition variable in the
    // AgencyCallback for this.

    auto agencyCallback =
        std::make_shared<AgencyCallback>(
          _server, "Current/Collections/" + databaseName + "/" + info.collectionID,
          closure, true, false);

      _agencyCallbackRegistry->registerCallback(agencyCallback);
    agencyCallbacks.emplace_back(std::move(agencyCallback));
    opers.emplace_back(CreateCollectionOrder(databaseName, info.collectionID,
                                             info.isBuildingSlice()));

    // Ensure preconditions on the agency
    std::shared_ptr<ShardMap> otherCidShardMap = nullptr;
    auto const otherCidString =
        basics::VelocyPackHelper::getStringValue(info.json, StaticStrings::DistributeShardsLike,
                                                 StaticStrings::Empty);
    if (!otherCidString.empty() && conditions.find(otherCidString) == conditions.end()) {
      // Distribute shards like case.
      // Precondition: Master collection is not moving while we create this
      // collection We only need to add these once for every Master, we cannot
      // add multiple because we will end up with duplicate entries.
      // NOTE: We do not need to add all collections created here, as they will not succeed
      // In callbacks if they are moved during creation.
      // If they are moved after creation was reported success they are under protection by Supervision.
      conditions.emplace(otherCidString);
      if (colToDistributeShardsLike != nullptr) {
        otherCidShardMap = colToDistributeShardsLike->shardIds();
      } else {
        otherCidShardMap = getCollection(databaseName, otherCidString)->shardIds();
      }

      auto const dslProtoColPath =
          paths::root()->arango()->plan()->collections()->database(databaseName)->collection(otherCidString);
      // The distributeShardsLike prototype collection should exist in the plan...
      precs.emplace_back(AgencyPrecondition(dslProtoColPath,
                                            AgencyPrecondition::Type::EMPTY, false));
      // ...and should not still be in creation.
      precs.emplace_back(AgencyPrecondition(dslProtoColPath->isBuilding(),
                                            AgencyPrecondition::Type::EMPTY, true));

      // Any of the shards locked?
      for (auto const& shard : *otherCidShardMap) {
        precs.emplace_back(AgencyPrecondition("Supervision/Shards/" + shard.first,
                                              AgencyPrecondition::Type::EMPTY, true));
      }
    }

    // additionally ensure that no such collectionID exists yet in Plan/Collections
    precs.emplace_back(AgencyPrecondition("Plan/Collections/" + databaseName + "/" + info.collectionID,
                                          AgencyPrecondition::Type::EMPTY, true));
  }

  // We need to make sure our plan is up to date.
  LOG_TOPIC("f4b14", DEBUG, Logger::CLUSTER)
      << "createCollectionCoordinator, loading Plan from agency...";

  uint64_t planVersion = 0;  // will be populated by following function call
  {
    READ_LOCKER(readLocker, _planProt.lock);
    planVersion = _planVersion;
    if (!isNewDatabase) {
      Result res = checkCollectionPreconditions(databaseName, infos, planVersion);
      if (res.fail()) {
        return res;
      }
    }
  }

  auto deleteCollectionGuard = scopeGuard([&infos, &databaseName, this, &ac]() {
    using namespace arangodb::cluster::paths;
    using namespace arangodb::cluster::paths::aliases;
    // We need to check isBuilding as a precondition.
    // If the transaction removing the isBuilding flag results in a timeout, the
    // state of the collection is unknown; if it was actually removed, we must
    // not drop the collection, but we must otherwise.

    auto precs = std::vector<AgencyPrecondition>{};
    auto opers = std::vector<AgencyOperation>{};

    // Note that we trust here that either all isBuilding flags are removed in
    // a single transaction, or none is.

    for (auto const& info : infos) {
      using namespace std::string_literals;
      auto const collectionPlanPath = "Plan/Collections/"s + databaseName + "/" + info.collectionID;
      precs.emplace_back(collectionPlanPath + "/" + StaticStrings::AttrIsBuilding,
          AgencyPrecondition::Type::EMPTY, false);
      opers.emplace_back(collectionPlanPath, AgencySimpleOperationType::DELETE_OP);
    }
    opers.emplace_back("Plan/Version", AgencySimpleOperationType::INCREMENT_OP);
    auto trx = AgencyWriteTransaction{opers, precs};

    using namespace std::chrono;
    using namespace std::chrono_literals;
    auto const begin = steady_clock::now();
    // After a shutdown, the supervision will clean the collections either due
    // to the coordinator going into FAIL, or due to it changing its rebootId.
    // Otherwise we must under no circumstance give up here, because noone else
    // will clean this up.
    while (!_server.isStopping()) {
      auto res = ac.sendTransactionWithFailover(trx);
      // If the collections were removed (res.ok()), we may abort. If we run
      // into precondition failed, the collections were successfully created, so
      // we're fine too.
      if (res.successful()) {
        if (res.slice().get("results").length()) {
          waitForPlan(res.slice().get("results")[0].getNumber<uint64_t>()).get();
        }
        return;
      } else if (res.httpCode() == TRI_ERROR_HTTP_PRECONDITION_FAILED) {
        return;
      }

      // exponential backoff, just to be safe,
      auto const durationSinceStart = steady_clock::now() - begin;
      auto constexpr maxWaitTime = 2min;
      auto const waitTime =
          std::min<std::common_type_t<decltype(durationSinceStart), decltype(maxWaitTime)>>(
              durationSinceStart, maxWaitTime);
      std::this_thread::sleep_for(waitTime);
    }

  });

  // now try to update the plan in the agency, using the current plan version as
  // our precondition
  {
    // create a builder with just the version number for comparison
    VPackBuilder versionBuilder;
    versionBuilder.add(VPackValue(planVersion));

    VPackBuilder serversBuilder;
    {
      VPackArrayBuilder a(&serversBuilder);
      for (auto const & i : allServers) {
        serversBuilder.add(VPackValue(i));
      }
    }

    // Preconditions:
    // * plan version unchanged
    precs.emplace_back(
      AgencyPrecondition(
        "Plan/Version", AgencyPrecondition::Type::VALUE, versionBuilder.slice()));
    // * not in to be cleaned server list
    precs.emplace_back(
      AgencyPrecondition(
        "Target/ToBeCleanedServers", AgencyPrecondition::Type::INTERSECTION_EMPTY, serversBuilder.slice()));
    // * not in cleaned server list
    precs.emplace_back(
      AgencyPrecondition(
        "Target/CleanedServers", AgencyPrecondition::Type::INTERSECTION_EMPTY, serversBuilder.slice()));

    AgencyWriteTransaction transaction(opers, precs);

    {  // we hold this mutex from now on until we have updated our cache
      // using loadPlan, this is necessary for the callback closure to
      // see the new planned state for this collection. Otherwise it cannot
      // recognize completion of the create collection operation properly:
      RECURSIVE_MUTEX_LOCKER(*cacheMutex, *cacheMutexOwner);
      auto res = ac.sendTransactionWithFailover(transaction);
      // Only if not precondition failed
      if (!res.successful()) {
        if (res.httpCode() == (int)arangodb::rest::ResponseCode::PRECONDITION_FAILED) {
          // use this special error code to signal that we got a precondition failure
          // in this case the caller can try again with an updated version of the plan change
          return {TRI_ERROR_CLUSTER_CREATE_COLLECTION_PRECONDITION_FAILED,
                  "operation aborted due to precondition failure"};
        }
        std::string errorMsg = "HTTP code: " + std::to_string(res.httpCode());
        errorMsg += " error message: ";
        errorMsg += res.errorMessage();
        errorMsg += " error details: " + res.errorDetails();
        errorMsg += " body: " + res.body();
        for (auto const& info : infos) {
          events::CreateCollection(databaseName, info.name,
                                   TRI_ERROR_CLUSTER_COULD_NOT_CREATE_COLLECTION_IN_PLAN);
        }
        return {TRI_ERROR_CLUSTER_COULD_NOT_CREATE_COLLECTION_IN_PLAN, std::move(errorMsg)};
      }

      if (res.slice().get("results").length() > 0) {
        waitForPlan(res.slice().get("results")[0].getNumber<uint64_t>()).get();
      }
    }
  }

  TRI_IF_FAILURE("ClusterInfo::createCollectionsCoordinator") {
    THROW_ARANGO_EXCEPTION(TRI_ERROR_DEBUG);
  }

  LOG_TOPIC("98bca", DEBUG, Logger::CLUSTER)
      << "createCollectionCoordinator, Plan changed, waiting for success...";

  do {
    int tmpRes = dbServerResult->load(std::memory_order_acquire);
    if (TRI_microtime() > endTime) {
      for (auto const& info : infos) {
        LOG_TOPIC("f6b57", ERR, Logger::CLUSTER)
            << "Timeout in _create collection"
            << ": database: " << databaseName << ", collId:" << info.collectionID
            << "\njson: " << info.json.toString();
      }

      // Get a full agency dump for debugging
      logAgencyDump();

      if (tmpRes <= TRI_ERROR_NO_ERROR) {
        tmpRes = TRI_ERROR_CLUSTER_TIMEOUT;
      }
    }

    if (nrDone->load(std::memory_order_acquire) == infos.size()) {
      // We do not need to lock all condition variables
      // we are save by cacheMutex
      cbGuard.fire();
      // Now we need to remove the AttrIsBuilding flag and the creator in the Agency
      opers.clear();
      precs.clear();
      opers.push_back(IncreaseVersion());
      for (auto const& info : infos) {
        opers.emplace_back(
            CreateCollectionSuccess(databaseName, info.collectionID, info.json));
        // NOTE:
        // We cannot do anything better than: "noone" has modified our collections while
        // we tried to create them...
        // Preconditions cover against supervision jobs injecting other leaders / followers during failovers.
        // If they are it is not valid to confirm them here. (bad luck we were almost there)
        precs.emplace_back(CreateCollectionOrderPrecondition(databaseName, info.collectionID,
                                                             info.isBuildingSlice()));
      }

      AgencyWriteTransaction transaction(opers, precs);

      // This is a best effort, in the worst case the collection stays, but will
      // be cleaned out by deleteCollectionGuard respectively the supervision.
      // This removes *all* isBuilding flags from all collections. This is
      // important so that the creation of all collections is atomic, and
      // the deleteCollectionGuard relies on it, too.
      auto res = ac.sendTransactionWithFailover(transaction);

      if (res.successful()) {
        // Note that this is not strictly necessary, just to avoid an
        // unneccessary request when we're sure that we don't need it anymore.
        deleteCollectionGuard.cancel();
        if (res.slice().get("results").length() > 0) {
          waitForPlan(res.slice().get("results")[0].getNumber<uint64_t>()).get();
        }
      }

      // Report if this operation worked, if it failed collections will be
      // cleaned up by deleteCollectionGuard.
      for (auto const& info : infos) {
        TRI_ASSERT(info.state == ClusterCollectionCreationState::DONE);
        events::CreateCollection(databaseName, info.name, res.errorCode());
      }
<<<<<<< HEAD
      return res.errorCode();
=======

      return res.asResult();

>>>>>>> 8771de6e
    }
    if (tmpRes > TRI_ERROR_NO_ERROR) {
      // We do not need to lock all condition variables
      // we are safe by using cacheMutex
      cbGuard.fire();

      // report error
      for (auto const& info : infos) {
        // Report first error.
        // On timeout report it on all not finished ones.
        if (info.state == ClusterCollectionCreationState::FAILED ||
            (tmpRes == TRI_ERROR_CLUSTER_TIMEOUT &&
             info.state == ClusterCollectionCreationState::INIT)) {
          events::CreateCollection(databaseName, info.name, tmpRes);
        }
      }
      return {tmpRes, *errMsg};
    }

    // If we get here we have not tried anything.
    // Wait on callbacks.

    if (_server.isStopping()) {
      // Report shutdown on all collections
      for (auto const& info : infos) {
        events::CreateCollection(databaseName, info.name, TRI_ERROR_SHUTTING_DOWN);
      }
      return TRI_ERROR_SHUTTING_DOWN;
    }

    // Wait for Callbacks to be triggered, it is sufficent to wait for the first non, done
    TRI_ASSERT(agencyCallbacks.size() == infos.size());
    for (size_t i = 0; i < infos.size(); ++i) {
      if (infos[i].state == ClusterCollectionCreationState::INIT) {
        bool gotTimeout;
        {
          // This one has not responded, wait for it.
          CONDITION_LOCKER(locker, agencyCallbacks[i]->_cv);
          gotTimeout = agencyCallbacks[i]->executeByCallbackOrTimeout(interval);
        }
        if (gotTimeout) {
          ++i;
          // We got woken up by waittime, not by  callback.
          // Let us check if we skipped other callbacks as well
          for (; i < infos.size(); ++i) {
            if (infos[i].state == ClusterCollectionCreationState::INIT) {
              agencyCallbacks[i]->refetchAndUpdate(true, false);
            }
          }
        }
        break;
      }
    }

  } while (!_server.isStopping());
  // If we get here we are not allowed to retry.
  // The loop above does not contain a break
  TRI_ASSERT(_server.isStopping());
  for (auto const& info : infos) {
    events::CreateCollection(databaseName, info.name, TRI_ERROR_SHUTTING_DOWN);
  }
  return Result{TRI_ERROR_SHUTTING_DOWN};
}

////////////////////////////////////////////////////////////////////////////////
/// @brief drop collection in coordinator, the return value is an ArangoDB
/// error code and the errorMsg is set accordingly. One possible error
/// is a timeout, a timeout of 0.0 means no timeout.
////////////////////////////////////////////////////////////////////////////////
Result ClusterInfo::dropCollectionCoordinator(  // drop collection
    std::string const& dbName,                  // database name
    std::string const& collectionID,
    double timeout  // request timeout
) {
  TRI_ASSERT(ServerState::instance()->isCoordinator());
  if (dbName.empty() || (dbName[0] > '0' && dbName[0] < '9')) {
    events::DropCollection(dbName, collectionID, TRI_ERROR_ARANGO_DATABASE_NAME_INVALID);
    return Result(TRI_ERROR_ARANGO_DATABASE_NAME_INVALID);
  }

  AgencyComm ac(_server);
  AgencyCommResult res;

  // First check that no other collection has a distributeShardsLike
  // entry pointing to us:
  auto coll = getCollection(dbName, collectionID);
  auto colls = getCollections(dbName);  // reloads plan
  std::vector<std::string> clones;
  for (std::shared_ptr<LogicalCollection> const& p : colls) {
    if (p->distributeShardsLike() == coll->name() || p->distributeShardsLike() == collectionID) {
      clones.push_back(p->name());
    }
  }

  if (!clones.empty()) {
    std::string errorMsg("Collection '");
    errorMsg += coll->name();
    errorMsg += "' must not be dropped while '";
    errorMsg += arangodb::basics::StringUtils::join(clones, "', '");
    if (clones.size() == 1) {
      errorMsg += "' has ";
    } else {
      errorMsg += "' have ";
    };
    errorMsg += "distributeShardsLike set to '";
    errorMsg += coll->name();
    errorMsg += "'.";

    events::DropCollection(dbName, collectionID,
                           TRI_ERROR_CLUSTER_MUST_NOT_DROP_COLL_OTHER_DISTRIBUTESHARDSLIKE);
    return Result(  // result
        TRI_ERROR_CLUSTER_MUST_NOT_DROP_COLL_OTHER_DISTRIBUTESHARDSLIKE,  // code
        errorMsg  // message
    );
  }

  double const realTimeout = getTimeout(timeout);
  double const endTime = TRI_microtime() + realTimeout;
  double const interval = getPollInterval();
  auto dbServerResult = std::make_shared<std::atomic<int>>(-1);
  std::function<bool(VPackSlice const& result)> dbServerChanged = [=](VPackSlice const& result) {
    if (result.isNone() || result.isEmptyObject()) {
      dbServerResult->store(TRI_ERROR_NO_ERROR, std::memory_order_release);
    }
    return true;
  };

  // monitor the entry for the collection
  std::string const where = "Current/Collections/" + dbName + "/" + collectionID;

  // ATTENTION: The following callback calls the above closure in a
  // different thread. Nevertheless, the closure accesses some of our
  // local variables. Therefore we have to protect all accesses to them
  // by a mutex. We use the mutex of the condition variable in the
  // AgencyCallback for this.
  auto agencyCallback =
      std::make_shared<AgencyCallback>(_server, where, dbServerChanged, true, false);
  _agencyCallbackRegistry->registerCallback(agencyCallback);
  auto cbGuard = scopeGuard(
    [this, &agencyCallback]() -> void {
      _agencyCallbackRegistry->unregisterCallback(agencyCallback);
  });

  size_t numberOfShards = 0;

  auto& agencyCache = _server.getFeature<ClusterFeature>().agencyCache();
  auto [acb, idx] = agencyCache.read(
    std::vector<std::string>{
      AgencyCommHelper::path(
        "Plan/Collections/" + dbName + "/" + collectionID + "/shards")});

  velocypack::Slice databaseSlice =
    acb->slice()[0].get(std::vector<std::string>(
                          {AgencyCommHelper::path(), "Plan", "Collections", dbName}));

  if (!databaseSlice.isObject()) {
    // database dropped in the meantime
    events::DropCollection(dbName, collectionID, TRI_ERROR_ARANGO_DATABASE_NOT_FOUND);
    return TRI_ERROR_ARANGO_DATABASE_NOT_FOUND;
  }

  velocypack::Slice collectionSlice = databaseSlice.get(collectionID);
  if (!collectionSlice.isObject()) {
    // collection dropped in the meantime
    events::DropCollection(dbName, collectionID, TRI_ERROR_ARANGO_DATA_SOURCE_NOT_FOUND);
    return TRI_ERROR_ARANGO_DATA_SOURCE_NOT_FOUND;
  }

  velocypack::Slice shardsSlice = collectionSlice.get("shards");
  if (shardsSlice.isObject()) {
    numberOfShards = shardsSlice.length();
  } else {
    LOG_TOPIC("d340d", ERR, Logger::CLUSTER)
      << "Missing shards information on dropping " << dbName << "/" << collectionID;

    events::DropCollection(dbName, collectionID, TRI_ERROR_ARANGO_DATABASE_NOT_FOUND);
    return Result(TRI_ERROR_ARANGO_DATA_SOURCE_NOT_FOUND);
  }


  // Transact to agency
  AgencyOperation delPlanCollection("Plan/Collections/" + dbName + "/" + collectionID,
                                    AgencySimpleOperationType::DELETE_OP);
  AgencyOperation incrementVersion("Plan/Version", AgencySimpleOperationType::INCREMENT_OP);
  AgencyPrecondition precondition =
      AgencyPrecondition("Plan/Databases/" + dbName, AgencyPrecondition::Type::EMPTY, false);
  AgencyWriteTransaction trans({delPlanCollection, incrementVersion}, precondition);
  res = ac.sendTransactionWithFailover(trans);

  if (!res.successful()) {
    if (res.httpCode() == (int)arangodb::rest::ResponseCode::PRECONDITION_FAILED) {
      LOG_TOPIC("279c5", ERR, Logger::CLUSTER)
          << "Precondition failed for this agency transaction: " << trans.toJson()
          << ", return code: " << res.httpCode();
    }

    logAgencyDump();

    // TODO: this should rather be TRI_ERROR_ARANGO_DATABASE_NOT_FOUND, as the
    // precondition is that the database still exists
    events::DropCollection(dbName, collectionID, TRI_ERROR_CLUSTER_COULD_NOT_DROP_COLLECTION);
    return Result(TRI_ERROR_CLUSTER_COULD_NOT_DROP_COLLECTION);
  }
  if (res.slice().get("results").length()) {
    waitForPlan(res.slice().get("results")[0].getNumber<uint64_t>()).get();
  }

  if (numberOfShards == 0) {
    events::DropCollection(dbName, collectionID, TRI_ERROR_NO_ERROR);
    return Result(TRI_ERROR_NO_ERROR);
  }

  {
    while (true) {
      if (*dbServerResult >= 0) {
        cbGuard.fire();  // unregister cb before calling ac.removeValues(...)
        // ...remove the entire directory for the collection
        AgencyOperation delCurrentCollection("Current/Collections/" + dbName + "/" + collectionID,
                                             AgencySimpleOperationType::DELETE_OP);
        AgencyWriteTransaction cx({delCurrentCollection});
        res = ac.sendTransactionWithFailover(cx);
        events::DropCollection(dbName, collectionID, *dbServerResult);
        return Result(*dbServerResult);
      }

      if (TRI_microtime() > endTime) {
        LOG_TOPIC("76ea6", ERR, Logger::CLUSTER)
            << "Timeout in _drop collection (" << realTimeout << ")"
            << ": database: " << dbName << ", collId:" << collectionID
            << "\ntransaction sent to agency: " << trans.toJson();

        logAgencyDump();

        events::DropCollection(dbName, collectionID, TRI_ERROR_CLUSTER_TIMEOUT);
        return Result(TRI_ERROR_CLUSTER_TIMEOUT);
      }

      {
        CONDITION_LOCKER(locker, agencyCallback->_cv);
        agencyCallback->executeByCallbackOrTimeout(interval);
      }

      if (_server.isStopping()) {
        events::DropCollection(dbName, collectionID, TRI_ERROR_SHUTTING_DOWN);
        return Result(TRI_ERROR_SHUTTING_DOWN);
      }
    }
  }
}

////////////////////////////////////////////////////////////////////////////////
/// @brief set collection properties in coordinator
////////////////////////////////////////////////////////////////////////////////

Result ClusterInfo::setCollectionPropertiesCoordinator(std::string const& databaseName,
                                                       std::string const& collectionID,
                                                       LogicalCollection const* info) {
  TRI_ASSERT(ServerState::instance()->isCoordinator());
  AgencyComm ac(_server);

  AgencyPrecondition databaseExists("Plan/Databases/" + databaseName,
                                    AgencyPrecondition::Type::EMPTY, false);
  AgencyOperation incrementVersion("Plan/Version", AgencySimpleOperationType::INCREMENT_OP);

  auto& agencyCache = _server.getFeature<ClusterFeature>().agencyCache();
  auto [acb, index] = agencyCache.read(
    std::vector<std::string>{
      AgencyCommHelper::path("Plan/Collections/" + databaseName + "/" + collectionID)});

  velocypack::Slice collection = acb->slice()[0].get(std::vector<std::string>(
      {AgencyCommHelper::path(), "Plan", "Collections", databaseName, collectionID}));

  if (!collection.isObject()) {
    return Result(TRI_ERROR_ARANGO_DATA_SOURCE_NOT_FOUND);
  }

  VPackBuilder temp;
  temp.openObject();
  temp.add(StaticStrings::WaitForSyncString, VPackValue(info->waitForSync()));
  temp.add(StaticStrings::ReplicationFactor, VPackValue(info->replicationFactor()));
  temp.add(StaticStrings::MinReplicationFactor, VPackValue(info->writeConcern())); // deprecated in 3.6
  temp.add(StaticStrings::WriteConcern, VPackValue(info->writeConcern()));
  temp.add(StaticStrings::UsesRevisionsAsDocumentIds,
           VPackValue(info->usesRevisionsAsDocumentIds()));
  temp.add(StaticStrings::SyncByRevision, VPackValue(info->syncByRevision()));
  temp.add(VPackValue(StaticStrings::Schema));
  info->validatorsToVelocyPack(temp);
  info->getPhysical()->getPropertiesVPack(temp);
  temp.close();

  VPackBuilder builder = VPackCollection::merge(collection, temp.slice(), true);

  AgencyOperation setColl("Plan/Collections/" + databaseName + "/" + collectionID,
                          AgencyValueOperationType::SET, builder.slice());

  AgencyWriteTransaction trans({setColl, incrementVersion}, databaseExists);
  AgencyCommResult res = ac.sendTransactionWithFailover(trans);

  if (res.successful()) {
    if (res.slice().get("results").length()) {
      waitForPlan(res.slice().get("results")[0].getNumber<uint64_t>()).get();
    }
    return Result();
  }

  return Result(TRI_ERROR_CLUSTER_AGENCY_COMMUNICATION_FAILED, res.errorMessage());
}

////////////////////////////////////////////////////////////////////////////////
/// @brief create view in coordinator, the return value is an ArangoDB
/// error code and the errorMsg is set accordingly. One possible error
/// is a timeout, a timeout of 0.0 means no timeout.
////////////////////////////////////////////////////////////////////////////////
Result ClusterInfo::createViewCoordinator(  // create view
    std::string const& databaseName,        // database name
    std::string const& viewID,
    velocypack::Slice json  // view definition
) {
  // TRI_ASSERT(ServerState::instance()->isCoordinator());
  // FIXME TODO is this check required?
  auto const typeSlice = json.get(arangodb::StaticStrings::DataSourceType);

  if (!typeSlice.isString()) {
    std::string name;
    if (json.isObject()) {
      name = basics::VelocyPackHelper::getStringValue(json, StaticStrings::DataSourceName,
                                                      "");
    }
    events::CreateView(databaseName, name, TRI_ERROR_BAD_PARAMETER);
    return Result(TRI_ERROR_BAD_PARAMETER);
  }

  auto const name =
      basics::VelocyPackHelper::getStringValue(json, arangodb::StaticStrings::DataSourceName,
                                               StaticStrings::Empty);

  if (name.empty()) {
    events::CreateView(databaseName, name, TRI_ERROR_BAD_PARAMETER);
    return Result(TRI_ERROR_BAD_PARAMETER);  // must not be empty
  }

  {
    // check if a view with the same name is already planned
    READ_LOCKER(readLocker, _planProt.lock);
    {
      AllViews::const_iterator it = _plannedViews.find(databaseName);
      if (it != _plannedViews.end()) {
        DatabaseViews::const_iterator it2 = (*it).second.find(name);

        if (it2 != (*it).second.end()) {
          // view already exists!
          events::CreateView(databaseName, name, TRI_ERROR_ARANGO_DUPLICATE_NAME);
          return Result(TRI_ERROR_ARANGO_DUPLICATE_NAME, std::string("duplicate view name '") + name + "'");
        }
      }
    }
    {
      // check against planned collections as well
      AllCollections::const_iterator it = _plannedCollections.find(databaseName);
      if (it != _plannedCollections.end()) {
        DatabaseCollections::const_iterator it2 = (*it).second.find(name);

        if (it2 != (*it).second.end()) {
          // collection already exists!
          events::CreateCollection(databaseName, name, TRI_ERROR_ARANGO_DUPLICATE_NAME);
          return Result(TRI_ERROR_ARANGO_DUPLICATE_NAME, std::string("duplicate view name '") + name + "'");
        }
      }
    }
  }

  auto& cache = _server.getFeature<ClusterFeature>().agencyCache();
  if (!cache.has("Plan/Databases/" + databaseName)) {
    events::CreateView(databaseName, name, TRI_ERROR_ARANGO_DATABASE_NOT_FOUND);
    return Result(TRI_ERROR_ARANGO_DATABASE_NOT_FOUND);
  }

  if (cache.has("Plan/Views/" + databaseName + "/" + viewID)) {
    events::CreateView(databaseName, name, TRI_ERROR_CLUSTER_VIEW_ID_EXISTS);
    return Result(TRI_ERROR_CLUSTER_VIEW_ID_EXISTS);
  }

  AgencyWriteTransaction const transaction{
      // operations
      {{"Plan/Views/" + databaseName + "/" + viewID, AgencyValueOperationType::SET, json},
       {"Plan/Version", AgencySimpleOperationType::INCREMENT_OP}},
      // preconditions
      {{"Plan/Views/" + databaseName + "/" + viewID, AgencyPrecondition::Type::EMPTY, true}}};

  AgencyComm ac(_server);
  auto const res = ac.sendTransactionWithFailover(transaction);

  // Only if not precondition failed
  if (!res.successful()) {
    if (res.httpCode() == (int)arangodb::rest::ResponseCode::PRECONDITION_FAILED) {
      // Dump agency plan:

      logAgencyDump();

      events::CreateView(databaseName, name, TRI_ERROR_CLUSTER_COULD_NOT_CREATE_VIEW_IN_PLAN);
      return Result(                                        // result
          TRI_ERROR_CLUSTER_COULD_NOT_CREATE_VIEW_IN_PLAN,  // code
          std::string("Precondition that view ") + name + " with ID " + viewID +
              " does not yet exist failed. Cannot create view.");
    }

    events::CreateView(databaseName, name, TRI_ERROR_CLUSTER_COULD_NOT_CREATE_VIEW_IN_PLAN);
    return Result(                                        // result
        TRI_ERROR_CLUSTER_COULD_NOT_CREATE_VIEW_IN_PLAN,  // code
        std::string("file: ") + __FILE__ + " line: " + std::to_string(__LINE__) +
            " HTTP code: " + std::to_string(res.httpCode()) +
            " error message: " + std::string(res.errorMessage()) +
            " error details: " + res.errorDetails() + " body: " + res.body());
  }

  if (res.slice().get("results").length() > 0) {
    waitForPlan(res.slice().get("results")[0].getNumber<uint64_t>()).get();
  }

  events::CreateView(databaseName, name, TRI_ERROR_NO_ERROR);
  return Result(TRI_ERROR_NO_ERROR);
}

////////////////////////////////////////////////////////////////////////////////
/// @brief drop view in coordinator, the return value is an ArangoDB
/// error code and the errorMsg is set accordingly.
////////////////////////////////////////////////////////////////////////////////
Result ClusterInfo::dropViewCoordinator(  // drop view
    std::string const& databaseName,      // database name
    std::string const& viewID             // view identifier
) {
  TRI_ASSERT(ServerState::instance()->isCoordinator());
  // Transact to agency
  AgencyWriteTransaction const trans{
      // operations
      {{"Plan/Views/" + databaseName + "/" + viewID, AgencySimpleOperationType::DELETE_OP},
       {"Plan/Version", AgencySimpleOperationType::INCREMENT_OP}},
      // preconditions
      {{"Plan/Databases/" + databaseName, AgencyPrecondition::Type::EMPTY, false},
       {"Plan/Views/" + databaseName + "/" + viewID, AgencyPrecondition::Type::EMPTY, false}}};

  AgencyComm ac(_server);
  auto const res = ac.sendTransactionWithFailover(trans);

  if (res.successful() && res.slice().get("results").length()) {
    waitForPlan(res.slice().get("results")[0].getNumber<uint64_t>()).get();
  }

  Result result;

  if (!res.successful()) {
    if (res.errorCode() == int(rest::ResponseCode::PRECONDITION_FAILED)) {
      result = Result(                                            // result
          TRI_ERROR_CLUSTER_COULD_NOT_REMOVE_COLLECTION_IN_PLAN,  // FIXME COULD_NOT_REMOVE_VIEW_IN_PLAN
          std::string("Precondition that view  with ID ") + viewID +
              " already exist failed. Cannot create view.");

      // Dump agency plan:
      logAgencyDump();
    } else {
      // FIXME COULD_NOT_REMOVE_VIEW_IN_PLAN
      result =
          Result(TRI_ERROR_CLUSTER_COULD_NOT_REMOVE_COLLECTION_IN_PLAN,
                 std::string("file: ") + __FILE__ + " line: " + std::to_string(__LINE__) +
                     " HTTP code: " + std::to_string(res.httpCode()) +
                     " error message: " + std::string(res.errorMessage()) +
                     " error details: " + res.errorDetails() + " body: " + res.body());
    }
  }

  events::DropView(databaseName, viewID, result.errorNumber());

  return result;
}

////////////////////////////////////////////////////////////////////////////////
/// @brief set view properties in coordinator
////////////////////////////////////////////////////////////////////////////////

Result ClusterInfo::setViewPropertiesCoordinator(std::string const& databaseName,
                                                 std::string const& viewID,
                                                 VPackSlice const& json) {
  // TRI_ASSERT(ServerState::instance()->isCoordinator());
  auto& agencyCache = _server.getFeature<ClusterFeature>().agencyCache();
  auto [acb, index] = agencyCache.read(
    std::vector<std::string>{
      AgencyCommHelper::path("Plan/Views/" + databaseName + "/" + viewID)});

  if (!acb->slice()[0].hasKey(
        {AgencyCommHelper::path(), "Plan", "Views", databaseName, viewID})) {
    return {TRI_ERROR_ARANGO_DATA_SOURCE_NOT_FOUND};
  }

  auto const view = acb->slice()[0].get(std::vector<std::string>{
      AgencyCommHelper::path(), "Plan", "Views", databaseName, viewID});

  if (!view.isObject()) {
    logAgencyDump();

    return {TRI_ERROR_ARANGO_DATA_SOURCE_NOT_FOUND};
  }

  AgencyWriteTransaction const trans{
      // operations
      {{"Plan/Views/" + databaseName + "/" + viewID, AgencyValueOperationType::SET, json},
       {"Plan/Version", AgencySimpleOperationType::INCREMENT_OP}},
      // preconditions
      {"Plan/Databases/" + databaseName, AgencyPrecondition::Type::EMPTY, false}};

  AgencyComm ac(_server);
  AgencyCommResult res = ac.sendTransactionWithFailover(trans);

  if (!res.successful()) {
    return {TRI_ERROR_CLUSTER_AGENCY_COMMUNICATION_FAILED, res.errorMessage()};
  }

  if (res.slice().get("results").length()) {
    waitForPlan(res.slice().get("results")[0].getNumber<uint64_t>()).get();
  }
  return {};
}

////////////////////////////////////////////////////////////////////////////////
/// @brief start creating or deleting an analyzer in coordinator,
/// the return value is an ArangoDB error code
/// and the errorMsg is set accordingly. One possible error
/// is a timeout.
////////////////////////////////////////////////////////////////////////////////
std::pair<Result, AnalyzersRevision::Revision> ClusterInfo::startModifyingAnalyzerCoordinator(
    DatabaseID const& databaseID) {
  VPackBuilder serverIDBuilder;
  serverIDBuilder.add(VPackValue(ServerState::instance()->getId()));

  VPackBuilder rebootIDBuilder;
  rebootIDBuilder.add(VPackValue(ServerState::instance()->getRebootId().value()));

  AgencyComm ac(_server);

  AnalyzersRevision::Revision revision;
  auto const endTime = TRI_microtime() + getTimeout(checkAnalyzersPreconditionTimeout);

  // do until precondition success or timeout
  do {
    {
      // Get current revision for precondition
      READ_LOCKER(readLocker, _planProt.lock);
      auto const it = _dbAnalyzersRevision.find(databaseID);
      if (it == _dbAnalyzersRevision.cend()) {
        if (TRI_microtime() > endTime) {
          return std::make_pair(Result(TRI_ERROR_CLUSTER_COULD_NOT_MODIFY_ANALYZERS_IN_PLAN,
                                       "start modifying analyzer: unknown database name '" + databaseID + "'"),
                                AnalyzersRevision::LATEST);
        }
        // less possible case - we have just updated database so try to write EmptyRevision with preconditions
        {
          VPackBuilder emptyRevision;
          AnalyzersRevision::getEmptyRevision()->toVelocyPack(emptyRevision);
          auto const anPath = analyzersPath(databaseID) + "/";
          AgencyWriteTransaction const transaction{
              {{anPath, AgencyValueOperationType::SET, emptyRevision.slice()},
               {"Plan/Version", AgencySimpleOperationType::INCREMENT_OP}},
              {{anPath, AgencyPrecondition::Type::EMPTY, true}} };
          auto const res = ac.sendTransactionWithFailover(transaction);
          if (res.successful()) {
            auto results = res.slice().get("results");
            if (results.isArray() && results.length() > 0) {
              readLocker.unlock(); // we want to wait for plan to load - release reader
              waitForPlan(results[0].getNumber<uint64_t>()).get();
            }
          }
        }
        continue;
      }
      revision = it->second->getRevision();
    }

    VPackBuilder revisionBuilder;
    revisionBuilder.add(VPackValue(revision));

    auto const anPath = analyzersPath(databaseID) + "/";
    AgencyWriteTransaction const transaction{
        {{anPath + StaticStrings::AnalyzersBuildingRevision,
              AgencySimpleOperationType::INCREMENT_OP},
         {anPath + StaticStrings::AttrCoordinator,
              AgencyValueOperationType::SET, serverIDBuilder.slice()},
         {anPath + StaticStrings::AttrCoordinatorRebootId,
              AgencyValueOperationType::SET, rebootIDBuilder.slice()},
         {"Plan/Version", AgencySimpleOperationType::INCREMENT_OP}},
        {{anPath + StaticStrings::AnalyzersBuildingRevision,
              AgencyPrecondition::Type::VALUE, revisionBuilder.slice()}}};

    auto const res = ac.sendTransactionWithFailover(transaction);

    // Only if not precondition failed
    if (!res.successful()) {
      if (res.httpCode() == static_cast<int>(arangodb::rest::ResponseCode::PRECONDITION_FAILED)) {
        if (TRI_microtime() > endTime) {
          // Dump agency plan
          logAgencyDump();
          return std::make_pair(Result(TRI_ERROR_CLUSTER_COULD_NOT_MODIFY_ANALYZERS_IN_PLAN,
                                       "start modifying analyzer precondition for database " +
                                        databaseID + ": Revision " + revisionBuilder.toString() +
                                       " is not equal to BuildingRevision. Cannot modify an analyzer."),
                                AnalyzersRevision::LATEST);
        }

        if (_server.isStopping()) {
          return std::make_pair(Result(TRI_ERROR_SHUTTING_DOWN), AnalyzersRevision::LATEST);
        }

        continue;
      }

      return std::make_pair(
          Result(TRI_ERROR_CLUSTER_COULD_NOT_MODIFY_ANALYZERS_IN_PLAN,
                 std::string("file: ") + __FILE__ + " line: " + std::to_string(__LINE__) +
                     " HTTP code: " + std::to_string(res.httpCode()) +
                     " error message: " + std::string(res.errorMessage()) +
                     " error details: " + res.errorDetails() + " body: " + res.body()),
          AnalyzersRevision::LATEST);
    } else {
      auto results = res.slice().get("results");
      if (results.isArray() && results.length() > 0) {
        waitForPlan(results[0].getNumber<uint64_t>()).get();
      } else {
        TRI_ASSERT(false);
      }
    }
    break;
  } while (true);

  return std::make_pair(Result(TRI_ERROR_NO_ERROR), revision + 1); // as INCREMENT_OP succeeded
}

////////////////////////////////////////////////////////////////////////////////
/// @brief finish creating or deleting an analyzer in coordinator,
/// the return value is an ArangoDB error code
/// and the errorMsg is set accordingly. One possible error
/// is a timeout.
////////////////////////////////////////////////////////////////////////////////
Result ClusterInfo::finishModifyingAnalyzerCoordinator(DatabaseID const& databaseID, bool restore) {
  TRI_IF_FAILURE("FinishModifyingAnalyzerCoordinator") {
    return Result(TRI_ERROR_DEBUG);
  }

  VPackBuilder serverIDBuilder;
  serverIDBuilder.add(VPackValue(ServerState::instance()->getId()));

  VPackBuilder rebootIDBuilder;
  rebootIDBuilder.add(VPackValue(ServerState::instance()->getRebootId().value()));

  AgencyComm ac(_server);

  AnalyzersRevision::Revision revision;
  auto const endTime = TRI_microtime() + getTimeout(checkAnalyzersPreconditionTimeout);

  // do until precondition success or timeout
  do {
    {
      // Get current revision for precondition
      READ_LOCKER(readLocker, _planProt.lock);
      auto const it = _dbAnalyzersRevision.find(databaseID);
      if (it == _dbAnalyzersRevision.cend()) {
        return Result(TRI_ERROR_CLUSTER_COULD_NOT_MODIFY_ANALYZERS_IN_PLAN,
                      "finish modifying analyzer: unknown database name '" + databaseID + "'");
      }
      revision = it->second->getRevision();
    }

    VPackBuilder revisionBuilder;
    revisionBuilder.add(VPackValue(++revision));

    auto const anPath = analyzersPath(databaseID) + "/";
    AgencyWriteTransaction const transaction{
        {
          [restore, &anPath]{
            if (restore) {
              return AgencyOperation{anPath + StaticStrings::AnalyzersBuildingRevision,
                    AgencySimpleOperationType::DECREMENT_OP};
            }
            return AgencyOperation{anPath + StaticStrings::AnalyzersRevision,
                  AgencySimpleOperationType::INCREMENT_OP};
         }(),
         {"Plan/Version", AgencySimpleOperationType::INCREMENT_OP}},
        {{anPath + StaticStrings::AnalyzersBuildingRevision,
              AgencyPrecondition::Type::VALUE, revisionBuilder.slice()},
         {anPath + StaticStrings::AttrCoordinator,
              AgencyPrecondition::Type::VALUE, serverIDBuilder.slice()},
         {anPath + StaticStrings::AttrCoordinatorRebootId,
              AgencyPrecondition::Type::VALUE, rebootIDBuilder.slice()}}};

    auto const res = ac.sendTransactionWithFailover(transaction);

    // Only if not precondition failed
    if (!res.successful()) {
      // if preconditions failed -> somebody already finished our revision record.
      // That means agency maintanence already reverted our operation - we must abandon this operation.
      // So it differs from what we do in startModifying.
      if (res.httpCode() != static_cast<int>(arangodb::rest::ResponseCode::PRECONDITION_FAILED)) {
        if (TRI_microtime() > endTime) {
          // Dump agency plan
          logAgencyDump();

          return Result(
              TRI_ERROR_CLUSTER_COULD_NOT_MODIFY_ANALYZERS_IN_PLAN,
              "finish modifying analyzer precondition for database " + databaseID + ": Revision " +
                revisionBuilder.toString() + (restore ? " - 1" : " + 1") + " is not equal to BuildingRevision " +
                "or incorrect coordinator or rebootID. Cannot modify an analyzer.");
        }

        if (_server.isStopping()) {
          return Result(TRI_ERROR_SHUTTING_DOWN);
        }

        continue;
      } else if (restore) {
        break; // failed precondition means our revert is indirectly successful!
      }

      return Result(TRI_ERROR_CLUSTER_COULD_NOT_MODIFY_ANALYZERS_IN_PLAN,
                    std::string("file: ") + __FILE__ + " line: " + std::to_string(__LINE__) +
                        " HTTP code: " + std::to_string(res.httpCode()) +
                        " error message: " + std::string(res.errorMessage()) +
                        " error details: " + res.errorDetails() + " body: " + res.body());
    } else {
      auto results = res.slice().get("results");
      if (results.isArray() && results.length() > 0) {
        waitForPlan(results[0].getNumber<uint64_t>()).get();
      } else {
        TRI_ASSERT(false);
      }
    }
    break;
  } while (true);

  return Result(TRI_ERROR_NO_ERROR);
}

AnalyzerModificationTransaction::Ptr ClusterInfo::createAnalyzersCleanupTrans() {
  if (AnalyzerModificationTransaction::getPendingCount() == 0) { // rough check, don`t care about sync much
    READ_LOCKER(readLocker, _planProt.lock);
    for (auto& it : _dbAnalyzersRevision) {
      if (it.second->getRebootID() == ServerState::instance()->getRebootId() &&
          it.second->getServerID() == ServerState::instance()->getId() &&
          it.second->getRevision() != it.second->getBuildingRevision()) {
        // this maybe dangling
        if (AnalyzerModificationTransaction::getPendingCount() == 0) { // still nobody active
          return std::make_unique<AnalyzerModificationTransaction>(it.first, this, true);
        } else {
          break;
        }
      }
    }
  }
  return nullptr;
}

////////////////////////////////////////////////////////////////////////////////
/// @brief set collection status in coordinator
////////////////////////////////////////////////////////////////////////////////

Result ClusterInfo::setCollectionStatusCoordinator(std::string const& databaseName,
                                                   std::string const& collectionID,
                                                   TRI_vocbase_col_status_e status) {
  TRI_ASSERT(ServerState::instance()->isCoordinator());
  AgencyComm ac(_server);

  AgencyPrecondition databaseExists("Plan/Databases/" + databaseName,
                                    AgencyPrecondition::Type::EMPTY, false);


  auto& agencyCache = _server.getFeature<ClusterFeature>().agencyCache();
  auto [acb, index] = agencyCache.read(
    std::vector<std::string>{
      AgencyCommHelper::path("Plan/Collections/" + databaseName + "/" + collectionID)});
  std::vector<std::string> vpath(
    {AgencyCommHelper::path(), "Plan", "Collections", databaseName, collectionID});

  if (!acb->slice()[0].hasKey(vpath)) {
    return Result(TRI_ERROR_ARANGO_DATA_SOURCE_NOT_FOUND);
  }
  VPackSlice col = acb->slice()[0].get(vpath);

  if (!col.isObject()) {
    return Result(TRI_ERROR_ARANGO_DATA_SOURCE_NOT_FOUND);
  }

  TRI_vocbase_col_status_e old = static_cast<TRI_vocbase_col_status_e>(
      arangodb::basics::VelocyPackHelper::getNumericValue<int>(
          col, "status", static_cast<int>(TRI_VOC_COL_STATUS_CORRUPTED)));

  if (old == status) {
    // no status change
    return Result();
  }

  VPackBuilder builder;
  try {
    VPackObjectBuilder b(&builder);
    for (auto const& entry : VPackObjectIterator(col)) {
      std::string key = entry.key.copyString();
      if (key != "status") {
        builder.add(key, entry.value);
      }
    }
    builder.add("status", VPackValue(status));
  } catch (...) {
    return Result(TRI_ERROR_OUT_OF_MEMORY);
  }

  AgencyOperation setColl("Plan/Collections/" + databaseName + "/" + collectionID,
                          AgencyValueOperationType::SET, builder.slice());
  AgencyOperation incVersion("Plan/Version", AgencySimpleOperationType::INCREMENT_OP);

  AgencyWriteTransaction trans({setColl, incVersion}, databaseExists);
  AgencyCommResult res = ac.sendTransactionWithFailover(trans);

  if (res.successful()) {
    if (res.slice().get("results").length()) {
      waitForPlan(res.slice().get("results")[0].getNumber<uint64_t>()).get();
<<<<<<< HEAD
    } else {
      TRI_ASSERT(false);
=======
>>>>>>> 8771de6e
    }
    return Result();
  }

  return Result(TRI_ERROR_CLUSTER_AGENCY_COMMUNICATION_FAILED, res.errorMessage());
}

////////////////////////////////////////////////////////////////////////////////
/// @brief ensure an index in coordinator.
////////////////////////////////////////////////////////////////////////////////
Result ClusterInfo::ensureIndexCoordinator(LogicalCollection const& collection,
                                           VPackSlice const& slice, bool create,
                                           VPackBuilder& resultBuilder, double timeout) {
  TRI_ASSERT(ServerState::instance()->isCoordinator());
  // check index id
  IndexId iid = IndexId::none();
  VPackSlice const idSlice = slice.get(StaticStrings::IndexId);

  if (idSlice.isString()) {  // use predefined index id
    iid = IndexId{arangodb::basics::StringUtils::uint64(idSlice.copyString())};
  }

  if (iid.empty()) {  // no id set, create a new one!
    iid = IndexId{uniqid()};
  }

  std::string const idString = arangodb::basics::StringUtils::itoa(iid.id());

  VPackSlice const typeSlice = slice.get(StaticStrings::IndexType);
  if (!typeSlice.isString() || (typeSlice.isEqualString("geo1") || typeSlice.isEqualString("geo2"))) {
    // geo1 and geo2 are disallowed here. Only "geo" should be used
    return Result(TRI_ERROR_BAD_PARAMETER, "invalid index type");
  }

  Result res;

  try {
    auto start = std::chrono::steady_clock::now();

    // Keep trying for 2 minutes, if it's preconditions, which are stopping us
    do {
      resultBuilder.clear();
      res = ensureIndexCoordinatorInner(  // creat index
          collection, idString, slice, create, resultBuilder, timeout);

      // Note that this function sets the errorMsg unless it is precondition
      // failed, in which case we retry, if this times out, we need to set
      // it ourselves, otherwise all is done!
      if (TRI_ERROR_HTTP_PRECONDITION_FAILED == res.errorNumber()) {
        auto diff = std::chrono::steady_clock::now() - start;

        if (diff < std::chrono::seconds(120)) {
          uint32_t wt = RandomGenerator::interval(static_cast<uint32_t>(1000));
          std::this_thread::sleep_for(std::chrono::steady_clock::duration(wt));
          continue;
        }

        res = Result(                                          // result
            TRI_ERROR_CLUSTER_COULD_NOT_CREATE_INDEX_IN_PLAN,  // code
            res.errorMessage()                                 // message
        );
      }

      break;
    } while (true);
  } catch (basics::Exception const& ex) {
    res = Result(   // result
        ex.code(),  // code
        TRI_errno_string(ex.code()) + std::string(", exception: ") + ex.what());
  } catch (...) {
    res = Result(TRI_ERROR_INTERNAL);
  }

  // We get here in any case eventually, regardless of whether we have
  //   - succeeded with lookup or index creation
  //   - failed because of a timeout and rollback
  //   - some other error
  // There is nothing more to do here.

  return res;
}

// The following function does the actual work of index creation: Create
// in Plan, watch Current until all dbservers for all shards have done their
// bit. If this goes wrong with a timeout, the creation operation is rolled
// back. If the `create` flag is false, this is actually a lookup operation.
// In any case, no rollback has to happen in the calling function
// ClusterInfo::ensureIndexCoordinator. Note that this method here
// sets the `isBuilding` attribute to `true`, which leads to the fact
// that the index is not yet used by queries. There is code in the
// Agency Supervision which deletes this flag once everything has been
// built successfully. This is a more robust and self-repairing solution
// than if we would take out the `isBuilding` here, since it survives a
// coordinator crash and failover operations.
// Finally note that the retry loop for the case of a failed precondition
// is outside this function here in `ensureIndexCoordinator`.
Result ClusterInfo::ensureIndexCoordinatorInner(LogicalCollection const& collection,
                                                std::string const& idString,
                                                VPackSlice const& slice, bool create,
                                                VPackBuilder& resultBuilder, double timeout) {
  AgencyComm ac(_server);

  using namespace std::chrono;

  double const realTimeout = getTimeout(timeout);
  double const endTime = TRI_microtime() + realTimeout;
  double const interval = getPollInterval();

  TRI_ASSERT(resultBuilder.isEmpty());

  auto type = slice.get(arangodb::StaticStrings::IndexType);
  if (!type.isString()) {
    return Result(TRI_ERROR_INTERNAL,
                  "expecting string value for \"type\" attribute");
  }

  const size_t numberOfShards = collection.numberOfShards();

  // Get the current entry in Plan for this collection
  PlanCollectionReader collectionFromPlan(collection);
  if (!collectionFromPlan.state().ok()) {
    return collectionFromPlan.state();
  }

  VPackSlice indexes = collectionFromPlan.indexes();
  for (auto const& other : VPackArrayIterator(indexes)) {
    TRI_ASSERT(other.isObject());
    if (true == arangodb::Index::Compare(slice, other)) {
      {  // found an existing index... Copy over all elements in slice.
        VPackObjectBuilder b(&resultBuilder);
        resultBuilder.add(VPackObjectIterator(other));
        resultBuilder.add("isNewlyCreated", VPackValue(false));
      }
      return Result(TRI_ERROR_NO_ERROR);
    }

    if (true == arangodb::Index::CompareIdentifiers(slice, other)) {
      // found an existing index with a same identifier (i.e. name)
      // but different definition, throw an error
      return Result(TRI_ERROR_ARANGO_DUPLICATE_IDENTIFIER,
                    "duplicate value for `" + arangodb::StaticStrings::IndexId +
                        "` or `" + arangodb::StaticStrings::IndexName + "`");
    }
  }

  // no existing index found.
  if (!create) {
    TRI_ASSERT(resultBuilder.isEmpty());
    return Result(TRI_ERROR_NO_ERROR);
  }

  // will contain the error number and message
  std::shared_ptr<std::atomic<int>> dbServerResult =
      std::make_shared<std::atomic<int>>(-1);
  std::shared_ptr<std::string> errMsg = std::make_shared<std::string>();

  std::function<bool(VPackSlice const& result)> dbServerChanged = [=](VPackSlice const& result) {
    if (!result.isObject() || result.length() != numberOfShards) {
      return true;
    }

    size_t found = 0;
    for (auto const& shard : VPackObjectIterator(result)) {
      VPackSlice const slice = shard.value;
      if (slice.hasKey("indexes")) {
        VPackSlice const indexes = slice.get("indexes");
        if (!indexes.isArray()) {
          break;  // no list, so our index is not present. we can abort
                  // searching
        }

        for (VPackSlice v : VPackArrayIterator(indexes)) {
          VPackSlice const k = v.get(StaticStrings::IndexId);
          if (!k.isString() || idString != k.copyString()) {
            continue;  // this is not our index
          }

          // check for errors
          if (hasError(v)) {
            // Note that this closure runs with the mutex in the condition
            // variable of the agency callback, which protects writing
            // to *errMsg:
            *errMsg = extractErrorMessage(shard.key.copyString(), v);
            *errMsg = "Error during index creation: " + *errMsg;
            // Returns the specific error number if set, or the general
            // error otherwise
            int errNum = arangodb::basics::VelocyPackHelper::getNumericValue<int>(
                v, StaticStrings::ErrorNum, TRI_ERROR_ARANGO_INDEX_CREATION_FAILED);
            dbServerResult->store(errNum, std::memory_order_release);
            return true;
          }

          found++;  // found our index
          break;
        }
      }
    }

    if (found == (size_t)numberOfShards) {
      dbServerResult->store(setErrormsg(TRI_ERROR_NO_ERROR, *errMsg), std::memory_order_release);
    }

    return true;
  };

  VPackBuilder newIndexBuilder;
  {
    VPackObjectBuilder ob(&newIndexBuilder);
    // Add the new index ignoring "id"
    for (auto const& e : VPackObjectIterator(slice)) {
      TRI_ASSERT(e.key.isString());
      std::string const& key = e.key.copyString();
      if (key != StaticStrings::IndexId && key != StaticStrings::IndexIsBuilding) {
        ob->add(e.key);
        ob->add(e.value);
      }
    }
    if (numberOfShards > 0 &&
        !slice.get(StaticStrings::IndexType).isEqualString("arangosearch")) {
      ob->add(StaticStrings::IndexIsBuilding, VPackValue(true));
    }
    ob->add(StaticStrings::IndexId, VPackValue(idString));
  }

  // ATTENTION: The following callback calls the above closure in a
  // different thread. Nevertheless, the closure accesses some of our
  // local variables. Therefore we have to protect all accesses to them
  // by a mutex. We use the mutex of the condition variable in the
  // AgencyCallback for this.
  std::string databaseName = collection.vocbase().name();
  std::string collectionID = std::to_string(collection.id());

  std::string where = "Current/Collections/" + databaseName + "/" + collectionID;
  auto agencyCallback =
      std::make_shared<AgencyCallback>(_server, where, dbServerChanged, true, false);

  _agencyCallbackRegistry->registerCallback(agencyCallback);
  auto cbGuard = scopeGuard(
    [&] { _agencyCallbackRegistry->unregisterCallback(agencyCallback); });

  std::string const planCollKey = "Plan/Collections/" + databaseName + "/" + collectionID;
  std::string const planIndexesKey = planCollKey + "/indexes";
  AgencyOperation newValue(planIndexesKey, AgencyValueOperationType::PUSH,
                           newIndexBuilder.slice());
  AgencyOperation incrementVersion("Plan/Version", AgencySimpleOperationType::INCREMENT_OP);

  AgencyPrecondition oldValue(planCollKey, AgencyPrecondition::Type::VALUE,
                              collectionFromPlan.slice());
  AgencyWriteTransaction trx({newValue, incrementVersion}, oldValue);

  AgencyCommResult result = ac.sendTransactionWithFailover(trx, 0.0);

  if (result.successful()) {
    if (result.slice().get("results").length()) {
      auto& c = _server.getFeature<ClusterFeature>().agencyCache();
      auto [a,b] = c.get("/");
      waitForPlan(result.slice().get("results")[0].getNumber<uint64_t>()).get();
    }
  }

  // This object watches whether the collection is still present in Plan
  // It assumes that the collection *is* present and only changes state
  // if the collection disappears
  CollectionWatcher collectionWatcher(_agencyCallbackRegistry, collection);

  if (!result.successful()) {
    if (result.httpCode() == (int)arangodb::rest::ResponseCode::PRECONDITION_FAILED) {
      // Retry loop is outside!
      return Result(TRI_ERROR_HTTP_PRECONDITION_FAILED);
    }

    return Result(                                         // result
        TRI_ERROR_CLUSTER_COULD_NOT_CREATE_INDEX_IN_PLAN,  // code
        std::string(" Failed to execute ") + trx.toJson() +
            " ResultCode: " + std::to_string(result.errorCode()) +
            " HttpCode: " + std::to_string(result.httpCode()) + " " +
            std::string(__FILE__) + ":" + std::to_string(__LINE__));
  }

  // From here on we want to roll back the index creation if we run into
  // the timeout. If this coordinator crashes, the worst that can happen
  // is that the index stays in some state. In most cases, it will converge
  // against the planned state.
  if (numberOfShards == 0) {  // smart "dummy" collection has no shards
    TRI_ASSERT(collection.isSmart());

    {
      // Copy over all elements in slice.
      VPackObjectBuilder b(&resultBuilder);
      resultBuilder.add(StaticStrings::IsSmart, VPackValue(true));
    }

    return Result(TRI_ERROR_NO_ERROR);
  }

  {
    while (!_server.isStopping()) {
      int tmpRes = dbServerResult->load(std::memory_order_acquire);

      if (tmpRes < 0) {
        // index has not shown up in Current yet,  follow up check to
        // ensure it is still in plan (not dropped between iterations)
        auto& cache = _server.getFeature<ClusterFeature>().agencyCache();
        auto [acb, index] = cache.get(planIndexesKey);
        auto indexes = acb->slice();

        bool found = false;
        if (indexes.isArray()) {
          for (VPackSlice v : VPackArrayIterator(indexes)) {
            VPackSlice const k = v.get(StaticStrings::IndexId);
            if (k.isString() && k.isEqualString(idString)) {
              // index is still here
              found = true;
              break;
            }
          }
        }

        if (!found) {
          return Result(TRI_ERROR_ARANGO_INDEX_CREATION_FAILED,
                        "index was dropped during creation");
        }
      }

      if (tmpRes == 0) {
        // Finally, in case all is good, remove the `isBuilding` flag
        // check that the index has appeared. Note that we have to have
        // a precondition since the collection could have been deleted
        // in the meantime:
        VPackBuilder finishedPlanIndex;
        {
          VPackObjectBuilder o(&finishedPlanIndex);
          for (auto const& entry : VPackObjectIterator(newIndexBuilder.slice())) {
            auto const key = entry.key.copyString();
            if (key != StaticStrings::IndexIsBuilding &&
                key != "isNewlyCreated") {
              finishedPlanIndex.add(entry.key.copyString(), entry.value);
            }
          }
        }

        AgencyWriteTransaction trx(
            {AgencyOperation(planIndexesKey, AgencyValueOperationType::REPLACE,
                             finishedPlanIndex.slice(), newIndexBuilder.slice()),
             AgencyOperation("Plan/Version", AgencySimpleOperationType::INCREMENT_OP)},
            AgencyPrecondition(planIndexesKey, AgencyPrecondition::Type::EMPTY, false));
        IndexId indexId{arangodb::basics::StringUtils::uint64(
            newIndexBuilder.slice().get("id").copyString())};
        result = _agency.sendTransactionWithFailover(trx, 0.0);
        if (!result.successful()) {
          // We just log the problem and move on, the Supervision will repair
          // things in due course:
          LOG_TOPIC("d9420", INFO, Logger::CLUSTER)
              << "Could not remove isBuilding flag in new index "
              << indexId.id() << ", this will be repaired automatically.";
        } else {
          if (result.slice().get("results").length()) {
            waitForPlan(result.slice().get("results")[0].getNumber<uint64_t>()).get();
          } else {
            TRI_ASSERT(false);
          }
        }

        if (!collectionWatcher.isPresent()) {
          return Result(TRI_ERROR_ARANGO_INDEX_CREATION_FAILED,
                        "Collection " + collectionID +
                            " has gone from database " + databaseName +
                            ". Aborting index creation");
        }

        {
          // Copy over all elements in slice.
          VPackObjectBuilder b(&resultBuilder);
          resultBuilder.add(VPackObjectIterator(finishedPlanIndex.slice()));
          resultBuilder.add("isNewlyCreated", VPackValue(true));
        }
        CONDITION_LOCKER(locker, agencyCallback->_cv);

        return Result(tmpRes, *errMsg);
      }

      if (tmpRes > 0 || TRI_microtime() > endTime) {
        // At this time the index creation has failed and we want to
        // roll back the plan entry, provided the collection still exists:
        AgencyWriteTransaction trx(
            std::vector<AgencyOperation>(
                {AgencyOperation(planIndexesKey, AgencyValueOperationType::ERASE,
                                 newIndexBuilder.slice()),
                 AgencyOperation("Plan/Version", AgencySimpleOperationType::INCREMENT_OP)}),
            AgencyPrecondition(planCollKey, AgencyPrecondition::Type::EMPTY, false));

        int sleepFor = 50;
        auto rollbackEndTime = steady_clock::now() + std::chrono::seconds(10);

        while (true) {
          AgencyCommResult update = _agency.sendTransactionWithFailover(trx, 0.0);

          if (update.successful()) {
            if (update.slice().get("results").length()) {
              waitForPlan(update.slice().get("results")[0].getNumber<uint64_t>()).get();
            }

            if (tmpRes < 0) {                 // timeout
              return Result(                  // result
                  TRI_ERROR_CLUSTER_TIMEOUT,  // code
                  "Index could not be created within timeout, giving up and "
                  "rolling back index creation.");
            }

            // The mutex in the condition variable protects the access to
            // *errMsg:
            CONDITION_LOCKER(locker, agencyCallback->_cv);
            return Result(tmpRes, *errMsg);
          }

          if (update._statusCode == TRI_ERROR_HTTP_PRECONDITION_FAILED) {
            // Collection was removed, let's break here and report outside
            break;
          }

          if (steady_clock::now() > rollbackEndTime) {
            LOG_TOPIC("db00b", ERR, Logger::CLUSTER)
                << "Couldn't roll back index creation of " << idString
                << ". Database: " << databaseName << ", Collection " << collectionID;

            if (tmpRes < 0) {                 // timeout
              return Result(                  // result
                  TRI_ERROR_CLUSTER_TIMEOUT,  // code
                  "Timed out while trying to roll back index creation failure");
            }

            // The mutex in the condition variable protects the access to
            // *errMsg:
            CONDITION_LOCKER(locker, agencyCallback->_cv);
            return Result(tmpRes, *errMsg);
          }

          if (sleepFor <= 2500) {
            sleepFor *= 2;
          }

          std::this_thread::sleep_for(std::chrono::milliseconds(sleepFor));
        }
        // We only get here if the collection was dropped just in the moment
        // when we wanted to roll back the index creation.
      }

      if (!collectionWatcher.isPresent()) {
        return Result(TRI_ERROR_ARANGO_DATA_SOURCE_NOT_FOUND,
                      "collection " + collectionID +
                          "appears to have been dropped from database " +
                          databaseName + " during ensureIndex");
      }

      {
        CONDITION_LOCKER(locker, agencyCallback->_cv);
        agencyCallback->executeByCallbackOrTimeout(interval);
      }
    }
  }

  return Result(TRI_ERROR_SHUTTING_DOWN);
}

////////////////////////////////////////////////////////////////////////////////
/// @brief drop an index in coordinator.
////////////////////////////////////////////////////////////////////////////////
Result ClusterInfo::dropIndexCoordinator(  // drop index
    std::string const& databaseName,       // database name
    std::string const& collectionID, IndexId iid,
    double timeout  // request timeout
) {
  TRI_ASSERT(ServerState::instance()->isCoordinator());
  AgencyComm ac(_server);

  double const realTimeout = getTimeout(timeout);
  double const endTime = TRI_microtime() + realTimeout;
  double const interval = getPollInterval();
  std::string const idString = arangodb::basics::StringUtils::itoa(iid.id());

  std::string const planCollKey = "Plan/Collections/" + databaseName + "/" + collectionID;
  std::string const planIndexesKey = planCollKey + "/indexes";


  auto& agencyCache = _server.getFeature<ClusterFeature>().agencyCache();
  auto [acb, index] = agencyCache.read(
    std::vector<std::string>{AgencyCommHelper::path(planCollKey)});
  auto previous = acb->slice();

  if (!previous.isArray() || previous.length() == 0) {
    events::DropIndex(databaseName, collectionID, idString, TRI_ERROR_CLUSTER_READING_PLAN_AGENCY);

    return Result(TRI_ERROR_CLUSTER_READING_PLAN_AGENCY);
  }
  velocypack::Slice collection = previous[0].get(std::vector<std::string>(
      {AgencyCommHelper::path(), "Plan", "Collections", databaseName, collectionID}));
  if (!collection.isObject()) {
    events::DropIndex(databaseName, collectionID, idString,
                      TRI_ERROR_ARANGO_DATA_SOURCE_NOT_FOUND);

    return Result(TRI_ERROR_ARANGO_DATA_SOURCE_NOT_FOUND);
  }

  TRI_ASSERT(VPackObjectIterator(collection).size() > 0);
  size_t const numberOfShards =
      basics::VelocyPackHelper::getNumericValue<size_t>(collection,
                                                         StaticStrings::NumberOfShards, 1);

  VPackSlice indexes = collection.get("indexes");
  if (!indexes.isArray()) {
    LOG_TOPIC("63178", DEBUG, Logger::CLUSTER)
        << "Failed to find index " << databaseName << "/" << collectionID << "/"
        << iid.id();
    events::DropIndex(databaseName, collectionID, idString, TRI_ERROR_ARANGO_INDEX_NOT_FOUND);
    return Result(TRI_ERROR_ARANGO_INDEX_NOT_FOUND);
  }

  VPackSlice indexToRemove;

  for (VPackSlice indexSlice : VPackArrayIterator(indexes)) {
    auto idSlice = indexSlice.get(arangodb::StaticStrings::IndexId);
    auto typeSlice = indexSlice.get(arangodb::StaticStrings::IndexType);

    if (!idSlice.isString() || !typeSlice.isString()) {
      continue;
    }

    if (idSlice.isEqualString(idString)) {
      Index::IndexType type = Index::type(typeSlice.copyString());

      if (type == Index::TRI_IDX_TYPE_PRIMARY_INDEX || type == Index::TRI_IDX_TYPE_EDGE_INDEX) {
        events::DropIndex(databaseName, collectionID, idString, TRI_ERROR_FORBIDDEN);
        return Result(TRI_ERROR_FORBIDDEN);
      }

      indexToRemove = indexSlice;

      break;
    }
  }

  if (!indexToRemove.isObject()) {
    LOG_TOPIC("95fe6", DEBUG, Logger::CLUSTER)
        << "Failed to find index " << databaseName << "/" << collectionID << "/"
        << iid.id();
    events::DropIndex(databaseName, collectionID, idString, TRI_ERROR_ARANGO_INDEX_NOT_FOUND);

    return Result(TRI_ERROR_ARANGO_INDEX_NOT_FOUND);
  }

  std::string where = "Current/Collections/" + databaseName + "/" + collectionID;

  auto dbServerResult = std::make_shared<std::atomic<int>>(-1);
  std::function<bool(VPackSlice const& result)> dbServerChanged = [=](VPackSlice const& current) {
    if (numberOfShards == 0) {
      return false;
    }

    if (!current.isObject()) {
      return true;
    }

    VPackObjectIterator shards(current);

    if (shards.size() == numberOfShards) {
      bool found = false;
      for (auto const& shard : shards) {
        VPackSlice const indexes = shard.value.get("indexes");

        if (indexes.isArray()) {
          for (VPackSlice v : VPackArrayIterator(indexes)) {
            if (v.isObject()) {
              VPackSlice const k = v.get(StaticStrings::IndexId);
              if (k.isString() && k.isEqualString(idString)) {
                // still found the index in some shard
                found = true;
                break;
              }
            }

            if (found) {
              break;
            }
          }
        }
      }

      if (!found) {
        dbServerResult->store(TRI_ERROR_NO_ERROR, std::memory_order_release);
      }
    }
    return true;
  };

  // ATTENTION: The following callback calls the above closure in a
  // different thread. Nevertheless, the closure accesses some of our
  // local variables. Therefore we have to protect all accesses to them
  // by a mutex. We use the mutex of the condition variable in the
  // AgencyCallback for this.
  auto agencyCallback =
      std::make_shared<AgencyCallback>(_server, where, dbServerChanged, true, false);
  _agencyCallbackRegistry->registerCallback(agencyCallback);
  auto cbGuard = scopeGuard(
    [&] { _agencyCallbackRegistry->unregisterCallback(agencyCallback); });

  AgencyOperation planErase(planIndexesKey, AgencyValueOperationType::ERASE, indexToRemove);
  AgencyOperation incrementVersion("Plan/Version", AgencySimpleOperationType::INCREMENT_OP);
  AgencyPrecondition prec(planCollKey, AgencyPrecondition::Type::VALUE, collection);
  AgencyWriteTransaction trx({planErase, incrementVersion}, prec);
  AgencyCommResult result = ac.sendTransactionWithFailover(trx, 0.0);

  if (!result.successful()) {
    events::DropIndex(databaseName, collectionID, idString,
                      TRI_ERROR_CLUSTER_COULD_NOT_DROP_INDEX_IN_PLAN);

    return Result(                                       // result
        TRI_ERROR_CLUSTER_COULD_NOT_DROP_INDEX_IN_PLAN,  // code
        std::string(" Failed to execute ") + trx.toJson() +
            " ResultCode: " + std::to_string(result.errorCode()));
  }
  if (result.slice().get("results").length()) {
    waitForPlan(result.slice().get("results")[0].getNumber<uint64_t>()).get();
<<<<<<< HEAD
  } else {
    TRI_ASSERT(false);
=======
>>>>>>> 8771de6e
  }

  if (numberOfShards == 0) {  // smart "dummy" collection has no shards
    TRI_ASSERT(collection.get(StaticStrings::IsSmart).getBool());

    return Result(TRI_ERROR_NO_ERROR);
  }

  {
    while (true) {
      if (*dbServerResult >= 0) {
        cbGuard.fire();  // unregister cb
        events::DropIndex(databaseName, collectionID, idString, *dbServerResult);

        return Result(*dbServerResult);
      }

      if (TRI_microtime() > endTime) {
        events::DropIndex(databaseName, collectionID, idString, TRI_ERROR_CLUSTER_TIMEOUT);

        return Result(TRI_ERROR_CLUSTER_TIMEOUT);
      }

      {
        CONDITION_LOCKER(locker, agencyCallback->_cv);
        agencyCallback->executeByCallbackOrTimeout(interval);
      }

      if (_server.isStopping()) {
        return Result(TRI_ERROR_SHUTTING_DOWN);
      }
    }
  }
}

////////////////////////////////////////////////////////////////////////////////
/// @brief (re-)load the information about servers from the agency
/// Usually one does not have to call this directly.
////////////////////////////////////////////////////////////////////////////////

static std::string const prefixServersRegistered = "Current/ServersRegistered";
static std::string const prefixServersKnown = "Current/ServersKnown";
static std::string const mapUniqueToShortId = "Target/MapUniqueToShortID";

void ClusterInfo::loadServers() {
  ++_serversProt.wantedVersion;  // Indicate that after *NOW* somebody has to
                                 // reread from the agency!
  MUTEX_LOCKER(mutexLocker, _serversProt.mutex);
  uint64_t storedVersion = _serversProt.wantedVersion;  // this is the version
  // we will set in the end
  if (_serversProt.doneVersion == storedVersion) {
    // Somebody else did, what we intended to do, so just return
    return;
  }

  auto& agencyCache = _server.getFeature<ClusterFeature>().agencyCache();
  auto [acb, index] = agencyCache.read(
    std::vector<std::string>({AgencyCommHelper::path(prefixServersRegistered),
                              AgencyCommHelper::path(mapUniqueToShortId),
                              AgencyCommHelper::path(prefixServersKnown)}));
  auto result = acb->slice();
  if(!result.isArray()) {
    LOG_TOPIC("be98b", DEBUG, Logger::CLUSTER)
      << "Failed to load server lists from the agency cache given " << acb->toJson();
    return;
  }

  VPackSlice serversRegistered, serversAliases, serversKnownSlice;

  std::vector<std::string> serversRegisteredPath {
    AgencyCommHelper::path(), "Current", "ServersRegistered"};
  if (result[0].hasKey(serversRegisteredPath)) {
    serversRegistered = result[0].get(serversRegisteredPath);
  }
  std::vector<std::string> mapUniqueToShortIDPath {
    AgencyCommHelper::path(), "Target", "MapUniqueToShortID"};
  if (result[0].hasKey(mapUniqueToShortIDPath)) {
    serversAliases = result[0].get(mapUniqueToShortIDPath);
  }
  std::vector<std::string> serversKnownPath {
    AgencyCommHelper::path(), "Current", "ServersKnown"};
  if (result[0].hasKey(serversKnownPath)) {
    serversKnownSlice = result[0].get(serversKnownPath);
  }

  if (serversRegistered.isObject()) {
    decltype(_servers) newServers;
    decltype(_serverAliases) newAliases;
    decltype(_serverAdvertisedEndpoints) newAdvertisedEndpoints;
    decltype(_serverTimestamps) newTimestamps;

    std::unordered_set<ServerID> serverIds;

    for (auto const& res : VPackObjectIterator(serversRegistered)) {
      velocypack::Slice slice = res.value;

      if (slice.isObject() && slice.hasKey("endpoint")) {
        std::string server =
          arangodb::basics::VelocyPackHelper::getStringValue(slice,
                                                             "endpoint", "");
        std::string advertised = arangodb::basics::VelocyPackHelper::getStringValue(
          slice, "advertisedEndpoint", "");

        std::string serverId = res.key.copyString();
        try {
          velocypack::Slice serverSlice;
          serverSlice = serversAliases.get(serverId);
          if (serverSlice.isObject()) {
            std::string alias = arangodb::basics::VelocyPackHelper::getStringValue(
              serverSlice, "ShortName", "");
            newAliases.try_emplace(std::move(alias), serverId);
          }
        } catch (...) {
        }
        std::string serverTimestamp =
          arangodb::basics::VelocyPackHelper::getStringValue(slice,
                                                             "timestamp",
                                                             "");
        newServers.try_emplace(serverId, server);
        newAdvertisedEndpoints.try_emplace(serverId, advertised);
        serverIds.emplace(serverId);
        newTimestamps.try_emplace(serverId, serverTimestamp);
      }
    }

    decltype(_serversKnown) newServersKnown(serversKnownSlice, serverIds);

    // Now set the new value:
    {
      WRITE_LOCKER(writeLocker, _serversProt.lock);
      _servers.swap(newServers);
      _serverAliases.swap(newAliases);
      _serverAdvertisedEndpoints.swap(newAdvertisedEndpoints);
      _serversKnown = std::move(newServersKnown);
      _serverTimestamps.swap(newTimestamps);
      _serversProt.doneVersion = storedVersion;
      _serversProt.isValid = true;
    }
    // Our own RebootId might have changed if we have been FAILED at least once
    // since our last actual reboot, let's update it:
    auto rebootIds = _serversKnown.rebootIds();
    auto* serverState = ServerState::instance();
    auto it = rebootIds.find(serverState->getId());
    if (it != rebootIds.end()) {
      // should always be ok
      if (serverState->getRebootId() != it->second) {
        serverState->setRebootId(it->second);
        LOG_TOPIC("feaab", INFO, Logger::CLUSTER)
            << "Updating my own rebootId to " << it->second.value();
      }
    } else {
      LOG_TOPIC("feaaa", WARN, Logger::CLUSTER)
          << "Cannot find my own rebootId in the list of known servers, this "
             "is very strange and should not happen, if this persists, please "
             "report this error!";
    }
    // RebootTracker has its own mutex, and doesn't strictly need to be in
    // sync with the other members.
    rebootTracker().updateServerState(rebootIds);
    return;
  }

  LOG_TOPIC("449e0", DEBUG, Logger::CLUSTER)
    << "Error while loading " << prefixServersRegistered
    << ", result was " << result.toJson();

}

////////////////////////////////////////////////////////////////////////
/// @brief Hand out copy of reboot ids
////////////////////////////////////////////////////////////////////////////////

std::unordered_map<ServerID, RebootId> ClusterInfo::rebootIds() const {
  MUTEX_LOCKER(mutexLocker, _serversProt.mutex);
  return _serversKnown.rebootIds();
}

////////////////////////////////////////////////////////////////////////
/// @brief find the endpoint of a server from its ID.
/// If it is not found in the cache, the cache is reloaded once, if
/// it is still not there an empty string is returned as an error.
////////////////////////////////////////////////////////////////////////////////

std::string ClusterInfo::getServerEndpoint(ServerID const& serverID) {
#ifdef DEBUG_SYNC_REPLICATION
  if (serverID == "debug-follower") {
    return "tcp://127.0.0.1:3000";
  }
#endif
  int tries = 0;

  if (!_serversProt.isValid) {
    loadServers();
    tries++;
  }

  std::string serverID_ = serverID;

  while (true) {
    {
      READ_LOCKER(readLocker, _serversProt.lock);

      // _serversAliases is a map-type <Alias, ServerID>
      auto ita = _serverAliases.find(serverID_);

      if (ita != _serverAliases.end()) {
        serverID_ = (*ita).second;
      }

      // _servers is a map-type <ServerId, std::string>
      auto it = _servers.find(serverID_);

      if (it != _servers.end()) {
        return (*it).second;
      }
    }

    if (++tries >= 2) {
      break;
    }

    // must call loadServers outside the lock
    loadServers();
  }

  return std::string();
}

////////////////////////////////////////////////////////////////////////////////
/// @brief find the advertised endpoint of a server from its ID.
/// If it is not found in the cache, the cache is reloaded once, if
/// it is still not there an empty string is returned as an error.
////////////////////////////////////////////////////////////////////////////////

std::string ClusterInfo::getServerAdvertisedEndpoint(ServerID const& serverID) {
#ifdef DEBUG_SYNC_REPLICATION
  if (serverID == "debug-follower") {
    return "tcp://127.0.0.1:3000";
  }
#endif
  int tries = 0;

  if (!_serversProt.isValid) {
    loadServers();
    tries++;
  }

  std::string serverID_ = serverID;

  while (true) {
    {
      READ_LOCKER(readLocker, _serversProt.lock);

      // _serversAliases is a map-type <Alias, ServerID>
      auto ita = _serverAliases.find(serverID_);

      if (ita != _serverAliases.end()) {
        serverID_ = (*ita).second;
      }

      // _serversAliases is a map-type <ServerID, std::string>
      auto it = _serverAdvertisedEndpoints.find(serverID_);
      if (it != _serverAdvertisedEndpoints.end()) {
        return (*it).second;
      }
    }

    if (++tries >= 2) {
      break;
    }

    // must call loadServers outside the lock
    loadServers();
  }

  return std::string();
}

////////////////////////////////////////////////////////////////////////////////
/// @brief find the ID of a server from its endpoint.
/// If it is not found in the cache, the cache is reloaded once, if
/// it is still not there an empty string is returned as an error.
////////////////////////////////////////////////////////////////////////////////

std::string ClusterInfo::getServerName(std::string const& endpoint) {
  int tries = 0;

  if (!_serversProt.isValid) {
    loadServers();
    tries++;
  }

  while (true) {
    {
      READ_LOCKER(readLocker, _serversProt.lock);
      for (auto const& it : _servers) {
        if (it.second == endpoint) {
          return it.first;
        }
      }
    }

    if (++tries >= 2) {
      break;
    }

    // must call loadServers outside the lock
    loadServers();
  }

  return std::string();
}

////////////////////////////////////////////////////////////////////////////////
/// @brief (re-)load the information about all coordinators from the agency
/// Usually one does not have to call this directly.
////////////////////////////////////////////////////////////////////////////////

static std::string const prefixCurrentCoordinators = "Current/Coordinators";

void ClusterInfo::loadCurrentCoordinators() {
  ++_coordinatorsProt.wantedVersion;  // Indicate that after *NOW* somebody
                                      // has to reread from the agency!
  MUTEX_LOCKER(mutexLocker, _coordinatorsProt.mutex);
  uint64_t storedVersion = _coordinatorsProt.wantedVersion;  // this is the
  // version we will set in the end
  if (_coordinatorsProt.doneVersion == storedVersion) {
    // Somebody else did, what we intended to do, so just return
    return;
  }

  // Now contact the agency:
  auto& agencyCache = _server.getFeature<ClusterFeature>().agencyCache();
  auto [acb, index] = agencyCache.read(
    std::vector<std::string>{AgencyCommHelper::path(prefixCurrentCoordinators)});
  auto result = acb->slice();

  if (result.isArray()) {
    velocypack::Slice currentCoordinators = result[0].get(std::vector<std::string>(
        {AgencyCommHelper::path(), "Current", "Coordinators"}));

    if (currentCoordinators.isObject()) {
      decltype(_coordinators) newCoordinators;

      for (auto const& coordinator : VPackObjectIterator(currentCoordinators)) {
        newCoordinators.try_emplace(coordinator.key.copyString(), coordinator.value.copyString());
      }

      // Now set the new value:
      {
        WRITE_LOCKER(writeLocker, _coordinatorsProt.lock);
        _coordinators.swap(newCoordinators);
        _coordinatorsProt.doneVersion = storedVersion;
        _coordinatorsProt.isValid = true;
      }
      return;
    }
  }

  LOG_TOPIC("5ee6d", DEBUG, Logger::CLUSTER)
      << "Error while loading " << prefixCurrentCoordinators
      << " result was " << result.toJson();
}

static std::string const prefixMappings = "Target/MapUniqueToShortID";

void ClusterInfo::loadCurrentMappings() {
  ++_mappingsProt.wantedVersion;  // Indicate that after *NOW* somebody
                                  // has to reread from the agency!
  MUTEX_LOCKER(mutexLocker, _mappingsProt.mutex);
  uint64_t storedVersion = _mappingsProt.wantedVersion;  // this is the
                                                         // version we will
                                                         // set in the end
  if (_mappingsProt.doneVersion == storedVersion) {
    // Somebody else did, what we intended to do, so just return
    return;
  }

  // Now contact the agency:
  auto& agencyCache = _server.getFeature<ClusterFeature>().agencyCache();
  auto [acb, index] = agencyCache.read(
    std::vector<std::string>{AgencyCommHelper::path(prefixMappings)});
  auto result = acb->slice();

  if (result.isArray()) {

    velocypack::Slice mappings = result[0].get(std::vector<std::string>(
        {AgencyCommHelper::path(), "Target", "MapUniqueToShortID"}));

    if (mappings.isObject()) {
      decltype(_coordinatorIdMap) newCoordinatorIdMap;

      for (auto const& mapping : VPackObjectIterator(mappings)) {
        ServerID fullId = mapping.key.copyString();
        auto mapObject = mapping.value;
        if (mapObject.isObject()) {
          ServerShortName shortName = mapObject.get("ShortName").copyString();

          ServerShortID shortId =
              mapObject.get("TransactionID").getNumericValue<ServerShortID>();
          static std::string const expectedPrefix{"Coordinator"};
          if (shortName.size() > expectedPrefix.size() &&
              shortName.substr(0, expectedPrefix.size()) == expectedPrefix) {
            newCoordinatorIdMap.try_emplace(shortId, fullId);
          }
        }
      }

      // Now set the new value:
      {
        WRITE_LOCKER(writeLocker, _mappingsProt.lock);
        _coordinatorIdMap.swap(newCoordinatorIdMap);
        _mappingsProt.doneVersion = storedVersion;
        _mappingsProt.isValid = true;
      }
      return;
    }
  }

  LOG_TOPIC("36f2e", DEBUG, Logger::CLUSTER)
      << "Error while loading " << prefixMappings << " result was " << result.toJson();
}

////////////////////////////////////////////////////////////////////////////////
/// @brief (re-)load the information about all DBservers from the agency
/// Usually one does not have to call this directly.
////////////////////////////////////////////////////////////////////////////////

static std::string const prefixCurrentDBServers = "Current/DBServers";
static std::string const prefixTarget = "Target";

void ClusterInfo::loadCurrentDBServers() {
  ++_DBServersProt.wantedVersion;  // Indicate that after *NOW* somebody has to
                                   // reread from the agency!
  MUTEX_LOCKER(mutexLocker, _DBServersProt.mutex);
  uint64_t storedVersion = _DBServersProt.wantedVersion;  // this is the version
  // we will set in the end
  if (_DBServersProt.doneVersion == storedVersion) {
    // Somebody else did, what we intended to do, so just return
    return;
  }

  auto& agencyCache = _server.getFeature<ClusterFeature>().agencyCache();
  auto [acb, index] = agencyCache.read(std::vector<std::string>{
      AgencyCommHelper::path(prefixCurrentDBServers),
        AgencyCommHelper::path(prefixTarget)});
  auto result = acb->slice();
  if (!result.isArray()) {
    return;
  }

  // Now contact the agency:
  VPackSlice currentDBServers, failedDBServers, cleanedDBServers, toBeCleanedDBServers;

  auto curDBServersPath = std::vector<std::string>{
    AgencyCommHelper::path(), "Current", "DBServers"};
  if (result[0].hasKey(curDBServersPath)) {
    currentDBServers = result[0].get(curDBServersPath);
  }
  auto failedServerPath = std::vector<std::string>{
    AgencyCommHelper::path(), "Target", "FailedServers"};
  if (result[0].hasKey(failedServerPath)) {
    failedDBServers = result[0].get(failedServerPath);
  }
  auto cleanedServersPath = std::vector<std::string>{
    AgencyCommHelper::path(), "Target", "CleanedServers"};
  if (result[0].hasKey(cleanedServersPath)) {
    cleanedDBServers = result[0].get(cleanedServersPath);
  }

  auto toBeCleanedServersPath = std::vector<std::string>{
    AgencyCommHelper::path(), "Target", "ToBeCleanedServers"};
  if (result[0].hasKey(toBeCleanedServersPath)) {
    toBeCleanedDBServers = result[0].get(toBeCleanedServersPath);
  }

  if (currentDBServers.isObject() && failedDBServers.isObject()) {
    decltype(_DBServers) newDBServers;

    for (auto const& dbserver : VPackObjectIterator(currentDBServers)) {
      bool found = false;
      if (failedDBServers.isObject()) {
        for (auto const& failedServer : VPackObjectIterator(failedDBServers)) {
          if (basics::VelocyPackHelper::equal(dbserver.key, failedServer.key, false)) {
            found = true;
            break;
          }
        }
      }
      if (found) {
        continue;
      }

      if (cleanedDBServers.isArray()) {
        found = false;
        for (auto const& cleanedServer : VPackArrayIterator(cleanedDBServers)) {
          if (basics::VelocyPackHelper::equal(dbserver.key, cleanedServer, false)) {
            found = true;
            break;
          }
        }
        if (found) {
          continue;
        }
      }

      if (toBeCleanedDBServers.isArray()) {
        found = false;
        for (auto const& toBeCleanedServer : VPackArrayIterator(toBeCleanedDBServers)) {
          if (basics::VelocyPackHelper::equal(dbserver.key, toBeCleanedServer, false)) {
            found = true;
            break;
          }
        }
        if (found) {
          continue;
        }
      }

      newDBServers.try_emplace(dbserver.key.copyString(),
                               dbserver.value.copyString());
    }

    // Now set the new value:
    {
      WRITE_LOCKER(writeLocker, _DBServersProt.lock);
      _DBServers.swap(newDBServers);
      _DBServersProt.doneVersion = storedVersion;
      _DBServersProt.isValid = true;
    }
    return;
  }

  LOG_TOPIC("5a7e1", DEBUG, Logger::CLUSTER)
    << "Error while loading " << prefixCurrentDBServers
    << " result was " << result.toJson();
}

////////////////////////////////////////////////////////////////////////////////
/// @brief return a list of all DBServers in the cluster that have
/// currently registered
////////////////////////////////////////////////////////////////////////////////

std::vector<ServerID> ClusterInfo::getCurrentDBServers() {
  std::vector<ServerID> result;

  if (!_DBServersProt.isValid) {
    loadCurrentDBServers();
  }
  // return a consistent state of servers
  READ_LOCKER(readLocker, _DBServersProt.lock);

  result.reserve(_DBServers.size());

  for (auto& it : _DBServers) {
    result.emplace_back(it.first);
  }

  return result;
}

////////////////////////////////////////////////////////////////////////////////
/// @brief find the servers who are responsible for a shard (one leader
/// and multiple followers)
/// If it is not found in the cache, the cache is reloaded once, if
/// it is still not there an empty string is returned as an error.
////////////////////////////////////////////////////////////////////////////////

std::shared_ptr<std::vector<ServerID>> ClusterInfo::getResponsibleServer(ShardID const& shardID) {
  int tries = 0;

  if (!_currentProt.isValid) {
    tries++;
  }

  while (true) {
    {
      READ_LOCKER(readLocker, _currentProt.lock);
      // _shardIds is a map-type <ShardId,
      // std::shared_ptr<std::vector<ServerId>>>
      auto it = _shardIds.find(shardID);

      if (it != _shardIds.end()) {
        auto serverList = (*it).second;
        if (serverList != nullptr && serverList->size() > 0 &&
            (*serverList)[0].size() > 0 && (*serverList)[0][0] == '_') {
          // This is a temporary situation in which the leader has already
          // resigned, let's wait half a second and try again.
          --tries;
          LOG_TOPIC("b1dc5", INFO, Logger::CLUSTER)
              << "getResponsibleServer: found resigned leader,"
              << "waiting for half a second...";
        } else {
          return (*it).second;
        }
      }
    }
    std::this_thread::sleep_for(std::chrono::milliseconds(500));

    if (++tries >= 2) {
      break;
    }

  }

  return std::make_shared<std::vector<ServerID>>();
}

//////////////////////////////////////////////////////////////////////////////
/// @brief atomically find all servers who are responsible for the given
/// shards (only the leaders).
/// will throw an exception if no leader can be found for any
/// of the shards. will return an empty result if the shards couldn't be
/// determined after a while - it is the responsibility of the caller to
/// check for an empty result!
//////////////////////////////////////////////////////////////////////////////

std::unordered_map<ShardID, ServerID> ClusterInfo::getResponsibleServers(
    std::unordered_set<ShardID> const& shardIds) {
  TRI_ASSERT(!shardIds.empty());

  std::unordered_map<ShardID, ServerID> result;
  int tries = 0;

  if (!_currentProt.isValid) {
    waitForCurrent(1).wait();
  }

  while (true) {
    TRI_ASSERT(result.empty());
    {
      READ_LOCKER(readLocker, _currentProt.lock);
      for (auto const& shardId : shardIds) {
        auto it = _shardIds.find(shardId);

        if (it == _shardIds.end()) {
          THROW_ARANGO_EXCEPTION_MESSAGE(TRI_ERROR_ARANGO_DATA_SOURCE_NOT_FOUND,
                                         "no servers found for shard " + shardId);
        }

        auto serverList = (*it).second;
        if (serverList == nullptr || serverList->empty()) {
          THROW_ARANGO_EXCEPTION_MESSAGE(TRI_ERROR_INTERNAL,
                                         "no servers found for shard " + shardId);
        }

        if ((*serverList)[0].size() > 0 && (*serverList)[0][0] == '_') {
          // This is a temporary situation in which the leader has already
          // resigned, let's wait half a second and try again.
          --tries;
          break;
        }

        // put leader into result
        result.try_emplace(shardId, (*it).second->front());
      }
    }

    if (result.size() == shardIds.size()) {
      // result is complete
      break;
    }

    // reset everything we found so far for the next round
    result.clear();

    if (++tries >= 2 || _server.isStopping()) {
      break;
    }

    LOG_TOPIC("31428", INFO, Logger::CLUSTER)
        << "getResponsibleServers: found resigned leader,"
        << "waiting for half a second...";
    std::this_thread::sleep_for(std::chrono::milliseconds(500));

  }

  return result;
}

////////////////////////////////////////////////////////////////////////////////
/// @brief find the shard list of a collection, sorted numerically
////////////////////////////////////////////////////////////////////////////////

std::shared_ptr<std::vector<ShardID>> ClusterInfo::getShardList(CollectionID const& collectionID) {



  int tries = 0;
  while (true) {
    {
      // Get the sharding keys and the number of shards:
      READ_LOCKER(readLocker, _planProt.lock);
      // _shards is a map-type <CollectionId, shared_ptr<vector<string>>>
      auto it = _shards.find(collectionID);

      if (it != _shards.end()) {
        return it->second;
      }
    }
    if (++tries >= 2) {
      return std::make_shared<std::vector<ShardID>>();
    }
  }
}

////////////////////////////////////////////////////////////////////////////////
/// @brief return the list of coordinator server names
////////////////////////////////////////////////////////////////////////////////

std::vector<ServerID> ClusterInfo::getCurrentCoordinators() {
  std::vector<ServerID> result;

  if (!_coordinatorsProt.isValid) {
    loadCurrentCoordinators();
  }

  // return a consistent state of servers
  READ_LOCKER(readLocker, _coordinatorsProt.lock);

  result.reserve(_coordinators.size());

  for (auto& it : _coordinators) {
    result.emplace_back(it.first);
  }

  return result;
}

////////////////////////////////////////////////////////////////////////////////
/// @brief lookup full coordinator ID from short ID
////////////////////////////////////////////////////////////////////////////////

ServerID ClusterInfo::getCoordinatorByShortID(ServerShortID shortId) {
  ServerID result;

  if (!_mappingsProt.isValid) {
    loadCurrentMappings();
  }

  // return a consistent state of servers
  READ_LOCKER(readLocker, _mappingsProt.lock);

  auto it = _coordinatorIdMap.find(shortId);
  if (it != _coordinatorIdMap.end()) {
    result = it->second;
  }

  return result;
}

//////////////////////////////////////////////////////////////////////////////
/// @brief invalidate current coordinators
//////////////////////////////////////////////////////////////////////////////

void ClusterInfo::invalidateCurrentCoordinators() {
  {
    WRITE_LOCKER(writeLocker, _coordinatorsProt.lock);
    _coordinatorsProt.isValid = false;
  }
}

//////////////////////////////////////////////////////////////////////////////
/// @brief invalidate current mappings
//////////////////////////////////////////////////////////////////////////////

void ClusterInfo::invalidateCurrentMappings() {
  {
    WRITE_LOCKER(writeLocker, _mappingsProt.lock);
    _mappingsProt.isValid = false;
  }
}

//////////////////////////////////////////////////////////////////////////////
/// @brief get current "Plan" structure
//////////////////////////////////////////////////////////////////////////////

std::shared_ptr<VPackBuilder> ClusterInfo::getPlan() {
  if (!_planProt.isValid) {
    loadPlan();
  }
  READ_LOCKER(readLocker, _planProt.lock);
  return _plan;
}

std::shared_ptr<VPackBuilder> ClusterInfo::getPlan(uint64_t& planIndex) {
  if (!_planProt.isValid) {
    loadPlan();
  }
  READ_LOCKER(readLocker, _planProt.lock);
  planIndex = _planIndex;
  return _plan;
}

//////////////////////////////////////////////////////////////////////////////
/// @brief get current "Current" structure
//////////////////////////////////////////////////////////////////////////////

std::shared_ptr<VPackBuilder> ClusterInfo::getCurrent() {
  if (!_currentProt.isValid) {
    loadCurrent();
  }
  READ_LOCKER(readLocker, _currentProt.lock);
  return _current;
}

std::shared_ptr<VPackBuilder> ClusterInfo::getCurrent(uint64_t& currentIndex) {
  if (!_currentProt.isValid) {
    loadCurrent();
  }
  READ_LOCKER(readLocker, _currentProt.lock);
  currentIndex = _currentIndex;
  return _current;
}

std::unordered_map<ServerID, std::string> ClusterInfo::getServers() {
  if (!_serversProt.isValid) {
    loadServers();
  }
  READ_LOCKER(readLocker, _serversProt.lock);
  std::unordered_map<ServerID, std::string> serv = _servers;
  return serv;
}

std::unordered_map<ServerID, std::string> ClusterInfo::getServerAliases() {
  READ_LOCKER(readLocker, _serversProt.lock);
  std::unordered_map<std::string, std::string> ret;
  for (const auto& i : _serverAliases) {
    ret.try_emplace(i.second, i.first);
  }
  return ret;
}

std::unordered_map<ServerID, std::string> ClusterInfo::getServerAdvertisedEndpoints() {
  READ_LOCKER(readLocker, _serversProt.lock);
  std::unordered_map<std::string, std::string> ret;
  for (const auto& i : _serverAdvertisedEndpoints) {
    ret.try_emplace(i.second, i.first);
  }
  return ret;
}

std::unordered_map<ServerID, std::string> ClusterInfo::getServerTimestamps() {
  READ_LOCKER(readLocker, _serversProt.lock);
  return _serverTimestamps;
}

arangodb::Result ClusterInfo::getShardServers(ShardID const& shardId,
                                              std::vector<ServerID>& servers) {
  READ_LOCKER(readLocker, _planProt.lock);

  auto it = _shardServers.find(shardId);
  if (it != _shardServers.end()) {
    servers = (*it).second;
    return arangodb::Result();
  }

  LOG_TOPIC("16d14", DEBUG, Logger::CLUSTER)
      << "Strange, did not find shard in _shardServers: " << shardId;
  return arangodb::Result(TRI_ERROR_FAILED);
}

CollectionID ClusterInfo::getCollectionNameForShard(ShardID const& shardId) {
  READ_LOCKER(readLocker, _planProt.lock);

  auto it = _shardToName.find(shardId);
  if (it != _shardToName.end()) {
    return it->second;
  }
  return StaticStrings::Empty;
}

arangodb::Result ClusterInfo::agencyDump(std::shared_ptr<VPackBuilder> body) {
  AgencyCommResult dump = _agency.dump();

  if (!dump.successful()) {
    LOG_TOPIC("93c0e", ERR, Logger::CLUSTER)
        << "failed to acquire agency dump: " << dump.errorMessage();
    return Result(dump.errorCode(), dump.errorMessage());
  }

  body->add(dump.slice());
  return Result();
}

arangodb::Result ClusterInfo::agencyPlan(std::shared_ptr<VPackBuilder> body) {
  auto& agencyCache = _server.getFeature<ClusterFeature>().agencyCache();
  auto [acb, index] = agencyCache.read(
    std::vector<std::string>{AgencyCommHelper::path("Plan")});
  auto result = acb->slice();

  if (result.isArray()) {
    body->add(acb->slice());
  } else {
    LOG_TOPIC("36ada", DEBUG, Logger::CLUSTER) <<
      "Failed to acquire the Plan section from the agency cache: " << acb->toJson();
    VPackObjectBuilder g(body.get());
  }
  return Result();
}

arangodb::Result ClusterInfo::agencyReplan(VPackSlice const plan) {
  // Apply only Collections and DBServers
  AgencyWriteTransaction planTransaction(std::vector<AgencyOperation>{
      AgencyOperation("Plan/Collections", AgencyValueOperationType::SET,
                      plan.get(std::vector<std::string>{"arango", "Plan",
                                                        "Collections"})),
      AgencyOperation("Plan/Databases", AgencyValueOperationType::SET,
                      plan.get(std::vector<std::string>{"arango", "Plan",
                                                        "Databases"})),
      AgencyOperation("Plan/Views", AgencyValueOperationType::SET,
                      plan.get(
                          std::vector<std::string>{"arango", "Plan", "Views"})),
      AgencyOperation("Plan/Version", AgencySimpleOperationType::INCREMENT_OP),
      AgencyOperation("Sync/UserVersion", AgencySimpleOperationType::INCREMENT_OP)});

  AgencyCommResult r = _agency.sendTransactionWithFailover(planTransaction);
  if (!r.successful()) {
    arangodb::Result result(TRI_ERROR_HOT_BACKUP_INTERNAL,
                            std::string(
                                "Error reporting to agency: _statusCode: ") +
                                std::to_string(r.errorCode()));
    return result;
  }
  if (r.slice().get("results").length()) {
    waitForPlan(r.slice().get("results")[0].getNumber<uint64_t>()).get();
  } else {
    TRI_ASSERT(false);
  }

  return arangodb::Result();
}

std::string const backupKey = "/arango/Target/HotBackup/Create";
std::string const maintenanceKey = "/arango/Supervision/Maintenance";
std::string const supervisionMode = "/arango/Supervision/State/Mode";
std::string const toDoKey = "/arango/Target/ToDo";
std::string const pendingKey = "/arango/Target/Pending";
std::string const writeURL = "_api/agency/write";

arangodb::Result ClusterInfo::agencyHotBackupLock(std::string const& backupId,
                                                  double const& timeout,
                                                  bool& supervisionOff) {
  using namespace std::chrono;

  auto const endTime =
      steady_clock::now() + milliseconds(static_cast<uint64_t>(1.0e3 * timeout));
  supervisionOff = false;

  LOG_TOPIC("e74e5", DEBUG, Logger::BACKUP)
      << "initiating agency lock for hot backup " << backupId;

  auto const timeouti = static_cast<long>(std::ceil(timeout));

  VPackBuilder builder;
  {
    VPackArrayBuilder trxs(&builder);
    {
      VPackArrayBuilder trx(&builder);

      // Operations
      {
        VPackObjectBuilder o(&builder);
        builder.add(                                      // Backup lock
          backupKey,
          VPackValue(
            timepointToString(
              std::chrono::system_clock::now() + std::chrono::seconds(timeouti))));
        builder.add(                                      // Turn off supervision
          maintenanceKey,
          VPackValue(
            timepointToString(
              std::chrono::system_clock::now() + std::chrono::seconds(timeouti))));
      }

      // Preconditions
      {
        VPackObjectBuilder precs(&builder);
        builder.add(VPackValue(backupKey));  // Backup key empty
        {
          VPackObjectBuilder oe(&builder);
          builder.add("oldEmpty", VPackValue(true));
        }
        builder.add(VPackValue(pendingKey));  // No jobs pending
        {
          VPackObjectBuilder oe(&builder);
          builder.add("old", VPackSlice::emptyObjectSlice());
        }
        builder.add(VPackValue(toDoKey));  // No jobs to do
        {
          VPackObjectBuilder oe(&builder);
          builder.add("old", VPackSlice::emptyObjectSlice());
        }
        builder.add(VPackValue(supervisionMode));  // Supervision on
        {
          VPackObjectBuilder old(&builder);
          builder.add("old", VPackValue("Normal"));
        }
      }
    }

    {
      VPackArrayBuilder trx(&builder);

      // Operations
      {
        VPackObjectBuilder o(&builder);
        builder.add(                                      // Backup lock
          backupKey,
          VPackValue(
            timepointToString(
              std::chrono::system_clock::now() + std::chrono::seconds(timeouti))));
        builder.add(                                      // Turn off supervision
          maintenanceKey,
          VPackValue(
            timepointToString(
              std::chrono::system_clock::now() + std::chrono::seconds(timeouti))));
      }

      // Preconditions
      {
        VPackObjectBuilder precs(&builder);
        builder.add(VPackValue(backupKey));  // Backup key empty
        {
          VPackObjectBuilder oe(&builder);
          builder.add("oldEmpty", VPackValue(true));
        }
        builder.add(VPackValue(pendingKey));  // No jobs pending
        {
          VPackObjectBuilder oe(&builder);
          builder.add("old", VPackSlice::emptyObjectSlice());
        }
        builder.add(VPackValue(toDoKey));  // No jobs to do
        {
          VPackObjectBuilder oe(&builder);
          builder.add("old", VPackSlice::emptyObjectSlice());
        }
        builder.add(VPackValue(supervisionMode));  // Supervision off
        {
          VPackObjectBuilder old(&builder);
          builder.add("old", VPackValue("Maintenance"));
        }
      }
    }
  }

  // Try to establish hot backup lock in agency.
  auto result = _agency.sendWithFailover(arangodb::rest::RequestType::POST,
                                         timeout, writeURL, builder.slice());

  LOG_TOPIC("53a93", DEBUG, Logger::BACKUP)
      << "agency lock for hot backup " << backupId << " scheduled with "
      << builder.toJson();

  // *** ATTENTION ***: Result will always be 412.
  // So we're going to fail, if we have an error OTHER THAN 412:
  if (!result.successful() &&
      result.httpCode() != (int)arangodb::rest::ResponseCode::PRECONDITION_FAILED) {
    return arangodb::Result(TRI_ERROR_HOT_BACKUP_INTERNAL,
                            "failed to acquire backup lock in agency");
  }

  LOG_TOPIC("a94d5", DEBUG, Logger::BACKUP)
      << "agency lock response for backup id " << backupId << ": "
      << result.slice().toJson();

  if (!result.slice().isObject() || !result.slice().hasKey("results") ||
      !result.slice().get("results").isArray() ||
      result.slice().get("results").length() != 2) {
    return arangodb::Result(
        TRI_ERROR_HOT_BACKUP_INTERNAL,
        "invalid agency result while acquiring backup lock");
  }
  auto ar = result.slice().get("results");

  uint64_t first = ar[0].getNumber<uint64_t>();
  uint64_t second = ar[1].getNumber<uint64_t>();

  if (first == 0 && second == 0) {  // tough luck
    return arangodb::Result(TRI_ERROR_HOT_BACKUP_INTERNAL,
                            "preconditions failed while trying to acquire "
                            "backup lock in the agency");
  }

  if (first > 0) {  // Supervision was on
    LOG_TOPIC("b6c98", DEBUG, Logger::BACKUP)
        << "agency lock found supervision on before";
    supervisionOff = false;
  } else {
    LOG_TOPIC("bbb55", DEBUG, Logger::BACKUP)
        << "agency lock found supervision off before";
    supervisionOff = true;
  }

  double wait = 0.1;
  while (!_server.isStopping() && std::chrono::steady_clock::now() < endTime) {
    auto& agencyCache = _server.getFeature<ClusterFeature>().agencyCache();
    auto [result, index] = agencyCache.get("Supervision/State/Mode");

    if (result->slice().isString()) {
      if (result->slice().isEqualString("Maintenance")) {
        LOG_TOPIC("76a2c", DEBUG, Logger::BACKUP)
          << "agency hot backup lock acquired";
        return arangodb::Result();
      }
    }

    LOG_TOPIC("ede54", DEBUG, Logger::BACKUP)
        << "agency hot backup lock waiting: " << result->slice().toJson();

    if (wait < 2.0) {
      wait *= 1.1;
    }

    std::this_thread::sleep_for(std::chrono::duration<double>(wait));
  }

  agencyHotBackupUnlock(backupId, timeout, supervisionOff);

  return arangodb::Result(
      TRI_ERROR_HOT_BACKUP_INTERNAL,
      "timeout waiting for maintenance mode to be activated in agency");
}

arangodb::Result ClusterInfo::agencyHotBackupUnlock(std::string const& backupId,
                                                    double const& timeout,
                                                    const bool& supervisionOff) {
  using namespace std::chrono;

  auto const endTime =
      steady_clock::now() + milliseconds(static_cast<uint64_t>(1.0e3 * timeout));

  LOG_TOPIC("6ae41", DEBUG, Logger::BACKUP)
      << "unlocking backup lock for backup " + backupId + "  in agency";

  VPackBuilder builder;
  {
    VPackArrayBuilder trxs(&builder);
    {
      VPackArrayBuilder trx(&builder);
      {
        VPackObjectBuilder o(&builder);
        builder.add(VPackValue(backupKey));  // Remove backup key
        {
          VPackObjectBuilder oo(&builder);
          builder.add("op", VPackValue("delete"));
        }
        if (!supervisionOff) {  // Turn supervision on, if it was on before
          builder.add(VPackValue(maintenanceKey));
          VPackObjectBuilder d(&builder);
          builder.add("op", VPackValue("delete"));
        }
      }
    }
  }

  // Try to establish hot backup lock in agency. Result will always be 412.
  // Question is: How 412?
  auto result = _agency.sendWithFailover(arangodb::rest::RequestType::POST,
                                         timeout, writeURL, builder.slice());
  if (!result.successful() &&
      result.httpCode() != (int)arangodb::rest::ResponseCode::PRECONDITION_FAILED) {
    return arangodb::Result(TRI_ERROR_HOT_BACKUP_INTERNAL,
                            "failed to release backup lock in agency");
  }

  if (!result.slice().isObject() || !result.slice().hasKey("results") ||
      !result.slice().get("results").isArray()) {
    return arangodb::Result(
        TRI_ERROR_HOT_BACKUP_INTERNAL,
        "invalid agency result while releasing backup lock");
  }

  auto ar = result.slice().get("results");
  if (!ar[0].isNumber()) {
    return arangodb::Result(
        TRI_ERROR_HOT_BACKUP_INTERNAL,
        "invalid agency result while releasing backup lock");
  }

  if (supervisionOff) {
    return arangodb::Result();
  }

  double wait = 0.1;
  while (!_server.isStopping() && std::chrono::steady_clock::now() < endTime) {

    auto& agencyCache = _server.getFeature<ClusterFeature>().agencyCache();
    auto [res, index] = agencyCache.get("Supervision/State/Mode");

    if(!res->slice().isString()) {
      return arangodb::Result(
        TRI_ERROR_HOT_BACKUP_INTERNAL,
        std::string("invalid JSON from agency, when deactivating supervision mode:") +
        res->slice().toJson());
    }

    if (res->slice().isEqualString("Normal")) {
      return arangodb::Result();
    }

    LOG_TOPIC("edf54", DEBUG, Logger::BACKUP)
      << "agency hot backup unlock waiting: " << res->slice().toJson();

    if (wait < 2.0) {
      wait *= 1.1;
    }

    std::this_thread::sleep_for(std::chrono::duration<double>(wait));
  }

  return arangodb::Result(
      TRI_ERROR_HOT_BACKUP_INTERNAL,
      "timeout waiting for maintenance mode to be deactivated in agency");
}

application_features::ApplicationServer& ClusterInfo::server() const {
  return _server;
}

ClusterInfo::ServersKnown::ServersKnown(VPackSlice const serversKnownSlice,
                                        std::unordered_set<ServerID> const& serverIds)
    : _serversKnown() {
  TRI_ASSERT(serversKnownSlice.isNone() || serversKnownSlice.isObject());
  if (serversKnownSlice.isObject()) {
    for (auto const it : VPackObjectIterator(serversKnownSlice)) {
      std::string serverId = it.key.copyString();
      VPackSlice const knownServerSlice = it.value;
      TRI_ASSERT(knownServerSlice.isObject());
      if (knownServerSlice.isObject()) {
        VPackSlice const rebootIdSlice = knownServerSlice.get("rebootId");
        TRI_ASSERT(rebootIdSlice.isInteger());
        if (rebootIdSlice.isInteger()) {
          auto const rebootId = RebootId{rebootIdSlice.getNumericValue<uint64_t>()};
          _serversKnown.try_emplace(std::move(serverId), rebootId);
        }
      }
    }
  }
}

std::unordered_map<ServerID, ClusterInfo::ServersKnown::KnownServer> const&
ClusterInfo::ServersKnown::serversKnown() const noexcept {
  return _serversKnown;
}

std::unordered_map<ServerID, RebootId> ClusterInfo::ServersKnown::rebootIds() const {
  std::unordered_map<ServerID, RebootId> rebootIds;
  for (auto const& it : _serversKnown) {
    rebootIds.try_emplace(it.first, it.second.rebootId());
  }
  return rebootIds;
}

void ClusterInfo::startSyncers() {
  _planSyncer = std::make_unique<SyncerThread>(_server, "Plan", std::bind(&ClusterInfo::loadPlan, this), _agencyCallbackRegistry);
  _planSyncer->start();
  _curSyncer = std::make_unique<SyncerThread>(_server, "Current", std::bind(&ClusterInfo::loadCurrent, this), _agencyCallbackRegistry);
  _curSyncer->start();
}

void ClusterInfo::shutdownSyncers() {

  {
    std::lock_guard g(_waitPlanLock);
    auto pit = _waitPlan.begin();
    while (pit != _waitPlan.end()) {
      pit->second.setValue(Result(TRI_ERROR_SHUTTING_DOWN));
      ++pit;
    }
    _waitPlan.clear();
  }

  {
    std::lock_guard g(_waitCurrentLock);
    auto pit = _waitCurrent.begin();
    while (pit != _waitCurrent.end()) {
      pit->second.setValue(Result(TRI_ERROR_SHUTTING_DOWN));
      ++pit;
    }
    _waitCurrent.clear();
  }

  _planSyncer->beginShutdown();
  _curSyncer->beginShutdown();
}


void ClusterInfo::waitForSyncersToStop() {
  auto start = std::chrono::steady_clock::now();
  while(_planSyncer->isRunning() || _curSyncer->isRunning()) {
    std::this_thread::sleep_for(std::chrono::milliseconds(100));
    if (std::chrono::steady_clock::now() - start > std::chrono::seconds(30)) {
      LOG_TOPIC("b8a5d", FATAL, Logger::CLUSTER)
        << "exiting prematurely as we failed to end syncer threads in ClusterInfo";
      FATAL_ERROR_EXIT();
    }
  }
}


VPackSlice PlanCollectionReader::indexes() {
  VPackSlice res = _collection.get("indexes");
  if (res.isNone()) {
    return VPackSlice::emptyArraySlice();
  } else {
    TRI_ASSERT(res.isArray());
    return res;
  }
}

CollectionWatcher::~CollectionWatcher() {
  try {
    _agencyCallbackRegistry->unregisterCallback(_agencyCallback);
  } catch (std::exception const& ex) {
    LOG_TOPIC("42af2", WARN, Logger::CLUSTER)
      << "caught unexpected exception in CollectionWatcher: " << ex.what();
  }
}


ClusterInfo::SyncerThread::SyncerThread(
  application_features::ApplicationServer& server, std::string const& section,
  std::function<void()> const& f, AgencyCallbackRegistry* cregistry) :
  arangodb::Thread(server, section + "Syncer"), _news(false), _server(server),
  _section(section), _f(f), _cr(cregistry) {}

ClusterInfo::SyncerThread::~SyncerThread() { shutdown(); }

bool ClusterInfo::SyncerThread::notify(velocypack::Slice const& slice) {
  std::lock_guard<std::mutex> lck(_m);
  _news = true;
  _cv.notify_one();
  return _news;
}

void ClusterInfo::SyncerThread::beginShutdown() {

  using namespace std::chrono_literals;

  // set the shutdown state in parent class
  Thread::beginShutdown();
  {
    std::lock_guard<std::mutex> lck(_m);
    _news = false;
    _cv.notify_one();
  }
}

void ClusterInfo::SyncerThread::start() {
  LOG_TOPIC("38256", DEBUG, Logger::CLUSTER) << "Starting " << currentThreadName();
  Thread::start();
}

void ClusterInfo::SyncerThread::run() {
  using namespace std::chrono_literals;

  std::function<bool(VPackSlice const& result)> update =
    [=](VPackSlice const& result) {
      if (!result.isNumber()) {
        LOG_TOPIC("d068f", ERR, Logger::CLUSTER)
          << "Plan Version is not a number! " << result.toJson();
        return false;
      }
      return notify(result);
    };

  auto _acb =
    std::make_shared<AgencyCallback>(_server, _section + "/Version", update, true, false);
  bool registered = _cr->registerCallback(_acb);
  if (!registered) {
    LOG_TOPIC("70e05", FATAL, arangodb::Logger::CLUSTER)
      << "Failed to register callback with local registery ";
    FATAL_ERROR_EXIT();
  }


  // This first call needs to be done or else we might miss all potential until
  // such time, that we are ready to receive. Under no circumstances can we assume
  // that this first call can be neglected.
  _f();

  while (!isStopping()) {
    bool news = false;
    {
      std::unique_lock<std::mutex> lk(_m);
      if (!_news) {
        // The timeout is strictly speaking not needed. However, we really do
        // not want to be caught in here in production.
#ifdef ARANGODB_ENABLE_MAINTAINER_MODE
        _cv.wait(lk);
#else
        _cv.wait_for(lk, 100ms);
#endif
      }
      news = _news;
    }

    if (news) {
      {
        std::unique_lock<std::mutex> lk(_m);
        _news = false;
      }
      try {
        _f();
      } catch (std::exception const& ex) {
        LOG_TOPIC("752c4", ERR, arangodb::Logger::CLUSTER)
          << "Caugt an error while loading " << _section << ": " << ex.what();
      } catch (...) {
        LOG_TOPIC("30968", ERR, arangodb::Logger::CLUSTER)
          << "Caugt an error while loading " << _section;
      }
    }
    // next round...
  }

  _cr->unregisterCallback(_acb);

}

futures::Future<arangodb::Result> ClusterInfo::waitForCurrent(uint64_t raftIndex) {
  READ_LOCKER(readLocker, _currentProt.lock);
  if (raftIndex <= _currentIndex) {
    return futures::makeFuture(arangodb::Result());
  }
  // intentionally don't release _storeLock here until we have inserted the promise
  std::lock_guard w(_waitCurrentLock);
  return _waitCurrent.emplace(raftIndex, futures::Promise<arangodb::Result>())->second.getFuture();
}

futures::Future<arangodb::Result> ClusterInfo::waitForCurrentVersion(uint64_t currentVersion) {
  READ_LOCKER(readLocker, _currentProt.lock);
  if (currentVersion <= _currentVersion) {
    return futures::makeFuture(arangodb::Result());
  }
  // intentionally don't release _storeLock here until we have inserted the promise
  std::lock_guard w(_waitCurrentVersionLock);
  return _waitCurrentVersion
      .emplace(currentVersion, futures::Promise<arangodb::Result>())
      ->second.getFuture();
}

futures::Future<arangodb::Result> ClusterInfo::waitForPlan(uint64_t raftIndex) {

  READ_LOCKER(readLocker, _planProt.lock);
  if (raftIndex <= _planIndex) {
    return futures::makeFuture(arangodb::Result());
  }

  // intentionally don't release _storeLock here until we have inserted the promise
  std::lock_guard w(_waitPlanLock);
  return _waitPlan.emplace(raftIndex, futures::Promise<arangodb::Result>())->second.getFuture();
}

futures::Future<Result> ClusterInfo::waitForPlanVersion(uint64_t planVersion) {
  READ_LOCKER(readLocker, _planProt.lock);
  if (planVersion <= _planVersion) {
    return futures::makeFuture(arangodb::Result());
  }

  // intentionally don't release _storeLock here until we have inserted the promise
  std::lock_guard w(_waitPlanVersionLock);
  return _waitPlanVersion
      .emplace(planVersion, futures::Promise<arangodb::Result>())
      ->second.getFuture();
}

futures::Future<Result> ClusterInfo::fetchAndWaitForPlanVersion(network::Timeout timeout) {
  // Save the applicationServer, not the ClusterInfo, in case of shutdown.
  return cluster::fetchPlanVersion(timeout).thenValue(
      [&applicationServer = server()](auto maybePlanVersion) {
        if (maybePlanVersion.ok()) {
          auto planVersion = maybePlanVersion.get();

          auto& clusterInfo =
              applicationServer.getFeature<ClusterFeature>().clusterInfo();

          return clusterInfo.waitForPlanVersion(planVersion);
        } else {
          return futures::Future<Result>{maybePlanVersion.result()};
        }
      });
}

void ClusterInfo::triggerWaiting(
  std::multimap<uint64_t, futures::Promise<arangodb::Result>>& mm, uint64_t commitIndex) {

  auto* scheduler = SchedulerFeature::SCHEDULER;
  auto pit = mm.begin();
  while (pit != mm.end()) {
    if (pit->first > commitIndex) {
      break;
    }
    auto pp = std::make_shared<futures::Promise<Result>>(std::move(pit->second));
    if (scheduler && !_server.isStopping()) {
      bool queued = scheduler->queue(
        RequestLane::CLUSTER_INTERNAL, [pp] { pp->setValue(Result()); });
      if (!queued) {
        LOG_TOPIC("4637c", WARN, Logger::AGENCY) <<
          "Failed to schedule logsForTrigger running in main thread";
        pp->setValue(Result());
      }
    } else {
      pp->setValue(Result(TRI_ERROR_SHUTTING_DOWN));
    }
    pit = mm.erase(pit);
  }

}

AnalyzerModificationTransaction::AnalyzerModificationTransaction(
    DatabaseID const& database, ClusterInfo* ci, bool cleanup)
  : _clusterInfo(ci), _database(database), _cleanupTransaction(cleanup) {
  TRI_ASSERT(_clusterInfo);
}

AnalyzerModificationTransaction::~AnalyzerModificationTransaction() {
  try {
    abort();
  }
  catch (...) {} // force no exceptions
  TRI_ASSERT(!_rollbackCounter && !_rollbackRevision);
}

int32_t AnalyzerModificationTransaction::getPendingCount() noexcept {
  return _pendingAnalyzerOperationsCount.load(std::memory_order::memory_order_relaxed);
}

AnalyzersRevision::Revision AnalyzerModificationTransaction::buildingRevision() const noexcept {
  TRI_ASSERT(_buildingRevision != AnalyzersRevision::LATEST); // unstarted transation access
  return _buildingRevision;
}

Result AnalyzerModificationTransaction::start() {
  auto const endTime = TRI_microtime() + 5.0; // arbitrary value.
  int32_t count = _pendingAnalyzerOperationsCount.load(std::memory_order::memory_order_relaxed);
  // locking stage
  while (true) {
    // Do not let break out of cleanup mode.
    // Cleanup itself could start only from idle state.
    if (count < 0 || _cleanupTransaction) {
      count = 0;
    }
    if (_pendingAnalyzerOperationsCount.compare_exchange_weak(count,
      _cleanupTransaction ? -1 : count + 1,
      std::memory_order_acquire)) {
      break;
    }
    if (TRI_microtime() > endTime) {
      return Result(
        TRI_ERROR_CLUSTER_COULD_NOT_MODIFY_ANALYZERS_IN_PLAN,
        "start modifying analyzer for database " + _database + ": failed to acquire operation counter");
    }
  }
  _rollbackCounter = true; // from now on we must release our counter

  if (_cleanupTransaction) {
    _buildingRevision = _clusterInfo->getAnalyzersRevision(_database, false)->getRevision();
    TRI_ASSERT(_clusterInfo->getAnalyzersRevision(_database, false)->getBuildingRevision() != _buildingRevision);
    return {};
  } else {
    auto res = _clusterInfo->startModifyingAnalyzerCoordinator(_database);
    _rollbackRevision = res.first.ok();
    _buildingRevision = res.second;
    return res.first;
  }
}

Result AnalyzerModificationTransaction::commit() {
  TRI_ASSERT(_rollbackCounter && (_rollbackRevision || _cleanupTransaction));
  auto res = _clusterInfo->finishModifyingAnalyzerCoordinator(_database, _cleanupTransaction);
  _rollbackRevision = res.fail() && !_cleanupTransaction;
  // if succesful revert mark our transaction as completed (otherwise postpone it to abort call).
  // for cleanup - always this attempt is completed (cleanup should not waste much time). Will try next time
  if (res.ok() || _cleanupTransaction) {
    revertCounter();
  }
  return res;
}

Result AnalyzerModificationTransaction::abort() {
  if (!_rollbackCounter) {
    TRI_ASSERT(!_rollbackRevision);
    return Result();
  }
  Result res{};
  try {
    if (_rollbackRevision) {
      TRI_ASSERT(!_cleanupTransaction); // cleanup transaction has nothing to rollback
      _rollbackRevision = false; // ok, we tried. Even if failed -> recovery job will do the rest
      res = _clusterInfo->finishModifyingAnalyzerCoordinator(_database, true);
    }
  }
  catch (...) { // let`s be as safe as possible
    revertCounter();
    throw;
  }
  revertCounter();
  return res;
}

void AnalyzerModificationTransaction::revertCounter() {
  TRI_ASSERT(_rollbackCounter);
  if (_cleanupTransaction) {
    TRI_ASSERT(_pendingAnalyzerOperationsCount.load() == -1);
    _pendingAnalyzerOperationsCount = 0;
  } else {
    TRI_ASSERT(_pendingAnalyzerOperationsCount.load() > 0);
    _pendingAnalyzerOperationsCount.fetch_sub(1);
  }
  _rollbackCounter = false;
}

std::atomic<int32_t>  arangodb::AnalyzerModificationTransaction::_pendingAnalyzerOperationsCount{ 0 };

namespace {
template <typename T>
futures::Future<ResultT<T>> fetchNumberFromAgency(std::shared_ptr<cluster::paths::Path const> path,
                                                  network::Timeout timeout) {
  VPackBuffer<uint8_t> trx;
  {
    VPackBuilder builder(trx);
    arangodb::agency::envelope<VPackBuilder>::create(builder)
        .read()
        .key(path->str())
        .done()
        .done();
  }

  auto fAacResult = AsyncAgencyComm().sendReadTransaction(timeout, std::move(trx));

  auto fResult = std::move(fAacResult).thenValue([path = std::move(path)](auto&& result) {
    if (result.ok() && result.statusCode() == fuerte::StatusOK) {
      return ResultT<T>::success(
          result.slice().at(0).get(path->vec()).template getNumber<T>());
    } else {
      return ResultT<T>::error(result.asResult());
    }
  });

  return fResult;
}
}  // namespace

futures::Future<ResultT<uint64_t>> cluster::fetchPlanVersion(network::Timeout timeout) {
  using namespace std::chrono_literals;

  auto planVersionPath = cluster::paths::root()->arango()->plan()->version();

  return fetchNumberFromAgency<uint64_t>(std::static_pointer_cast<paths::Path const>(
                                             std::move(planVersionPath)),
                                         timeout);
}

futures::Future<ResultT<uint64_t>> cluster::fetchCurrentVersion(network::Timeout timeout) {
  using namespace std::chrono_literals;

  auto currentVersionPath = cluster::paths::root()->arango()->current()->version();

  return fetchNumberFromAgency<uint64_t>(std::static_pointer_cast<paths::Path const>(
                                             std::move(currentVersionPath)),
                                         timeout);
}

// -----------------------------------------------------------------------------
// --SECTION--                                                       END-OF-FILE
// -----------------------------------------------------------------------------<|MERGE_RESOLUTION|>--- conflicted
+++ resolved
@@ -1572,11 +1572,7 @@
   }
 
   if (!_planProt.isValid) {
-<<<<<<< HEAD
-    waitForPlan(1).wait();
-=======
     return nullptr;
->>>>>>> 8771de6e
   }
 
   READ_LOCKER(readLocker, _planProt.lock);
@@ -1633,8 +1629,6 @@
 
   if (it != _dbAnalyzersRevision.cend()) {
     return it->second;
-<<<<<<< HEAD
-=======
   }
   return nullptr;
 }
@@ -1683,7 +1677,6 @@
     }
     // must load outside the lock
     loadPlan();
->>>>>>> 8771de6e
   }
 
   return QueryAnalyzerRevisions(currentDbRevision, systemDbRevision);
@@ -2574,13 +2567,9 @@
         TRI_ASSERT(info.state == ClusterCollectionCreationState::DONE);
         events::CreateCollection(databaseName, info.name, res.errorCode());
       }
-<<<<<<< HEAD
-      return res.errorCode();
-=======
 
       return res.asResult();
 
->>>>>>> 8771de6e
     }
     if (tmpRes > TRI_ERROR_NO_ERROR) {
       // We do not need to lock all condition variables
@@ -3205,8 +3194,6 @@
       auto results = res.slice().get("results");
       if (results.isArray() && results.length() > 0) {
         waitForPlan(results[0].getNumber<uint64_t>()).get();
-      } else {
-        TRI_ASSERT(false);
       }
     }
     break;
@@ -3309,8 +3296,6 @@
       auto results = res.slice().get("results");
       if (results.isArray() && results.length() > 0) {
         waitForPlan(results[0].getNumber<uint64_t>()).get();
-      } else {
-        TRI_ASSERT(false);
       }
     }
     break;
@@ -3401,11 +3386,6 @@
   if (res.successful()) {
     if (res.slice().get("results").length()) {
       waitForPlan(res.slice().get("results")[0].getNumber<uint64_t>()).get();
-<<<<<<< HEAD
-    } else {
-      TRI_ASSERT(false);
-=======
->>>>>>> 8771de6e
     }
     return Result();
   }
@@ -3764,8 +3744,6 @@
         } else {
           if (result.slice().get("results").length()) {
             waitForPlan(result.slice().get("results")[0].getNumber<uint64_t>()).get();
-          } else {
-            TRI_ASSERT(false);
           }
         }
 
@@ -4028,11 +4006,6 @@
   }
   if (result.slice().get("results").length()) {
     waitForPlan(result.slice().get("results")[0].getNumber<uint64_t>()).get();
-<<<<<<< HEAD
-  } else {
-    TRI_ASSERT(false);
-=======
->>>>>>> 8771de6e
   }
 
   if (numberOfShards == 0) {  // smart "dummy" collection has no shards
@@ -4959,8 +4932,6 @@
   }
   if (r.slice().get("results").length()) {
     waitForPlan(r.slice().get("results")[0].getNumber<uint64_t>()).get();
-  } else {
-    TRI_ASSERT(false);
   }
 
   return arangodb::Result();
