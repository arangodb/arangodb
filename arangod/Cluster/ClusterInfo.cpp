////////////////////////////////////////////////////////////////////////////////
/// DISCLAIMER
///
/// Copyright 2014-2018 ArangoDB GmbH, Cologne, Germany
/// Copyright 2004-2014 triAGENS GmbH, Cologne, Germany
///
/// Licensed under the Apache License, Version 2.0 (the "License");
/// you may not use this file except in compliance with the License.
/// You may obtain a copy of the License at
///
///     http://www.apache.org/licenses/LICENSE-2.0
///
/// Unless required by applicable law or agreed to in writing, software
/// distributed under the License is distributed on an "AS IS" BASIS,
/// WITHOUT WARRANTIES OR CONDITIONS OF ANY KIND, either express or implied.
/// See the License for the specific language governing permissions and
/// limitations under the License.
///
/// Copyright holder is ArangoDB GmbH, Cologne, Germany
///
/// @author Max Neunhoeffer
/// @author Jan Steemann
/// @author Kaveh Vahedipour
////////////////////////////////////////////////////////////////////////////////

#include "ClusterInfo.h"

#include "Basics/ConditionLocker.h"
#include "Basics/Exceptions.h"
#include "Basics/MutexLocker.h"
#include "Basics/RecursiveLocker.h"
#include "Basics/StringUtils.h"
#include "Basics/VelocyPackHelper.h"
#include "Basics/WriteLocker.h"
#include "Basics/hashes.h"
#include "Cluster/ClusterCollectionCreationInfo.h"
#include "Cluster/ClusterHelpers.h"
#include "Cluster/RebootTracker.h"
#include "Cluster/ServerState.h"
#include "Logger/Logger.h"
#include "Random/RandomGenerator.h"
#include "Rest/HttpResponse.h"
#include "RestServer/DatabaseFeature.h"
#include "StorageEngine/PhysicalCollection.h"
#include "Utils/Events.h"
#include "VocBase/LogicalCollection.h"
#include "VocBase/LogicalView.h"
#include "VocBase/Methods/Databases.h"

#ifdef USE_ENTERPRISE
#include "Enterprise/VocBase/SmartVertexCollection.h"
#include "Enterprise/VocBase/VirtualCollection.h"
#endif

#include <velocypack/Builder.h>
#include <velocypack/Collection.h>
#include <velocypack/Iterator.h>
#include <velocypack/Slice.h>
#include <velocypack/velocypack-aliases.h>

#include <boost/uuid/uuid.hpp>
#include <boost/uuid/uuid_generators.hpp>
#include <boost/uuid/uuid_io.hpp>

namespace {

static inline arangodb::AgencyOperation IncreaseVersion() {
  return arangodb::AgencyOperation{"Plan/Version",
                                   arangodb::AgencySimpleOperationType::INCREMENT_OP};
}

static inline std::string collectionPath(std::string const& dbName,
                                         std::string const& collection) {
  return "Plan/Collections/" + dbName + "/" + collection;
}

static inline arangodb::AgencyOperation CreateCollectionOrder(std::string const& dbName,
                                                              std::string const& collection,
                                                              VPackSlice const& info,
                                                              double timeout) {
#ifdef ARANGODB_ENABLE_MAINTAINER_MODE
  if (!info.get("shards").isEmptyObject() &&
      !arangodb::basics::VelocyPackHelper::getBooleanValue(info, arangodb::StaticStrings::IsSmart,
                                                           false)) {
    TRI_ASSERT(info.hasKey(arangodb::StaticStrings::IsBuilding));
    TRI_ASSERT(info.get(arangodb::StaticStrings::IsBuilding).isBool());
    TRI_ASSERT(info.get(arangodb::StaticStrings::IsBuilding).getBool() == true);
  }
#endif
  arangodb::AgencyOperation op{collectionPath(dbName, collection),
                               arangodb::AgencyValueOperationType::SET, info};
  op._ttl = static_cast<uint64_t>(timeout);
  return op;
}

static inline arangodb::AgencyPrecondition CreateCollectionOrderPrecondition(
    std::string const& dbName, std::string const& collection, VPackSlice const& info) {
  arangodb::AgencyPrecondition prec{collectionPath(dbName, collection),
                                    arangodb::AgencyPrecondition::Type::VALUE, info};
  return prec;
}

static inline arangodb::AgencyOperation CreateCollectionSuccess(
    std::string const& dbName, std::string const& collection, VPackSlice const& info) {
  TRI_ASSERT(!info.hasKey(arangodb::StaticStrings::IsBuilding));
  return arangodb::AgencyOperation{collectionPath(dbName, collection),
                                   arangodb::AgencyValueOperationType::SET, info};
}

}  // namespace

#ifdef _WIN32
// turn off warnings about too long type name for debug symbols blabla in MSVC
// only...
#pragma warning(disable : 4503)
#endif

using namespace arangodb;
using namespace arangodb::cluster;
using namespace arangodb::methods;

static std::unique_ptr<ClusterInfo> _instance;

////////////////////////////////////////////////////////////////////////////////
/// @brief a local helper to report errors and messages
////////////////////////////////////////////////////////////////////////////////

static inline int setErrormsg(int ourerrno, std::string& errorMsg) {
  errorMsg = TRI_errno_string(ourerrno);
  return ourerrno;
}

////////////////////////////////////////////////////////////////////////////////
/// @brief check whether the JSON returns an error
////////////////////////////////////////////////////////////////////////////////

static inline bool hasError(VPackSlice const& slice) {
  return arangodb::basics::VelocyPackHelper::getBooleanValue(slice, "error", false);
}

////////////////////////////////////////////////////////////////////////////////
/// @brief extract the error message from a JSON
////////////////////////////////////////////////////////////////////////////////

static std::string extractErrorMessage(std::string const& shardId, VPackSlice const& slice) {
  std::string msg = " shardID:" + shardId + ": ";

  // add error message text
  msg += arangodb::basics::VelocyPackHelper::getStringValue(slice,
                                                            "errorMessage", "");

  // add error number
  if (slice.hasKey(StaticStrings::ErrorNum)) {
    VPackSlice const errorNum = slice.get(StaticStrings::ErrorNum);
    if (errorNum.isNumber()) {
      msg += " (errNum=" +
             arangodb::basics::StringUtils::itoa(errorNum.getNumericValue<uint32_t>()) +
             ")";
    }
  }

  return msg;
}

////////////////////////////////////////////////////////////////////////////////
/// @brief creates an empty collection info object
////////////////////////////////////////////////////////////////////////////////

CollectionInfoCurrent::CollectionInfoCurrent(uint64_t currentVersion)
    : _currentVersion(currentVersion) {}

////////////////////////////////////////////////////////////////////////////////
/// @brief destroys a collection info object
////////////////////////////////////////////////////////////////////////////////

CollectionInfoCurrent::~CollectionInfoCurrent() {}

////////////////////////////////////////////////////////////////////////////////
/// @brief create the clusterinfo instance
////////////////////////////////////////////////////////////////////////////////

void ClusterInfo::createInstance(AgencyCallbackRegistry* agencyCallbackRegistry) {
  _instance.reset(new ClusterInfo(agencyCallbackRegistry));
}

////////////////////////////////////////////////////////////////////////////////
/// @brief returns an instance of the cluster info class
////////////////////////////////////////////////////////////////////////////////

ClusterInfo* ClusterInfo::instance() { return _instance.get(); }

////////////////////////////////////////////////////////////////////////////////
/// @brief creates a cluster info object
////////////////////////////////////////////////////////////////////////////////

ClusterInfo::ClusterInfo(AgencyCallbackRegistry* agencyCallbackRegistry)
    : _agency(),
      _agencyCallbackRegistry(agencyCallbackRegistry),
      _rebootTracker(SchedulerFeature::SCHEDULER),
      _planVersion(0),
      _currentVersion(0),
      _planLoader(std::thread::id()),
      _uniqid() {
  _uniqid._currentValue = 1ULL;
  _uniqid._upperValue = 0ULL;

  // Actual loading into caches is postponed until necessary
}

////////////////////////////////////////////////////////////////////////////////
/// @brief destroys a cluster info object
////////////////////////////////////////////////////////////////////////////////

ClusterInfo::~ClusterInfo() {}

////////////////////////////////////////////////////////////////////////////////
/// @brief cleanup method which frees cluster-internal shared ptrs on shutdown
////////////////////////////////////////////////////////////////////////////////

void ClusterInfo::cleanup() {
  ClusterInfo* theInstance = instance();
  if (theInstance == nullptr) {
    return;
  }

  MUTEX_LOCKER(mutexLocker, theInstance->_planProt.mutex);

  TRI_ASSERT(theInstance->_newPlannedViews.empty());  // only non-empty during loadPlan()
  theInstance->_plannedViews.clear();
  theInstance->_plannedCollections.clear();
  theInstance->_shards.clear();
  theInstance->_shardKeys.clear();
  theInstance->_shardIds.clear();
  theInstance->_currentCollections.clear();
}

/// @brief produces an agency dump and logs it
void ClusterInfo::logAgencyDump() const {
#ifdef ARANGODB_ENABLE_MAINTAINER_MODE
  AgencyComm ac;
  AgencyCommResult ag = ac.getValues("/");

  if (ag.successful()) {
    LOG_TOPIC("fe8ce", INFO, Logger::CLUSTER) << "Agency dump:\n"
                                              << ag.slice().toJson();
  } else {
    LOG_TOPIC("e7e30", WARN, Logger::CLUSTER) << "Could not get agency dump!";
  }
#endif
}

////////////////////////////////////////////////////////////////////////////////
/// @brief increase the uniqid value. if it exceeds the upper bound, fetch a
/// new upper bound value from the agency
////////////////////////////////////////////////////////////////////////////////

uint64_t ClusterInfo::uniqid(uint64_t count) {
  while (true) {
    uint64_t oldValue;
    {
      // The quick path, we have enough in our private reserve:
      MUTEX_LOCKER(mutexLocker, _idLock);

      if (_uniqid._currentValue + count - 1 <= _uniqid._upperValue) {
        uint64_t result = _uniqid._currentValue;
        _uniqid._currentValue += count;

        return result;
      }
      oldValue = _uniqid._currentValue;
    }

    // We need to fetch from the agency

    uint64_t fetch = count;

    if (fetch < MinIdsPerBatch) {
      fetch = MinIdsPerBatch;
    }

    uint64_t result = _agency.uniqid(fetch, 0.0);

    {
      MUTEX_LOCKER(mutexLocker, _idLock);

      if (oldValue == _uniqid._currentValue) {
        _uniqid._currentValue = result + count;
        _uniqid._upperValue = result + fetch - 1;

        return result;
      }
      // If we get here, somebody else tried succeeded in doing the same,
      // so we just try again.
    }
  }
}

////////////////////////////////////////////////////////////////////////////////
/// @brief flush the caches (used for testing)
////////////////////////////////////////////////////////////////////////////////

void ClusterInfo::flush() {
  loadServers();
  loadCurrentDBServers();
  loadCurrentCoordinators();
  loadCurrentMappings();
  loadPlan();
  loadCurrent();
}

////////////////////////////////////////////////////////////////////////////////
/// @brief ask whether a cluster database exists
////////////////////////////////////////////////////////////////////////////////

bool ClusterInfo::doesDatabaseExist(DatabaseID const& databaseID, bool reload) {
  int tries = 0;

  if (reload || !_planProt.isValid || !_currentProt.isValid || !_DBServersProt.isValid) {
    loadPlan();
    loadCurrent();
    loadCurrentDBServers();
    ++tries;  // no need to reload if the database is not found
  }

  // From now on we know that all data has been valid once, so no need
  // to check the isValid flags again under the lock.

  while (true) {
    {
      size_t expectedSize;
      {
        READ_LOCKER(readLocker, _DBServersProt.lock);
        expectedSize = _DBServers.size();
      }

      // look up database by name:

      READ_LOCKER(readLocker, _planProt.lock);
      // _plannedDatabases is a map-type<DatabaseID, VPackSlice>
      auto it = _plannedDatabases.find(databaseID);

      if (it != _plannedDatabases.end()) {
        // found the database in Plan
        READ_LOCKER(readLocker, _currentProt.lock);
        // _currentDatabases is
        //     a map-type<DatabaseID, a map-type<ServerID, VPackSlice>>
        auto it2 = _currentDatabases.find(databaseID);

        if (it2 != _currentDatabases.end()) {
          // found the database in Current

          return ((*it2).second.size() >= expectedSize);
        }
      }
    }

    if (++tries >= 2) {
      break;
    }

    loadPlan();
    loadCurrent();
    loadCurrentDBServers();
  }

  return false;
}

////////////////////////////////////////////////////////////////////////////////
/// @brief get list of databases in the cluster
////////////////////////////////////////////////////////////////////////////////

std::vector<DatabaseID> ClusterInfo::databases(bool reload) {
  std::vector<DatabaseID> result;

  if (_clusterId.empty()) {
    loadClusterId();
  }

  if (reload || !_planProt.isValid || !_currentProt.isValid || !_DBServersProt.isValid) {
    loadPlan();
    loadCurrent();
    loadCurrentDBServers();
  }

  // From now on we know that all data has been valid once, so no need
  // to check the isValid flags again under the lock.

  size_t expectedSize;
  {
    READ_LOCKER(readLocker, _DBServersProt.lock);
    expectedSize = _DBServers.size();
  }

  {
    READ_LOCKER(readLockerPlanned, _planProt.lock);
    READ_LOCKER(readLockerCurrent, _currentProt.lock);
    // _plannedDatabases is a map-type<DatabaseID, VPackSlice>
    auto it = _plannedDatabases.begin();

    while (it != _plannedDatabases.end()) {
      // _currentDatabases is:
      //   a map-type<DatabaseID, a map-type<ServerID, VPackSlice>>
      auto it2 = _currentDatabases.find((*it).first);

      if (it2 != _currentDatabases.end()) {
        if ((*it2).second.size() >= expectedSize) {
          result.push_back((*it).first);
        }
      }

      ++it;
    }
  }
  return result;
}

/// @brief Load cluster ID
void ClusterInfo::loadClusterId() {
  // Contact agency for /<prefix>/Cluster
  AgencyCommResult result = _agency.getValues("Cluster");

  // Parse
  if (result.successful()) {
    VPackSlice slice = result.slice()[0].get(
        std::vector<std::string>({AgencyCommManager::path(), "Cluster"}));
    if (slice.isString()) {
      _clusterId = slice.copyString();
    }
  }
}

////////////////////////////////////////////////////////////////////////////////
/// @brief (re-)load the information about our plan
/// Usually one does not have to call this directly.
////////////////////////////////////////////////////////////////////////////////

static std::string const prefixPlan = "Plan";

void ClusterInfo::loadPlan() {
  DatabaseFeature* databaseFeature =
      application_features::ApplicationServer::getFeature<DatabaseFeature>(
          "Database");

  ++_planProt.wantedVersion;  // Indicate that after *NOW* somebody has to
                              // reread from the agency!

  MUTEX_LOCKER(mutexLocker, _planProt.mutex);  // only one may work at a time

  // For ArangoSearch views we need to get access to immediately created views
  // in order to allow links to be created correctly.
  // For the scenario above, we track such views in '_newPlannedViews' member
  // which is supposed to be empty before and after 'ClusterInfo::loadPlan()'
  // execution. In addition, we do the following "trick" to provide access to
  // '_newPlannedViews' from outside 'ClusterInfo': in case if
  // 'ClusterInfo::getView' has been called from within 'ClusterInfo::loadPlan',
  // we redirect caller to search view in
  // '_newPlannedViews' member instead of '_plannedViews'

  // set plan loader
  TRI_ASSERT(_newPlannedViews.empty());
  _planLoader = std::this_thread::get_id();

  // ensure we'll eventually reset plan loader
  auto resetLoader = scopeGuard([this]() {
    _planLoader = std::thread::id();
    _newPlannedViews.clear();
  });

  bool planValid = true;  // has the loadPlan compleated without skipping valid objects
  uint64_t storedVersion = _planProt.wantedVersion;  // this is the version
                                                     // we will set in the end

  LOG_TOPIC("eb0e4", DEBUG, Logger::CLUSTER)
      << "loadPlan: wantedVersion=" << storedVersion
      << ", doneVersion=" << _planProt.doneVersion;

  if (_planProt.doneVersion == storedVersion) {
    // Somebody else did, what we intended to do, so just return
    return;
  }

  // Now contact the agency:
  AgencyCommResult result = _agency.getValues(prefixPlan);

  if (!result.successful()) {
    LOG_TOPIC("989d5", DEBUG, Logger::CLUSTER)
        << "Error while loading " << prefixPlan
        << " httpCode: " << result.httpCode() << " errorCode: " << result.errorCode()
        << " errorMessage: " << result.errorMessage() << " body: " << result.body();

    return;
  }

  auto resultSlice = result.slice();

  if (!resultSlice.isArray() || resultSlice.length() != 1) {
    LOG_TOPIC("e089b", DEBUG, Logger::CLUSTER)
        << "Error while loading " << prefixPlan << " response structure is not an array of size 1"
        << " httpCode: " << result.httpCode() << " errorCode: " << result.errorCode()
        << " errorMessage: " << result.errorMessage() << " body: " << result.body();

    return;
  }

  auto slice = resultSlice[0].get(  // get slice
      std::vector<std::string>({AgencyCommManager::path(), "Plan"})  // args
  );

  auto planBuilder = std::make_shared<velocypack::Builder>(slice);
  auto planSlice = planBuilder->slice();

  if (!planSlice.isObject()) {
    LOG_TOPIC("bc8e1", ERR, Logger::CLUSTER)
        << "\"Plan\" is not an object in agency";

    return;
  }

  uint64_t newPlanVersion = 0;
  auto planVersionSlice = planSlice.get("Version");

  if (planVersionSlice.isNumber()) {
    try {
      newPlanVersion = planVersionSlice.getNumber<uint64_t>();
    } catch (...) {
    }
  }

  LOG_TOPIC("c6303", TRACE, Logger::CLUSTER) << "loadPlan: newPlanVersion=" << newPlanVersion;

  if (newPlanVersion == 0) {
    LOG_TOPIC("d68ae", WARN, Logger::CLUSTER)
        << "Attention: /arango/Plan/Version in the agency is not set or not a "
           "positive number.";
  }

  {
    READ_LOCKER(guard, _planProt.lock);

    if (_planProt.isValid && newPlanVersion <= _planVersion) {
      LOG_TOPIC("20450", DEBUG, Logger::CLUSTER)
          << "We already know this or a later version, do not update. "
          << "newPlanVersion=" << newPlanVersion << " _planVersion=" << _planVersion;

      return;
    }
  }

  decltype(_plannedDatabases) newDatabases;
  std::set<std::string> buildingDatabases;
  decltype(_plannedCollections) newCollections;  // map<string /*database id*/
                                                 //    ,map<string /*collection id*/
                                                 //        ,shared_ptr<LogicalCollection>
                                                 //        >
                                                 //    >
  decltype(_shards) newShards;
  decltype(_shardServers) newShardServers;
  decltype(_shardKeys) newShardKeys;

  bool swapDatabases = false;
  bool swapCollections = false;
  bool swapViews = false;

  auto planDatabasesSlice = planSlice.get("Databases");

  if (planDatabasesSlice.isObject()) {
    swapDatabases = true;  // mark for swap even if no databases present to ensure dangling datasources are removed

    std::string name;

    for (auto const& database : velocypack::ObjectIterator(planDatabasesSlice)) {
      try {
        name = database.key.copyString();
      } catch (arangodb::velocypack::Exception const& e) {
        LOG_TOPIC("adc82", ERR, Logger::AGENCY)
            << "Failed to get database name from json, error '" << e.what()
            << "'. VelocyPack: " << database.key.toJson();

        throw;
      }

      // We create the database object on the coordinator here, because
      // it is used to create LogicalCollection instances further
      // down in this function.
      if (ServerState::instance()->isCoordinator() &&
          !database.value.hasKey(StaticStrings::DatabaseIsBuilding)) {
        TRI_vocbase_t* vocbase = databaseFeature->lookupDatabase(name);
        if (vocbase == nullptr) {
          // database does not yet exist, create it now
          TRI_voc_tick_t id =
              arangodb::basics::VelocyPackHelper::stringUInt64(database.value,
                                                               StaticStrings::DatabaseId);
          // create a local database object...
          int res = databaseFeature->createDatabase(id, name, vocbase);

          if (res != TRI_ERROR_NO_ERROR) {
            LOG_TOPIC("91870", ERR, arangodb::Logger::AGENCY)
                << "creating local database '" << name
                << "' failed: " << TRI_errno_string(res);
          }
        }
      }

      // On a coordinator we can only see databases that have been fully created
      if (!(ServerState::instance()->isCoordinator() &&
            database.value.hasKey(StaticStrings::DatabaseIsBuilding))) {
        newDatabases.emplace(std::move(name), database.value);
      } else {
        buildingDatabases.emplace(std::move(name));
      }
    }
  }

  // Ensure views are being created BEFORE collections to allow
  // links find them
  // Immediate children of "Views" are database names, then ids
  // of views, then one JSON object with the description:

  // "Plan":{"Views": {
  //  "_system": {
  //    "654321": {
  //      "id": "654321",
  //      "name": "v",
  //      "collections": [
  //        <list of cluster-wide collection IDs of linked collections>
  //      ]
  //    },...
  //  },...
  //  }}

  // Now the same for views:
  auto planViewsSlice = planSlice.get("Views");  // format above

  if (planViewsSlice.isObject()) {
    swapViews = true;  // mark for swap even if no databases present to ensure dangling datasources are removed

    for (auto const& databasePairSlice : velocypack::ObjectIterator(planViewsSlice)) {
      auto const& viewsSlice = databasePairSlice.value;

      if (!viewsSlice.isObject()) {
        LOG_TOPIC("0ee7f", INFO, Logger::AGENCY)
            << "Views in the plan is not a valid json object."
            << " Views will be ignored for now and the invalid information"
            << " will be repaired. VelocyPack: " << viewsSlice.toJson();

        continue;
      }

      auto const databaseName = databasePairSlice.key.copyString();
      auto* vocbase = databaseFeature->lookupDatabase(databaseName);

      if (!vocbase) {
        // No database with this name found.
        // We have an invalid state here.
        LOG_TOPIC("f105f", WARN, Logger::AGENCY)
            << "No database '" << databaseName << "' found,"
            << " corresponding view will be ignored for now and the "
            << "invalid information will be repaired. VelocyPack: "
            << viewsSlice.toJson();
        planValid &= !viewsSlice.length();  // cannot find vocbase for defined views (allow empty views for missing vocbase)

        continue;
      }

      for (auto const& viewPairSlice : velocypack::ObjectIterator(viewsSlice)) {
        auto const& viewSlice = viewPairSlice.value;

        if (!viewSlice.isObject()) {
          LOG_TOPIC("2487b", INFO, Logger::AGENCY)
              << "View entry is not a valid json object."
              << " The view will be ignored for now and the invalid "
              << "information will be repaired. VelocyPack: " << viewSlice.toJson();

          continue;
        }

        auto const viewId = viewPairSlice.key.copyString();

        try {
          LogicalView::ptr view;
          auto res = LogicalView::instantiate(  // instantiate
              view, *vocbase, viewPairSlice.value, newPlanVersion  // args
          );

          if (!res.ok() || !view) {
            LOG_TOPIC("b0d48", ERR, Logger::AGENCY)
                << "Failed to create view '" << viewId
                << "'. The view will be ignored for now and the invalid "
                << "information will be repaired. VelocyPack: " << viewSlice.toJson();
            planValid = false;  // view creation failure

            continue;
          }

          auto& views = _newPlannedViews[databaseName];

          // register with guid/id/name
          views.reserve(views.size() + 3);
          views[viewId] = view;
          views[view->name()] = view;
          views[view->guid()] = view;
        } catch (std::exception const& ex) {
          // The Plan contains invalid view information.
          // This should not happen in healthy situations.
          // If it happens in unhealthy situations the
          // cluster should not fail.
          LOG_TOPIC("ec9e6", ERR, Logger::AGENCY)
              << "Failed to load information for view '" << viewId
              << "': " << ex.what() << ". invalid information in Plan. The "
              << "view will be ignored for now and the invalid "
              << "information will be repaired. VelocyPack: " << viewSlice.toJson();

          TRI_ASSERT(false);
          continue;
        } catch (...) {
          // The Plan contains invalid view information.
          // This should not happen in healthy situations.
          // If it happens in unhealthy situations the
          // cluster should not fail.
          LOG_TOPIC("660bf", ERR, Logger::AGENCY)
              << "Failed to load information for view '" << viewId
              << ". invalid information in Plan. The view will "
              << "be ignored for now and the invalid information will "
              << "be repaired. VelocyPack: " << viewSlice.toJson();

          TRI_ASSERT(false);
          continue;
        }
      }
    }
  }

  // Immediate children of "Collections" are database names, then ids
  // of collections, then one JSON object with the description:

  // "Plan":{"Collections": {
  //  "_system": {
  //    "3010001": {
  //      "deleted": false,
  //      DO_COMPACT: true,
  //      "id": "3010001",
  //      INDEX_BUCKETS: 8,
  //      "indexes": [
  //        {
  //          "fields": [
  //            "_key"
  //          ],
  //          "id": "0",
  //          "sparse": false,
  //          "type": "primary",
  //          "unique": true
  //        }
  //      ],
  //      "isSmart": false,
  //      "isSystem": true,
  //      "isVolatile": false,
  //      JOURNAL_SIZE: 1048576,
  //      "keyOptions": {
  //        "allowUserKeys": true,
  //        "lastValue": 0,
  //        "type": "traditional"
  //      },
  //      "name": "_graphs",
  //      "numberOfSh ards": 1,
  //      "path": "",
  //      "replicationFactor": 2,
  //      "shardKeys": [
  //        "_key"
  //      ],
  //      "shards": {
  //        "s3010002": [
  //          "PRMR-bf44d6fe-e31c-4b09-a9bf-e2df6c627999",
  //          "PRMR-11a29830-5aca-454b-a2c3-dac3a08baca1"
  //        ]
  //      },
  //      "status": 3,
  //      "statusString": "loaded",
  //      "type": 2,
  //      StaticStrings::WaitForSyncString: false
  //    },...
  //  },...
  // }}

  auto planCollectionsSlice = planSlice.get("Collections");  // format above

  if (planCollectionsSlice.isObject()) {
    swapCollections = true;  // mark for swap even if no databases present to ensure dangling datasources are removed

    bool const isCoordinator = ServerState::instance()->isCoordinator();

    for (auto const& databasePairSlice : velocypack::ObjectIterator(planCollectionsSlice)) {
      auto const& collectionsSlice = databasePairSlice.value;

      if (!collectionsSlice.isObject()) {
        LOG_TOPIC("e2e7a", INFO, Logger::AGENCY)
            << "Collections in the plan is not a valid json object."
            << " Collections will be ignored for now and the invalid "
            << "information will be repaired. VelocyPack: " << collectionsSlice.toJson();

        continue;
      }

      DatabaseCollections databaseCollections;
      auto const databaseName = databasePairSlice.key.copyString();

      // Skip databases that are still building.
      if (buildingDatabases.find(databaseName) != buildingDatabases.end()) {
        continue;
      }
      auto* vocbase = databaseFeature->lookupDatabase(databaseName);

      if (!vocbase) {
        // No database with this name found.
        // We have an invalid state here.
        LOG_TOPIC("83d4c", WARN, Logger::AGENCY)
            << "No database '" << databaseName << "' found,"
            << " corresponding collection will be ignored for now and the "
            << "invalid information will be repaired. VelocyPack: "
            << collectionsSlice.toJson();
        planValid &= !collectionsSlice.length();  // cannot find vocbase for defined collections (allow empty collections for missing vocbase)

        continue;
      }

      for (auto const& collectionPairSlice : velocypack::ObjectIterator(collectionsSlice)) {
        auto const& collectionSlice = collectionPairSlice.value;

        if (!collectionSlice.isObject()) {
          LOG_TOPIC("0f689", WARN, Logger::AGENCY)
              << "Collection entry is not a valid json object."
              << " The collection will be ignored for now and the invalid "
              << "information will be repaired. VelocyPack: " << collectionSlice.toJson();

          continue;
        }

        auto const collectionId = collectionPairSlice.key.copyString();

        try {
          std::shared_ptr<LogicalCollection> newCollection;

#if defined(USE_ENTERPRISE)
          auto isSmart = collectionSlice.get(StaticStrings::IsSmart);

          if (isSmart.isTrue()) {
            auto type = collectionSlice.get(StaticStrings::DataSourceType);

            if (type.isInteger() && type.getUInt() == TRI_COL_TYPE_EDGE) {
              newCollection = std::make_shared<VirtualSmartEdgeCollection>(  // create collection
                  *vocbase, collectionSlice, newPlanVersion  // args
              );
            } else {
              newCollection = std::make_shared<SmartVertexCollection>(  // create collection
                  *vocbase, collectionSlice, newPlanVersion  // args
              );
            }
          } else
#endif
          {
            newCollection = std::make_shared<LogicalCollection>(  // create collection
                *vocbase, collectionSlice, true, newPlanVersion  // args
            );
          }

          auto& collectionName = newCollection->name();

          bool isBuilding = isCoordinator &&
                            arangodb::basics::VelocyPackHelper::getBooleanValue(
                                collectionSlice, StaticStrings::IsBuilding, false);
          if (isCoordinator) {
            // copying over index estimates from the old version of the
            // collection into the new one
            LOG_TOPIC("7a884", TRACE, Logger::CLUSTER)
                << "copying index estimates";

            // it is effectively safe to access _plannedCollections in
            // read-only mode here, as the only places that modify
            // _plannedCollections are the shutdown and this function
            // itself, which is protected by a mutex
            auto it = _plannedCollections.find(databaseName);
            if (it != _plannedCollections.end()) {
              auto it2 = (*it).second.find(collectionId);

              if (it2 != (*it).second.end()) {
                try {
                  auto estimates = (*it2).second->clusterIndexEstimates(false);

                  if (!estimates.empty()) {
                    // already have an estimate... now copy it over
                    newCollection->setClusterIndexEstimates(std::move(estimates));
                  }
                } catch (...) {
                  // this may fail during unit tests, when mocks are used
                }
              }
            }
          }

          // NOTE: This is building has the following feature. A collection needs to be working on
          // all DBServers to allow replication to go on, also we require to have the shards planned.
          // BUT: The users should not be able to detect these collections.
          // Hence we simply do NOT add the collection to the coordinator local vocbase, which happens
          // inside the IF

          if (!isBuilding) {
            // register with name as well as with id:
            databaseCollections.emplace(collectionName, newCollection);
            databaseCollections.emplace(collectionId, newCollection);
          }

          newShardKeys.emplace(collectionId, std::make_shared<std::vector<std::string>>(
                                                 newCollection->shardKeys()));

          auto shardIDs = newCollection->shardIds();
          auto shards = std::make_shared<std::vector<std::string>>();
          shards->reserve(shardIDs->size());

          for (auto const& p : *shardIDs) {
            shards->push_back(p.first);
            newShardServers.emplace(p.first, p.second);
          }

          // Sort by the number in the shard ID ("s0000001" for example):
          std::sort(            // sort
              shards->begin(),  // begin
              shards->end(),    // end
              [](std::string const& a, std::string const& b) -> bool {
                return std::strtol(a.c_str() + 1, nullptr, 10) <
                       std::strtol(b.c_str() + 1, nullptr, 10);
              }  // comparator
          );
          newShards.emplace(collectionId, std::move(shards));
        } catch (std::exception const& ex) {
          // The plan contains invalid collection information.
          // This should not happen in healthy situations.
          // If it happens in unhealthy situations the
          // cluster should not fail.
          LOG_TOPIC("359f3", ERR, Logger::AGENCY)
              << "Failed to load information for collection '" << collectionId
              << "': " << ex.what() << ". invalid information in plan. The "
              << "collection will be ignored for now and the invalid "
              << "information will be repaired. VelocyPack: " << collectionSlice.toJson();

          TRI_ASSERT(false);
          continue;
        } catch (...) {
          // The plan contains invalid collection information.
          // This should not happen in healthy situations.
          // If it happens in unhealthy situations the
          // cluster should not fail.
          LOG_TOPIC("5f3d5", ERR, Logger::AGENCY)
              << "Failed to load information for collection '" << collectionId
              << ". invalid information in plan. The collection will "
              << "be ignored for now and the invalid information will "
              << "be repaired. VelocyPack: " << collectionSlice.toJson();

          TRI_ASSERT(false);
          continue;
        }
      }

      newCollections.emplace(std::move(databaseName), std::move(databaseCollections));
    }
    LOG_TOPIC("12dfa", DEBUG, Logger::CLUSTER)
        << "loadPlan done: wantedVersion=" << storedVersion
        << ", doneVersion=" << _planProt.doneVersion;
  }

  WRITE_LOCKER(writeLocker, _planProt.lock);

  _plan = std::move(planBuilder);
  _planVersion = newPlanVersion;

  if (swapDatabases) {
    _plannedDatabases.swap(newDatabases);
  }

  if (swapCollections) {
    _plannedCollections.swap(newCollections);
    _shards.swap(newShards);
    _shardKeys.swap(newShardKeys);
    _shardServers.swap(newShardServers);
  }

  if (swapViews) {
    _plannedViews.swap(_newPlannedViews);
  }

  // mark plan as fully loaded only if all incoming objects were fully loaded
  // must still swap structures to allow creation of new vocbases and removal of stale datasources
  if (planValid) {
    _planProt.doneVersion = storedVersion;
    _planProt.isValid = true;
  }
}

////////////////////////////////////////////////////////////////////////////////
/// @brief (re-)load the information about current databases
/// Usually one does not have to call this directly.
////////////////////////////////////////////////////////////////////////////////

static std::string const prefixCurrent = "Current";

void ClusterInfo::loadCurrent() {
  // We need to update ServersKnown to notice rebootId changes for all servers.
  // To keep things simple and separate, we call loadServers here instead of
  // trying to integrate the servers upgrade code into loadCurrent, even if that
  // means small bits of the plan are read twice.
  loadServers();

  ++_currentProt.wantedVersion;  // Indicate that after *NOW* somebody has to
                                 // reread from the agency!

  MUTEX_LOCKER(mutexLocker, _currentProt.mutex);  // only one may work at a time
  uint64_t storedVersion = _currentProt.wantedVersion;  // this is the version

  // we will set at the end
  if (_currentProt.doneVersion == storedVersion) {
    // Somebody else did, what we intended to do, so just return
    return;
  }

  LOG_TOPIC("54789", DEBUG, Logger::CLUSTER)
      << "loadCurrent: wantedVersion: " << _currentProt.wantedVersion;

  // Now contact the agency:
  AgencyCommResult result = _agency.getValues(prefixCurrent);

  if (!result.successful()) {
    LOG_TOPIC("5d4e4", DEBUG, Logger::CLUSTER)
        << "Error while loading " << prefixCurrent
        << " httpCode: " << result.httpCode() << " errorCode: " << result.errorCode()
        << " errorMessage: " << result.errorMessage() << " body: " << result.body();

    return;
  }

  auto resultSlice = result.slice();

  if (!resultSlice.isArray() || resultSlice.length() != 1) {
    LOG_TOPIC("b020c", DEBUG, Logger::CLUSTER)
        << "Error while loading " << prefixCurrent << " response structure is not an array of size 1"
        << " httpCode: " << result.httpCode() << " errorCode: " << result.errorCode()
        << " errorMessage: " << result.errorMessage() << " body: " << result.body();

    return;
  }

  auto slice = resultSlice[0].get(  // get slice
      std::vector<std::string>({AgencyCommManager::path(), "Current"})  // args
  );
  auto currentBuilder = std::make_shared<velocypack::Builder>();

  currentBuilder->add(slice);

  auto currentSlice = currentBuilder->slice();

  if (!currentSlice.isObject()) {
    LOG_TOPIC("b8410", ERR, Logger::CLUSTER) << "Current is not an object!";

    LOG_TOPIC("eed43", DEBUG, Logger::CLUSTER) << "loadCurrent done.";

    return;
  }

  uint64_t newCurrentVersion = 0;
  auto currentVersionSlice = currentSlice.get("Version");

  if (currentVersionSlice.isNumber()) {
    try {
      newCurrentVersion = currentVersionSlice.getNumber<uint64_t>();
    } catch (...) {
    }
  }

  if (newCurrentVersion == 0) {
    LOG_TOPIC("e088e", WARN, Logger::CLUSTER)
        << "Attention: /arango/Current/Version in the agency is not set or not "
           "a positive number.";
  }

  {
    READ_LOCKER(guard, _currentProt.lock);

    if (_currentProt.isValid && newCurrentVersion <= _currentVersion) {
      LOG_TOPIC("00d58", DEBUG, Logger::CLUSTER)
          << "We already know this or a later version, do not update. "
          << "newCurrentVersion=" << newCurrentVersion
          << " _currentVersion=" << _currentVersion;

      return;
    }
  }

  decltype(_currentDatabases) newDatabases;
  decltype(_currentCollections) newCollections;
  decltype(_shardIds) newShardIds;

  bool swapDatabases = false;
  bool swapCollections = false;

  auto currentDatabasesSlice = currentSlice.get("Databases");

  if (currentDatabasesSlice.isObject()) {
    swapDatabases = true;

    for (auto const& databaseSlicePair : velocypack::ObjectIterator(currentDatabasesSlice)) {
      auto const database = databaseSlicePair.key.copyString();

      if (!databaseSlicePair.value.isObject()) {
        continue;
      }

      std::unordered_map<ServerID, velocypack::Slice> serverList;

      for (auto const& serverSlicePair :
           velocypack::ObjectIterator(databaseSlicePair.value)) {
        serverList.emplace(serverSlicePair.key.copyString(), serverSlicePair.value);
      }

      newDatabases.emplace(database, serverList);
    }
  }

  auto currentCollectionsSlice = currentSlice.get("Collections");

  if (currentCollectionsSlice.isObject()) {
    swapCollections = true;

    for (auto const& databaseSlice : velocypack::ObjectIterator(currentCollectionsSlice)) {
      auto const databaseName = databaseSlice.key.copyString();
      DatabaseCollectionsCurrent databaseCollections;

      for (auto const& collectionSlice :
           velocypack::ObjectIterator(databaseSlice.value)) {
        auto const collectionName = collectionSlice.key.copyString();

        auto collectionDataCurrent =
            std::make_shared<CollectionInfoCurrent>(newCurrentVersion);

        for (auto const& shardSlice : velocypack::ObjectIterator(collectionSlice.value)) {
          auto const shardID = shardSlice.key.copyString();

          collectionDataCurrent->add(shardID, shardSlice.value);

          // Note that we have only inserted the CollectionInfoCurrent under
          // the collection ID and not under the name! It is not possible
          // to query the current collection info by name. This is because
          // the correct place to hold the current name is in the plan.
          // Thus: Look there and get the collection ID from there. Then
          // ask about the current collection info.

          // Now take note of this shard and its responsible server:
          auto servers = std::make_shared<std::vector<ServerID>>(
              collectionDataCurrent->servers(shardID)  // args
          );

          newShardIds.emplace(shardID, servers);
        }

        databaseCollections.emplace(collectionName, collectionDataCurrent);
      }

      newCollections.emplace(databaseName, databaseCollections);
    }
  }

  // Now set the new value:
  WRITE_LOCKER(writeLocker, _currentProt.lock);

  _current = currentBuilder;
  _currentVersion = newCurrentVersion;

  if (swapDatabases) {
    _currentDatabases.swap(newDatabases);
  }

  if (swapCollections) {
    LOG_TOPIC("b4059", TRACE, Logger::CLUSTER)
        << "Have loaded new collections current cache!";
    _currentCollections.swap(newCollections);
    _shardIds.swap(newShardIds);
  }

  _currentProt.doneVersion = storedVersion;
  _currentProt.isValid = true;
}

/// @brief ask about a collection
/// If it is not found in the cache, the cache is reloaded once
/// if the collection is not found afterwards, this method will throw an
/// exception

std::shared_ptr<LogicalCollection> ClusterInfo::getCollection(DatabaseID const& databaseID,
                                                              CollectionID const& collectionID) {
  auto c = getCollectionNT(databaseID, collectionID);

  if (c == nullptr) {
    THROW_ARANGO_EXCEPTION_MESSAGE(TRI_ERROR_ARANGO_DATA_SOURCE_NOT_FOUND,
                                   getCollectionNotFoundMsg(databaseID, collectionID)  // message
    );
  } else {
    return c;
  }
}

std::shared_ptr<LogicalCollection> ClusterInfo::getCollectionNT(DatabaseID const& databaseID,
                                                                CollectionID const& collectionID) {
  int tries = 0;

  if (!_planProt.isValid) {
    loadPlan();
    ++tries;
  }

  while (true) {  // left by break
    {
      READ_LOCKER(readLocker, _planProt.lock);
      // look up database by id
      AllCollections::const_iterator it = _plannedCollections.find(databaseID);

      if (it != _plannedCollections.end()) {
        // look up collection by id (or by name)
        DatabaseCollections::const_iterator it2 = (*it).second.find(collectionID);

        if (it2 != (*it).second.end()) {
          return (*it2).second;
        }
      }
    }
    if (++tries >= 2) {
      break;
    }

    // must load collections outside the lock
    loadPlan();
  }
  return nullptr;
}

std::string ClusterInfo::getCollectionNotFoundMsg(DatabaseID const& databaseID,
                                                  CollectionID const& collectionID) {
  return "Collection not found: " + collectionID + " in database " + databaseID;
}

////////////////////////////////////////////////////////////////////////////////
/// @brief ask about all collections
////////////////////////////////////////////////////////////////////////////////

std::vector<std::shared_ptr<LogicalCollection>> const ClusterInfo::getCollections(DatabaseID const& databaseID) {
  std::vector<std::shared_ptr<LogicalCollection>> result;

  // always reload
  loadPlan();

  READ_LOCKER(readLocker, _planProt.lock);
  // look up database by id
  AllCollections::const_iterator it = _plannedCollections.find(databaseID);

  if (it == _plannedCollections.end()) {
    return result;
  }

  // iterate over all collections
  DatabaseCollections::const_iterator it2 = (*it).second.begin();
  while (it2 != (*it).second.end()) {
    char c = (*it2).first[0];

    if (c < '0' || c > '9') {
      // skip collections indexed by id
      result.push_back((*it2).second);
    }

    ++it2;
  }

  return result;
}

////////////////////////////////////////////////////////////////////////////////
/// @brief ask about a collection in current. This returns information about
/// all shards in the collection.
/// If it is not found in the cache, the cache is reloaded once.
////////////////////////////////////////////////////////////////////////////////

std::shared_ptr<CollectionInfoCurrent> ClusterInfo::getCollectionCurrent(
    DatabaseID const& databaseID, CollectionID const& collectionID) {
  int tries = 0;

  if (!_currentProt.isValid) {
    loadCurrent();
    ++tries;
  }

  while (true) {
    {
      READ_LOCKER(readLocker, _currentProt.lock);
      // look up database by id
      AllCollectionsCurrent::const_iterator it = _currentCollections.find(databaseID);

      if (it != _currentCollections.end()) {
        // look up collection by id
        DatabaseCollectionsCurrent::const_iterator it2 = (*it).second.find(collectionID);

        if (it2 != (*it).second.end()) {
          return (*it2).second;
        }
      }
    }

    if (++tries >= 2) {
      break;
    }

    // must load collections outside the lock
    loadCurrent();
  }

  return std::make_shared<CollectionInfoCurrent>(0);
}

RebootTracker& ClusterInfo::rebootTracker() noexcept {
  return _rebootTracker;
}

RebootTracker const& ClusterInfo::rebootTracker() const noexcept {
  return _rebootTracker;
}

//////////////////////////////////////////////////////////////////////////////
/// @brief ask about a view
/// If it is not found in the cache, the cache is reloaded once. The second
/// argument can be a view ID or a view name (both cluster-wide).
//////////////////////////////////////////////////////////////////////////////

std::shared_ptr<LogicalView> ClusterInfo::getView(DatabaseID const& databaseID,
                                                  ViewID const& viewID) {
  if (viewID.empty()) {
    return nullptr;
  }

  auto lookupView = [](AllViews const& dbs, DatabaseID const& databaseID,
                       ViewID const& viewID) noexcept -> std::shared_ptr<LogicalView> {
    // look up database by id
    auto const db = dbs.find(databaseID);

    if (db != dbs.end()) {
      // look up view by id (or by name)
      auto& views = db->second;
      auto const view = views.find(viewID);

      if (view != views.end()) {
        return view->second;
      }
    }

    return nullptr;
  };

  if (std::this_thread::get_id() == _planLoader) {
    // we're loading plan, lookup inside immediately created planned views
    // already protected by _planProt.mutex, don't need to lock there
    return lookupView(_newPlannedViews, databaseID, viewID);
  }

  int tries = 0;

  if (!_planProt.isValid) {
    loadPlan();
    ++tries;
  }

  while (true) {  // left by break
    {
      READ_LOCKER(readLocker, _planProt.lock);
      auto const view = lookupView(_plannedViews, databaseID, viewID);

      if (view) {
        return view;
      }
    }
    if (++tries >= 2) {
      break;
    }

    // must load plan outside the lock
    loadPlan();
  }

  LOG_TOPIC("a227e", DEBUG, Logger::CLUSTER)
      << "View not found: '" << viewID << "' in database '" << databaseID << "'";

  return nullptr;
}

//////////////////////////////////////////////////////////////////////////////
/// @brief ask about all views of a database
//////////////////////////////////////////////////////////////////////////////

std::vector<std::shared_ptr<LogicalView>> const ClusterInfo::getViews(DatabaseID const& databaseID) {
  std::vector<std::shared_ptr<LogicalView>> result;

  // always reload
  loadPlan();

  READ_LOCKER(readLocker, _planProt.lock);
  // look up database by id
  AllViews::const_iterator it = _plannedViews.find(databaseID);

  if (it == _plannedViews.end()) {
    return result;
  }

  // iterate over all collections
  DatabaseViews::const_iterator it2 = (*it).second.begin();
  while (it2 != it->second.end()) {
    char c = it2->first[0];
    if (c >= '0' && c <= '9') {
      // skip views indexed by name
      result.emplace_back(it2->second);
    }
    ++it2;
  }

  return result;
}

// Build the VPackSlice that contains the `isBuilding` entry
Result ClusterInfo::buildIsBuildingSlice(methods::CreateDatabaseInfo const& database,
                                         VPackBuilder& builder) {
  database.buildSlice(builder);

  builder.add(StaticStrings::DatabaseCoordinator,
              VPackValue(ServerState::instance()->getId()));
  builder.add(StaticStrings::DatabaseCoordinatorRebootId,
              VPackValue(ServerState::instance()->getRebootId()));
  builder.add(StaticStrings::DatabaseIsBuilding, VPackValue(true));

  builder.close();

  return Result();
}

// Build the VPackSlice that does not contain  the `isBuilding` entry
Result ClusterInfo::buildFinalSlice(methods::CreateDatabaseInfo const& database,
                                    VPackBuilder& builder) {
  database.buildSlice(builder);
  builder.close();
  return Result();
}

// This waits for the database described in `database` to turn up in `Current`
// and no DBServer is allowed to report an error.
Result ClusterInfo::waitForDatabaseInCurrent(methods::CreateDatabaseInfo const& database) {
  AgencyComm ac;
  AgencyCommResult res;

  auto DBServers = std::make_shared<std::vector<ServerID>>(getCurrentDBServers());
  auto dbServerResult = std::make_shared<std::atomic<int>>(-1);
  std::shared_ptr<std::string> errMsg = std::make_shared<std::string>();

  std::function<bool(VPackSlice const& result)> dbServerChanged = [=](VPackSlice const& result) {
    size_t numDbServers = DBServers->size();
    if (result.isObject() && result.length() >= numDbServers) {
      // We use >= here since the number of DBservers could have increased
      // during the creation of the database and we might not yet have
      // the latest list. Thus there could be more reports than we know
      // servers.
      VPackObjectIterator dbs(result);

      std::string tmpMsg = "";
      bool tmpHaveError = false;

      for (VPackObjectIterator::ObjectPair dbserver : dbs) {
        VPackSlice slice = dbserver.value;
        if (arangodb::basics::VelocyPackHelper::getBooleanValue(slice, "error", false)) {
          tmpHaveError = true;
          tmpMsg += " DBServer:" + dbserver.key.copyString() + ":";
          tmpMsg += arangodb::basics::VelocyPackHelper::getStringValue(slice, StaticStrings::ErrorMessage,
                                                                       "");
          if (slice.hasKey(StaticStrings::ErrorNum)) {
            VPackSlice errorNum = slice.get(StaticStrings::ErrorNum);
            if (errorNum.isNumber()) {
              tmpMsg += " (errorNum=";
              tmpMsg += basics::StringUtils::itoa(errorNum.getNumericValue<uint32_t>());
              tmpMsg += ")";
            }
          }
        }
      }
      if (tmpHaveError) {
        *errMsg = "Error in creation of database:" + tmpMsg;
        dbServerResult->store(TRI_ERROR_CLUSTER_COULD_NOT_CREATE_DATABASE,
                              std::memory_order_release);
        return true;
      }
      dbServerResult->store(setErrormsg(TRI_ERROR_NO_ERROR, *errMsg), std::memory_order_release);
    }
    return true;
  };

  // ATTENTION: The following callback calls the above closure in a
  // different thread. Nevertheless, the closure accesses some of our
  // local variables. Therefore we have to protect all accesses to them
  // by a mutex. We use the mutex of the condition variable in the
  // AgencyCallback for this.
  auto agencyCallback =
      std::make_shared<AgencyCallback>(ac, "Current/Databases/" + database.getName(),
                                       dbServerChanged, true, false);
  _agencyCallbackRegistry->registerCallback(agencyCallback);
  auto cbGuard = scopeGuard(
      [&] { _agencyCallbackRegistry->unregisterCallback(agencyCallback); });

<<<<<<< HEAD
  // Waits for the database to turn up in Current/Databases
=======
  AgencyOperation newVal("Plan/Databases/" + name, AgencyValueOperationType::SET, slice);
  AgencyOperation incrementVersion("Plan/Version", AgencySimpleOperationType::INCREMENT_OP);
  AgencyPrecondition precondition("Plan/Databases/" + name,
                                  AgencyPrecondition::Type::EMPTY, true);
  AgencyWriteTransaction trx({newVal, incrementVersion}, precondition);

  res = ac.sendTransactionWithFailover(trx, realTimeout);

  if (!res.successful()) {
    if (res._statusCode == (int)arangodb::rest::ResponseCode::PRECONDITION_FAILED) {
      return Result(TRI_ERROR_ARANGO_DUPLICATE_NAME, std::string("duplicate database name '") + name + "'");
    }

    return Result(TRI_ERROR_CLUSTER_COULD_NOT_CREATE_DATABASE_IN_PLAN);
  }

  // Now update our own cache of planned databases:
  loadPlan();

>>>>>>> e99a7eea
  {
    double const interval = getPollInterval();

    CONDITION_LOCKER(locker, agencyCallback->_cv);

    int count = 0;  // this counts, when we have to reload the DBServers
    while (true) {
      if (++count >= static_cast<int>(getReloadServerListTimeout() / interval)) {
        // We update the list of DBServers every minute in case one of them
        // was taken away since we last looked. This also helps (slightly)
        // if a new DBServer was added. However, in this case we report
        // success a bit too early, which is not too bad.
        loadCurrentDBServers();
        *DBServers = getCurrentDBServers();
        count = 0;
      }

      int tmpRes = dbServerResult->load(std::memory_order_acquire);

      // An error was detected on one of the DBServers
      if (tmpRes >= 0) {
        cbGuard.fire();  // unregister cb before accessing errMsg
        loadCurrent();   // update our cache

        return Result(tmpRes, *errMsg);
      }

      agencyCallback->executeByCallbackOrTimeout(getReloadServerListTimeout() / interval);

      if (application_features::ApplicationServer::isStopping()) {
        return Result(TRI_ERROR_CLUSTER_TIMEOUT);
      }
    }
  }
}

// Start creating a database in a coordinator by entering it into Plan/Databases with,
// status flag `isBuilding`; this makes the database invisible to the outside world.
Result ClusterInfo::createIsBuildingDatabaseCoordinator(methods::CreateDatabaseInfo const& database) {
  AgencyComm ac;
  AgencyCommResult res;

  // Instruct the Agency to enter the creation of the new database
  // by entering it into Plan/Databases/ but with the fields
  // isBuilding: true, and coordinator and rebootId set to our respective
  // id and rebootId
  VPackBuilder builder;
  buildIsBuildingSlice(database, builder);

  AgencyWriteTransaction trx(
      {AgencyOperation("Plan/Databases/" + database.getName(),
                       AgencyValueOperationType::SET, builder.slice()),
       AgencyOperation("Plan/Version", AgencySimpleOperationType::INCREMENT_OP)},
      AgencyPrecondition("Plan/Databases/" + database.getName(),
                         AgencyPrecondition::Type::EMPTY, true));

  // TODO: Should this never timeout?
  res = ac.sendTransactionWithFailover(trx, 0.0);

  if (!res.successful()) {
    if (res._statusCode == (int)arangodb::rest::ResponseCode::PRECONDITION_FAILED) {
      return Result(TRI_ERROR_ARANGO_DUPLICATE_NAME);
    }

    return Result(TRI_ERROR_CLUSTER_COULD_NOT_CREATE_DATABASE_IN_PLAN);
  }

  // Now update our own cache of planned databases:
  loadPlan();

  // And wait for our database to show up in `Current/Databases`
  auto waitresult = waitForDatabaseInCurrent(database);

  if (waitresult.fail()) {
    // cleanup: remove database from plan
    auto ret = cancelCreateDatabaseCoordinator(database);

    if (ret.ok()) {
      // Creation failed
      return Result(TRI_ERROR_CLUSTER_COULD_NOT_CREATE_DATABASE,
                    "database creation failed");
    } else {
      // Cleanup failed too
      return ret;
    }
  }
  return Result();
}

// Finalize creation of database in cluster by removing isBuilding, coordinator, and coordinatorRebootId;
// as precondition that the entry we put in createIsBuildingDatabaseCoordinator is still in Plan/ unchanged.
Result ClusterInfo::createFinalizeDatabaseCoordinator(methods::CreateDatabaseInfo const& database) {
  AgencyComm ac;

  VPackBuilder pcBuilder;
  buildIsBuildingSlice(database, pcBuilder);

  VPackBuilder entryBuilder;
  buildFinalSlice(database, entryBuilder);

  AgencyWriteTransaction trx(
      {AgencyOperation("Plan/Databases/" + database.getName(),
                       AgencyValueOperationType::SET, entryBuilder.slice()),
       AgencyOperation("Plan/Version", AgencySimpleOperationType::INCREMENT_OP)},
      AgencyPrecondition("Plan/Databases/" + database.getName(),
                         AgencyPrecondition::Type::VALUE, pcBuilder.slice()));

  auto res = ac.sendTransactionWithFailover(trx, 0.0);

  if (!res.successful()) {
    if (res._statusCode == (int)arangodb::rest::ResponseCode::PRECONDITION_FAILED) {
      return Result(TRI_ERROR_CLUSTER_COULD_NOT_CREATE_DATABASE,
                    "Could not finish creation of database: Plan/Databases/ "
                    "entry was modified in Agency");
    }
    // Something else went wrong.
    return Result(TRI_ERROR_CLUSTER_COULD_NOT_CREATE_DATABASE);
  }

  // Make sure we're all aware of collections that have been created
  loadPlan();

  // The transaction was successful and the database should
  // now be visible and usable.
  return Result();
}

// This function can only return on success or when the cluster is shutting down.
Result ClusterInfo::cancelCreateDatabaseCoordinator(methods::CreateDatabaseInfo const& database) {
  AgencyComm ac;

  VPackBuilder builder;
  buildIsBuildingSlice(database, builder);

  // delete all collections and the database itself from the agency plan
  AgencyOperation delPlanCollections("Plan/Collections/" + database.getName(),
                                     AgencySimpleOperationType::DELETE_OP);
  AgencyOperation delPlanDatabase("Plan/Databases/" + database.getName(),
                                  AgencySimpleOperationType::DELETE_OP);
  AgencyOperation incrPlan("Plan/Version", AgencySimpleOperationType::INCREMENT_OP);
  AgencyPrecondition preCondition("Plan/Databases/" + database.getName(),
                                  AgencyPrecondition::Type::VALUE, builder.slice());

  AgencyWriteTransaction trx({delPlanCollections, delPlanDatabase, incrPlan}, preCondition);

  size_t tries = 0;
  // TODO: Hard coded timeout, also the retry numbers below are all
  //       pulled out of thin air.
  double nextTimeout = 0.5;

  AgencyCommResult res;
  do {
    tries++;
    res = ac.sendTransactionWithFailover(trx, nextTimeout);

    if (!res.successful()) {
      if (tries == 1) {
        events::CreateDatabase(database.getName(), res.errorCode());
      }
      if (tries >= 5) {
        nextTimeout = 5.0;
      }
      LOG_TOPIC("b47aa", WARN, arangodb::Logger::CLUSTER)
        << "failed to cancel creation of database " << database.getName() << " with error "
        << res.errorMessage() << ". Retrying.";
    }

    if (application_features::ApplicationServer::isStopping()) {
      return Result(TRI_ERROR_CLUSTER_TIMEOUT);
    }
  } while(!res.successful());

  return Result();
}

////////////////////////////////////////////////////////////////////////////////
/// @brief drop database in coordinator, the return value is an ArangoDB
/// error code and the errorMsg is set accordingly. One possible error
/// is a timeout, a timeout of 0.0 means no timeout.
////////////////////////////////////////////////////////////////////////////////
Result ClusterInfo::dropDatabaseCoordinator(  // drop database
    std::string const& name,                  // database name
    double timeout                            // request timeout
) {
  TRI_ASSERT(ServerState::instance()->isCoordinator());
  if (name == TRI_VOC_SYSTEM_DATABASE) {
    return Result(TRI_ERROR_FORBIDDEN);
  }

  AgencyComm ac;

  double const realTimeout = getTimeout(timeout);
  double const endTime = TRI_microtime() + realTimeout;
  double const interval = getPollInterval();

  auto dbServerResult = std::make_shared<std::atomic<int>>(-1);
  std::function<bool(VPackSlice const& result)> dbServerChanged = [=](VPackSlice const& result) {
    if (result.isNone() || result.isEmptyObject()) {
      dbServerResult->store(TRI_ERROR_NO_ERROR, std::memory_order_release);
    }
    return true;
  };

  std::string where("Current/Databases/" + name);

  // ATTENTION: The following callback calls the above closure in a
  // different thread. Nevertheless, the closure accesses some of our
  // local variables. Therefore we have to protect all accesses to them
  // by a mutex. We use the mutex of the condition variable in the
  // AgencyCallback for this.
  auto agencyCallback =
      std::make_shared<AgencyCallback>(ac, where, dbServerChanged, true, false);
  _agencyCallbackRegistry->registerCallback(agencyCallback);
  auto cbGuard = scopeGuard([this, &agencyCallback]() -> void {
    _agencyCallbackRegistry->unregisterCallback(agencyCallback);
  });

  // Transact to agency
  AgencyOperation delPlanDatabases("Plan/Databases/" + name,
                                   AgencySimpleOperationType::DELETE_OP);
  AgencyOperation delPlanCollections("Plan/Collections/" + name,
                                     AgencySimpleOperationType::DELETE_OP);
  AgencyOperation delPlanViews("Plan/Views/" + name, AgencySimpleOperationType::DELETE_OP);
  AgencyOperation incrementVersion("Plan/Version", AgencySimpleOperationType::INCREMENT_OP);
  AgencyPrecondition databaseExists("Plan/Databases/" + name,
                                    AgencyPrecondition::Type::EMPTY, false);
  AgencyWriteTransaction trans({delPlanDatabases, delPlanCollections, delPlanViews, incrementVersion},
                               databaseExists);
  AgencyCommResult res = ac.sendTransactionWithFailover(trans);

  if (!res.successful()) {
    if (res._statusCode == (int)arangodb::rest::ResponseCode::PRECONDITION_FAILED) {
      return Result(TRI_ERROR_ARANGO_DATABASE_NOT_FOUND);
    }

    return Result(TRI_ERROR_CLUSTER_COULD_NOT_REMOVE_DATABASE_IN_PLAN);
  }

  // Load our own caches:
  loadPlan();

  // Now wait stuff in Current to disappear and thus be complete:
  {
    CONDITION_LOCKER(locker, agencyCallback->_cv);

    while (true) {
      if (dbServerResult->load(std::memory_order_acquire) >= 0) {
        cbGuard.fire();  // unregister cb before calling ac.removeValues(...)
        res = ac.removeValues(where, true);

        if (res.successful()) {
          return Result(TRI_ERROR_NO_ERROR);
        }

        return Result(TRI_ERROR_CLUSTER_COULD_NOT_REMOVE_DATABASE_IN_CURRENT);
      }

      if (TRI_microtime() > endTime) {
        logAgencyDump();
        return Result(TRI_ERROR_CLUSTER_TIMEOUT);
      }

      agencyCallback->executeByCallbackOrTimeout(interval);

      if (application_features::ApplicationServer::isStopping()) {
        return Result(TRI_ERROR_CLUSTER_TIMEOUT);
      }
    }
  }
}

////////////////////////////////////////////////////////////////////////////////
/// @brief create collection in coordinator, the return value is an ArangoDB
/// error code and the errorMsg is set accordingly. One possible error
/// is a timeout, a timeout of 0.0 means no timeout.
////////////////////////////////////////////////////////////////////////////////
Result ClusterInfo::createCollectionCoordinator(  // create collection
    std::string const& databaseName, std::string const& collectionID, uint64_t numberOfShards,
    uint64_t replicationFactor, uint64_t minReplicationFactor, bool waitForReplication,
    velocypack::Slice const& json,  // collection definition
    double timeout,                 // request timeout,
    bool isNewDatabase, std::shared_ptr<LogicalCollection> const& colToDistributeShardsLike) {
  TRI_ASSERT(ServerState::instance()->isCoordinator());
  std::vector<ClusterCollectionCreationInfo> infos{
      ClusterCollectionCreationInfo{collectionID, numberOfShards, replicationFactor,
                                    minReplicationFactor, waitForReplication, json}};
  double const realTimeout = getTimeout(timeout);
  double const endTime = TRI_microtime() + realTimeout;
  return createCollectionsCoordinator(databaseName, infos, endTime,
                                      isNewDatabase, colToDistributeShardsLike);
}

/// @brief this method does an atomic check of the preconditions for the
/// collections to be created, using the currently loaded plan. it populates the
/// plan version used for the checks
Result ClusterInfo::checkCollectionPreconditions(std::string const& databaseName,
                                                 std::vector<ClusterCollectionCreationInfo> const& infos,
                                                 uint64_t& planVersion) {
  for (auto const& info : infos) {
    // Check if name exists.
    if (info.name.empty() || !info.json.isObject() || !info.json.get("shards").isObject()) {
      return TRI_ERROR_BAD_PARAMETER;  // must not be empty
    }

    // Validate that the collection does not exist in the current plan
    {
      AllCollections::const_iterator it = _plannedCollections.find(databaseName);
      if (it != _plannedCollections.end()) {
        DatabaseCollections::const_iterator it2 = (*it).second.find(info.name);

        if (it2 != (*it).second.end()) {
          // collection already exists!
          events::CreateCollection(databaseName, info.name, TRI_ERROR_ARANGO_DUPLICATE_NAME);
          return Result(TRI_ERROR_ARANGO_DUPLICATE_NAME, std::string("duplicate collection name '") + info.name + "'");
        }
      } else {
        // no collection in plan for this particular database... this may be true for
        // the first collection created in a db
        // now check if there is a planned database at least
        if (_plannedDatabases.find(databaseName) == _plannedDatabases.end()) {
          // no need to create a collection in a database that is not there (anymore)
          events::CreateCollection(databaseName, info.name, TRI_ERROR_ARANGO_DATABASE_NOT_FOUND);
          return TRI_ERROR_ARANGO_DATABASE_NOT_FOUND;
        }
      }
    }

    // Validate that there is no view with this name either
    {
      // check against planned views as well
      AllViews::const_iterator it = _plannedViews.find(databaseName);
      if (it != _plannedViews.end()) {
        DatabaseViews::const_iterator it2 = (*it).second.find(info.name);

        if (it2 != (*it).second.end()) {
          // view already exists!
          events::CreateCollection(databaseName, info.name, TRI_ERROR_ARANGO_DUPLICATE_NAME);
          return Result(TRI_ERROR_ARANGO_DUPLICATE_NAME, std::string("duplicate collection name '") + info.name + "'");
        }
      }
    }
  }

  return {};
}

Result ClusterInfo::createCollectionsCoordinator(
    std::string const& databaseName, std::vector<ClusterCollectionCreationInfo>& infos,
    double endTime, bool isNewDatabase,
    std::shared_ptr<LogicalCollection> const& colToDistributeShardsLike) {
  TRI_ASSERT(ServerState::instance()->isCoordinator());
  using arangodb::velocypack::Slice;

  double const interval = getPollInterval();

  // The following three are used for synchronization between the callback
  // closure and the main thread executing this function. Note that it can
  // happen that the callback is called only after we return from this
  // function!
  auto dbServerResult = std::make_shared<std::atomic<int>>(-1);
  auto nrDone = std::make_shared<std::atomic<size_t>>(0);
  auto errMsg = std::make_shared<std::string>();
  auto cacheMutex = std::make_shared<Mutex>();
  auto cacheMutexOwner = std::make_shared<std::atomic<std::thread::id>>();
  auto isCleaned = std::make_shared<bool>(false);

  AgencyComm ac;
  std::vector<std::shared_ptr<AgencyCallback>> agencyCallbacks;

  auto cbGuard = scopeGuard([&] {
    // We have a subtle race here, that we try to cover against:
    // We register a callback in the agency.
    // For some reason this scopeguard is executed (e.g. error case)
    // While we are in this cleanup, and before a callback is removed from the
    // agency. The callback is triggered by another threat. We have the
    // following guarantees: a) cacheMutex|Owner are valid and locked by cleanup
    // b) isCleand is valid and now set to true
    // c) the closure is owned by the callback
    // d) info might be deleted, so we cannot use it.
    // e) If the callback is ongoing during cleanup, the callback will
    //    hold the Mutex and delay the cleanup.
    RECURSIVE_MUTEX_LOCKER(*cacheMutex, *cacheMutexOwner);
    *isCleaned = true;
    for (auto& cb : agencyCallbacks) {
      _agencyCallbackRegistry->unregisterCallback(cb);
    }
  });

  std::vector<AgencyOperation> opers({IncreaseVersion()});
  std::vector<AgencyPrecondition> precs;
  std::unordered_set<std::string> conditions;

  // current thread owning 'cacheMutex' write lock (workaround for non-recursive Mutex)
  for (auto& info : infos) {
    TRI_ASSERT(!info.name.empty());

    if (info.state == ClusterCollectionCreationInfo::State::DONE) {
      // This is possible in Enterprise / Smart Collection situation
      (*nrDone)++;
    }

    std::map<ShardID, std::vector<ServerID>> shardServers;
    for (auto const& pair : VPackObjectIterator(info.json.get("shards"))) {
      ShardID shardID = pair.key.copyString();
      std::vector<ServerID> serverIds;

      for (auto const& serv : VPackArrayIterator(pair.value)) {
        serverIds.emplace_back(serv.copyString());
      }
      shardServers.emplace(shardID, serverIds);
    }

    // The AgencyCallback will copy the closure will take responsibilty of it.
    auto closure = [cacheMutex, cacheMutexOwner, &info, dbServerResult, errMsg,
                    nrDone, isCleaned, shardServers, this](VPackSlice const& result) {
      // NOTE: This ordering here is important to cover against a race in cleanup.
      // a) The Guard get's the Mutex, sets isCleaned == true, then removes the callback
      // b) If the callback is aquired it is saved in a shared_ptr, the Mutex will be aquired first, then it will check if it isCleaned
      RECURSIVE_MUTEX_LOCKER(*cacheMutex, *cacheMutexOwner);
      if (*isCleaned) {
        return true;
      }
      TRI_ASSERT(!info.name.empty());
      if (info.state != ClusterCollectionCreationInfo::State::INIT) {
        // All leaders have reported either good or bad
        // We might be called by followers if they get in sync fast enough
        // In this IF we are in the followers case, we can savely ignore
        return true;
      }

      // result is the object at the path
      if (result.isObject() && result.length() == (size_t)info.numberOfShards) {
        std::string tmpError = "";

        for (auto const& p : VPackObjectIterator(result)) {
          if (arangodb::basics::VelocyPackHelper::getBooleanValue(p.value,
                                                                  "error", false)) {
            tmpError += " shardID:" + p.key.copyString() + ":";
            tmpError += arangodb::basics::VelocyPackHelper::getStringValue(
                p.value, "errorMessage", "");
            if (p.value.hasKey(StaticStrings::ErrorNum)) {
              VPackSlice const errorNum = p.value.get(StaticStrings::ErrorNum);
              if (errorNum.isNumber()) {
                tmpError += " (errNum=";
                tmpError +=
                    basics::StringUtils::itoa(errorNum.getNumericValue<uint32_t>());
                tmpError += ")";
              }
            }
          }

          // wait that all followers have created our new collection
          if (tmpError.empty() && info.waitForReplication) {
            std::vector<ServerID> plannedServers;
            {
              READ_LOCKER(readLocker, _planProt.lock);
              auto it = shardServers.find(p.key.copyString());
              if (it != shardServers.end()) {
                plannedServers = (*it).second;
              } else {
                LOG_TOPIC("9ed54", ERR, Logger::CLUSTER)
                    << "Did not find shard in _shardServers: " << p.key.copyString()
                    << ". Maybe the collection is already dropped.";
                *errMsg = "Error in creation of collection: " + p.key.copyString() +
                          ". Collection already dropped. " + __FILE__ + ":" +
                          std::to_string(__LINE__);
                dbServerResult->store(TRI_ERROR_CLUSTER_COULD_NOT_CREATE_COLLECTION,
                                      std::memory_order_release);
                TRI_ASSERT(info.state != ClusterCollectionCreationInfo::State::DONE);
                info.state = ClusterCollectionCreationInfo::FAILED;
                return true;
              }
            }
            if (plannedServers.empty()) {
              READ_LOCKER(readLocker, _planProt.lock);
              LOG_TOPIC("a0a76", DEBUG, Logger::CLUSTER)
                  << "This should never have happened, Plan empty. Dumping "
                     "_shards in Plan:";
              for (auto const& p : _shards) {
                LOG_TOPIC("60c7d", DEBUG, Logger::CLUSTER) << "Shard: " << p.first;
                for (auto const& q : *(p.second)) {
                  LOG_TOPIC("c7363", DEBUG, Logger::CLUSTER) << "  Server: " << q;
                }
              }
              TRI_ASSERT(false);
            }
            std::vector<ServerID> currentServers;
            VPackSlice servers = p.value.get("servers");
            if (!servers.isArray()) {
              return true;
            }
            for (auto const& server : VPackArrayIterator(servers)) {
              if (!server.isString()) {
                return true;
              }
              currentServers.push_back(server.copyString());
            }
            if (!ClusterHelpers::compareServerLists(plannedServers, currentServers)) {
              TRI_ASSERT(!info.name.empty());
              LOG_TOPIC("16623", DEBUG, Logger::CLUSTER)
                  << "Still waiting for all servers to ACK creation of " << info.name
                  << ". Planned: " << plannedServers << ", Current: " << currentServers;
              return true;
            }
          }
        }
        if (!tmpError.empty()) {
          *errMsg = "Error in creation of collection:" + tmpError + " " +
                    __FILE__ + std::to_string(__LINE__);
          dbServerResult->store(TRI_ERROR_CLUSTER_COULD_NOT_CREATE_COLLECTION,
                                std::memory_order_release);
          // We cannot get into bad state after a collection was created
          TRI_ASSERT(info.state != ClusterCollectionCreationInfo::State::DONE);
          info.state = ClusterCollectionCreationInfo::FAILED;
        } else {
          // We can have multiple calls to this callback, one per leader and one per follower
          // As soon as all leaders are done we are either FAILED or DONE, this cannot be altered later.
          TRI_ASSERT(info.state != ClusterCollectionCreationInfo::State::FAILED);
          info.state = ClusterCollectionCreationInfo::DONE;
          (*nrDone)++;
        }
      }
      return true;
    };
    // ATTENTION: The following callback calls the above closure in a
    // different thread. Nevertheless, the closure accesses some of our
    // local variables. Therefore we have to protect all accesses to them
    // by a mutex. We use the mutex of the condition variable in the
    // AgencyCallback for this.

    auto agencyCallback =
        std::make_shared<AgencyCallback>(ac,
                                         "Current/Collections/" + databaseName +
                                             "/" + info.collectionID,
                                         closure, true, false);
    _agencyCallbackRegistry->registerCallback(agencyCallback);
    agencyCallbacks.emplace_back(std::move(agencyCallback));
    opers.emplace_back(CreateCollectionOrder(databaseName, info.collectionID,
                                             info.isBuildingSlice(), 240.0));

    // Ensure preconditions on the agency
    std::shared_ptr<ShardMap> otherCidShardMap = nullptr;
    auto const otherCidString =
        basics::VelocyPackHelper::getStringValue(info.json, StaticStrings::DistributeShardsLike,
                                                 StaticStrings::Empty);
    if (!otherCidString.empty() && conditions.find(otherCidString) == conditions.end()) {
      // Distribute shards like case.
      // Precondition: Master collection is not moving while we create this
      // collection We only need to add these once for every Master, we cannot
      // add multiple because we will end up with duplicate entries.
      // NOTE: We do not need to add all collections created here, as they will not succeed
      // In callbacks if they are moved during creation.
      // If they are moved after creation was reported success they are under protection by Supervision.
      conditions.emplace(otherCidString);
      if (colToDistributeShardsLike != nullptr) {
        otherCidShardMap = colToDistributeShardsLike->shardIds();
      } else {
        otherCidShardMap = getCollection(databaseName, otherCidString)->shardIds();
      }
      // Any of the shards locked?
      for (auto const& shard : *otherCidShardMap) {
        precs.emplace_back(AgencyPrecondition("Supervision/Shards/" + shard.first,
                                              AgencyPrecondition::Type::EMPTY, true));
      }
    }

    // additionally ensure that no such collectionID exists yet in Plan/Collections
    precs.emplace_back(AgencyPrecondition("Plan/Collections/" + databaseName + "/" + info.collectionID,
                                          AgencyPrecondition::Type::EMPTY, true));
  }

  // We need to make sure our plan is up to date.
  LOG_TOPIC("f4b14", DEBUG, Logger::CLUSTER)
      << "createCollectionCoordinator, loading Plan from agency...";

  // load the plan, so we are up-to-date
  loadPlan();
  uint64_t planVersion = 0;  // will be populated by following function call
  {
    READ_LOCKER(readLocker, _planProt.lock);
    planVersion = _planVersion;
    if (!isNewDatabase) {
      Result res = checkCollectionPreconditions(databaseName, infos, planVersion);
      if (res.fail()) {
        return res;
      }
    }
  }

  // now try to update the plan in the agency, using the current plan version as
  // our precondition
  {
    // create a builder with just the version number for comparison
    VPackBuilder versionBuilder;
    versionBuilder.add(VPackValue(planVersion));

    // add a precondition that checks the plan version has not yet changed
    precs.emplace_back(AgencyPrecondition("Plan/Version", AgencyPrecondition::Type::VALUE,
                                          versionBuilder.slice()));

    AgencyWriteTransaction transaction(opers, precs);

    {  // we hold this mutex from now on until we have updated our cache
      // using loadPlan, this is necessary for the callback closure to
      // see the new planned state for this collection. Otherwise it cannot
      // recognize completion of the create collection operation properly:
      RECURSIVE_MUTEX_LOCKER(*cacheMutex, *cacheMutexOwner);
      auto res = ac.sendTransactionWithFailover(transaction);
      // Only if not precondition failed
      if (!res.successful()) {
        if (res.httpCode() == (int)arangodb::rest::ResponseCode::PRECONDITION_FAILED) {
          // use this special error code to signal that we got a precondition failure
          // in this case the caller can try again with an updated version of the plan change
          return {TRI_ERROR_REQUEST_CANCELED,
                  "operation aborted due to precondition failure"};
        }

        std::string errorMsg = "HTTP code: " + std::to_string(res.httpCode());
        errorMsg += " error message: " + res.errorMessage();
        errorMsg += " error details: " + res.errorDetails();
        errorMsg += " body: " + res.body();
        for (auto const& info : infos) {
          events::CreateCollection(databaseName, info.name,
                                   TRI_ERROR_CLUSTER_COULD_NOT_CREATE_COLLECTION_IN_PLAN);
        }
        return {TRI_ERROR_CLUSTER_COULD_NOT_CREATE_COLLECTION_IN_PLAN, std::move(errorMsg)};
      }

      // Update our cache:
      loadPlan();
    }
  }

  LOG_TOPIC("98bca", DEBUG, Logger::CLUSTER)
      << "createCollectionCoordinator, Plan changed, waiting for success...";

  do {
    int tmpRes = dbServerResult->load(std::memory_order_acquire);
    if (TRI_microtime() > endTime) {
      for (auto const& info : infos) {
        LOG_TOPIC("f6b57", ERR, Logger::CLUSTER)
            << "Timeout in _create collection"
            << ": database: " << databaseName << ", collId:" << info.collectionID
            << "\njson: " << info.json.toString();
      }

      // Get a full agency dump for debugging
      logAgencyDump();

      if (tmpRes <= TRI_ERROR_NO_ERROR) {
        tmpRes = TRI_ERROR_CLUSTER_TIMEOUT;
      }
    }

    if (nrDone->load(std::memory_order_acquire) == infos.size()) {
      // We do not need to lock all condition variables
      // we are save by cacheMutex
      cbGuard.fire();
      // Now we need to remove TTL + the IsBuilding flag in Agency
      opers.clear();
      precs.clear();
      opers.push_back(IncreaseVersion());
      for (auto const& info : infos) {
        opers.emplace_back(
            CreateCollectionSuccess(databaseName, info.collectionID, info.json));
        // NOTE:
        // We cannot do anything better than: "noone" has modified our collections while
        // we tried to create them...
        // Preconditions cover against supervision jobs injecting other leaders / followers during failovers.
        // If they are it is not valid to confirm them here. (bad luck we were almost there)
        precs.emplace_back(CreateCollectionOrderPrecondition(databaseName, info.collectionID,
                                                             info.isBuildingSlice()));
      }

      AgencyWriteTransaction transaction(opers, precs);

      // This is a best effort, in the worst case the collection stays, but will
      // be cleaned out by ttl
      auto res = ac.sendTransactionWithFailover(transaction);

      // Report if this operation worked, if it failed collections will be cleaned up eventually
      for (auto const& info : infos) {
        TRI_ASSERT(info.state == ClusterCollectionCreationInfo::State::DONE);
        events::CreateCollection(databaseName, info.name, res.errorCode());
      }
      loadCurrent();
      return res.errorCode();
    }
    if (tmpRes > TRI_ERROR_NO_ERROR) {
      // We do not need to lock all condition variables
      // we are safe by using cacheMutex
      cbGuard.fire();

      // report error
      for (auto const& info : infos) {
        // Report first error.
        // On timeout report it on all not finished ones.
        if (info.state == ClusterCollectionCreationInfo::State::FAILED ||
            (tmpRes == TRI_ERROR_CLUSTER_TIMEOUT &&
             info.state == ClusterCollectionCreationInfo::State::INIT)) {
          events::CreateCollection(databaseName, info.name, tmpRes);
        }
      }
      loadCurrent();
      return {tmpRes, *errMsg};
    }

    // If we get here we have not tried anything.
    // Wait on callbacks.

    if (application_features::ApplicationServer::isStopping()) {
      // Report shutdown on all collections
      for (auto const& info : infos) {
        events::CreateCollection(databaseName, info.name, TRI_ERROR_SHUTTING_DOWN);
      }
      return TRI_ERROR_SHUTTING_DOWN;
    }

    // Wait for Callbacks to be triggered, it is sufficent to wait for the first non, done
    TRI_ASSERT(agencyCallbacks.size() == infos.size());
    for (size_t i = 0; i < infos.size(); ++i) {
      if (infos[i].state == ClusterCollectionCreationInfo::INIT) {
        bool gotTimeout;
        {
          // This one has not responded, wait for it.
          CONDITION_LOCKER(locker, agencyCallbacks[i]->_cv);
          gotTimeout = agencyCallbacks[i]->executeByCallbackOrTimeout(interval);
        }
        if (gotTimeout) {
          ++i;
          // We got woken up by waittime, not by  callback.
          // Let us check if we skipped other callbacks as well
          for (; i < infos.size(); ++i) {
            if (infos[i].state == ClusterCollectionCreationInfo::INIT) {
              agencyCallbacks[i]->refetchAndUpdate(true, false);
            }
          }
        }
        break;
      }
    }

  } while (!application_features::ApplicationServer::isStopping());
  // If we get here we are not allowed to retry.
  // The loop above does not contain a break
  TRI_ASSERT(application_features::ApplicationServer::isStopping());
  for (auto const& info : infos) {
    events::CreateCollection(databaseName, info.name, TRI_ERROR_SHUTTING_DOWN);
  }
  return Result{TRI_ERROR_SHUTTING_DOWN};
}

////////////////////////////////////////////////////////////////////////////////
/// @brief drop collection in coordinator, the return value is an ArangoDB
/// error code and the errorMsg is set accordingly. One possible error
/// is a timeout, a timeout of 0.0 means no timeout.
////////////////////////////////////////////////////////////////////////////////
Result ClusterInfo::dropCollectionCoordinator(  // drop collection
    std::string const& dbName,                  // database name
    std::string const& collectionID,
    double timeout  // request timeout
) {
  TRI_ASSERT(ServerState::instance()->isCoordinator());
  if (dbName.empty() || (dbName[0] > '0' && dbName[0] < '9')) {
    events::DropCollection(dbName, collectionID, TRI_ERROR_ARANGO_DATABASE_NAME_INVALID);
    return Result(TRI_ERROR_ARANGO_DATABASE_NAME_INVALID);
  }

  AgencyComm ac;
  AgencyCommResult res;

  // First check that no other collection has a distributeShardsLike
  // entry pointing to us:
  auto coll = getCollection(dbName, collectionID);
  auto colls = getCollections(dbName);  // reloads plan
  std::vector<std::string> clones;
  for (std::shared_ptr<LogicalCollection> const& p : colls) {
    if (p->distributeShardsLike() == coll->name() || p->distributeShardsLike() == collectionID) {
      clones.push_back(p->name());
    }
  }

  if (!clones.empty()) {
    std::string errorMsg("Collection ");
    errorMsg += coll->name();
    errorMsg += " must not be dropped while ";
    errorMsg += arangodb::basics::StringUtils::join(clones, ", ");
    if (clones.size() == 1) {
      errorMsg += " has ";
    } else {
      errorMsg += " have ";
    };
    errorMsg += "distributeShardsLike set to ";
    errorMsg += coll->name();
    errorMsg += ".";

    events::DropCollection(dbName, collectionID,
                           TRI_ERROR_CLUSTER_MUST_NOT_DROP_COLL_OTHER_DISTRIBUTESHARDSLIKE);
    return Result(  // result
        TRI_ERROR_CLUSTER_MUST_NOT_DROP_COLL_OTHER_DISTRIBUTESHARDSLIKE,  // code
        errorMsg  // message
    );
  }

  double const realTimeout = getTimeout(timeout);
  double const endTime = TRI_microtime() + realTimeout;
  double const interval = getPollInterval();
  auto dbServerResult = std::make_shared<std::atomic<int>>(-1);
  std::function<bool(VPackSlice const& result)> dbServerChanged = [=](VPackSlice const& result) {
    if (result.isNone() || result.isEmptyObject()) {
      dbServerResult->store(TRI_ERROR_NO_ERROR, std::memory_order_release);
    }
    return true;
  };

  // monitor the entry for the collection
  std::string const where = "Current/Collections/" + dbName + "/" + collectionID;

  // ATTENTION: The following callback calls the above closure in a
  // different thread. Nevertheless, the closure accesses some of our
  // local variables. Therefore we have to protect all accesses to them
  // by a mutex. We use the mutex of the condition variable in the
  // AgencyCallback for this.
  auto agencyCallback =
      std::make_shared<AgencyCallback>(ac, where, dbServerChanged, true, false);
  _agencyCallbackRegistry->registerCallback(agencyCallback);
  auto cbGuard = scopeGuard([this, &agencyCallback]() -> void {
    _agencyCallbackRegistry->unregisterCallback(agencyCallback);
  });

  size_t numberOfShards = 0;
  res = ac.getValues("Plan/Collections/" + dbName + "/" + collectionID +
                     "/shards");

  if (res.successful()) {
    velocypack::Slice databaseSlice = res.slice()[0].get(std::vector<std::string>(
        {AgencyCommManager::path(), "Plan", "Collections", dbName}));

    if (!databaseSlice.isObject()) {
      // database dropped in the meantime
      events::DropCollection(dbName, collectionID, TRI_ERROR_ARANGO_DATABASE_NOT_FOUND);
      return TRI_ERROR_ARANGO_DATABASE_NOT_FOUND;
    }

    velocypack::Slice collectionSlice = databaseSlice.get(collectionID);
    if (!collectionSlice.isObject()) {
      // collection dropped in the meantime
      events::DropCollection(dbName, collectionID, TRI_ERROR_ARANGO_DATA_SOURCE_NOT_FOUND);
      return TRI_ERROR_ARANGO_DATA_SOURCE_NOT_FOUND;
    }

    velocypack::Slice shardsSlice = collectionSlice.get("shards");
    if (shardsSlice.isObject()) {
      numberOfShards = shardsSlice.length();
    } else {
      LOG_TOPIC("d340d", ERR, Logger::CLUSTER)
          << "Missing shards information on dropping " << dbName << "/" << collectionID;

      events::DropCollection(dbName, collectionID, TRI_ERROR_ARANGO_DATABASE_NOT_FOUND);
      return Result(TRI_ERROR_ARANGO_DATA_SOURCE_NOT_FOUND);
    }
  }

  // Transact to agency
  AgencyOperation delPlanCollection("Plan/Collections/" + dbName + "/" + collectionID,
                                    AgencySimpleOperationType::DELETE_OP);
  AgencyOperation incrementVersion("Plan/Version", AgencySimpleOperationType::INCREMENT_OP);
  AgencyPrecondition precondition =
      AgencyPrecondition("Plan/Databases/" + dbName, AgencyPrecondition::Type::EMPTY, false);
  AgencyWriteTransaction trans({delPlanCollection, incrementVersion}, precondition);
  res = ac.sendTransactionWithFailover(trans);

  if (!res.successful()) {
    if (res.httpCode() == (int)arangodb::rest::ResponseCode::PRECONDITION_FAILED) {
      LOG_TOPIC("279c5", ERR, Logger::CLUSTER)
          << "Precondition failed for this agency transaction: " << trans.toJson()
          << ", return code: " << res.httpCode();
    }

    logAgencyDump();

    // TODO: this should rather be TRI_ERROR_ARANGO_DATABASE_NOT_FOUND, as the
    // precondition is that the database still exists
    events::DropCollection(dbName, collectionID, TRI_ERROR_CLUSTER_COULD_NOT_DROP_COLLECTION);
    return Result(TRI_ERROR_CLUSTER_COULD_NOT_DROP_COLLECTION);
  }

  // Update our own cache:
  loadPlan();

  if (numberOfShards == 0) {
    loadCurrent();

    events::DropCollection(dbName, collectionID, TRI_ERROR_NO_ERROR);
    return Result(TRI_ERROR_NO_ERROR);
  }

  {
    CONDITION_LOCKER(locker, agencyCallback->_cv);

    while (true) {
      if (*dbServerResult >= 0) {
        cbGuard.fire();  // unregister cb before calling ac.removeValues(...)
        // ...remove the entire directory for the collection
        ac.removeValues("Current/Collections/" + dbName + "/" + collectionID, true);
        loadCurrent();

        events::DropCollection(dbName, collectionID, *dbServerResult);
        return Result(*dbServerResult);
      }

      if (TRI_microtime() > endTime) {
        LOG_TOPIC("76ea6", ERR, Logger::CLUSTER)
            << "Timeout in _drop collection (" << realTimeout << ")"
            << ": database: " << dbName << ", collId:" << collectionID
            << "\ntransaction sent to agency: " << trans.toJson();

        logAgencyDump();

        events::DropCollection(dbName, collectionID, TRI_ERROR_CLUSTER_TIMEOUT);
        return Result(TRI_ERROR_CLUSTER_TIMEOUT);
      }

      agencyCallback->executeByCallbackOrTimeout(interval);

      if (application_features::ApplicationServer::isStopping()) {
        events::DropCollection(dbName, collectionID, TRI_ERROR_CLUSTER_TIMEOUT);
        return Result(TRI_ERROR_CLUSTER_TIMEOUT);
      }
    }
  }
}

////////////////////////////////////////////////////////////////////////////////
/// @brief set collection properties in coordinator
////////////////////////////////////////////////////////////////////////////////

Result ClusterInfo::setCollectionPropertiesCoordinator(std::string const& databaseName,
                                                       std::string const& collectionID,
                                                       LogicalCollection const* info) {
  TRI_ASSERT(ServerState::instance()->isCoordinator());
  AgencyComm ac;
  AgencyCommResult res;

  AgencyPrecondition databaseExists("Plan/Databases/" + databaseName,
                                    AgencyPrecondition::Type::EMPTY, false);
  AgencyOperation incrementVersion("Plan/Version", AgencySimpleOperationType::INCREMENT_OP);

  res = ac.getValues("Plan/Collections/" + databaseName + "/" + collectionID);

  if (!res.successful()) {
    return Result(TRI_ERROR_ARANGO_DATA_SOURCE_NOT_FOUND);
  }

  velocypack::Slice collection = res.slice()[0].get(std::vector<std::string>(
      {AgencyCommManager::path(), "Plan", "Collections", databaseName, collectionID}));

  if (!collection.isObject()) {
    return Result(TRI_ERROR_ARANGO_DATA_SOURCE_NOT_FOUND);
  }

  VPackBuilder temp;
  temp.openObject();
  temp.add(StaticStrings::WaitForSyncString, VPackValue(info->waitForSync()));
  temp.add("replicationFactor", VPackValue(info->replicationFactor()));
  temp.add("minReplicationFactor", VPackValue(info->minReplicationFactor()));
  info->getPhysical()->getPropertiesVPack(temp);
  temp.close();

  VPackBuilder builder = VPackCollection::merge(collection, temp.slice(), true);

  res.clear();

  AgencyOperation setColl("Plan/Collections/" + databaseName + "/" + collectionID,
                          AgencyValueOperationType::SET, builder.slice());

  AgencyWriteTransaction trans({setColl, incrementVersion}, databaseExists);

  res = ac.sendTransactionWithFailover(trans);

  if (res.successful()) {
    loadPlan();
    return Result();
  }

  return Result(TRI_ERROR_CLUSTER_AGENCY_COMMUNICATION_FAILED, res.errorMessage());
}

////////////////////////////////////////////////////////////////////////////////
/// @brief create view in coordinator, the return value is an ArangoDB
/// error code and the errorMsg is set accordingly. One possible error
/// is a timeout, a timeout of 0.0 means no timeout.
////////////////////////////////////////////////////////////////////////////////
Result ClusterInfo::createViewCoordinator(  // create view
    std::string const& databaseName,        // database name
    std::string const& viewID,
    velocypack::Slice json  // view definition
) {
  // TRI_ASSERT(ServerState::instance()->isCoordinator());
  // FIXME TODO is this check required?
  auto const typeSlice = json.get(arangodb::StaticStrings::DataSourceType);

  if (!typeSlice.isString()) {
    std::string name;
    if (json.isObject()) {
      name = basics::VelocyPackHelper::getStringValue(json, StaticStrings::DataSourceName,
                                                      "");
    }
    events::CreateView(databaseName, name, TRI_ERROR_BAD_PARAMETER);
    return Result(TRI_ERROR_BAD_PARAMETER);
  }

  auto const name =
      basics::VelocyPackHelper::getStringValue(json, arangodb::StaticStrings::DataSourceName,
                                               StaticStrings::Empty);

  if (name.empty()) {
    events::CreateView(databaseName, name, TRI_ERROR_BAD_PARAMETER);
    return Result(TRI_ERROR_BAD_PARAMETER);  // must not be empty
  }

  {
    // check if a view with the same name is already planned
    loadPlan();
    READ_LOCKER(readLocker, _planProt.lock);
    {
      AllViews::const_iterator it = _plannedViews.find(databaseName);
      if (it != _plannedViews.end()) {
        DatabaseViews::const_iterator it2 = (*it).second.find(name);

        if (it2 != (*it).second.end()) {
          // view already exists!
          events::CreateView(databaseName, name, TRI_ERROR_ARANGO_DUPLICATE_NAME);
          return Result(TRI_ERROR_ARANGO_DUPLICATE_NAME, std::string("duplicate view name '") + name + "'");
        }
      }
    }
    {
      // check against planned collections as well
      AllCollections::const_iterator it = _plannedCollections.find(databaseName);
      if (it != _plannedCollections.end()) {
        DatabaseCollections::const_iterator it2 = (*it).second.find(name);

        if (it2 != (*it).second.end()) {
          // collection already exists!
          events::CreateCollection(databaseName, name, TRI_ERROR_ARANGO_DUPLICATE_NAME);
          return Result(TRI_ERROR_ARANGO_DUPLICATE_NAME, std::string("duplicate view name '") + name + "'");
        }
      }
    }
  }

  AgencyComm ac;

  // mop: why do these ask the agency instead of checking cluster info?
  if (!ac.exists("Plan/Databases/" + databaseName)) {
    events::CreateView(databaseName, name, TRI_ERROR_ARANGO_DATABASE_NOT_FOUND);
    return Result(TRI_ERROR_ARANGO_DATABASE_NOT_FOUND);
  }

  if (ac.exists("Plan/Views/" + databaseName + "/" + viewID)) {
    events::CreateView(databaseName, name, TRI_ERROR_CLUSTER_VIEW_ID_EXISTS);
    return Result(TRI_ERROR_CLUSTER_VIEW_ID_EXISTS);
  }

  AgencyWriteTransaction const transaction{
      // operations
      {{"Plan/Views/" + databaseName + "/" + viewID, AgencyValueOperationType::SET, json},
       {"Plan/Version", AgencySimpleOperationType::INCREMENT_OP}},
      // preconditions
      {{"Plan/Views/" + databaseName + "/" + viewID, AgencyPrecondition::Type::EMPTY, true}}};

  auto const res = ac.sendTransactionWithFailover(transaction);

  // Only if not precondition failed
  if (!res.successful()) {
    if (res.httpCode() == (int)arangodb::rest::ResponseCode::PRECONDITION_FAILED) {
      // Dump agency plan:

      logAgencyDump();

      events::CreateView(databaseName, name, TRI_ERROR_CLUSTER_COULD_NOT_CREATE_VIEW_IN_PLAN);
      return Result(                                        // result
          TRI_ERROR_CLUSTER_COULD_NOT_CREATE_VIEW_IN_PLAN,  // code
          std::string("Precondition that view ") + name + " with ID " + viewID +
              " does not yet exist failed. Cannot create view.");
    }

    events::CreateView(databaseName, name, TRI_ERROR_CLUSTER_COULD_NOT_CREATE_VIEW_IN_PLAN);
    return Result(                                        // result
        TRI_ERROR_CLUSTER_COULD_NOT_CREATE_VIEW_IN_PLAN,  // code
        std::string("file: ") + __FILE__ + " line: " + std::to_string(__LINE__) +
            " HTTP code: " + std::to_string(res.httpCode()) +
            " error message: " + res.errorMessage() +
            " error details: " + res.errorDetails() + " body: " + res.body());
  }

  // Update our cache:
  loadPlan();

  events::CreateView(databaseName, name, TRI_ERROR_NO_ERROR);
  return Result(TRI_ERROR_NO_ERROR);
}

////////////////////////////////////////////////////////////////////////////////
/// @brief drop view in coordinator, the return value is an ArangoDB
/// error code and the errorMsg is set accordingly.
////////////////////////////////////////////////////////////////////////////////
Result ClusterInfo::dropViewCoordinator(  // drop view
    std::string const& databaseName,      // database name
    std::string const& viewID             // view identifier
) {
  TRI_ASSERT(ServerState::instance()->isCoordinator());
  // Transact to agency
  AgencyWriteTransaction const trans{
      // operations
      {{"Plan/Views/" + databaseName + "/" + viewID, AgencySimpleOperationType::DELETE_OP},
       {"Plan/Version", AgencySimpleOperationType::INCREMENT_OP}},
      // preconditions
      {{"Plan/Databases/" + databaseName, AgencyPrecondition::Type::EMPTY, false},
       {"Plan/Views/" + databaseName + "/" + viewID, AgencyPrecondition::Type::EMPTY, false}}};

  AgencyComm ac;
  auto const res = ac.sendTransactionWithFailover(trans);

  // Update our own cache
  loadPlan();

  Result result;

  if (!res.successful()) {
    if (res.errorCode() == int(arangodb::ResponseCode::PRECONDITION_FAILED)) {
      result = Result(                                            // result
          TRI_ERROR_CLUSTER_COULD_NOT_REMOVE_COLLECTION_IN_PLAN,  // FIXME COULD_NOT_REMOVE_VIEW_IN_PLAN
          std::string("Precondition that view  with ID ") + viewID +
              " already exist failed. Cannot create view.");

      // Dump agency plan:
      logAgencyDump();
    } else {
      result = Result(                                            // result
          TRI_ERROR_CLUSTER_COULD_NOT_REMOVE_COLLECTION_IN_PLAN,  // FIXME COULD_NOT_REMOVE_VIEW_IN_PLAN
          std::string("file: ") + __FILE__ + " line: " + std::to_string(__LINE__) +
              " HTTP code: " + std::to_string(res.httpCode()) +
              " error message: " + res.errorMessage() +
              " error details: " + res.errorDetails() + " body: " + res.body());
    }
  }

  events::DropView(databaseName, viewID, result.errorNumber());

  return result;
}

////////////////////////////////////////////////////////////////////////////////
/// @brief set view properties in coordinator
////////////////////////////////////////////////////////////////////////////////

Result ClusterInfo::setViewPropertiesCoordinator(std::string const& databaseName,
                                                 std::string const& viewID,
                                                 VPackSlice const& json) {
  // TRI_ASSERT(ServerState::instance()->isCoordinator());
  AgencyComm ac;

  auto res = ac.getValues("Plan/Views/" + databaseName + "/" + viewID);

  if (!res.successful()) {
    return {TRI_ERROR_ARANGO_DATA_SOURCE_NOT_FOUND};
  }

  auto const view = res.slice()[0].get<std::string>(
      {AgencyCommManager::path(), "Plan", "Views", databaseName, viewID});

  if (!view.isObject()) {
    logAgencyDump();

    return {TRI_ERROR_ARANGO_DATA_SOURCE_NOT_FOUND};
  }

  res.clear();

  AgencyWriteTransaction const trans{
      // operations
      {{"Plan/Views/" + databaseName + "/" + viewID, AgencyValueOperationType::SET, json},
       {"Plan/Version", AgencySimpleOperationType::INCREMENT_OP}},
      // preconditions
      {"Plan/Databases/" + databaseName, AgencyPrecondition::Type::EMPTY, false}};

  res = ac.sendTransactionWithFailover(trans);

  if (!res.successful()) {
    return {TRI_ERROR_CLUSTER_AGENCY_COMMUNICATION_FAILED, res.errorMessage()};
  }

  loadPlan();
  return {};
}

////////////////////////////////////////////////////////////////////////////////
/// @brief set collection status in coordinator
////////////////////////////////////////////////////////////////////////////////

Result ClusterInfo::setCollectionStatusCoordinator(std::string const& databaseName,
                                                   std::string const& collectionID,
                                                   TRI_vocbase_col_status_e status) {
  TRI_ASSERT(ServerState::instance()->isCoordinator());
  AgencyComm ac;
  AgencyCommResult res;

  AgencyPrecondition databaseExists("Plan/Databases/" + databaseName,
                                    AgencyPrecondition::Type::EMPTY, false);

  res = ac.getValues("Plan/Collections/" + databaseName + "/" + collectionID);

  if (!res.successful()) {
    return Result(TRI_ERROR_ARANGO_DATA_SOURCE_NOT_FOUND);
  }

  VPackSlice col = res.slice()[0].get(std::vector<std::string>(
      {AgencyCommManager::path(), "Plan", "Collections", databaseName, collectionID}));

  if (!col.isObject()) {
    return Result(TRI_ERROR_ARANGO_DATA_SOURCE_NOT_FOUND);
  }

  TRI_vocbase_col_status_e old = static_cast<TRI_vocbase_col_status_e>(
      arangodb::basics::VelocyPackHelper::getNumericValue<int>(
          col, "status", static_cast<int>(TRI_VOC_COL_STATUS_CORRUPTED)));

  if (old == status) {
    // no status change
    return Result();
  }

  VPackBuilder builder;
  try {
    VPackObjectBuilder b(&builder);
    for (auto const& entry : VPackObjectIterator(col)) {
      std::string key = entry.key.copyString();
      if (key != "status") {
        builder.add(key, entry.value);
      }
    }
    builder.add("status", VPackValue(status));
  } catch (...) {
    return Result(TRI_ERROR_OUT_OF_MEMORY);
  }
  res.clear();

  AgencyOperation setColl("Plan/Collections/" + databaseName + "/" + collectionID,
                          AgencyValueOperationType::SET, builder.slice());
  AgencyOperation incrementVersion("Plan/Version", AgencySimpleOperationType::INCREMENT_OP);

  AgencyWriteTransaction trans({setColl, incrementVersion}, databaseExists);

  res = ac.sendTransactionWithFailover(trans);

  if (res.successful()) {
    loadPlan();
    return Result();
  }

  return Result(TRI_ERROR_CLUSTER_AGENCY_COMMUNICATION_FAILED, res.errorMessage());
}

////////////////////////////////////////////////////////////////////////////////
/// @brief ensure an index in coordinator.
////////////////////////////////////////////////////////////////////////////////
Result ClusterInfo::ensureIndexCoordinator(LogicalCollection const& collection,
                                           VPackSlice const& slice, bool create,
                                           VPackBuilder& resultBuilder, double timeout) {
  TRI_ASSERT(ServerState::instance()->isCoordinator());
  // check index id
  uint64_t iid = 0;
  VPackSlice const idSlice = slice.get(StaticStrings::IndexId);

  if (idSlice.isString()) {  // use predefined index id
    iid = arangodb::basics::StringUtils::uint64(idSlice.copyString());
  }

  if (iid == 0) {  // no id set, create a new one!
    iid = uniqid();
  }

  std::string const idString = arangodb::basics::StringUtils::itoa(iid);
  Result res;

  try {
    auto start = std::chrono::steady_clock::now();

    // Keep trying for 2 minutes, if it's preconditions, which are stopping us
    do {
      resultBuilder.clear();
      res = ensureIndexCoordinatorInner(  // creat index
          collection, idString, slice, create, resultBuilder, timeout);

      // Note that this function sets the errorMsg unless it is precondition
      // failed, in which case we retry, if this times out, we need to set
      // it ourselves, otherwise all is done!
      if (TRI_ERROR_HTTP_PRECONDITION_FAILED == res.errorNumber()) {
        auto diff = std::chrono::steady_clock::now() - start;

        if (diff < std::chrono::seconds(120)) {
          uint32_t wt = RandomGenerator::interval(static_cast<uint32_t>(1000));
          std::this_thread::sleep_for(std::chrono::steady_clock::duration(wt));
          continue;
        }

        res = Result(                                          // result
            TRI_ERROR_CLUSTER_COULD_NOT_CREATE_INDEX_IN_PLAN,  // code
            res.errorMessage()                                 // message
        );
      }

      break;
    } while (true);
  } catch (basics::Exception const& ex) {
    res = Result(   // result
        ex.code(),  // code
        TRI_errno_string(ex.code()) + std::string(", exception: ") + ex.what());
  } catch (...) {
    res = Result(TRI_ERROR_INTERNAL);
  }

  // We get here in any case eventually, regardless of whether we have
  //   - succeeded with lookup or index creation
  //   - failed because of a timeout and rollback
  //   - some other error
  // There is nothing more to do here.

  if (!application_features::ApplicationServer::isStopping()) {
    loadPlan();
  }

  return res;
}

// The following function does the actual work of index creation: Create
// in Plan, watch Current until all dbservers for all shards have done their
// bit. If this goes wrong with a timeout, the creation operation is rolled
// back. If the `create` flag is false, this is actually a lookup operation.
// In any case, no rollback has to happen in the calling function
// ClusterInfo::ensureIndexCoordinator. Note that this method here
// sets the `isBuilding` attribute to `true`, which leads to the fact
// that the index is not yet used by queries. There is code in the
// Agency Supervision which deletes this flag once everything has been
// built successfully. This is a more robust and self-repairing solution
// than if we would take out the `isBuilding` here, since it survives a
// coordinator crash and failover operations.
// Finally note that the retry loop for the case of a failed precondition
// is outside this function here in `ensureIndexCoordinator`.
Result ClusterInfo::ensureIndexCoordinatorInner(LogicalCollection const& collection,
                                                std::string const& idString,
                                                VPackSlice const& slice, bool create, VPackBuilder& resultBuilder,
                                                double timeout) {
  AgencyComm ac;

  using namespace std::chrono;

  double const realTimeout = getTimeout(timeout);
  double const endTime = TRI_microtime() + realTimeout;
  double const interval = getPollInterval();

  TRI_ASSERT(resultBuilder.isEmpty());

  auto type = slice.get(arangodb::StaticStrings::IndexType);
  if (!type.isString()) {
    return Result(TRI_ERROR_INTERNAL,
                  "expecting string value for \"type\" attribute");
  }

  const size_t numberOfShards = collection.numberOfShards();

  // Get the current entry in Plan for this collection
  PlanCollectionReader collectionFromPlan(collection);
  if (!collectionFromPlan.state().ok()) {
    return collectionFromPlan.state();
  }

  VPackSlice indexes = collectionFromPlan.indexes();
  for (auto const& other : VPackArrayIterator(indexes)) {
    TRI_ASSERT(other.isObject());
    if (true == arangodb::Index::Compare(slice, other)) {
      {  // found an existing index... Copy over all elements in slice.
        VPackObjectBuilder b(&resultBuilder);
        resultBuilder.add(VPackObjectIterator(other));
        resultBuilder.add("isNewlyCreated", VPackValue(false));
      }
      return Result(TRI_ERROR_NO_ERROR);
    }

    if (true == arangodb::Index::CompareIdentifiers(slice, other)) {
      // found an existing index with a same identifier (i.e. name)
      // but different definition, throw an error
      return Result(TRI_ERROR_ARANGO_DUPLICATE_IDENTIFIER,
                    "duplicate value for `" + arangodb::StaticStrings::IndexId +
                        "` or `" + arangodb::StaticStrings::IndexName + "`");
    }
  }

  // no existing index found.
  if (!create) {
    TRI_ASSERT(resultBuilder.isEmpty());
    return Result(TRI_ERROR_NO_ERROR);
  }

  // will contain the error number and message
  std::shared_ptr<std::atomic<int>> dbServerResult =
      std::make_shared<std::atomic<int>>(-1);
  std::shared_ptr<std::string> errMsg = std::make_shared<std::string>();


  std::function<bool(VPackSlice const& result)> dbServerChanged = [=](VPackSlice const& result) {
    if (!result.isObject() || result.length() != numberOfShards) {
      return true;
    }

    size_t found = 0;
    for (auto const& shard : VPackObjectIterator(result)) {
      VPackSlice const slice = shard.value;
      if (slice.hasKey("indexes")) {
        VPackSlice const indexes = slice.get("indexes");
        if (!indexes.isArray()) {
          break;  // no list, so our index is not present. we can abort
                  // searching
        }

        for (auto const& v : VPackArrayIterator(indexes)) {
          VPackSlice const k = v.get(StaticStrings::IndexId);
          if (!k.isString() || idString != k.copyString()) {
            continue;  // this is not our index
          }

          // check for errors
          if (hasError(v)) {
            // Note that this closure runs with the mutex in the condition
            // variable of the agency callback, which protects writing
            // to *errMsg:
            *errMsg = extractErrorMessage(shard.key.copyString(), v);
            *errMsg = "Error during index creation: " + *errMsg;
            // Returns the specific error number if set, or the general
            // error otherwise
            int errNum = arangodb::basics::VelocyPackHelper::readNumericValue<int>(
                v, StaticStrings::ErrorNum, TRI_ERROR_ARANGO_INDEX_CREATION_FAILED);
            dbServerResult->store(errNum, std::memory_order_release);
            return true;
          }

          found++;  // found our index
          break;
        }
      }
    }

    if (found == (size_t)numberOfShards) {
      dbServerResult->store(setErrormsg(TRI_ERROR_NO_ERROR, *errMsg), std::memory_order_release);
    }

    return true;
  };

  VPackBuilder newIndexBuilder;
  {
    VPackObjectBuilder ob(&newIndexBuilder);
    // Add the new index ignoring "id"
    for (auto const& e : VPackObjectIterator(slice)) {
      TRI_ASSERT(e.key.isString());
      std::string const& key = e.key.copyString();
      if (key != StaticStrings::IndexId && key != StaticStrings::IndexIsBuilding) {
        ob->add(e.key);
        ob->add(e.value);
      }
    }
    if (numberOfShards > 0 &&
        !slice.get(StaticStrings::IndexType).isEqualString("arangosearch")) {
      ob->add(StaticStrings::IndexIsBuilding, VPackValue(true));
    }
    ob->add(StaticStrings::IndexId, VPackValue(idString));
  }

  // ATTENTION: The following callback calls the above closure in a
  // different thread. Nevertheless, the closure accesses some of our
  // local variables. Therefore we have to protect all accesses to them
  // by a mutex. We use the mutex of the condition variable in the
  // AgencyCallback for this.
  std::string databaseName = collection.vocbase().name();
  std::string collectionID = std::to_string(collection.id());

  std::string where = "Current/Collections/" + databaseName + "/" + collectionID;
  auto agencyCallback =
      std::make_shared<AgencyCallback>(ac, where, dbServerChanged, true, false);

  _agencyCallbackRegistry->registerCallback(agencyCallback);
  auto cbGuard = scopeGuard(
      [&] { _agencyCallbackRegistry->unregisterCallback(agencyCallback); });

  std::string const planCollKey = "Plan/Collections/" + databaseName + "/" + collectionID;
  std::string const planIndexesKey = planCollKey + "/indexes";
  AgencyOperation newValue(planIndexesKey, AgencyValueOperationType::PUSH,
                           newIndexBuilder.slice());
  AgencyOperation incrementVersion("Plan/Version", AgencySimpleOperationType::INCREMENT_OP);

  AgencyPrecondition oldValue(planCollKey, AgencyPrecondition::Type::VALUE,
                              collectionFromPlan.slice());
  AgencyWriteTransaction trx({newValue, incrementVersion}, oldValue);

  AgencyCommResult result = ac.sendTransactionWithFailover(trx, 0.0);

  // This object watches whether the collection is still present in Plan
  // It assumes that the collection *is* present and only changes state
  // if the collection disappears
  CollectionWatcher collectionWatcher(_agencyCallbackRegistry, collection);

  if (!result.successful()) {
    if (result.httpCode() == (int)arangodb::rest::ResponseCode::PRECONDITION_FAILED) {
      // Retry loop is outside!
      return Result(TRI_ERROR_HTTP_PRECONDITION_FAILED);
    }

    return Result(                                         // result
        TRI_ERROR_CLUSTER_COULD_NOT_CREATE_INDEX_IN_PLAN,  // code
        std::string(" Failed to execute ") + trx.toJson() +
            " ResultCode: " + std::to_string(result.errorCode()) +
            " HttpCode: " + std::to_string(result.httpCode()) + " " +
            std::string(__FILE__) + ":" + std::to_string(__LINE__));
  }

  // From here on we want to roll back the index creation if we run into
  // the timeout. If this coordinator crashes, the worst that can happen
  // is that the index stays in some state. In most cases, it will converge
  // against the planned state.
  loadPlan();

  if (numberOfShards == 0) {  // smart "dummy" collection has no shards
    TRI_ASSERT(collection.isSmart());

    {
      // Copy over all elements in slice.
      VPackObjectBuilder b(&resultBuilder);
      resultBuilder.add(StaticStrings::IsSmart, VPackValue(true));
    }

    loadCurrent();

    return Result(TRI_ERROR_NO_ERROR);
  }

  {
    while (!application_features::ApplicationServer::isStopping()) {
      int tmpRes = dbServerResult->load(std::memory_order_acquire);

      if (tmpRes < 0) {
        // index has not shown up in Current yet,  follow up check to
        // ensure it is still in plan (not dropped between iterations)

        AgencyCommResult result = _agency.sendTransactionWithFailover(
            AgencyReadTransaction(AgencyCommManager::path(planIndexesKey)));

        if (result.successful()) {
          auto indexes = result.slice()[0].get(
              std::vector<std::string>{AgencyCommManager::path(), "Plan",
                                       "Collections", databaseName,
                                       collectionID, "indexes"});

          bool found = false;
          if (indexes.isArray()) {
            for (auto const& v : VPackArrayIterator(indexes)) {
              VPackSlice const k = v.get(StaticStrings::IndexId);
              if (k.isString() && k.isEqualString(idString)) {
                // index is still here
                found = true;
                break;
              }
            }
          }

          if (!found) {
            return Result(TRI_ERROR_ARANGO_INDEX_CREATION_FAILED,
                          "index was dropped during creation");
          }
        }
      }

      if (tmpRes == 0) {
        // Finally, in case all is good, remove the `isBuilding` flag
        // check that the index has appeared. Note that we have to have
        // a precondition since the collection could have been deleted
        // in the meantime:
        VPackBuilder finishedPlanIndex;
        {
          VPackObjectBuilder o(&finishedPlanIndex);
          for (auto const& entry : VPackObjectIterator(newIndexBuilder.slice())) {
            auto const key = entry.key.copyString();
            if (key != StaticStrings::IndexIsBuilding &&
                key != "isNewlyCreated") {
              finishedPlanIndex.add(entry.key.copyString(), entry.value);
            }
          }
        }

        AgencyWriteTransaction trx(
            {AgencyOperation(planIndexesKey, AgencyValueOperationType::REPLACE,
                             finishedPlanIndex.slice(), newIndexBuilder.slice()),
             AgencyOperation("Plan/Version", AgencySimpleOperationType::INCREMENT_OP)},
            AgencyPrecondition(planIndexesKey, AgencyPrecondition::Type::EMPTY, false));
        TRI_idx_iid_t indexId = arangodb::basics::StringUtils::uint64(
            newIndexBuilder.slice().get("id").copyString());
        if (!_agency.sendTransactionWithFailover(trx, 0.0).successful()) {
          // We just log the problem and move on, the Supervision will repair
          // things in due course:
          LOG_TOPIC("d9420", INFO, Logger::CLUSTER)
              << "Could not remove isBuilding flag in new index " << indexId
              << ", this will be repaired automatically.";
        }

        loadPlan();

        if (!collectionWatcher.isPresent()) {
          return Result(TRI_ERROR_ARANGO_INDEX_CREATION_FAILED,
                        "Collection " + collectionID +
                            " has gone from database " + databaseName +
                            ". Aborting index creation");
        }

        {
          // Copy over all elements in slice.
          VPackObjectBuilder b(&resultBuilder);
          resultBuilder.add(VPackObjectIterator(finishedPlanIndex.slice()));
          resultBuilder.add("isNewlyCreated", VPackValue(true));
        }
        CONDITION_LOCKER(locker, agencyCallback->_cv);

        return Result(tmpRes, *errMsg);
      }

      if (tmpRes > 0 || TRI_microtime() > endTime) {
        // At this time the index creation has failed and we want to
        // roll back the plan entry, provided the collection still exists:
        AgencyWriteTransaction trx(
            std::vector<AgencyOperation>(
                {AgencyOperation(planIndexesKey, AgencyValueOperationType::ERASE,
                                 newIndexBuilder.slice()),
                 AgencyOperation("Plan/Version", AgencySimpleOperationType::INCREMENT_OP)}),
            AgencyPrecondition(planCollKey, AgencyPrecondition::Type::EMPTY, false));

        int sleepFor = 50;
        auto rollbackEndTime = steady_clock::now() + std::chrono::seconds(10);

        while (true) {
          AgencyCommResult update = _agency.sendTransactionWithFailover(trx, 0.0);

          if (update.successful()) {
            loadPlan();

            if (tmpRes < 0) {                 // timeout
              return Result(                  // result
                  TRI_ERROR_CLUSTER_TIMEOUT,  // code
                  "Index could not be created within timeout, giving up and "
                  "rolling back index creation.");
            }

            // The mutex in the condition variable protects the access to
            // *errMsg:
            CONDITION_LOCKER(locker, agencyCallback->_cv);
            return Result(tmpRes, *errMsg);
          }

          if (update._statusCode == TRI_ERROR_HTTP_PRECONDITION_FAILED) {
            // Collection was removed, let's break here and report outside
            break;
          }

          if (steady_clock::now() > rollbackEndTime) {
            LOG_TOPIC("db00b", ERR, Logger::CLUSTER)
                << "Couldn't roll back index creation of " << idString
                << ". Database: " << databaseName << ", Collection " << collectionID;

            if (tmpRes < 0) {                 // timeout
              return Result(                  // result
                  TRI_ERROR_CLUSTER_TIMEOUT,  // code
                  "Timed out while trying to roll back index creation failure");
            }

            // The mutex in the condition variable protects the access to
            // *errMsg:
            CONDITION_LOCKER(locker, agencyCallback->_cv);
            return Result(tmpRes, *errMsg);
          }

          if (sleepFor <= 2500) {
            sleepFor *= 2;
          }

          std::this_thread::sleep_for(std::chrono::milliseconds(sleepFor));
        }
        // We only get here if the collection was dropped just in the moment
        // when we wanted to roll back the index creation.
      }

      if (!collectionWatcher.isPresent()) {
        return Result(TRI_ERROR_ARANGO_DATA_SOURCE_NOT_FOUND,
                      "collection " + collectionID +
                          "appears to have been dropped from database " +
                          databaseName + " during ensureIndex");
      }

      {
        CONDITION_LOCKER(locker, agencyCallback->_cv);
        agencyCallback->executeByCallbackOrTimeout(interval);
      }
    }
  }

  return Result(TRI_ERROR_SHUTTING_DOWN);
}

////////////////////////////////////////////////////////////////////////////////
/// @brief drop an index in coordinator.
////////////////////////////////////////////////////////////////////////////////
Result ClusterInfo::dropIndexCoordinator(  // drop index
    std::string const& databaseName,       // database name
    std::string const& collectionID, TRI_idx_iid_t iid,
    double timeout  // request timeout
) {
  TRI_ASSERT(ServerState::instance()->isCoordinator());
  AgencyComm ac;

  double const realTimeout = getTimeout(timeout);
  double const endTime = TRI_microtime() + realTimeout;
  double const interval = getPollInterval();
  std::string const idString = arangodb::basics::StringUtils::itoa(iid);

  std::string const planCollKey = "Plan/Collections/" + databaseName + "/" + collectionID;
  std::string const planIndexesKey = planCollKey + "/indexes";

  AgencyCommResult previous = ac.getValues(planCollKey);

  if (!previous.successful()) {
    events::DropIndex(databaseName, collectionID, idString, TRI_ERROR_CLUSTER_READING_PLAN_AGENCY);

    return Result(TRI_ERROR_CLUSTER_READING_PLAN_AGENCY);
  }

  velocypack::Slice collection = previous.slice()[0].get(std::vector<std::string>(
      {AgencyCommManager::path(), "Plan", "Collections", databaseName, collectionID}));
  if (!collection.isObject()) {
    events::DropIndex(databaseName, collectionID, idString,
                      TRI_ERROR_ARANGO_DATA_SOURCE_NOT_FOUND);

    return Result(TRI_ERROR_ARANGO_DATA_SOURCE_NOT_FOUND);
  }

  TRI_ASSERT(VPackObjectIterator(collection).size() > 0);
  size_t const numberOfShards =
      basics::VelocyPackHelper::readNumericValue<size_t>(collection,
                                                         StaticStrings::NumberOfShards, 1);

  VPackSlice indexes = collection.get("indexes");
  if (!indexes.isArray()) {
    LOG_TOPIC("63178", DEBUG, Logger::CLUSTER) << "Failed to find index " << databaseName
                                               << "/" << collectionID << "/" << iid;
    events::DropIndex(databaseName, collectionID, idString, TRI_ERROR_ARANGO_INDEX_NOT_FOUND);
    return Result(TRI_ERROR_ARANGO_INDEX_NOT_FOUND);
  }

  VPackSlice indexToRemove;

  for (VPackSlice indexSlice : VPackArrayIterator(indexes)) {
    auto idSlice = indexSlice.get(arangodb::StaticStrings::IndexId);
    auto typeSlice = indexSlice.get(arangodb::StaticStrings::IndexType);

    if (!idSlice.isString() || !typeSlice.isString()) {
      continue;
    }

    if (idSlice.isEqualString(idString)) {
      Index::IndexType type = Index::type(typeSlice.copyString());

      if (type == Index::TRI_IDX_TYPE_PRIMARY_INDEX || type == Index::TRI_IDX_TYPE_EDGE_INDEX) {
        events::DropIndex(databaseName, collectionID, idString, TRI_ERROR_FORBIDDEN);
        return Result(TRI_ERROR_FORBIDDEN);
      }

      indexToRemove = indexSlice;

      break;
    }
  }

  if (!indexToRemove.isObject()) {
    LOG_TOPIC("95fe6", DEBUG, Logger::CLUSTER) << "Failed to find index " << databaseName
                                               << "/" << collectionID << "/" << iid;
    events::DropIndex(databaseName, collectionID, idString, TRI_ERROR_ARANGO_INDEX_NOT_FOUND);

    return Result(TRI_ERROR_ARANGO_INDEX_NOT_FOUND);
  }

  std::string where = "Current/Collections/" + databaseName + "/" + collectionID;

  auto dbServerResult = std::make_shared<std::atomic<int>>(-1);
  std::function<bool(VPackSlice const& result)> dbServerChanged = [=](VPackSlice const& current) {
    if (numberOfShards == 0) {
      return false;
    }

    if (!current.isObject()) {
      return true;
    }

    VPackObjectIterator shards(current);

    if (shards.size() == numberOfShards) {
      bool found = false;
      for (auto const& shard : shards) {
        VPackSlice const indexes = shard.value.get("indexes");

        if (indexes.isArray()) {
          for (auto const& v : VPackArrayIterator(indexes)) {
            if (v.isObject()) {
              VPackSlice const k = v.get(StaticStrings::IndexId);
              if (k.isString() && k.isEqualString(idString)) {
                // still found the index in some shard
                found = true;
                break;
              }
            }

            if (found) {
              break;
            }
          }
        }
      }

      if (!found) {
        dbServerResult->store(TRI_ERROR_NO_ERROR, std::memory_order_release);
      }
    }
    return true;
  };

  // ATTENTION: The following callback calls the above closure in a
  // different thread. Nevertheless, the closure accesses some of our
  // local variables. Therefore we have to protect all accesses to them
  // by a mutex. We use the mutex of the condition variable in the
  // AgencyCallback for this.
  auto agencyCallback =
      std::make_shared<AgencyCallback>(ac, where, dbServerChanged, true, false);
  _agencyCallbackRegistry->registerCallback(agencyCallback);
  auto cbGuard = scopeGuard(
      [&] { _agencyCallbackRegistry->unregisterCallback(agencyCallback); });

  AgencyOperation planErase(planIndexesKey, AgencyValueOperationType::ERASE, indexToRemove);
  AgencyOperation incrementVersion("Plan/Version", AgencySimpleOperationType::INCREMENT_OP);
  AgencyPrecondition prec(planCollKey, AgencyPrecondition::Type::VALUE, collection);
  AgencyWriteTransaction trx({planErase, incrementVersion}, prec);
  AgencyCommResult result = ac.sendTransactionWithFailover(trx, 0.0);

  if (!result.successful()) {
    events::DropIndex(databaseName, collectionID, idString,
                      TRI_ERROR_CLUSTER_COULD_NOT_DROP_INDEX_IN_PLAN);

    return Result(                                       // result
        TRI_ERROR_CLUSTER_COULD_NOT_DROP_INDEX_IN_PLAN,  // code
        std::string(" Failed to execute ") + trx.toJson() +
            " ResultCode: " + std::to_string(result.errorCode()));
  }

  // load our own cache:
  loadPlan();
  if (numberOfShards == 0) {  // smart "dummy" collection has no shards
    TRI_ASSERT(collection.get(StaticStrings::IsSmart).getBool());
    loadCurrent();

    return Result(TRI_ERROR_NO_ERROR);
  }

  {
    CONDITION_LOCKER(locker, agencyCallback->_cv);

    while (true) {
      if (*dbServerResult >= 0) {
        cbGuard.fire();  // unregister cb
        loadCurrent();
        events::DropIndex(databaseName, collectionID, idString, *dbServerResult);

        return Result(*dbServerResult);
      }

      if (TRI_microtime() > endTime) {
        events::DropIndex(databaseName, collectionID, idString, TRI_ERROR_CLUSTER_TIMEOUT);

        return Result(TRI_ERROR_CLUSTER_TIMEOUT);
      }

      agencyCallback->executeByCallbackOrTimeout(interval);

      if (application_features::ApplicationServer::isStopping()) {
        return Result(TRI_ERROR_CLUSTER_TIMEOUT);
      }
    }
  }
}

////////////////////////////////////////////////////////////////////////////////
/// @brief (re-)load the information about servers from the agency
/// Usually one does not have to call this directly.
////////////////////////////////////////////////////////////////////////////////

static std::string const prefixServersRegistered = "Current/ServersRegistered";
static std::string const prefixServersKnown = "Current/ServersKnown";
static std::string const mapUniqueToShortId = "Target/MapUniqueToShortID";

void ClusterInfo::loadServers() {
  ++_serversProt.wantedVersion;  // Indicate that after *NOW* somebody has to
                                 // reread from the agency!
  MUTEX_LOCKER(mutexLocker, _serversProt.mutex);
  uint64_t storedVersion = _serversProt.wantedVersion;  // this is the version
  // we will set in the end
  if (_serversProt.doneVersion == storedVersion) {
    // Somebody else did, what we intended to do, so just return
    return;
  }

  AgencyCommResult result = _agency.sendTransactionWithFailover(AgencyReadTransaction(
      std::vector<std::string>({AgencyCommManager::path(prefixServersRegistered),
                                AgencyCommManager::path(mapUniqueToShortId),
                                AgencyCommManager::path(prefixServersKnown)})));

  if (result.successful()) {
    velocypack::Slice serversRegistered = result.slice()[0].get(std::vector<std::string>(
        {AgencyCommManager::path(), "Current", "ServersRegistered"}));

    velocypack::Slice serversAliases = result.slice()[0].get(std::vector<std::string>(
        {AgencyCommManager::path(), "Target", "MapUniqueToShortID"}));

    velocypack::Slice serversKnownSlice = result.slice()[0].get(std::vector<std::string>(
        {AgencyCommManager::path(), "Current", "ServersKnown"}));

    if (serversRegistered.isObject()) {
      decltype(_servers) newServers;
      decltype(_serverAliases) newAliases;
      decltype(_serverAdvertisedEndpoints) newAdvertisedEndpoints;
      decltype(_serverTimestamps) newTimestamps;

      std::unordered_set<ServerID> serverIds;

      for (auto const& res : VPackObjectIterator(serversRegistered)) {
        velocypack::Slice slice = res.value;

        if (slice.isObject() && slice.hasKey("endpoint")) {
          std::string server =
              arangodb::basics::VelocyPackHelper::getStringValue(slice,
                                                                 "endpoint", "");
          std::string advertised = arangodb::basics::VelocyPackHelper::getStringValue(
              slice, "advertisedEndpoint", "");

          std::string serverId = res.key.copyString();
          try {
            velocypack::Slice serverSlice;
            serverSlice = serversAliases.get(serverId);
            if (serverSlice.isObject()) {
              std::string alias = arangodb::basics::VelocyPackHelper::getStringValue(
                  serverSlice, "ShortName", "");
              newAliases.emplace(std::make_pair(alias, serverId));
            }
          } catch (...) {
          }
          std::string serverTimestamp =
              arangodb::basics::VelocyPackHelper::getStringValue(slice,
                                                                 "timestamp",
                                                                 "");
          newServers.emplace(std::make_pair(serverId, server));
          newAdvertisedEndpoints.emplace(std::make_pair(serverId, advertised));
          newTimestamps.emplace(std::make_pair(serverId, serverTimestamp));
          serverIds.emplace(serverId);
        }
      }

      decltype(_serversKnown) newServersKnown(serversKnownSlice, serverIds);

      // Now set the new value:
      {
        WRITE_LOCKER(writeLocker, _serversProt.lock);
        _servers.swap(newServers);
        _serverAliases.swap(newAliases);
        _serverAdvertisedEndpoints.swap(newAdvertisedEndpoints);
        _serverTimestamps.swap(newTimestamps);
        _serversKnown = std::move(newServersKnown);
        _serversProt.doneVersion = storedVersion;
        _serversProt.isValid = true;
      }
      // RebootTracker has its own mutex, and doesn't strictly need to  be in
      // sync with the other members.
      rebootTracker().updateServerState(_serversKnown.rebootIds());
      return;
    }
  }

  LOG_TOPIC("449e0", DEBUG, Logger::CLUSTER)
      << "Error while loading " << prefixServersRegistered
      << " httpCode: " << result.httpCode() << " errorCode: " << result.errorCode()
      << " errorMessage: " << result.errorMessage() << " body: " << result.body();
}

////////////////////////////////////////////////////////////////////////
/// @brief find the endpoint of a server from its ID.
/// If it is not found in the cache, the cache is reloaded once, if
/// it is still not there an empty string is returned as an error.
////////////////////////////////////////////////////////////////////////////////

std::string ClusterInfo::getServerEndpoint(ServerID const& serverID) {
#ifdef DEBUG_SYNC_REPLICATION
  if (serverID == "debug-follower") {
    return "tcp://127.0.0.1:3000";
  }
#endif
  int tries = 0;

  if (!_serversProt.isValid) {
    loadServers();
    tries++;
  }

  std::string serverID_ = serverID;

  while (true) {
    {
      READ_LOCKER(readLocker, _serversProt.lock);

      // _serversAliases is a map-type <Alias, ServerID>
      auto ita = _serverAliases.find(serverID_);

      if (ita != _serverAliases.end()) {
        serverID_ = (*ita).second;
      }

      // _servers is a map-type <ServerId, std::string>
      auto it = _servers.find(serverID_);

      if (it != _servers.end()) {
        return (*it).second;
      }
    }

    if (++tries >= 2) {
      break;
    }

    // must call loadServers outside the lock
    loadServers();
  }

  return std::string();
}

////////////////////////////////////////////////////////////////////////////////
/// @brief find the advertised endpoint of a server from its ID.
/// If it is not found in the cache, the cache is reloaded once, if
/// it is still not there an empty string is returned as an error.
////////////////////////////////////////////////////////////////////////////////

std::string ClusterInfo::getServerAdvertisedEndpoint(ServerID const& serverID) {
#ifdef DEBUG_SYNC_REPLICATION
  if (serverID == "debug-follower") {
    return "tcp://127.0.0.1:3000";
  }
#endif
  int tries = 0;

  if (!_serversProt.isValid) {
    loadServers();
    tries++;
  }

  std::string serverID_ = serverID;

  while (true) {
    {
      READ_LOCKER(readLocker, _serversProt.lock);

      // _serversAliases is a map-type <Alias, ServerID>
      auto ita = _serverAliases.find(serverID_);

      if (ita != _serverAliases.end()) {
        serverID_ = (*ita).second;
      }

      // _serversAliases is a map-type <ServerID, std::string>
      auto it = _serverAdvertisedEndpoints.find(serverID_);
      if (it != _serverAdvertisedEndpoints.end()) {
        return (*it).second;
      }
    }

    if (++tries >= 2) {
      break;
    }

    // must call loadServers outside the lock
    loadServers();
  }

  return std::string();
}

////////////////////////////////////////////////////////////////////////////////
/// @brief find the ID of a server from its endpoint.
/// If it is not found in the cache, the cache is reloaded once, if
/// it is still not there an empty string is returned as an error.
////////////////////////////////////////////////////////////////////////////////

std::string ClusterInfo::getServerName(std::string const& endpoint) {
  int tries = 0;

  if (!_serversProt.isValid) {
    loadServers();
    tries++;
  }

  while (true) {
    {
      READ_LOCKER(readLocker, _serversProt.lock);
      for (auto const& it : _servers) {
        if (it.second == endpoint) {
          return it.first;
        }
      }
    }

    if (++tries >= 2) {
      break;
    }

    // must call loadServers outside the lock
    loadServers();
  }

  return std::string();
}

////////////////////////////////////////////////////////////////////////////////
/// @brief (re-)load the information about all coordinators from the agency
/// Usually one does not have to call this directly.
////////////////////////////////////////////////////////////////////////////////

static std::string const prefixCurrentCoordinators = "Current/Coordinators";

void ClusterInfo::loadCurrentCoordinators() {
  ++_coordinatorsProt.wantedVersion;  // Indicate that after *NOW* somebody
                                      // has to reread from the agency!
  MUTEX_LOCKER(mutexLocker, _coordinatorsProt.mutex);
  uint64_t storedVersion = _coordinatorsProt.wantedVersion;  // this is the
  // version we will set in the end
  if (_coordinatorsProt.doneVersion == storedVersion) {
    // Somebody else did, what we intended to do, so just return
    return;
  }

  // Now contact the agency:
  AgencyCommResult result = _agency.getValues(prefixCurrentCoordinators);

  if (result.successful()) {
    velocypack::Slice currentCoordinators = result.slice()[0].get(std::vector<std::string>(
        {AgencyCommManager::path(), "Current", "Coordinators"}));

    if (currentCoordinators.isObject()) {
      decltype(_coordinators) newCoordinators;

      for (auto const& coordinator : VPackObjectIterator(currentCoordinators)) {
        newCoordinators.emplace(std::make_pair(coordinator.key.copyString(),
                                               coordinator.value.copyString()));
      }

      // Now set the new value:
      {
        WRITE_LOCKER(writeLocker, _coordinatorsProt.lock);
        _coordinators.swap(newCoordinators);
        _coordinatorsProt.doneVersion = storedVersion;
        _coordinatorsProt.isValid = true;
      }
      return;
    }
  }

  LOG_TOPIC("5ee6d", DEBUG, Logger::CLUSTER)
      << "Error while loading " << prefixCurrentCoordinators
      << " httpCode: " << result.httpCode() << " errorCode: " << result.errorCode()
      << " errorMessage: " << result.errorMessage() << " body: " << result.body();
}

static std::string const prefixMappings = "Target/MapUniqueToShortID";

void ClusterInfo::loadCurrentMappings() {
  ++_mappingsProt.wantedVersion;  // Indicate that after *NOW* somebody
                                  // has to reread from the agency!
  MUTEX_LOCKER(mutexLocker, _mappingsProt.mutex);
  uint64_t storedVersion = _mappingsProt.wantedVersion;  // this is the
                                                         // version we will
                                                         // set in the end
  if (_mappingsProt.doneVersion == storedVersion) {
    // Somebody else did, what we intended to do, so just return
    return;
  }

  // Now contact the agency:
  AgencyCommResult result = _agency.getValues(prefixMappings);

  if (result.successful()) {
    velocypack::Slice mappings = result.slice()[0].get(std::vector<std::string>(
        {AgencyCommManager::path(), "Target", "MapUniqueToShortID"}));

    if (mappings.isObject()) {
      decltype(_coordinatorIdMap) newCoordinatorIdMap;

      for (auto const& mapping : VPackObjectIterator(mappings)) {
        ServerID fullId = mapping.key.copyString();
        auto mapObject = mapping.value;
        if (mapObject.isObject()) {
          ServerShortName shortName = mapObject.get("ShortName").copyString();

          ServerShortID shortId =
              mapObject.get("TransactionID").getNumericValue<ServerShortID>();
          static std::string const expectedPrefix{"Coordinator"};
          if (shortName.size() > expectedPrefix.size() &&
              shortName.substr(0, expectedPrefix.size()) == expectedPrefix) {
            newCoordinatorIdMap.emplace(shortId, fullId);
          }
        }
      }

      // Now set the new value:
      {
        WRITE_LOCKER(writeLocker, _mappingsProt.lock);
        _coordinatorIdMap.swap(newCoordinatorIdMap);
        _mappingsProt.doneVersion = storedVersion;
        _mappingsProt.isValid = true;
      }
      return;
    }
  }

  LOG_TOPIC("36f2e", DEBUG, Logger::CLUSTER)
      << "Error while loading " << prefixMappings
      << " httpCode: " << result.httpCode() << " errorCode: " << result.errorCode()
      << " errorMessage: " << result.errorMessage() << " body: " << result.body();
}

////////////////////////////////////////////////////////////////////////////////
/// @brief (re-)load the information about all DBservers from the agency
/// Usually one does not have to call this directly.
////////////////////////////////////////////////////////////////////////////////

static std::string const prefixCurrentDBServers = "Current/DBServers";
static std::string const prefixTarget = "Target";

void ClusterInfo::loadCurrentDBServers() {
  ++_DBServersProt.wantedVersion;  // Indicate that after *NOW* somebody has to
                                   // reread from the agency!
  MUTEX_LOCKER(mutexLocker, _DBServersProt.mutex);
  uint64_t storedVersion = _DBServersProt.wantedVersion;  // this is the version
  // we will set in the end
  if (_DBServersProt.doneVersion == storedVersion) {
    // Somebody else did, what we intended to do, so just return
    return;
  }

  // Now contact the agency:
  AgencyCommResult result = _agency.getValues(prefixCurrentDBServers);
  AgencyCommResult target = _agency.getValues(prefixTarget);

  if (result.successful() && target.successful()) {
    velocypack::Slice currentDBServers;
    velocypack::Slice failedDBServers;
    velocypack::Slice cleanedDBServers;
    velocypack::Slice toBeCleanedDBServers;

    if (result.slice().length() > 0) {
      currentDBServers = result.slice()[0].get(std::vector<std::string>(
          {AgencyCommManager::path(), "Current", "DBServers"}));
    }
    if (target.slice().length() > 0) {
      failedDBServers = target.slice()[0].get(std::vector<std::string>(
          {AgencyCommManager::path(), "Target", "FailedServers"}));
      cleanedDBServers = target.slice()[0].get(std::vector<std::string>(
          {AgencyCommManager::path(), "Target", "CleanedServers"}));
      toBeCleanedDBServers = target.slice()[0].get(std::vector<std::string>(
          {AgencyCommManager::path(), "Target", "ToBeCleanedServers"}));
    }
    if (currentDBServers.isObject() && failedDBServers.isObject()) {
      decltype(_DBServers) newDBServers;

      for (auto const& dbserver : VPackObjectIterator(currentDBServers)) {
        bool found = false;
        if (failedDBServers.isObject()) {
          for (auto const& failedServer : VPackObjectIterator(failedDBServers)) {
            if (basics::VelocyPackHelper::equal(dbserver.key, failedServer.key, false)) {
              found = true;
              break;
            }
          }
        }
        if (found) {
          continue;
        }

        if (cleanedDBServers.isArray()) {
          bool found = false;
          for (auto const& cleanedServer : VPackArrayIterator(cleanedDBServers)) {
            if (basics::VelocyPackHelper::equal(dbserver.key, cleanedServer, false)) {
              found = true;
              break;
            }
          }
          if (found) {
            continue;
          }
        }

        if (toBeCleanedDBServers.isArray()) {
          bool found = false;
          for (auto const& toBeCleanedServer : VPackArrayIterator(toBeCleanedDBServers)) {
            if (basics::VelocyPackHelper::equal(dbserver.key, toBeCleanedServer, false)) {
              found = true;
              break;
            }
          }
          if (found) {
            continue;
          }
        }

        newDBServers.emplace(std::make_pair(dbserver.key.copyString(),
                                            dbserver.value.copyString()));
      }

      // Now set the new value:
      {
        WRITE_LOCKER(writeLocker, _DBServersProt.lock);
        _DBServers.swap(newDBServers);
        _DBServersProt.doneVersion = storedVersion;
        _DBServersProt.isValid = true;
      }
      return;
    }
  }

  LOG_TOPIC("5a7e1", DEBUG, Logger::CLUSTER)
      << "Error while loading " << prefixCurrentDBServers
      << " httpCode: " << result.httpCode() << " errorCode: " << result.errorCode()
      << " errorMessage: " << result.errorMessage() << " body: " << result.body();
}

////////////////////////////////////////////////////////////////////////////////
/// @brief return a list of all DBServers in the cluster that have
/// currently registered
////////////////////////////////////////////////////////////////////////////////

std::vector<ServerID> ClusterInfo::getCurrentDBServers() {
  std::vector<ServerID> result;

  if (!_DBServersProt.isValid) {
    loadCurrentDBServers();
  }
  // return a consistent state of servers
  READ_LOCKER(readLocker, _DBServersProt.lock);

  result.reserve(_DBServers.size());

  for (auto& it : _DBServers) {
    result.emplace_back(it.first);
  }

  return result;
}

////////////////////////////////////////////////////////////////////////////////
/// @brief find the servers who are responsible for a shard (one leader
/// and multiple followers)
/// If it is not found in the cache, the cache is reloaded once, if
/// it is still not there an empty string is returned as an error.
////////////////////////////////////////////////////////////////////////////////

std::shared_ptr<std::vector<ServerID>> ClusterInfo::getResponsibleServer(ShardID const& shardID) {
  int tries = 0;

  if (!_currentProt.isValid) {
    loadCurrent();
    tries++;
  }

  while (true) {
    {
      {
        READ_LOCKER(readLocker, _currentProt.lock);
        // _shardIds is a map-type <ShardId,
        // std::shared_ptr<std::vector<ServerId>>>
        auto it = _shardIds.find(shardID);

        if (it != _shardIds.end()) {
          auto serverList = (*it).second;
          if (serverList != nullptr && serverList->size() > 0 &&
              (*serverList)[0].size() > 0 && (*serverList)[0][0] == '_') {
            // This is a temporary situation in which the leader has already
            // resigned, let's wait half a second and try again.
            --tries;
            LOG_TOPIC("b1dc5", INFO, Logger::CLUSTER)
                << "getResponsibleServer: found resigned leader,"
                << "waiting for half a second...";
          } else {
            return (*it).second;
          }
        }
      }
      std::this_thread::sleep_for(std::chrono::microseconds(500000));
    }

    if (++tries >= 2) {
      break;
    }

    // must load collections outside the lock
    loadCurrent();
  }

  return std::make_shared<std::vector<ServerID>>();
}

////////////////////////////////////////////////////////////////////////////////
/// @brief find the shard list of a collection, sorted numerically
////////////////////////////////////////////////////////////////////////////////

std::shared_ptr<std::vector<ShardID>> ClusterInfo::getShardList(CollectionID const& collectionID) {
  if (!_planProt.isValid) {
    loadPlan();
  }

  int tries = 0;
  while (true) {
    {
      // Get the sharding keys and the number of shards:
      READ_LOCKER(readLocker, _planProt.lock);
      // _shards is a map-type <CollectionId, shared_ptr<vector<string>>>
      auto it = _shards.find(collectionID);

      if (it != _shards.end()) {
        return it->second;
      }
    }
    if (++tries >= 2) {
      return std::make_shared<std::vector<ShardID>>();
    }
    loadPlan();
  }
}

////////////////////////////////////////////////////////////////////////////////
/// @brief return the list of coordinator server names
////////////////////////////////////////////////////////////////////////////////

std::vector<ServerID> ClusterInfo::getCurrentCoordinators() {
  std::vector<ServerID> result;

  if (!_coordinatorsProt.isValid) {
    loadCurrentCoordinators();
  }

  // return a consistent state of servers
  READ_LOCKER(readLocker, _coordinatorsProt.lock);

  result.reserve(_coordinators.size());

  for (auto& it : _coordinators) {
    result.emplace_back(it.first);
  }

  return result;
}

////////////////////////////////////////////////////////////////////////////////
/// @brief lookup full coordinator ID from short ID
////////////////////////////////////////////////////////////////////////////////

ServerID ClusterInfo::getCoordinatorByShortID(ServerShortID shortId) {
  ServerID result;

  if (!_mappingsProt.isValid) {
    loadCurrentMappings();
  }

  // return a consistent state of servers
  READ_LOCKER(readLocker, _mappingsProt.lock);

  auto it = _coordinatorIdMap.find(shortId);
  if (it != _coordinatorIdMap.end()) {
    result = it->second;
  }

  return result;
}

//////////////////////////////////////////////////////////////////////////////
/// @brief invalidate plan
//////////////////////////////////////////////////////////////////////////////

void ClusterInfo::invalidatePlan() {
  {
    WRITE_LOCKER(writeLocker, _planProt.lock);
    _planProt.isValid = false;
  }
}

//////////////////////////////////////////////////////////////////////////////
/// @brief invalidate current coordinators
//////////////////////////////////////////////////////////////////////////////

void ClusterInfo::invalidateCurrentCoordinators() {
  {
    WRITE_LOCKER(writeLocker, _coordinatorsProt.lock);
    _coordinatorsProt.isValid = false;
  }
}

//////////////////////////////////////////////////////////////////////////////
/// @brief invalidate current mappings
//////////////////////////////////////////////////////////////////////////////

void ClusterInfo::invalidateCurrentMappings() {
  {
    WRITE_LOCKER(writeLocker, _mappingsProt.lock);
    _mappingsProt.isValid = false;
  }
}

//////////////////////////////////////////////////////////////////////////////
/// @brief invalidate current
//////////////////////////////////////////////////////////////////////////////

void ClusterInfo::invalidateCurrent() {
  {
    WRITE_LOCKER(writeLocker, _serversProt.lock);
    _serversProt.isValid = false;
  }
  {
    WRITE_LOCKER(writeLocker, _DBServersProt.lock);
    _DBServersProt.isValid = false;
  }
  {
    WRITE_LOCKER(writeLocker, _currentProt.lock);
    _currentProt.isValid = false;
  }
  invalidateCurrentCoordinators();
  invalidateCurrentMappings();
}

//////////////////////////////////////////////////////////////////////////////
/// @brief get current "Plan" structure
//////////////////////////////////////////////////////////////////////////////

std::shared_ptr<VPackBuilder> ClusterInfo::getPlan() {
  if (!_planProt.isValid) {
    loadPlan();
  }
  READ_LOCKER(readLocker, _planProt.lock);
  return _plan;
}

//////////////////////////////////////////////////////////////////////////////
/// @brief get current "Current" structure
//////////////////////////////////////////////////////////////////////////////

std::shared_ptr<VPackBuilder> ClusterInfo::getCurrent() {
  if (!_currentProt.isValid) {
    loadCurrent();
  }
  READ_LOCKER(readLocker, _currentProt.lock);
  return _current;
}

std::unordered_map<ServerID, std::string> ClusterInfo::getServers() {
  if (!_serversProt.isValid) {
    loadServers();
  }
  READ_LOCKER(readLocker, _serversProt.lock);
  std::unordered_map<ServerID, std::string> serv = _servers;
  return serv;
}

std::unordered_map<ServerID, std::string> ClusterInfo::getServerAliases() {
  READ_LOCKER(readLocker, _serversProt.lock);
  std::unordered_map<std::string, std::string> ret;
  for (const auto& i : _serverAliases) {
    ret.emplace(i.second, i.first);
  }
  return ret;
}

std::unordered_map<ServerID, std::string> ClusterInfo::getServerAdvertisedEndpoints() {
  READ_LOCKER(readLocker, _serversProt.lock);
  std::unordered_map<std::string, std::string> ret;
  for (const auto& i : _serverAdvertisedEndpoints) {
    ret.emplace(i.second, i.first);
  }
  return ret;
}

std::unordered_map<ServerID, std::string> ClusterInfo::getServerTimestamps() {
  READ_LOCKER(readLocker, _serversProt.lock);
  return _serverTimestamps;
}

arangodb::Result ClusterInfo::getShardServers(ShardID const& shardId,
                                              std::vector<ServerID>& servers) {
  READ_LOCKER(readLocker, _planProt.lock);

  auto it = _shardServers.find(shardId);
  if (it != _shardServers.end()) {
    servers = (*it).second;
    return arangodb::Result();
  }

  LOG_TOPIC("16d14", DEBUG, Logger::CLUSTER)
      << "Strange, did not find shard in _shardServers: " << shardId;
  return arangodb::Result(TRI_ERROR_FAILED);
}

arangodb::Result ClusterInfo::agencyDump(std::shared_ptr<VPackBuilder> body) {
  AgencyCommResult dump = _agency.dump();

  if (!dump.successful()) {
    LOG_TOPIC("93c0e", ERR, Logger::CLUSTER)
        << "failed to acquire agency dump: " << dump.errorMessage();
    return Result(dump.errorCode(), dump.errorMessage());
  }

  body->add(dump.slice());
  return Result();
}


arangodb::Result ClusterInfo::agencyPlan(std::shared_ptr<VPackBuilder> body) {
  AgencyCommResult dump = _agency.getValues("Plan");

  if (!dump.successful()) {
    LOG_TOPIC("ce937", ERR, Logger::CLUSTER)
        << "failed to acquire agency dump: " << dump.errorMessage();
    return Result(dump.errorCode(), dump.errorMessage());
  }

  body->add(dump.slice());
  return Result();
}

arangodb::Result ClusterInfo::agencyReplan(VPackSlice const plan) {
  // Apply only Collections and DBServers
  AgencyWriteTransaction planTransaction(std::vector<AgencyOperation>{
      AgencyOperation("Plan/Collections", AgencyValueOperationType::SET,
                      plan.get(std::vector<std::string>{"arango", "Plan",
                                                        "Collections"})),
      AgencyOperation("Plan/Databases", AgencyValueOperationType::SET,
                      plan.get(std::vector<std::string>{"arango", "Plan",
                                                        "Databases"})),
      AgencyOperation("Plan/Views", AgencyValueOperationType::SET,
                      plan.get(
                          std::vector<std::string>{"arango", "Plan", "Views"})),
      AgencyOperation("Plan/Version", AgencySimpleOperationType::INCREMENT_OP),
      AgencyOperation("Sync/UserVersion", AgencySimpleOperationType::INCREMENT_OP)});

  AgencyCommResult r = _agency.sendTransactionWithFailover(planTransaction);
  if (!r.successful()) {
    arangodb::Result result(TRI_ERROR_HOT_BACKUP_INTERNAL,
                            std::string(
                                "Error reporting to agency: _statusCode: ") +
                                std::to_string(r.errorCode()));
    return result;
  }

  return arangodb::Result();
}

std::string const backupKey = "/arango/Target/HotBackup/Create/";
std::string const maintenanceKey = "/arango/Supervision/Maintenance";
std::string const toDoKey = "/arango/Target/ToDo";
std::string const pendingKey = "/arango/Target/Pending";
std::string const writeURL = "_api/agency/write";
std::vector<std::string> modepv = {"arango", "Supervision", "State", "Mode"};

arangodb::Result ClusterInfo::agencyHotBackupLock(std::string const& backupId,
                                                  double const& timeout,
                                                  bool& supervisionOff) {
  using namespace std::chrono;

  auto const endTime =
      steady_clock::now() + milliseconds(static_cast<uint64_t>(1.0e3 * timeout));
  supervisionOff = false;

  LOG_TOPIC("e74e5", DEBUG, Logger::BACKUP)
      << "initiating agency lock for hot backup " << backupId;

  VPackBuilder builder;
  {
    VPackArrayBuilder trxs(&builder);
    {
      VPackArrayBuilder trx(&builder);

      // Operations
      {
        VPackObjectBuilder o(&builder);
        builder.add(backupKey + backupId, VPackValue(0));  // Hot backup key
        builder.add(maintenanceKey, VPackValue("on"));  // Turn off supervision
      }

      // Preconditions
      {
        VPackObjectBuilder precs(&builder);
        builder.add(VPackValue(backupKey));  // Backup key empty
        {
          VPackObjectBuilder oe(&builder);
          builder.add("oldEmpty", VPackValue(true));
        }
        builder.add(VPackValue(pendingKey));  // No jobs pending
        {
          VPackObjectBuilder oe(&builder);
          builder.add("old", VPackSlice::emptyObjectSlice());
        }
        builder.add(VPackValue(toDoKey));  // No jobs to do
        {
          VPackObjectBuilder oe(&builder);
          builder.add("old", VPackSlice::emptyObjectSlice());
        }
        builder.add(VPackValue(maintenanceKey));  // Supervision on
        {
          VPackObjectBuilder old(&builder);
          builder.add("oldEmpty", VPackValue(true));
        }
      }
    }

    {
      VPackArrayBuilder trx(&builder);

      // Operations
      {
        VPackObjectBuilder o(&builder);
        builder.add(backupKey + backupId, VPackValue(0));  // Hot backup key
        builder.add(maintenanceKey, VPackValue("on"));  // Turn off maintenance
      }

      // Prevonditions
      {
        VPackObjectBuilder precs(&builder);
        builder.add(VPackValue(backupKey));  // Backup key empty
        {
          VPackObjectBuilder oe(&builder);
          builder.add("oldEmpty", VPackValue(true));
        }
        builder.add(VPackValue(pendingKey));  // No jobs pending
        {
          VPackObjectBuilder oe(&builder);
          builder.add("old", VPackSlice::emptyObjectSlice());
        }
        builder.add(VPackValue(toDoKey));  // No jobs to do
        {
          VPackObjectBuilder oe(&builder);
          builder.add("old", VPackSlice::emptyObjectSlice());
        }
        builder.add(VPackValue(maintenanceKey));  // Supervision off
        {
          VPackObjectBuilder old(&builder);
          builder.add("old", VPackValue("on"));
        }
      }
    }
  }

  // Try to establish hot backup lock in agency.
  auto result = _agency.sendWithFailover(arangodb::rest::RequestType::POST,
                                         timeout, writeURL, builder.slice());

  LOG_TOPIC("53a93", DEBUG, Logger::BACKUP)
      << "agency lock for hot backup " << backupId << " scheduled with "
      << builder.toJson();

  // *** ATTENTION ***: Result will always be 412.
  // So we're going to fail, if we have an error OTHER THAN 412:
  if (!result.successful() &&
      result.httpCode() != (int)arangodb::rest::ResponseCode::PRECONDITION_FAILED) {
    return arangodb::Result(TRI_ERROR_HOT_BACKUP_INTERNAL,
                            "failed to acquire backup lock in agency");
  }

  auto rv = VPackParser::fromJson(result.bodyRef());

  LOG_TOPIC("a94d5", DEBUG, Logger::BACKUP)
      << "agency lock response for backup id " << backupId << ": " << rv->toJson();

  if (!rv->slice().isObject() || !rv->slice().hasKey("results") ||
      !rv->slice().get("results").isArray() || rv->slice().get("results").length() != 2) {
    return arangodb::Result(TRI_ERROR_HOT_BACKUP_INTERNAL,
                            "invalid agency result while acuiring backup lock");
  }
  auto ar = rv->slice().get("results");

  uint64_t first = ar[0].getNumber<uint64_t>();
  uint64_t second = ar[1].getNumber<uint64_t>();

  if (first == 0 && second == 0) {  // tough luck
    return arangodb::Result(TRI_ERROR_HOT_BACKUP_INTERNAL,
                            "preconditions failed while trying to acquire "
                            "backup lock in the agency");
  }

  if (first > 0) {  // Supervision was on
    LOG_TOPIC("b6c98", DEBUG, Logger::BACKUP)
        << "agency lock found supervision on before";
    supervisionOff = false;
  } else {
    LOG_TOPIC("bbb55", DEBUG, Logger::BACKUP)
        << "agency lock found supervision off before";
    supervisionOff = true;
  }

  double wait = 0.1;
  while (!application_features::ApplicationServer::isStopping() &&
         std::chrono::steady_clock::now() < endTime) {
    result = _agency.getValues("Supervision/State/Mode");
    if (result.successful()) {
      if (!result.slice().isArray() || result.slice().length() != 1) {
        return arangodb::Result(
            TRI_ERROR_HOT_BACKUP_INTERNAL,
            std::string(
                "invalid JSON from agency, when acquiring supervision mode: ") +
                result.slice().toJson());
      }
      if (result.slice()[0].hasKey(modepv) && result.slice()[0].get(modepv).isString()) {
        if (result.slice()[0].get(modepv).isEqualString("Maintenance")) {
          LOG_TOPIC("76a2c", DEBUG, Logger::BACKUP)
              << "agency hot backup lock acquired";
          return arangodb::Result();
        }
      }
    }

    LOG_TOPIC("ede54", DEBUG, Logger::BACKUP)
        << "agency hot backup lock waiting: " << result.slice().toJson();

    if (wait < 2.0) {
      wait *= 1.1;
    }

    std::this_thread::sleep_for(std::chrono::duration<double>(wait));
  }

  return arangodb::Result(
      TRI_ERROR_HOT_BACKUP_INTERNAL,
      "timeout waiting for maintenance mode to be activated in agency");
}

arangodb::Result ClusterInfo::agencyHotBackupUnlock(std::string const& backupId,
                                                    double const& timeout,
                                                    const bool& supervisionOff) {
  using namespace std::chrono;

  auto const endTime =
      steady_clock::now() + milliseconds(static_cast<uint64_t>(1.0e3 * timeout));

  LOG_TOPIC("6ae41", DEBUG, Logger::BACKUP)
      << "unlocking backup lock for backup " + backupId + "  in agency";

  VPackBuilder builder;
  {
    VPackArrayBuilder trxs(&builder);
    {
      VPackArrayBuilder trx(&builder);
      {
        VPackObjectBuilder o(&builder);
        builder.add(VPackValue(backupKey));  // Remove backup key
        {
          VPackObjectBuilder oo(&builder);
          builder.add("op", VPackValue("delete"));
        }
        if (!supervisionOff) {  // Turn supervision on, if it was on before
          builder.add(VPackValue(maintenanceKey));
          VPackObjectBuilder d(&builder);
          builder.add("op", VPackValue("delete"));
        }
      }
    }
  }

  // Try to establish hot backup lock in agency. Result will always be 412.
  // Question is: How 412?
  auto result = _agency.sendWithFailover(arangodb::rest::RequestType::POST,
                                         timeout, writeURL, builder.slice());
  if (!result.successful() &&
      result.httpCode() != (int)arangodb::rest::ResponseCode::PRECONDITION_FAILED) {
    return arangodb::Result(TRI_ERROR_HOT_BACKUP_INTERNAL,
                            "failed to release backup lock in agency");
  }

  auto rv = VPackParser::fromJson(result.bodyRef());

  if (!rv->slice().isObject() || !rv->slice().hasKey("results") ||
      !rv->slice().get("results").isArray()) {
    return arangodb::Result(
        TRI_ERROR_HOT_BACKUP_INTERNAL,
        "invalid agency result while releasing backup lock");
  }

  auto ar = rv->slice().get("results");
  if (!ar[0].isNumber()) {
    return arangodb::Result(
        TRI_ERROR_HOT_BACKUP_INTERNAL,
        "invalid agency result while releasing backup lock");
  }

  double wait = 0.1;
  while (!application_features::ApplicationServer::isStopping() &&
         std::chrono::steady_clock::now() < endTime) {
    result = _agency.getValues("/arango/Supervision/State/Mode");
    if (result.successful()) {
      if (!result.slice().isArray() || result.slice().length() != 1 ||
          !result.slice()[0].hasKey(modepv) || !result.slice()[0].get(modepv).isString()) {
        return arangodb::Result(TRI_ERROR_HOT_BACKUP_INTERNAL, std::
                                                                       string("invalid JSON from agency, when desctivating supervision mode:") +
                                                                   result
                                                                       .slice()
                                                                       .toJson());
      }

      if (result.slice()[0].get(modepv).isEqualString("Normal")) {
        return arangodb::Result();
      }
    }

    if (wait < 2.0) {
      wait *= 1.1;
    }

    std::this_thread::sleep_for(std::chrono::duration<double>(wait));

  }

  return arangodb::Result(
    TRI_ERROR_HOT_BACKUP_INTERNAL,
    "timeout waiting for maintenance mode to be deactivated in agency");

}

ClusterInfo::ServersKnown::ServersKnown(VPackSlice const serversKnownSlice,
                                        std::unordered_set<ServerID> const& serverIds)
    : _serversKnown() {

  TRI_ASSERT(serversKnownSlice.isNone() || serversKnownSlice.isObject());
  if (serversKnownSlice.isObject()) {
    for (auto const it : VPackObjectIterator(serversKnownSlice)) {
      VPackSlice const knownServerSlice = it.value;
      TRI_ASSERT(knownServerSlice.isObject());
      if (knownServerSlice.isObject()) {
        VPackSlice const rebootIdSlice = knownServerSlice.get("rebootId");
        TRI_ASSERT(rebootIdSlice.isInteger());
        if (rebootIdSlice.isInteger()) {
          std::string serverId = it.key.copyString();
          auto const rebootId = RebootId{rebootIdSlice.getNumericValue<uint64_t>()};
          _serversKnown.emplace(std::move(serverId), rebootId);
        }
      }
    }
  }

  // For backwards compatibility / rolling upgrades, add servers that aren't in
  // ServersKnown but in ServersRegistered with a reboot ID of 0 as a fallback.
  // We should be able to remove this in 3.6.
  for (auto const& serverId : serverIds) {
    auto const rv = _serversKnown.emplace(serverId, RebootId{0});
    LOG_TOPIC_IF("0acbd", INFO, Logger::CLUSTER, rv.second)
        << "Server "
        << serverId << " is in Current/ServersRegistered, but not in "
                       "Current/ServersKnown. This is expected to happen "
                       "during a rolling upgrade.";
  }
}

std::unordered_map<ServerID, ClusterInfo::ServersKnown::KnownServer> const&
ClusterInfo::ServersKnown::serversKnown() const noexcept {
  return _serversKnown;
}

std::unordered_map<ServerID, RebootId> ClusterInfo::ServersKnown::rebootIds() const noexcept {
  std::unordered_map<ServerID, RebootId> rebootIds;
  for (auto const& it : _serversKnown) {
    rebootIds.emplace(it.first, it.second.rebootId());
  }
  return rebootIds;
}

VPackSlice PlanCollectionReader::indexes() {
  VPackSlice res = _collection.get("indexes");
  if (res.isNone()) {
    return VPackSlice::emptyArraySlice();
  } else {
    TRI_ASSERT(res.isArray());
    return res;
  }
}

CollectionWatcher::~CollectionWatcher() {
  _agencyCallbackRegistry->unregisterCallback(_agencyCallback);
};


// -----------------------------------------------------------------------------
// --SECTION--                                                       END-OF-FILE
// -----------------------------------------------------------------------------<|MERGE_RESOLUTION|>--- conflicted
+++ resolved
@@ -1512,29 +1512,7 @@
   auto cbGuard = scopeGuard(
       [&] { _agencyCallbackRegistry->unregisterCallback(agencyCallback); });
 
-<<<<<<< HEAD
   // Waits for the database to turn up in Current/Databases
-=======
-  AgencyOperation newVal("Plan/Databases/" + name, AgencyValueOperationType::SET, slice);
-  AgencyOperation incrementVersion("Plan/Version", AgencySimpleOperationType::INCREMENT_OP);
-  AgencyPrecondition precondition("Plan/Databases/" + name,
-                                  AgencyPrecondition::Type::EMPTY, true);
-  AgencyWriteTransaction trx({newVal, incrementVersion}, precondition);
-
-  res = ac.sendTransactionWithFailover(trx, realTimeout);
-
-  if (!res.successful()) {
-    if (res._statusCode == (int)arangodb::rest::ResponseCode::PRECONDITION_FAILED) {
-      return Result(TRI_ERROR_ARANGO_DUPLICATE_NAME, std::string("duplicate database name '") + name + "'");
-    }
-
-    return Result(TRI_ERROR_CLUSTER_COULD_NOT_CREATE_DATABASE_IN_PLAN);
-  }
-
-  // Now update our own cache of planned databases:
-  loadPlan();
-
->>>>>>> e99a7eea
   {
     double const interval = getPollInterval();
 
