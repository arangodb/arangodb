--- conflicted
+++ resolved
@@ -645,24 +645,6 @@
       }
     }
 
-<<<<<<< HEAD
-  decltype(_plannedDatabases) newDatabases;
-  std::set<std::string> buildingDatabases;
-  decltype(_plannedCollections) newCollections;  // map<string /*database id*/
-                                                 //    ,map<string /*collection id*/
-                                                 //        ,shared_ptr<LogicalCollection>
-                                                 //        >
-                                                 //    >
-  decltype(_shards) newShards;
-  decltype(_shardServers) newShardServers;
-  decltype(_shardToName) newShardToName;
-  decltype(_dbAnalyzersRevision) newDbAnalyzersRevision;
-
-  bool swapDatabases = false;
-  bool swapCollections = false;
-  bool swapViews = false;
-  bool swapAnalyzers = false;
-=======
     decltype(_plannedDatabases) newDatabases;
     std::set<std::string> buildingDatabases;
     decltype(_plannedCollections) newCollections;  // map<string /*database id*/
@@ -673,11 +655,11 @@
     decltype(_shards) newShards;
     decltype(_shardServers) newShardServers;
     decltype(_shardToName) newShardToName;
-
+    decltype(_dbAnalyzersRevision) newDbAnalyzersRevision;
     bool swapDatabases = false;
     bool swapCollections = false;
     bool swapViews = false;
->>>>>>> 62afbcc2
+    bool swapAnalyzers = false;
 
     auto planDatabasesSlice = planSlice.get("Databases");
 
@@ -854,7 +836,6 @@
       }
     }
 
-<<<<<<< HEAD
   // "Plan":{"Analyzers": {
   //  "_system": {
   //    "Revision": 0,
@@ -1016,73 +997,8 @@
     for (auto const& databasePairSlice : velocypack::ObjectIterator(planCollectionsSlice)) {
       auto const& collectionsSlice = databasePairSlice.value;
 
-      if (!collectionsSlice.isObject()) {
-        LOG_TOPIC("e2e7a", INFO, Logger::AGENCY)
-=======
-    // Immediate children of "Collections" are database names, then ids
-    // of collections, then one JSON object with the description:
-
-    // "Plan":{"Collections": {
-    //  "_system": {
-    //    "3010001": {
-    //      "deleted": false,
-    //      DO_COMPACT: true,
-    //      "id": "3010001",
-    //      INDEX_BUCKETS: 8,
-    //      "indexes": [
-    //        {
-    //          "fields": [
-    //            "_key"
-    //          ],
-    //          "id": "0",
-    //          "sparse": false,
-    //          "type": "primary",
-    //          "unique": true
-    //        }
-    //      ],
-    //      "isSmart": false,
-    //      "isSystem": true,
-    //      "isVolatile": false,
-    //      JOURNAL_SIZE: 1048576,
-    //      "keyOptions": {
-    //        "allowUserKeys": true,
-    //        "lastValue": 0,
-    //        "type": "traditional"
-    //      },
-    //      "name": "_graphs",
-    //      "numberOfSh ards": 1,
-    //      "path": "",
-    //      "replicationFactor": 2,
-    //      "shardKeys": [
-    //        "_key"
-    //      ],
-    //      "shards": {
-    //        "s3010002": [
-    //          "PRMR-bf44d6fe-e31c-4b09-a9bf-e2df6c627999",
-    //          "PRMR-11a29830-5aca-454b-a2c3-dac3a08baca1"
-    //        ]
-    //      },
-    //      "status": 3,
-    //      "statusString": "loaded",
-    //      "type": 2,
-    //      StaticStrings::WaitForSyncString: false
-    //    },...
-    //  },...
-    // }}
-
-    auto planCollectionsSlice = planSlice.get("Collections");  // format above
-
-    if (planCollectionsSlice.isObject()) {
-      swapCollections = true;  // mark for swap even if no databases present to ensure dangling datasources are removed
-
-      bool const isCoordinator = ServerState::instance()->isCoordinator();
-
-      for (auto const& databasePairSlice : velocypack::ObjectIterator(planCollectionsSlice)) {
-        auto const& collectionsSlice = databasePairSlice.value;
-
         if (!collectionsSlice.isObject()) {
           LOG_TOPIC("e2e7a", INFO, Logger::AGENCY)
->>>>>>> 62afbcc2
             << "Collections in the plan is not a valid json object."
             << " Collections will be ignored for now and the invalid "
             << "information will be repaired. VelocyPack: " << collectionsSlice.toJson();
@@ -1291,6 +1207,9 @@
     if (swapViews) {
       _plannedViews.swap(_newPlannedViews);
     }
+    if (swapAnalyzers) {
+      _dbAnalyzersRevision.swap(newDbAnalyzersRevision);
+    }
 
     if (planValid) {
       _planProt.doneVersion = storedVersion;
@@ -1307,19 +1226,6 @@
   } while (acb->slice().getNumber<uint64_t>() > newPlanVersion);
 
 
-<<<<<<< HEAD
-  if (swapAnalyzers) {
-    _dbAnalyzersRevision.swap(newDbAnalyzersRevision);
-  }
-
-  // mark plan as fully loaded only if all incoming objects were fully loaded
-  // must still swap structures to allow creation of new vocbases and removal of stale datasources
-  if (planValid) {
-    _planProt.doneVersion = storedVersion;
-    _planProt.isValid = true;
-  }
-=======
->>>>>>> 62afbcc2
 }
 
 ////////////////////////////////////////////////////////////////////////////////
