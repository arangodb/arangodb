////////////////////////////////////////////////////////////////////////////////
/// DISCLAIMER
///
/// Copyright 2014-2022 ArangoDB GmbH, Cologne, Germany
/// Copyright 2004-2014 triAGENS GmbH, Cologne, Germany
///
/// Licensed under the Apache License, Version 2.0 (the "License");
/// you may not use this file except in compliance with the License.
/// You may obtain a copy of the License at
///
///     http://www.apache.org/licenses/LICENSE-2.0
///
/// Unless required by applicable law or agreed to in writing, software
/// distributed under the License is distributed on an "AS IS" BASIS,
/// WITHOUT WARRANTIES OR CONDITIONS OF ANY KIND, either express or implied.
/// See the License for the specific language governing permissions and
/// limitations under the License.
///
/// Copyright holder is ArangoDB GmbH, Cologne, Germany
///
/// @author Max Neunhoeffer
/// @author Jan Steemann
/// @author Kaveh Vahedipour
////////////////////////////////////////////////////////////////////////////////

#include "ClusterInfo.h"

#include "Agency/AgencyPaths.h"
#include "Agency/AsyncAgencyComm.h"
#include "Agency/TransactionBuilder.h"
#include "ApplicationFeatures/ApplicationServer.h"
#include "Basics/ConditionLocker.h"
#include "Basics/Exceptions.h"
#include "Basics/MutexLocker.h"
#include "Basics/NumberUtils.h"
#include "Basics/RecursiveLocker.h"
#include "Basics/Result.h"
#include "Basics/Result.tpp"
#include "Basics/StaticStrings.h"
#include "Basics/StringUtils.h"
#include "Basics/Thread.h"
#include "Basics/TimeString.h"
#include "Basics/VelocyPackHelper.h"
#include "Basics/WriteLocker.h"
#include "Basics/application-exit.h"
#include "Basics/hashes.h"
#include "Basics/system-functions.h"
#include "Cluster/AgencyCache.h"
#include "Cluster/AgencyCallbackRegistry.h"
#include "Cluster/ClusterCollectionCreationInfo.h"
#include "Cluster/ClusterFeature.h"
#include "Cluster/ClusterHelpers.h"
#include "Cluster/ClusterTypes.h"
#include "Cluster/CollectionInfoCurrent.h"
#include "Cluster/HeartbeatThread.h"
#include "Cluster/MaintenanceFeature.h"
#include "Cluster/RebootTracker.h"
#include "Cluster/ServerState.h"
#include "Indexes/Index.h"
#include "Inspection/VPack.h"
#include "IResearch/IResearchCommon.h"
#include "Logger/Logger.h"
#include "Metrics/CounterBuilder.h"
#include "Metrics/HistogramBuilder.h"
#include "Metrics/LogScale.h"
#include "Metrics/MetricsFeature.h"
#include "Random/RandomGenerator.h"
#include "Replication2/Methods.h"
#include "Replication2/AgencyCollectionSpecification.h"
#include "Replication2/ReplicatedLog/AgencyLogSpecification.h"
#include "Replication2/ReplicatedLog/AgencySpecificationInspectors.h"
#include "Replication2/ReplicatedLog/LogCommon.h"
#include "Replication2/ReplicatedState/AgencySpecification.h"
#include "Replication2/StateMachines/Document/DocumentStateMachine.h"
#include "Rest/CommonDefines.h"
#include "RestServer/DatabaseFeature.h"
#include "RestServer/SystemDatabaseFeature.h"
#include "Scheduler/SchedulerFeature.h"
#include "Sharding/ShardingInfo.h"
#include "StorageEngine/EngineSelectorFeature.h"
#include "StorageEngine/PhysicalCollection.h"
#include "Utils/Events.h"
#include "VocBase/LogicalCollection.h"
#include "VocBase/LogicalView.h"
#include "VocBase/VocbaseInfo.h"

#include <velocypack/Builder.h>
#include <velocypack/Collection.h>
#include <velocypack/Iterator.h>
#include <velocypack/Slice.h>

#include <boost/uuid/uuid.hpp>
#include <boost/uuid/uuid_generators.hpp>
#include <boost/uuid/uuid_io.hpp>

#include <chrono>

namespace arangodb {
/// @brief internal helper struct for counting the number of shards etc.
struct ShardStatistics {
  uint64_t databases{0};
  uint64_t collections{0};
  uint64_t shards{0};
  uint64_t leaders{0};
  uint64_t realLeaders{0};
  uint64_t followers{0};
  uint64_t servers{0};

  void toVelocyPack(arangodb::velocypack::Builder& builder) const {
    builder.openObject();
    builder.add("databases", VPackValue(databases));
    builder.add("collections", VPackValue(collections));
    builder.add("shards", VPackValue(shards));
    builder.add("leaders", VPackValue(leaders));
    builder.add("realLeaders", VPackValue(realLeaders));
    builder.add("followers", VPackValue(followers));
    builder.add("servers", VPackValue(servers));
    builder.close();
  }
};

namespace {

std::string const kMetricsServerId = "Plan/Metrics/ServerId";
std::string const kMetricsRebootId = "Plan/Metrics/RebootId";

void addToShardStatistics(arangodb::ShardStatistics& stats,
                          containers::FlatHashSet<std::string>& servers,
                          arangodb::velocypack::Slice databaseSlice,
                          std::string_view restrictServer) {
  bool foundCollection = false;

  for (auto it : VPackObjectIterator(databaseSlice)) {
    VPackSlice collection = it.value;

    bool hasDistributeShardsLike = false;
    if (VPackSlice dsl =
            collection.get(arangodb::StaticStrings::DistributeShardsLike);
        dsl.isString()) {
      hasDistributeShardsLike = dsl.getStringLength() > 0;
    }

    bool foundShard = false;
    VPackSlice shards = collection.get("shards");
    for (auto pair : VPackObjectIterator(shards)) {
      int i = 0;
      for (auto const& serv : VPackArrayIterator(pair.value)) {
        if (!restrictServer.empty() && serv.stringView() != restrictServer) {
          // different server
          i++;
          continue;
        }

        foundShard = true;
        servers.emplace(serv.copyString());

        ++stats.shards;
        if (i++ == 0) {
          ++stats.leaders;
          if (!hasDistributeShardsLike) {
            ++stats.realLeaders;
          }
        } else {
          ++stats.followers;
        }
      }
    }

    if (foundShard) {
      foundCollection = true;
      ++stats.collections;
    }
  }

  if (foundCollection) {
    ++stats.databases;
  }
}

void addToShardStatistics(
    containers::FlatHashMap<arangodb::ServerID, arangodb::ShardStatistics>&
        stats,
    arangodb::velocypack::Slice databaseSlice) {
  containers::FlatHashSet<std::string_view> serversSeenForDatabase;

  for (auto it : VPackObjectIterator(databaseSlice)) {
    VPackSlice collection = it.value;

    bool hasDistributeShardsLike = false;
    if (VPackSlice dsl =
            collection.get(arangodb::StaticStrings::DistributeShardsLike);
        dsl.isString()) {
      hasDistributeShardsLike = dsl.getStringLength() > 0;
    }

    containers::FlatHashSet<std::string_view> serversSeenForCollection;

    VPackSlice shards = collection.get("shards");
    for (auto pair : VPackObjectIterator(shards)) {
      int i = 0;
      for (auto const& serv : VPackArrayIterator(pair.value)) {
        auto& stat = stats[serv.copyString()];

        if (serversSeenForCollection.emplace(serv.stringView()).second) {
          ++stat.collections;

          if (serversSeenForDatabase.emplace(serv.stringView()).second) {
            ++stat.databases;
          }
        }

        ++stat.shards;
        if (i++ == 0) {
          ++stat.leaders;
          if (!hasDistributeShardsLike) {
            ++stat.realLeaders;
          }
        } else {
          ++stat.followers;
        }
      }
    }
  }
}

inline arangodb::AgencyOperation IncreaseVersion() {
  return arangodb::AgencyOperation{
      "Plan/Version", arangodb::AgencySimpleOperationType::INCREMENT_OP};
}

inline std::string collectionPath(std::string_view dbName,
                                  std::string_view collection) {
  return "Plan/Collections/" + std::string{dbName} + "/" +
         std::string{collection};
}

inline std::string analyzersPath(std::string_view dbName) {
  return "Plan/Analyzers/" + std::string{dbName};
}

inline arangodb::AgencyOperation CreateCollectionOrder(
    std::string_view dbName, std::string_view collection, VPackSlice info) {
#ifdef ARANGODB_ENABLE_MAINTAINER_MODE
  if (!info.get("shards").isEmptyObject() &&
      !arangodb::basics::VelocyPackHelper::getBooleanValue(
          info, arangodb::StaticStrings::IsSmart, false)) {
    TRI_ASSERT(info.hasKey(arangodb::StaticStrings::AttrIsBuilding));
    TRI_ASSERT(info.get(arangodb::StaticStrings::AttrIsBuilding).isBool());
    TRI_ASSERT(info.get(arangodb::StaticStrings::AttrIsBuilding).getBool() ==
               true);
  }
#endif
  arangodb::AgencyOperation op{collectionPath(dbName, collection),
                               arangodb::AgencyValueOperationType::SET, info};
  return op;
}

inline arangodb::AgencyPrecondition CreateCollectionOrderPrecondition(
    std::string_view dbName, std::string_view collection, VPackSlice info) {
  arangodb::AgencyPrecondition prec{collectionPath(dbName, collection),
                                    arangodb::AgencyPrecondition::Type::VALUE,
                                    info};
  return prec;
}

inline arangodb::AgencyOperation CreateCollectionSuccess(
    std::string_view dbName, std::string_view collection, VPackSlice info) {
  TRI_ASSERT(!info.hasKey(arangodb::StaticStrings::AttrIsBuilding));
  return arangodb::AgencyOperation{collectionPath(dbName, collection),
                                   arangodb::AgencyValueOperationType::SET,
                                   info};
}

// make sure a collection is still in Plan
// we are only going from *assuming* that it is present
// to it being changed to not present.
class CollectionWatcher
    : public std::enable_shared_from_this<CollectionWatcher> {
 public:
  CollectionWatcher(CollectionWatcher const&) = delete;
  CollectionWatcher(AgencyCallbackRegistry* agencyCallbackRegistry,
                    LogicalCollection const& collection);
  ~CollectionWatcher();

  bool isPresent() {
    // Make sure we did not miss a callback
    _agencyCallback->refetchAndUpdate(true, false);
    return _present.load();
  }

 private:
  AgencyCallbackRegistry* _agencyCallbackRegistry;
  std::shared_ptr<AgencyCallback> _agencyCallback;

  // TODO: this does not really need to be atomic: We only write to it
  //       in the callback, and we only read it in `isPresent`; it does
  //       not actually matter whether this value is "correct".
  std::atomic<bool> _present;
};

}  // namespace
}  // namespace arangodb

#ifdef _WIN32
// turn off warnings about too long type name for debug symbols blabla in MSVC
// only...
#pragma warning(disable : 4503)
#endif

using namespace arangodb;
using namespace arangodb::cluster;
using namespace arangodb::methods;

namespace StringUtils = arangodb::basics::StringUtils;

namespace {
// Read the collection from Plan; this is an object to have a valid VPack
// around to read from and to not have to carry around vpack builders.
// Might want to do the error handling with throw/catch?
class PlanCollectionReader {
 public:
  PlanCollectionReader(PlanCollectionReader const&&) = delete;
  PlanCollectionReader(PlanCollectionReader const&) = delete;
  explicit PlanCollectionReader(LogicalCollection const& collection) {
    std::string databaseName = collection.vocbase().name();
    std::string collectionID = std::to_string(collection.id().id());
    std::vector<std::string> path{AgencyCommHelper::path(
        "Plan/Collections/" + databaseName + "/" + collectionID)};

    auto& agencyCache = collection.vocbase()
                            .server()
                            .getFeature<ClusterFeature>()
                            .agencyCache();
    consensus::index_t idx = 0;
    std::tie(_read, idx) = agencyCache.read(path);

    if (!_read->slice().isArray()) {
      _state = Result(TRI_ERROR_CLUSTER_READING_PLAN_AGENCY,
                      "Could not retrieve " + path.front() +
                          " from agency cache: " + _read->toJson());
      return;
    }

    _collection = _read->slice()[0];

    std::initializer_list<std::string_view> const vpath{
        AgencyCommHelper::path(), "Plan", "Collections", databaseName,
        collectionID};

    if (!_collection.hasKey(vpath)) {
      _state = Result(TRI_ERROR_CLUSTER_READING_PLAN_AGENCY,
                      "Could not retrieve " + path.front() +
                          " from agency in version " + std::to_string(idx));
      return;
    }

    _collection = _collection.get(vpath);

    if (!_collection.isObject()) {
      _state = Result(TRI_ERROR_ARANGO_DATA_SOURCE_NOT_FOUND);
      return;
    }

    _state = Result();
  }
  VPackSlice indexes();
  VPackSlice slice() { return _collection; }
  Result state() { return _state; }

 private:
  consensus::query_t _read;
  Result _state;
  velocypack::Slice _collection;
};
}  // namespace

////////////////////////////////////////////////////////////////////////////////
/// @brief check whether the JSON returns an error
////////////////////////////////////////////////////////////////////////////////

static inline bool hasError(VPackSlice slice) {
  return arangodb::basics::VelocyPackHelper::getBooleanValue(
      slice, StaticStrings::Error, false);
}

////////////////////////////////////////////////////////////////////////////////
/// @brief extract the error message from a JSON
////////////////////////////////////////////////////////////////////////////////

static std::string extractErrorMessage(std::string_view shardId,
                                       VPackSlice slice) {
  std::string msg = " shardID:";
  msg += shardId;
  msg += ": ";

  // add error message text
  msg += arangodb::basics::VelocyPackHelper::getStringValue(
      slice, StaticStrings::ErrorMessage, "");

  // add error number
  if (slice.hasKey(StaticStrings::ErrorNum)) {
    VPackSlice const errorNum = slice.get(StaticStrings::ErrorNum);
    if (errorNum.isNumber()) {
      msg += " (errNum=" +
             arangodb::basics::StringUtils::itoa(
                 errorNum.getNumericValue<uint32_t>()) +
             ")";
    }
  }

  return msg;
}

class ClusterInfo::SyncerThread final
    : public arangodb::ServerThread<ArangodServer> {
 public:
  explicit SyncerThread(Server&, std::string const& section,
                        std::function<void()> const&, AgencyCallbackRegistry*);
  ~SyncerThread() override;
  void beginShutdown() override;
  void run() override;
  bool start();
  bool notify();

 private:
  std::mutex _m;
  std::condition_variable _cv;
  bool _news;
  std::string _section;
  std::function<void()> _f;
  AgencyCallbackRegistry* _cr;
  std::shared_ptr<AgencyCallback> _acb;
};

////////////////////////////////////////////////////////////////////////////////
/// @brief creates a cluster info object
////////////////////////////////////////////////////////////////////////////////

struct ClusterInfoScale {
  static metrics::LogScale<float> scale() {
    return {std::exp(1.f), 0.f, 2500.f, 10};
  }
};

DECLARE_HISTOGRAM(arangodb_load_current_runtime, ClusterInfoScale,
                  "Current loading runtimes [ms]");
DECLARE_HISTOGRAM(arangodb_load_plan_runtime, ClusterInfoScale,
                  "Plan loading runtimes [ms]");

ClusterInfo::ClusterInfo(ArangodServer& server,
                         AgencyCallbackRegistry* agencyCallbackRegistry,
                         ErrorCode syncerShutdownCode)
    : _server(server),
      _agency(server),
      _agencyCallbackRegistry(agencyCallbackRegistry),
      _rebootTracker(SchedulerFeature::SCHEDULER),
      _syncerShutdownCode(syncerShutdownCode),
      _planVersion(0),
      _planIndex(0),
      _currentVersion(0),
      _currentIndex(0),
      _planLoader(std::thread::id()),
      _uniqid(),
      _lpTimer(_server.getFeature<metrics::MetricsFeature>().add(
          arangodb_load_plan_runtime{})),
      _lcTimer(_server.getFeature<metrics::MetricsFeature>().add(
          arangodb_load_current_runtime{})) {
  _uniqid._currentValue = 1ULL;
  _uniqid._upperValue = 0ULL;
  _uniqid._nextBatchStart = 1ULL;
  _uniqid._nextUpperValue = 0ULL;
  _uniqid._backgroundJobIsRunning = false;
  // Actual loading into caches is postponed until necessary

#ifdef ARANGODB_USE_GOOGLE_TESTS
  TRI_ASSERT(_syncerShutdownCode == TRI_ERROR_NO_ERROR ||
             _syncerShutdownCode == TRI_ERROR_SHUTTING_DOWN);
#else
  TRI_ASSERT(_syncerShutdownCode == TRI_ERROR_SHUTTING_DOWN);
#endif
}

////////////////////////////////////////////////////////////////////////////////
/// @brief destroys a cluster info object
////////////////////////////////////////////////////////////////////////////////

ClusterInfo::~ClusterInfo() = default;

////////////////////////////////////////////////////////////////////////////////
/// @brief cleanup method which frees cluster-internal shared ptrs on shutdown
////////////////////////////////////////////////////////////////////////////////

void ClusterInfo::cleanup() {
  while (true) {
    {
      MUTEX_LOCKER(mutexLocker, _idLock);
      if (!_uniqid._backgroundJobIsRunning) {
        break;
      }
    }
    std::this_thread::sleep_for(std::chrono::seconds(1));
  }

  MUTEX_LOCKER(mutexLocker, _planProt.mutex);

  {
    WRITE_LOCKER(writeLocker, _planProt.lock);
    _plannedViews.clear();
    _plannedCollections.clear();
    _shards.clear();
  }

  {
    WRITE_LOCKER(writeLocker, _currentProt.lock);
    _currentCollections.clear();
    _shardIds.clear();
  }
}

void ClusterInfo::triggerBackgroundGetIds() {
  // Trigger a new load of batches
  _uniqid._nextBatchStart = 1ULL;
  _uniqid._nextUpperValue = 0ULL;

  try {
    _idLock.assertLockedByCurrentThread();
    if (_uniqid._backgroundJobIsRunning) {
      return;
    }
    _uniqid._backgroundJobIsRunning = true;
    std::thread([this] {
      auto guardRunning = scopeGuard([this]() noexcept {
        MUTEX_LOCKER(mutexLocker, _idLock);
        _uniqid._backgroundJobIsRunning = false;
      });

      uint64_t result;
      try {
        result = _agency.uniqid(MinIdsPerBatch, 0.0);
      } catch (std::exception const&) {
        return;
      }

      {
        MUTEX_LOCKER(mutexLocker, _idLock);

        if (1ULL == _uniqid._nextBatchStart) {
          // Invalidate next batch
          _uniqid._nextBatchStart = result;
          _uniqid._nextUpperValue = result + MinIdsPerBatch - 1;
        }
        // If we get here, somebody else tried succeeded in doing the same,
        // so we just try again.
      }
    }).detach();
  } catch (std::exception const& e) {
    LOG_TOPIC("adef4", WARN, Logger::CLUSTER)
        << "Failed to trigger background get ids. " << e.what();
  }
}

auto ClusterInfo::createDocumentStateSpec(
    std::string const& shardId, std::vector<std::string> const& serverIds,
    ClusterCollectionCreationInfo const& info, std::string const& databaseName)
    -> replication2::replicated_state::agency::Target {
  using namespace replication2::replicated_state;

  replication2::replicated_state::agency::Target spec;

  spec.id = LogicalCollection::shardIdToStateId(shardId);

  spec.properties.implementation.type = document::DocumentState::NAME;
  auto parameters =
      document::DocumentCoreParameters{info.collectionID, databaseName};
  spec.properties.implementation.parameters = parameters.toSharedSlice();

  TRI_ASSERT(!serverIds.empty());
  spec.leader = serverIds.front();

  for (auto const& serverId : serverIds) {
    spec.participants.emplace(
        serverId,
        replication2::replicated_state::agency::Target::Participant{});
  }

  spec.config.writeConcern = info.writeConcern;
  spec.config.softWriteConcern = info.replicationFactor;
  spec.config.waitForSync = false;
  spec.version = 1;

  return spec;
}

auto ClusterInfo::waitForReplicatedStatesCreation(
    std::string const& databaseName,
    std::vector<replication2::replicated_state::agency::Target> const&
        replicatedStates) -> futures::Future<Result> {
  auto replicatedStateMethods =
      arangodb::replication2::ReplicatedStateMethods::createInstanceCoordinator(
          _server, databaseName);

  std::vector<futures::Future<ResultT<consensus::index_t>>> futureStates;
  futureStates.reserve(replicatedStates.size());
  for (auto const& spec : replicatedStates) {
    futureStates.emplace_back(
        replicatedStateMethods->waitForStateReady(spec.id, *spec.version));
  }

  // we need to define this here instead of using an inline lambda expression
  // because MSVC is too stupid to compile it otherwise
  auto appendErrorMessage = [](result::Error error) {
    error.appendErrorMessage(
        "Failed to create a corresponding replicated state "
        "for each shard!");
    return error;
  };

  return futures::collectAll(std::move(futureStates))
      .thenValue(
          [&clusterInfo = _server.getFeature<ClusterFeature>().clusterInfo()](
              auto&& raftIndices) {
            consensus::index_t maxIndex = 0;
            for (auto& v : raftIndices) {
              maxIndex = std::max(maxIndex, v.get().get());
            }
            return clusterInfo.waitForPlan(maxIndex);
          })
      .then([&appendErrorMessage](auto&& tryResult) {
        Result result =
            basics::catchToResult([&] { return std::move(tryResult.get()); });
        if (result.fail()) {
          if (result.is(TRI_ERROR_NO_ERROR)) {
            result = Result(TRI_ERROR_INTERNAL, result.errorMessage());
          }
          result = result.mapError(appendErrorMessage);
        }
        return result;
      });
}

auto ClusterInfo::deleteReplicatedStates(
    std::string const& databaseName,
    std::vector<replication2::LogId> const& replicatedStatesIds)
    -> futures::Future<Result> {
  auto replicatedStateMethods =
      arangodb::replication2::ReplicatedStateMethods::createInstanceCoordinator(
          _server, databaseName);

  std::vector<futures::Future<Result>> deletedStates;
  deletedStates.reserve(replicatedStatesIds.size());
  for (auto const& id : replicatedStatesIds) {
    deletedStates.emplace_back(
        replicatedStateMethods->deleteReplicatedState(id));
  }

  return futures::collectAll(std::move(deletedStates))
      .then([](futures::Try<std::vector<futures::Try<Result>>>&& tryResult) {
        auto deletionResults =
            basics::catchToResultT([&] { return std::move(tryResult.get()); });

        auto makeResult = [](auto&& result) {
          Result r = result.mapError([](result::Error error) {
            error.appendErrorMessage(
                "Failed to delete replicated states corresponding to shards!");
            return error;
          });
          return r;
        };

        auto result = deletionResults.result();
        if (result.fail()) {
          return makeResult(std::move(result));
        }
        for (auto shardResult : deletionResults.get()) {
          auto r = basics::catchToResult(
              [&] { return std::move(shardResult.get()); });
          if (r.fail()) {
            return makeResult(std::move(r));
          }
        }

        return result;
      });
}

/// @brief produces an agency dump and logs it
void ClusterInfo::logAgencyDump() const {
#ifdef ARANGODB_ENABLE_MAINTAINER_MODE
  auto& agencyCache = _server.getFeature<ClusterFeature>().agencyCache();
  auto [acb, idx] = agencyCache.read(std::vector<std::string>{"/"});
  auto res = acb->slice();

  if (!res.isNone()) {
    LOG_TOPIC("fe8ce", INFO, Logger::CLUSTER) << "Agency dump:\n"
                                              << res.toJson();
  } else {
    LOG_TOPIC("e7e30", WARN, Logger::CLUSTER) << "Could not get agency dump!";
  }
#endif
}

////////////////////////////////////////////////////////////////////////////////
/// @brief increase the uniqid value. if it exceeds the upper bound, fetch a
/// new upper bound value from the agency
////////////////////////////////////////////////////////////////////////////////

uint64_t ClusterInfo::uniqid(uint64_t count) {
  MUTEX_LOCKER(mutexLocker, _idLock);

  if (_uniqid._currentValue + count - 1 <= _uniqid._upperValue) {
    uint64_t result = _uniqid._currentValue;
    _uniqid._currentValue += count;

    TRI_ASSERT(result != 0);
    return result;
  }

  // Try if we can use the next batch
  if (_uniqid._nextBatchStart + count - 1 <= _uniqid._nextUpperValue) {
    uint64_t result = _uniqid._nextBatchStart;
    _uniqid._currentValue = _uniqid._nextBatchStart + count;
    _uniqid._upperValue = _uniqid._nextUpperValue;
    triggerBackgroundGetIds();

    TRI_ASSERT(result != 0);
    return result;
  }

  // We need to fetch from the agency

  uint64_t fetch = count;

  if (fetch < MinIdsPerBatch) {
    fetch = MinIdsPerBatch;
  }

  uint64_t result = _agency.uniqid(2 * fetch, 0.0);

  _uniqid._currentValue = result + count;
  _uniqid._upperValue = result + fetch - 1;
  // Invalidate next batch
  _uniqid._nextBatchStart = _uniqid._upperValue + 1;
  _uniqid._nextUpperValue = _uniqid._upperValue + fetch - 1;

  TRI_ASSERT(result != 0);
  return result;
}

////////////////////////////////////////////////////////////////////////////////
/// @brief flush the caches (used for testing)
////////////////////////////////////////////////////////////////////////////////
void ClusterInfo::flush() {
  loadServers();
  loadCurrentDBServers();
  loadCurrentCoordinators();
  loadCurrentMappings();
  loadPlan();
  loadCurrent();
}

////////////////////////////////////////////////////////////////////////////////
/// @brief ask whether a cluster database exists
////////////////////////////////////////////////////////////////////////////////

bool ClusterInfo::doesDatabaseExist(std::string_view databaseID) {
  // Wait for sensible data in agency cache
  if (!_planProt.isValid) {
    Result r = waitForPlan(1).get();
    if (r.fail()) {
      THROW_ARANGO_EXCEPTION(r);
    }
  }

  if (!_currentProt.isValid) {
    Result r = waitForCurrent(1).get();
    if (r.fail()) {
      THROW_ARANGO_EXCEPTION(r);
    }
  }

  // From now on we know that all data has been valid once, so no need
  // to check the isValid flags again under the lock.
  {
    size_t expectedSize;
    {
      READ_LOCKER(readLocker, _dbServersProt.lock);
      expectedSize = _dbServers.size();
    }

    // look up database by name:

    READ_LOCKER(readLocker, _planProt.lock);
    // _plannedDatabases is a map-type<DatabaseID, VPackSlice>
    auto it = _plannedDatabases.find(databaseID);

    if (it != _plannedDatabases.end()) {
      // found the database in Plan
      READ_LOCKER(readLocker, _currentProt.lock);
      // _currentDatabases is
      //     a map-type<DatabaseID, a map-type<ServerID, VPackSlice>>
      auto it2 = _currentDatabases.find(databaseID);

      if (it2 != _currentDatabases.end()) {
        // found the database in Current

        return ((*it2).second.size() >= expectedSize);
      }
    }
  }

  loadCurrentDBServers();

  return false;
}

////////////////////////////////////////////////////////////////////////////////
/// @brief get list of databases in the cluster
////////////////////////////////////////////////////////////////////////////////

std::vector<DatabaseID> ClusterInfo::databases() {
  std::vector<DatabaseID> result;

  if (_clusterId.empty()) {
    loadClusterId();
  }

  if (!_planProt.isValid) {
    Result r = waitForPlan(1).get();
    if (r.fail()) {
      THROW_ARANGO_EXCEPTION(r);
    }
  }

  if (!_currentProt.isValid) {
    Result r = waitForCurrent(1).get();
    if (r.fail()) {
      THROW_ARANGO_EXCEPTION(r);
    }
  }

  if (!_dbServersProt.isValid) {
    loadCurrentDBServers();
  }

  // From now on we know that all data has been valid once, so no need
  // to check the isValid flags again under the lock.

  size_t expectedSize;
  {
    READ_LOCKER(readLocker, _dbServersProt.lock);
    expectedSize = _dbServers.size();
  }

  {
    READ_LOCKER(readLockerPlanned, _planProt.lock);
    READ_LOCKER(readLockerCurrent, _currentProt.lock);
    // _plannedDatabases is a map-type<DatabaseID, VPackSlice>
    auto it = _plannedDatabases.begin();

    while (it != _plannedDatabases.end()) {
      // _currentDatabases is:
      //   a map-type<DatabaseID, a map-type<ServerID, VPackSlice>>
      auto it2 = _currentDatabases.find((*it).first);

      if (it2 != _currentDatabases.end()) {
        if ((*it2).second.size() >= expectedSize) {
          result.push_back((*it).first);
        }
      }

      ++it;
    }
  }
  return result;
}

/// @brief Load cluster ID
void ClusterInfo::loadClusterId() {
  // Contact agency for /<prefix>/Cluster

  auto& agencyCache = _server.getFeature<ClusterFeature>().agencyCache();
  auto [acb, index] = agencyCache.get("Cluster");

  // Parse
  VPackSlice slice = acb->slice();
  if (slice.isString()) {
    _clusterId = slice.copyString();
  }
}

/// @brief create a new collecion object from the data, using the cache if
/// possible
ClusterInfo::CollectionWithHash ClusterInfo::buildCollection(
    bool isBuilding, AllCollections::const_iterator existingCollections,
    std::string_view collectionId, arangodb::velocypack::Slice data,
    TRI_vocbase_t& vocbase, uint64_t planVersion) const {
  std::shared_ptr<LogicalCollection> collection;
  uint64_t hash = 0;

  if (!isBuilding && existingCollections != _plannedCollections.end()) {
    // check if we already know this collection from a previous run...
    auto existing = (*existingCollections).second->find(collectionId);
    if (existing != (*existingCollections).second->end()) {
      CollectionWithHash const& previous = (*existing).second;
      // compare the hash values of what is in the cache with the hash of the
      // collection a hash value of 0 means that the collection must not be read
      // from the cache, potentially because it contains a link to a view (which
      // would require more complex dependency management)
      if (previous.hash != 0) {
        // calculate hash value. we are using Slice::hash() here intentionally
        // in contrast to the slower Slice::normalizedHash(), as the only source
        // for the VelocyPack is the agency/agency cache, which will always
        // create the data in the same way.
        hash = data.hash();
        // if for some reason the generated hash value is 0, too, we simply
        // don't cache this collection. This is not a problem, as it will not
        // affect correctness but will only lead to one collection less being
        // cached.
        if (previous.hash == hash) {
          // hashes are identical. reuse the collection from cache
          // this is very beneficial for performance, because we can avoid
          // rebuilding the entire LogicalCollection object!
          collection = previous.collection;
        }
      }
    }
  }

  // collection may be a nullptr here if no such collection exists in the cache,
  // or if the collection is in building stage
  if (collection == nullptr) {
    // no previous version of the collection exists, or its hash value has
    // changed
    collection = vocbase.createCollectionObject(data, /*isAStub*/ true);
    TRI_ASSERT(collection != nullptr);

    if (!isBuilding) {
      auto indexes = collection->getIndexes();
      // if the collection has a link to a view, there are dependencies between
      // collection objects and view objects. in this case, we need to disable
      // the collection caching optimization
      bool const hasViewLink =
          std::any_of(indexes.begin(), indexes.end(), [](auto const& index) {
            return (index->type() == Index::TRI_IDX_TYPE_IRESEARCH_LINK);
          });
      if (hasViewLink) {
        // we do have a view. set hash to 0, which will disable the caching
        // optimization
        hash = 0;
      } else if (hash == 0) {
        // not yet hashed. now calculate the hash value
        hash = data.hash();
      }
    }
  }

  TRI_ASSERT(collection != nullptr);
  TRI_ASSERT(!isBuilding || hash == 0);

  return {hash, collection};
}

struct ClusterInfo::NewStuffByDatabase {
  ReplicatedLogsMap replicatedLogs;
  CollectionGroupMap collectionGroups;
};

////////////////////////////////////////////////////////////////////////////////
/// @brief (re-)load the information about our plan
/// Usually one does not have to call this directly.
////////////////////////////////////////////////////////////////////////////////

void ClusterInfo::loadPlan() {
  using namespace std::chrono;
  using clock = std::chrono::high_resolution_clock;

  bool const isCoordinator = ServerState::instance()->isCoordinator();

  [[maybe_unused]] auto start = clock::now();

  auto& clusterFeature = _server.getFeature<ClusterFeature>();
  auto& databaseFeature = _server.getFeature<DatabaseFeature>();
  auto& agencyCache = clusterFeature.agencyCache();

  // We need to wait for any cluster operation, which needs access to the
  // agency cache for it to become ready. The essentials in the cluster, namely
  // ClusterInfo etc, need to start after first poll result from the agency.
  // This is of great importance to not accidentally delete data facing an
  // empty agency. There are also other measures that guard against such an
  // outcome. But there is also no point continuing with a first agency poll.
  Result r = agencyCache.waitFor(1).get();
  if (r.fail()) {
    THROW_ARANGO_EXCEPTION(r);
  }

  MUTEX_LOCKER(mutexLocker, _planProt.mutex);  // only one may work at a time

  // For ArangoSearch views we need to get access to immediately created views
  // in order to allow links to be created correctly.
  // For the scenario above, we track such views in '_newPlannedViews' member
  // which is supposed to be empty before and after 'ClusterInfo::loadPlan()'
  // execution. In addition, we do the following "trick" to provide access to
  // '_newPlannedViews' from outside 'ClusterInfo': in case if
  // 'ClusterInfo::getView' has been called from within 'ClusterInfo::loadPlan',
  // we redirect caller to search view in
  // '_newPlannedViews' member instead of '_plannedViews'

  // set plan loader
  {
    READ_LOCKER(guard, _planProt.lock);
    // Create a copy, since we might not visit all databases
    _newPlannedViews = _plannedViews;
    _newPlannedCollections = _plannedCollections;
    _planLoader = std::this_thread::get_id();
  }

  // ensure we'll eventually reset plan loader
  auto resetLoader = scopeGuard([&]() noexcept {
    _planLoader = std::thread::id();
    _newPlannedViews.clear();
    _newPlannedCollections.clear();

#ifdef ARANGODB_ENABLE_MAINTAINER_MODE
    auto diff = clock::now() - start;
    if (diff > std::chrono::milliseconds(500)) {
      LOG_TOPIC("66666", WARN, Logger::CLUSTER)
          << "Loading the new plan took: "
          << std::chrono::duration<double>(diff).count() << "s";
    }
#endif
  });

  bool planValid = true;  // has the loadPlan completed without skipping valid
                          // objects we will set in the end

  uint64_t planIndex;
  uint64_t planVersion;
  {
    READ_LOCKER(guard, _planProt.lock);
    planIndex = _planIndex;
    planVersion = _planVersion;
  }

  bool changed = false;
  auto changeSet = agencyCache.changedSince(
      "Plan", planIndex);  // also delivers plan/version
  decltype(_plan) newPlan;
  {
    READ_LOCKER(readLocker, _planProt.lock);
    newPlan = _plan;
    for (auto const& db : changeSet.dbs) {  // Databases
      newPlan[db.first] = db.second;
      changed = true;
    }
    if (changeSet.rest != nullptr) {  // Rest
      newPlan[std::string()] = changeSet.rest;
      changed = true;
    }
  }

  if (!changed && planVersion == changeSet.version) {
    WRITE_LOCKER(writeLocker, _planProt.lock);
    _planIndex = changeSet.ind;
    return;
  }

  decltype(_plannedDatabases) newDatabases;
  std::set<std::string> buildingDatabases;
  decltype(_shards) newShards;
  decltype(_shardServers) newShardServers;
  decltype(_shardToShardGroupLeader) newShardToShardGroupLeader;
  decltype(_shardGroups) newShardGroups;
  decltype(_shardToName) newShardToName;
  decltype(_dbAnalyzersRevision) newDbAnalyzersRevision;
  decltype(_newStuffByDatabase) newStuffByDatabase;

  bool swapDatabases = false;
  bool swapCollections = false;
  bool swapViews = false;
  bool swapAnalyzers = false;

  {
    READ_LOCKER(guard, _planProt.lock);
    auto start = std::chrono::steady_clock::now();
    newDatabases = _plannedDatabases;
    newShards = _shards;
    newShardServers = _shardServers;
    newShardToShardGroupLeader = _shardToShardGroupLeader;
    newShardGroups = _shardGroups;
    newShardToName = _shardToName;
    newDbAnalyzersRevision = _dbAnalyzersRevision;
    newStuffByDatabase = _newStuffByDatabase;
    auto ende = std::chrono::steady_clock::now();
    LOG_TOPIC("feee1", TRACE, Logger::CLUSTER)
        << "Time for copy operation in loadPlan: "
        << std::chrono::duration_cast<std::chrono::nanoseconds>(ende - start)
               .count()
        << " ns";
  }

  std::string name;

  // mark for swap even if no databases present to ensure dangling datasources
  // are removed
  // TODO: Maybe optimize. Else remove altogether
  if (!changeSet.dbs.empty()) {
    swapDatabases = true;
    swapCollections = true;
    swapViews = true;
    swapAnalyzers = true;
  }

  for (auto const& database : changeSet.dbs) {
    if (database.first.empty()) {  // Rest of plan
      continue;
    }

    name = database.first;
    auto dbSlice = database.second->slice()[0];
    std::initializer_list<std::string_view> const dbPath{
        AgencyCommHelper::path(), "Plan", "Databases", name};

    // Dropped from Plan?
    if (!dbSlice.hasKey(dbPath)) {
      std::shared_ptr<VPackBuilder> plan = nullptr;
      {
        READ_LOCKER(guard, _planProt.lock);
        auto it = _plan.find(name);
        if (it != _plan.end()) {
          plan = it->second;
        }
      }
      if (plan != nullptr) {
        std::initializer_list<std::string_view> const colPath{
            AgencyCommHelper::path(), "Plan", "Collections", name};
        if (plan->slice()[0].hasKey(colPath)) {
          for (auto const& col :
               VPackObjectIterator(plan->slice()[0].get(colPath))) {
            if (col.value.hasKey("shards")) {
              for (auto const& shard :
                   VPackObjectIterator(col.value.get("shards"))) {
                auto const& shardName = shard.key.copyString();
                newShards.erase(shardName);
                newShardServers.erase(shardName);
                newShardToName.erase(shardName);
                newShardToShardGroupLeader.erase(shardName);
                newShardGroups.erase(shardName);
              }
            }
          }
        }
      }
      newDatabases.erase(name);
      newStuffByDatabase.erase(name);
      newPlan.erase(name);
      continue;
    }

    dbSlice = dbSlice.get(dbPath);
    bool const isBuilding = dbSlice.hasKey(StaticStrings::AttrIsBuilding);

    // We create the database object on the coordinator here, because
    // it is used to create LogicalCollection instances further
    // down in this function.
    if (isCoordinator && !isBuilding) {
      TRI_vocbase_t* vocbase = databaseFeature.lookupDatabase(name);
      if (vocbase == nullptr) {
        // database does not yet exist, create it now

        // create a local database object...
        arangodb::CreateDatabaseInfo info(_server, ExecContext::current());
        Result res = info.load(dbSlice, VPackSlice::emptyArraySlice());

        if (res.fail()) {
          LOG_TOPIC("94357", ERR, arangodb::Logger::AGENCY)
              << "validating data for local database '" << name
              << "' failed: " << res.errorMessage();
        } else {
          std::string dbName = info.getName();
          res = databaseFeature.createDatabase(std::move(info), vocbase);
          events::CreateDatabase(dbName, res, ExecContext::current());

          if (res.fail()) {
            LOG_TOPIC("91870", ERR, arangodb::Logger::AGENCY)
                << "creating local database '" << name
                << "' failed: " << res.errorMessage();
          }
        }
      }
    }

    // On a coordinator we can only see databases that have been fully created
    if (isCoordinator && isBuilding) {
      buildingDatabases.emplace(std::move(name));
    } else {
      newDatabases[std::move(name)] = dbSlice;
    }
  }

  // Since we have few types of view requiring initialization we perform
  // dedicated loop to ensure database involved are properly cleared
  for (auto const& database : changeSet.dbs) {
    // TODO Why database name can be emtpy
    if (!database.first.empty()) {
      _newPlannedViews.erase(database.first);
    }
  }
  // Immediate children of "Views" are database names, then ids
  // of views, then one JSON object with the description:
  // "Plan":{"Views": {
  //  "_system": {
  //    "654321": {
  //      "id": "654321",
  //      "name": "v",
  //      "collections": [
  //        <list of cluster-wide collection IDs of linked collections>
  //      ]
  //    },...
  //  },...
  //  }}
  auto ensureViews = [&](std::string_view type) {
    for (auto const& database : changeSet.dbs) {
      // TODO Why database name can be emtpy
      if (database.first.empty()) {  // Rest of plan
        continue;
      }
      auto const& databaseName = database.first;
      std::initializer_list<std::string_view> const viewsPath{
          AgencyCommHelper::path(), "Plan", "Views", databaseName};
      auto viewsSlice = database.second->slice()[0];
      viewsSlice = viewsSlice.get(viewsPath);
      if (viewsSlice.isNone()) {
        continue;
      }

      auto* vocbase = databaseFeature.lookupDatabase(databaseName);

      if (!vocbase) {
        // No database with this name found.
        // We have an invalid state here.
        LOG_TOPIC("f105f", WARN, Logger::AGENCY)
            << "No database '" << databaseName << "' found,"
            << " corresponding view will be ignored for now and the "
            << "invalid information will be repaired. VelocyPack: "
            << viewsSlice.toJson();
        // cannot find vocbase for defined views (allow empty views for missing
        // vocbase)
        planValid &= !viewsSlice.length();
        continue;
      }

      for (auto const& viewPairSlice :
           velocypack::ObjectIterator(viewsSlice, true)) {
        auto const& viewSlice = viewPairSlice.value;

        if (!viewSlice.isObject()) {
          LOG_TOPIC("2487b", INFO, Logger::AGENCY)
              << "View entry is not a valid json object."
              << " The view will be ignored for now and the invalid "
              << "information will be repaired. VelocyPack: "
              << viewSlice.toJson();
          continue;
        }
        auto const typeSlice = viewSlice.get(StaticStrings::DataSourceType);
        if (!typeSlice.isString() || typeSlice.stringView() != type) {
          continue;
        }
        auto const viewId = viewPairSlice.key.copyString();

        try {
          LogicalView::ptr view;
          auto res = LogicalView::instantiate(view, *vocbase,
                                              viewPairSlice.value, false);

          if (!res.ok() || !view) {
            LOG_TOPIC("b0d48", ERR, Logger::AGENCY)
                << "Failed to create view '" << viewId
                << "'. The view will be ignored for now and the invalid "
                << "information will be repaired. VelocyPack: "
                << viewSlice.toJson();
            planValid = false;  // view creation failure
            continue;
          }

          auto& views = _newPlannedViews[databaseName];

          // register with guid/id/name
          // TODO Maybe assert view.id == view.planId == viewId?
          // In that case we can use map<uint64_t, ...> for mapping id -> view
          // and map<string_view, ...> for name/guid -> view
          views.reserve(views.size() + 3);
          views[viewId] = view;
          views[view->name()] = view;
          views[view->guid()] = view;
        } catch (std::exception const& ex) {
          // The Plan contains invalid view information.
          // This should not happen in healthy situations.
          // If it happens in unhealthy situations the
          // cluster should not fail.
          LOG_TOPIC("ec9e6", ERR, Logger::AGENCY)
              << "Failed to load information for view '" << viewId
              << "': " << ex.what() << ". invalid information in Plan. The "
              << "view will be ignored for now and the invalid "
              << "information will be repaired. VelocyPack: "
              << viewSlice.toJson();
        } catch (...) {
          // The Plan contains invalid view information.
          // This should not happen in healthy situations.
          // If it happens in unhealthy situations the
          // cluster should not fail.
          LOG_TOPIC("660bf", ERR, Logger::AGENCY)
              << "Failed to load information for view '" << viewId
              << ". invalid information in Plan. The view will "
              << "be ignored for now and the invalid information will "
              << "be repaired. VelocyPack: " << viewSlice.toJson();
        }
      }
    }
  };

  // Ensure "arangosearch" views are being created BEFORE collections
  // to allow collection's links find them
  ensureViews(iresearch::StaticStrings::ViewArangoSearchType);

  // "Plan":{"Analyzers": {
  //  "_system": {
  //    "Revision": 0,
  //    "BuildingRevision": 0,
  //    "Coordinator": "",
  //    "RebootID": 0
  //  },...
  // }}
  // Now the same for analyzers:
  for (auto const& database : changeSet.dbs) {
    if (database.first.empty()) {  // Rest of plan
      continue;
    }
    auto const& databaseName = database.first;
    auto analyzerSlice = database.second->slice()[0];

    std::initializer_list<std::string_view> const analyzersPath{
        AgencyCommHelper::path(), "Plan", "Analyzers", databaseName};
    if (!analyzerSlice.hasKey(analyzersPath)) {  // DB Gone
      newDbAnalyzersRevision.erase(databaseName);
      continue;
    }
    analyzerSlice = analyzerSlice.get(analyzersPath);

    auto* vocbase = databaseFeature.lookupDatabase(databaseName);

    if (!vocbase) {
      // No database with this name found.
      // We have an invalid state here.
      LOG_TOPIC("e5a6b", WARN, Logger::AGENCY)
          << "No database '" << databaseName << "' found,"
          << " corresponding analyzer will be ignored for now and the "
          << "invalid information will be repaired. VelocyPack: "
          << analyzerSlice.toJson();
      // cannot find vocbase for defined analyzers (allow empty analyzers for
      // missing vocbase)
      planValid &= !analyzerSlice.length();

      continue;
    }

    std::string revisionError;
    auto revision =
        AnalyzersRevision::fromVelocyPack(analyzerSlice, revisionError);
    if (revision) {
      newDbAnalyzersRevision[databaseName] = std::move(revision);
    } else {
      LOG_TOPIC("e3f08", WARN, Logger::AGENCY)
          << "Invalid analyzer data for database '" << databaseName << "'"
          << " Error:" << revisionError << ", "
          << " corresponding analyzers revision will be ignored for now and "
             "the "
          << "invalid information will be repaired. VelocyPack: "
          << analyzerSlice.toJson();
    }
  }
  TRI_IF_FAILURE("AlwaysSwapAnalyzersRevision") { swapAnalyzers = true; }

  // Immediate children of "Collections" are database names, then ids
  // of collections, then one JSON object with the description:
  // "Plan":{"Collections": {
  //  "_system": {
  //    "3010001": {
  //      "deleted": false,
  //      "id": "3010001",
  //      "indexes": [
  //        {
  //          "fields": [
  //            "_key"
  //          ],
  //          "id": "0",
  //          "sparse": false,
  //          "type": "primary",
  //          "unique": true
  //        }
  //      ],
  //      "isSmart": false,
  //      "isSystem": true,
  //      "keyOptions": {
  //        "allowUserKeys": true,
  //        "lastValue": 0,
  //        "type": "traditional"
  //      },
  //      "name": "_graphs",
  //      "numberOfShards": 1,
  //      "path": "",
  //      "replicationFactor": 2,
  //      "shardKeys": [
  //        "_key"
  //      ],
  //      "shards": {
  //        "s3010002": [
  //          "PRMR-bf44d6fe-e31c-4b09-a9bf-e2df6c627999",
  //          "PRMR-11a29830-5aca-454b-a2c3-dac3a08baca1"
  //        ]
  //      },
  //      "status": 3,
  //      "statusString": "loaded",
  //      "type": 2,
  //      "waitForSync": false
  //    },...
  //  },...
  // }}
  for (auto const& database : changeSet.dbs) {
    if (database.first.empty()) {  // Rest of plan
      continue;
    }

    auto const& databaseName = database.first;

    auto collectionsSlice = database.second->slice()[0];

    std::vector<std::string_view> collectionsPath{
        AgencyCommHelper::path(), "Plan", "Collections", databaseName};
    if (!collectionsSlice.hasKey(collectionsPath)) {
      auto it = _newPlannedCollections.find(databaseName);
      if (it != _newPlannedCollections.end()) {
        for (auto const& collection : *(it->second)) {
          auto& collectionId = collection.first;
          newShards.erase(
              collectionId);  // delete from maps with shardID as key
          newShardToName.erase(collectionId);
        }
        auto copy_it = it++;
        _newPlannedCollections.erase(copy_it);
      }
      continue;
    }

    // Skip databases that are still building.
    if (buildingDatabases.find(databaseName) != buildingDatabases.end()) {
      continue;
    }

    collectionsSlice = collectionsSlice.get(collectionsPath);

    auto* vocbase = databaseFeature.lookupDatabase(databaseName);

    if (!vocbase) {
      // No database with this name found.
      // We have an invalid state here.
      LOG_TOPIC("83d4c", DEBUG, Logger::AGENCY)
          << "No database '" << databaseName << "' found,"
          << " corresponding collection will be ignored for now and the "
          << "invalid information will be repaired. VelocyPack: "
          << collectionsSlice.toJson();
      planValid &=
          !collectionsSlice
               .length();  // cannot find vocbase for defined collections (allow
                           // empty collections for missing vocbase)

      continue;
    }

    auto databaseCollections = std::make_shared<DatabaseCollections>();

    // an iterator to all collections in the current database (from the previous
    // round) we can safely keep this iterator around because we hold the
    // read-lock on _planProt here. reusing the lookup positions helps avoiding
    // redundant lookups into _plannedCollections for the same database

    AllCollections::const_iterator existingCollections,
        stillExistingCollections = _newPlannedCollections.find(databaseName);
    {
      READ_LOCKER(guard, _planProt.lock);
      existingCollections = _plannedCollections.find(databaseName);
    }

    if (stillExistingCollections != _newPlannedCollections.end()) {
      auto const& np = newPlan.find(databaseName);
      if (np != newPlan.end()) {
        auto nps = np->second->slice()[0];
        for (auto const& ec : *(stillExistingCollections->second)) {
          auto const& cid = ec.first;
          if (!std::isdigit(cid.front())) {
            continue;
          }
          collectionsPath.push_back(cid);
          if (!nps.hasKey(collectionsPath)) {  // collection gone
            collectionsPath.emplace_back("shards");
            READ_LOCKER(guard, _planProt.lock);
            for (auto const& sh :
                 VPackObjectIterator(_plan.find(databaseName)
                                         ->second->slice()[0]
                                         .get(collectionsPath))) {
              auto const& shardId = sh.key.copyString();
              newShards.erase(shardId);
              newShardServers.erase(shardId);
              newShardToName.erase(shardId);
              // We try to erase the shard ID anyway, no problem if it is
              // not in there, should it be a shard group leader!
              newShardToShardGroupLeader.erase(shardId);
              newShardGroups.erase(shardId);
            }
            collectionsPath.pop_back();
          }
          collectionsPath.pop_back();
        }
      }
    }

    for (auto const& collectionPairSlice :
         velocypack::ObjectIterator(collectionsSlice)) {
      auto const& collectionSlice = collectionPairSlice.value;

      if (!collectionSlice.isObject()) {
        LOG_TOPIC("0f689", WARN, Logger::AGENCY)
            << "Collection entry is not a valid json object."
            << " The collection will be ignored for now and the invalid "
            << "information will be repaired. VelocyPack: "
            << collectionSlice.toJson();

        continue;
      }

      bool const isBuilding =
          isCoordinator &&
          arangodb::basics::VelocyPackHelper::getBooleanValue(
              collectionSlice, StaticStrings::AttrIsBuilding, false);

      auto const collectionId = collectionPairSlice.key.copyString();

      // check if we already know this collection (i.e. have it in our local
      // cache). we do this to avoid rebuilding LogicalCollection objects from
      // scratch in every iteration the cache check is very coarse-grained: it
      // simply hashes the Plan VelocyPack data for the collection, and will
      // only reuse a collection from the cache if the hash is identical.
      CollectionWithHash cwh =
          buildCollection(isBuilding, existingCollections, collectionId,
                          collectionSlice, *vocbase, changeSet.version);
      auto& newCollection = cwh.collection;
      TRI_ASSERT(newCollection != nullptr);

      try {
        auto& collectionName = newCollection->name();

        // NOTE: This is building has the following feature. A collection needs
        // to be working on all DBServers to allow replication to go on, also we
        // require to have the shards planned. BUT: The users should not be able
        // to detect these collections. Hence we simply do NOT add the
        // collection to the coordinator local vocbase, which happens inside the
        // IF

        if (!isBuilding) {
          // register with name as well as with id:
          databaseCollections->try_emplace(collectionName, cwh);
          databaseCollections->try_emplace(collectionId, cwh);
        }

        auto shardIDs = newCollection->shardIds();
        auto shards = std::make_shared<std::vector<ServerID>>();
        shards->reserve(shardIDs->size());
        newShardToName.reserve(shardIDs->size());

        for (auto const& p : *shardIDs) {
          TRI_ASSERT(p.first.size() >= 2);
          shards->push_back(p.first);
          newShardServers.insert_or_assign(p.first, p.second);
          newShardToName.insert_or_assign(p.first, newCollection->name());
        }

        // Sort by the number in the shard ID ("s0000001" for example):
        ShardingInfo::sortShardNamesNumerically(*shards);
        newShards.insert_or_assign(collectionId, std::move(shards));
      } catch (std::exception const& ex) {
        // The plan contains invalid collection information.
        // This should not happen in healthy situations.
        // If it happens in unhealthy situations the
        // cluster should not fail.
        LOG_TOPIC("359f3", ERR, Logger::AGENCY)
            << "Failed to load information for collection '" << collectionId
            << "': " << ex.what() << ". invalid information in plan. The "
            << "collection will be ignored for now and the invalid "
            << "information will be repaired. VelocyPack: "
            << collectionSlice.toJson();

        TRI_ASSERT(false);
        continue;
      } catch (...) {
        // The plan contains invalid collection information.
        // This should not happen in healthy situations.
        // If it happens in unhealthy situations the
        // cluster should not fail.
        LOG_TOPIC("5f3d5", ERR, Logger::AGENCY)
            << "Failed to load information for collection '" << collectionId
            << ". invalid information in plan. The collection will "
            << "be ignored for now and the invalid information will "
            << "be repaired. VelocyPack: " << collectionSlice.toJson();

        TRI_ASSERT(false);
        continue;
      }
    }
    // Now that the loop is completed, we have to run through it one more
    // time to get the shard groups done:
    for (auto const& colPair : *databaseCollections) {
      if (colPair.first == colPair.second.collection->name()) {
        // Every collection shows up once with its ID and once with its name.
        // We only want it once, so we only take it when we see the ID, not
        // the name as key:
        continue;
      }
      auto const& groupLeader =
          colPair.second.collection->distributeShardsLike();
      if (!groupLeader.empty()) {
        auto groupLeaderCol = newShards.find(groupLeader);
        if (groupLeaderCol != newShards.end()) {
          auto col = newShards.find(
              std::to_string(colPair.second.collection->id().id()));
          if (col != newShards.end()) {
            if (col->second->size() == 0) {
              // Can happen for smart edge collections. But in this case we
              // can ignore the collection.
              continue;
            }
            TRI_ASSERT(groupLeaderCol->second->size() == col->second->size());
            for (size_t i = 0; i < col->second->size(); ++i) {
              newShardToShardGroupLeader.try_emplace(
                  col->second->at(i), groupLeaderCol->second->at(i));
              auto it = newShardGroups.find(groupLeaderCol->second->at(i));
              if (it == newShardGroups.end()) {
                // Need to create a new list:
                auto list = std::make_shared<std::vector<ShardID>>();
                list->reserve(2);
                // group leader as well as member:
                list->emplace_back(groupLeaderCol->second->at(i));
                list->emplace_back(col->second->at(i));
                newShardGroups.try_emplace(groupLeaderCol->second->at(i),
                                           std::move(list));
              } else {
                // Need to add us to the list:
                it->second->push_back(col->second->at(i));
              }
            }
          } else {
            LOG_TOPIC("12f32", WARN, Logger::CLUSTER)
                << "loadPlan: Strange, could not find collection: "
                << colPair.second.collection->name();
          }
        } else {
          LOG_TOPIC("22312", WARN, Logger::CLUSTER)
              << "loadPlan: Strange, could not find proto collection: "
              << groupLeader;
        }
      }
    }
    _newPlannedCollections.insert_or_assign(databaseName,
                                            std::move(databaseCollections));
  }

  // Ensure "search-alias" views are being created AFTER collections
  // to allow views find collection's inverted indexes
  if (ServerState::instance()->isCoordinator()) {
    ensureViews(iresearch::StaticStrings::ViewSearchAliasType);
  }

  // And now for replicated logs
  for (auto const& [databaseName, query] : changeSet.dbs) {
    if (databaseName.empty()) {
      continue;
    }

    auto stuff = std::make_shared<NewStuffByDatabase>();
    {
      auto replicatedLogsPaths = cluster::paths::aliases::plan()
                                     ->replicatedLogs()
                                     ->database(databaseName)
                                     ->vec();

      auto logsSlice = query->slice()[0].get(replicatedLogsPaths);
      if (!logsSlice.isNone()) {
        ReplicatedLogsMap newLogs;
        for (auto const& [idString, logSlice] :
             VPackObjectIterator(logsSlice)) {
          auto spec =
              std::make_shared<replication2::agency::LogPlanSpecification>(
                  velocypack::deserialize<
                      replication2::agency::LogPlanSpecification>(logSlice));
          newLogs.emplace(spec->id, std::move(spec));
        }
        stuff->replicatedLogs = std::move(newLogs);
      }
    }

    {
      auto collectionGroupsPath = std::initializer_list<std::string_view>{
          AgencyCommHelper::path(), "Plan", "CollectionGroups", databaseName};
      auto groupsSlice = query->slice()[0].get(collectionGroupsPath);
      if (!groupsSlice.isNone()) {
        CollectionGroupMap groups;
        for (auto const& [idString, groupSlice] :
             VPackObjectIterator(groupsSlice)) {
          auto spec = std::make_shared<replication2::agency::CollectionGroup>(
              groupSlice);
          groups.emplace(spec->id, std::move(spec));
        }
        stuff->collectionGroups = std::move(groups);
      }
    }

    newStuffByDatabase[databaseName] = std::move(stuff);
  }

  decltype(_replicatedLogs) newReplicatedLogs;
  for (auto& dbs : newStuffByDatabase) {
    for (auto& it : dbs.second->replicatedLogs) {
      newReplicatedLogs.emplace(it.first, it.second);
    }
  }

  if (isCoordinator) {
    auto systemDB = _server.getFeature<arangodb::SystemDatabaseFeature>().use();
    if (systemDB &&
        systemDB->shardingPrototype() == ShardingPrototype::Undefined) {
      // system database does not have a shardingPrototype set...
      // sharding prototype of _system database defaults to _users nowadays
      systemDB->setShardingPrototype(ShardingPrototype::Users);
      // but for "old" databases it may still be "_graphs". we need to find out!
      // find _system database in Plan
      auto it = _newPlannedCollections.find(StaticStrings::SystemDatabase);
      if (it != _newPlannedCollections.end()) {
        // find _graphs collection in Plan
        auto it2 = (*it).second->find(StaticStrings::GraphCollection);
        if (it2 != (*it).second->end()) {
          // found!
          if ((*it2).second.collection->distributeShardsLike().empty()) {
            // _graphs collection has no distributeShardsLike, so it is
            // the prototype!
            systemDB->setShardingPrototype(ShardingPrototype::Graphs);
          }
        }
      }
    }
  }

  WRITE_LOCKER(writeLocker, _planProt.lock);

  _planVersion = changeSet.version;
  _planIndex = changeSet.ind;
  _plan.swap(newPlan);
  LOG_TOPIC("54321", DEBUG, Logger::CLUSTER)
      << "Updating ClusterInfo plan: version=" << _planVersion
      << " index=" << _planIndex;

  if (swapDatabases) {
    _plannedDatabases.swap(newDatabases);
  }

  if (swapCollections) {
    _plannedCollections.swap(_newPlannedCollections);
    _shards.swap(newShards);
    _shardServers.swap(newShardServers);
    _shardToShardGroupLeader.swap(newShardToShardGroupLeader);
    _shardGroups.swap(newShardGroups);
    _shardToName.swap(newShardToName);
  }

  if (swapViews) {
    _plannedViews.swap(_newPlannedViews);
  }
  if (swapAnalyzers) {
    _dbAnalyzersRevision.swap(newDbAnalyzersRevision);
  }

  _newStuffByDatabase.swap(newStuffByDatabase);
  _replicatedLogs.swap(newReplicatedLogs);

  if (planValid) {
    _planProt.isValid = true;
  }

  clusterFeature.addDirty(changeSet.dbs);

  {
    std::lock_guard w(_waitPlanLock);
    triggerWaiting(_waitPlan, _planIndex);
    auto heartbeatThread = clusterFeature.heartbeatThread();
    if (heartbeatThread) {
      // In the unittests, there is no heartbeat thread, and we do not need to
      // notify
      heartbeatThread->notify();
    }
  }

  {
    std::lock_guard w(_waitPlanVersionLock);
    triggerWaiting(_waitPlanVersion, _planVersion);
  }

  auto diff = duration<float, std::milli>(clock::now() - start).count();
  _lpTimer.count(diff);
}

////////////////////////////////////////////////////////////////////////////////
/// @brief (re-)load the information about current databases
/// Usually one does not have to call this directly.
////////////////////////////////////////////////////////////////////////////////

void ClusterInfo::loadCurrent() {
  using namespace std::chrono;
  using clock = std::chrono::high_resolution_clock;

  auto start = clock::now();

  // We need to update ServersKnown to notice rebootId changes for all servers.
  // To keep things simple and separate, we call loadServers here instead of
  // trying to integrate the servers upgrade code into loadCurrent, even if that
  // means small bits of the plan are read twice.
  loadServers();

  auto& feature = _server.getFeature<ClusterFeature>();
  auto& agencyCache = feature.agencyCache();
  auto currentBuilder = std::make_shared<arangodb::velocypack::Builder>();

  // reread from the agency!
  MUTEX_LOCKER(mutexLocker, _currentProt.mutex);  // only one may work at a time

  uint64_t currentIndex;
  uint64_t currentVersion;
  {
    READ_LOCKER(guard, _currentProt.lock);
    currentIndex = _currentIndex;
    currentVersion = _currentVersion;
  }
  decltype(_current) newCurrent;

  bool changed = false;
  auto changeSet = agencyCache.changedSince("Current", currentIndex);
  {
    READ_LOCKER(readLocker, _currentProt.lock);
    newCurrent = _current;
    for (auto const& db : changeSet.dbs) {  // Databases
      newCurrent[db.first] = db.second;
      changed = true;
    }
    if (changeSet.rest != nullptr) {  // Rest
      newCurrent[std::string()] = changeSet.rest;
      changed = true;
    }
  }

  if (!changed && currentVersion == changeSet.version) {
    WRITE_LOCKER(writeLocker, _currentProt.lock);
    _currentIndex = changeSet.ind;
    return;
  }

  decltype(_currentDatabases) newDatabases;
  decltype(_currentCollections) newCollections;
  decltype(_shardIds) newShardIds;

  {
    READ_LOCKER(guard, _currentProt.lock);
    newDatabases = _currentDatabases;
    newCollections = _currentCollections;
    newShardIds = _shardIds;
  }

  bool swapDatabases = false;
  bool swapCollections = false;

  // Current/Databases
  for (auto const& database : changeSet.dbs) {
    auto const databaseName = database.first;
    if (databaseName.empty()) {
      continue;
    }

    std::initializer_list<std::string_view> const dbPath{
        AgencyCommHelper::path(), "Current", "Databases", databaseName};
    auto databaseSlice = database.second->slice()[0];

    // Database missing in Current
    if (!databaseSlice.hasKey(dbPath)) {
      // newShardIds
      std::shared_ptr<VPackBuilder> db = nullptr;
      {
        READ_LOCKER(guard, _currentProt.lock);
        auto const it = _current.find(databaseName);
        if (it != _current.end()) {
          db = it->second;
        }
      }
      std::initializer_list<std::string_view> const colPath{
          AgencyCommHelper::path(), "Current", "Collections", databaseName};

      if (db != nullptr) {
        if (db->slice()[0].hasKey(colPath)) {
          auto const colsSlice = db->slice()[0].get(colPath);
          if (colsSlice.isObject()) {
            for (auto const cc : VPackObjectIterator(colsSlice)) {
              if (cc.value.isObject()) {
                for (auto const cs : VPackObjectIterator(cc.value)) {
                  newShardIds.erase(cs.key.copyString());
                }
              }
            }
          }
        }
      }
      swapDatabases = true;
      continue;
    }
    databaseSlice = databaseSlice.get(dbPath);

    containers::FlatHashMap<ServerID, velocypack::Slice> serverList;
    if (databaseSlice.isObject()) {
      for (auto const& serverSlicePair : VPackObjectIterator(databaseSlice)) {
        serverList.try_emplace(serverSlicePair.key.copyString(),
                               serverSlicePair.value);
      }
    }

    newDatabases.insert_or_assign(databaseName, std::move(serverList));
    swapDatabases = true;
  }

  // Current/Collections
  for (auto const& database : changeSet.dbs) {
    auto const databaseName = database.first;
    if (databaseName.empty()) {
      continue;
    }
    swapCollections = true;

    std::initializer_list<std::string_view> const dbPath{
        AgencyCommHelper::path(), "Current", "Collections", databaseName};
    auto databaseSlice = database.second->slice()[0];
    if (!databaseSlice.hasKey(dbPath)) {
      newCollections.erase(databaseName);
      swapCollections = true;
      continue;
    }
    databaseSlice = databaseSlice.get(dbPath);

    DatabaseCollectionsCurrent databaseCollections;

    auto const existingCollections = newCollections.find(databaseName);
    if (existingCollections != newCollections.end()) {
      auto const& nc = newCurrent.find(databaseName);
      if (nc != newCurrent.end()) {
        auto ncs = nc->second->slice()[0];
        std::vector<std::string> path{AgencyCommHelper::path(), "Current",
                                      "Collections", databaseName};
        for (auto const& ec : existingCollections->second) {
          auto const& cid = ec.first;
          path.push_back(cid);
          if (ncs.hasKey(path)) {
            std::shared_ptr<VPackBuilder> cur;
            {
              READ_LOCKER(guard, _currentProt.lock);
              cur = _current.find(databaseName)->second;
            }
            auto const cc = cur->slice()[0].get(path);
            for (auto const& sh : VPackObjectIterator(cc)) {
              path.push_back(sh.key.copyString());
              if (!ncs.hasKey(path)) {
                newShardIds.erase(path.back());
              }
              path.pop_back();
            }
            path.pop_back();
          }
        }
      }
    }

    for (auto const& collectionSlice : VPackObjectIterator(databaseSlice)) {
      std::string collectionName = collectionSlice.key.copyString();

      auto collectionDataCurrent =
          std::make_shared<CollectionInfoCurrent>(changeSet.version);

      for (auto const& shardSlice :
           velocypack::ObjectIterator(collectionSlice.value)) {
        std::string shardID = shardSlice.key.copyString();

        collectionDataCurrent->add(shardID, shardSlice.value);

        // Note that we have only inserted the CollectionInfoCurrent under
        // the collection ID and not under the name! It is not possible
        // to query the current collection info by name. This is because
        // the correct place to hold the current name is in the plan.
        // Thus: Look there and get the collection ID from there. Then
        // ask about the current collection info.

        // Now take note of this shard and its responsible server:
        auto servers = std::make_shared<std::vector<ServerID>>(
            collectionDataCurrent->servers(shardID)  // args
        );

        newShardIds.insert_or_assign(std::move(shardID), std::move(servers));
      }

      databaseCollections.try_emplace(std::move(collectionName),
                                      std::move(collectionDataCurrent));
    }

    newCollections.insert_or_assign(databaseName,
                                    std::move(databaseCollections));
  }

  // Now set the new value:
  WRITE_LOCKER(writeLocker, _currentProt.lock);

  _current.swap(newCurrent);
  _currentVersion = changeSet.version;
  _currentIndex = changeSet.ind;
  LOG_TOPIC("feddd", TRACE, Logger::CLUSTER)
      << "Updating current in ClusterInfo: version=" << changeSet.version
      << " index=" << _currentIndex;

  if (swapDatabases) {
    _currentDatabases.swap(newDatabases);
  }

  if (swapCollections) {
    LOG_TOPIC("b4059", TRACE, Logger::CLUSTER)
        << "Have loaded new collections current cache!";
    _currentCollections.swap(newCollections);
    _shardIds.swap(newShardIds);
  }

  _currentProt.isValid = true;
  feature.addDirty(changeSet.dbs);

  {
    std::lock_guard w(_waitCurrentLock);
    triggerWaiting(_waitCurrent, _currentIndex);
    auto heartbeatThread =
        _server.getFeature<ClusterFeature>().heartbeatThread();
    if (heartbeatThread) {
      // In the unittests, there is no heartbeat thread, and we do not need to
      // notify
      heartbeatThread->notify();
    }
  }

  {
    std::lock_guard w(_waitCurrentVersionLock);
    triggerWaiting(_waitCurrentVersion, _currentVersion);
  }

  auto diff = duration<float, std::milli>(clock::now() - start).count();
  _lcTimer.count(diff);
}

/// @brief ask about a collection
/// If it is not found in the cache, the cache is reloaded once
/// if the collection is not found afterwards, this method will throw an
/// exception
std::shared_ptr<LogicalCollection> ClusterInfo::getCollection(
    std::string_view databaseID, std::string_view collectionID) {
  auto c = getCollectionNT(databaseID, collectionID);

  if (c == nullptr) {
    THROW_ARANGO_EXCEPTION_MESSAGE(
        TRI_ERROR_ARANGO_DATA_SOURCE_NOT_FOUND,
        getCollectionNotFoundMsg(databaseID, collectionID)  // message
    );
  }
  return c;
}

std::shared_ptr<LogicalCollection> ClusterInfo::getCollectionNT(
    std::string_view databaseID, std::string_view collectionID) {
  auto lookupCollection =
      [&](auto const& collections) -> std::shared_ptr<LogicalCollection> {
    // look up database by id
    auto it = collections.find(databaseID);

    if (it != collections.end()) {
      // look up collection by id (or by name)
      auto it2 = (*it).second->find(collectionID);

      if (it2 != (*it).second->end()) {
        return (*it2).second.collection;
      }
    }
<<<<<<< HEAD
  }
  return nullptr;
}
=======
    return nullptr;
  };

  if (std::this_thread::get_id() == _planLoader) {
    // we're loading plan, lookup inside immediately created planned data
    // sources already protected by _planProt.mutex, don't need to lock there
    return lookupCollection(_newPlannedCollections);
  }
>>>>>>> de3b84bc

  if (!_planProt.isValid) {
    Result r = waitForPlan(1).get();
    if (r.fail()) {
      return nullptr;
    }
  }

  READ_LOCKER(readLocker, _planProt.lock);
  return lookupCollection(_plannedCollections);
}

std::shared_ptr<LogicalDataSource> ClusterInfo::getCollectionOrViewNT(
    std::string_view databaseID, std::string_view name) {
  auto lookupDataSource =
      [&](auto const& collections,
          auto const& views) -> std::shared_ptr<LogicalDataSource> {
    // look up collection first
    {
      // look up database by id
      auto it = collections.find(databaseID);

      if (it != collections.end()) {
        // look up collection by id (or by name)
        auto it2 = (*it).second->find(name);

        if (it2 != (*it).second->end()) {
          return (*it2).second.collection;
        }
      }
    }

    // look up views next
    {
      // look up database by id
      auto it = views.find(databaseID);

      if (it != views.end()) {
        // look up collection by id (or by name)
        auto it2 = (*it).second.find(name);

        if (it2 != (*it).second.end()) {
          return (*it2).second;
        }
      }
    }
    return nullptr;
  };

  if (std::this_thread::get_id() == _planLoader) {
    // we're loading plan, lookup inside immediately created planned data
    // sources already protected by _planProt.mutex, don't need to lock there
    return lookupDataSource(_newPlannedCollections, _newPlannedViews);
  }

  if (!_planProt.isValid) {
    Result r = waitForPlan(1).get();
    if (r.fail()) {
      return nullptr;
    }
  }

  READ_LOCKER(readLocker, _planProt.lock);
  return lookupDataSource(_plannedCollections, _plannedViews);
}

std::string ClusterInfo::getCollectionNotFoundMsg(
    std::string_view databaseID, std::string_view collectionID) {
  std::string result = "Collection not found: ";
  result += collectionID;
  result += " in database ";
  result += databaseID;
  return result;
}

////////////////////////////////////////////////////////////////////////////////
/// @brief ask about all collections
////////////////////////////////////////////////////////////////////////////////

std::vector<std::shared_ptr<LogicalCollection>> ClusterInfo::getCollections(
    std::string_view databaseID) {
  std::vector<std::shared_ptr<LogicalCollection>> result;

  READ_LOCKER(readLocker, _planProt.lock);
  // look up database by id
  AllCollections::const_iterator it = _plannedCollections.find(databaseID);

  if (it == _plannedCollections.end()) {
    return result;
  }

  // iterate over all collections
  DatabaseCollections::const_iterator it2 = (*it).second->begin();
  while (it2 != (*it).second->end()) {
    char c = (*it2).first[0];

    if (c < '0' || c > '9') {
      // skip collections indexed by id
      result.push_back((*it2).second.collection);
    }

    ++it2;
  }

  return result;
}

////////////////////////////////////////////////////////////////////////////////
/// @brief ask about a collection in current. This returns information about
/// all shards in the collection.
////////////////////////////////////////////////////////////////////////////////

std::shared_ptr<CollectionInfoCurrent> ClusterInfo::getCollectionCurrent(
    std::string_view databaseID, std::string_view collectionID) {
  if (!_currentProt.isValid) {
    Result r = waitForCurrent(1).get();
    if (r.fail()) {
      THROW_ARANGO_EXCEPTION(r);
    }
  }

  READ_LOCKER(readLocker, _currentProt.lock);
  // look up database by id
  AllCollectionsCurrent::const_iterator it =
      _currentCollections.find(databaseID);

  if (it != _currentCollections.end()) {
    // look up collection by id
    DatabaseCollectionsCurrent::const_iterator it2 =
        (*it).second.find(collectionID);

    if (it2 != (*it).second.end()) {
      return (*it2).second;
    }
  }

  return std::make_shared<CollectionInfoCurrent>(0);
}

RebootTracker& ClusterInfo::rebootTracker() noexcept { return _rebootTracker; }

RebootTracker const& ClusterInfo::rebootTracker() const noexcept {
  return _rebootTracker;
}

//////////////////////////////////////////////////////////////////////////////
/// @brief Test if all names (Collection & Views) are available  in the given
/// database and return the planVersion this can be guaranteed on.
//////////////////////////////////////////////////////////////////////////////

ResultT<uint64_t> ClusterInfo::checkDataSourceNamesAvailable(
    std::string_view databaseName, std::vector<std::string> const& names) {
  READ_LOCKER(readLocker, _planProt.lock);
  // Load all collections of the Database
  auto const& colList = _plannedCollections.find(databaseName);
  if (colList == _plannedCollections.end()) {
    // If there are no collections in the Database, it is not there.
    return Result{TRI_ERROR_ARANGO_DATABASE_NOT_FOUND};
  }

  auto const& viewList = _plannedViews.find(databaseName);
  for (auto const& name : names) {
    if (colList->second->contains(name) ||
        (viewList != _plannedViews.end() && viewList->second.contains(name))) {
      // Either a Collection or a view is known with this name. Disallow it.
      return Result(TRI_ERROR_ARANGO_DUPLICATE_NAME,
                    std::string("duplicate collection name '") + name + "'");
    }
  }
  return {_planVersion};
}

//////////////////////////////////////////////////////////////////////////////
/// @brief ask about a view
/// If it is not found in the cache, the cache is reloaded once. The second
/// argument can be a view ID or a view name (both cluster-wide).
//////////////////////////////////////////////////////////////////////////////

std::shared_ptr<LogicalView> ClusterInfo::getView(std::string_view databaseID,
                                                  std::string_view viewID) {
  if (viewID.empty()) {
    return nullptr;
  }

  auto lookupView =
      [&](AllViews const& dbs) noexcept -> std::shared_ptr<LogicalView> {
    // look up database by id
    auto const db = dbs.find(databaseID);

    if (db != dbs.end()) {
      // look up view by id (or by name)
      auto& views = db->second;
      auto const view = views.find(viewID);

      if (view != views.end()) {
        return view->second;
      }
    }

    return nullptr;
  };

  if (std::this_thread::get_id() == _planLoader) {
    // we're loading plan, lookup inside immediately created planned views
    // already protected by _planProt.mutex, don't need to lock there
    return lookupView(_newPlannedViews);
  }

  if (!_planProt.isValid) {
    return nullptr;
  }

  {
    READ_LOCKER(readLocker, _planProt.lock);
    auto view = lookupView(_plannedViews);

    if (view) {
      return view;
    }
  }

  Result res = fetchAndWaitForPlanVersion(std::chrono::seconds(10)).get();
  if (res.ok()) {
    READ_LOCKER(readLocker, _planProt.lock);
    auto view = lookupView(_plannedViews);

    if (view) {
      return view;
    }
  }

  LOG_TOPIC("a227e", DEBUG, Logger::CLUSTER)
      << "View not found: '" << viewID << "' in database '" << databaseID
      << "'";

  return nullptr;
}

//////////////////////////////////////////////////////////////////////////////
/// @brief ask about all views of a database
//////////////////////////////////////////////////////////////////////////////

std::vector<std::shared_ptr<LogicalView>> ClusterInfo::getViews(
    std::string_view databaseID) {
  std::vector<std::shared_ptr<LogicalView>> result;

  READ_LOCKER(readLocker, _planProt.lock);
  // look up database by id
  AllViews::const_iterator it = _plannedViews.find(databaseID);

  if (it == _plannedViews.end()) {
    return result;
  }

  // iterate over all collections
  DatabaseViews::const_iterator it2 = (*it).second.begin();
  while (it2 != it->second.end()) {
    char c = it2->first[0];
    if (c >= '0' && c <= '9') {
      // skip views indexed by name
      result.emplace_back(it2->second);
    }
    ++it2;
  }

  return result;
}

//////////////////////////////////////////////////////////////////////////////
/// @brief ask about analyzers revision
//////////////////////////////////////////////////////////////////////////////

AnalyzersRevision::Ptr ClusterInfo::getAnalyzersRevision(
    std::string_view databaseID, bool forceLoadPlan /* = false */) {
  READ_LOCKER(readLocker, _planProt.lock);
  // look up database by id
  auto it = _dbAnalyzersRevision.find(databaseID);

  if (it != _dbAnalyzersRevision.cend()) {
    return it->second;
  }
  return nullptr;
}

QueryAnalyzerRevisions ClusterInfo::getQueryAnalyzersRevision(
    std::string_view databaseID) {
  if (!_planProt.isValid) {
    loadPlan();
  }
  AnalyzersRevision::Revision currentDbRevision{AnalyzersRevision::MIN};
  AnalyzersRevision::Revision systemDbRevision{AnalyzersRevision::MIN};
  // no looping here. As if cluster is freshly updated some databases will
  // never have revisions record (and they do not need one actually)
  // so waiting them to apper is futile. Anyway if database has revision
  // we will see it at best effort basis as soon as plan updates itself
  // and some lag in revision appearing is expected (even with looping )
  {
    READ_LOCKER(readLocker, _planProt.lock);
    // look up database by id
    auto it = _dbAnalyzersRevision.find(databaseID);
    if (it != _dbAnalyzersRevision.cend()) {
      currentDbRevision = it->second->getRevision();
    }
    // analyzers from system also available
    // so grab revision for system database as well
    if (databaseID != StaticStrings::SystemDatabase) {
      auto sysIt = _dbAnalyzersRevision.find(StaticStrings::SystemDatabase);
      // if we have non-system database in plan system should be here for sure!
      // but for freshly updated cluster this is not true so, check is necessary
      if (sysIt != _dbAnalyzersRevision.cend()) {
        systemDbRevision = sysIt->second->getRevision();
      }
    } else {
      // micro-optimization. If we are querying system database
      // than current always equal system. And all requests for revision
      // will be resolved only with systemDbRevision member. So we copy
      // current to system and set current to MIN. As MIN value is default
      // and not transferred at all we will reduce json size for query
      systemDbRevision = currentDbRevision;
      currentDbRevision = AnalyzersRevision::MIN;
    }
  }

  return QueryAnalyzerRevisions(currentDbRevision, systemDbRevision);
}

/// @brief get shard statistics for the specified database
Result ClusterInfo::getShardStatisticsForDatabase(
    std::string const& dbName, std::string_view restrictServer,
    VPackBuilder& builder) const {
  auto& agencyCache = _server.getFeature<ClusterFeature>().agencyCache();
  auto [acb, idx] = agencyCache.read(std::vector<std::string>{
      AgencyCommHelper::path("Plan/Collections/" + dbName)});

  velocypack::Slice databaseSlice =
      acb->slice()[0].get(std::initializer_list<std::string_view>{
          AgencyCommHelper::path(), "Plan", "Collections", dbName});

  if (!databaseSlice.isObject()) {
    return Result(TRI_ERROR_ARANGO_DATABASE_NOT_FOUND);
  }

  containers::FlatHashSet<std::string> servers;
  ShardStatistics stats;
  addToShardStatistics(stats, servers, databaseSlice, restrictServer);
  stats.servers = servers.size();

  stats.toVelocyPack(builder);
  return {};
}

/// @brief get shard statistics for all databases, totals,
/// optionally restricted to the specified server
Result ClusterInfo::getShardStatisticsGlobal(std::string const& restrictServer,
                                             VPackBuilder& builder) const {
  if (!restrictServer.empty() &&
      (!serverExists(restrictServer) ||
       !ClusterHelpers::isDBServerName(restrictServer))) {
    return Result(TRI_ERROR_BAD_PARAMETER, "invalid DBserver id");
  }

  auto& agencyCache = _server.getFeature<ClusterFeature>().agencyCache();
  auto [acb, idx] = agencyCache.read(
      std::vector<std::string>{AgencyCommHelper::path("Plan/Collections")});

  velocypack::Slice databasesSlice =
      acb->slice()[0].get(std::initializer_list<std::string_view>{
          AgencyCommHelper::path(), "Plan", "Collections"});

  if (!databasesSlice.isObject()) {
    return Result(TRI_ERROR_INTERNAL, "invalid Plan structure");
  }

  containers::FlatHashSet<std::string> servers;
  ShardStatistics stats;

  for (auto db : VPackObjectIterator(databasesSlice)) {
    addToShardStatistics(stats, servers, db.value, restrictServer);
  }
  stats.servers = servers.size();

  stats.toVelocyPack(builder);
  return {};
}

/// @brief get shard statistics for all databases, separate for each database,
/// optionally restricted to the specified server
Result ClusterInfo::getShardStatisticsGlobalDetailed(
    std::string const& restrictServer, VPackBuilder& builder) const {
  if (!restrictServer.empty() &&
      (!serverExists(restrictServer) ||
       !ClusterHelpers::isDBServerName(restrictServer))) {
    return Result(TRI_ERROR_BAD_PARAMETER, "invalid DBserver id");
  }

  auto& agencyCache = _server.getFeature<ClusterFeature>().agencyCache();
  auto [acb, idx] = agencyCache.read(
      std::vector<std::string>{AgencyCommHelper::path("Plan/Collections")});

  velocypack::Slice databasesSlice =
      acb->slice()[0].get(std::initializer_list<std::string_view>{
          AgencyCommHelper::path(), "Plan", "Collections"});

  if (!databasesSlice.isObject()) {
    return Result(TRI_ERROR_INTERNAL, "invalid Plan structure");
  }

  containers::FlatHashSet<std::string> servers;

  builder.openObject();
  for (auto db : VPackObjectIterator(databasesSlice)) {
    servers.clear();
    ShardStatistics stats;
    addToShardStatistics(stats, servers, db.value, restrictServer);
    stats.servers = servers.size();

    builder.add(VPackValue(db.key.copyString()));
    stats.toVelocyPack(builder);
  }
  builder.close();

  return {};
}

/// @brief get shard statistics for all databases, split by servers.
Result ClusterInfo::getShardStatisticsGlobalByServer(
    VPackBuilder& builder) const {
  auto& agencyCache = _server.getFeature<ClusterFeature>().agencyCache();
  auto [acb, idx] = agencyCache.read(
      std::vector<std::string>{AgencyCommHelper::path("Plan/Collections")});

  velocypack::Slice databasesSlice =
      acb->slice()[0].get(std::initializer_list<std::string_view>{
          AgencyCommHelper::path(), "Plan", "Collections"});

  if (!databasesSlice.isObject()) {
    return Result(TRI_ERROR_INTERNAL, "invalid Plan structure");
  }

  containers::FlatHashMap<ServerID, ShardStatistics> stats;
  {
    // create empty static objects for each DB server
    READ_LOCKER(readLocker, _dbServersProt.lock);
    for (auto& it : _dbServers) {
      stats.emplace(it.first, ShardStatistics{});
    }
  }

  for (auto db : VPackObjectIterator(databasesSlice)) {
    addToShardStatistics(stats, db.value);
  }

  builder.openObject();
  for (auto& it : stats) {
    builder.add(VPackValue(it.first));
    auto& stat = it.second;
    stat.servers = 1;
    stat.toVelocyPack(builder);
  }
  builder.close();

  return {};
}

// Build the VPackSlice that contains the `isBuilding` entry
void ClusterInfo::buildIsBuildingSlice(CreateDatabaseInfo const& database,
                                       VPackBuilder& builder) {
  VPackObjectBuilder guard(&builder);
  database.toVelocyPack(builder);

  builder.add(StaticStrings::AttrCoordinator,
              VPackValue(ServerState::instance()->getId()));
  builder.add(StaticStrings::AttrCoordinatorRebootId,
              VPackValue(ServerState::instance()->getRebootId().value()));
  builder.add(StaticStrings::AttrIsBuilding, VPackValue(true));
}

// Build the VPackSlice that does not contain  the `isBuilding` entry
void ClusterInfo::buildFinalSlice(CreateDatabaseInfo const& database,
                                  VPackBuilder& builder) {
  VPackObjectBuilder guard(&builder);
  database.toVelocyPack(builder);
}

// This waits for the database described in `database` to turn up in `Current`
// and no DBServer is allowed to report an error.
Result ClusterInfo::waitForDatabaseInCurrent(
    CreateDatabaseInfo const& database, AgencyWriteTransaction const& trx) {
  auto DBServers =
      std::make_shared<std::vector<ServerID>>(getCurrentDBServers());
  auto dbServerResult =
      std::make_shared<std::atomic<std::optional<ErrorCode>>>(std::nullopt);
  std::shared_ptr<std::string> errMsg = std::make_shared<std::string>();

  std::function<bool(VPackSlice result)> dbServerChanged =
      [=](VPackSlice result) {
        size_t numDbServers = DBServers->size();
        if (result.isObject() && result.length() >= numDbServers) {
          // We use >= here since the number of DBservers could have increased
          // during the creation of the database and we might not yet have
          // the latest list. Thus there could be more reports than we know
          // servers.
          VPackObjectIterator dbs(result);

          std::string tmpMsg;
          bool tmpHaveError = false;

          for (VPackObjectIterator::ObjectPair dbserver : dbs) {
            VPackSlice slice = dbserver.value;
            if (arangodb::basics::VelocyPackHelper::getBooleanValue(
                    slice, StaticStrings::Error, false)) {
              tmpHaveError = true;
              tmpMsg += " DBServer:" + dbserver.key.copyString() + ":";
              tmpMsg += arangodb::basics::VelocyPackHelper::getStringValue(
                  slice, StaticStrings::ErrorMessage, "");
              if (slice.hasKey(StaticStrings::ErrorNum)) {
                VPackSlice errorNum = slice.get(StaticStrings::ErrorNum);
                if (errorNum.isNumber()) {
                  tmpMsg += " (errorNum=";
                  tmpMsg += basics::StringUtils::itoa(
                      errorNum.getNumericValue<uint32_t>());
                  tmpMsg += ")";
                }
              }
            }
          }
          if (tmpHaveError) {
            *errMsg = "Error in creation of database:" + tmpMsg;
            dbServerResult->store(TRI_ERROR_CLUSTER_COULD_NOT_CREATE_DATABASE,
                                  std::memory_order_release);
            return true;
          }
          dbServerResult->store(TRI_ERROR_NO_ERROR, std::memory_order_release);
        }
        return true;
      };

  // ATTENTION: The following callback calls the above closure in a
  // different thread. Nevertheless, the closure accesses some of our
  // local variables. Therefore we have to protect all accesses to them
  // by a mutex. We use the mutex of the condition variable in the
  // AgencyCallback for this.
  auto agencyCallback = std::make_shared<AgencyCallback>(
      _server, "Current/Databases/" + database.getName(), dbServerChanged, true,
      false);
  Result r = _agencyCallbackRegistry->registerCallback(agencyCallback);
  if (r.fail()) {
    return r;
  }
  auto cbGuard = scopeGuard([&]() noexcept {
    try {
      _agencyCallbackRegistry->unregisterCallback(agencyCallback);
    } catch (std::exception const& ex) {
      LOG_TOPIC("e952f", ERR, Logger::CLUSTER)
          << "Failed to unregister agency callback: " << ex.what();
    }
  });

  // TODO: Should this never timeout?
  AgencyComm ac(_server);
  auto res = ac.sendTransactionWithFailover(trx, 0.0);
  if (!res.successful()) {
    if (res._statusCode == rest::ResponseCode::PRECONDITION_FAILED) {
      return Result(
          TRI_ERROR_ARANGO_DUPLICATE_NAME,
          std::string("duplicate database name '") + database.getName() + "'");
    }
    return Result(TRI_ERROR_CLUSTER_COULD_NOT_CREATE_DATABASE_IN_PLAN);
  }

  if (VPackSlice resultsSlice = res.slice().get("results");
      resultsSlice.length() > 0) {
    Result r = waitForPlan(resultsSlice[0].getNumber<uint64_t>()).get();
    if (r.fail()) {
      return r;
    }
  }

  // Waits for the database to turn up in Current/Databases
  {
    double const interval = getPollInterval();

    int count = 0;  // this counts, when we have to reload the DBServers
    while (true) {
      if (++count >=
          static_cast<int>(getReloadServerListTimeout() / interval)) {
        // We update the list of DBServers every minute in case one of them
        // was taken away since we last looked. This also helps (slightly)
        // if a new DBServer was added. However, in this case we report
        // success a bit too early, which is not too bad.
        loadCurrentDBServers();
        *DBServers = getCurrentDBServers();
        count = 0;
      }

      auto tmpRes = dbServerResult->load(std::memory_order_acquire);

      // An error was detected on one of the DBServers
      if (tmpRes.has_value()) {
        cbGuard.fire();  // unregister cb before accessing errMsg

        return Result(*tmpRes, *errMsg);
      }

      {
        CONDITION_LOCKER(locker, agencyCallback->_cv);
        agencyCallback->executeByCallbackOrTimeout(
            getReloadServerListTimeout() / interval);
      }

      if (_server.isStopping()) {
        return Result(TRI_ERROR_SHUTTING_DOWN);
      }
    }
  }
}

// Start creating a database in a coordinator by entering it into Plan/Databases
// with, status flag `isBuilding`; this makes the database invisible to the
// outside world.
Result ClusterInfo::createIsBuildingDatabaseCoordinator(
    CreateDatabaseInfo const& database) {
  AgencyCommResult res;

  // Instruct the Agency to enter the creation of the new database
  // by entering it into Plan/Databases/ but with the fields
  // isBuilding: true, and coordinator and rebootId set to our respective
  // id and rebootId
  VPackBuilder builder;
  buildIsBuildingSlice(database, builder);

  AgencyWriteTransaction trx(
      {AgencyOperation("Plan/Databases/" + database.getName(),
                       AgencyValueOperationType::SET, builder.slice()),
       AgencyOperation("Plan/Version",
                       AgencySimpleOperationType::INCREMENT_OP)},
      {AgencyPrecondition("Plan/Databases/" + database.getName(),
                          AgencyPrecondition::Type::EMPTY, true),
       AgencyPrecondition(analyzersPath(database.getName()),
                          AgencyPrecondition::Type::EMPTY, true)});

  // And wait for our database to show up in `Current/Databases`
  auto waitResult = waitForDatabaseInCurrent(database, trx);

  if (waitResult.is(TRI_ERROR_ARANGO_DUPLICATE_NAME) ||
      waitResult.is(TRI_ERROR_CLUSTER_COULD_NOT_CREATE_DATABASE_IN_PLAN)) {
    // Early exit without cancellation if we did not do anything
    return waitResult;
  }

  if (waitResult.ok()) {
    return waitResult;
  }

  // cleanup: remove database from plan
  auto ret = cancelCreateDatabaseCoordinator(database);

  if (ret.fail()) {
    // Cleanup failed too
    return ret;
  }
  // Cleanup ok, but creation failed
  return Result(TRI_ERROR_CLUSTER_COULD_NOT_CREATE_DATABASE,
                "database creation failed");
}

// Finalize creation of database in cluster by removing isBuilding, coordinator,
// and coordinatorRebootId; as precondition that the entry we put in
// createIsBuildingDatabaseCoordinator is still in Plan/ unchanged.
Result ClusterInfo::createFinalizeDatabaseCoordinator(
    CreateDatabaseInfo const& database) {
  AgencyComm ac(_server);

  VPackBuilder pcBuilder;
  buildIsBuildingSlice(database, pcBuilder);

  VPackBuilder entryBuilder;
  buildFinalSlice(database, entryBuilder);

  VPackBuilder analyzersBuilder;
  AgencyComm::buildInitialAnalyzersSlice(analyzersBuilder);

  AgencyWriteTransaction trx(
      {AgencyOperation("Plan/Databases/" + database.getName(),
                       AgencyValueOperationType::SET, entryBuilder.slice()),
       AgencyOperation("Plan/Version", AgencySimpleOperationType::INCREMENT_OP),
       AgencyOperation(analyzersPath(database.getName()),
                       AgencyValueOperationType::SET,
                       analyzersBuilder.slice())},
      {AgencyPrecondition("Plan/Databases/" + database.getName(),
                          AgencyPrecondition::Type::VALUE, pcBuilder.slice()),
       AgencyPrecondition(analyzersPath(database.getName()),
                          AgencyPrecondition::Type::EMPTY, true)});

  auto res = ac.sendTransactionWithFailover(trx, 0.0);

  if (!res.successful()) {
    if (res._statusCode == rest::ResponseCode::PRECONDITION_FAILED) {
      return Result(TRI_ERROR_CLUSTER_COULD_NOT_CREATE_DATABASE,
                    "Could not finish creation of database: Plan/Databases/ "
                    "entry was modified in Agency");
    }
    // Something else went wrong.
    return Result(TRI_ERROR_CLUSTER_COULD_NOT_CREATE_DATABASE);
  }

  Result r;
  if (VPackSlice resultsSlice = res.slice().get("results");
      resultsSlice.length() > 0) {
    r = waitForPlan(resultsSlice[0].getNumber<uint64_t>()).get();
  }

  // The transaction was successful and the database should
  // now be visible and usable.
  return r;
}

// This function can only return on success or when the cluster is shutting
// down.
Result ClusterInfo::cancelCreateDatabaseCoordinator(
    CreateDatabaseInfo const& database) {
  AgencyComm ac(_server);

  VPackBuilder builder;
  buildIsBuildingSlice(database, builder);

  // delete all collections and the database itself from the agency plan
  AgencyOperation delPlanCollections("Plan/Collections/" + database.getName(),
                                     AgencySimpleOperationType::DELETE_OP);
  AgencyOperation delPlanDatabase("Plan/Databases/" + database.getName(),
                                  AgencySimpleOperationType::DELETE_OP);
  AgencyOperation incrPlan("Plan/Version",
                           AgencySimpleOperationType::INCREMENT_OP);
  AgencyPrecondition preCondition("Plan/Databases/" + database.getName(),
                                  AgencyPrecondition::Type::VALUE,
                                  builder.slice());

  AgencyWriteTransaction trx({delPlanCollections, delPlanDatabase, incrPlan},
                             preCondition);

  size_t tries = 0;
  double nextTimeout = 0.5;

  AgencyCommResult res;
  while (true) {
    tries++;
    res = ac.sendTransactionWithFailover(trx, nextTimeout);

    if (res.successful()) {
      break;
    }

    if (res.httpCode() == rest::ResponseCode::PRECONDITION_FAILED) {
      auto& agencyCache = _server.getFeature<ClusterFeature>().agencyCache();
      auto [acb, index] = agencyCache.read(std::vector<std::string>{
          AgencyCommHelper::path("Plan/Databases/" + database.getName())});

      velocypack::Slice databaseSlice =
          acb->slice()[0].get(std::initializer_list<std::string_view>{
              AgencyCommHelper::path(), "Plan", "Databases",
              database.getName()});

      if (!databaseSlice.isObject()) {
        // database key in agency does _not_ exist. this can happen if on
        // another coordinator the database gets dropped while on this
        // coordinator we are still trying to create it
        break;
      }

      VPackSlice agencyId = databaseSlice.get("id");
      VPackSlice preconditionId = builder.slice().get("id");
      if (agencyId.isString() && preconditionId.isString() &&
          !agencyId.isEqualString(preconditionId.stringView())) {
        // database key is there, but has a different id, this can happen if the
        // database has already been dropped in the meantime and recreated, in
        // any case, let's get us out of here...
        break;
      }
    }

    if (tries == 1) {
      events::CreateDatabase(database.getName(), res.asResult(),
                             ExecContext::current());
    }

    if (_server.isStopping()) {
      return Result(TRI_ERROR_SHUTTING_DOWN);
    }

    if (tries >= 5) {
      nextTimeout = 5.0;
    }

    LOG_TOPIC("b47aa", WARN, arangodb::Logger::CLUSTER)
        << "failed to cancel creation of database " << database.getName()
        << " with error " << res.errorMessage() << ". Retrying.";

    // enhancing our calm a bit here, so this does not put the agency under
    // pressure too much.
    TRI_ASSERT(nextTimeout > 0.0 && nextTimeout <= 5.0);
    std::this_thread::sleep_for(
        std::chrono::milliseconds(unsigned(1000.0 * nextTimeout)));
  }

  return Result();
}

////////////////////////////////////////////////////////////////////////////////
/// @brief drop database in coordinator, the return value is an ArangoDB
/// error code and the errorMsg is set accordingly. One possible error
/// is a timeout, a timeout of 0.0 means no timeout.
////////////////////////////////////////////////////////////////////////////////
Result ClusterInfo::dropDatabaseCoordinator(  // drop database
    std::string const& name,                  // database name
    double timeout                            // request timeout
) {
  TRI_ASSERT(ServerState::instance()->isCoordinator());
  if (name == StaticStrings::SystemDatabase) {
    return Result(TRI_ERROR_FORBIDDEN);
  }
  AgencyComm ac(_server);

  double const realTimeout = getTimeout(timeout);
  double const endTime = TRI_microtime() + realTimeout;
  double const interval = getPollInterval();
  auto collections = getCollections(name);

  auto dbServerResult =
      std::make_shared<std::atomic<std::optional<ErrorCode>>>(std::nullopt);
  std::function<bool(VPackSlice result)> dbServerChanged =
      [=](VPackSlice result) {
        if (result.isNone() || result.isEmptyObject()) {
          dbServerResult->store(TRI_ERROR_NO_ERROR, std::memory_order_release);
        }
        return true;
      };

  std::string where("Current/Databases/" + name);

  // ATTENTION: The following callback calls the above closure in a
  // different thread. Nevertheless, the closure accesses some of our
  // local variables. Therefore we have to protect all accesses to them
  // by a mutex. We use the mutex of the condition variable in the
  // AgencyCallback for this.
  auto agencyCallback = std::make_shared<AgencyCallback>(
      _server, where, dbServerChanged, true, false);
  Result r = _agencyCallbackRegistry->registerCallback(agencyCallback);
  if (r.fail()) {
    return r;
  }

  auto cbGuard = scopeGuard([this, &agencyCallback]() noexcept {
    try {
      _agencyCallbackRegistry->unregisterCallback(agencyCallback);
    } catch (std::exception const& ex) {
      LOG_TOPIC("1ec9b", ERR, Logger::CLUSTER)
          << "Failed to unregister agency callback: " << ex.what();
    }
  });

  // Transact to agency
  AgencyOperation delPlanDatabases("Plan/Databases/" + name,
                                   AgencySimpleOperationType::DELETE_OP);
  AgencyOperation delPlanCollections("Plan/Collections/" + name,
                                     AgencySimpleOperationType::DELETE_OP);
  AgencyOperation delPlanViews("Plan/Views/" + name,
                               AgencySimpleOperationType::DELETE_OP);
  AgencyOperation delPlanAnalyzers(analyzersPath(name),
                                   AgencySimpleOperationType::DELETE_OP);
  AgencyOperation incrementVersion("Plan/Version",
                                   AgencySimpleOperationType::INCREMENT_OP);
  AgencyPrecondition databaseExists("Plan/Databases/" + name,
                                    AgencyPrecondition::Type::EMPTY, false);
  AgencyWriteTransaction trans(
      {delPlanDatabases, delPlanCollections, delPlanViews, delPlanAnalyzers,
       incrementVersion},
      databaseExists);
  AgencyCommResult res = ac.sendTransactionWithFailover(trans);
  if (!res.successful()) {
    if (res._statusCode == rest::ResponseCode::PRECONDITION_FAILED) {
      return Result(TRI_ERROR_ARANGO_DATABASE_NOT_FOUND);
    }
    return Result(TRI_ERROR_CLUSTER_COULD_NOT_REMOVE_DATABASE_IN_PLAN);
  }
  if (VPackSlice resultsSlice = res.slice().get("results");
      resultsSlice.length() > 0) {
    Result r = waitForPlan(resultsSlice[0].getNumber<uint64_t>()).get();
    if (r.fail()) {
      return r;
    }
  }

  auto replicatedStatesCleanup = futures::Future<Result>{std::in_place};
  if (!collections.empty() &&
      collections.front()->replicationVersion() == replication::Version::TWO) {
    std::vector<replication2::LogId> replicatedStates;
    for (auto const& collection : collections) {
      auto shardIds = collection->shardIds();
      replicatedStates.reserve(replicatedStates.size() + shardIds->size());
      std::transform(
          shardIds->begin(), shardIds->end(),
          std::back_inserter(replicatedStates), [](auto const& shardPair) {
            return LogicalCollection::shardIdToStateId(shardPair.first);
          });
    }
    collections.clear();
    replicatedStatesCleanup = deleteReplicatedStates(name, replicatedStates);
  }

  // Now wait stuff in Current to disappear and thus be complete:
  {
    while (true) {
      if (dbServerResult->load(std::memory_order_acquire).has_value() &&
          replicatedStatesCleanup.isReady()) {
        cbGuard.fire();  // unregister cb before calling ac.removeValues(...)
        AgencyOperation delCurrentCollection(
            where, AgencySimpleOperationType::DELETE_OP);
        AgencyOperation incrementCurrentVersion(
            "Current/Version", AgencySimpleOperationType::INCREMENT_OP);
        AgencyWriteTransaction cx(
            {delCurrentCollection, incrementCurrentVersion});
        res = ac.sendTransactionWithFailover(cx);
        if (res.successful() && replicatedStatesCleanup.get().ok()) {
          return Result(TRI_ERROR_NO_ERROR);
        }
        return Result(TRI_ERROR_CLUSTER_COULD_NOT_REMOVE_DATABASE_IN_CURRENT);
      }

      if (TRI_microtime() > endTime) {
        logAgencyDump();
        return Result(TRI_ERROR_CLUSTER_TIMEOUT);
      }

      {
        CONDITION_LOCKER(locker, agencyCallback->_cv);
        agencyCallback->executeByCallbackOrTimeout(interval);
      }

      if (_server.isStopping()) {
        return Result(TRI_ERROR_SHUTTING_DOWN);
      }
    }
  }
}

////////////////////////////////////////////////////////////////////////////////
/// @brief create collection in coordinator, the return value is an ArangoDB
/// error code and the errorMsg is set accordingly. One possible error
/// is a timeout, a timeout of 0.0 means no timeout.
////////////////////////////////////////////////////////////////////////////////
Result ClusterInfo::createCollectionCoordinator(  // create collection
    std::string const& databaseName, std::string const& collectionID,
    uint64_t numberOfShards, uint64_t replicationFactor, uint64_t writeConcern,
    bool waitForReplication,
    velocypack::Slice json,  // collection definition
    double timeout,          // request timeout,
    bool isNewDatabase,
    std::shared_ptr<LogicalCollection> const& colToDistributeShardsLike,
    replication::Version replicationVersion) {
  TRI_ASSERT(ServerState::instance()->isCoordinator());
  auto serverState = ServerState::instance();
  std::vector<ClusterCollectionCreationInfo> infos{
      ClusterCollectionCreationInfo{
          collectionID, numberOfShards, replicationFactor, writeConcern,
          waitForReplication, json, serverState->getId(),
          serverState->getRebootId()}};
  double const realTimeout = getTimeout(timeout);
  double const endTime = TRI_microtime() + realTimeout;
  return createCollectionsCoordinator(databaseName, infos, endTime,
                                      isNewDatabase, colToDistributeShardsLike,
                                      replicationVersion);
}

/// @brief this method does an atomic check of the preconditions for the
/// collections to be created, using the currently loaded plan.
Result ClusterInfo::checkCollectionPreconditions(
    std::string const& databaseName,
    std::vector<ClusterCollectionCreationInfo> const& infos) {
  for (auto const& info : infos) {
    // Check if name exists.
    if (info.name.empty() || !info.json.isObject() ||
        !info.json.get("shards").isObject()) {
      return TRI_ERROR_BAD_PARAMETER;  // must not be empty
    }

    // Validate that the collection does not exist in the current plan
    {
      AllCollections::const_iterator it =
          _plannedCollections.find(databaseName);
      if (it != _plannedCollections.end()) {
        DatabaseCollections::const_iterator it2 = (*it).second->find(info.name);

        if (it2 != (*it).second->end()) {
          // collection already exists!
          events::CreateCollection(databaseName, info.name,
                                   TRI_ERROR_ARANGO_DUPLICATE_NAME);
          return Result(
              TRI_ERROR_ARANGO_DUPLICATE_NAME,
              std::string("duplicate collection name '") + info.name + "'");
        }
      } else {
        // no collection in plan for this particular database... this may be
        // true for the first collection created in a db now check if there is a
        // planned database at least
        if (_plannedDatabases.find(databaseName) == _plannedDatabases.end()) {
          // no need to create a collection in a database that is not there
          // (anymore)
          events::CreateCollection(databaseName, info.name,
                                   TRI_ERROR_ARANGO_DATABASE_NOT_FOUND);
          return TRI_ERROR_ARANGO_DATABASE_NOT_FOUND;
        }
      }
    }

    // Validate that there is no view with this name either
    {
      // check against planned views as well
      AllViews::const_iterator it = _plannedViews.find(databaseName);
      if (it != _plannedViews.end()) {
        DatabaseViews::const_iterator it2 = (*it).second.find(info.name);

        if (it2 != (*it).second.end()) {
          // view already exists!
          events::CreateCollection(databaseName, info.name,
                                   TRI_ERROR_ARANGO_DUPLICATE_NAME);
          return Result(
              TRI_ERROR_ARANGO_DUPLICATE_NAME,
              std::string("duplicate collection name '") + info.name + "'");
        }
      }
    }
  }

  return {};
}

Result ClusterInfo::createCollectionsCoordinator(
    std::string const& databaseName,
    std::vector<ClusterCollectionCreationInfo>& infos, double endTime,
    bool isNewDatabase,
    std::shared_ptr<const LogicalCollection> const& colToDistributeShardsLike,
    replication::Version replicationVersion) {
  TRI_ASSERT(ServerState::instance()->isCoordinator());
  using arangodb::velocypack::Slice;

  LOG_TOPIC("98761", DEBUG, Logger::CLUSTER)
      << "Starting createCollectionsCoordinator for " << infos.size()
      << " collections in database " << databaseName
      << " isNewDatabase: " << isNewDatabase
      << " first collection name: " << infos[0].name;

  // The following three are used for synchronization between the callback
  // closure and the main thread executing this function. Note that it can
  // happen that the callback is called only after we return from this
  // function!
  auto dbServerResult =
      std::make_shared<std::atomic<std::optional<ErrorCode>>>(std::nullopt);
  auto nrDone = std::make_shared<std::atomic<size_t>>(0);
  auto errMsg = std::make_shared<std::string>();
  auto cacheMutex = std::make_shared<Mutex>();
  auto cacheMutexOwner = std::make_shared<std::atomic<std::thread::id>>();
  auto isCleaned = std::make_shared<bool>(false);

  AgencyComm ac(_server);
  std::vector<std::shared_ptr<AgencyCallback>> agencyCallbacks;

  auto cbGuard = scopeGuard([&]() noexcept {
    try {
      // We have a subtle race here, that we try to cover against:
      // We register a callback in the agency.
      // For some reason this scopeguard is executed (e.g. error case)
      // While we are in this cleanup, and before a callback is removed from the
      // agency. The callback is triggered by another thread. We have the
      // following guarantees: a) cacheMutex|Owner are valid and locked by
      // cleanup b) isCleaned is valid and now set to true c) the closure is
      // owned by the callback d) info might be deleted, so we cannot use it. e)
      // If the callback is ongoing during cleanup, the callback will
      //    hold the Mutex and delay the cleanup.
      RECURSIVE_MUTEX_LOCKER(*cacheMutex, *cacheMutexOwner);
      *isCleaned = true;
      for (auto& cb : agencyCallbacks) {
        _agencyCallbackRegistry->unregisterCallback(cb);
      }
    } catch (std::exception const& ex) {
      LOG_TOPIC("cc911", ERR, Logger::CLUSTER)
          << "Failed to unregister agency callback: " << ex.what();
    }
  });

  std::vector<AgencyOperation> opers({IncreaseVersion()});
  std::vector<AgencyPrecondition> precs;
  containers::FlatHashSet<std::string> conditions;
  containers::FlatHashSet<ServerID> allServers;
  std::vector<replication2::replicated_state::agency::Target> replicatedStates;

  // current thread owning 'cacheMutex' write lock (workaround for non-recursive
  // Mutex)
  for (auto& info : infos) {
    TRI_ASSERT(!info.name.empty());

    if (info.state == ClusterCollectionCreationState::DONE) {
      // This is possible in Enterprise / Smart Collection situation
      (*nrDone)++;
    }

    std::map<ShardID, std::vector<ServerID>> shardServers;
    for (auto pair : VPackObjectIterator(info.json.get("shards"))) {
      ShardID shardID = pair.key.copyString();
      std::vector<ServerID> serverIds;

      for (auto const& serv : VPackArrayIterator(pair.value)) {
        auto const sid = serv.copyString();
        serverIds.emplace_back(sid);
        allServers.emplace(sid);
      }
      shardServers.try_emplace(std::move(shardID), std::move(serverIds));
    }

    // Counts the elements of result in nrDone and checks that they match
    // shardServers. Also checks that result matches info. Errors are stored in
    // the database via dbServerResult, in errMsg and in info.state.
    //
    // The AgencyCallback will copy the closure and take responsibility of it.
    auto closure = [cacheMutex, cacheMutexOwner, &info, dbServerResult, errMsg,
                    nrDone, isCleaned, shardServers, this](VPackSlice result) {
      // NOTE: This ordering here is important to cover against a race in
      // cleanup. a) The Guard get's the Mutex, sets isCleaned == true, then
      // removes the callback b) If the callback is acquired it is saved in a
      // shared_ptr, the Mutex will be acquired first, then it will check if it
      // isCleaned
      RECURSIVE_MUTEX_LOCKER(*cacheMutex, *cacheMutexOwner);
      if (*isCleaned) {
        return true;
      }
      TRI_ASSERT(!info.name.empty());
      if (info.state != ClusterCollectionCreationState::INIT) {
        // All leaders have reported either good or bad
        // We might be called by followers if they get in sync fast enough
        // In this IF we are in the followers case, we can safely ignore
        return true;
      }

      // result is the object at the path
      if (result.isObject() &&
          result.length() == static_cast<size_t>(info.numberOfShards)) {
        std::string tmpError;

        for (auto const& p : VPackObjectIterator(result)) {
          // if p contains an error number, add it to tmpError as a string
          if (arangodb::basics::VelocyPackHelper::getBooleanValue(
                  p.value, StaticStrings::Error, false)) {
            tmpError += " shardID:" + p.key.copyString() + ":";
            tmpError += arangodb::basics::VelocyPackHelper::getStringValue(
                p.value, StaticStrings::ErrorMessage, "");
            if (p.value.hasKey(StaticStrings::ErrorNum)) {
              VPackSlice const errorNum = p.value.get(StaticStrings::ErrorNum);
              if (errorNum.isNumber()) {
                tmpError += " (errNum=";
                tmpError += basics::StringUtils::itoa(
                    errorNum.getNumericValue<uint32_t>());
                tmpError += ")";
              }
            }
          }

          // wait that all followers have created our new collection
          if (tmpError.empty() && info.waitForReplication) {
            std::vector<ServerID> plannedServers;
            // copy all servers which are in p from shardServers to
            // plannedServers
            {
              READ_LOCKER(readLocker, _planProt.lock);
              auto it = shardServers.find(p.key.copyString());
              if (it != shardServers.end()) {
                plannedServers = (*it).second;
              } else {
                LOG_TOPIC("9ed54", ERR, Logger::CLUSTER)
                    << "Did not find shard in _shardServers: "
                    << p.key.copyString()
                    << ". Maybe the collection is already dropped.";
                *errMsg =
                    "Error in creation of collection: " + p.key.copyString() +
                    ". Collection already dropped. " + __FILE__ + ":" +
                    std::to_string(__LINE__);
                dbServerResult->store(
                    TRI_ERROR_CLUSTER_COULD_NOT_CREATE_COLLECTION,
                    std::memory_order_release);
                TRI_ASSERT(info.state != ClusterCollectionCreationState::DONE);
                info.state = ClusterCollectionCreationState::FAILED;
                return true;
              }
            }
            if (plannedServers.empty()) {
              READ_LOCKER(readLocker, _planProt.lock);
              LOG_TOPIC("a0a76", DEBUG, Logger::CLUSTER)
                  << "This should never have happened, Plan empty. Dumping "
                     "_shards in Plan:";
              for (auto const& p : _shards) {
                LOG_TOPIC("60c7d", DEBUG, Logger::CLUSTER)
                    << "Shard: " << p.first;
                for (auto const& q : *(p.second)) {
                  LOG_TOPIC("c7363", DEBUG, Logger::CLUSTER)
                      << "  Server: " << q;
                }
              }
              TRI_ASSERT(false);
            }
            std::vector<ServerID> currentServers;
            VPackSlice servers = p.value.get("servers");
            if (!servers.isArray()) {
              return true;
            }
            for (auto const& server : VPackArrayIterator(servers)) {
              if (!server.isString()) {
                return true;
              }
              currentServers.push_back(server.copyString());
            }
            if (!ClusterHelpers::compareServerLists(plannedServers,
                                                    currentServers)) {
              TRI_ASSERT(!info.name.empty());
              LOG_TOPIC("16623", DEBUG, Logger::CLUSTER)
                  << "Still waiting for all servers to ACK creation of "
                  << info.name << ". Planned: " << plannedServers
                  << ", Current: " << currentServers;
              return true;
            }
          }
        }
        if (!tmpError.empty()) {
          *errMsg = "Error in creation of collection:" + tmpError + " " +
                    __FILE__ + std::to_string(__LINE__);
          dbServerResult->store(TRI_ERROR_CLUSTER_COULD_NOT_CREATE_COLLECTION,
                                std::memory_order_release);
          // We cannot get into bad state after a collection was created
          TRI_ASSERT(info.state != ClusterCollectionCreationState::DONE);
          info.state = ClusterCollectionCreationState::FAILED;
        } else {
          // We can have multiple calls to this callback, one per leader and one
          // per follower As soon as all leaders are done we are either FAILED
          // or DONE, this cannot be altered later.
          TRI_ASSERT(info.state != ClusterCollectionCreationState::FAILED);
          info.state = ClusterCollectionCreationState::DONE;
          (*nrDone)++;
        }
      }
      return true;
    };  // closure

    // ATTENTION: The following callback calls the above closure in a
    // different thread. Nevertheless, the closure accesses some of our
    // local variables. Therefore, we have to protect all accesses to them
    // by a mutex. We use the mutex of the condition variable in the
    // AgencyCallback for this.

    auto agencyCallback = std::make_shared<AgencyCallback>(
        _server,
        "Current/Collections/" + databaseName + "/" + info.collectionID,
        closure, true, false);

    Result r = _agencyCallbackRegistry->registerCallback(agencyCallback);
    if (r.fail()) {
      return r;
    }

    agencyCallbacks.emplace_back(std::move(agencyCallback));
    opers.emplace_back(CreateCollectionOrder(databaseName, info.collectionID,
                                             info.isBuildingSlice()));

    if (replicationVersion == replication::Version::TWO) {
      // Create a replicated state for each shard.
      replicatedStates.reserve(replicatedStates.size() + shardServers.size());
      for (auto const& [shardId, serverIds] : shardServers) {
        auto spec =
            createDocumentStateSpec(shardId, serverIds, info, databaseName);

        auto builder = std::make_shared<VPackBuilder>();
        velocypack::serialize(*builder, spec);
        auto path = basics::StringUtils::joinT("/", "Target/ReplicatedStates",
                                               databaseName, spec.id);

        opers.emplace_back(AgencyOperation(path, AgencyValueOperationType::SET,
                                           std::move(builder)));
        replicatedStates.emplace_back(std::move(spec));
      }
    }

    // Ensure preconditions on the agency
    std::shared_ptr<ShardMap> otherCidShardMap = nullptr;
    auto const otherCidString = basics::VelocyPackHelper::getStringValue(
        info.json, StaticStrings::DistributeShardsLike, StaticStrings::Empty);
    if (!otherCidString.empty() &&
        conditions.find(otherCidString) == conditions.end()) {
      // Distribute shards like case.
      // Precondition: Master collection is not moving while we create this
      // collection We only need to add these once for every Master, we cannot
      // add multiple because we will end up with duplicate entries.
      // NOTE: We do not need to add all collections created here, as they will
      // not succeed In callbacks if they are moved during creation. If they are
      // moved after creation was reported success they are under protection by
      // Supervision.
      conditions.emplace(otherCidString);
      if (colToDistributeShardsLike != nullptr) {
        otherCidShardMap = colToDistributeShardsLike->shardIds();
      } else {
        otherCidShardMap =
            getCollection(databaseName, otherCidString)->shardIds();
      }

      auto const dslProtoColPath = paths::root()
                                       ->arango()
                                       ->plan()
                                       ->collections()
                                       ->database(databaseName)
                                       ->collection(otherCidString);
      // The distributeShardsLike prototype collection should exist in the
      // plan...
      precs.emplace_back(AgencyPrecondition(
          dslProtoColPath, AgencyPrecondition::Type::EMPTY, false));
      // ...and should not still be in creation.
      precs.emplace_back(AgencyPrecondition(dslProtoColPath->isBuilding(),
                                            AgencyPrecondition::Type::EMPTY,
                                            true));

      // Any of the shards locked?
      for (auto const& shard : *otherCidShardMap) {
        precs.emplace_back(
            AgencyPrecondition("Supervision/Shards/" + shard.first,
                               AgencyPrecondition::Type::EMPTY, true));
      }
    }

    // additionally ensure that no such collectionID exists yet in
    // Plan/Collections
    precs.emplace_back(AgencyPrecondition(
        "Plan/Collections/" + databaseName + "/" + info.collectionID,
        AgencyPrecondition::Type::EMPTY, true));
  }

  // We need to make sure our plan is up-to-date.
  LOG_TOPIC("f4b14", DEBUG, Logger::CLUSTER)
      << "createCollectionCoordinator, loading Plan from agency...";

  uint64_t planVersion = 0;  // will be populated by following function call
  {
    READ_LOCKER(readLocker, _planProt.lock);
    planVersion = _planVersion;
    if (!isNewDatabase) {
      Result res = checkCollectionPreconditions(databaseName, infos);
      if (res.fail()) {
        LOG_TOPIC("98762", DEBUG, Logger::CLUSTER)
            << "Failed createCollectionsCoordinator for " << infos.size()
            << " collections in database " << databaseName
            << " isNewDatabase: " << isNewDatabase << " first collection name: "
            << (!infos.empty() ? infos[0].name : std::string());
        return res;
      }
    }
  }

  auto deleteCollectionGuard = scopeGuard([&infos, &databaseName, this, &ac,
                                           replicationVersion,
                                           &replicatedStates]() noexcept {
    try {
      using namespace arangodb::cluster::paths;
      using namespace arangodb::cluster::paths::aliases;
      // We need to check isBuilding as a precondition.
      // If the transaction removing the isBuilding flag results in a timeout,
      // the state of the collection is unknown; if it was actually removed, we
      // must not drop the collection, but we must otherwise.

      auto precs = std::vector<AgencyPrecondition>{};
      auto opers = std::vector<AgencyOperation>{};

      // Note that we trust here that either all isBuilding flags are removed in
      // a single transaction, or none is.

      for (auto const& info : infos) {
        using namespace std::string_literals;
        auto const collectionPlanPath =
            "Plan/Collections/"s + databaseName + "/" + info.collectionID;
        precs.emplace_back(
            collectionPlanPath + "/" + StaticStrings::AttrIsBuilding,
            AgencyPrecondition::Type::EMPTY, false);
        opers.emplace_back(collectionPlanPath,
                           AgencySimpleOperationType::DELETE_OP);
      }
      opers.emplace_back("Plan/Version",
                         AgencySimpleOperationType::INCREMENT_OP);
      auto trx = AgencyWriteTransaction{opers, precs};

      auto replicatedStatesCleanup = futures::Future<Result>{std::in_place};
      if (replicationVersion == replication::Version::TWO) {
        std::vector<replication2::LogId> stateIds;
        std::transform(
            replicatedStates.begin(), replicatedStates.end(),
            std::back_inserter(stateIds),
            [](replication2::replicated_state::agency::Target const& spec) {
              return spec.id;
            });

        replicatedStatesCleanup =
            this->deleteReplicatedStates(databaseName, stateIds);
      }

      using namespace std::chrono;
      using namespace std::chrono_literals;
      auto const begin = steady_clock::now();
      // After a shutdown, the supervision will clean the collections either due
      // to the coordinator going into FAIL, or due to it changing its rebootId.
      // Otherwise we must under no circumstance give up here, because noone
      // else will clean this up.
      while (!_server.isStopping()) {
        auto res = ac.sendTransactionWithFailover(trx);
        // If the collections were removed (res.ok()), we may abort. If we run
        // into precondition failed, the collections were successfully created,
        // so we're fine too.
        if (res.successful() &&
            (replicationVersion == replication::Version::ONE ||
             replicatedStatesCleanup.isReady())) {
          if (VPackSlice resultsSlice = res.slice().get("results");
              resultsSlice.length() > 0) {
            [[maybe_unused]] Result r =
                waitForPlan(resultsSlice[0].getNumber<uint64_t>()).get();
          }
          return;
        } else if (res.httpCode() == rest::ResponseCode::PRECONDITION_FAILED) {
          return;
        }

        // exponential backoff, just to be safe,
        auto const durationSinceStart = steady_clock::now() - begin;
        auto constexpr maxWaitTime = 2min;
        auto const waitTime =
            std::min<std::common_type_t<decltype(durationSinceStart),
                                        decltype(maxWaitTime)>>(
                durationSinceStart, maxWaitTime);
        std::this_thread::sleep_for(waitTime);
      }

    } catch (std::exception const& ex) {
      LOG_TOPIC("57486", ERR, Logger::CLUSTER)
          << "Failed to delete collection during rollback: " << ex.what();
    }
  });

  // now try to update the plan in the agency, using the current plan version as
  // our precondition
  {
    // create a builder with just the version number for comparison
    VPackBuilder versionBuilder;
    versionBuilder.add(VPackValue(planVersion));

    VPackBuilder serversBuilder;
    {
      VPackArrayBuilder a(&serversBuilder);
      for (auto const& i : allServers) {
        serversBuilder.add(VPackValue(i));
      }
    }

    // Preconditions:
    // * plan version unchanged
    precs.emplace_back(AgencyPrecondition("Plan/Version",
                                          AgencyPrecondition::Type::VALUE,
                                          versionBuilder.slice()));
    // * not in to be cleaned server list
    precs.emplace_back(AgencyPrecondition(
        "Target/ToBeCleanedServers",
        AgencyPrecondition::Type::INTERSECTION_EMPTY, serversBuilder.slice()));
    // * not in cleaned server list
    precs.emplace_back(AgencyPrecondition(
        "Target/CleanedServers", AgencyPrecondition::Type::INTERSECTION_EMPTY,
        serversBuilder.slice()));

    AgencyWriteTransaction transaction(opers, precs);

    {  // we hold this mutex from now on until we have updated our cache
      // using loadPlan, this is necessary for the callback closure to
      // see the new planned state for this collection. Otherwise it cannot
      // recognize completion of the create collection operation properly:
      RECURSIVE_MUTEX_LOCKER(*cacheMutex, *cacheMutexOwner);
      auto res = ac.sendTransactionWithFailover(transaction);
      // Only if not precondition failed
      if (!res.successful()) {
        if (res.httpCode() == rest::ResponseCode::PRECONDITION_FAILED) {
          // use this special error code to signal that we got a precondition
          // failure in this case the caller can try again with an updated
          // version of the plan change
          LOG_TOPIC("98763", DEBUG, Logger::CLUSTER)
              << "Failed createCollectionsCoordinator for " << infos.size()
              << " collections in database " << databaseName
              << " isNewDatabase: " << isNewDatabase
              << " first collection name: " << infos[0].name;
          return {TRI_ERROR_CLUSTER_CREATE_COLLECTION_PRECONDITION_FAILED,
                  "operation aborted due to precondition failure"};
        }
        auto errorMsg = basics::StringUtils::concatT(
            "HTTP code: ", static_cast<int>(res.httpCode()),
            " error message: ", res.errorMessage(),
            " error details: ", res.errorDetails(), " body: ", res.body());
        for (auto const& info : infos) {
          events::CreateCollection(
              databaseName, info.name,
              TRI_ERROR_CLUSTER_COULD_NOT_CREATE_COLLECTION_IN_PLAN);
        }
        LOG_TOPIC("98767", DEBUG, Logger::CLUSTER)
            << "Failed createCollectionsCoordinator for " << infos.size()
            << " collections in database " << databaseName
            << " isNewDatabase: " << isNewDatabase << " first collection name: "
            << (!infos.empty() ? infos[0].name : std::string());
        return {TRI_ERROR_CLUSTER_COULD_NOT_CREATE_COLLECTION_IN_PLAN,
                std::move(errorMsg)};
      }

      if (VPackSlice resultsSlice = res.slice().get("results");
          resultsSlice.length() > 0) {
        Result r = waitForPlan(resultsSlice[0].getNumber<uint64_t>()).get();
        if (r.fail()) {
          return r;
        }
      }
    }
  }

  TRI_IF_FAILURE("ClusterInfo::createCollectionsCoordinator") {
    THROW_ARANGO_EXCEPTION(TRI_ERROR_DEBUG);
  }

  LOG_TOPIC("98bca", DEBUG, Logger::CLUSTER)
      << "createCollectionCoordinator, Plan changed, waiting for success...";

  auto replicatedStatesWait = std::invoke([&]() -> futures::Future<Result> {
    if (replicationVersion == replication::Version::TWO) {
      // TODO could the version of a replicated state change in the meantime?
      return waitForReplicatedStatesCreation(databaseName, replicatedStates);
    }
    return Result{};
  });

  do {
    auto tmpRes = dbServerResult->load(std::memory_order_acquire);
    if (TRI_microtime() > endTime) {
      for (auto const& info : infos) {
        LOG_TOPIC("f6b57", ERR, Logger::CLUSTER)
            << "Timeout in _create collection"
            << ": database: " << databaseName
            << ", collId:" << info.collectionID
            << "\njson: " << info.json.toString();
      }

      if (replicationVersion == replication::Version::TWO) {
        LOG_TOPIC("6d279", ERR, Logger::REPLICATION2)
            << "Replicated states readiness: " << std::boolalpha
            << replicatedStatesWait.isReady();
      }

      // Get a full agency dump for debugging
      logAgencyDump();

      if (!tmpRes.has_value() || *tmpRes == TRI_ERROR_NO_ERROR) {
        tmpRes = TRI_ERROR_CLUSTER_TIMEOUT;
      }
    }

    if (nrDone->load(std::memory_order_acquire) == infos.size() &&
        (replicationVersion == replication::Version::ONE ||
         replicatedStatesWait.isReady())) {
      if (replicationVersion == replication::Version::TWO) {
        auto result = replicatedStatesWait.get();
        if (result.fail()) {
          LOG_TOPIC("ce2be", WARN, Logger::CLUSTER)
              << "Failed createCollectionsCoordinator for " << infos.size()
              << " collections in database " << databaseName
              << " isNewDatabase: " << isNewDatabase
              << " first collection name: " << infos[0].name
              << " result: " << result;
          return result;
        }
      }

      // We do not need to lock all condition variables
      // we are save by cacheMutex
      cbGuard.fire();
      // Now we need to remove the AttrIsBuilding flag and the creator in the
      // Agency
      opers.clear();
      precs.clear();
      opers.push_back(IncreaseVersion());
      for (auto const& info : infos) {
        opers.emplace_back(CreateCollectionSuccess(
            databaseName, info.collectionID, info.json));
        // NOTE:
        // We cannot do anything better than: "noone" has modified our
        // collections while we tried to create them... Preconditions cover
        // against supervision jobs injecting other leaders / followers during
        // failovers. If they are it is not valid to confirm them here. (bad
        // luck we were almost there)
        precs.emplace_back(CreateCollectionOrderPrecondition(
            databaseName, info.collectionID, info.isBuildingSlice()));
      }

      LOG_TOPIC("98bcb", DEBUG, Logger::CLUSTER)
          << "createCollectionCoordinator, collections ok, removing "
             "isBuilding...";

      AgencyWriteTransaction transaction(opers, precs);

      // This is a best effort, in the worst case the collection stays, but will
      // be cleaned out by deleteCollectionGuard respectively the supervision.
      // This removes *all* isBuilding flags from all collections. This is
      // important so that the creation of all collections is atomic, and
      // the deleteCollectionGuard relies on it, too.
      auto res = ac.sendTransactionWithFailover(transaction);

      LOG_TOPIC("98bcc", DEBUG, Logger::CLUSTER)
          << "createCollectionCoordinator, isBuilding removed, waiting for new "
             "Plan...";

      TRI_IF_FAILURE(
          "ClusterInfo::createCollectionsCoordinatorRemoveIsBuilding") {
        res.set(rest::ResponseCode::PRECONDITION_FAILED,
                "Failed to mark collection ready");
      }

      if (res.successful()) {
        // Note that this is not strictly necessary, just to avoid an
        // unneccessary request when we're sure that we don't need it anymore.
        deleteCollectionGuard.cancel();
        if (VPackSlice resultsSlice = res.slice().get("results");
            resultsSlice.length() > 0) {
          Result r = waitForPlan(resultsSlice[0].getNumber<uint64_t>()).get();
          if (r.fail()) {
            return r;
          }
        }
      } else {
        LOG_TOPIC("98675", WARN, Logger::CLUSTER)
            << "Failed createCollectionsCoordinator for " << infos.size()
            << " collections in database " << databaseName
            << " isNewDatabase: " << isNewDatabase
            << " first collection name: " << infos[0].name
            << " result: " << res;
        return Result(TRI_ERROR_HTTP_SERVICE_UNAVAILABLE,
                      "A cluster backend which was required for the operation "
                      "could not be reached");
      }

      // Report if this operation worked, if it failed collections will be
      // cleaned up by deleteCollectionGuard.
      for (auto const& info : infos) {
        TRI_ASSERT(info.state == ClusterCollectionCreationState::DONE);
        events::CreateCollection(databaseName, info.name, res.errorCode());
      }

      LOG_TOPIC("98764", DEBUG, Logger::CLUSTER)
          << "Finished createCollectionsCoordinator for " << infos.size()
          << " collections in database " << databaseName
          << " isNewDatabase: " << isNewDatabase
          << " first collection name: " << infos[0].name
          << " result: " << res.errorCode();
      return res.asResult();
    }
    if (tmpRes.has_value() && tmpRes != TRI_ERROR_NO_ERROR) {
      // We do not need to lock all condition variables
      // we are safe by using cacheMutex
      cbGuard.fire();

      // report error
      for (auto const& info : infos) {
        // Report first error.
        // On timeout report it on all not finished ones.
        if (info.state == ClusterCollectionCreationState::FAILED ||
            (tmpRes == TRI_ERROR_CLUSTER_TIMEOUT &&
             info.state == ClusterCollectionCreationState::INIT)) {
          events::CreateCollection(databaseName, info.name, *tmpRes);
        }
      }
      LOG_TOPIC("98765", DEBUG, Logger::CLUSTER)
          << "Failed createCollectionsCoordinator for " << infos.size()
          << " collections in database " << databaseName
          << " isNewDatabase: " << isNewDatabase
          << " first collection name: " << infos[0].name
          << " result: " << *tmpRes;
      return {*tmpRes, *errMsg};
    }

    // If we get here we have not tried anything.
    // Wait on callbacks.

    if (_server.isStopping()) {
      // Report shutdown on all collections
      for (auto const& info : infos) {
        events::CreateCollection(databaseName, info.name,
                                 TRI_ERROR_SHUTTING_DOWN);
      }
      return TRI_ERROR_SHUTTING_DOWN;
    }

    // Wait for Callbacks to be triggered, it is sufficent to wait for the first
    // non, done
    TRI_ASSERT(agencyCallbacks.size() == infos.size());
    for (size_t i = 0; i < infos.size(); ++i) {
      if (infos[i].state == ClusterCollectionCreationState::INIT) {
        bool gotTimeout;
        {
          // This one has not responded, wait for it.
          CONDITION_LOCKER(locker, agencyCallbacks[i]->_cv);
          gotTimeout =
              agencyCallbacks[i]->executeByCallbackOrTimeout(getPollInterval());
        }
        if (gotTimeout) {
          ++i;
          // We got woken up by waittime, not by  callback.
          // Let us check if we skipped other callbacks as well
          for (; i < infos.size(); ++i) {
            if (infos[i].state == ClusterCollectionCreationState::INIT) {
              agencyCallbacks[i]->refetchAndUpdate(true, false);
            }
          }
        }
        break;
      }
    }

  } while (!_server.isStopping());
  // If we get here we are not allowed to retry.
  // The loop above does not contain a break
  TRI_ASSERT(_server.isStopping());
  for (auto const& info : infos) {
    events::CreateCollection(databaseName, info.name, TRI_ERROR_SHUTTING_DOWN);
  }
  return Result{TRI_ERROR_SHUTTING_DOWN};
}

////////////////////////////////////////////////////////////////////////////////
/// @brief drop collection in coordinator, the return value is an ArangoDB
/// error code and the errorMsg is set accordingly. One possible error
/// is a timeout, a timeout of 0.0 means no timeout.
////////////////////////////////////////////////////////////////////////////////
Result ClusterInfo::dropCollectionCoordinator(  // drop collection
    std::string const& dbName,                  // database name
    std::string const& collectionID,
    double timeout  // request timeout
) {
  TRI_ASSERT(ServerState::instance()->isCoordinator());
  if (dbName.empty() || (dbName[0] > '0' && dbName[0] < '9')) {
    events::DropCollection(dbName, collectionID,
                           TRI_ERROR_ARANGO_DATABASE_NAME_INVALID);
    return Result(TRI_ERROR_ARANGO_DATABASE_NAME_INVALID);
  }

  AgencyComm ac(_server);
  AgencyCommResult res;

  // First check that no other collection has a distributeShardsLike
  // entry pointing to us:
  auto coll = getCollection(dbName, collectionID);
  auto colls = getCollections(dbName);  // reloads plan
  std::vector<std::string> clones;
  for (std::shared_ptr<LogicalCollection> const& p : colls) {
    if (p->distributeShardsLike() == coll->name() ||
        p->distributeShardsLike() == collectionID) {
      clones.push_back(p->name());
    }
  }

  if (!clones.empty()) {
    std::string errorMsg("Collection '");
    errorMsg += coll->name();
    errorMsg += "' must not be dropped while '";
    errorMsg += arangodb::basics::StringUtils::join(clones, "', '");
    if (clones.size() == 1) {
      errorMsg += "' has ";
    } else {
      errorMsg += "' have ";
    }
    errorMsg += "distributeShardsLike set to '";
    errorMsg += coll->name();
    errorMsg += "'.";

    events::DropCollection(
        dbName, collectionID,
        TRI_ERROR_CLUSTER_MUST_NOT_DROP_COLL_OTHER_DISTRIBUTESHARDSLIKE);
    return Result(  // result
        TRI_ERROR_CLUSTER_MUST_NOT_DROP_COLL_OTHER_DISTRIBUTESHARDSLIKE,  // code
        errorMsg  // message
    );
  }

  double const realTimeout = getTimeout(timeout);
  double const endTime = TRI_microtime() + realTimeout;
  double const interval = getPollInterval();
  auto dbServerResult =
      std::make_shared<std::atomic<std::optional<ErrorCode>>>(std::nullopt);
  std::function<bool(VPackSlice result)> dbServerChanged =
      [=](VPackSlice result) {
        if (result.isNone() || result.isEmptyObject()) {
          dbServerResult->store(TRI_ERROR_NO_ERROR, std::memory_order_release);
        }
        return true;
      };

  // monitor the entry for the collection
  std::string const where =
      "Current/Collections/" + dbName + "/" + collectionID;

  // ATTENTION: The following callback calls the above closure in a
  // different thread. Nevertheless, the closure accesses some of our
  // local variables. Therefore we have to protect all accesses to them
  // by a mutex. We use the mutex of the condition variable in the
  // AgencyCallback for this.
  auto agencyCallback = std::make_shared<AgencyCallback>(
      _server, where, dbServerChanged, true, false);
  Result r = _agencyCallbackRegistry->registerCallback(agencyCallback);
  if (r.fail()) {
    return r;
  }

  auto cbGuard = scopeGuard([this, &agencyCallback]() noexcept {
    try {
      _agencyCallbackRegistry->unregisterCallback(agencyCallback);
    } catch (std::exception const& ex) {
      LOG_TOPIC("be7da", ERR, Logger::CLUSTER)
          << "Failed to unregister agency callback: " << ex.what();
    }
  });

  size_t numberOfShards = 0;

  auto& agencyCache = _server.getFeature<ClusterFeature>().agencyCache();
  auto [acb, idx] =
      agencyCache.read(std::vector<std::string>{AgencyCommHelper::path(
          "Plan/Collections/" + dbName + "/" + collectionID + "/shards")});

  velocypack::Slice databaseSlice =
      acb->slice()[0].get(std::initializer_list<std::string_view>{
          AgencyCommHelper::path(), "Plan", "Collections", dbName});

  if (!databaseSlice.isObject()) {
    // database dropped in the meantime
    events::DropCollection(dbName, collectionID,
                           TRI_ERROR_ARANGO_DATABASE_NOT_FOUND);
    return TRI_ERROR_ARANGO_DATABASE_NOT_FOUND;
  }

  velocypack::Slice collectionSlice = databaseSlice.get(collectionID);
  if (!collectionSlice.isObject()) {
    // collection dropped in the meantime
    events::DropCollection(dbName, collectionID,
                           TRI_ERROR_ARANGO_DATA_SOURCE_NOT_FOUND);
    return TRI_ERROR_ARANGO_DATA_SOURCE_NOT_FOUND;
  }

  velocypack::Slice shardsSlice = collectionSlice.get("shards");
  if (shardsSlice.isObject()) {
    numberOfShards = shardsSlice.length();
  } else {
    LOG_TOPIC("d340d", ERR, Logger::CLUSTER)
        << "Missing shards information on dropping " << dbName << "/"
        << collectionID;

    events::DropCollection(dbName, collectionID,
                           TRI_ERROR_ARANGO_DATABASE_NOT_FOUND);
    return Result(TRI_ERROR_ARANGO_DATA_SOURCE_NOT_FOUND);
  }

  // Transact to agency
  AgencyOperation delPlanCollection(
      "Plan/Collections/" + dbName + "/" + collectionID,
      AgencySimpleOperationType::DELETE_OP);
  AgencyOperation incrementVersion("Plan/Version",
                                   AgencySimpleOperationType::INCREMENT_OP);
  AgencyPrecondition precondition = AgencyPrecondition(
      "Plan/Databases/" + dbName, AgencyPrecondition::Type::EMPTY, false);
  AgencyWriteTransaction trans({delPlanCollection, incrementVersion},
                               precondition);
  res = ac.sendTransactionWithFailover(trans);

  if (!res.successful()) {
    if (res.httpCode() == rest::ResponseCode::PRECONDITION_FAILED) {
      LOG_TOPIC("279c5", ERR, Logger::CLUSTER)
          << "Precondition failed for this agency transaction: "
          << trans.toJson() << ", return code: " << res.httpCode();
    }

    logAgencyDump();

    // TODO: this should rather be TRI_ERROR_ARANGO_DATABASE_NOT_FOUND, as the
    // precondition is that the database still exists
    events::DropCollection(dbName, collectionID,
                           TRI_ERROR_CLUSTER_COULD_NOT_DROP_COLLECTION);
    return Result(TRI_ERROR_CLUSTER_COULD_NOT_DROP_COLLECTION);
  }
  if (VPackSlice resultsSlice = res.slice().get("results");
      resultsSlice.length() > 0) {
    Result r = waitForPlan(resultsSlice[0].getNumber<uint64_t>()).get();
    if (r.fail()) {
      return r;
    }
  }

  if (numberOfShards == 0) {
    events::DropCollection(dbName, collectionID, TRI_ERROR_NO_ERROR);
    return Result(TRI_ERROR_NO_ERROR);
  }

  // Delete replicated states in case we are using Replication2
  auto replicatedStatesCleanup = futures::Future<Result>{std::in_place};
  if (coll->replicationVersion() == replication::Version::TWO) {
    std::vector<replication2::LogId> stateIds;
    for (auto pair : VPackObjectIterator(shardsSlice)) {
      auto shardId = pair.key.copyString();
      stateIds.emplace_back(LogicalCollection::shardIdToStateId(shardId));
    }
    replicatedStatesCleanup = deleteReplicatedStates(dbName, stateIds);
  }

  while (true) {
    auto tmpRes = dbServerResult->load();
    if (tmpRes.has_value() && replicatedStatesCleanup.isReady()) {
      if (replicatedStatesCleanup.get().fail()) {
        LOG_TOPIC("f5063", ERR, Logger::CLUSTER)
            << "Failed to successfully remove replicated states"
            << " database: " << dbName << " collection ID: " << collectionID
            << " collection name: " << coll->name();
      }

      cbGuard.fire();  // unregister cb before calling ac.removeValues(...)
      // ...remove the entire directory for the collection
      AgencyOperation delCurrentCollection(
          "Current/Collections/" + dbName + "/" + collectionID,
          AgencySimpleOperationType::DELETE_OP);
      AgencyWriteTransaction cx({delCurrentCollection});
      res = ac.sendTransactionWithFailover(cx);
      events::DropCollection(dbName, collectionID, *tmpRes);
      return Result(*tmpRes);
    }

    if (TRI_microtime() > endTime) {
      LOG_TOPIC("76ea6", ERR, Logger::CLUSTER)
          << "Timeout in _drop collection (" << realTimeout << ")"
          << ": database: " << dbName << ", collId:" << collectionID
          << "\ntransaction sent to agency: " << trans.toJson();

      logAgencyDump();

      events::DropCollection(dbName, collectionID, TRI_ERROR_CLUSTER_TIMEOUT);
      return Result(TRI_ERROR_CLUSTER_TIMEOUT);
    }

    {
      CONDITION_LOCKER(locker, agencyCallback->_cv);
      agencyCallback->executeByCallbackOrTimeout(interval);
    }

    if (_server.isStopping()) {
      events::DropCollection(dbName, collectionID, TRI_ERROR_SHUTTING_DOWN);
      return Result(TRI_ERROR_SHUTTING_DOWN);
    }
  }
}

////////////////////////////////////////////////////////////////////////////////
/// @brief set collection properties in coordinator
////////////////////////////////////////////////////////////////////////////////

Result ClusterInfo::setCollectionPropertiesCoordinator(
    std::string const& databaseName, std::string const& collectionID,
    LogicalCollection const* info) {
  TRI_ASSERT(ServerState::instance()->isCoordinator());
  AgencyComm ac(_server);

  AgencyPrecondition databaseExists("Plan/Databases/" + databaseName,
                                    AgencyPrecondition::Type::EMPTY, false);
  AgencyOperation incrementVersion("Plan/Version",
                                   AgencySimpleOperationType::INCREMENT_OP);

  auto& agencyCache = _server.getFeature<ClusterFeature>().agencyCache();
  auto [acb, index] =
      agencyCache.read(std::vector<std::string>{AgencyCommHelper::path(
          "Plan/Collections/" + databaseName + "/" + collectionID)});

  velocypack::Slice collection =
      acb->slice()[0].get(std::initializer_list<std::string_view>{
          AgencyCommHelper::path(), "Plan", "Collections", databaseName,
          collectionID});

  if (!collection.isObject()) {
    return Result(TRI_ERROR_ARANGO_DATA_SOURCE_NOT_FOUND);
  }

  VPackBuilder temp;
  temp.openObject();
  temp.add(StaticStrings::WaitForSyncString, VPackValue(info->waitForSync()));
  temp.add(StaticStrings::ReplicationFactor,
           VPackValue(info->replicationFactor()));
  temp.add(StaticStrings::MinReplicationFactor,
           VPackValue(info->writeConcern()));  // deprecated in 3.6
  temp.add(StaticStrings::WriteConcern, VPackValue(info->writeConcern()));
  temp.add(StaticStrings::UsesRevisionsAsDocumentIds,
           VPackValue(info->usesRevisionsAsDocumentIds()));
  temp.add(StaticStrings::SyncByRevision, VPackValue(info->syncByRevision()));
  temp.add(VPackValue(StaticStrings::ComputedValues));
  info->computedValuesToVelocyPack(temp);
  temp.add(VPackValue(StaticStrings::Schema));
  info->schemaToVelocyPack(temp);
  info->getPhysical()->getPropertiesVPack(temp);
  temp.close();

  VPackBuilder builder = VPackCollection::merge(collection, temp.slice(), true);

  AgencyOperation setColl(
      "Plan/Collections/" + databaseName + "/" + collectionID,
      AgencyValueOperationType::SET, builder.slice());

  AgencyWriteTransaction trans({setColl, incrementVersion}, databaseExists);
  AgencyCommResult res = ac.sendTransactionWithFailover(trans);

  if (res.successful()) {
    Result r;
    if (VPackSlice resultsSlice = res.slice().get("results");
        resultsSlice.length() > 0) {
      r = waitForPlan(resultsSlice[0].getNumber<uint64_t>()).get();
    }
    return r;
  }

  return Result(TRI_ERROR_CLUSTER_AGENCY_COMMUNICATION_FAILED,
                res.errorMessage());
}

////////////////////////////////////////////////////////////////////////////////
/// @brief create view in coordinator, the return value is an ArangoDB
/// error code and the errorMsg is set accordingly. One possible error
/// is a timeout, a timeout of 0.0 means no timeout.
////////////////////////////////////////////////////////////////////////////////
Result ClusterInfo::createViewCoordinator(  // create view
    std::string const& databaseName,        // database name
    std::string const& viewID, velocypack::Slice json) {
  // TRI_ASSERT(ServerState::instance()->isCoordinator());
  // FIXME TODO is this check required?
  auto const typeSlice = json.get(arangodb::StaticStrings::DataSourceType);

  if (!typeSlice.isString()) {
    std::string name;
    if (json.isObject()) {
      name = basics::VelocyPackHelper::getStringValue(
          json, StaticStrings::DataSourceName, "");
    }
    events::CreateView(databaseName, name, TRI_ERROR_BAD_PARAMETER);
    return Result(TRI_ERROR_BAD_PARAMETER);
  }

  auto const name = basics::VelocyPackHelper::getStringValue(
      json, arangodb::StaticStrings::DataSourceName, StaticStrings::Empty);

  if (name.empty()) {
    events::CreateView(databaseName, name, TRI_ERROR_BAD_PARAMETER);
    return Result(TRI_ERROR_BAD_PARAMETER);  // must not be empty
  }

  {
    // check if a view with the same name is already planned
    READ_LOCKER(readLocker, _planProt.lock);
    {
      AllViews::const_iterator it = _plannedViews.find(databaseName);
      if (it != _plannedViews.end()) {
        DatabaseViews::const_iterator it2 = (*it).second.find(name);

        if (it2 != (*it).second.end()) {
          // view already exists!
          events::CreateView(databaseName, name,
                             TRI_ERROR_ARANGO_DUPLICATE_NAME);
          return Result(TRI_ERROR_ARANGO_DUPLICATE_NAME,
                        std::string("duplicate view name '") + name + "'");
        }
      }
    }
    {
      // check against planned collections as well
      AllCollections::const_iterator it =
          _plannedCollections.find(databaseName);
      if (it != _plannedCollections.end()) {
        DatabaseCollections::const_iterator it2 = (*it).second->find(name);

        if (it2 != (*it).second->end()) {
          // collection already exists!
          events::CreateCollection(databaseName, name,
                                   TRI_ERROR_ARANGO_DUPLICATE_NAME);
          return Result(TRI_ERROR_ARANGO_DUPLICATE_NAME,
                        std::string("duplicate view name '") + name + "'");
        }
      }
    }
  }

  auto& cache = _server.getFeature<ClusterFeature>().agencyCache();
  if (!cache.has("Plan/Databases/" + databaseName)) {
    events::CreateView(databaseName, name, TRI_ERROR_ARANGO_DATABASE_NOT_FOUND);
    return Result(TRI_ERROR_ARANGO_DATABASE_NOT_FOUND);
  }

  if (cache.has("Plan/Views/" + databaseName + "/" + viewID)) {
    events::CreateView(databaseName, name, TRI_ERROR_CLUSTER_VIEW_ID_EXISTS);
    return Result(TRI_ERROR_CLUSTER_VIEW_ID_EXISTS);
  }

  AgencyWriteTransaction const transaction{
      // operations
      {{"Plan/Views/" + databaseName + "/" + viewID,
        AgencyValueOperationType::SET, json},
       {"Plan/Version", AgencySimpleOperationType::INCREMENT_OP}},
      // preconditions
      {{"Plan/Views/" + databaseName + "/" + viewID,
        AgencyPrecondition::Type::EMPTY, true}}};

  AgencyComm ac(_server);
  auto const res = ac.sendTransactionWithFailover(transaction);

  // Only if not precondition failed
  if (!res.successful()) {
    if (res.httpCode() == rest::ResponseCode::PRECONDITION_FAILED) {
      // Dump agency plan:

      logAgencyDump();

      events::CreateView(databaseName, name,
                         TRI_ERROR_CLUSTER_COULD_NOT_CREATE_VIEW_IN_PLAN);
      return Result(                                        // result
          TRI_ERROR_CLUSTER_COULD_NOT_CREATE_VIEW_IN_PLAN,  // code
          std::string("Precondition that view ") + name + " with ID " + viewID +
              " does not yet exist failed. Cannot create view.");
    }

    events::CreateView(databaseName, name,
                       TRI_ERROR_CLUSTER_COULD_NOT_CREATE_VIEW_IN_PLAN);
    return Result(
        TRI_ERROR_CLUSTER_COULD_NOT_CREATE_VIEW_IN_PLAN,
        basics::StringUtils::concatT(
            "file: ", __FILE__, " line: ", __LINE__,
            " HTTP code: ", static_cast<int>(res.httpCode()),
            " error message: ", res.errorMessage(),
            " error details: ", res.errorDetails(), " body: ", res.body()));
  }

  Result r;
  if (VPackSlice resultsSlice = res.slice().get("results");
      resultsSlice.length() > 0) {
    r = waitForPlan(resultsSlice[0].getNumber<uint64_t>()).get();
  }

  events::CreateView(databaseName, name, r.errorNumber());
  return r;
}

////////////////////////////////////////////////////////////////////////////////
/// @brief drop view in coordinator, the return value is an ArangoDB
/// error code and the errorMsg is set accordingly.
////////////////////////////////////////////////////////////////////////////////
Result ClusterInfo::dropViewCoordinator(  // drop view
    std::string const& databaseName,      // database name
    std::string const& viewID             // view identifier
) {
  TRI_ASSERT(ServerState::instance()->isCoordinator());
  // Transact to agency
  AgencyWriteTransaction const trans{
      // operations
      {{"Plan/Views/" + databaseName + "/" + viewID,
        AgencySimpleOperationType::DELETE_OP},
       {"Plan/Version", AgencySimpleOperationType::INCREMENT_OP}},
      // preconditions
      {{"Plan/Databases/" + databaseName, AgencyPrecondition::Type::EMPTY,
        false},
       {"Plan/Views/" + databaseName + "/" + viewID,
        AgencyPrecondition::Type::EMPTY, false}}};

  AgencyComm ac(_server);
  auto const res = ac.sendTransactionWithFailover(trans);

  Result result;

  if (res.successful() && res.slice().get("results").length()) {
    result =
        waitForPlan(res.slice().get("results")[0].getNumber<uint64_t>()).get();
  }

  if (!res.successful() && !result.fail()) {
    if (res.errorCode() == TRI_ERROR_HTTP_PRECONDITION_FAILED) {
      result = Result(                                            // result
          TRI_ERROR_CLUSTER_COULD_NOT_REMOVE_COLLECTION_IN_PLAN,  // FIXME
                                                                  // COULD_NOT_REMOVE_VIEW_IN_PLAN
          std::string("Precondition that view  with ID ") + viewID +
              " already exist failed. Cannot create view.");

      // Dump agency plan:
      logAgencyDump();
    } else {
      // FIXME COULD_NOT_REMOVE_VIEW_IN_PLAN
      result = Result(
          TRI_ERROR_CLUSTER_COULD_NOT_REMOVE_COLLECTION_IN_PLAN,
          basics::StringUtils::concatT(
              "file: ", __FILE__, " line: ", __LINE__,
              " HTTP code: ", static_cast<int>(res.httpCode()),
              " error message: ", res.errorMessage(),
              " error details: ", res.errorDetails(), " body: ", res.body()));
    }
  }

  events::DropView(databaseName, viewID, result.errorNumber());

  return result;
}

////////////////////////////////////////////////////////////////////////////////
/// @brief set view properties in coordinator
////////////////////////////////////////////////////////////////////////////////

Result ClusterInfo::setViewPropertiesCoordinator(
    std::string const& databaseName, std::string const& viewID,
    VPackSlice json) {
  // TRI_ASSERT(ServerState::instance()->isCoordinator());
  auto& agencyCache = _server.getFeature<ClusterFeature>().agencyCache();
  auto [acb, index] = agencyCache.read(std::vector<std::string>{
      AgencyCommHelper::path("Plan/Views/" + databaseName + "/" + viewID)});

  if (!acb->slice()[0].hasKey(std::initializer_list<std::string_view>{
          AgencyCommHelper::path(), "Plan", "Views", databaseName, viewID})) {
    return {TRI_ERROR_ARANGO_DATA_SOURCE_NOT_FOUND};
  }

  auto const view = acb->slice()[0].get(std::initializer_list<std::string_view>{
      AgencyCommHelper::path(), "Plan", "Views", databaseName, viewID});

  if (!view.isObject()) {
    logAgencyDump();

    return {TRI_ERROR_ARANGO_DATA_SOURCE_NOT_FOUND};
  }

  AgencyWriteTransaction const trans{
      // operations
      {{"Plan/Views/" + databaseName + "/" + viewID,
        AgencyValueOperationType::SET, json},
       {"Plan/Version", AgencySimpleOperationType::INCREMENT_OP}},
      // preconditions
      {"Plan/Databases/" + databaseName, AgencyPrecondition::Type::EMPTY,
       false}};

  AgencyComm ac(_server);
  AgencyCommResult res = ac.sendTransactionWithFailover(trans);

  if (!res.successful()) {
    return {TRI_ERROR_CLUSTER_AGENCY_COMMUNICATION_FAILED, res.errorMessage()};
  }

  Result r;
  if (VPackSlice resultsSlice = res.slice().get("results");
      resultsSlice.length() > 0) {
    r = waitForPlan(resultsSlice[0].getNumber<uint64_t>()).get();
  }
  return r;
}

////////////////////////////////////////////////////////////////////////////////
/// @brief start creating or deleting an analyzer in coordinator,
/// the return value is an ArangoDB error code
/// and the errorMsg is set accordingly. One possible error
/// is a timeout.
////////////////////////////////////////////////////////////////////////////////
std::pair<Result, AnalyzersRevision::Revision>
ClusterInfo::startModifyingAnalyzerCoordinator(std::string_view databaseID) {
  VPackBuilder serverIDBuilder;
  serverIDBuilder.add(VPackValue(ServerState::instance()->getId()));

  VPackBuilder rebootIDBuilder;
  rebootIDBuilder.add(
      VPackValue(ServerState::instance()->getRebootId().value()));

  AgencyComm ac(_server);

  AnalyzersRevision::Revision revision;
  auto const endTime =
      TRI_microtime() + getTimeout(checkAnalyzersPreconditionTimeout);

  // do until precondition success or timeout
  do {
    {
      // Get current revision for precondition
      READ_LOCKER(readLocker, _planProt.lock);
      auto const it = _dbAnalyzersRevision.find(databaseID);
      if (it == _dbAnalyzersRevision.cend()) {
        if (TRI_microtime() > endTime) {
          return std::make_pair(
              Result(TRI_ERROR_CLUSTER_COULD_NOT_MODIFY_ANALYZERS_IN_PLAN,
                     "start modifying analyzer: unknown database name '" +
                         std::string{databaseID} + "'"),
              AnalyzersRevision::LATEST);
        }
        // less possible case - we have just updated database so try to write
        // EmptyRevision with preconditions
        {
          VPackBuilder emptyRevision;
          AnalyzersRevision::getEmptyRevision()->toVelocyPack(emptyRevision);
          auto const anPath = analyzersPath(databaseID) + "/";
          AgencyWriteTransaction const transaction{
              {{anPath, AgencyValueOperationType::SET, emptyRevision.slice()},
               {"Plan/Version", AgencySimpleOperationType::INCREMENT_OP}},
              {{anPath, AgencyPrecondition::Type::EMPTY, true}}};
          auto const res = ac.sendTransactionWithFailover(transaction);
          if (res.successful()) {
            auto results = res.slice().get("results");
            if (results.isArray() && results.length() > 0) {
              readLocker.unlock();  // we want to wait for plan to load -
                                    // release reader
              Result r = waitForPlan(results[0].getNumber<uint64_t>()).get();
              if (r.fail()) {
                return std::make_pair(r, AnalyzersRevision::LATEST);
              }
            }
          }
        }
        continue;
      }
      revision = it->second->getRevision();
    }

    VPackBuilder revisionBuilder;
    revisionBuilder.add(VPackValue(revision));

    auto const anPath = analyzersPath(databaseID) + "/";
    AgencyWriteTransaction const transaction{
        {{anPath + StaticStrings::AnalyzersBuildingRevision,
          AgencySimpleOperationType::INCREMENT_OP},
         {anPath + StaticStrings::AttrCoordinator,
          AgencyValueOperationType::SET, serverIDBuilder.slice()},
         {anPath + StaticStrings::AttrCoordinatorRebootId,
          AgencyValueOperationType::SET, rebootIDBuilder.slice()},
         {"Plan/Version", AgencySimpleOperationType::INCREMENT_OP}},
        {{anPath + StaticStrings::AnalyzersBuildingRevision,
          AgencyPrecondition::Type::VALUE, revisionBuilder.slice()}}};

    auto const res = ac.sendTransactionWithFailover(transaction);

    // Only if not precondition failed
    if (!res.successful()) {
      if (res.httpCode() == arangodb::rest::ResponseCode::PRECONDITION_FAILED) {
        if (TRI_microtime() > endTime) {
          // Dump agency plan
          logAgencyDump();
          return std::make_pair(
              Result(TRI_ERROR_CLUSTER_COULD_NOT_MODIFY_ANALYZERS_IN_PLAN,
                     "start modifying analyzer precondition for database " +
                         std::string{databaseID} + ": Revision " +
                         revisionBuilder.toString() +
                         " is not equal to BuildingRevision. Cannot modify an "
                         "analyzer."),
              AnalyzersRevision::LATEST);
        }

        if (_server.isStopping()) {
          return std::make_pair(Result(TRI_ERROR_SHUTTING_DOWN),
                                AnalyzersRevision::LATEST);
        }

        continue;
      }

      return std::make_pair(
          Result(TRI_ERROR_CLUSTER_COULD_NOT_MODIFY_ANALYZERS_IN_PLAN,
                 basics::StringUtils::concatT(
                     "file: ", __FILE__, " line: ", __LINE__,
                     " HTTP code: ", static_cast<int>(res.httpCode()),
                     " error message: ", res.errorMessage(), " error details: ",
                     res.errorDetails(), " body: ", res.body())),
          AnalyzersRevision::LATEST);
    } else {
      auto results = res.slice().get("results");
      if (results.isArray() && results.length() > 0) {
        Result r = waitForPlan(results[0].getNumber<uint64_t>()).get();
        if (r.fail()) {
          return std::make_pair(r, AnalyzersRevision::LATEST);
        }
      }
    }
    break;
  } while (true);

  return std::make_pair(Result(TRI_ERROR_NO_ERROR),
                        revision + 1);  // as INCREMENT_OP succeeded
}

////////////////////////////////////////////////////////////////////////////////
/// @brief finish creating or deleting an analyzer in coordinator,
/// the return value is an ArangoDB error code
/// and the errorMsg is set accordingly. One possible error
/// is a timeout.
////////////////////////////////////////////////////////////////////////////////
Result ClusterInfo::finishModifyingAnalyzerCoordinator(
    std::string_view databaseID, bool restore) {
  TRI_IF_FAILURE("FinishModifyingAnalyzerCoordinator") {
    return Result(TRI_ERROR_DEBUG);
  }

  VPackBuilder serverIDBuilder;
  serverIDBuilder.add(VPackValue(ServerState::instance()->getId()));

  VPackBuilder rebootIDBuilder;
  rebootIDBuilder.add(
      VPackValue(ServerState::instance()->getRebootId().value()));

  AgencyComm ac(_server);

  AnalyzersRevision::Revision revision;
  auto const endTime =
      TRI_microtime() + getTimeout(checkAnalyzersPreconditionTimeout);

  // do until precondition success or timeout
  do {
    {
      // Get current revision for precondition
      READ_LOCKER(readLocker, _planProt.lock);
      auto const it = _dbAnalyzersRevision.find(databaseID);
      if (it == _dbAnalyzersRevision.cend()) {
        return Result(TRI_ERROR_CLUSTER_COULD_NOT_MODIFY_ANALYZERS_IN_PLAN,
                      "finish modifying analyzer: unknown database name '" +
                          std::string{databaseID} + "'");
      }
      revision = it->second->getRevision();
    }

    VPackBuilder revisionBuilder;
    revisionBuilder.add(VPackValue(++revision));

    auto const anPath = analyzersPath(databaseID) + "/";
    AgencyWriteTransaction const transaction{
        {[restore, &anPath] {
           if (restore) {
             return AgencyOperation{
                 anPath + StaticStrings::AnalyzersBuildingRevision,
                 AgencySimpleOperationType::DECREMENT_OP};
           }
           return AgencyOperation{anPath + StaticStrings::AnalyzersRevision,
                                  AgencySimpleOperationType::INCREMENT_OP};
         }(),
         {"Plan/Version", AgencySimpleOperationType::INCREMENT_OP}},
        {{anPath + StaticStrings::AnalyzersBuildingRevision,
          AgencyPrecondition::Type::VALUE, revisionBuilder.slice()},
         {anPath + StaticStrings::AttrCoordinator,
          AgencyPrecondition::Type::VALUE, serverIDBuilder.slice()},
         {anPath + StaticStrings::AttrCoordinatorRebootId,
          AgencyPrecondition::Type::VALUE, rebootIDBuilder.slice()}}};

    auto const res = ac.sendTransactionWithFailover(transaction);

    // Only if not precondition failed
    if (!res.successful()) {
      // if preconditions failed -> somebody already finished our revision
      // record. That means agency maintenance already reverted our operation -
      // we must abandon this operation. So it differs from what we do in
      // startModifying.
      if (res.httpCode() != rest::ResponseCode::PRECONDITION_FAILED) {
        if (TRI_microtime() > endTime) {
          // Dump agency plan
          logAgencyDump();

          return Result(TRI_ERROR_CLUSTER_COULD_NOT_MODIFY_ANALYZERS_IN_PLAN,
                        basics::StringUtils::concatT(
                            "file: ", __FILE__, " line: ", __LINE__,
                            " HTTP code: ", static_cast<int>(res.httpCode()),
                            " error message: ", res.errorMessage(),
                            " error details: ", res.errorDetails(),
                            " body: ", res.body()));
        }

        if (_server.isStopping()) {
          return Result(TRI_ERROR_SHUTTING_DOWN);
        }

        continue;
      } else if (restore) {
        break;  // failed precondition means our revert is indirectly
                // successful!
      }
      return Result(
          TRI_ERROR_CLUSTER_COULD_NOT_MODIFY_ANALYZERS_IN_PLAN,
          "finish modifying analyzer precondition for database " +
              std::string{databaseID} + ": Revision " +
              revisionBuilder.toString() +
              " is not equal to BuildingRevision " + " or " +
              serverIDBuilder.toString() + " is not equal to coordinator or " +
              rebootIDBuilder.toString() +
              " is not equal to coordinatorRebootId. Cannot finish modify "
              "an analyzer.");
    } else {
      auto results = res.slice().get("results");
      if (results.isArray() && results.length() > 0) {
        Result r = waitForPlan(results[0].getNumber<uint64_t>()).get();
        if (r.fail()) {
          return r;
        }
      }
    }
    break;
  } while (true);

  return Result(TRI_ERROR_NO_ERROR);
}

void ClusterInfo::initMetricsState() {
  auto rebootId = ServerState::instance()->getRebootId().value();
  auto serverId = ServerState::instance()->getId();

  VPackBuilder builderRebootId;
  builderRebootId.add(VPackValue{rebootId});
  VPackBuilder builderServerId;
  builderServerId.add(VPackValue{serverId});

  AgencyWriteTransaction const write{
      {{kMetricsRebootId, AgencyValueOperationType::SET,
        builderRebootId.slice()},
       {kMetricsServerId, AgencyValueOperationType::SET,
        builderServerId.slice()}},
      {{kMetricsRebootId, AgencyPrecondition::Type::EMPTY, true},
       {kMetricsServerId, AgencyPrecondition::Type::EMPTY, true}}};
  AgencyComm ac{_server};
  while (!server().isStopping()) {
    auto const r = ac.sendTransactionWithFailover(write);
    if (r.successful() ||
        r.httpCode() == rest::ResponseCode::PRECONDITION_FAILED) {
      return;
    }
    LOG_TOPIC("bfdc3", WARN, Logger::CLUSTER)
        << "Failed to self-propose leader with httpCode: " << r.httpCode();
  }
}

ClusterInfo::MetricsState ClusterInfo::getMetricsState(bool wantLeader) {
  auto& ac = _server.getFeature<ClusterFeature>().agencyCache();
  auto [result, index] = ac.read({AgencyCommHelper::path(kMetricsServerId),
                                  AgencyCommHelper::path(kMetricsRebootId)});
  auto data = result->slice().at(0).get(std::initializer_list<std::string_view>{
      AgencyCommHelper::path(), "Plan", "Metrics"});
  auto leaderRebootId = data.get("RebootId").getNumber<uint64_t>();
  auto leaderServerId = data.get("ServerId").stringView();
  auto ourRebootId = ServerState::instance()->getRebootId().value();
  auto ourServerId = ServerState::instance()->getId();
  if (wantLeader) {
    // remove old callback (with _metricsGuard call)
    // then store new callback or understand we are leader
    _metricsGuard = {};
  }
  if (ourRebootId == leaderRebootId && ourServerId == leaderServerId) {
    return {std::nullopt};
  }
  if (wantLeader) {
    _metricsGuard = _rebootTracker.callMeOnChange(
        {std::string{leaderServerId}, RebootId{leaderRebootId}},
        [this, leaderRebootId, serverId = std::string{leaderServerId}] {
          proposeMetricsLeader(leaderRebootId, serverId);
        },
        "Try to propose current server as a new leader for cluster metrics");
  }
  return {std::string{leaderServerId}};
}

void ClusterInfo::proposeMetricsLeader(uint64_t oldRebootId,
                                       std::string_view oldServerId) {
  AgencyComm ac{_server};
  auto rebootId = ServerState::instance()->getRebootId().value();
  auto serverId = ServerState::instance()->getId();

  VPackBuilder builderOldRebootId;
  builderOldRebootId.add(VPackValue{oldRebootId});
  VPackBuilder builderOldServerId;
  builderOldServerId.add(VPackValue{oldServerId});
  VPackBuilder builderRebootId;
  builderRebootId.add(VPackValue{rebootId});
  VPackBuilder builderServerId;
  builderServerId.add(VPackValue{serverId});

  AgencyWriteTransaction const write{
      {{kMetricsRebootId, AgencyValueOperationType::SET,
        builderRebootId.slice()},
       {kMetricsServerId, AgencyValueOperationType::SET,
        builderServerId.slice()}},
      {{kMetricsRebootId, AgencyPrecondition::Type::VALUE,
        builderOldRebootId.slice()},
       {kMetricsServerId, AgencyPrecondition::Type::VALUE,
        builderOldServerId.slice()}}};
  auto const r = ac.sendTransactionWithFailover(write);
  if (r.successful()) {
    return;
  }
  if (r.httpCode() == rest::ResponseCode::PRECONDITION_FAILED) {
    LOG_TOPIC("bfdc5", TRACE, Logger::CLUSTER)
        << "Failed to self-propose leader";
  } else {
    // We don't need retry here, because we have retry in ClusterMetricsFeature
    LOG_TOPIC("bfdc6", WARN, Logger::CLUSTER)
        << "Failed to self-propose leader with httpCode: " << r.httpCode();
  }
}

AnalyzerModificationTransaction::Ptr
ClusterInfo::createAnalyzersCleanupTrans() {
  if (AnalyzerModificationTransaction::getPendingCount() ==
      0) {  // rough check, don`t care about sync much
    READ_LOCKER(readLocker, _planProt.lock);
    for (auto& it : _dbAnalyzersRevision) {
      if (it.second->getRebootID() == ServerState::instance()->getRebootId() &&
          it.second->getServerID() == ServerState::instance()->getId() &&
          it.second->getRevision() != it.second->getBuildingRevision()) {
        // this maybe dangling
        if (AnalyzerModificationTransaction::getPendingCount() ==
            0) {  // still nobody active
          return std::make_unique<AnalyzerModificationTransaction>(it.first,
                                                                   this, true);
        } else {
          break;
        }
      }
    }
  }
  return nullptr;
}

////////////////////////////////////////////////////////////////////////////////
/// @brief ensure an index in coordinator.
////////////////////////////////////////////////////////////////////////////////
Result ClusterInfo::ensureIndexCoordinator(LogicalCollection const& collection,
                                           VPackSlice slice, bool create,
                                           VPackBuilder& resultBuilder,
                                           double timeout) {
  TRI_ASSERT(ServerState::instance()->isCoordinator());
  // check index id
  IndexId iid = IndexId::none();
  VPackSlice const idSlice = slice.get(StaticStrings::IndexId);

  if (idSlice.isString()) {  // use predefined index id
    iid = IndexId{arangodb::basics::StringUtils::uint64(idSlice.copyString())};
  }

  if (iid.empty()) {  // no id set, create a new one!
    iid = IndexId{uniqid()};
  }

  std::string const idString = arangodb::basics::StringUtils::itoa(iid.id());

  VPackSlice const typeSlice = slice.get(StaticStrings::IndexType);
  if (!typeSlice.isString() ||
      (typeSlice.isEqualString("geo1") || typeSlice.isEqualString("geo2"))) {
    // geo1 and geo2 are disallowed here. Only "geo" should be used
    return Result(TRI_ERROR_BAD_PARAMETER, "invalid index type");
  }

  Result res;

  try {
    auto start = std::chrono::steady_clock::now();

    // Keep trying for 2 minutes, if it's preconditions, which are stopping us
    do {
      resultBuilder.clear();
      res = ensureIndexCoordinatorInner(  // create index
          collection, idString, slice, create, resultBuilder, timeout);

      // Note that this function sets the errorMsg unless it is precondition
      // failed, in which case we retry, if this times out, we need to set
      // it ourselves, otherwise all is done!
      if (res.is(TRI_ERROR_HTTP_PRECONDITION_FAILED)) {
        auto diff = std::chrono::steady_clock::now() - start;

        if (diff < std::chrono::seconds(120)) {
          uint32_t wt = RandomGenerator::interval(static_cast<uint32_t>(1000));
          std::this_thread::sleep_for(std::chrono::steady_clock::duration(wt));
          continue;
        }

        res = Result(                                          // result
            TRI_ERROR_CLUSTER_COULD_NOT_CREATE_INDEX_IN_PLAN,  // code
            res.errorMessage()                                 // message
        );
      }

      break;
    } while (true);
  } catch (basics::Exception const& ex) {
    res = Result(ex.code(), StringUtils::concatT(TRI_errno_string(ex.code()),
                                                 ", exception: ", ex.what()));
  } catch (...) {
    res = Result(TRI_ERROR_INTERNAL);
  }

  // We get here in any case eventually, regardless of whether we have
  //   - succeeded with lookup or index creation
  //   - failed because of a timeout and rollback
  //   - some other error
  // There is nothing more to do here.

  return res;
}

// The following function does the actual work of index creation: Create
// in Plan, watch Current until all dbservers for all shards have done their
// bit. If this goes wrong with a timeout, the creation operation is rolled
// back. If the `create` flag is false, this is actually a lookup operation.
// In any case, no rollback has to happen in the calling function
// ClusterInfo::ensureIndexCoordinator. Note that this method here
// sets the `isBuilding` attribute to `true`, which leads to the fact
// that the index is not yet used by queries. There is code in the
// Agency Supervision which deletes this flag once everything has been
// built successfully. This is a more robust and self-repairing solution
// than if we would take out the `isBuilding` here, since it survives a
// coordinator crash and failover operations.
// Finally note that the retry loop for the case of a failed precondition
// is outside this function here in `ensureIndexCoordinator`.
Result ClusterInfo::ensureIndexCoordinatorInner(
    LogicalCollection const& collection, std::string_view idString,
    VPackSlice slice, bool create, VPackBuilder& resultBuilder,
    double timeout) {
  AgencyComm ac(_server);

  using namespace std::chrono;

  double const realTimeout = getTimeout(timeout);
  double const endTime = TRI_microtime() + realTimeout;
  double const interval = getPollInterval();

  TRI_ASSERT(resultBuilder.isEmpty());

  auto type = slice.get(arangodb::StaticStrings::IndexType);
  if (!type.isString()) {
    return Result(TRI_ERROR_INTERNAL,
                  "expecting string value for \"type\" attribute");
  }

  const size_t numberOfShards = collection.numberOfShards();

  // Get the current entry in Plan for this collection
  PlanCollectionReader collectionFromPlan(collection);
  if (!collectionFromPlan.state().ok()) {
    return collectionFromPlan.state();
  }

  auto& engine = _server.getFeature<EngineSelectorFeature>().engine();
  VPackSlice indexes = collectionFromPlan.indexes();
  for (auto const& other : VPackArrayIterator(indexes)) {
    TRI_ASSERT(other.isObject());
    if (arangodb::Index::Compare(engine, slice, other,
                                 collection.vocbase().name())) {
      {  // found an existing index... Copy over all elements in slice.
        VPackObjectBuilder b(&resultBuilder);
        resultBuilder.add(VPackObjectIterator(other));
        resultBuilder.add("isNewlyCreated", VPackValue(false));
      }
      return Result(TRI_ERROR_NO_ERROR);
    }

    if (arangodb::Index::CompareIdentifiers(slice, other)) {
      // found an existing index with a same identifier (i.e. name)
      // but different definition, throw an error
      return Result(TRI_ERROR_ARANGO_DUPLICATE_IDENTIFIER,
                    "duplicate value for `" + arangodb::StaticStrings::IndexId +
                        "` or `" + arangodb::StaticStrings::IndexName + "`");
    }
  }

  // no existing index found.
  if (!create) {
    TRI_ASSERT(resultBuilder.isEmpty());
    return Result(TRI_ERROR_NO_ERROR);
  }

  // will contain the error number and message
  auto dbServerResult =
      std::make_shared<std::atomic<std::optional<ErrorCode>>>(std::nullopt);
  std::shared_ptr<std::string> errMsg = std::make_shared<std::string>();

  std::function<bool(VPackSlice result)> dbServerChanged =  // for format
      [=](VPackSlice result) {
        if (!result.isObject() || result.length() != numberOfShards) {
          return true;
        }

        size_t found = 0;
        for (auto const& shard : VPackObjectIterator(result)) {
          VPackSlice const slice = shard.value;
          if (slice.hasKey("indexes")) {
            VPackSlice const indexes = slice.get("indexes");
            if (!indexes.isArray()) {
              break;  // no list, so our index is not present. we can abort
                      // searching
            }

            for (VPackSlice v : VPackArrayIterator(indexes)) {
              VPackSlice const k = v.get(StaticStrings::IndexId);
              if (!k.isString() || idString != k.copyString()) {
                continue;  // this is not our index
              }

              // check for errors
              if (hasError(v)) {
                // Note that this closure runs with the mutex in the condition
                // variable of the agency callback, which protects writing
                // to *errMsg:
                *errMsg = extractErrorMessage(shard.key.copyString(), v);
                *errMsg = "Error during index creation: " + *errMsg;
                // Returns the specific error number if set, or the general
                // error otherwise
                auto errNum =
                    arangodb::basics::VelocyPackHelper::getNumericValue<
                        ErrorCode>(v, StaticStrings::ErrorNum,
                                   TRI_ERROR_ARANGO_INDEX_CREATION_FAILED);
                dbServerResult->store(errNum, std::memory_order_release);
                return true;
              }

              found++;  // found our index
              break;
            }
          }
        }

        if (found == static_cast<size_t>(numberOfShards)) {
          dbServerResult->store(TRI_ERROR_NO_ERROR, std::memory_order_release);
        }

        return true;
      };

  VPackBuilder newIndexBuilder;
  {
    VPackObjectBuilder ob(&newIndexBuilder);
    // Add the new index ignoring "id"
    for (auto const& e : VPackObjectIterator(slice)) {
      TRI_ASSERT(e.key.isString());
      auto key = e.key.stringView();
      if (key != StaticStrings::IndexId &&
          key != StaticStrings::IndexIsBuilding) {
        ob->add(e.key);
        ob->add(e.value);
      }
    }
    if (numberOfShards > 0 &&
        !slice.get(StaticStrings::IndexType).isEqualString("arangosearch")) {
      ob->add(StaticStrings::IndexIsBuilding, VPackValue(true));
      // add our coordinator id and reboot id
      ob->add(StaticStrings::AttrCoordinator,
              VPackValue(ServerState::instance()->getId()));
      ob->add(StaticStrings::AttrCoordinatorRebootId,
              VPackValue(ServerState::instance()->getRebootId().value()));
    }
    ob->add(StaticStrings::IndexId, VPackValue(idString));
  }

  // ATTENTION: The following callback calls the above closure in a
  // different thread. Nevertheless, the closure accesses some of our
  // local variables. Therefore we have to protect all accesses to them
  // by a mutex. We use the mutex of the condition variable in the
  // AgencyCallback for this.
  std::string databaseName = collection.vocbase().name();
  std::string collectionID = std::to_string(collection.id().id());

  std::string where =
      "Current/Collections/" + databaseName + "/" + collectionID;
  auto agencyCallback = std::make_shared<AgencyCallback>(
      _server, where, dbServerChanged, true, false);

  Result r = _agencyCallbackRegistry->registerCallback(agencyCallback);
  if (r.fail()) {
    return r;
  }

  auto cbGuard = scopeGuard([&]() noexcept {
    try {
      _agencyCallbackRegistry->unregisterCallback(agencyCallback);
    } catch (std::exception const& ex) {
      LOG_TOPIC("7702e", ERR, Logger::CLUSTER)
          << "Failed to unregister agency callback: " << ex.what();
    }
  });

  std::string const planCollKey =
      "Plan/Collections/" + databaseName + "/" + collectionID;
  std::string const planIndexesKey = planCollKey + "/indexes";
  AgencyOperation newValue(planIndexesKey, AgencyValueOperationType::PUSH,
                           newIndexBuilder.slice());
  AgencyOperation incrementVersion("Plan/Version",
                                   AgencySimpleOperationType::INCREMENT_OP);

  AgencyPrecondition oldValue(planCollKey, AgencyPrecondition::Type::VALUE,
                              collectionFromPlan.slice());
  AgencyWriteTransaction trx({newValue, incrementVersion}, oldValue);

  AgencyCommResult result = ac.sendTransactionWithFailover(trx, 0.0);

  if (result.successful()) {
    if (VPackSlice resultsSlice = result.slice().get("results");
        resultsSlice.length() > 0) {
      Result r = waitForPlan(resultsSlice[0].getNumber<uint64_t>()).get();
      if (r.fail()) {
        return r;
      }
    }
  }

  // This object watches whether the collection is still present in Plan
  // It assumes that the collection *is* present and only changes state
  // if the collection disappears
  auto collectionWatcher =
      std::make_shared<CollectionWatcher>(_agencyCallbackRegistry, collection);

  if (!result.successful()) {
    if (result.httpCode() == rest::ResponseCode::PRECONDITION_FAILED) {
      // Retry loop is outside!
      return Result(TRI_ERROR_HTTP_PRECONDITION_FAILED);
    }

    return Result(TRI_ERROR_CLUSTER_COULD_NOT_CREATE_INDEX_IN_PLAN,
                  basics::StringUtils::concatT(
                      " Failed to execute ", trx.toJson(),
                      " ResultCode: ", result.errorCode(),
                      " HttpCode: ", static_cast<int>(result.httpCode()), " ",
                      __FILE__, ":", __LINE__));
  }

  // From here on we want to roll back the index creation if we run into
  // the timeout. If this coordinator crashes, the worst that can happen
  // is that the index stays in some state. In most cases, it will converge
  // against the planned state.
  if (numberOfShards == 0) {  // smart "dummy" collection has no shards
    TRI_ASSERT(collection.isSmart());

    {
      // Copy over all elements in slice.
      VPackObjectBuilder b(&resultBuilder);
      resultBuilder.add(StaticStrings::IsSmart, VPackValue(true));
    }

    return Result(TRI_ERROR_NO_ERROR);
  }

  {
    while (!_server.isStopping()) {
      auto tmpRes = dbServerResult->load(std::memory_order_acquire);

      if (!tmpRes.has_value()) {
        // index has not shown up in Current yet,  follow up check to
        // ensure it is still in plan (not dropped between iterations)
        auto& cache = _server.getFeature<ClusterFeature>().agencyCache();
        auto [acb, index] = cache.get(planIndexesKey);
        auto indexes = acb->slice();

        bool found = false;
        if (indexes.isArray()) {
          for (VPackSlice v : VPackArrayIterator(indexes)) {
            VPackSlice const k = v.get(StaticStrings::IndexId);
            if (k.isString() && k.isEqualString(idString)) {
              // index is still here
              found = true;
              break;
            }
          }
        }

        if (!found) {
          return Result(TRI_ERROR_ARANGO_INDEX_CREATION_FAILED,
                        "index was dropped during creation");
        }
      }

      if (tmpRes.has_value() && tmpRes == TRI_ERROR_NO_ERROR) {
        // Finally, in case all is good, remove the `isBuilding` flag
        // check that the index has appeared. Note that we have to have
        // a precondition since the collection could have been deleted
        // in the meantime:
        VPackBuilder finishedPlanIndex;
        {
          VPackObjectBuilder o(&finishedPlanIndex);
          for (auto entry : VPackObjectIterator(newIndexBuilder.slice())) {
            auto const key = entry.key.stringView();
            // remove "isBuilding", "coordinatorId" and "rebootId", plus
            // "newlyCreated" from the final index
            if (key != StaticStrings::IndexIsBuilding &&
                key != StaticStrings::AttrCoordinator &&
                key != StaticStrings::AttrCoordinatorRebootId &&
                key != "isNewlyCreated") {
              finishedPlanIndex.add(entry.key.stringView(), entry.value);
            }
          }
        }

        AgencyWriteTransaction trx(
            {AgencyOperation(planIndexesKey, AgencyValueOperationType::REPLACE,
                             finishedPlanIndex.slice(),
                             newIndexBuilder.slice()),
             AgencyOperation("Plan/Version",
                             AgencySimpleOperationType::INCREMENT_OP)},
            AgencyPrecondition(planIndexesKey, AgencyPrecondition::Type::EMPTY,
                               false));
        IndexId indexId{arangodb::basics::StringUtils::uint64(
            newIndexBuilder.slice().get("id").copyString())};
        result = _agency.sendTransactionWithFailover(trx, 0.0);
        if (!result.successful()) {
          // We just log the problem and move on, the Supervision will repair
          // things in due course:
          LOG_TOPIC("d9420", INFO, Logger::CLUSTER)
              << "Could not remove isBuilding flag in new index "
              << indexId.id() << ", this will be repaired automatically.";
        } else {
          if (VPackSlice resultsSlice = result.slice().get("results");
              resultsSlice.length() > 0) {
            Result r = waitForPlan(resultsSlice[0].getNumber<uint64_t>()).get();
            if (r.fail()) {
              return r;
            }
          }
        }

        if (!collectionWatcher->isPresent()) {
          return Result(TRI_ERROR_ARANGO_INDEX_CREATION_FAILED,
                        "Collection " + collectionID +
                            " has gone from database " + databaseName +
                            ". Aborting index creation");
        }

        {
          // Copy over all elements in slice.
          VPackObjectBuilder b(&resultBuilder);
          resultBuilder.add(VPackObjectIterator(finishedPlanIndex.slice()));
          resultBuilder.add("isNewlyCreated", VPackValue(true));
        }
        CONDITION_LOCKER(locker, agencyCallback->_cv);

        return Result(*tmpRes, *errMsg);
      }

      if ((tmpRes.has_value() && *tmpRes != TRI_ERROR_NO_ERROR) ||
          TRI_microtime() > endTime) {
        // At this time the index creation has failed and we want to
        // roll back the plan entry, provided the collection still exists:
        AgencyWriteTransaction trx(
            std::vector<AgencyOperation>(
                {AgencyOperation(planIndexesKey,
                                 AgencyValueOperationType::ERASE,
                                 newIndexBuilder.slice()),
                 AgencyOperation("Plan/Version",
                                 AgencySimpleOperationType::INCREMENT_OP)}),
            AgencyPrecondition(planCollKey, AgencyPrecondition::Type::EMPTY,
                               false));

        int sleepFor = 50;
        auto rollbackEndTime = steady_clock::now() + std::chrono::seconds(10);

        while (true) {
          AgencyCommResult update =
              _agency.sendTransactionWithFailover(trx, 0.0);

          if (update.successful()) {
            if (VPackSlice updateSlice = update.slice().get("results");
                updateSlice.length() > 0) {
              Result r =
                  waitForPlan(updateSlice[0].getNumber<uint64_t>()).get();
              if (r.fail()) {
                return r;
              }
            }

            if (!tmpRes.has_value()) {  // timeout
              return Result(
                  TRI_ERROR_CLUSTER_TIMEOUT,
                  "Index could not be created within timeout, giving up and "
                  "rolling back index creation.");
            }

            // The mutex in the condition variable protects the access to
            // *errMsg:
            CONDITION_LOCKER(locker, agencyCallback->_cv);
            return Result(*tmpRes, *errMsg);
          }

          if (update._statusCode == rest::ResponseCode::PRECONDITION_FAILED) {
            // Collection was removed, let's break here and report outside
            break;
          }

          if (steady_clock::now() > rollbackEndTime) {
            LOG_TOPIC("db00b", ERR, Logger::CLUSTER)
                << "Couldn't roll back index creation of " << idString
                << ". Database: " << databaseName << ", Collection "
                << collectionID;

            if (!tmpRes.has_value()) {  // timeout
              return Result(
                  TRI_ERROR_CLUSTER_TIMEOUT,
                  "Timed out while trying to roll back index creation failure");
            }

            // The mutex in the condition variable protects the access to
            // *errMsg:
            CONDITION_LOCKER(locker, agencyCallback->_cv);
            return Result(*tmpRes, *errMsg);
          }

          if (sleepFor <= 2500) {
            sleepFor *= 2;
          }

          std::this_thread::sleep_for(std::chrono::milliseconds(sleepFor));
        }
        // We only get here if the collection was dropped just in the moment
        // when we wanted to roll back the index creation.
      }

      if (!collectionWatcher->isPresent()) {
        return Result(TRI_ERROR_ARANGO_DATA_SOURCE_NOT_FOUND,
                      "collection " + collectionID +
                          "appears to have been dropped from database " +
                          databaseName + " during ensureIndex");
      }

      {
        CONDITION_LOCKER(locker, agencyCallback->_cv);
        agencyCallback->executeByCallbackOrTimeout(interval);
      }
    }
  }

  return Result(TRI_ERROR_SHUTTING_DOWN);
}

////////////////////////////////////////////////////////////////////////////////
/// @brief drop an index in coordinator.
////////////////////////////////////////////////////////////////////////////////
Result ClusterInfo::dropIndexCoordinator(std::string const& databaseName,
                                         std::string const& collectionID,
                                         IndexId iid, double timeout) {
  double const endTime = TRI_microtime() + getTimeout(timeout);
  std::string const idString = arangodb::basics::StringUtils::itoa(iid.id());

  Result res(TRI_ERROR_CLUSTER_TIMEOUT);
  do {
    res = dropIndexCoordinatorInner(databaseName, collectionID, iid, endTime);

    if (res.ok()) {
      // success!
      break;
    }

    // check if we got a precondition failed error
    if (!res.is(TRI_ERROR_HTTP_PRECONDITION_FAILED)) {
      // no, different error. report it!
      break;
    }

    if (_server.isStopping()) {
      // do not audit-log the error
      return Result(TRI_ERROR_SHUTTING_DOWN);
    }

    // precondition failed

    // apply a random wait time
    uint32_t wt = RandomGenerator::interval(static_cast<uint32_t>(1000));
    std::this_thread::sleep_for(std::chrono::steady_clock::duration(wt));
  } while (TRI_microtime() < endTime);

  events::DropIndex(databaseName, collectionID, idString, res.errorNumber());
  return res;
}

Result ClusterInfo::dropIndexCoordinatorInner(std::string const& databaseName,
                                              std::string const& collectionID,
                                              IndexId iid, double endTime) {
  TRI_ASSERT(ServerState::instance()->isCoordinator());
  AgencyComm ac(_server);

  std::string const idString = arangodb::basics::StringUtils::itoa(iid.id());
  double const interval = getPollInterval();

  std::string const planCollKey =
      "Plan/Collections/" + databaseName + "/" + collectionID;
  std::string const planIndexesKey = planCollKey + "/indexes";

  auto& agencyCache = _server.getFeature<ClusterFeature>().agencyCache();
  auto [acb, index] = agencyCache.read(
      std::vector<std::string>{AgencyCommHelper::path(planCollKey)});
  auto previous = acb->slice();

  if (!previous.isArray() || previous.length() == 0) {
    return Result(TRI_ERROR_CLUSTER_READING_PLAN_AGENCY);
  }
  velocypack::Slice collection =
      previous[0].get(std::initializer_list<std::string_view>{
          AgencyCommHelper::path(), "Plan", "Collections", databaseName,
          collectionID});
  if (!collection.isObject()) {
    return Result(TRI_ERROR_ARANGO_DATA_SOURCE_NOT_FOUND);
  }

  TRI_ASSERT(VPackObjectIterator(collection).size() > 0);
  size_t const numberOfShards =
      basics::VelocyPackHelper::getNumericValue<size_t>(
          collection, StaticStrings::NumberOfShards, 1);

  VPackSlice indexes = collection.get("indexes");
  if (!indexes.isArray()) {
    LOG_TOPIC("63178", DEBUG, Logger::CLUSTER)
        << "Failed to find index " << databaseName << "/" << collectionID << "/"
        << iid.id();
    return Result(TRI_ERROR_ARANGO_INDEX_NOT_FOUND);
  }

  VPackSlice indexToRemove;

  for (VPackSlice indexSlice : VPackArrayIterator(indexes)) {
    auto idSlice = indexSlice.get(arangodb::StaticStrings::IndexId);
    auto typeSlice = indexSlice.get(arangodb::StaticStrings::IndexType);

    if (!idSlice.isString() || !typeSlice.isString()) {
      continue;
    }

    if (idSlice.isEqualString(idString)) {
      Index::IndexType type = Index::type(typeSlice.copyString());

      if (type == Index::TRI_IDX_TYPE_PRIMARY_INDEX ||
          type == Index::TRI_IDX_TYPE_EDGE_INDEX) {
        return Result(TRI_ERROR_FORBIDDEN);
      }

      indexToRemove = indexSlice;

      break;
    }
  }

  if (!indexToRemove.isObject()) {
    LOG_TOPIC("95fe6", DEBUG, Logger::CLUSTER)
        << "Failed to find index " << databaseName << "/" << collectionID << "/"
        << iid.id();
    return Result(TRI_ERROR_ARANGO_INDEX_NOT_FOUND);
  }

  std::string where =
      "Current/Collections/" + databaseName + "/" + collectionID;

  auto dbServerResult =
      std::make_shared<std::atomic<std::optional<ErrorCode>>>(std::nullopt);
  std::function<bool(VPackSlice result)> dbServerChanged =
      [=](VPackSlice current) {
        if (numberOfShards == 0) {
          return false;
        }

        if (!current.isObject()) {
          return true;
        }

        VPackObjectIterator shards(current);

        if (shards.size() == numberOfShards) {
          bool found = false;
          for (auto const& shard : shards) {
            VPackSlice const indexes = shard.value.get("indexes");

            if (indexes.isArray()) {
              for (VPackSlice v : VPackArrayIterator(indexes)) {
                if (v.isObject()) {
                  VPackSlice const k = v.get(StaticStrings::IndexId);
                  if (k.isString() && k.isEqualString(idString)) {
                    // still found the index in some shard
                    found = true;
                    break;
                  }
                }

                if (found) {
                  break;
                }
              }
            }
          }

          if (!found) {
            dbServerResult->store(TRI_ERROR_NO_ERROR,
                                  std::memory_order_release);
          }
        }
        return true;
      };

  // ATTENTION: The following callback calls the above closure in a
  // different thread. Nevertheless, the closure accesses some of our
  // local variables. Therefore we have to protect all accesses to them
  // by a mutex. We use the mutex of the condition variable in the
  // AgencyCallback for this.
  auto agencyCallback = std::make_shared<AgencyCallback>(
      _server, where, dbServerChanged, true, false);
  Result r = _agencyCallbackRegistry->registerCallback(agencyCallback);
  if (r.fail()) {
    return r;
  }

  auto cbGuard = scopeGuard([&]() noexcept {
    try {
      _agencyCallbackRegistry->unregisterCallback(agencyCallback);
    } catch (std::exception const& ex) {
      LOG_TOPIC("ac2bf", ERR, Logger::CLUSTER)
          << "Failed to unregister agency callback: " << ex.what();
    }
  });

  AgencyOperation planErase(planIndexesKey, AgencyValueOperationType::ERASE,
                            indexToRemove);
  AgencyOperation incrementVersion("Plan/Version",
                                   AgencySimpleOperationType::INCREMENT_OP);
  AgencyPrecondition prec(planCollKey, AgencyPrecondition::Type::VALUE,
                          collection);
  AgencyWriteTransaction trx({planErase, incrementVersion}, prec);
  AgencyCommResult result = ac.sendTransactionWithFailover(trx, 0.0);

  if (!result.successful()) {
    if (result.httpCode() ==
        arangodb::rest::ResponseCode::PRECONDITION_FAILED) {
      // Retry loop is outside!
      return Result(TRI_ERROR_HTTP_PRECONDITION_FAILED);
    }

    return Result(
        TRI_ERROR_CLUSTER_COULD_NOT_DROP_INDEX_IN_PLAN,
        basics::StringUtils::concatT(" Failed to execute ", trx.toJson(),
                                     " ResultCode: ", result.errorCode()));
  }
  if (VPackSlice resultSlice = result.slice().get("results");
      resultSlice.length() > 0) {
    Result r = waitForPlan(resultSlice[0].getNumber<uint64_t>()).get();
    if (r.fail()) {
      return r;
    }
  }

  if (numberOfShards == 0) {  // smart "dummy" collection has no shards
    TRI_ASSERT(collection.get(StaticStrings::IsSmart).getBool());

    return Result(TRI_ERROR_NO_ERROR);
  }

  {
    while (true) {
      auto const tmpRes = dbServerResult->load();
      if (tmpRes.has_value()) {
        cbGuard.fire();  // unregister cb
        events::DropIndex(databaseName, collectionID, idString, *tmpRes);

        return Result(*tmpRes);
      }

      if (TRI_microtime() > endTime) {
        return Result(TRI_ERROR_CLUSTER_TIMEOUT);
      }

      {
        CONDITION_LOCKER(locker, agencyCallback->_cv);
        agencyCallback->executeByCallbackOrTimeout(interval);
      }

      if (_server.isStopping()) {
        return Result(TRI_ERROR_SHUTTING_DOWN);
      }
    }
  }
}

////////////////////////////////////////////////////////////////////////////////
/// @brief (re-)load the information about servers from the agency
/// Usually one does not have to call this directly.
////////////////////////////////////////////////////////////////////////////////

static std::string const prefixServersRegistered = "Current/ServersRegistered";
static std::string const prefixServersKnown = "Current/ServersKnown";
static std::string const mapUniqueToShortId = "Target/MapUniqueToShortID";

void ClusterInfo::loadServers() {
  ++_serversProt.wantedVersion;  // Indicate that after *NOW* somebody has to
                                 // reread from the agency!
  MUTEX_LOCKER(mutexLocker, _serversProt.mutex);
  uint64_t storedVersion = _serversProt.wantedVersion;  // this is the version
  // we will set in the end
  if (_serversProt.doneVersion == storedVersion) {
    // Somebody else did, what we intended to do, so just return
    return;
  }

  auto& agencyCache = _server.getFeature<ClusterFeature>().agencyCache();
  auto [acb, index] = agencyCache.read(
      std::vector<std::string>({AgencyCommHelper::path(prefixServersRegistered),
                                AgencyCommHelper::path(mapUniqueToShortId),
                                AgencyCommHelper::path(prefixServersKnown)}));
  auto result = acb->slice();
  if (!result.isArray()) {
    LOG_TOPIC("be98b", DEBUG, Logger::CLUSTER)
        << "Failed to load server lists from the agency cache given "
        << acb->toJson();
    return;
  }

  VPackSlice serversRegistered, serversAliases, serversKnownSlice;

  std::initializer_list<std::string_view> const serversRegisteredPath{
      AgencyCommHelper::path(), "Current", "ServersRegistered"};
  if (result[0].hasKey(serversRegisteredPath)) {
    serversRegistered = result[0].get(serversRegisteredPath);
  }
  std::initializer_list<std::string_view> const mapUniqueToShortIDPath{
      AgencyCommHelper::path(), "Target", "MapUniqueToShortID"};
  if (result[0].hasKey(mapUniqueToShortIDPath)) {
    serversAliases = result[0].get(mapUniqueToShortIDPath);
  }
  std::initializer_list<std::string_view> const serversKnownPath{
      AgencyCommHelper::path(), "Current", "ServersKnown"};
  if (result[0].hasKey(serversKnownPath)) {
    serversKnownSlice = result[0].get(serversKnownPath);
  }

  if (serversRegistered.isObject()) {
    decltype(_servers) newServers;
    decltype(_serverAliases) newAliases;
    decltype(_serverAdvertisedEndpoints) newAdvertisedEndpoints;
    decltype(_serverTimestamps) newTimestamps;

    containers::FlatHashSet<ServerID> serverIds;

    for (auto const& res : VPackObjectIterator(serversRegistered)) {
      velocypack::Slice slice = res.value;

      if (slice.isObject() && slice.hasKey("endpoint")) {
        std::string server = arangodb::basics::VelocyPackHelper::getStringValue(
            slice, "endpoint", "");
        std::string advertised =
            arangodb::basics::VelocyPackHelper::getStringValue(
                slice, "advertisedEndpoint", "");

        std::string serverId = res.key.copyString();
        try {
          velocypack::Slice serverSlice;
          serverSlice = serversAliases.get(serverId);
          if (serverSlice.isObject()) {
            std::string alias =
                arangodb::basics::VelocyPackHelper::getStringValue(
                    serverSlice, "ShortName", "");
            newAliases.try_emplace(std::move(alias), serverId);
          }
        } catch (...) {
        }
        std::string serverTimestamp =
            arangodb::basics::VelocyPackHelper::getStringValue(slice,
                                                               "timestamp", "");
        newServers.try_emplace(serverId, server);
        newAdvertisedEndpoints.try_emplace(serverId, advertised);
        serverIds.emplace(serverId);
        newTimestamps.try_emplace(serverId, serverTimestamp);
      }
    }

    decltype(_serversKnown) newServersKnown(serversKnownSlice, serverIds);

    // Now set the new value:
    {
      WRITE_LOCKER(writeLocker, _serversProt.lock);
      _servers.swap(newServers);
      _serverAliases.swap(newAliases);
      _serverAdvertisedEndpoints.swap(newAdvertisedEndpoints);
      _serversKnown = std::move(newServersKnown);
      _serverTimestamps.swap(newTimestamps);
      _serversProt.doneVersion = storedVersion;
      _serversProt.isValid = true;
    }
    // Our own RebootId might have changed if we have been FAILED at least once
    // since our last actual reboot, let's update it:
    auto rebootIds = _serversKnown.rebootIds();
    auto* serverState = ServerState::instance();
    auto it = rebootIds.find(serverState->getId());
    if (it != rebootIds.end()) {
      // should always be ok
      if (serverState->getRebootId() != it->second) {
        serverState->setRebootId(it->second);
        LOG_TOPIC("feaab", INFO, Logger::CLUSTER)
            << "Updating my own rebootId to " << it->second.value();
      }
    } else {
      LOG_TOPIC("feaaa", WARN, Logger::CLUSTER)
          << "Cannot find my own rebootId in the list of known servers, this "
             "is very strange and should not happen, if this persists, please "
             "report this error!";
    }
    // RebootTracker has its own mutex, and doesn't strictly need to be in
    // sync with the other members.
    rebootTracker().updateServerState(std::move(rebootIds));
    return;
  }

  LOG_TOPIC("449e0", DEBUG, Logger::CLUSTER)
      << "Error while loading " << prefixServersRegistered << ", result was "
      << result.toJson();
}

////////////////////////////////////////////////////////////////////////
/// @brief Hand out copy of reboot ids
////////////////////////////////////////////////////////////////////////////////

containers::FlatHashMap<ServerID, RebootId> ClusterInfo::rebootIds() const {
  MUTEX_LOCKER(mutexLocker, _serversProt.mutex);
  return _serversKnown.rebootIds();
}

////////////////////////////////////////////////////////////////////////
/// @brief find the endpoint of a server from its ID.
/// If it is not found in the cache, the cache is reloaded once, if
/// it is still not there an empty string is returned as an error.
////////////////////////////////////////////////////////////////////////////////

std::string ClusterInfo::getServerEndpoint(std::string_view serverID) {
#ifdef ARANGODB_ENABLE_FAILURE_TESTS
  if (serverID == "debug-follower") {
    return "tcp://127.0.0.1:3000";
  }
#endif
  int tries = 0;

  if (!_serversProt.isValid) {
    loadServers();
    tries++;
  }

  std::string serverID_{serverID};

  while (true) {
    {
      READ_LOCKER(readLocker, _serversProt.lock);

      // _serversAliases is a map-type <Alias, ServerID>
      auto ita = _serverAliases.find(serverID_);

      if (ita != _serverAliases.end()) {
        serverID_ = (*ita).second;
      }

      // _servers is a map-type <ServerId, std::string>
      auto it = _servers.find(serverID_);

      if (it != _servers.end()) {
        return (*it).second;
      }
    }

    if (++tries >= 2) {
      break;
    }

    // must call loadServers outside the lock
    loadServers();
  }

  return std::string();
}

////////////////////////////////////////////////////////////////////////////////
/// @brief find the advertised endpoint of a server from its ID.
/// If it is not found in the cache, the cache is reloaded once, if
/// it is still not there an empty string is returned as an error.
////////////////////////////////////////////////////////////////////////////////

std::string ClusterInfo::getServerAdvertisedEndpoint(
    std::string_view serverID) {
#ifdef ARANGODB_ENABLE_FAILURE_TESTS
  if (serverID == "debug-follower") {
    return "tcp://127.0.0.1:3000";
  }
#endif
  int tries = 0;

  if (!_serversProt.isValid) {
    loadServers();
    tries++;
  }

  std::string serverID_{serverID};

  while (true) {
    {
      READ_LOCKER(readLocker, _serversProt.lock);

      // _serversAliases is a map-type <Alias, ServerID>
      auto ita = _serverAliases.find(serverID_);

      if (ita != _serverAliases.end()) {
        serverID_ = (*ita).second;
      }

      // _serversAliases is a map-type <ServerID, std::string>
      auto it = _serverAdvertisedEndpoints.find(serverID_);
      if (it != _serverAdvertisedEndpoints.end()) {
        return (*it).second;
      }
    }

    if (++tries >= 2) {
      break;
    }

    // must call loadServers outside the lock
    loadServers();
  }

  return std::string();
}

////////////////////////////////////////////////////////////////////////////////
/// @brief find the ID of a server from its endpoint.
/// If it is not found in the cache, the cache is reloaded once, if
/// it is still not there an empty string is returned as an error.
////////////////////////////////////////////////////////////////////////////////

std::string ClusterInfo::getServerName(std::string_view endpoint) {
  int tries = 0;

  if (!_serversProt.isValid) {
    loadServers();
    tries++;
  }

  while (true) {
    {
      READ_LOCKER(readLocker, _serversProt.lock);
      for (auto const& it : _servers) {
        if (it.second == endpoint) {
          return it.first;
        }
      }
    }

    if (++tries >= 2) {
      break;
    }

    // must call loadServers outside the lock
    loadServers();
  }

  return std::string();
}

////////////////////////////////////////////////////////////////////////////////
/// @brief (re-)load the information about all coordinators from the agency
/// Usually one does not have to call this directly.
////////////////////////////////////////////////////////////////////////////////

static std::string const prefixCurrentCoordinators = "Current/Coordinators";

void ClusterInfo::loadCurrentCoordinators() {
  ++_coordinatorsProt.wantedVersion;  // Indicate that after *NOW* somebody
                                      // has to reread from the agency!
  MUTEX_LOCKER(mutexLocker, _coordinatorsProt.mutex);
  uint64_t storedVersion = _coordinatorsProt.wantedVersion;  // this is the
  // version we will set in the end
  if (_coordinatorsProt.doneVersion == storedVersion) {
    // Somebody else did, what we intended to do, so just return
    return;
  }

  // Now contact the agency:
  auto& agencyCache = _server.getFeature<ClusterFeature>().agencyCache();
  auto [acb, index] = agencyCache.read(std::vector<std::string>{
      AgencyCommHelper::path(prefixCurrentCoordinators)});
  auto result = acb->slice();

  if (result.isArray()) {
    velocypack::Slice currentCoordinators =
        result[0].get(std::initializer_list<std::string_view>{
            AgencyCommHelper::path(), "Current", "Coordinators"});

    if (currentCoordinators.isObject()) {
      decltype(_coordinators) newCoordinators;

      for (auto const& coordinator : VPackObjectIterator(currentCoordinators)) {
        newCoordinators.try_emplace(coordinator.key.copyString(),
                                    coordinator.value.copyString());
      }

      // Now set the new value:
      {
        WRITE_LOCKER(writeLocker, _coordinatorsProt.lock);
        _coordinators.swap(newCoordinators);
        _coordinatorsProt.doneVersion = storedVersion;
        _coordinatorsProt.isValid = true;
      }
      return;
    }
  }

  LOG_TOPIC("5ee6d", DEBUG, Logger::CLUSTER)
      << "Error while loading " << prefixCurrentCoordinators << " result was "
      << result.toJson();
}

static std::string const prefixMappings = "Target/MapUniqueToShortID";

void ClusterInfo::loadCurrentMappings() {
  ++_mappingsProt.wantedVersion;  // Indicate that after *NOW* somebody
                                  // has to reread from the agency!
  MUTEX_LOCKER(mutexLocker, _mappingsProt.mutex);
  uint64_t storedVersion = _mappingsProt.wantedVersion;  // this is the
                                                         // version we will
                                                         // set in the end
  if (_mappingsProt.doneVersion == storedVersion) {
    // Somebody else did, what we intended to do, so just return
    return;
  }

  // Now contact the agency:
  auto& agencyCache = _server.getFeature<ClusterFeature>().agencyCache();
  auto [acb, index] = agencyCache.read(
      std::vector<std::string>{AgencyCommHelper::path(prefixMappings)});
  auto result = acb->slice();

  if (result.isArray()) {
    velocypack::Slice mappings =
        result[0].get(std::initializer_list<std::string_view>{
            AgencyCommHelper::path(), "Target", "MapUniqueToShortID"});

    if (mappings.isObject()) {
      decltype(_coordinatorIdMap) newCoordinatorIdMap;

      for (auto const& mapping : VPackObjectIterator(mappings)) {
        auto mapObject = mapping.value;
        if (mapObject.isObject()) {
          ServerID fullId = mapping.key.copyString();
          ServerShortName shortName = mapObject.get("ShortName").copyString();

          ServerShortID shortId =
              mapObject.get("TransactionID").getNumericValue<ServerShortID>();
          constexpr std::string_view kExpectedPrefix{"Coordinator"};
          if (shortName.size() > kExpectedPrefix.size() &&
              shortName.starts_with(kExpectedPrefix)) {
            newCoordinatorIdMap.try_emplace(shortId, std::move(fullId));
          }
        }
      }

      // Now set the new value:
      {
        WRITE_LOCKER(writeLocker, _mappingsProt.lock);
        _coordinatorIdMap.swap(newCoordinatorIdMap);
        _mappingsProt.doneVersion = storedVersion;
        _mappingsProt.isValid = true;
      }
      return;
    }
  }

  LOG_TOPIC("36f2e", DEBUG, Logger::CLUSTER)
      << "Error while loading " << prefixMappings << " result was "
      << result.toJson();
}

////////////////////////////////////////////////////////////////////////////////
/// @brief (re-)load the information about all DBservers from the agency
/// Usually one does not have to call this directly.
////////////////////////////////////////////////////////////////////////////////

static std::string const prefixCurrentDBServers = "Current/DBServers";
static std::string const prefixTarget = "Target";

void ClusterInfo::loadCurrentDBServers() {
  ++_dbServersProt.wantedVersion;  // Indicate that after *NOW* somebody has to
                                   // reread from the agency!
  MUTEX_LOCKER(mutexLocker, _dbServersProt.mutex);
  uint64_t storedVersion = _dbServersProt.wantedVersion;  // this is the version
  // we will set in the end
  if (_dbServersProt.doneVersion == storedVersion) {
    // Somebody else did, what we intended to do, so just return
    return;
  }

  auto& agencyCache = _server.getFeature<ClusterFeature>().agencyCache();
  auto [acb, index] = agencyCache.read(
      std::vector<std::string>{AgencyCommHelper::path(prefixCurrentDBServers),
                               AgencyCommHelper::path(prefixTarget)});
  auto result = acb->slice();
  if (!result.isArray()) {
    return;
  }

  // Now contact the agency:
  VPackSlice currentDBServers, failedDBServers, cleanedDBServers,
      toBeCleanedDBServers;

  auto curDBServersPath = std::initializer_list<std::string_view>{
      AgencyCommHelper::path(), "Current", "DBServers"};
  if (result[0].hasKey(curDBServersPath)) {
    currentDBServers = result[0].get(curDBServersPath);
  }
  auto failedServerPath = std::initializer_list<std::string_view>{
      AgencyCommHelper::path(), "Target", "FailedServers"};
  if (result[0].hasKey(failedServerPath)) {
    failedDBServers = result[0].get(failedServerPath);
  }
  auto cleanedServersPath = std::initializer_list<std::string_view>{
      AgencyCommHelper::path(), "Target", "CleanedServers"};
  if (result[0].hasKey(cleanedServersPath)) {
    cleanedDBServers = result[0].get(cleanedServersPath);
  }

  auto toBeCleanedServersPath = std::initializer_list<std::string_view>{
      AgencyCommHelper::path(), "Target", "ToBeCleanedServers"};
  if (result[0].hasKey(toBeCleanedServersPath)) {
    toBeCleanedDBServers = result[0].get(toBeCleanedServersPath);
  }

  if (currentDBServers.isObject() && failedDBServers.isObject()) {
    decltype(_dbServers) newDBServers;

    for (auto const& dbserver : VPackObjectIterator(currentDBServers)) {
      bool found = false;
      if (failedDBServers.isObject()) {
        for (auto const& failedServer : VPackObjectIterator(failedDBServers)) {
          if (basics::VelocyPackHelper::equal(dbserver.key, failedServer.key,
                                              false)) {
            found = true;
            break;
          }
        }
      }
      if (found) {
        continue;
      }

      if (cleanedDBServers.isArray()) {
        found = false;
        for (auto const& cleanedServer : VPackArrayIterator(cleanedDBServers)) {
          if (basics::VelocyPackHelper::equal(dbserver.key, cleanedServer,
                                              false)) {
            found = true;
            break;
          }
        }
        if (found) {
          continue;
        }
      }

      if (toBeCleanedDBServers.isArray()) {
        found = false;
        for (auto const& toBeCleanedServer :
             VPackArrayIterator(toBeCleanedDBServers)) {
          if (basics::VelocyPackHelper::equal(dbserver.key, toBeCleanedServer,
                                              false)) {
            found = true;
            break;
          }
        }
        if (found) {
          continue;
        }
      }

      newDBServers.try_emplace(dbserver.key.copyString(),
                               dbserver.value.copyString());
    }

    // Now set the new value:
    {
      WRITE_LOCKER(writeLocker, _dbServersProt.lock);
      _dbServers.swap(newDBServers);
      _dbServersProt.doneVersion = storedVersion;
      _dbServersProt.isValid = true;
    }
    return;
  }

  LOG_TOPIC("5a7e1", DEBUG, Logger::CLUSTER)
      << "Error while loading " << prefixCurrentDBServers << " result was "
      << result.toJson();
}

////////////////////////////////////////////////////////////////////////////////
/// @brief return a list of all DBServers in the cluster that have
/// currently registered
////////////////////////////////////////////////////////////////////////////////

std::vector<ServerID> ClusterInfo::getCurrentDBServers() {
  std::vector<ServerID> result;

  if (!_dbServersProt.isValid) {
    loadCurrentDBServers();
  }
  // return a consistent state of servers
  READ_LOCKER(readLocker, _dbServersProt.lock);

  result.reserve(_dbServers.size());

  for (auto& it : _dbServers) {
    result.emplace_back(it.first);
  }

  return result;
}

////////////////////////////////////////////////////////////////////////////////
/// @brief find the servers who are responsible for a shard (one leader
/// and multiple followers)
/// If it is not found in the cache, the cache is reloaded once, if
/// it is still not there an empty string is returned as an error.
////////////////////////////////////////////////////////////////////////////////

std::shared_ptr<std::vector<ServerID> const> ClusterInfo::getResponsibleServer(
    std::string_view shardID) {
  if (auto result = getResponsibleServerReplication2(shardID);
      result != nullptr) {
    return result;
  }
  return getResponsibleServerReplication1(shardID);
}

////////////////////////////////////////////////////////////////////////////////
/// @brief replication1 code for getResponsibleServer
////////////////////////////////////////////////////////////////////////////////

std::shared_ptr<std::vector<ServerID> const>
ClusterInfo::getResponsibleServerReplication1(std::string_view shardID) {
  int tries = 0;

  if (!_currentProt.isValid) {
    Result r = waitForCurrent(1).get();
    if (r.fail()) {
      THROW_ARANGO_EXCEPTION(r);
    }
  }

  while (true) {
    {
      READ_LOCKER(readLocker, _currentProt.lock);
      // _shardIds is a map-type <ShardId,
      // std::shared_ptr<std::vector<ServerId>>>
      auto it = _shardIds.find(shardID);

      // TODO throw an exception if we don't find the shard or the server list
      // is null or empty?
      if (it != _shardIds.end()) {
        auto serverList = (*it).second;
        if (serverList != nullptr && !serverList->empty() &&
            !(*serverList)[0].empty() && (*serverList)[0][0] == '_') {
          // This is a temporary situation in which the leader has already
          // resigned, let's wait half a second and try again.
          --tries;
        } else {
          return (*it).second;
        }
      }
    }

    if (++tries >= 2 || _server.isStopping()) {
      break;
    }

    LOG_TOPIC("b1dc5", INFO, Logger::CLUSTER)
        << "getResponsibleServerReplication1: found resigned leader,"
        << "waiting for half a second...";
    std::this_thread::sleep_for(std::chrono::milliseconds(500));
  }

  return std::make_shared<std::vector<ServerID>>();
}

////////////////////////////////////////////////////////////////////////////////
/// @brief for replication2 we use the replicated logs data to find the servers
////////////////////////////////////////////////////////////////////////////////

std::shared_ptr<std::vector<ServerID> const>
ClusterInfo::getResponsibleServerReplication2(std::string_view shardID) {
  int tries = 0;

  if (!_planProt.isValid) {
    Result r = waitForPlan(1).get();
    if (r.fail()) {
      THROW_ARANGO_EXCEPTION(r);
    }
  }

  auto logId = LogicalCollection::shardIdToStateId(shardID);
  auto result = std::shared_ptr<std::vector<ServerID>>{nullptr};

  while (true) {
    {
      READ_LOCKER(readLocker, _planProt.lock);
      // if we find a replicated log for this shard, then this is a
      // replication 2.0 db, in which case we want to use the participant
      // information from the log instead
      auto it = _replicatedLogs.find(logId);
      if (it == _replicatedLogs.end()) {
        // we are not in a replication2 database
        break;
      }

      if (it->second->currentTerm.has_value() &&
          it->second->currentTerm->leader.has_value()) {
        auto& leader = it->second->currentTerm->leader->serverId;
        auto& participants = it->second->participantsConfig.participants;
        result = std::make_shared<std::vector<ServerID>>();
        result->reserve(participants.size());
        // participants is an unordered map, but the resulting list requires
        // that the leader is the first entry!
        result->emplace_back(leader);
        for (auto& [k, v] : participants) {
          if (k != leader) {
            result->emplace_back(k);
          }
        }
        break;
      }
    }

    if (++tries >= 100 || _server.isStopping()) {
      break;
    }

    LOG_TOPIC("4fff5", INFO, Logger::CLUSTER)
        << "getResponsibleServerReplication2: did not found leader,"
        << "waiting for half a second...";
    std::this_thread::sleep_for(std::chrono::milliseconds(500));
  }

  return result;
}

//////////////////////////////////////////////////////////////////////////////
/// @brief atomically find all servers who are responsible for the given
/// shards (only the leaders).
/// will throw an exception if no leader can be found for any
/// of the shards. will return an empty result if the shards couldn't be
/// determined after a while - it is the responsibility of the caller to
/// check for an empty result!
//////////////////////////////////////////////////////////////////////////////

containers::FlatHashMap<ShardID, ServerID> ClusterInfo::getResponsibleServers(
    containers::FlatHashSet<ShardID> const& shardIds) {
  TRI_ASSERT(!shardIds.empty());

  containers::FlatHashMap<ShardID, ServerID> result;

  if (!getResponsibleServersReplication2(shardIds, result)) {
    getResponsibleServersReplication1(shardIds, result);
  }

  return result;
}

////////////////////////////////////////////////////////////////////////////////
/// @brief replication1 code for getResponsibleServers
////////////////////////////////////////////////////////////////////////////////

void ClusterInfo::getResponsibleServersReplication1(
    containers::FlatHashSet<ShardID> const& shardIds,
    containers::FlatHashMap<ShardID, ServerID>& result) {
  int tries = 0;

  if (!_currentProt.isValid) {
    Result r = waitForCurrent(1).get();
    if (r.fail()) {
      THROW_ARANGO_EXCEPTION(r);
    }
  }

  while (true) {
    TRI_ASSERT(result.empty());
    {
      READ_LOCKER(readLocker, _currentProt.lock);
      for (auto const& shardId : shardIds) {
        auto it = _shardIds.find(shardId);

        if (it == _shardIds.end()) {
          THROW_ARANGO_EXCEPTION_MESSAGE(TRI_ERROR_ARANGO_DATA_SOURCE_NOT_FOUND,
                                         "no shard found with ID " + shardId);
        }

        auto serverList = (*it).second;
        if (serverList == nullptr || serverList->empty()) {
          THROW_ARANGO_EXCEPTION_MESSAGE(
              TRI_ERROR_INTERNAL, "no servers found for shard " + shardId);
        }

        if (!(*serverList)[0].empty() && (*serverList)[0][0] == '_') {
          // This is a temporary situation in which the leader has already
          // resigned, let's wait half a second and try again.
          --tries;
          break;
        }

        // put leader into result
        result.try_emplace(shardId, (*it).second->front());
      }
    }

    if (result.size() == shardIds.size()) {
      // result is complete
      break;
    }

    // reset everything we found so far for the next round
    result.clear();

    if (++tries >= 2 || _server.isStopping()) {
      break;
    }

    LOG_TOPIC("31428", INFO, Logger::CLUSTER)
        << "getResponsibleServersReplication1: found resigned leader,"
        << "waiting for half a second...";
    std::this_thread::sleep_for(std::chrono::milliseconds(500));
  }
}

////////////////////////////////////////////////////////////////////////////////
/// @brief for replication2 we use the replicated logs data to find the servers
////////////////////////////////////////////////////////////////////////////////

bool ClusterInfo::getResponsibleServersReplication2(
    containers::FlatHashSet<ShardID> const& shardIds,
    containers::FlatHashMap<ShardID, ServerID>& result) {
  int tries = 0;

  if (!_planProt.isValid) {
    Result r = waitForPlan(1).get();
    if (r.fail()) {
      THROW_ARANGO_EXCEPTION(r);
    }
  }

  bool isReplicationTwo = false;
  while (true) {
    TRI_ASSERT(result.empty());
    {
      READ_LOCKER(readLocker, _planProt.lock);

      for (auto const& shardId : shardIds) {
        auto logId = LogicalCollection::tryShardIdToStateId(shardId);
        if (!logId.has_value()) {
          // could not convert shardId to logId, but this implies that
          // the shardId is not valid.
          THROW_ARANGO_EXCEPTION_MESSAGE(TRI_ERROR_ARANGO_DATA_SOURCE_NOT_FOUND,
                                         "invalid shard " + shardId);
        }
        // if we find a replicated log for this shard, then this is a
        // replication 2.0 db, in which case we want to use the leader
        // information from the log instead
        auto it = _replicatedLogs.find(*logId);
        if (it != _replicatedLogs.end()) {
          isReplicationTwo = true;
          if (it->second->currentTerm.has_value() &&
              it->second->currentTerm->leader.has_value()) {
            result.emplace(shardId, it->second->currentTerm->leader->serverId);
          } else {
            // no leader found, will retry
            ++tries;
            result.clear();
            break;
          }
        } else if (isReplicationTwo) {
          THROW_ARANGO_EXCEPTION_MESSAGE(
              TRI_ERROR_ARANGO_DATA_SOURCE_NOT_FOUND,
              "no replicated log found for shard " + shardId);
        } else {
          // this seems to be no replication 2.0 db -> skip the remaining shards
          return false;
        }
      }
    }

    LOG_TOPIC("0f8a7", INFO, Logger::CLUSTER)
        << "getResponsibleServersReplication2: did not found leader,"
        << "waiting for half a second...";

    if (tries >= 100 || !result.empty() || _server.isStopping()) {
      break;
    }
    std::this_thread::sleep_for(std::chrono::milliseconds(500));
  }

  return true;
}

////////////////////////////////////////////////////////////////////////////////
/// @brief find the shard list of a collection, sorted numerically
////////////////////////////////////////////////////////////////////////////////

std::shared_ptr<std::vector<ShardID>> ClusterInfo::getShardList(
    std::string_view collectionID) {
  TRI_IF_FAILURE("ClusterInfo::failedToGetShardList") {
    // Simulate no results
    return std::make_shared<std::vector<ShardID>>();
  }

  {
    // Get the sharding keys and the number of shards:
    READ_LOCKER(readLocker, _planProt.lock);
    // _shards is a map-type <DataSourceId, shared_ptr<vector<string>>>
    auto it = _shards.find(collectionID);

    if (it != _shards.end()) {
      return it->second;
    }
  }
  return std::make_shared<std::vector<ShardID>>();
}

////////////////////////////////////////////////////////////////////////////////
/// @brief return the list of coordinator server names
////////////////////////////////////////////////////////////////////////////////

std::vector<ServerID> ClusterInfo::getCurrentCoordinators() {
  std::vector<ServerID> result;

  if (!_coordinatorsProt.isValid) {
    loadCurrentCoordinators();
  }

  // return a consistent state of servers
  READ_LOCKER(readLocker, _coordinatorsProt.lock);

  result.reserve(_coordinators.size());

  for (auto& it : _coordinators) {
    result.emplace_back(it.first);
  }

  return result;
}

////////////////////////////////////////////////////////////////////////////////
/// @brief lookup full coordinator ID from short ID
////////////////////////////////////////////////////////////////////////////////

ServerID ClusterInfo::getCoordinatorByShortID(ServerShortID shortId) {
  int tries = 0;
  if (!_mappingsProt.isValid) {
    loadCurrentMappings();
    tries++;
  }

  while (true) {
    {
      // return a consistent state of servers
      READ_LOCKER(readLocker, _mappingsProt.lock);

      auto it = _coordinatorIdMap.find(shortId);
      if (it != _coordinatorIdMap.end()) {
        return it->second;
      }
    }

    if (++tries >= 2) {
      break;
    }

    loadCurrentMappings();
  }

  return ServerID{};
}

//////////////////////////////////////////////////////////////////////////////
/// @brief invalidate current coordinators
//////////////////////////////////////////////////////////////////////////////

void ClusterInfo::invalidateCurrentCoordinators() {
  WRITE_LOCKER(writeLocker, _coordinatorsProt.lock);
  _coordinatorsProt.isValid = false;
}

//////////////////////////////////////////////////////////////////////////////
/// @brief get current "Plan" structure
//////////////////////////////////////////////////////////////////////////////

containers::FlatHashMap<std::string, std::shared_ptr<VPackBuilder>>
ClusterInfo::getPlan(uint64_t& index,
                     containers::FlatHashSet<std::string> const& dirty) {
  // We should never proceed here, until we have seen an
  // initial agency cache through loadPlan
  Result r = waitForPlan(1).get();
  if (r.fail()) {
    THROW_ARANGO_EXCEPTION(r);
  }

  containers::FlatHashMap<std::string, std::shared_ptr<VPackBuilder>> ret;
  READ_LOCKER(readLocker, _planProt.lock);
  index = _planIndex;
  for (auto const& i : dirty) {
    auto it = _plan.find(i);
    if (it == _plan.end()) {
      continue;
    }
    ret.try_emplace(it->first, it->second);
  }
  return ret;
}

//////////////////////////////////////////////////////////////////////////////
/// @brief get current "Current" structure
//////////////////////////////////////////////////////////////////////////////

containers::FlatHashMap<std::string, std::shared_ptr<VPackBuilder>>
ClusterInfo::getCurrent(uint64_t& index,
                        containers::FlatHashSet<std::string> const& dirty) {
  // We should never proceed here, until we have seen an
  // initial agency cache through loadCurrent
  Result r = waitForCurrent(1).get();
  if (r.fail()) {
    THROW_ARANGO_EXCEPTION(r);
  }

  containers::FlatHashMap<std::string, std::shared_ptr<VPackBuilder>> ret;
  READ_LOCKER(readLocker, _currentProt.lock);
  index = _currentIndex;
  for (auto const& i : dirty) {
    auto it = _current.find(i);
    if (it == _current.end()) {
      continue;
    }
    ret.try_emplace(it->first, it->second);
  }
  return ret;
}

containers::FlatHashSet<ServerID> ClusterInfo::getFailedServers() const {
  std::lock_guard lock{_failedServersMutex};
  return _failedServers;
}

void ClusterInfo::setFailedServers(
    containers::FlatHashSet<ServerID> failedServers) {
  std::lock_guard lock{_failedServersMutex};
  _failedServers = std::move(failedServers);
}

#ifdef ARANGODB_USE_GOOGLE_TESTS
void ClusterInfo::setServers(
    containers::FlatHashMap<ServerID, std::string> servers) {
  WRITE_LOCKER(writeLocker, _serversProt.lock);
  _servers = std::move(servers);
}

void ClusterInfo::setServerAliases(
    containers::FlatHashMap<ServerID, std::string> aliases) {
  WRITE_LOCKER(writeLocker, _serversProt.lock);
  _serverAliases = std::move(aliases);
}

void ClusterInfo::setServerAdvertisedEndpoints(
    containers::FlatHashMap<ServerID, std::string> advertisedEndpoints) {
  WRITE_LOCKER(writeLocker, _serversProt.lock);
  _serverAdvertisedEndpoints = std::move(advertisedEndpoints);
}

void ClusterInfo::setShardToShardGroupLeader(
    containers::FlatHashMap<ShardID, ShardID> shardToShardGroupLeader) {
  WRITE_LOCKER(writeLocker, _planProt.lock);
  _shardToShardGroupLeader = std::move(shardToShardGroupLeader);
}

void ClusterInfo::setShardGroups(
    containers::FlatHashMap<ShardID, std::shared_ptr<std::vector<ShardID>>>
        shardGroups) {
  WRITE_LOCKER(writeLocker, _planProt.lock);
  _shardGroups = std::move(shardGroups);
}

void ClusterInfo::setShardIds(
    containers::FlatHashMap<ShardID, std::shared_ptr<std::vector<ServerID>>>
        shardIds) {
  WRITE_LOCKER(writeLocker, _currentProt.lock);
  _shardIds = std::move(shardIds);
}
#endif

bool ClusterInfo::serverExists(std::string_view serverId) const noexcept {
  READ_LOCKER(readLocker, _serversProt.lock);
  return _servers.contains(serverId);
}

bool ClusterInfo::serverAliasExists(std::string_view alias) const noexcept {
  READ_LOCKER(readLocker, _serversProt.lock);
  return _serverAliases.contains(alias);
}

containers::FlatHashMap<ServerID, std::string> ClusterInfo::getServers() {
  if (!_serversProt.isValid) {
    loadServers();
  }
  READ_LOCKER(readLocker, _serversProt.lock);
  return _servers;
}

containers::FlatHashMap<ServerID, std::string> ClusterInfo::getServerAliases() {
  containers::FlatHashMap<std::string, std::string> ret;
  READ_LOCKER(readLocker, _serversProt.lock);
  // note: don't try to change this to
  //  return _serverAlias
  // because we are returning the aliases in {value, key} order here
  for (const auto& i : _serverAliases) {
    ret.try_emplace(i.second, i.first);
  }
  return ret;
}

arangodb::Result ClusterInfo::getShardServers(std::string_view shardId,
                                              std::vector<ServerID>& servers) {
  READ_LOCKER(readLocker, _planProt.lock);

  auto it = _shardServers.find(shardId);
  if (it != _shardServers.end()) {
    servers = (*it).second;
    return arangodb::Result();
  }

  LOG_TOPIC("16d14", DEBUG, Logger::CLUSTER)
      << "Strange, did not find shard in _shardServers: " << shardId;
  return arangodb::Result(TRI_ERROR_FAILED);
}

CollectionID ClusterInfo::getCollectionNameForShard(std::string_view shardId) {
  READ_LOCKER(readLocker, _planProt.lock);

  auto it = _shardToName.find(shardId);
  if (it != _shardToName.end()) {
    return it->second;
  }
  return StaticStrings::Empty;
}

auto ClusterInfo::getReplicatedLogsParticipants(std::string_view database) const
    -> ResultT<
        std::unordered_map<replication2::LogId, std::vector<std::string>>> {
  READ_LOCKER(readLocker, _planProt.lock);

  auto it = _newStuffByDatabase.find(database);
  if (it == std::end(_newStuffByDatabase)) {
    return {TRI_ERROR_ARANGO_DATABASE_NOT_FOUND};
  }

  auto replicatedLogs =
      std::unordered_map<replication2::LogId, std::vector<std::string>>{};
  for (auto const& [logId, logPlanSpecification] : it->second->replicatedLogs) {
    std::vector<std::string> participants;
    auto const& planParticipants =
        logPlanSpecification->participantsConfig.participants;
    participants.reserve(planParticipants.size());
    for (auto const& pInfo : planParticipants) {
      participants.push_back(pInfo.first);
    }

    // Move the leader at the top of the list.
    if (logPlanSpecification->currentTerm.has_value() &&
        logPlanSpecification->currentTerm->leader.has_value()) {
      for (auto& p : participants) {
        if (p == logPlanSpecification->currentTerm->leader->serverId) {
          std::swap(p, participants[0]);
          break;
        }
      }
    }

    replicatedLogs.emplace(logId, std::move(participants));
  }

  return replicatedLogs;
}

auto ClusterInfo::getReplicatedLogLeader(replication2::LogId id) const
    -> ResultT<ServerID> {
  READ_LOCKER(readLocker, _planProt.lock);

  auto it = _replicatedLogs.find(id);
  if (it == std::end(_replicatedLogs)) {
    return Result::fmt(TRI_ERROR_REPLICATION_REPLICATED_LOG_NOT_FOUND, id);
  }

  if (auto const& term = it->second->currentTerm) {
    if (auto const& leader = term->leader) {
      return leader->serverId;
    }
  }

  return {TRI_ERROR_REPLICATION_REPLICATED_LOG_LEADER_RESIGNED};
}

Result ClusterInfo::agencyDump(std::shared_ptr<VPackBuilder> const& body) {
  AgencyCommResult dump = _agency.dump();

  if (!dump.successful()) {
    LOG_TOPIC("93c0e", ERR, Logger::CLUSTER)
        << "failed to acquire agency dump: " << dump.errorMessage();
    return Result(dump.errorCode(), dump.errorMessage());
  }

  body->add(dump.slice());
  return Result();
}

Result ClusterInfo::agencyPlan(std::shared_ptr<VPackBuilder> const& body) {
  auto& agencyCache = _server.getFeature<ClusterFeature>().agencyCache();
  auto [acb, index] =
      agencyCache.read({AgencyCommHelper::path("Plan"),
                        AgencyCommHelper::path("Sync/LatestID")});
  VPackSlice result = acb->slice();

  if (result.isArray()) {
    body->add(acb->slice());
  } else {
    LOG_TOPIC("36ada", DEBUG, Logger::CLUSTER)
        << "Failed to acquire the Plan section from the agency cache: "
        << acb->toJson();
    VPackObjectBuilder g(body.get());
  }
  return Result();
}

arangodb::Result ClusterInfo::agencyReplan(VPackSlice const plan) {
  // Apply only Collections and DBServers
  AgencyWriteTransaction transaction(std::vector<AgencyOperation>{
      {"Current/Collections", AgencyValueOperationType::SET,
       VPackSlice::emptyObjectSlice()},
      {"Plan/Collections", AgencyValueOperationType::SET,
       plan.get({"arango", "Plan", "Collections"})},
      {"Current/Databases", AgencyValueOperationType::SET,
       VPackSlice::emptyObjectSlice()},
      {"Plan/Databases", AgencyValueOperationType::SET,
       plan.get({"arango", "Plan", "Databases"})},
      {"Current/Views", AgencyValueOperationType::SET,
       VPackSlice::emptyObjectSlice()},
      {"Plan/Views", AgencyValueOperationType::SET,
       plan.get({"arango", "Plan", "Views"})},
      {"Current/Version", AgencySimpleOperationType::INCREMENT_OP},
      {"Plan/Version", AgencySimpleOperationType::INCREMENT_OP},
      {"Sync/UserVersion", AgencySimpleOperationType::INCREMENT_OP},
      {"Sync/FoxxQueueVersion", AgencySimpleOperationType::INCREMENT_OP},
      {"Sync/HotBackupRestoreDone", AgencySimpleOperationType::INCREMENT_OP}});

  VPackSlice latestIdSlice = plan.get({"arango", "Sync", "LatestID"});
  if (!latestIdSlice.isNone()) {
    transaction.operations.emplace_back(
        "Sync/LatestID", AgencyValueOperationType::SET, latestIdSlice);
  }
  AgencyCommResult r = _agency.sendTransactionWithFailover(transaction);
  if (!r.successful()) {
    arangodb::Result result(
        TRI_ERROR_HOT_BACKUP_INTERNAL,
        basics::StringUtils::concatT("Error reporting to agency: _statusCode: ",
                                     r.errorCode()));
    return result;
  }

  Result rr;
  if (VPackSlice resultsSlice = r.slice().get("results");
      resultsSlice.length() > 0) {
    rr = waitForPlan(resultsSlice[0].getNumber<uint64_t>()).get();
  }

  return rr;
}

std::string const backupKey = "/arango/Target/HotBackup/Create";
std::string const maintenanceKey = "/arango/Supervision/Maintenance";
std::string const supervisionMode = "/arango/Supervision/State/Mode";
std::string const toDoKey = "/arango/Target/ToDo";
std::string const pendingKey = "/arango/Target/Pending";
std::string const writeURL = "_api/agency/write";

arangodb::Result ClusterInfo::agencyHotBackupLock(std::string_view backupId,
                                                  double timeout,
                                                  bool& supervisionOff) {
  using namespace std::chrono;

  auto const endTime = steady_clock::now() +
                       milliseconds(static_cast<uint64_t>(1.0e3 * timeout));
  supervisionOff = false;

  LOG_TOPIC("e74e5", DEBUG, Logger::BACKUP)
      << "initiating agency lock for hot backup " << backupId;

  auto const timeouti = static_cast<long>(std::ceil(timeout));

  VPackBuilder builder;
  {
    VPackArrayBuilder trxs(&builder);
    {
      VPackArrayBuilder trx(&builder);

      // Operations
      {
        VPackObjectBuilder o(&builder);
        builder.add(  // Backup lock
            backupKey,
            VPackValue(timepointToString(std::chrono::system_clock::now() +
                                         std::chrono::seconds(timeouti))));
        builder.add(  // Turn off supervision
            maintenanceKey,
            VPackValue(timepointToString(std::chrono::system_clock::now() +
                                         std::chrono::seconds(timeouti))));
      }

      // Preconditions
      {
        VPackObjectBuilder precs(&builder);
        builder.add(VPackValue(backupKey));  // Backup key empty
        {
          VPackObjectBuilder oe(&builder);
          builder.add("oldEmpty", VPackValue(true));
        }
        builder.add(VPackValue(pendingKey));  // No jobs pending
        {
          VPackObjectBuilder oe(&builder);
          builder.add("old", VPackSlice::emptyObjectSlice());
        }
        builder.add(VPackValue(toDoKey));  // No jobs to do
        {
          VPackObjectBuilder oe(&builder);
          builder.add("old", VPackSlice::emptyObjectSlice());
        }
        builder.add(VPackValue(supervisionMode));  // Supervision on
        {
          VPackObjectBuilder old(&builder);
          builder.add("old", VPackValue("Normal"));
        }
      }

      builder.add(VPackValue(to_string(boost::uuids::random_generator()())));
    }

    {
      VPackArrayBuilder trx(&builder);

      // Operations
      {
        VPackObjectBuilder o(&builder);
        builder.add(  // Backup lock
            backupKey,
            VPackValue(timepointToString(std::chrono::system_clock::now() +
                                         std::chrono::seconds(timeouti))));
        builder.add(  // Turn off supervision
            maintenanceKey,
            VPackValue(timepointToString(std::chrono::system_clock::now() +
                                         std::chrono::seconds(timeouti))));
      }

      // Preconditions
      {
        VPackObjectBuilder precs(&builder);
        builder.add(VPackValue(backupKey));  // Backup key empty
        {
          VPackObjectBuilder oe(&builder);
          builder.add("oldEmpty", VPackValue(true));
        }
        builder.add(VPackValue(pendingKey));  // No jobs pending
        {
          VPackObjectBuilder oe(&builder);
          builder.add("old", VPackSlice::emptyObjectSlice());
        }
        builder.add(VPackValue(toDoKey));  // No jobs to do
        {
          VPackObjectBuilder oe(&builder);
          builder.add("old", VPackSlice::emptyObjectSlice());
        }
        builder.add(VPackValue(supervisionMode));  // Supervision off
        {
          VPackObjectBuilder old(&builder);
          builder.add("old", VPackValue("Maintenance"));
        }
      }

      builder.add(VPackValue(to_string(boost::uuids::random_generator()())));
    }
  }

  // Try to establish hot backup lock in agency.
  auto result = _agency.sendWithFailover(arangodb::rest::RequestType::POST,
                                         timeout, writeURL, builder.slice());

  LOG_TOPIC("53a93", DEBUG, Logger::BACKUP)
      << "agency lock for hot backup " << backupId << " scheduled with "
      << builder.toJson();

  // *** ATTENTION ***: Result will always be 412.
  // So we're going to fail, if we have an error OTHER THAN 412:
  if (!result.successful() &&
      result.httpCode() != rest::ResponseCode::PRECONDITION_FAILED) {
    return arangodb::Result(TRI_ERROR_HOT_BACKUP_INTERNAL,
                            "failed to acquire backup lock in agency");
  }

  LOG_TOPIC("a94d5", DEBUG, Logger::BACKUP)
      << "agency lock response for backup id " << backupId << ": "
      << result.slice().toJson();

  if (!result.slice().isObject() || !result.slice().hasKey("results") ||
      !result.slice().get("results").isArray() ||
      result.slice().get("results").length() != 2) {
    return arangodb::Result(
        TRI_ERROR_HOT_BACKUP_INTERNAL,
        "invalid agency result while acquiring backup lock");
  }
  auto ar = result.slice().get("results");

  uint64_t first = ar[0].getNumber<uint64_t>();
  uint64_t second = ar[1].getNumber<uint64_t>();

  if (first == 0 && second == 0) {  // tough luck
    return arangodb::Result(TRI_ERROR_HOT_BACKUP_INTERNAL,
                            "preconditions failed while trying to acquire "
                            "backup lock in the agency");
  }

  if (first > 0) {  // Supervision was on
    LOG_TOPIC("b6c98", DEBUG, Logger::BACKUP)
        << "agency lock found supervision on before";
    supervisionOff = false;
  } else {
    LOG_TOPIC("bbb55", DEBUG, Logger::BACKUP)
        << "agency lock found supervision off before";
    supervisionOff = true;
  }

  double wait = 0.1;
  while (!_server.isStopping() && std::chrono::steady_clock::now() < endTime) {
    auto& agencyCache = _server.getFeature<ClusterFeature>().agencyCache();
    auto [result, index] = agencyCache.get("Supervision/State/Mode");

    if (result->slice().isString()) {
      if (result->slice().isEqualString("Maintenance")) {
        LOG_TOPIC("76a2c", DEBUG, Logger::BACKUP)
            << "agency hot backup lock acquired";
        return arangodb::Result();
      }
    }

    LOG_TOPIC("ede54", DEBUG, Logger::BACKUP)
        << "agency hot backup lock waiting: " << result->slice().toJson();

    if (wait < 2.0) {
      wait *= 1.1;
    }

    std::this_thread::sleep_for(std::chrono::duration<double>(wait));
  }

  agencyHotBackupUnlock(backupId, timeout, supervisionOff);

  return arangodb::Result(
      TRI_ERROR_HOT_BACKUP_INTERNAL,
      "timeout waiting for maintenance mode to be activated in agency");
}

Result ClusterInfo::agencyHotBackupUnlock(std::string_view backupId,
                                          double timeout, bool supervisionOff) {
  using namespace std::chrono;

  auto const endTime = steady_clock::now() +
                       milliseconds(static_cast<uint64_t>(1.0e3 * timeout));

  LOG_TOPIC("6ae41", DEBUG, Logger::BACKUP)
      << "unlocking backup lock for backup " << backupId << "  in agency";

  VPackBuilder builder;
  {
    VPackArrayBuilder trxs(&builder);
    {
      VPackArrayBuilder trx(&builder);
      {
        VPackObjectBuilder o(&builder);
        builder.add(VPackValue(backupKey));  // Remove backup key
        {
          VPackObjectBuilder oo(&builder);
          builder.add("op", VPackValue("delete"));
        }
        if (!supervisionOff) {  // Turn supervision on, if it was on before
          builder.add(VPackValue(maintenanceKey));
          VPackObjectBuilder d(&builder);
          builder.add("op", VPackValue("delete"));
        }
      }
    }
  }

  // Try to establish hot backup lock in agency. Result will always be 412.
  // Question is: How 412?
  auto result = _agency.sendWithFailover(arangodb::rest::RequestType::POST,
                                         timeout, writeURL, builder.slice());
  if (!result.successful() &&
      result.httpCode() != rest::ResponseCode::PRECONDITION_FAILED) {
    LOG_TOPIC("6ae43", WARN, Logger::BACKUP)
        << "Error when unlocking backup lock for backup " << backupId
        << " in agency, errorCode: " << result.httpCode()
        << ", errorMessage: " << result.errorMessage();
    return arangodb::Result(TRI_ERROR_HOT_BACKUP_INTERNAL,
                            "failed to release backup lock in agency");
  }

  if (!result.slice().isObject() || !result.slice().hasKey("results") ||
      !result.slice().get("results").isArray()) {
    LOG_TOPIC("6ae44", WARN, Logger::BACKUP)
        << "Illegal response when unlocking backup lock for backup " << backupId
        << " in agency.";
    return arangodb::Result(
        TRI_ERROR_HOT_BACKUP_INTERNAL,
        "invalid agency result while releasing backup lock");
  }

  auto ar = result.slice().get("results");
  if (!ar[0].isNumber()) {
    LOG_TOPIC("6ae45", WARN, Logger::BACKUP)
        << "Invalid agency result when unlocking backup lock for backup "
        << backupId << " in agency: " << result.slice().toJson();
    return arangodb::Result(
        TRI_ERROR_HOT_BACKUP_INTERNAL,
        "invalid agency result while releasing backup lock");
  }

  if (supervisionOff) {
    return arangodb::Result();
  }

  double wait = 0.1;
  while (!_server.isStopping() && std::chrono::steady_clock::now() < endTime) {
    auto& agencyCache = _server.getFeature<ClusterFeature>().agencyCache();
    auto [res, index] = agencyCache.get("Supervision/State/Mode");

    if (!res->slice().isString()) {
      LOG_TOPIC("6ae46", WARN, Logger::BACKUP)
          << "Invalid JSON from agency when deactivating supervision mode for "
             "backup "
          << backupId;
      return arangodb::Result(
          TRI_ERROR_HOT_BACKUP_INTERNAL,
          std::string(
              "invalid JSON from agency, when deactivating supervision mode:") +
              res->slice().toJson());
    }

    if (res->slice().isEqualString("Normal")) {
      return arangodb::Result();
    }

    LOG_TOPIC("edf54", DEBUG, Logger::BACKUP)
        << "agency hot backup unlock waiting: " << res->slice().toJson();

    if (wait < 2.0) {
      wait *= 1.1;
    }

    std::this_thread::sleep_for(std::chrono::duration<double>(wait));
  }

  LOG_TOPIC("6ae47", WARN, Logger::BACKUP)
      << "Timeout when deactivating supervision mode for backup " << backupId;

  return arangodb::Result(
      TRI_ERROR_HOT_BACKUP_INTERNAL,
      "timeout waiting for maintenance mode to be deactivated in agency");
}

ArangodServer& ClusterInfo::server() const { return _server; }

AgencyCallbackRegistry& ClusterInfo::agencyCallbackRegistry() const {
  TRI_ASSERT(_agencyCallbackRegistry != nullptr);
  return *_agencyCallbackRegistry;
}

ClusterInfo::ServersKnown::ServersKnown(
    VPackSlice const serversKnownSlice,
    containers::FlatHashSet<ServerID> const& serverIds)
    : _serversKnown() {
  TRI_ASSERT(serversKnownSlice.isNone() || serversKnownSlice.isObject());
  if (serversKnownSlice.isObject()) {
    for (auto const it : VPackObjectIterator(serversKnownSlice)) {
      std::string serverId = it.key.copyString();
      VPackSlice const knownServerSlice = it.value;
      TRI_ASSERT(knownServerSlice.isObject());
      if (knownServerSlice.isObject()) {
        VPackSlice const rebootIdSlice = knownServerSlice.get("rebootId");
        TRI_ASSERT(rebootIdSlice.isInteger());
        if (rebootIdSlice.isInteger()) {
          auto const rebootId =
              RebootId{rebootIdSlice.getNumericValue<uint64_t>()};
          _serversKnown.try_emplace(std::move(serverId), rebootId);
        }
      }
    }
  }
}

containers::FlatHashMap<ServerID, RebootId>
ClusterInfo::ServersKnown::rebootIds() const {
  containers::FlatHashMap<ServerID, RebootId> rebootIds;
  for (auto const& it : _serversKnown) {
    rebootIds.try_emplace(it.first, it.second.rebootId());
  }
  return rebootIds;
}

void ClusterInfo::startSyncers() {
  _planSyncer = std::make_unique<SyncerThread>(
      _server, "Plan", [this] { loadPlan(); }, _agencyCallbackRegistry);
  _curSyncer = std::make_unique<SyncerThread>(
      _server, "Current", [this] { loadCurrent(); }, _agencyCallbackRegistry);

  if (!_planSyncer->start() || !_curSyncer->start()) {
    LOG_TOPIC("b4fa6", FATAL, Logger::CLUSTER)
        << "unable to start PlanSyncer/CurrentSYncer";
    FATAL_ERROR_EXIT();
  }
}

void ClusterInfo::drainSyncers() {
  {
    std::lock_guard g(_waitPlanLock);
    auto pit = _waitPlan.begin();
    while (pit != _waitPlan.end()) {
      pit->second.setValue(Result(_syncerShutdownCode));
      ++pit;
    }
    _waitPlan.clear();
  }

  {
    std::lock_guard g(_waitCurrentLock);
    auto pit = _waitCurrent.begin();
    while (pit != _waitCurrent.end()) {
      pit->second.setValue(Result(_syncerShutdownCode));
      ++pit;
    }
    _waitCurrent.clear();
  }
}

void ClusterInfo::shutdownSyncers() {
  drainSyncers();

  if (_planSyncer != nullptr) {
    _planSyncer->beginShutdown();
  }
  if (_curSyncer != nullptr) {
    _curSyncer->beginShutdown();
  }
}

void ClusterInfo::waitForSyncersToStop() {
  drainSyncers();

  auto start = std::chrono::steady_clock::now();
  while ((_planSyncer != nullptr && _planSyncer->isRunning()) ||
         (_curSyncer != nullptr && _curSyncer->isRunning())) {
    std::this_thread::sleep_for(std::chrono::milliseconds(100));
    if (std::chrono::steady_clock::now() - start > std::chrono::seconds(30)) {
      LOG_TOPIC("b8a5d", FATAL, Logger::CLUSTER)
          << "exiting prematurely as we failed to end syncer threads in "
             "ClusterInfo";
      FATAL_ERROR_EXIT();
    }
  }
}

VPackSlice PlanCollectionReader::indexes() {
  VPackSlice res = _collection.get("indexes");
  if (res.isNone()) {
    return VPackSlice::emptyArraySlice();
  } else {
    TRI_ASSERT(res.isArray());
    return res;
  }
}

CollectionWatcher::CollectionWatcher(
    AgencyCallbackRegistry* agencyCallbackRegistry,
    LogicalCollection const& collection)
    : _agencyCallbackRegistry(agencyCallbackRegistry), _present(true) {
  std::string databaseName = collection.vocbase().name();
  std::string collectionID = std::to_string(collection.id().id());
  std::string where = "Plan/Collections/" + databaseName + "/" + collectionID;

  _agencyCallback = std::make_shared<AgencyCallback>(
      collection.vocbase().server(), where,
      [self = weak_from_this()](VPackSlice result) {
        auto watcher = self.lock();
        if (result.isNone() && watcher) {
          watcher->_present.store(false);
        }
        return true;
      },
      true, false);
  Result res = _agencyCallbackRegistry->registerCallback(_agencyCallback);
  if (res.fail()) {
    THROW_ARANGO_EXCEPTION(res);
  }
}

CollectionWatcher::~CollectionWatcher() {
  try {
    _agencyCallbackRegistry->unregisterCallback(_agencyCallback);
  } catch (std::exception const& ex) {
    LOG_TOPIC("42af2", WARN, Logger::CLUSTER)
        << "caught unexpected exception in CollectionWatcher: " << ex.what();
  }
}

ClusterInfo::SyncerThread::SyncerThread(Server& server,
                                        std::string const& section,
                                        std::function<void()> const& f,
                                        AgencyCallbackRegistry* cregistry)
    : arangodb::ServerThread<Server>(server, section + "Syncer"),
      _news(false),
      _section(section),
      _f(f),
      _cr(cregistry) {}

ClusterInfo::SyncerThread::~SyncerThread() { shutdown(); }

bool ClusterInfo::SyncerThread::notify() {
  std::lock_guard<std::mutex> lck(_m);
  _news = true;
  _cv.notify_one();
  return _news;
}

void ClusterInfo::SyncerThread::beginShutdown() {
  using namespace std::chrono_literals;

  // set the shutdown state in parent class
  Thread::beginShutdown();
  {
    std::lock_guard<std::mutex> lck(_m);
    _news = false;
  }
  _cv.notify_one();
}

bool ClusterInfo::SyncerThread::start() {
  ThreadNameFetcher nameFetcher;
  std::string_view name = nameFetcher.get();

  LOG_TOPIC("38256", DEBUG, Logger::CLUSTER)
      << "Starting "
      << (name.empty() ? std::string_view("by unknown thread") : name);
  return Thread::start();
}

void ClusterInfo::SyncerThread::run() {
  std::function<bool(VPackSlice result)> update =  // for format
      [=, this](VPackSlice result) {
        if (!result.isNumber()) {
          LOG_TOPIC("d068f", ERR, Logger::CLUSTER)
              << "Plan Version is not a number! " << result.toJson();
          return false;
        }
        return notify();
      };

  auto acb = std::make_shared<AgencyCallback>(server(), _section + "/Version",
                                              update, true, false);
  Result res = _cr->registerCallback(std::move(acb));
  if (res.fail()) {
    LOG_TOPIC("70e05", FATAL, Logger::CLUSTER)
        << "Failed to register callback with local registry: "
        << res.errorMessage();
    FATAL_ERROR_EXIT();
  }

  auto call = [&]() noexcept {
    try {
      _f();
    } catch (basics::Exception const& ex) {
      if (ex.code() != TRI_ERROR_SHUTTING_DOWN) {
        LOG_TOPIC("9d1f5", WARN, Logger::CLUSTER)
            << "caught an error while loading " << _section << ": "
            << ex.what();
      }
    } catch (std::exception const& ex) {
      LOG_TOPIC("752c4", WARN, Logger::CLUSTER)
          << "caught an error while loading " << _section << ": " << ex.what();
    } catch (...) {
      LOG_TOPIC("30968", WARN, Logger::CLUSTER)
          << "caught an error while loading " << _section;
    }
  };
  // This first call needs to be done or else we might miss all potential until
  // such time, that we are ready to receive. Under no circumstances can we
  // assume that this first call can be neglected.
  call();
  for (std::unique_lock lk{_m}; !isStopping();) {
    if (!_news) {
      // The timeout is strictly speaking not needed.
      // However, we really do not want to be caught in here in production.
#ifdef ARANGODB_ENABLE_MAINTAINER_MODE
      _cv.wait(lk);
#else
      _cv.wait_for(lk, std::chrono::milliseconds{100});
#endif
    }
    if (std::exchange(_news, false)) {
      lk.unlock();
      call();
      lk.lock();
    }
  }

  try {
    _cr->unregisterCallback(acb);
  } catch (basics::Exception const& ex) {
    if (ex.code() != TRI_ERROR_SHUTTING_DOWN) {
      LOG_TOPIC("39336", WARN, Logger::CLUSTER)
          << "caught exception while unregistering callback: " << ex.what();
    }
  } catch (std::exception const& ex) {
    LOG_TOPIC("66f2f", WARN, Logger::CLUSTER)
        << "caught exception while unregistering callback: " << ex.what();
  } catch (...) {
    LOG_TOPIC("995cd", WARN, Logger::CLUSTER)
        << "caught unknown exception while unregistering callback";
  }
}

futures::Future<arangodb::Result> ClusterInfo::waitForCurrent(
    uint64_t raftIndex) {
  READ_LOCKER(readLocker, _currentProt.lock);
  if (raftIndex <= _currentIndex) {
    return futures::makeFuture(arangodb::Result());
  }
  // intentionally don't release _storeLock here until we have inserted the
  // promise
  std::lock_guard w(_waitCurrentLock);
  return _waitCurrent.emplace(raftIndex, futures::Promise<arangodb::Result>())
      ->second.getFuture();
}

futures::Future<arangodb::Result> ClusterInfo::waitForCurrentVersion(
    uint64_t currentVersion) {
  READ_LOCKER(readLocker, _currentProt.lock);
  if (currentVersion <= _currentVersion) {
    return futures::makeFuture(arangodb::Result());
  }
  // intentionally don't release _storeLock here until we have inserted the
  // promise
  std::lock_guard w(_waitCurrentVersionLock);
  return _waitCurrentVersion
      .emplace(currentVersion, futures::Promise<arangodb::Result>())
      ->second.getFuture();
}

futures::Future<arangodb::Result> ClusterInfo::waitForPlan(uint64_t raftIndex) {
  READ_LOCKER(readLocker, _planProt.lock);
  if (raftIndex <= _planIndex) {
    return futures::makeFuture(arangodb::Result());
  }

  // intentionally don't release _storeLock here until we have inserted the
  // promise
  std::lock_guard w(_waitPlanLock);
  return _waitPlan.emplace(raftIndex, futures::Promise<arangodb::Result>())
      ->second.getFuture();
}

futures::Future<Result> ClusterInfo::waitForPlanVersion(uint64_t planVersion) {
  READ_LOCKER(readLocker, _planProt.lock);
  if (planVersion <= _planVersion) {
    return futures::makeFuture(arangodb::Result());
  }

  // intentionally don't release _storeLock here until we have inserted the
  // promise
  std::lock_guard w(_waitPlanVersionLock);
  return _waitPlanVersion
      .emplace(planVersion, futures::Promise<arangodb::Result>())
      ->second.getFuture();
}

futures::Future<Result> ClusterInfo::fetchAndWaitForPlanVersion(
    network::Timeout timeout) const {
  // Save the applicationServer, not the ClusterInfo, in case of shutdown.
  return cluster::fetchPlanVersion(timeout).thenValue(
      [&applicationServer = server()](auto maybePlanVersion) {
        if (maybePlanVersion.ok()) {
          auto planVersion = maybePlanVersion.get();

          auto& clusterInfo =
              applicationServer.getFeature<ClusterFeature>().clusterInfo();

          return clusterInfo.waitForPlanVersion(planVersion);
        } else {
          return futures::Future<Result>{maybePlanVersion.result()};
        }
      });
}

// Debugging output no need for consistency across locks
VPackBuilder ClusterInfo::toVelocyPack() {
  VPackBuilder dump;
  {
    {
      VPackObjectBuilder c(&dump);
      {
        READ_LOCKER(readLocker, _planProt.lock);
        dump.add(VPackValue("plan"));
        {
          VPackObjectBuilder d(&dump);
          for (auto const& i : _plan) {
            dump.add(i.first, i.second->slice());
          }
        }
        dump.add(VPackValue("plannedCollections"));
        {
          VPackObjectBuilder d(&dump);
          for (auto const& c : _plannedCollections) {
            dump.add(VPackValue(c.first));
            VPackArrayBuilder cs(&dump);
            for (auto const& col : *c.second) {
              dump.add(VPackValue(col.first));
            }
          }
        }
        dump.add(VPackValue("shardToName"));
        {
          VPackObjectBuilder d(&dump);
          for (auto const& s : _shardToName) {
            dump.add(s.first, VPackValue(s.second));
          }
        }
        dump.add(VPackValue("shardServers"));
        {
          VPackObjectBuilder d(&dump);
          for (auto const& s : _shardServers) {
            dump.add(VPackValue(s.first));
            VPackArrayBuilder a(&dump);
            for (auto const& sv : s.second) {
              dump.add(VPackValue(sv));
            }
          }
        }
        dump.add(VPackValue("shardToShardGroupLeader"));
        {
          VPackObjectBuilder d(&dump);
          for (auto const& s : _shardToShardGroupLeader) {
            dump.add(s.first, VPackValue(s.second));
          }
        }
        dump.add(VPackValue("shardGroups"));
        {
          VPackObjectBuilder d(&dump);
          for (auto const& s : _shardGroups) {
            dump.add(VPackValue(s.first));
            {
              VPackArrayBuilder d2(&dump);
              for (auto const& ss : *s.second) {
                dump.add(VPackValue(ss));
              }
            }
          }
        }
        dump.add(VPackValue("shards"));
        {
          VPackObjectBuilder d(&dump);
          for (auto const& s : _shards) {
            dump.add(VPackValue(s.first));
            VPackArrayBuilder a(&dump);
            for (auto const& sh : *s.second) {
              dump.add(VPackValue(sh));
            }
          }
        }
      }
      {
        READ_LOCKER(readLocker, _currentProt.lock);
        dump.add(VPackValue("current"));
        {
          VPackObjectBuilder d(&dump);
          for (auto const& i : _current) {
            dump.add(i.first, i.second->slice());
          }
        }
        dump.add(VPackValue("shardIds"));
        {
          VPackObjectBuilder d(&dump);
          for (auto const& i : _shardIds) {
            dump.add(VPackValue(i.first));
            VPackArrayBuilder a(&dump);
            for (auto const& i : *i.second) {
              dump.add(VPackValue(i));
            }
          }
        }
      }
      {
        READ_LOCKER(readLocker, _dbServersProt.lock);
        dump.add(VPackValue("DBServers"));
        {
          VPackObjectBuilder d(&dump);
          for (auto const& dbs : _dbServers) {
            dump.add(dbs.first, VPackValue(dbs.second));
          }
        }
      }
      {
        READ_LOCKER(readLocker, _coordinatorsProt.lock);
        dump.add(VPackValue("coordinators"));
        {
          VPackObjectBuilder c(&dump);
          for (auto const& crdn : _coordinators) {
            dump.add(crdn.first, VPackValue(crdn.second));
          }
        }
      }
    }
  }
  return dump;
}

void ClusterInfo::triggerWaiting(
    std::multimap<uint64_t, futures::Promise<arangodb::Result>>& mm,
    uint64_t commitIndex) {
  auto* scheduler = SchedulerFeature::SCHEDULER;
  auto pit = mm.begin();
  while (pit != mm.end()) {
    if (pit->first > commitIndex) {
      break;
    }
    if (scheduler && !_server.isStopping()) {
      scheduler->queue(
          RequestLane::CLUSTER_INTERNAL,
          [pp = std::move(pit->second)]() mutable { pp.setValue(Result()); });
    } else {
      pit->second.setValue(Result(_syncerShutdownCode));
    }
    pit = mm.erase(pit);
  }
}

auto arangodb::ClusterInfo::getReplicatedLogPlanSpecification(
    replication2::LogId id) const
    -> ResultT<
        std::shared_ptr<replication2::agency::LogPlanSpecification const>> {
  READ_LOCKER(readLocker, _planProt.lock);

  auto it = _replicatedLogs.find(id);
  if (it == std::end(_replicatedLogs)) {
    return Result::fmt(TRI_ERROR_REPLICATION_REPLICATED_LOG_NOT_FOUND, id);
  }

  TRI_ASSERT(it->second != nullptr);
  return it->second;
}

AnalyzerModificationTransaction::AnalyzerModificationTransaction(
    std::string_view database, ClusterInfo* ci, bool cleanup)
    : _clusterInfo(ci), _database(database), _cleanupTransaction(cleanup) {
  TRI_ASSERT(_clusterInfo);
}

AnalyzerModificationTransaction::~AnalyzerModificationTransaction() {
  try {
    abort();
  } catch (...) {
  }  // force no exceptions
  TRI_ASSERT(!_rollbackCounter && !_rollbackRevision);
}

int32_t AnalyzerModificationTransaction::getPendingCount() noexcept {
  return _pendingAnalyzerOperationsCount.load(std::memory_order_relaxed);
}

AnalyzersRevision::Revision AnalyzerModificationTransaction::buildingRevision()
    const noexcept {
  TRI_ASSERT(_buildingRevision !=
             AnalyzersRevision::LATEST);  // unstarted transation access
  return _buildingRevision;
}

Result AnalyzerModificationTransaction::start() {
  auto const endTime = TRI_microtime() + 5.0;  // arbitrary value.
  int32_t count =
      _pendingAnalyzerOperationsCount.load(std::memory_order_relaxed);
  // locking stage
  while (true) {
    // Do not let break out of cleanup mode.
    // Cleanup itself could start only from idle state.
    if (count < 0 || _cleanupTransaction) {
      count = 0;
    }
    if (_pendingAnalyzerOperationsCount.compare_exchange_weak(
            count, _cleanupTransaction ? -1 : count + 1,
            std::memory_order_acquire)) {
      break;
    }
    if (TRI_microtime() > endTime) {
      return Result(TRI_ERROR_CLUSTER_COULD_NOT_MODIFY_ANALYZERS_IN_PLAN,
                    "start modifying analyzer for database " + _database +
                        ": failed to acquire operation counter");
    }
  }
  _rollbackCounter = true;  // from now on we must release our counter

  if (_cleanupTransaction) {
    _buildingRevision =
        _clusterInfo->getAnalyzersRevision(_database, false)->getRevision();
    TRI_ASSERT(_clusterInfo->getAnalyzersRevision(_database, false)
                   ->getBuildingRevision() != _buildingRevision);
    return {};
  } else {
    auto res = _clusterInfo->startModifyingAnalyzerCoordinator(_database);
    _rollbackRevision = res.first.ok();
    _buildingRevision = res.second;
    return res.first;
  }
}

Result AnalyzerModificationTransaction::commit() {
  TRI_ASSERT(_rollbackCounter && (_rollbackRevision || _cleanupTransaction));
  auto res = _clusterInfo->finishModifyingAnalyzerCoordinator(
      _database, _cleanupTransaction);
  _rollbackRevision = res.fail() && !_cleanupTransaction;
  // if succesful revert mark our transaction as completed (otherwise postpone
  // it to abort call). for cleanup - always this attempt is completed (cleanup
  // should not waste much time). Will try next time
  if (res.ok() || _cleanupTransaction) {
    revertCounter();
  }
  return res;
}

Result AnalyzerModificationTransaction::abort() {
  if (!_rollbackCounter) {
    TRI_ASSERT(!_rollbackRevision);
    return Result();
  }
  Result res{};
  try {
    if (_rollbackRevision) {
      TRI_ASSERT(
          !_cleanupTransaction);  // cleanup transaction has nothing to rollback
      _rollbackRevision = false;  // ok, we tried. Even if failed -> recovery
                                  // job will do the rest
      res = _clusterInfo->finishModifyingAnalyzerCoordinator(_database, true);
    }
  } catch (...) {  // let`s be as safe as possible
    revertCounter();
    throw;
  }
  revertCounter();
  return res;
}

void AnalyzerModificationTransaction::revertCounter() {
  TRI_ASSERT(_rollbackCounter);
  if (_cleanupTransaction) {
    TRI_ASSERT(_pendingAnalyzerOperationsCount.load() == -1);
    _pendingAnalyzerOperationsCount = 0;
  } else {
    TRI_ASSERT(_pendingAnalyzerOperationsCount.load() > 0);
    _pendingAnalyzerOperationsCount.fetch_sub(1);
  }
  _rollbackCounter = false;
}

std::atomic<int32_t>
    arangodb::AnalyzerModificationTransaction::_pendingAnalyzerOperationsCount{
        0};

namespace {
template<typename T>
futures::Future<ResultT<T>> fetchNumberFromAgency(
    std::shared_ptr<cluster::paths::Path const> path,
    network::Timeout timeout) {
  VPackBuffer<uint8_t> trx;
  {
    VPackBuilder builder(trx);
    arangodb::agency::envelope::into_builder(builder)
        .read()
        .key(path->str())
        .end()
        .done();
  }

  auto fAacResult =
      AsyncAgencyComm().sendReadTransaction(timeout, std::move(trx));

  auto fResult =
      std::move(fAacResult).thenValue([path = std::move(path)](auto&& result) {
        if (result.ok() && result.statusCode() == fuerte::StatusOK) {
          return ResultT<T>::success(
              result.slice().at(0).get(path->vec()).template getNumber<T>());
        } else {
          return ResultT<T>::error(result.asResult());
        }
      });

  return fResult;
}
}  // namespace

futures::Future<ResultT<uint64_t>> cluster::fetchPlanVersion(
    network::Timeout timeout) {
  using namespace std::chrono_literals;

  auto planVersionPath = cluster::paths::root()->arango()->plan()->version();

  return fetchNumberFromAgency<uint64_t>(
      std::static_pointer_cast<paths::Path const>(std::move(planVersionPath)),
      timeout);
}

futures::Future<ResultT<uint64_t>> cluster::fetchCurrentVersion(
    network::Timeout timeout) {
  using namespace std::chrono_literals;

  auto currentVersionPath =
      cluster::paths::root()->arango()->current()->version();

  return fetchNumberFromAgency<uint64_t>(
      std::static_pointer_cast<paths::Path const>(
          std::move(currentVersionPath)),
      timeout);
}

// -----------------------------------------------------------------------------
// --SECTION--                                                       END-OF-FILE
// -----------------------------------------------------------------------------<|MERGE_RESOLUTION|>--- conflicted
+++ resolved
@@ -2101,11 +2101,6 @@
         return (*it2).second.collection;
       }
     }
-<<<<<<< HEAD
-  }
-  return nullptr;
-}
-=======
     return nullptr;
   };
 
@@ -2114,7 +2109,6 @@
     // sources already protected by _planProt.mutex, don't need to lock there
     return lookupCollection(_newPlannedCollections);
   }
->>>>>>> de3b84bc
 
   if (!_planProt.isValid) {
     Result r = waitForPlan(1).get();
