--- conflicted
+++ resolved
@@ -816,19 +816,13 @@
         } else {
           res = databaseFeature.createDatabase(std::move(info), vocbase);
 
-<<<<<<< HEAD
-          if (res.fail()) {
-            LOG_TOPIC("91870", ERR, arangodb::Logger::AGENCY)
-              << "creating local database '" << name
-              << "' failed: " << res.errorMessage();
-=======
           // create a local database object...
           arangodb::CreateDatabaseInfo info(_server, ExecContext::current());
           Result res = info.load(database.value, VPackSlice::emptyArraySlice());
           if (res.fail()) {
             LOG_TOPIC("94357", ERR, arangodb::Logger::AGENCY)
-                << "validating data for local database '" << name
-                << "' failed: " << res.errorMessage();
+              << "validating data for local database '" << name
+              << "' failed: " << res.errorMessage();
           } else {
             std::string dbName = info.getName();
             res = databaseFeature.createDatabase(std::move(info), vocbase);
@@ -836,10 +830,10 @@
 
             if (res.fail()) {
               LOG_TOPIC("91870", ERR, arangodb::Logger::AGENCY)
-                  << "creating local database '" << name
-                  << "' failed: " << res.errorMessage();
+                << "creating local database '" << name
+                << "' failed: " << res.errorMessage();
             }
->>>>>>> 167e1cf3
+
           }
         }
       }
