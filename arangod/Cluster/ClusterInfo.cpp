--- conflicted
+++ resolved
@@ -3425,11 +3425,8 @@
                   slice, "timestamp", "");
           newServers.emplace(std::make_pair(serverId, server));
           newAdvertisedEndpoints.emplace(std::make_pair(serverId, advertised));
-<<<<<<< HEAD
           newTimestamps.emplace(std::make_pair(serverId, serverTimestamp));
-=======
           serverIds.emplace(serverId);
->>>>>>> 02ff4f38
         }
       }
 
@@ -3441,11 +3438,8 @@
         _servers.swap(newServers);
         _serverAliases.swap(newAliases);
         _serverAdvertisedEndpoints.swap(newAdvertisedEndpoints);
-<<<<<<< HEAD
         _serverTimestamps.swap(newTimestamps);
-=======
         _serversKnown = std::move(newServersKnown);
->>>>>>> 02ff4f38
         _serversProt.doneVersion = storedVersion;
         _serversProt.isValid = true;
       }
