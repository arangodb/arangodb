--- conflicted
+++ resolved
@@ -32,11 +32,8 @@
 #include "Basics/StringUtils.h"
 #include "Basics/VelocyPackHelper.h"
 #include "Basics/WriteLocker.h"
-<<<<<<< HEAD
-=======
 #include "Basics/hashes.h"
 #include "Basics/system-functions.h"
->>>>>>> 86f3d547
 #include "Cluster/ClusterCollectionCreationInfo.h"
 #include "Cluster/ClusterHelpers.h"
 #include "Cluster/RebootTracker.h"
@@ -3314,11 +3311,8 @@
                   slice, "timestamp", "");
           newServers.emplace(std::make_pair(serverId, server));
           newAdvertisedEndpoints.emplace(std::make_pair(serverId, advertised));
-<<<<<<< HEAD
           serverIds.emplace(serverId);
-=======
           newTimestamps.emplace(std::make_pair(serverId, serverTimestamp));
->>>>>>> 86f3d547
         }
       }
 
@@ -3330,11 +3324,8 @@
         _servers.swap(newServers);
         _serverAliases.swap(newAliases);
         _serverAdvertisedEndpoints.swap(newAdvertisedEndpoints);
-<<<<<<< HEAD
         _serversKnown = std::move(newServersKnown);
-=======
         _serverTimestamps.swap(newTimestamps);
->>>>>>> 86f3d547
         _serversProt.doneVersion = storedVersion;
         _serversProt.isValid = true;
       }
@@ -4056,7 +4047,6 @@
   return Result();
 }
 
-<<<<<<< HEAD
 ClusterInfo::ServersKnown::ServersKnown(VPackSlice const serversKnownSlice,
                                         std::unordered_set<ServerID> const& serverIds)
     : _serversKnown() {
@@ -4102,7 +4092,7 @@
     rebootIds.emplace(it.first, it.second.rebootId());
   }
   return rebootIds;
-=======
+}
 
 arangodb::Result ClusterInfo::agencyPlan(std::shared_ptr<VPackBuilder> body) {
 
@@ -4417,7 +4407,6 @@
     TRI_ERROR_HOT_BACKUP_INTERNAL,
     "timeout waiting for maintenance mode to be deactivated in agency");
 
->>>>>>> 86f3d547
 }
 
 // -----------------------------------------------------------------------------
