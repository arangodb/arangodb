--- conflicted
+++ resolved
@@ -2981,14 +2981,11 @@
         // Finally check if it has appeared, if not, we take another turn,
         // which does not do any harm:
         auto coll = getCollection(databaseName, collectionID);
-<<<<<<< HEAD
-=======
         if (coll == nullptr) {
           return Result(TRI_ERROR_ARANGO_INDEX_CREATION_FAILED,
                         "The collection has gone. Aborting index creation");
         }
 
->>>>>>> 6f0c1161
         auto indexes = coll->getIndexes();
         if (std::any_of(indexes.begin(), indexes.end(),
                         [indexId](std::shared_ptr<arangodb::Index>& index) -> bool {
