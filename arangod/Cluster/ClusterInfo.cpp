////////////////////////////////////////////////////////////////////////////////
/// DISCLAIMER
///
/// Copyright 2014-2018 ArangoDB GmbH, Cologne, Germany
/// Copyright 2004-2014 triAGENS GmbH, Cologne, Germany
///
/// Licensed under the Apache License, Version 2.0 (the "License");
/// you may not use this file except in compliance with the License.
/// You may obtain a copy of the License at
///
///     http://www.apache.org/licenses/LICENSE-2.0
///
/// Unless required by applicable law or agreed to in writing, software
/// distributed under the License is distributed on an "AS IS" BASIS,
/// WITHOUT WARRANTIES OR CONDITIONS OF ANY KIND, either express or implied.
/// See the License for the specific language governing permissions and
/// limitations under the License.
///
/// Copyright holder is ArangoDB GmbH, Cologne, Germany
///
/// @author Max Neunhoeffer
/// @author Jan Steemann
////////////////////////////////////////////////////////////////////////////////

#include "ClusterInfo.h"

#include "Basics/ConditionLocker.h"
#include "Basics/Exceptions.h"
#include "Basics/MutexLocker.h"
#include "Basics/RecursiveLocker.h"
#include "Basics/StringUtils.h"
#include "Basics/VelocyPackHelper.h"
#include "Basics/WriteLocker.h"
#include "Basics/hashes.h"
#include "Cluster/ClusterCollectionCreationInfo.h"
#include "Cluster/ClusterHelpers.h"
#include "Cluster/ServerState.h"
#include "Logger/Logger.h"
#include "Random/RandomGenerator.h"
#include "Rest/CommonDefines.h"
#include "RestServer/DatabaseFeature.h"
#include "StorageEngine/PhysicalCollection.h"
#include "Utils/Events.h"
#include "VocBase/LogicalCollection.h"
#include "VocBase/LogicalView.h"

#ifdef USE_ENTERPRISE
#include "Enterprise/VocBase/SmartVertexCollection.h"
#include "Enterprise/VocBase/VirtualCollection.h"
#endif

#include <velocypack/Builder.h>
#include <velocypack/Collection.h>
#include <velocypack/Iterator.h>
#include <velocypack/Slice.h>
#include <velocypack/velocypack-aliases.h>

namespace {

static inline arangodb::AgencyOperation IncreaseVersion() {
  return arangodb::AgencyOperation{"Plan/Version",
                                   arangodb::AgencySimpleOperationType::INCREMENT_OP};
}

static inline std::string collectionPath(std::string const& dbName,
                                         std::string const& collection) {
  return "Plan/Collections/" + dbName + "/" + collection;
}

static inline arangodb::AgencyOperation CreateCollectionOrder(std::string const& dbName,
                                                              std::string const& collection,
                                                              VPackSlice const& info,
                                                              double timeout) {
#ifdef ARANGODB_ENABLE_MAINTAINER_MODE
  if (!info.get("shards").isEmptyObject() &&
      !arangodb::basics::VelocyPackHelper::getBooleanValue(info, arangodb::StaticStrings::IsSmart,
                                                           false)) {
    TRI_ASSERT(info.hasKey(arangodb::StaticStrings::IsBuilding));
    TRI_ASSERT(info.get(arangodb::StaticStrings::IsBuilding).isBool());
    TRI_ASSERT(info.get(arangodb::StaticStrings::IsBuilding).getBool() == true);
  }
#endif
  arangodb::AgencyOperation op{collectionPath(dbName, collection),
                               arangodb::AgencyValueOperationType::SET, info};
  op._ttl = static_cast<uint64_t>(timeout);
  return op;
}

static inline arangodb::AgencyPrecondition CreateCollectionOrderPrecondition(
    std::string const& dbName, std::string const& collection, VPackSlice const& info) {
  arangodb::AgencyPrecondition prec{collectionPath(dbName, collection),
                                    arangodb::AgencyPrecondition::Type::VALUE, info};
  return prec;
}

static inline arangodb::AgencyOperation CreateCollectionSuccess(
    std::string const& dbName, std::string const& collection, VPackSlice const& info) {
  TRI_ASSERT(!info.hasKey(arangodb::StaticStrings::IsBuilding));
  return arangodb::AgencyOperation{collectionPath(dbName, collection),
                                   arangodb::AgencyValueOperationType::SET, info};
}

}  // namespace

#ifdef _WIN32
// turn off warnings about too long type name for debug symbols blabla in MSVC
// only...
#pragma warning(disable : 4503)
#endif

using namespace arangodb;

static std::unique_ptr<ClusterInfo> _instance;

////////////////////////////////////////////////////////////////////////////////
/// @brief a local helper to report errors and messages
////////////////////////////////////////////////////////////////////////////////

static inline int setErrormsg(int ourerrno, std::string& errorMsg) {
  errorMsg = TRI_errno_string(ourerrno);
  return ourerrno;
}

////////////////////////////////////////////////////////////////////////////////
/// @brief check whether the JSON returns an error
////////////////////////////////////////////////////////////////////////////////

static inline bool hasError(VPackSlice const& slice) {
  return arangodb::basics::VelocyPackHelper::getBooleanValue(slice, "error", false);
}

////////////////////////////////////////////////////////////////////////////////
/// @brief extract the error message from a JSON
////////////////////////////////////////////////////////////////////////////////

static std::string extractErrorMessage(std::string const& shardId, VPackSlice const& slice) {
  std::string msg = " shardID:" + shardId + ": ";

  // add error message text
  msg += arangodb::basics::VelocyPackHelper::getStringValue(slice,
                                                            "errorMessage", "");

  // add error number
  if (slice.hasKey(StaticStrings::ErrorNum)) {
    VPackSlice const errorNum = slice.get(StaticStrings::ErrorNum);
    if (errorNum.isNumber()) {
      msg += " (errNum=" +
             arangodb::basics::StringUtils::itoa(errorNum.getNumericValue<uint32_t>()) +
             ")";
    }
  }

  return msg;
}

////////////////////////////////////////////////////////////////////////////////
/// @brief creates an empty collection info object
////////////////////////////////////////////////////////////////////////////////

CollectionInfoCurrent::CollectionInfoCurrent(uint64_t currentVersion)
    : _currentVersion(currentVersion) {}

////////////////////////////////////////////////////////////////////////////////
/// @brief destroys a collection info object
////////////////////////////////////////////////////////////////////////////////

CollectionInfoCurrent::~CollectionInfoCurrent() {}

////////////////////////////////////////////////////////////////////////////////
/// @brief create the clusterinfo instance
////////////////////////////////////////////////////////////////////////////////

void ClusterInfo::createInstance(AgencyCallbackRegistry* agencyCallbackRegistry) {
  _instance.reset(new ClusterInfo(agencyCallbackRegistry));
}

////////////////////////////////////////////////////////////////////////////////
/// @brief returns an instance of the cluster info class
////////////////////////////////////////////////////////////////////////////////

ClusterInfo* ClusterInfo::instance() { return _instance.get(); }

////////////////////////////////////////////////////////////////////////////////
/// @brief creates a cluster info object
////////////////////////////////////////////////////////////////////////////////

ClusterInfo::ClusterInfo(AgencyCallbackRegistry* agencyCallbackRegistry)
    : _agency(),
      _agencyCallbackRegistry(agencyCallbackRegistry),
      _planVersion(0),
      _currentVersion(0),
      _planLoader(std::thread::id()),
      _uniqid() {
  _uniqid._currentValue = 1ULL;
  _uniqid._upperValue = 0ULL;
  _uniqid._nextBatchStart = 1ULL;
  _uniqid._nextUpperValue = 0ULL;
  _uniqid._backgroundJobIsRunning = false;
  // Actual loading into caches is postponed until necessary
}
////////////////////////////////////////////////////////////////////////////////
/// @brief destroys a cluster info object
////////////////////////////////////////////////////////////////////////////////

ClusterInfo::~ClusterInfo() {}

////////////////////////////////////////////////////////////////////////////////
/// @brief cleanup method which frees cluster-internal shared ptrs on shutdown
////////////////////////////////////////////////////////////////////////////////

void ClusterInfo::cleanup() {

  ClusterInfo* theInstance = instance();
  if (theInstance == nullptr) {
    return;
  }

  while (theInstance->_uniqid._backgroundJobIsRunning) {
    std::this_thread::sleep_for(std::chrono::seconds(1));
  }

  MUTEX_LOCKER(mutexLocker, theInstance->_planProt.mutex);

  TRI_ASSERT(theInstance->_newPlannedViews.empty());  // only non-empty during loadPlan()
  theInstance->_plannedViews.clear();
  theInstance->_plannedCollections.clear();
  theInstance->_shards.clear();
  theInstance->_shardKeys.clear();
  theInstance->_shardIds.clear();
  theInstance->_currentCollections.clear();
}

<<<<<<< HEAD

void ClusterInfo::triggerBackgroundGetIds() {
  // Trigger a new load of batches
  _uniqid._nextBatchStart = 1ULL;
  _uniqid._nextUpperValue = 0ULL;


  try {
    if (_uniqid._backgroundJobIsRunning) {
      return ;
    }
    _uniqid._backgroundJobIsRunning = true;
    std::thread([this]{
      auto guardRunning = scopeGuard([this]{
        _uniqid._backgroundJobIsRunning = false;
      });

      uint64_t result;
      try {
        result = _agency.uniqid(MinIdsPerBatch, 0.0);
      } catch (std::exception const& e) {
        return ;
      }

      {
        MUTEX_LOCKER(mutexLocker, _idLock);

        if (1ULL == _uniqid._nextBatchStart) {
          // Invalidate next batch
          _uniqid._nextBatchStart = result;
          _uniqid._nextUpperValue = result + MinIdsPerBatch - 1;
        }
        // If we get here, somebody else tried succeeded in doing the same,
        // so we just try again.
      }

    }).detach();
  } catch (std::exception const& e) {
    LOG_TOPIC("adef4", ERR, Logger::CLUSTER) << "Failed to trigger background get ids. " << e.what();
  }
=======
/// @brief produces an agency dump and logs it
void ClusterInfo::logAgencyDump() const {
#ifdef ARANGODB_ENABLE_MAINTAINER_MODE
  AgencyComm ac;
  AgencyCommResult ag = ac.getValues("/");

  if (ag.successful()) {
    LOG_TOPIC("fe8ce", INFO, Logger::CLUSTER) << "Agency dump:\n"
                                              << ag.slice().toJson();
  } else {
    LOG_TOPIC("e7e30", WARN, Logger::CLUSTER) << "Could not get agency dump!";
  }
#endif
>>>>>>> babfb900
}

////////////////////////////////////////////////////////////////////////////////
/// @brief increase the uniqid value. if it exceeds the upper bound, fetch a
/// new upper bound value from the agency
////////////////////////////////////////////////////////////////////////////////

uint64_t ClusterInfo::uniqid(uint64_t count) {
  while (true) {
    uint64_t oldValue;
    uint64_t oldNextValue;
    {
      // The quick path, we have enough in our private reserve:
      MUTEX_LOCKER(mutexLocker, _idLock);

      if (_uniqid._currentValue + count - 1 <= _uniqid._upperValue) {
        uint64_t result = _uniqid._currentValue;
        _uniqid._currentValue += count;
        //LOG_DEVEL << "handout " << result;
        return result;
      }

      // Try if we can use the next batch
      if (_uniqid._nextBatchStart + count - 1 <= _uniqid._nextUpperValue) {
        uint64_t result = _uniqid._nextBatchStart;
        _uniqid._currentValue   = _uniqid._nextBatchStart + count;
        _uniqid._upperValue     = _uniqid._nextUpperValue;
        triggerBackgroundGetIds();

        //LOG_DEVEL << "handout " << result;
        return result;
      }

      oldValue = _uniqid._currentValue;
      oldNextValue = _uniqid._nextBatchStart;
    }

    // We need to fetch from the agency

    uint64_t fetch = count;

    if (fetch < MinIdsPerBatch) {
      fetch = MinIdsPerBatch;
    }

    //LOG_DEVEL << "Getting ids on my own";

    uint64_t result = _agency.uniqid(2 * fetch, 0.0);

    {
      MUTEX_LOCKER(mutexLocker, _idLock);

      //LOG_DEVEL << "Got ids on my own: " << result;

      if (oldValue == _uniqid._currentValue && oldNextValue == _uniqid._nextBatchStart) {

        //LOG_DEVEL << "Yes, updating ids.";

        _uniqid._currentValue = result + count;
        _uniqid._upperValue = result + fetch - 1;
        // Invalidate next batch
        _uniqid._nextBatchStart = _uniqid._upperValue + 1;
        _uniqid._nextUpperValue = _uniqid._upperValue + fetch - 1;
        //LOG_DEVEL << "setting _currentValue " << _uniqid._currentValue
        //  << ", _upperValue " << _uniqid._upperValue << ", _nextBatchStart " << _uniqid._nextBatchStart;

        //LOG_DEVEL << "handout " << result;

        return result;
      } else {
        //LOG_DEVEL << "Wait, someone was faster";
      }
      // If we get here, somebody else tried succeeded in doing the same,
      // so we just try again.
    }
  }
}


////////////////////////////////////////////////////////////////////////////////
/// @brief flush the caches (used for testing)
////////////////////////////////////////////////////////////////////////////////

void ClusterInfo::flush() {
  loadServers();
  loadCurrentDBServers();
  loadCurrentCoordinators();
  loadCurrentMappings();
  loadPlan();
  loadCurrent();
}

////////////////////////////////////////////////////////////////////////////////
/// @brief ask whether a cluster database exists
////////////////////////////////////////////////////////////////////////////////

bool ClusterInfo::doesDatabaseExist(DatabaseID const& databaseID, bool reload) {
  int tries = 0;

  if (reload || !_planProt.isValid || !_currentProt.isValid || !_DBServersProt.isValid) {
    loadPlan();
    loadCurrent();
    loadCurrentDBServers();
    ++tries;  // no need to reload if the database is not found
  }

  // From now on we know that all data has been valid once, so no need
  // to check the isValid flags again under the lock.

  while (true) {
    {
      size_t expectedSize;
      {
        READ_LOCKER(readLocker, _DBServersProt.lock);
        expectedSize = _DBServers.size();
      }

      // look up database by name:

      READ_LOCKER(readLocker, _planProt.lock);
      // _plannedDatabases is a map-type<DatabaseID, VPackSlice>
      auto it = _plannedDatabases.find(databaseID);

      if (it != _plannedDatabases.end()) {
        // found the database in Plan
        READ_LOCKER(readLocker, _currentProt.lock);
        // _currentDatabases is
        //     a map-type<DatabaseID, a map-type<ServerID, VPackSlice>>
        auto it2 = _currentDatabases.find(databaseID);

        if (it2 != _currentDatabases.end()) {
          // found the database in Current

          return ((*it2).second.size() >= expectedSize);
        }
      }
    }

    if (++tries >= 2) {
      break;
    }

    loadPlan();
    loadCurrent();
    loadCurrentDBServers();
  }

  return false;
}

////////////////////////////////////////////////////////////////////////////////
/// @brief get list of databases in the cluster
////////////////////////////////////////////////////////////////////////////////

std::vector<DatabaseID> ClusterInfo::databases(bool reload) {
  std::vector<DatabaseID> result;

  if (_clusterId.empty()) {
    loadClusterId();
  }

  if (reload || !_planProt.isValid || !_currentProt.isValid || !_DBServersProt.isValid) {
    loadPlan();
    loadCurrent();
    loadCurrentDBServers();
  }

  // From now on we know that all data has been valid once, so no need
  // to check the isValid flags again under the lock.

  size_t expectedSize;
  {
    READ_LOCKER(readLocker, _DBServersProt.lock);
    expectedSize = _DBServers.size();
  }

  {
    READ_LOCKER(readLockerPlanned, _planProt.lock);
    READ_LOCKER(readLockerCurrent, _currentProt.lock);
    // _plannedDatabases is a map-type<DatabaseID, VPackSlice>
    auto it = _plannedDatabases.begin();

    while (it != _plannedDatabases.end()) {
      // _currentDatabases is:
      //   a map-type<DatabaseID, a map-type<ServerID, VPackSlice>>
      auto it2 = _currentDatabases.find((*it).first);

      if (it2 != _currentDatabases.end()) {
        if ((*it2).second.size() >= expectedSize) {
          result.push_back((*it).first);
        }
      }

      ++it;
    }
  }
  return result;
}

/// @brief Load cluster ID
void ClusterInfo::loadClusterId() {
  // Contact agency for /<prefix>/Cluster
  AgencyCommResult result = _agency.getValues("Cluster");

  // Parse
  if (result.successful()) {
    VPackSlice slice = result.slice()[0].get(
        std::vector<std::string>({AgencyCommManager::path(), "Cluster"}));
    if (slice.isString()) {
      _clusterId = slice.copyString();
    }
  }
}

////////////////////////////////////////////////////////////////////////////////
/// @brief (re-)load the information about our plan
/// Usually one does not have to call this directly.
////////////////////////////////////////////////////////////////////////////////
//
static std::string const prefixPlan = "Plan";

void ClusterInfo::loadPlan() {
  DatabaseFeature* databaseFeature =
      application_features::ApplicationServer::getFeature<DatabaseFeature>(
          "Database");

  ++_planProt.wantedVersion;  // Indicate that after *NOW* somebody has to
                              // reread from the agency!

  MUTEX_LOCKER(mutexLocker, _planProt.mutex);  // only one may work at a time

  // For ArangoSearch views we need to get access to immediately created views
  // in order to allow links to be created correctly.
  // For the scenario above, we track such views in '_newPlannedViews' member
  // which is supposed to be empty before and after 'ClusterInfo::loadPlan()'
  // execution. In addition, we do the following "trick" to provide access to
  // '_newPlannedViews' from outside 'ClusterInfo': in case if
  // 'ClusterInfo::getView' has been called from within 'ClusterInfo::loadPlan',
  // we redirect caller to search view in
  // '_newPlannedViews' member instead of '_plannedViews'

  // set plan loader
  TRI_ASSERT(_newPlannedViews.empty());
  _planLoader = std::this_thread::get_id();

  // ensure we'll eventually reset plan loader
  auto resetLoader = scopeGuard([this]() {
    _planLoader = std::thread::id();
    _newPlannedViews.clear();
  });

  bool planValid = true;  // has the loadPlan compleated without skipping valid objects
  uint64_t storedVersion = _planProt.wantedVersion;  // this is the version
                                                     // we will set in the end

  LOG_TOPIC("eb0e4", DEBUG, Logger::CLUSTER)
      << "loadPlan: wantedVersion=" << storedVersion
      << ", doneVersion=" << _planProt.doneVersion;

  if (_planProt.doneVersion == storedVersion) {
    // Somebody else did, what we intended to do, so just return
    return;
  }

  // Now contact the agency:
  AgencyCommResult result = _agency.getValues(prefixPlan);

  if (!result.successful()) {
    LOG_TOPIC("989d5", DEBUG, Logger::CLUSTER)
        << "Error while loading " << prefixPlan
        << " httpCode: " << result.httpCode() << " errorCode: " << result.errorCode()
        << " errorMessage: " << result.errorMessage() << " body: " << result.body();

    return;
  }

  auto resultSlice = result.slice();

  if (!resultSlice.isArray() || resultSlice.length() != 1) {
    LOG_TOPIC("e089b", DEBUG, Logger::CLUSTER)
        << "Error while loading " << prefixPlan << " response structure is not an array of size 1"
        << " httpCode: " << result.httpCode() << " errorCode: " << result.errorCode()
        << " errorMessage: " << result.errorMessage() << " body: " << result.body();

    return;
  }

  auto slice = resultSlice[0].get(  // get slice
      std::vector<std::string>({AgencyCommManager::path(), "Plan"})  // args
  );
  auto planBuilder = std::make_shared<velocypack::Builder>();

  planBuilder->add(slice);

  auto planSlice = planBuilder->slice();

  if (!planSlice.isObject()) {
    LOG_TOPIC("bc8e1", ERR, Logger::CLUSTER)
        << "\"Plan\" is not an object in agency";

    return;
  }

  uint64_t newPlanVersion = 0;
  auto planVersionSlice = planSlice.get("Version");

  if (planVersionSlice.isNumber()) {
    try {
      newPlanVersion = planVersionSlice.getNumber<uint64_t>();
    } catch (...) {
    }
  }

  LOG_TOPIC("c6303", TRACE, Logger::CLUSTER) << "loadPlan: newPlanVersion=" << newPlanVersion;

  if (newPlanVersion == 0) {
    LOG_TOPIC("d68ae", WARN, Logger::CLUSTER)
        << "Attention: /arango/Plan/Version in the agency is not set or not a "
           "positive number.";
  }

  {
    READ_LOCKER(guard, _planProt.lock);

    if (_planProt.isValid && newPlanVersion <= _planVersion) {
      LOG_TOPIC("20450", DEBUG, Logger::CLUSTER)
          << "We already know this or a later version, do not update. "
          << "newPlanVersion=" << newPlanVersion << " _planVersion=" << _planVersion;

      return;
    }
  }

  decltype(_plannedDatabases) newDatabases;
  decltype(_plannedCollections) newCollections;  // map<string /*database id*/
                                                 //    ,map<string /*collection id*/
                                                 //        ,shared_ptr<LogicalCollection>
                                                 //        >
                                                 //    >
  decltype(_shards) newShards;
  decltype(_shardServers) newShardServers;
  decltype(_shardKeys) newShardKeys;

  bool swapDatabases = false;
  bool swapCollections = false;
  bool swapViews = false;

  auto planDatabasesSlice = planSlice.get("Databases");

  if (planDatabasesSlice.isObject()) {
    swapDatabases = true;  // mark for swap even if no databases present to ensure dangling datasources are removed

    std::string name;

    for (auto const& database : velocypack::ObjectIterator(planDatabasesSlice)) {
      try {
        name = database.key.copyString();
      } catch (arangodb::velocypack::Exception const& e) {
        LOG_TOPIC("adc82", ERR, Logger::AGENCY)
            << "Failed to get database name from json, error '" << e.what()
            << "'. VelocyPack: " << database.key.toJson();

        throw;
      }

      newDatabases.emplace(name, database.value);
    }
  }

  // Ensure views are being created BEFORE collections to allow
  // links find them
  // Immediate children of "Views" are database names, then ids
  // of views, then one JSON object with the description:

  // "Plan":{"Views": {
  //  "_system": {
  //    "654321": {
  //      "id": "654321",
  //      "name": "v",
  //      "collections": [
  //        <list of cluster-wide collection IDs of linked collections>
  //      ]
  //    },...
  //  },...
  //  }}

  // Now the same for views:
  auto planViewsSlice = planSlice.get("Views");  // format above

  if (planViewsSlice.isObject()) {
    swapViews = true;  // mark for swap even if no databases present to ensure dangling datasources are removed

    for (auto const& databasePairSlice : velocypack::ObjectIterator(planViewsSlice)) {
      auto const& viewsSlice = databasePairSlice.value;

      if (!viewsSlice.isObject()) {
        LOG_TOPIC("0ee7f", INFO, Logger::AGENCY)
            << "Views in the plan is not a valid json object."
            << " Views will be ignored for now and the invalid information"
            << " will be repaired. VelocyPack: " << viewsSlice.toJson();

        continue;
      }

      auto const databaseName = databasePairSlice.key.copyString();
      auto* vocbase = databaseFeature->lookupDatabase(databaseName);

      if (!vocbase) {
        // No database with this name found.
        // We have an invalid state here.
        LOG_TOPIC("f105f", WARN, Logger::AGENCY)
            << "No database '" << databaseName << "' found,"
            << " corresponding view will be ignored for now and the "
            << "invalid information will be repaired. VelocyPack: "
            << viewsSlice.toJson();
        planValid &= !viewsSlice.length();  // cannot find vocbase for defined views (allow empty views for missing vocbase)

        continue;
      }

      for (auto const& viewPairSlice : velocypack::ObjectIterator(viewsSlice)) {
        auto const& viewSlice = viewPairSlice.value;

        if (!viewSlice.isObject()) {
          LOG_TOPIC("2487b", INFO, Logger::AGENCY)
              << "View entry is not a valid json object."
              << " The view will be ignored for now and the invalid "
              << "information will be repaired. VelocyPack: " << viewSlice.toJson();

          continue;
        }

        auto const viewId = viewPairSlice.key.copyString();

        try {
          LogicalView::ptr view;
          auto res = LogicalView::instantiate(  // instantiate
              view, *vocbase, viewPairSlice.value, newPlanVersion  // args
          );

          if (!res.ok() || !view) {
            LOG_TOPIC("b0d48", ERR, Logger::AGENCY)
                << "Failed to create view '" << viewId
                << "'. The view will be ignored for now and the invalid "
                << "information will be repaired. VelocyPack: " << viewSlice.toJson();
            planValid = false;  // view creation failure

            continue;
          }

          auto& views = _newPlannedViews[databaseName];

          // register with guid/id/name
          views.reserve(views.size() + 3);
          views[viewId] = view;
          views[view->name()] = view;
          views[view->guid()] = view;
        } catch (std::exception const& ex) {
          // The Plan contains invalid view information.
          // This should not happen in healthy situations.
          // If it happens in unhealthy situations the
          // cluster should not fail.
          LOG_TOPIC("ec9e6", ERR, Logger::AGENCY)
              << "Failed to load information for view '" << viewId
              << "': " << ex.what() << ". invalid information in Plan. The "
              << "view  will be ignored for now and the invalid "
              << "information will be repaired. VelocyPack: " << viewSlice.toJson();

          TRI_ASSERT(false);
          continue;
        } catch (...) {
          // The Plan contains invalid view information.
          // This should not happen in healthy situations.
          // If it happens in unhealthy situations the
          // cluster should not fail.
          LOG_TOPIC("660bf", ERR, Logger::AGENCY)
              << "Failed to load information for view '" << viewId
              << ". invalid information in Plan. The view will "
              << "be ignored for now and the invalid information will "
              << "be repaired. VelocyPack: " << viewSlice.toJson();

          TRI_ASSERT(false);
          continue;
        }
      }
    }
  }

  // Immediate children of "Collections" are database names, then ids
  // of collections, then one JSON object with the description:

  // "Plan":{"Collections": {
  //  "_system": {
  //    "3010001": {
  //      "deleted": false,
  //      DO_COMPACT: true,
  //      "id": "3010001",
  //      INDEX_BUCKETS: 8,
  //      "indexes": [
  //        {
  //          "fields": [
  //            "_key"
  //          ],
  //          "id": "0",
  //          "sparse": false,
  //          "type": "primary",
  //          "unique": true
  //        }
  //      ],
  //      "isSmart": false,
  //      "isSystem": true,
  //      "isVolatile": false,
  //      JOURNAL_SIZE: 1048576,
  //      "keyOptions": {
  //        "allowUserKeys": true,
  //        "lastValue": 0,
  //        "type": "traditional"
  //      },
  //      "name": "_graphs",
  //      "numberOfSh ards": 1,
  //      "path": "",
  //      "replicationFactor": 2,
  //      "shardKeys": [
  //        "_key"
  //      ],
  //      "shards": {
  //        "s3010002": [
  //          "PRMR-bf44d6fe-e31c-4b09-a9bf-e2df6c627999",
  //          "PRMR-11a29830-5aca-454b-a2c3-dac3a08baca1"
  //        ]
  //      },
  //      "status": 3,
  //      "statusString": "loaded",
  //      "type": 2,
  //      StaticStrings::WaitForSyncString: false
  //    },...
  //  },...
  // }}

  auto planCollectionsSlice = planSlice.get("Collections");  // format above

  if (planCollectionsSlice.isObject()) {
    swapCollections = true;  // mark for swap even if no databases present to ensure dangling datasources are removed

    bool const isCoordinator = ServerState::instance()->isCoordinator();

    for (auto const& databasePairSlice : velocypack::ObjectIterator(planCollectionsSlice)) {
      auto const& collectionsSlice = databasePairSlice.value;

      if (!collectionsSlice.isObject()) {
        LOG_TOPIC("e2e7a", INFO, Logger::AGENCY)
            << "Collections in the plan is not a valid json object."
            << " Collections will be ignored for now and the invalid "
            << "information will be repaired. VelocyPack: " << collectionsSlice.toJson();

        continue;
      }

      DatabaseCollections databaseCollections;
      auto const databaseName = databasePairSlice.key.copyString();
      auto* vocbase = databaseFeature->lookupDatabase(databaseName);

      if (!vocbase) {
        // No database with this name found.
        // We have an invalid state here.
        LOG_TOPIC("83d4c", WARN, Logger::AGENCY)
            << "No database '" << databaseName << "' found,"
            << " corresponding collection will be ignored for now and the "
            << "invalid information will be repaired. VelocyPack: "
            << collectionsSlice.toJson();
        planValid &= !collectionsSlice.length();  // cannot find vocbase for defined collections (allow empty collections for missing vocbase)

        continue;
      }

      for (auto const& collectionPairSlice : velocypack::ObjectIterator(collectionsSlice)) {
        auto const& collectionSlice = collectionPairSlice.value;

        if (!collectionSlice.isObject()) {
          LOG_TOPIC("0f689", WARN, Logger::AGENCY)
              << "Collection entry is not a valid json object."
              << " The collection will be ignored for now and the invalid "
              << "information will be repaired. VelocyPack: " << collectionSlice.toJson();

          continue;
        }

        auto const collectionId = collectionPairSlice.key.copyString();

        try {
          std::shared_ptr<LogicalCollection> newCollection;

#if defined(USE_ENTERPRISE)
          auto isSmart = collectionSlice.get(StaticStrings::IsSmart);

          if (isSmart.isTrue()) {
            auto type = collectionSlice.get(StaticStrings::DataSourceType);

            if (type.isInteger() && type.getUInt() == TRI_COL_TYPE_EDGE) {
              newCollection = std::make_shared<VirtualSmartEdgeCollection>(  // create collection
                  *vocbase, collectionSlice, newPlanVersion  // args
              );
            } else {
              newCollection = std::make_shared<SmartVertexCollection>(  // create collection
                  *vocbase, collectionSlice, newPlanVersion  // args
              );
            }
          } else
#endif
          {
            newCollection = std::make_shared<LogicalCollection>(  // create collection
                *vocbase, collectionSlice, true, newPlanVersion  // args
            );
          }

          auto& collectionName = newCollection->name();

          bool isBuilding = isCoordinator &&
                            arangodb::basics::VelocyPackHelper::getBooleanValue(
                                collectionSlice, StaticStrings::IsBuilding, false);
          if (isCoordinator) {
            // copying over index estimates from the old version of the
            // collection into the new one
            LOG_TOPIC("7a884", TRACE, Logger::CLUSTER)
                << "copying index estimates";

            // it is effectively safe to access _plannedCollections in
            // read-only mode here, as the only places that modify
            // _plannedCollections are the shutdown and this function
            // itself, which is protected by a mutex
            auto it = _plannedCollections.find(databaseName);
            if (it != _plannedCollections.end()) {
              auto it2 = (*it).second.find(collectionId);

              if (it2 != (*it).second.end()) {
                try {
                  auto estimates = (*it2).second->clusterIndexEstimates(false);

                  if (!estimates.empty()) {
                    // already have an estimate... now copy it over
                    newCollection->setClusterIndexEstimates(std::move(estimates));
                  }
                } catch (...) {
                  // this may fail during unit tests, when mocks are used
                }
              }
            }
          }

          // NOTE: This is building has the following feature. A collection needs to be working on
          // all DBServers to allow replication to go on, also we require to have the shards planned.
          // BUT: The users should not be able to detect these collections.
          // Hence we simply do NOT add the collection to the coordinator local vocbase, which happens
          // inside the IF

          if (!isBuilding) {
            // register with name as well as with id:
            databaseCollections.emplace(collectionName, newCollection);
            databaseCollections.emplace(collectionId, newCollection);
          }

          auto shardKeys = std::make_shared<std::vector<std::string>>(  // shard keys
              newCollection->shardKeys()                                // args
          );

          newShardKeys.emplace(collectionId, shardKeys);

          auto shardIDs = newCollection->shardIds();
          auto shards = std::make_shared<std::vector<std::string>>();

          for (auto const& p : *shardIDs) {
            shards->push_back(p.first);
            newShardServers.emplace(p.first, p.second);
          }

          // Sort by the number in the shard ID ("s0000001" for example):
          std::sort(            // sort
              shards->begin(),  // begin
              shards->end(),    // end
              [](std::string const& a, std::string const& b) -> bool {
                return std::strtol(a.c_str() + 1, nullptr, 10) <
                       std::strtol(b.c_str() + 1, nullptr, 10);
              }  // comparator
          );
          newShards.emplace(collectionId, shards);
        } catch (std::exception const& ex) {
          // The plan contains invalid collection information.
          // This should not happen in healthy situations.
          // If it happens in unhealthy situations the
          // cluster should not fail.
          LOG_TOPIC("359f3", ERR, Logger::AGENCY)
              << "Failed to load information for collection '" << collectionId
              << "': " << ex.what() << ". invalid information in plan. The "
              << "collection will be ignored for now and the invalid "
              << "information will be repaired. VelocyPack: " << collectionSlice.toJson();

          TRI_ASSERT(false);
          continue;
        } catch (...) {
          // The plan contains invalid collection information.
          // This should not happen in healthy situations.
          // If it happens in unhealthy situations the
          // cluster should not fail.
          LOG_TOPIC("5f3d5", ERR, Logger::AGENCY)
              << "Failed to load information for collection '" << collectionId
              << ". invalid information in plan. The collection will "
              << "be ignored for now and the invalid information will "
              << "be repaired. VelocyPack: " << collectionSlice.toJson();

          TRI_ASSERT(false);
          continue;
        }
      }

      newCollections.emplace(std::make_pair(databaseName, databaseCollections));
    }
    LOG_TOPIC("12dfa", DEBUG, Logger::CLUSTER)
        << "loadPlan done: wantedVersion=" << storedVersion
        << ", doneVersion=" << _planProt.doneVersion;
  }

  WRITE_LOCKER(writeLocker, _planProt.lock);

  _plan = planBuilder;
  _planVersion = newPlanVersion;

  if (swapDatabases) {
    _plannedDatabases.swap(newDatabases);
  }

  if (swapCollections) {
    _plannedCollections.swap(newCollections);
    _shards.swap(newShards);
    _shardKeys.swap(newShardKeys);
    _shardServers.swap(newShardServers);
  }

  if (swapViews) {
    _plannedViews.swap(_newPlannedViews);
  }

  // mark plan as fully loaded only if all incoming objects were fully loaded
  // must still swap structures to allow creation of new vocbases and removal of stale datasources
  if (planValid) {
    _planProt.doneVersion = storedVersion;
    _planProt.isValid = true;
  }
}

////////////////////////////////////////////////////////////////////////////////
/// @brief (re-)load the information about current databases
/// Usually one does not have to call this directly.
////////////////////////////////////////////////////////////////////////////////

static std::string const prefixCurrent = "Current";

void ClusterInfo::loadCurrent() {
  ++_currentProt.wantedVersion;  // Indicate that after *NOW* somebody has to
                                 // reread from the agency!

  MUTEX_LOCKER(mutexLocker, _currentProt.mutex);  // only one may work at a time
  uint64_t storedVersion = _currentProt.wantedVersion;  // this is the version

  // we will set at the end
  if (_currentProt.doneVersion == storedVersion) {
    // Somebody else did, what we intended to do, so just return
    return;
  }

  LOG_TOPIC("54789", DEBUG, Logger::CLUSTER)
      << "loadCurrent: wantedVersion: " << _currentProt.wantedVersion;

  // Now contact the agency:
  AgencyCommResult result = _agency.getValues(prefixCurrent);

  if (!result.successful()) {
    LOG_TOPIC("5d4e4", DEBUG, Logger::CLUSTER)
        << "Error while loading " << prefixCurrent
        << " httpCode: " << result.httpCode() << " errorCode: " << result.errorCode()
        << " errorMessage: " << result.errorMessage() << " body: " << result.body();

    return;
  }

  auto resultSlice = result.slice();

  if (!resultSlice.isArray() || resultSlice.length() != 1) {
    LOG_TOPIC("b020c", DEBUG, Logger::CLUSTER)
        << "Error while loading " << prefixCurrent << " response structure is not an array of size 1"
        << " httpCode: " << result.httpCode() << " errorCode: " << result.errorCode()
        << " errorMessage: " << result.errorMessage() << " body: " << result.body();

    return;
  }

  auto slice = resultSlice[0].get(  // get slice
      std::vector<std::string>({AgencyCommManager::path(), "Current"})  // args
  );
  auto currentBuilder = std::make_shared<velocypack::Builder>();

  currentBuilder->add(slice);

  auto currentSlice = currentBuilder->slice();

  if (!currentSlice.isObject()) {
    LOG_TOPIC("b8410", ERR, Logger::CLUSTER) << "Current is not an object!";

    LOG_TOPIC("eed43", DEBUG, Logger::CLUSTER) << "loadCurrent done.";

    return;
  }

  uint64_t newCurrentVersion = 0;
  auto currentVersionSlice = currentSlice.get("Version");

  if (currentVersionSlice.isNumber()) {
    try {
      newCurrentVersion = currentVersionSlice.getNumber<uint64_t>();
    } catch (...) {
    }
  }

  if (newCurrentVersion == 0) {
    LOG_TOPIC("e088e", WARN, Logger::CLUSTER)
        << "Attention: /arango/Current/Version in the agency is not set or not "
           "a positive number.";
  }

  {
    READ_LOCKER(guard, _currentProt.lock);

    if (_currentProt.isValid && newCurrentVersion <= _currentVersion) {
      LOG_TOPIC("00d58", DEBUG, Logger::CLUSTER)
          << "We already know this or a later version, do not update. "
          << "newCurrentVersion=" << newCurrentVersion
          << " _currentVersion=" << _currentVersion;

      return;
    }
  }

  decltype(_currentDatabases) newDatabases;
  decltype(_currentCollections) newCollections;
  decltype(_shardIds) newShardIds;

  bool swapDatabases = false;
  bool swapCollections = false;

  auto currentDatabasesSlice = currentSlice.get("Databases");

  if (currentDatabasesSlice.isObject()) {
    swapDatabases = true;

    for (auto const& databaseSlicePair : velocypack::ObjectIterator(currentDatabasesSlice)) {
      auto const database = databaseSlicePair.key.copyString();

      if (!databaseSlicePair.value.isObject()) {
        continue;
      }

      std::unordered_map<ServerID, velocypack::Slice> serverList;

      for (auto const& serverSlicePair :
           velocypack::ObjectIterator(databaseSlicePair.value)) {
        serverList.emplace(serverSlicePair.key.copyString(), serverSlicePair.value);
      }

      newDatabases.emplace(database, serverList);
    }
  }

  auto currentCollectionsSlice = currentSlice.get("Collections");

  if (currentCollectionsSlice.isObject()) {
    swapCollections = true;

    for (auto const& databaseSlice : velocypack::ObjectIterator(currentCollectionsSlice)) {
      auto const databaseName = databaseSlice.key.copyString();
      DatabaseCollectionsCurrent databaseCollections;

      for (auto const& collectionSlice :
           velocypack::ObjectIterator(databaseSlice.value)) {
        auto const collectionName = collectionSlice.key.copyString();

        auto collectionDataCurrent =
            std::make_shared<CollectionInfoCurrent>(newCurrentVersion);

        for (auto const& shardSlice : velocypack::ObjectIterator(collectionSlice.value)) {
          auto const shardID = shardSlice.key.copyString();

          collectionDataCurrent->add(shardID, shardSlice.value);

          // Note that we have only inserted the CollectionInfoCurrent under
          // the collection ID and not under the name! It is not possible
          // to query the current collection info by name. This is because
          // the correct place to hold the current name is in the plan.
          // Thus: Look there and get the collection ID from there. Then
          // ask about the current collection info.

          // Now take note of this shard and its responsible server:
          auto servers = std::make_shared<std::vector<ServerID>>(
              collectionDataCurrent->servers(shardID)  // args
          );

          newShardIds.emplace(shardID, servers);
        }

        databaseCollections.emplace(collectionName, collectionDataCurrent);
      }

      newCollections.emplace(databaseName, databaseCollections);
    }
  }

  // Now set the new value:
  WRITE_LOCKER(writeLocker, _currentProt.lock);

  _current = currentBuilder;
  _currentVersion = newCurrentVersion;

  if (swapDatabases) {
    _currentDatabases.swap(newDatabases);
  }

  if (swapCollections) {
    LOG_TOPIC("b4059", TRACE, Logger::CLUSTER)
        << "Have loaded new collections current cache!";
    _currentCollections.swap(newCollections);
    _shardIds.swap(newShardIds);
  }

  _currentProt.doneVersion = storedVersion;
  _currentProt.isValid = true;
}

/// @brief ask about a collection
/// If it is not found in the cache, the cache is reloaded once
/// if the collection is not found afterwards, this method will throw an
/// exception

std::shared_ptr<LogicalCollection> ClusterInfo::getCollection(DatabaseID const& databaseID,
                                                              CollectionID const& collectionID) {
  auto c = getCollectionNT(databaseID, collectionID);

  if (c == nullptr) {
    THROW_ARANGO_EXCEPTION_MESSAGE(TRI_ERROR_ARANGO_DATA_SOURCE_NOT_FOUND,
                                   getCollectionNotFoundMsg(databaseID, collectionID)  // message
    );
  } else {
    return c;
  }
}

std::shared_ptr<LogicalCollection> ClusterInfo::getCollectionNT(DatabaseID const& databaseID,
                                                                CollectionID const& collectionID) {
  int tries = 0;

  if (!_planProt.isValid) {
    loadPlan();
    ++tries;
  }

  while (true) {  // left by break
    {
      READ_LOCKER(readLocker, _planProt.lock);
      // look up database by id
      AllCollections::const_iterator it = _plannedCollections.find(databaseID);

      if (it != _plannedCollections.end()) {
        // look up collection by id (or by name)
        DatabaseCollections::const_iterator it2 = (*it).second.find(collectionID);

        if (it2 != (*it).second.end()) {
          return (*it2).second;
        }
      }
    }
    if (++tries >= 2) {
      break;
    }

    // must load collections outside the lock
    loadPlan();
  }
  return nullptr;
}

std::string ClusterInfo::getCollectionNotFoundMsg(DatabaseID const& databaseID,
                                                  CollectionID const& collectionID) {
  return "Collection not found: " + collectionID + " in database " + databaseID;
}

////////////////////////////////////////////////////////////////////////////////
/// @brief ask about all collections
////////////////////////////////////////////////////////////////////////////////

std::vector<std::shared_ptr<LogicalCollection>> const ClusterInfo::getCollections(DatabaseID const& databaseID) {
  std::vector<std::shared_ptr<LogicalCollection>> result;

  // always reload
  loadPlan();

  READ_LOCKER(readLocker, _planProt.lock);
  // look up database by id
  AllCollections::const_iterator it = _plannedCollections.find(databaseID);

  if (it == _plannedCollections.end()) {
    return result;
  }

  // iterate over all collections
  DatabaseCollections::const_iterator it2 = (*it).second.begin();
  while (it2 != (*it).second.end()) {
    char c = (*it2).first[0];

    if (c < '0' || c > '9') {
      // skip collections indexed by id
      result.push_back((*it2).second);
    }

    ++it2;
  }

  return result;
}

////////////////////////////////////////////////////////////////////////////////
/// @brief ask about a collection in current. This returns information about
/// all shards in the collection.
/// If it is not found in the cache, the cache is reloaded once.
////////////////////////////////////////////////////////////////////////////////

std::shared_ptr<CollectionInfoCurrent> ClusterInfo::getCollectionCurrent(
    DatabaseID const& databaseID, CollectionID const& collectionID) {
  int tries = 0;

  if (!_currentProt.isValid) {
    loadCurrent();
    ++tries;
  }

  while (true) {
    {
      READ_LOCKER(readLocker, _currentProt.lock);
      // look up database by id
      AllCollectionsCurrent::const_iterator it = _currentCollections.find(databaseID);

      if (it != _currentCollections.end()) {
        // look up collection by id
        DatabaseCollectionsCurrent::const_iterator it2 = (*it).second.find(collectionID);

        if (it2 != (*it).second.end()) {
          return (*it2).second;
        }
      }
    }

    if (++tries >= 2) {
      break;
    }

    // must load collections outside the lock
    loadCurrent();
  }

  return std::make_shared<CollectionInfoCurrent>(0);
}

//////////////////////////////////////////////////////////////////////////////
/// @brief ask about a view
/// If it is not found in the cache, the cache is reloaded once. The second
/// argument can be a view ID or a view name (both cluster-wide).
//////////////////////////////////////////////////////////////////////////////

std::shared_ptr<LogicalView> ClusterInfo::getView(DatabaseID const& databaseID,
                                                  ViewID const& viewID) {
  if (viewID.empty()) {
    return nullptr;
  }

  auto lookupView = [](AllViews const& dbs, DatabaseID const& databaseID,
                       ViewID const& viewID) noexcept->std::shared_ptr<LogicalView> {
    // look up database by id
    auto const db = dbs.find(databaseID);

    if (db != dbs.end()) {
      // look up view by id (or by name)
      auto& views = db->second;
      auto const view = views.find(viewID);

      if (view != views.end()) {
        return view->second;
      }
    }

    return nullptr;
  };

  if (std::this_thread::get_id() == _planLoader) {
    // we're loading plan, lookup inside immediately created planned views
    // already protected by _planProt.mutex, don't need to lock there
    return lookupView(_newPlannedViews, databaseID, viewID);
  }

  int tries = 0;

  if (!_planProt.isValid) {
    loadPlan();
    ++tries;
  }

  while (true) {  // left by break
    {
      READ_LOCKER(readLocker, _planProt.lock);
      auto const view = lookupView(_plannedViews, databaseID, viewID);

      if (view) {
        return view;
      }
    }
    if (++tries >= 2) {
      break;
    }

    // must load plan outside the lock
    loadPlan();
  }

  LOG_TOPIC("a227e", DEBUG, Logger::CLUSTER)
      << "View not found: '" << viewID << "' in database '" << databaseID << "'";

  return nullptr;
}

//////////////////////////////////////////////////////////////////////////////
/// @brief ask about all views of a database
//////////////////////////////////////////////////////////////////////////////

std::vector<std::shared_ptr<LogicalView>> const ClusterInfo::getViews(DatabaseID const& databaseID) {
  std::vector<std::shared_ptr<LogicalView>> result;

  // always reload
  loadPlan();

  READ_LOCKER(readLocker, _planProt.lock);
  // look up database by id
  AllViews::const_iterator it = _plannedViews.find(databaseID);

  if (it == _plannedViews.end()) {
    return result;
  }

  // iterate over all collections
  DatabaseViews::const_iterator it2 = (*it).second.begin();
  while (it2 != it->second.end()) {
    char c = it2->first[0];
    if (c >= '0' && c <= '9') {
      // skip views indexed by name
      result.emplace_back(it2->second);
    }
    ++it2;
  }

  return result;
}

////////////////////////////////////////////////////////////////////////////////
/// @brief create database in coordinator, the return value is an ArangoDB
/// error code and the errorMsg is set accordingly. One possible error
/// is a timeout, a timeout of 0.0 means no timeout.
////////////////////////////////////////////////////////////////////////////////
Result ClusterInfo::createDatabaseCoordinator(  // create database
    std::string const& name,                    // database name
    velocypack::Slice const& slice,             // database definition
    double timeout                              // request timeout
) {
  AgencyComm ac;
  AgencyCommResult res;

  double const realTimeout = getTimeout(timeout);
  double const endTime = TRI_microtime() + realTimeout;
  double const interval = getPollInterval();

  auto DBServers = std::make_shared<std::vector<ServerID>>(getCurrentDBServers());
  auto dbServerResult = std::make_shared<std::atomic<int>>(-1);
  std::shared_ptr<std::string> errMsg = std::make_shared<std::string>();

  std::function<bool(VPackSlice const& result)> dbServerChanged = [=](VPackSlice const& result) {
    size_t numDbServers = DBServers->size();
    if (result.isObject() && result.length() >= numDbServers) {
      // We use >= here since the number of DBservers could have increased
      // during the creation of the database and we might not yet have
      // the latest list. Thus there could be more reports than we know
      // servers.
      VPackObjectIterator dbs(result);

      std::string tmpMsg = "";
      bool tmpHaveError = false;

      for (VPackObjectIterator::ObjectPair dbserver : dbs) {
        VPackSlice slice = dbserver.value;
        if (arangodb::basics::VelocyPackHelper::getBooleanValue(slice, "error", false)) {
          tmpHaveError = true;
          tmpMsg += " DBServer:" + dbserver.key.copyString() + ":";
          tmpMsg += arangodb::basics::VelocyPackHelper::getStringValue(slice, StaticStrings::ErrorMessage,
                                                                       "");
          if (slice.hasKey(StaticStrings::ErrorNum)) {
            VPackSlice errorNum = slice.get(StaticStrings::ErrorNum);
            if (errorNum.isNumber()) {
              tmpMsg += " (errorNum=";
              tmpMsg += basics::StringUtils::itoa(errorNum.getNumericValue<uint32_t>());
              tmpMsg += ")";
            }
          }
        }
      }
      if (tmpHaveError) {
        *errMsg = "Error in creation of database:" + tmpMsg;
        dbServerResult->store(TRI_ERROR_CLUSTER_COULD_NOT_CREATE_DATABASE,
                              std::memory_order_release);
        return true;
      }
      dbServerResult->store(setErrormsg(TRI_ERROR_NO_ERROR, *errMsg), std::memory_order_release);
    }
    return true;
  };

  // ATTENTION: The following callback calls the above closure in a
  // different thread. Nevertheless, the closure accesses some of our
  // local variables. Therefore we have to protect all accesses to them
  // by a mutex. We use the mutex of the condition variable in the
  // AgencyCallback for this.
  auto agencyCallback =
      std::make_shared<AgencyCallback>(ac, "Current/Databases/" + name,
                                       dbServerChanged, true, false);
  _agencyCallbackRegistry->registerCallback(agencyCallback);
  auto cbGuard = scopeGuard(
      [&] { _agencyCallbackRegistry->unregisterCallback(agencyCallback); });

  AgencyOperation newVal("Plan/Databases/" + name, AgencyValueOperationType::SET, slice);
  AgencyOperation incrementVersion("Plan/Version", AgencySimpleOperationType::INCREMENT_OP);
  AgencyPrecondition precondition("Plan/Databases/" + name,
                                  AgencyPrecondition::Type::EMPTY, true);
  AgencyWriteTransaction trx({newVal, incrementVersion}, precondition);

  res = ac.sendTransactionWithFailover(trx, realTimeout);

  if (!res.successful()) {
    if (res._statusCode == (int)arangodb::rest::ResponseCode::PRECONDITION_FAILED) {
      return Result(TRI_ERROR_ARANGO_DUPLICATE_NAME);
    }

    return Result(TRI_ERROR_CLUSTER_COULD_NOT_CREATE_DATABASE_IN_PLAN);
  }

  // Now update our own cache of planned databases:
  loadPlan();

  {
    CONDITION_LOCKER(locker, agencyCallback->_cv);

    int count = 0;  // this counts, when we have to reload the DBServers
    while (true) {
      if (++count >= static_cast<int>(getReloadServerListTimeout() / interval)) {
        // We update the list of DBServers every minute in case one of them
        // was taken away since we last looked. This also helps (slightly)
        // if a new DBServer was added. However, in this case we report
        // success a bit too early, which is not too bad.
        loadCurrentDBServers();
        *DBServers = getCurrentDBServers();
        count = 0;
      }

      int tmpRes = dbServerResult->load(std::memory_order_acquire);

      if (tmpRes >= 0) {
        cbGuard.fire();  // unregister cb before accessing errMsg
        loadCurrent();   // update our cache

        return Result(tmpRes, *errMsg);
      }

      if (TRI_microtime() > endTime) {
        return Result(TRI_ERROR_CLUSTER_TIMEOUT);
      }

      agencyCallback->executeByCallbackOrTimeout(getReloadServerListTimeout() / interval);

      if (application_features::ApplicationServer::isStopping()) {
        return Result(TRI_ERROR_CLUSTER_TIMEOUT);
      }
    }
  }
}

////////////////////////////////////////////////////////////////////////////////
/// @brief drop database in coordinator, the return value is an ArangoDB
/// error code and the errorMsg is set accordingly. One possible error
/// is a timeout, a timeout of 0.0 means no timeout.
////////////////////////////////////////////////////////////////////////////////
Result ClusterInfo::dropDatabaseCoordinator(  // drop database
    std::string const& name,                  // database name
    double timeout                            // request timeout
) {
  if (name == TRI_VOC_SYSTEM_DATABASE) {
    return Result(TRI_ERROR_FORBIDDEN);
  }

  AgencyComm ac;

  double const realTimeout = getTimeout(timeout);
  double const endTime = TRI_microtime() + realTimeout;
  double const interval = getPollInterval();

  auto dbServerResult = std::make_shared<std::atomic<int>>(-1);
  std::function<bool(VPackSlice const& result)> dbServerChanged = [=](VPackSlice const& result) {
    if (result.isNone() || result.isEmptyObject()) {
      dbServerResult->store(TRI_ERROR_NO_ERROR, std::memory_order_release);
    }
    return true;
  };

  std::string where("Current/Databases/" + name);

  // ATTENTION: The following callback calls the above closure in a
  // different thread. Nevertheless, the closure accesses some of our
  // local variables. Therefore we have to protect all accesses to them
  // by a mutex. We use the mutex of the condition variable in the
  // AgencyCallback for this.
  auto agencyCallback =
      std::make_shared<AgencyCallback>(ac, where, dbServerChanged, true, false);
  _agencyCallbackRegistry->registerCallback(agencyCallback);
  auto cbGuard = scopeGuard([this, &agencyCallback]() -> void {
    _agencyCallbackRegistry->unregisterCallback(agencyCallback);
  });

  // Transact to agency
  AgencyOperation delPlanDatabases("Plan/Databases/" + name,
                                   AgencySimpleOperationType::DELETE_OP);
  AgencyOperation delPlanCollections("Plan/Collections/" + name,
                                     AgencySimpleOperationType::DELETE_OP);
  AgencyOperation delPlanViews("Plan/Views/" + name, AgencySimpleOperationType::DELETE_OP);
  AgencyOperation incrementVersion("Plan/Version", AgencySimpleOperationType::INCREMENT_OP);
  AgencyPrecondition databaseExists("Plan/Databases/" + name,
                                    AgencyPrecondition::Type::EMPTY, false);
  AgencyWriteTransaction trans({delPlanDatabases, delPlanCollections, delPlanViews, incrementVersion},
                               databaseExists);
  AgencyCommResult res = ac.sendTransactionWithFailover(trans);

  if (!res.successful()) {
    if (res._statusCode == (int)arangodb::rest::ResponseCode::PRECONDITION_FAILED) {
      return Result(TRI_ERROR_ARANGO_DATABASE_NOT_FOUND);
    }

    return Result(TRI_ERROR_CLUSTER_COULD_NOT_REMOVE_DATABASE_IN_PLAN);
  }

  // Load our own caches:
  loadPlan();

  // Now wait stuff in Current to disappear and thus be complete:
  {
    CONDITION_LOCKER(locker, agencyCallback->_cv);

    while (true) {
      if (dbServerResult->load(std::memory_order_acquire) >= 0) {
        cbGuard.fire();  // unregister cb before calling ac.removeValues(...)
        res = ac.removeValues(where, true);

        if (res.successful()) {
          return Result(TRI_ERROR_NO_ERROR);
        }

        return Result(TRI_ERROR_CLUSTER_COULD_NOT_REMOVE_DATABASE_IN_CURRENT);
      }

      if (TRI_microtime() > endTime) {
        logAgencyDump();
        return Result(TRI_ERROR_CLUSTER_TIMEOUT);
      }

      agencyCallback->executeByCallbackOrTimeout(interval);

      if (application_features::ApplicationServer::isStopping()) {
        return Result(TRI_ERROR_CLUSTER_TIMEOUT);
      }
    }
  }
}

////////////////////////////////////////////////////////////////////////////////
/// @brief create collection in coordinator, the return value is an ArangoDB
/// error code and the errorMsg is set accordingly. One possible error
/// is a timeout, a timeout of 0.0 means no timeout.
////////////////////////////////////////////////////////////////////////////////
Result ClusterInfo::createCollectionCoordinator(  // create collection
    std::string const& databaseName, std::string const& collectionID, uint64_t numberOfShards,
    uint64_t replicationFactor, uint64_t minReplicationFactor, bool waitForReplication,
    velocypack::Slice const& json,  // collection definition
    double timeout                  // request timeout
) {
  std::vector<ClusterCollectionCreationInfo> infos{
      ClusterCollectionCreationInfo{collectionID, numberOfShards, replicationFactor,
                                    minReplicationFactor, waitForReplication, json}};
  double const realTimeout = getTimeout(timeout);
  double const endTime = TRI_microtime() + realTimeout;
  return createCollectionsCoordinator(databaseName, infos, endTime);
}

/// @brief this method does an atomic check of the preconditions for the
/// collections to be created, using the currently loaded plan. it populates the
/// plan version used for the checks
Result ClusterInfo::checkCollectionPreconditions(std::string const& databaseName,
                                                 std::vector<ClusterCollectionCreationInfo> const& infos,
                                                 uint64_t& planVersion) {
  READ_LOCKER(readLocker, _planProt.lock);

  planVersion = _planVersion;

  for (auto const& info : infos) {
    // Check if name exists.
    if (info.name.empty() || !info.json.isObject() || !info.json.get("shards").isObject()) {
      return TRI_ERROR_BAD_PARAMETER;  // must not be empty
    }

    // Validate that the collection does not exist in the current plan
    {
      AllCollections::const_iterator it = _plannedCollections.find(databaseName);
      if (it != _plannedCollections.end()) {
        DatabaseCollections::const_iterator it2 = (*it).second.find(info.name);

        if (it2 != (*it).second.end()) {
          // collection already exists!
          events::CreateCollection(databaseName, info.name, TRI_ERROR_ARANGO_DUPLICATE_NAME);
          return TRI_ERROR_ARANGO_DUPLICATE_NAME;
        }
      } else {
        // no collection in plan for this particular database... this may be true for
        // the first collection created in a db
        // now check if there is a planned database at least
        if (_plannedDatabases.find(databaseName) == _plannedDatabases.end()) {
          // no need to create a collection in a database that is not there (anymore)
          events::CreateCollection(databaseName, info.name, TRI_ERROR_ARANGO_DATABASE_NOT_FOUND);
          return TRI_ERROR_ARANGO_DATABASE_NOT_FOUND;
        }
      }
    }

    // Validate that there is no view with this name either
    {
      // check against planned views as well
      AllViews::const_iterator it = _plannedViews.find(databaseName);
      if (it != _plannedViews.end()) {
        DatabaseViews::const_iterator it2 = (*it).second.find(info.name);

        if (it2 != (*it).second.end()) {
          // view already exists!
          events::CreateCollection(databaseName, info.name, TRI_ERROR_ARANGO_DUPLICATE_NAME);
          return TRI_ERROR_ARANGO_DUPLICATE_NAME;
        }
      }
    }
  }

  return {};
}

Result ClusterInfo::createCollectionsCoordinator(std::string const& databaseName,
                                                 std::vector<ClusterCollectionCreationInfo>& infos,
                                                 double endTime) {
  using arangodb::velocypack::Slice;

  double const interval = getPollInterval();

  // The following three are used for synchronization between the callback
  // closure and the main thread executing this function. Note that it can
  // happen that the callback is called only after we return from this
  // function!
  auto dbServerResult = std::make_shared<std::atomic<int>>(-1);
  auto nrDone = std::make_shared<std::atomic<size_t>>(0);
  auto errMsg = std::make_shared<std::string>();
  auto cacheMutex = std::make_shared<Mutex>();
  auto cacheMutexOwner = std::make_shared<std::atomic<std::thread::id>>();
  auto isCleaned = std::make_shared<bool>(false);

  AgencyComm ac;
  std::vector<std::shared_ptr<AgencyCallback>> agencyCallbacks;

  auto cbGuard = scopeGuard([&] {
    // We have a subtle race here, that we try to cover against:
    // We register a callback in the agency.
    // For some reason this scopeguard is executed (e.g. error case)
    // While we are in this cleanup, and before a callback is removed from the
    // agency. The callback is triggered by another threat. We have the
    // following guarantees: a) cacheMutex|Owner are valid and locked by cleanup
    // b) isCleand is valid and now set to true
    // c) the closure is owned by the callback
    // d) info might be deleted, so we cannot use it.
    // e) If the callback is ongoing during cleanup, the callback will
    //    hold the Mutex and delay the cleanup.
    RECURSIVE_MUTEX_LOCKER(*cacheMutex, *cacheMutexOwner);
    *isCleaned = true;
    for (auto& cb : agencyCallbacks) {
      _agencyCallbackRegistry->unregisterCallback(cb);
    }
  });

  std::vector<AgencyOperation> opers({IncreaseVersion()});
  std::vector<AgencyPrecondition> precs;
  std::unordered_set<std::string> conditions;

  // current thread owning 'cacheMutex' write lock (workaround for non-recursive Mutex)
  for (auto& info : infos) {
    TRI_ASSERT(!info.name.empty());

    if (info.state == ClusterCollectionCreationInfo::State::DONE) {
      // This is possible in Enterprise / Smart Collection situation
      (*nrDone)++;
    }
    // The AgencyCallback will copy the closure will take responsibilty of it.
    auto closure = [cacheMutex, cacheMutexOwner, &info, dbServerResult, errMsg,
                    nrDone, isCleaned, this](VPackSlice const& result) {
      // NOTE: This ordering here is important to cover against a race in cleanup.
      // a) The Guard get's the Mutex, sets isCleaned == true, then removes the callback
      // b) If the callback is aquired it is saved in a shared_ptr, the Mutex will be aquired first, then it will check if it isCleaned
      RECURSIVE_MUTEX_LOCKER(*cacheMutex, *cacheMutexOwner);
      if (*isCleaned) {
        return true;
      }
      TRI_ASSERT(!info.name.empty());
      if (info.state != ClusterCollectionCreationInfo::State::INIT) {
        // All leaders have reported either good or bad
        // We might be called by followers if they get in sync fast enough
        // In this IF we are in the followers case, we can savely ignore
        return true;
      }

      if (result.isObject() && result.length() == (size_t)info.numberOfShards) {
        std::string tmpError = "";

        for (auto const& p : VPackObjectIterator(result)) {
          if (arangodb::basics::VelocyPackHelper::getBooleanValue(p.value,
                                                                  "error", false)) {
            tmpError += " shardID:" + p.key.copyString() + ":";
            tmpError += arangodb::basics::VelocyPackHelper::getStringValue(
                p.value, "errorMessage", "");
            if (p.value.hasKey(StaticStrings::ErrorNum)) {
              VPackSlice const errorNum = p.value.get(StaticStrings::ErrorNum);
              if (errorNum.isNumber()) {
                tmpError += " (errNum=";
                tmpError +=
                    basics::StringUtils::itoa(errorNum.getNumericValue<uint32_t>());
                tmpError += ")";
              }
            }
          }

          // wait that all followers have created our new collection
          if (tmpError.empty() && info.waitForReplication) {
            std::vector<ServerID> plannedServers;
            {
              READ_LOCKER(readLocker, _planProt.lock);
              auto it = _shardServers.find(p.key.copyString());
              if (it != _shardServers.end()) {
                plannedServers = (*it).second;
              } else {
                LOG_TOPIC("9ed54", ERR, Logger::CLUSTER)
                    << "Did not find shard in _shardServers: " << p.key.copyString()
                    << ". Maybe the collection is already dropped.";
                *errMsg = "Error in creation of collection: " + p.key.copyString() +
                          ". Collection already dropped. " + __FILE__ + ":" +
                          std::to_string(__LINE__);
                dbServerResult->store(TRI_ERROR_CLUSTER_COULD_NOT_CREATE_COLLECTION,
                                      std::memory_order_release);
                TRI_ASSERT(info.state != ClusterCollectionCreationInfo::State::DONE);
                info.state = ClusterCollectionCreationInfo::FAILED;
                return true;
              }
            }
            if (plannedServers.empty()) {
              READ_LOCKER(readLocker, _planProt.lock);
              LOG_TOPIC("a0a76", DEBUG, Logger::CLUSTER)
                  << "This should never have happened, Plan empty. Dumping "
                     "_shards in Plan:";
              for (auto const& p : _shards) {
                LOG_TOPIC("60c7d", DEBUG, Logger::CLUSTER) << "Shard: " << p.first;
                for (auto const& q : *(p.second)) {
                  LOG_TOPIC("c7363", DEBUG, Logger::CLUSTER) << "  Server: " << q;
                }
              }
              TRI_ASSERT(false);
            }
            std::vector<ServerID> currentServers;
            VPackSlice servers = p.value.get("servers");
            if (!servers.isArray()) {
              return true;
            }
            for (auto const& server : VPackArrayIterator(servers)) {
              if (!server.isString()) {
                return true;
              }
              currentServers.push_back(server.copyString());
            }
            if (!ClusterHelpers::compareServerLists(plannedServers, currentServers)) {
              TRI_ASSERT(!info.name.empty());
              LOG_TOPIC("16623", DEBUG, Logger::CLUSTER)
                  << "Still waiting for all servers to ACK creation of " << info.name
                  << ". Planned: " << plannedServers << ", Current: " << currentServers;
              return true;
            }
          }
        }
        if (!tmpError.empty()) {
          *errMsg = "Error in creation of collection:" + tmpError + " " +
                    __FILE__ + std::to_string(__LINE__);
          dbServerResult->store(TRI_ERROR_CLUSTER_COULD_NOT_CREATE_COLLECTION,
                                std::memory_order_release);
          // We cannot get into bad state after a collection was created
          TRI_ASSERT(info.state != ClusterCollectionCreationInfo::State::DONE);
          info.state = ClusterCollectionCreationInfo::FAILED;
        } else {
          // We can have multiple calls to this callback, one per leader and one per follower
          // As soon as all leaders are done we are either FAILED or DONE, this cannot be altered later.
          TRI_ASSERT(info.state != ClusterCollectionCreationInfo::State::FAILED);
          info.state = ClusterCollectionCreationInfo::DONE;
          (*nrDone)++;
        }
      }
      return true;
    };
    // ATTENTION: The following callback calls the above closure in a
    // different thread. Nevertheless, the closure accesses some of our
    // local variables. Therefore we have to protect all accesses to them
    // by a mutex. We use the mutex of the condition variable in the
    // AgencyCallback for this.

    auto agencyCallback =
        std::make_shared<AgencyCallback>(ac,
                                         "Current/Collections/" + databaseName +
                                             "/" + info.collectionID,
                                         closure, true, false);
    _agencyCallbackRegistry->registerCallback(agencyCallback);
    agencyCallbacks.emplace_back(std::move(agencyCallback));
    opers.emplace_back(CreateCollectionOrder(databaseName, info.collectionID,
                                             info.isBuildingSlice(), 240.0));

    // Ensure preconditions on the agency
    std::shared_ptr<ShardMap> otherCidShardMap = nullptr;
    auto const otherCidString =
        basics::VelocyPackHelper::getStringValue(info.json, StaticStrings::DistributeShardsLike,
                                                 StaticStrings::Empty);
    if (!otherCidString.empty() && conditions.find(otherCidString) == conditions.end()) {
      // Distribute shards like case.
      // Precondition: Master collection is not moving while we create this
      // collection We only need to add these once for every Master, we cannot
      // add multiple because we will end up with duplicate entries.
      // NOTE: We do not need to add all collections created here, as they will not succeed
      // In callbacks if they are moved during creation.
      // If they are moved after creation was reported success they are under protection by Supervision.
      conditions.emplace(otherCidString);
      otherCidShardMap = getCollection(databaseName, otherCidString)->shardIds();
      // Any of the shards locked?
      for (auto const& shard : *otherCidShardMap) {
        precs.emplace_back(AgencyPrecondition("Supervision/Shards/" + shard.first,
                                              AgencyPrecondition::Type::EMPTY, true));
      }
    }

    // additionally ensure that no such collectionID exists yet in Plan/Collections
    precs.emplace_back(AgencyPrecondition("Plan/Collections/" + databaseName + "/" + info.collectionID,
                                          AgencyPrecondition::Type::EMPTY, true));
  }

  // We need to make sure our plan is up to date.
  LOG_TOPIC("f4b14", DEBUG, Logger::CLUSTER)
      << "createCollectionCoordinator, loading Plan from agency...";

  // load the plan, so we are up-to-date
  loadPlan();
  uint64_t planVersion = 0;  // will be populated by following function call
  Result res = checkCollectionPreconditions(databaseName, infos, planVersion);
  if (res.fail()) {
    return res;
  }

  // now try to update the plan in the agency, using the current plan version as
  // our precondition
  {
    // create a builder with just the version number for comparison
    VPackBuilder versionBuilder;
    versionBuilder.add(VPackValue(planVersion));

    // add a precondition that checks the plan version has not yet changed
    precs.emplace_back(AgencyPrecondition("Plan/Version", AgencyPrecondition::Type::VALUE,
                                          versionBuilder.slice()));

    AgencyWriteTransaction transaction(opers, precs);

    {  // we hold this mutex from now on until we have updated our cache
      // using loadPlan, this is necessary for the callback closure to
      // see the new planned state for this collection. Otherwise it cannot
      // recognize completion of the create collection operation properly:
      RECURSIVE_MUTEX_LOCKER(*cacheMutex, *cacheMutexOwner);
      auto res = ac.sendTransactionWithFailover(transaction);
      // Only if not precondition failed
      if (!res.successful()) {
        if (res.httpCode() == (int)arangodb::rest::ResponseCode::PRECONDITION_FAILED) {
          // use this special error code to signal that we got a precondition failure
          // in this case the caller can try again with an updated version of the plan change
          return {TRI_ERROR_REQUEST_CANCELED,
                  "operation aborted due to precondition failure"};
        }

        std::string errorMsg = "HTTP code: " + std::to_string(res.httpCode());
        errorMsg += " error message: " + res.errorMessage();
        errorMsg += " error details: " + res.errorDetails();
        errorMsg += " body: " + res.body();
        for (auto const& info : infos) {
          events::CreateCollection(databaseName, info.name,
                                   TRI_ERROR_CLUSTER_COULD_NOT_CREATE_COLLECTION_IN_PLAN);
        }
        return {TRI_ERROR_CLUSTER_COULD_NOT_CREATE_COLLECTION_IN_PLAN, std::move(errorMsg)};
      }

      // Update our cache:
      loadPlan();
    }
  }

  LOG_TOPIC("98bca", DEBUG, Logger::CLUSTER)
      << "createCollectionCoordinator, Plan changed, waiting for success...";

  do {
    int tmpRes = dbServerResult->load(std::memory_order_acquire);
    if (TRI_microtime() > endTime) {
      for (auto const& info : infos) {
        LOG_TOPIC("f6b57", ERR, Logger::CLUSTER)
            << "Timeout in _create collection"
            << ": database: " << databaseName << ", collId:" << info.collectionID
            << "\njson: " << info.json.toString();
      }

      // Get a full agency dump for debugging
      logAgencyDump();

      if (tmpRes <= TRI_ERROR_NO_ERROR) {
        tmpRes = TRI_ERROR_CLUSTER_TIMEOUT;
      }
    }

    if (nrDone->load(std::memory_order_acquire) == infos.size()) {
      // We do not need to lock all condition variables
      // we are save by cacheMutex
      cbGuard.fire();
      // Now we need to remove TTL + the IsBuilding flag in Agency
      opers.clear();
      precs.clear();
      opers.push_back(IncreaseVersion());
      for (auto const& info : infos) {
        opers.emplace_back(
            CreateCollectionSuccess(databaseName, info.collectionID, info.json));
        // NOTE:
        // We cannot do anything better than: "noone" has modified our collections while
        // we tried to create them...
        // Preconditions cover against supervision jobs injecting other leaders / followers during failovers.
        // If they are it is not valid to confirm them here. (bad luck we were almost there)
        precs.emplace_back(CreateCollectionOrderPrecondition(databaseName, info.collectionID,
                                                             info.isBuildingSlice()));
      }

      AgencyWriteTransaction transaction(opers, precs);

      // This is a best effort, in the worst case the collection stays, but will
      // be cleaned out by ttl
      auto res = ac.sendTransactionWithFailover(transaction);

      // Report if this operation worked, if it failed collections will be cleaned up eventually
      for (auto const& info : infos) {
        TRI_ASSERT(info.state == ClusterCollectionCreationInfo::State::DONE);
        events::CreateCollection(databaseName, info.name, res.errorCode());
      }
      loadCurrent();
      return res.errorCode();
    }
    if (tmpRes > TRI_ERROR_NO_ERROR) {
      // We do not need to lock all condition variables
      // we are safe by using cacheMutex
      cbGuard.fire();

      // report error
      for (auto const& info : infos) {
        // Report first error.
        // On timeout report it on all not finished ones.
        if (info.state == ClusterCollectionCreationInfo::State::FAILED ||
            (tmpRes == TRI_ERROR_CLUSTER_TIMEOUT &&
             info.state == ClusterCollectionCreationInfo::State::INIT)) {
          events::CreateCollection(databaseName, info.name, tmpRes);
        }
      }
      loadCurrent();
      return {tmpRes, *errMsg};
    }

    // If we get here we have not tried anything.
    // Wait on callbacks.

    if (application_features::ApplicationServer::isStopping()) {
      // Report shutdown on all collections
      for (auto const& info : infos) {
        events::CreateCollection(databaseName, info.name, TRI_ERROR_SHUTTING_DOWN);
      }
      return TRI_ERROR_SHUTTING_DOWN;
    }

    // Wait for Callbacks to be triggered, it is sufficent to wait for the first non, done
    TRI_ASSERT(agencyCallbacks.size() == infos.size());
    for (size_t i = 0; i < infos.size(); ++i) {
      if (infos[i].state == ClusterCollectionCreationInfo::INIT) {
        bool wokenUp = false;
        {
          // This one has not responded, wait for it.
          CONDITION_LOCKER(locker, agencyCallbacks[i]->_cv);
          wokenUp = agencyCallbacks[i]->executeByCallbackOrTimeout(interval);
        }
        if (wokenUp) {
          ++i;
          // We got woken up by waittime, not by  callback.
          // Let us check if we skipped other callbacks as well
          for (; i < infos.size(); ++i) {
            if (infos[i].state == ClusterCollectionCreationInfo::INIT) {
              agencyCallbacks[i]->refetchAndUpdate(true, false);
            }
          }
        }
        break;
      }
    }

  } while (!application_features::ApplicationServer::isStopping());
  // If we get here we are not allowed to retry.
  // The loop above does not contain a break
  TRI_ASSERT(application_features::ApplicationServer::isStopping());
  for (auto const& info : infos) {
    events::CreateCollection(databaseName, info.name, TRI_ERROR_SHUTTING_DOWN);
  }
  return Result{TRI_ERROR_SHUTTING_DOWN};
}

////////////////////////////////////////////////////////////////////////////////
/// @brief drop collection in coordinator, the return value is an ArangoDB
/// error code and the errorMsg is set accordingly. One possible error
/// is a timeout, a timeout of 0.0 means no timeout.
////////////////////////////////////////////////////////////////////////////////
Result ClusterInfo::dropCollectionCoordinator(  // drop collection
    std::string const& dbName,                  // database name
    std::string const& collectionID,
    double timeout  // request timeout
) {
  if (dbName.empty() || (dbName[0] > '0' && dbName[0] < '9')) {
    events::DropCollection(dbName, collectionID, TRI_ERROR_ARANGO_DATABASE_NAME_INVALID);
    return Result(TRI_ERROR_ARANGO_DATABASE_NAME_INVALID);
  }

  AgencyComm ac;
  AgencyCommResult res;

  // First check that no other collection has a distributeShardsLike
  // entry pointing to us:
  auto coll = getCollection(dbName, collectionID);
  auto colls = getCollections(dbName);  // reloads plan
  std::vector<std::string> clones;
  for (std::shared_ptr<LogicalCollection> const& p : colls) {
    if (p->distributeShardsLike() == coll->name() || p->distributeShardsLike() == collectionID) {
      clones.push_back(p->name());
    }
  }

  if (!clones.empty()) {
    std::string errorMsg("Collection ");
    errorMsg += coll->name();
    errorMsg += " must not be dropped while ";
    errorMsg += arangodb::basics::StringUtils::join(clones, ", ");
    if (clones.size() == 1) {
      errorMsg += " has ";
    } else {
      errorMsg += " have ";
    };
    errorMsg += "distributeShardsLike set to ";
    errorMsg += coll->name();
    errorMsg += ".";

    events::DropCollection(dbName, collectionID,
                           TRI_ERROR_CLUSTER_MUST_NOT_DROP_COLL_OTHER_DISTRIBUTESHARDSLIKE);
    return Result(  // result
        TRI_ERROR_CLUSTER_MUST_NOT_DROP_COLL_OTHER_DISTRIBUTESHARDSLIKE,  // code
        errorMsg  // message
    );
  }

  double const realTimeout = getTimeout(timeout);
  double const endTime = TRI_microtime() + realTimeout;
  double const interval = getPollInterval();
  auto dbServerResult = std::make_shared<std::atomic<int>>(-1);
  std::function<bool(VPackSlice const& result)> dbServerChanged = [=](VPackSlice const& result) {
    if (result.isNone() || result.isEmptyObject()) {
      dbServerResult->store(TRI_ERROR_NO_ERROR, std::memory_order_release);
    }
    return true;
  };

  // monitor the entry for the collection
  std::string const where = "Current/Collections/" + dbName + "/" + collectionID;

  // ATTENTION: The following callback calls the above closure in a
  // different thread. Nevertheless, the closure accesses some of our
  // local variables. Therefore we have to protect all accesses to them
  // by a mutex. We use the mutex of the condition variable in the
  // AgencyCallback for this.
  auto agencyCallback =
      std::make_shared<AgencyCallback>(ac, where, dbServerChanged, true, false);
  _agencyCallbackRegistry->registerCallback(agencyCallback);
  auto cbGuard = scopeGuard([this, &agencyCallback]() -> void {
    _agencyCallbackRegistry->unregisterCallback(agencyCallback);
  });

  size_t numberOfShards = 0;
  res = ac.getValues("Plan/Collections/" + dbName + "/" + collectionID +
                     "/shards");

  if (res.successful()) {
    velocypack::Slice databaseSlice = res.slice()[0].get(std::vector<std::string>(
        {AgencyCommManager::path(), "Plan", "Collections", dbName}));

    if (!databaseSlice.isObject()) {
      // database dropped in the meantime
      events::DropCollection(dbName, collectionID, TRI_ERROR_ARANGO_DATABASE_NOT_FOUND);
      return TRI_ERROR_ARANGO_DATABASE_NOT_FOUND;
    }

    velocypack::Slice collectionSlice = databaseSlice.get(collectionID);
    if (!collectionSlice.isObject()) {
      // collection dropped in the meantime
      events::DropCollection(dbName, collectionID, TRI_ERROR_ARANGO_DATA_SOURCE_NOT_FOUND);
      return TRI_ERROR_ARANGO_DATA_SOURCE_NOT_FOUND;
    }

    velocypack::Slice shardsSlice = collectionSlice.get("shards");
    if (shardsSlice.isObject()) {
      numberOfShards = shardsSlice.length();
    } else {
      LOG_TOPIC("d340d", ERR, Logger::CLUSTER)
          << "Missing shards information on dropping " << dbName << "/" << collectionID;

      events::DropCollection(dbName, collectionID, TRI_ERROR_ARANGO_DATABASE_NOT_FOUND);
      return Result(TRI_ERROR_ARANGO_DATA_SOURCE_NOT_FOUND);
    }
  }

  // Transact to agency
  AgencyOperation delPlanCollection("Plan/Collections/" + dbName + "/" + collectionID,
                                    AgencySimpleOperationType::DELETE_OP);
  AgencyOperation incrementVersion("Plan/Version", AgencySimpleOperationType::INCREMENT_OP);
  AgencyPrecondition precondition =
      AgencyPrecondition("Plan/Databases/" + dbName, AgencyPrecondition::Type::EMPTY, false);
  AgencyWriteTransaction trans({delPlanCollection, incrementVersion}, precondition);
  res = ac.sendTransactionWithFailover(trans);

  if (!res.successful()) {
    if (res.httpCode() == (int)arangodb::rest::ResponseCode::PRECONDITION_FAILED) {
      LOG_TOPIC("279c5", ERR, Logger::CLUSTER)
          << "Precondition failed for this agency transaction: " << trans.toJson()
          << ", return code: " << res.httpCode();
    }

    logAgencyDump();

    // TODO: this should rather be TRI_ERROR_ARANGO_DATABASE_NOT_FOUND, as the
    // precondition is that the database still exists
    events::DropCollection(dbName, collectionID, TRI_ERROR_CLUSTER_COULD_NOT_DROP_COLLECTION);
    return Result(TRI_ERROR_CLUSTER_COULD_NOT_DROP_COLLECTION);
  }

  // Update our own cache:
  loadPlan();

  if (numberOfShards == 0) {
    loadCurrent();

    events::DropCollection(dbName, collectionID, TRI_ERROR_NO_ERROR);
    return Result(TRI_ERROR_NO_ERROR);
  }

  {
    CONDITION_LOCKER(locker, agencyCallback->_cv);

    while (true) {
      if (*dbServerResult >= 0) {
        cbGuard.fire();  // unregister cb before calling ac.removeValues(...)
        // ...remove the entire directory for the collection
        ac.removeValues("Current/Collections/" + dbName + "/" + collectionID, true);
        loadCurrent();

        events::DropCollection(dbName, collectionID, *dbServerResult);
        return Result(*dbServerResult);
      }

      if (TRI_microtime() > endTime) {
        LOG_TOPIC("76ea6", ERR, Logger::CLUSTER)
            << "Timeout in _drop collection (" << realTimeout << ")"
            << ": database: " << dbName << ", collId:" << collectionID
            << "\ntransaction sent to agency: " << trans.toJson();

        logAgencyDump();

        events::DropCollection(dbName, collectionID, TRI_ERROR_CLUSTER_TIMEOUT);
        return Result(TRI_ERROR_CLUSTER_TIMEOUT);
      }

      agencyCallback->executeByCallbackOrTimeout(interval);

      if (application_features::ApplicationServer::isStopping()) {
        events::DropCollection(dbName, collectionID, TRI_ERROR_CLUSTER_TIMEOUT);
        return Result(TRI_ERROR_CLUSTER_TIMEOUT);
      }
    }
  }
}

////////////////////////////////////////////////////////////////////////////////
/// @brief set collection properties in coordinator
////////////////////////////////////////////////////////////////////////////////

Result ClusterInfo::setCollectionPropertiesCoordinator(std::string const& databaseName,
                                                       std::string const& collectionID,
                                                       LogicalCollection const* info) {
  AgencyComm ac;
  AgencyCommResult res;

  AgencyPrecondition databaseExists("Plan/Databases/" + databaseName,
                                    AgencyPrecondition::Type::EMPTY, false);
  AgencyOperation incrementVersion("Plan/Version", AgencySimpleOperationType::INCREMENT_OP);

  res = ac.getValues("Plan/Collections/" + databaseName + "/" + collectionID);

  if (!res.successful()) {
    return Result(TRI_ERROR_ARANGO_DATA_SOURCE_NOT_FOUND);
  }

  velocypack::Slice collection = res.slice()[0].get(std::vector<std::string>(
      {AgencyCommManager::path(), "Plan", "Collections", databaseName, collectionID}));

  if (!collection.isObject()) {
    return Result(TRI_ERROR_ARANGO_DATA_SOURCE_NOT_FOUND);
  }

  VPackBuilder temp;
  temp.openObject();
  temp.add(StaticStrings::WaitForSyncString, VPackValue(info->waitForSync()));
  temp.add("replicationFactor", VPackValue(info->replicationFactor()));
  temp.add("minReplicationFactor", VPackValue(info->minReplicationFactor()));
  info->getPhysical()->getPropertiesVPack(temp);
  temp.close();

  VPackBuilder builder = VPackCollection::merge(collection, temp.slice(), true);

  res.clear();

  AgencyOperation setColl("Plan/Collections/" + databaseName + "/" + collectionID,
                          AgencyValueOperationType::SET, builder.slice());

  AgencyWriteTransaction trans({setColl, incrementVersion}, databaseExists);

  res = ac.sendTransactionWithFailover(trans);

  if (res.successful()) {
    loadPlan();
    return Result();
  }

  return Result(TRI_ERROR_CLUSTER_AGENCY_COMMUNICATION_FAILED, res.errorMessage());
}

////////////////////////////////////////////////////////////////////////////////
/// @brief create view in coordinator, the return value is an ArangoDB
/// error code and the errorMsg is set accordingly. One possible error
/// is a timeout, a timeout of 0.0 means no timeout.
////////////////////////////////////////////////////////////////////////////////
Result ClusterInfo::createViewCoordinator(  // create view
    std::string const& databaseName,        // database name
    std::string const& viewID,
    velocypack::Slice json  // view definition
) {
  // FIXME TODO is this check required?
  auto const typeSlice = json.get(arangodb::StaticStrings::DataSourceType);

  if (!typeSlice.isString()) {
    std::string name;
    if (json.isObject()) {
      name = basics::VelocyPackHelper::getStringValue(json, StaticStrings::DataSourceName,
                                                      "");
    }
    events::CreateView(databaseName, name, TRI_ERROR_BAD_PARAMETER);
    return Result(TRI_ERROR_BAD_PARAMETER);
  }

  auto const name =
      basics::VelocyPackHelper::getStringValue(json, arangodb::StaticStrings::DataSourceName,
                                               StaticStrings::Empty);

  if (name.empty()) {
    events::CreateView(databaseName, name, TRI_ERROR_BAD_PARAMETER);
    return Result(TRI_ERROR_BAD_PARAMETER);  // must not be empty
  }

  {
    // check if a view with the same name is already planned
    loadPlan();
    READ_LOCKER(readLocker, _planProt.lock);
    {
      AllViews::const_iterator it = _plannedViews.find(databaseName);
      if (it != _plannedViews.end()) {
        DatabaseViews::const_iterator it2 = (*it).second.find(name);

        if (it2 != (*it).second.end()) {
          // view already exists!
          events::CreateView(databaseName, name, TRI_ERROR_ARANGO_DUPLICATE_NAME);
          return Result(TRI_ERROR_ARANGO_DUPLICATE_NAME);
        }
      }
    }
    {
      // check against planned collections as well
      AllCollections::const_iterator it = _plannedCollections.find(databaseName);
      if (it != _plannedCollections.end()) {
        DatabaseCollections::const_iterator it2 = (*it).second.find(name);

        if (it2 != (*it).second.end()) {
          // collection already exists!
          events::CreateCollection(databaseName, name, TRI_ERROR_ARANGO_DUPLICATE_NAME);
          return Result(TRI_ERROR_ARANGO_DUPLICATE_NAME);
        }
      }
    }
  }

  AgencyComm ac;

  // mop: why do these ask the agency instead of checking cluster info?
  if (!ac.exists("Plan/Databases/" + databaseName)) {
    events::CreateView(databaseName, name, TRI_ERROR_ARANGO_DATABASE_NOT_FOUND);
    return Result(TRI_ERROR_ARANGO_DATABASE_NOT_FOUND);
  }

  if (ac.exists("Plan/Views/" + databaseName + "/" + viewID)) {
    events::CreateView(databaseName, name, TRI_ERROR_CLUSTER_VIEW_ID_EXISTS);
    return Result(TRI_ERROR_CLUSTER_VIEW_ID_EXISTS);
  }

  AgencyWriteTransaction const transaction{
      // operations
      {{"Plan/Views/" + databaseName + "/" + viewID, AgencyValueOperationType::SET, json},
       {"Plan/Version", AgencySimpleOperationType::INCREMENT_OP}},
      // preconditions
      {{"Plan/Views/" + databaseName + "/" + viewID, AgencyPrecondition::Type::EMPTY, true}}};

  auto const res = ac.sendTransactionWithFailover(transaction);

  // Only if not precondition failed
  if (!res.successful()) {
    if (res.httpCode() == (int)arangodb::rest::ResponseCode::PRECONDITION_FAILED) {
      // Dump agency plan:

      logAgencyDump();

      events::CreateView(databaseName, name, TRI_ERROR_CLUSTER_COULD_NOT_CREATE_VIEW_IN_PLAN);
      return Result(                                        // result
          TRI_ERROR_CLUSTER_COULD_NOT_CREATE_VIEW_IN_PLAN,  // code
          std::string("Precondition that view ") + name + " with ID " + viewID +
              " does not yet exist failed. Cannot create view.");
    }

    events::CreateView(databaseName, name, TRI_ERROR_CLUSTER_COULD_NOT_CREATE_VIEW_IN_PLAN);
    return Result(                                        // result
        TRI_ERROR_CLUSTER_COULD_NOT_CREATE_VIEW_IN_PLAN,  // code
        std::string("file: ") + __FILE__ + " line: " + std::to_string(__LINE__) +
            " HTTP code: " + std::to_string(res.httpCode()) +
            " error message: " + res.errorMessage() +
            " error details: " + res.errorDetails() + " body: " + res.body());
  }

  // Update our cache:
  loadPlan();

  events::CreateView(databaseName, name, TRI_ERROR_NO_ERROR);
  return Result(TRI_ERROR_NO_ERROR);
}

////////////////////////////////////////////////////////////////////////////////
/// @brief drop view in coordinator, the return value is an ArangoDB
/// error code and the errorMsg is set accordingly.
////////////////////////////////////////////////////////////////////////////////
Result ClusterInfo::dropViewCoordinator(  // drop view
    std::string const& databaseName,      // database name
    std::string const& viewID             // view identifier
) {
  // Transact to agency
  AgencyWriteTransaction const trans{
      // operations
      {{"Plan/Views/" + databaseName + "/" + viewID, AgencySimpleOperationType::DELETE_OP},
       {"Plan/Version", AgencySimpleOperationType::INCREMENT_OP}},
      // preconditions
      {{"Plan/Databases/" + databaseName, AgencyPrecondition::Type::EMPTY, false},
       {"Plan/Views/" + databaseName + "/" + viewID, AgencyPrecondition::Type::EMPTY, false}}};

  AgencyComm ac;
  auto const res = ac.sendTransactionWithFailover(trans);

  // Update our own cache
  loadPlan();

  Result result;

  if (!res.successful()) {
    if (res.errorCode() == int(rest::ResponseCode::PRECONDITION_FAILED)) {
      result = Result(                                            // result
          TRI_ERROR_CLUSTER_COULD_NOT_REMOVE_COLLECTION_IN_PLAN,  // FIXME COULD_NOT_REMOVE_VIEW_IN_PLAN
          std::string("Precondition that view  with ID ") + viewID +
              " already exist failed. Cannot create view.");

      // Dump agency plan:
      logAgencyDump();
    } else {
      result = Result(                                            // result
          TRI_ERROR_CLUSTER_COULD_NOT_REMOVE_COLLECTION_IN_PLAN,  // FIXME COULD_NOT_REMOVE_VIEW_IN_PLAN
          std::string("file: ") + __FILE__ + " line: " + std::to_string(__LINE__) +
              " HTTP code: " + std::to_string(res.httpCode()) +
              " error message: " + res.errorMessage() +
              " error details: " + res.errorDetails() + " body: " + res.body());
    }
  }

  events::DropView(databaseName, viewID, result.errorNumber());

  return result;
}

////////////////////////////////////////////////////////////////////////////////
/// @brief set view properties in coordinator
////////////////////////////////////////////////////////////////////////////////

Result ClusterInfo::setViewPropertiesCoordinator(std::string const& databaseName,
                                                 std::string const& viewID,
                                                 VPackSlice const& json) {
  AgencyComm ac;

  auto res = ac.getValues("Plan/Views/" + databaseName + "/" + viewID);

  if (!res.successful()) {
    return {TRI_ERROR_ARANGO_DATA_SOURCE_NOT_FOUND};
  }

  auto const view = res.slice()[0].get<std::string>(
      {AgencyCommManager::path(), "Plan", "Views", databaseName, viewID});

  if (!view.isObject()) {
    logAgencyDump();

    return {TRI_ERROR_ARANGO_DATA_SOURCE_NOT_FOUND};
  }

  res.clear();

  AgencyWriteTransaction const trans{
      // operations
      {{"Plan/Views/" + databaseName + "/" + viewID, AgencyValueOperationType::SET, json},
       {"Plan/Version", AgencySimpleOperationType::INCREMENT_OP}},
      // preconditions
      {"Plan/Databases/" + databaseName, AgencyPrecondition::Type::EMPTY, false}};

  res = ac.sendTransactionWithFailover(trans);

  if (!res.successful()) {
    return {TRI_ERROR_CLUSTER_AGENCY_COMMUNICATION_FAILED, res.errorMessage()};
  }

  loadPlan();
  return {};
}

////////////////////////////////////////////////////////////////////////////////
/// @brief set collection status in coordinator
////////////////////////////////////////////////////////////////////////////////

Result ClusterInfo::setCollectionStatusCoordinator(std::string const& databaseName,
                                                   std::string const& collectionID,
                                                   TRI_vocbase_col_status_e status) {
  AgencyComm ac;
  AgencyCommResult res;

  AgencyPrecondition databaseExists("Plan/Databases/" + databaseName,
                                    AgencyPrecondition::Type::EMPTY, false);

  res = ac.getValues("Plan/Collections/" + databaseName + "/" + collectionID);

  if (!res.successful()) {
    return Result(TRI_ERROR_ARANGO_DATA_SOURCE_NOT_FOUND);
  }

  VPackSlice col = res.slice()[0].get(std::vector<std::string>(
      {AgencyCommManager::path(), "Plan", "Collections", databaseName, collectionID}));

  if (!col.isObject()) {
    return Result(TRI_ERROR_ARANGO_DATA_SOURCE_NOT_FOUND);
  }

  TRI_vocbase_col_status_e old = static_cast<TRI_vocbase_col_status_e>(
      arangodb::basics::VelocyPackHelper::getNumericValue<int>(
          col, "status", static_cast<int>(TRI_VOC_COL_STATUS_CORRUPTED)));

  if (old == status) {
    // no status change
    return Result();
  }

  VPackBuilder builder;
  try {
    VPackObjectBuilder b(&builder);
    for (auto const& entry : VPackObjectIterator(col)) {
      std::string key = entry.key.copyString();
      if (key != "status") {
        builder.add(key, entry.value);
      }
    }
    builder.add("status", VPackValue(status));
  } catch (...) {
    return Result(TRI_ERROR_OUT_OF_MEMORY);
  }
  res.clear();

  AgencyOperation setColl("Plan/Collections/" + databaseName + "/" + collectionID,
                          AgencyValueOperationType::SET, builder.slice());
  AgencyOperation incrementVersion("Plan/Version", AgencySimpleOperationType::INCREMENT_OP);

  AgencyWriteTransaction trans({setColl, incrementVersion}, databaseExists);

  res = ac.sendTransactionWithFailover(trans);

  if (res.successful()) {
    loadPlan();
    return Result();
  }

  return Result(TRI_ERROR_CLUSTER_AGENCY_COMMUNICATION_FAILED, res.errorMessage());
}

////////////////////////////////////////////////////////////////////////////////
/// @brief ensure an index in coordinator.
////////////////////////////////////////////////////////////////////////////////
Result ClusterInfo::ensureIndexCoordinator(  // create index
    std::string const& databaseName,         // database name
    std::string const& collectionID, VPackSlice const& slice, bool create,
    VPackBuilder& resultBuilder,
    double timeout  // request timeout
) {
  // check index id
  uint64_t iid = 0;
  VPackSlice const idSlice = slice.get(StaticStrings::IndexId);

  if (idSlice.isString()) {  // use predefined index id
    iid = arangodb::basics::StringUtils::uint64(idSlice.copyString());
  }

  if (iid == 0) {  // no id set, create a new one!
    iid = uniqid();
  }

  std::string const idString = arangodb::basics::StringUtils::itoa(iid);
  Result res;

  try {
    auto start = std::chrono::steady_clock::now();

    // Keep trying for 2 minutes, if it's preconditions, which are stopping us
    do {
      resultBuilder.clear();
      res = ensureIndexCoordinatorInner(  // creat index
          databaseName, collectionID, idString, slice, create, resultBuilder, timeout);

      // Note that this function sets the errorMsg unless it is precondition
      // failed, in which case we retry, if this times out, we need to set
      // it ourselves, otherwise all is done!
      if (TRI_ERROR_HTTP_PRECONDITION_FAILED == res.errorNumber()) {
        auto diff = std::chrono::steady_clock::now() - start;

        if (diff < std::chrono::seconds(120)) {
          uint32_t wt = RandomGenerator::interval(static_cast<uint32_t>(1000));
          std::this_thread::sleep_for(std::chrono::steady_clock::duration(wt));
          continue;
        }

        res = Result(                                          // result
            TRI_ERROR_CLUSTER_COULD_NOT_CREATE_INDEX_IN_PLAN,  // code
            res.errorMessage()                                 // message
        );
      }

      break;
    } while (true);
  } catch (basics::Exception const& ex) {
    res = Result(   // result
        ex.code(),  // code
        TRI_errno_string(ex.code()) + std::string(", exception: ") + ex.what());
  } catch (...) {
    res = Result(TRI_ERROR_INTERNAL);
  }

  // We get here in any case eventually, regardless of whether we have
  //   - succeeded with lookup or index creation
  //   - failed because of a timeout and rollback
  //   - some other error
  // There is nothing more to do here.

  if (!application_features::ApplicationServer::isStopping()) {
    loadPlan();
  }

  return res;
}

// The following function does the actual work of index creation: Create
// in Plan, watch Current until all dbservers for all shards have done their
// bit. If this goes wrong with a timeout, the creation operation is rolled
// back. If the `create` flag is false, this is actually a lookup operation.
// In any case, no rollback has to happen in the calling function
// ClusterInfo::ensureIndexCoordinator. Note that this method here
// sets the `isBuilding` attribute to `true`, which leads to the fact
// that the index is not yet used by queries. There is code in the
// Agency Supervision which deletes this flag once everything has been
// built successfully. This is a more robust and self-repairing solution
// than if we would take out the `isBuilding` here, since it survives a
// coordinator crash and failover operations.
// Finally note that the retry loop for the case of a failed precondition
// is outside this function here in `ensureIndexCoordinator`.
Result ClusterInfo::ensureIndexCoordinatorInner(  // create index
    std::string const& databaseName,              // database name
    std::string const& collectionID, std::string const& idString,
    VPackSlice const& slice, bool create, VPackBuilder& resultBuilder,
    double timeout  // request timeout
) {
  AgencyComm ac;

  using namespace std::chrono;

  double const realTimeout = getTimeout(timeout);
  double const endTime = TRI_microtime() + realTimeout;
  double const interval = getPollInterval();

  TRI_ASSERT(resultBuilder.isEmpty());

  std::string const planCollKey = "Plan/Collections/" + databaseName + "/" + collectionID;
  std::string const planIndexesKey = planCollKey + "/indexes";

  AgencyCommResult previous = ac.getValues(planCollKey);
  if (!previous.successful()) {
    return Result(TRI_ERROR_CLUSTER_READING_PLAN_AGENCY);
  }

  velocypack::Slice collection = previous.slice()[0].get(std::vector<std::string>(
      {AgencyCommManager::path(), "Plan", "Collections", databaseName, collectionID}));

  if (!collection.isObject()) {
    return Result(TRI_ERROR_ARANGO_DATA_SOURCE_NOT_FOUND);
  }

  const size_t numberOfShards =
      basics::VelocyPackHelper::readNumericValue<size_t>(collection,
                                                         StaticStrings::NumberOfShards, 1);
  VPackSlice indexes = collection.get("indexes");
  if (indexes.isArray()) {
    auto type = slice.get(arangodb::StaticStrings::IndexType);

    if (!type.isString()) {
      return Result(                                       // result
          TRI_ERROR_INTERNAL,                              // code
          "expecting string value for \"type\" attribute"  // message
      );
    }

    for (auto const& other : VPackArrayIterator(indexes)) {
      TRI_ASSERT(other.isObject());

      if (true == arangodb::Index::Compare(slice, other)) {
        {  // found an existing index... Copy over all elements in slice.
          VPackObjectBuilder b(&resultBuilder);
          resultBuilder.add(VPackObjectIterator(other));
          resultBuilder.add("isNewlyCreated", VPackValue(false));
        }

        return Result(TRI_ERROR_NO_ERROR);
      }

      if (true == arangodb::Index::CompareIdentifiers(slice, other)) {
        // found an existing index with a same identifier (i.e. name)
        // but different definition, throw an error
        return Result(TRI_ERROR_ARANGO_DUPLICATE_IDENTIFIER,
                      "duplicate value for `" + arangodb::StaticStrings::IndexId +
                          "` or `" + arangodb::StaticStrings::IndexName + "`");
      }
    }
  }

  // no existing index found.
  if (!create) {
    TRI_ASSERT(resultBuilder.isEmpty());

    return Result(TRI_ERROR_NO_ERROR);
  }

  // will contain the error number and message
  std::shared_ptr<std::atomic<int>> dbServerResult =
      std::make_shared<std::atomic<int>>(-1);
  std::shared_ptr<std::string> errMsg = std::make_shared<std::string>();

  std::function<bool(VPackSlice const& result)> dbServerChanged = [=](VPackSlice const& result) {
    if (!result.isObject() || result.length() != numberOfShards) {
      return true;
    }

    size_t found = 0;
    for (auto const& shard : VPackObjectIterator(result)) {
      VPackSlice const slice = shard.value;
      if (slice.hasKey("indexes")) {
        VPackSlice const indexes = slice.get("indexes");
        if (!indexes.isArray()) {
          break;  // no list, so our index is not present. we can abort
                  // searching
        }

        for (auto const& v : VPackArrayIterator(indexes)) {
          VPackSlice const k = v.get(StaticStrings::IndexId);
          if (!k.isString() || idString != k.copyString()) {
            continue;  // this is not our index
          }

          // check for errors
          if (hasError(v)) {
            // Note that this closure runs with the mutex in the condition
            // variable of the agency callback, which protects writing
            // to *errMsg:
            *errMsg = extractErrorMessage(shard.key.copyString(), v);
            *errMsg = "Error during index creation: " + *errMsg;
            // Returns the specific error number if set, or the general
            // error otherwise
            int errNum = arangodb::basics::VelocyPackHelper::readNumericValue<int>(
                v, StaticStrings::ErrorNum, TRI_ERROR_ARANGO_INDEX_CREATION_FAILED);
            dbServerResult->store(errNum, std::memory_order_release);
            return true;
          }

          found++;  // found our index
          break;
        }
      }
    }

    if (found == (size_t)numberOfShards) {
      dbServerResult->store(setErrormsg(TRI_ERROR_NO_ERROR, *errMsg), std::memory_order_release);
    }

    return true;
  };

  VPackBuilder newIndexBuilder;
  {
    VPackObjectBuilder ob(&newIndexBuilder);
    // Add the new index ignoring "id"
    for (auto const& e : VPackObjectIterator(slice)) {
      TRI_ASSERT(e.key.isString());
      std::string const& key = e.key.copyString();
      if (key != StaticStrings::IndexId && key != StaticStrings::IndexIsBuilding) {
        ob->add(e.key);
        ob->add(e.value);
      }
    }
    if (numberOfShards > 0 &&
        !slice.get(StaticStrings::IndexType).isEqualString("arangosearch")) {
      ob->add(StaticStrings::IndexIsBuilding, VPackValue(true));
    }
    ob->add(StaticStrings::IndexId, VPackValue(idString));
  }

  // ATTENTION: The following callback calls the above closure in a
  // different thread. Nevertheless, the closure accesses some of our
  // local variables. Therefore we have to protect all accesses to them
  // by a mutex. We use the mutex of the condition variable in the
  // AgencyCallback for this.
  std::string where = "Current/Collections/" + databaseName + "/" + collectionID;
  auto agencyCallback =
      std::make_shared<AgencyCallback>(ac, where, dbServerChanged, true, false);
  _agencyCallbackRegistry->registerCallback(agencyCallback);
  auto cbGuard = scopeGuard(
      [&] { _agencyCallbackRegistry->unregisterCallback(agencyCallback); });

  AgencyOperation newValue(planIndexesKey, AgencyValueOperationType::PUSH,
                           newIndexBuilder.slice());
  AgencyOperation incrementVersion("Plan/Version", AgencySimpleOperationType::INCREMENT_OP);
  AgencyPrecondition oldValue(planCollKey, AgencyPrecondition::Type::VALUE, collection);
  AgencyWriteTransaction trx({newValue, incrementVersion}, oldValue);

  AgencyCommResult result = ac.sendTransactionWithFailover(trx, 0.0);

  if (!result.successful()) {
    if (result.httpCode() == (int)arangodb::rest::ResponseCode::PRECONDITION_FAILED) {
      // Retry loop is outside!
      return Result(TRI_ERROR_HTTP_PRECONDITION_FAILED);
    }

    return Result(                                         // result
        TRI_ERROR_CLUSTER_COULD_NOT_CREATE_INDEX_IN_PLAN,  // code
        std::string(" Failed to execute ") + trx.toJson() +
            " ResultCode: " + std::to_string(result.errorCode()) +
            " HttpCode: " + std::to_string(result.httpCode()) + " " +
            std::string(__FILE__) + ":" + std::to_string(__LINE__));
  }

  // From here on we want to roll back the index creation if we run into
  // the timeout. If this coordinator crashes, the worst that can happen
  // is that the index stays in some state. In most cases, it will converge
  // against the planned state.
  loadPlan();

  if (numberOfShards == 0) {  // smart "dummy" collection has no shards
    TRI_ASSERT(collection.get(StaticStrings::IsSmart).getBool());

    {
      // Copy over all elements in slice.
      VPackObjectBuilder b(&resultBuilder);
      resultBuilder.add(StaticStrings::IsSmart, VPackValue(true));
    }

    loadCurrent();

    return Result(TRI_ERROR_NO_ERROR);
  }

  {
    while (!application_features::ApplicationServer::isStopping()) {
      int tmpRes = dbServerResult->load(std::memory_order_acquire);

      if (tmpRes < 0) {
        // index has not shown up in Current yet,  follow up check to
        // ensure it is still in plan (not dropped between iterations)

        AgencyCommResult result = _agency.sendTransactionWithFailover(
            AgencyReadTransaction(AgencyCommManager::path(planIndexesKey)));

        if (result.successful()) {
          auto indexes = result.slice()[0].get(
              std::vector<std::string>{AgencyCommManager::path(), "Plan",
                                       "Collections", databaseName,
                                       collectionID, "indexes"});

          bool found = false;
          if (indexes.isArray()) {
            for (auto const& v : VPackArrayIterator(indexes)) {
              VPackSlice const k = v.get(StaticStrings::IndexId);
              if (k.isString() && k.isEqualString(idString)) {
                // index is still here
                found = true;
                break;
              }
            }
          }

          if (!found) {
            return Result(TRI_ERROR_ARANGO_INDEX_CREATION_FAILED,
                          "index was dropped during creation");
          }
        }
      }

      if (tmpRes == 0) {
        // Finally, in case all is good, remove the `isBuilding` flag
        // check that the index has appeared. Note that we have to have
        // a precondition since the collection could have been deleted
        // in the meantime:
        VPackBuilder finishedPlanIndex;
        {
          VPackObjectBuilder o(&finishedPlanIndex);
          for (auto const& entry : VPackObjectIterator(newIndexBuilder.slice())) {
            auto const key = entry.key.copyString();
            if (key != StaticStrings::IndexIsBuilding &&
                key != "isNewlyCreated") {
              finishedPlanIndex.add(entry.key.copyString(), entry.value);
            }
          }
        }
        AgencyWriteTransaction trx(
            {AgencyOperation(planIndexesKey, AgencyValueOperationType::REPLACE,
                             finishedPlanIndex.slice(), newIndexBuilder.slice()),
             AgencyOperation("Plan/Version", AgencySimpleOperationType::INCREMENT_OP)},
            AgencyPrecondition(planIndexesKey, AgencyPrecondition::Type::EMPTY, false));
        TRI_idx_iid_t indexId = arangodb::basics::StringUtils::uint64(
            newIndexBuilder.slice().get("id").copyString());
        if (!_agency.sendTransactionWithFailover(trx, 0.0).successful()) {
          // We just log the problem and move on, the Supervision will repair
          // things in due course:
          LOG_TOPIC("d9420", INFO, Logger::CLUSTER)
              << "Could not remove isBuilding flag in new index " << indexId
              << ", this will be repaired automatically.";
        }
        loadPlan();
        // Finally check if it has appeared, if not, we take another turn,
        // which does not do any harm:
        auto coll = getCollection(databaseName, collectionID);
        if (coll == nullptr) {
          return Result(TRI_ERROR_ARANGO_INDEX_CREATION_FAILED,
                        "The collection has gone. Aborting index creation");
        }

        auto indexes = coll->getIndexes();
        if (std::any_of(indexes.begin(), indexes.end(),
                        [indexId](std::shared_ptr<arangodb::Index>& index) -> bool {
                          return indexId == index->id();
                        })) {
          cbGuard.fire();  // unregister cb before accessing errMsg
          loadCurrent();
          {
            // Copy over all elements in slice.
            VPackObjectBuilder b(&resultBuilder);
            resultBuilder.add(VPackObjectIterator(finishedPlanIndex.slice()));
            resultBuilder.add("isNewlyCreated", VPackValue(true));
          }
          // The mutex in the condition variable protects the access to
          // *errMsg:
          CONDITION_LOCKER(locker, agencyCallback->_cv);

          return Result(tmpRes, *errMsg);
        }

        LOG_TOPIC("299da", DEBUG, Logger::CLUSTER)
            << "Index " << indexId
            << " is complete, waiting for Supervision to remove isBuilding "
               "flag.";
      }

      if (tmpRes > 0 || TRI_microtime() > endTime) {
        // At this time the index creation has failed and we want to
        // roll back the plan entry, provided the collection still exists:
        AgencyWriteTransaction trx(
            std::vector<AgencyOperation>(
                {AgencyOperation(planIndexesKey, AgencyValueOperationType::ERASE,
                                 newIndexBuilder.slice()),
                 AgencyOperation("Plan/Version", AgencySimpleOperationType::INCREMENT_OP)}),
            AgencyPrecondition(planCollKey, AgencyPrecondition::Type::EMPTY, false));

        int sleepFor = 50;
        auto rollbackEndTime = steady_clock::now() + std::chrono::seconds(10);

        while (true) {
          AgencyCommResult update = _agency.sendTransactionWithFailover(trx, 0.0);

          if (update.successful()) {
            loadPlan();

            if (tmpRes < 0) {                 // timeout
              return Result(                  // result
                  TRI_ERROR_CLUSTER_TIMEOUT,  // code
                  "Index could not be created within timeout, giving up and "
                  "rolling back index creation.");
            }

            // The mutex in the condition variable protects the access to
            // *errMsg:
            CONDITION_LOCKER(locker, agencyCallback->_cv);
            return Result(tmpRes, *errMsg);
          }

          if (update._statusCode == TRI_ERROR_HTTP_PRECONDITION_FAILED) {
            // Collection was removed, let's break here and report outside
            break;
          }

          if (steady_clock::now() > rollbackEndTime) {
            LOG_TOPIC("db00b", ERR, Logger::CLUSTER)
                << "Couldn't roll back index creation of " << idString
                << ". Database: " << databaseName << ", Collection " << collectionID;

            if (tmpRes < 0) {                 // timeout
              return Result(                  // result
                  TRI_ERROR_CLUSTER_TIMEOUT,  // code
                  "Timed out while trying to roll back index creation failure");
            }

            // The mutex in the condition variable protects the access to
            // *errMsg:
            CONDITION_LOCKER(locker, agencyCallback->_cv);
            return Result(tmpRes, *errMsg);
          }

          if (sleepFor <= 2500) {
            sleepFor *= 2;
          }

          std::this_thread::sleep_for(std::chrono::milliseconds(sleepFor));
        }
        // We only get here if the collection was dropped just in the moment
        // when we wanted to roll back the index creation.
      }

      auto c = getCollection(databaseName, collectionID);

      if (!c) {
        return Result(                                   // result
            TRI_ERROR_ARANGO_DATA_SOURCE_NOT_FOUND,      // code
            "collection was dropped during ensureIndex"  // message
        );
      }

      {
        CONDITION_LOCKER(locker, agencyCallback->_cv);
        agencyCallback->executeByCallbackOrTimeout(interval);
      }
    }
  }

  return Result(TRI_ERROR_SHUTTING_DOWN);
}

////////////////////////////////////////////////////////////////////////////////
/// @brief drop an index in coordinator.
////////////////////////////////////////////////////////////////////////////////
Result ClusterInfo::dropIndexCoordinator(  // drop index
    std::string const& databaseName,       // database name
    std::string const& collectionID, TRI_idx_iid_t iid,
    double timeout  // request timeout
) {
  AgencyComm ac;

  double const realTimeout = getTimeout(timeout);
  double const endTime = TRI_microtime() + realTimeout;
  double const interval = getPollInterval();
  std::string const idString = arangodb::basics::StringUtils::itoa(iid);

  std::string const planCollKey = "Plan/Collections/" + databaseName + "/" + collectionID;
  std::string const planIndexesKey = planCollKey + "/indexes";

  AgencyCommResult previous = ac.getValues(planCollKey);

  if (!previous.successful()) {
    events::DropIndex(databaseName, collectionID, idString, TRI_ERROR_CLUSTER_READING_PLAN_AGENCY);

    return Result(TRI_ERROR_CLUSTER_READING_PLAN_AGENCY);
  }

  velocypack::Slice collection = previous.slice()[0].get(std::vector<std::string>(
      {AgencyCommManager::path(), "Plan", "Collections", databaseName, collectionID}));
  if (!collection.isObject()) {
    events::DropIndex(databaseName, collectionID, idString,
                      TRI_ERROR_ARANGO_DATA_SOURCE_NOT_FOUND);

    return Result(TRI_ERROR_ARANGO_DATA_SOURCE_NOT_FOUND);
  }

  TRI_ASSERT(VPackObjectIterator(collection).size() > 0);
  size_t const numberOfShards =
      basics::VelocyPackHelper::readNumericValue<size_t>(collection,
                                                         StaticStrings::NumberOfShards, 1);

  VPackSlice indexes = collection.get("indexes");
  if (!indexes.isArray()) {
    LOG_TOPIC("63178", DEBUG, Logger::CLUSTER) << "Failed to find index " << databaseName
                                               << "/" << collectionID << "/" << iid;
    events::DropIndex(databaseName, collectionID, idString, TRI_ERROR_ARANGO_INDEX_NOT_FOUND);
    return Result(TRI_ERROR_ARANGO_INDEX_NOT_FOUND);
  }

  VPackSlice indexToRemove;

  for (VPackSlice indexSlice : VPackArrayIterator(indexes)) {
    auto idSlice = indexSlice.get(arangodb::StaticStrings::IndexId);
    auto typeSlice = indexSlice.get(arangodb::StaticStrings::IndexType);

    if (!idSlice.isString() || !typeSlice.isString()) {
      continue;
    }

    if (idSlice.isEqualString(idString)) {
      Index::IndexType type = Index::type(typeSlice.copyString());

      if (type == Index::TRI_IDX_TYPE_PRIMARY_INDEX || type == Index::TRI_IDX_TYPE_EDGE_INDEX) {
        events::DropIndex(databaseName, collectionID, idString, TRI_ERROR_FORBIDDEN);
        return Result(TRI_ERROR_FORBIDDEN);
      }

      indexToRemove = indexSlice;

      break;
    }
  }

  if (!indexToRemove.isObject()) {
    LOG_TOPIC("95fe6", DEBUG, Logger::CLUSTER) << "Failed to find index " << databaseName
                                               << "/" << collectionID << "/" << iid;
    events::DropIndex(databaseName, collectionID, idString, TRI_ERROR_ARANGO_INDEX_NOT_FOUND);

    return Result(TRI_ERROR_ARANGO_INDEX_NOT_FOUND);
  }

  std::string where = "Current/Collections/" + databaseName + "/" + collectionID;

  auto dbServerResult = std::make_shared<std::atomic<int>>(-1);
  std::function<bool(VPackSlice const& result)> dbServerChanged = [=](VPackSlice const& current) {
    if (numberOfShards == 0) {
      return false;
    }

    if (!current.isObject()) {
      return true;
    }

    VPackObjectIterator shards(current);

    if (shards.size() == numberOfShards) {
      bool found = false;
      for (auto const& shard : shards) {
        VPackSlice const indexes = shard.value.get("indexes");

        if (indexes.isArray()) {
          for (auto const& v : VPackArrayIterator(indexes)) {
            if (v.isObject()) {
              VPackSlice const k = v.get(StaticStrings::IndexId);
              if (k.isString() && k.isEqualString(idString)) {
                // still found the index in some shard
                found = true;
                break;
              }
            }

            if (found) {
              break;
            }
          }
        }
      }

      if (!found) {
        dbServerResult->store(TRI_ERROR_NO_ERROR, std::memory_order_release);
      }
    }
    return true;
  };

  // ATTENTION: The following callback calls the above closure in a
  // different thread. Nevertheless, the closure accesses some of our
  // local variables. Therefore we have to protect all accesses to them
  // by a mutex. We use the mutex of the condition variable in the
  // AgencyCallback for this.
  auto agencyCallback =
      std::make_shared<AgencyCallback>(ac, where, dbServerChanged, true, false);
  _agencyCallbackRegistry->registerCallback(agencyCallback);
  auto cbGuard = scopeGuard(
      [&] { _agencyCallbackRegistry->unregisterCallback(agencyCallback); });

  AgencyOperation planErase(planIndexesKey, AgencyValueOperationType::ERASE, indexToRemove);
  AgencyOperation incrementVersion("Plan/Version", AgencySimpleOperationType::INCREMENT_OP);
  AgencyPrecondition prec(planCollKey, AgencyPrecondition::Type::VALUE, collection);
  AgencyWriteTransaction trx({planErase, incrementVersion}, prec);
  AgencyCommResult result = ac.sendTransactionWithFailover(trx, 0.0);

  if (!result.successful()) {
    events::DropIndex(databaseName, collectionID, idString,
                      TRI_ERROR_CLUSTER_COULD_NOT_DROP_INDEX_IN_PLAN);

    return Result(                                       // result
        TRI_ERROR_CLUSTER_COULD_NOT_DROP_INDEX_IN_PLAN,  // code
        std::string(" Failed to execute ") + trx.toJson() +
            " ResultCode: " + std::to_string(result.errorCode()));
  }

  // load our own cache:
  loadPlan();
  if (numberOfShards == 0) {  // smart "dummy" collection has no shards
    TRI_ASSERT(collection.get(StaticStrings::IsSmart).getBool());
    loadCurrent();

    return Result(TRI_ERROR_NO_ERROR);
  }

  {
    CONDITION_LOCKER(locker, agencyCallback->_cv);

    while (true) {
      if (*dbServerResult >= 0) {
        cbGuard.fire();  // unregister cb
        loadCurrent();
        events::DropIndex(databaseName, collectionID, idString, *dbServerResult);

        return Result(*dbServerResult);
      }

      if (TRI_microtime() > endTime) {
        events::DropIndex(databaseName, collectionID, idString, TRI_ERROR_CLUSTER_TIMEOUT);

        return Result(TRI_ERROR_CLUSTER_TIMEOUT);
      }

      agencyCallback->executeByCallbackOrTimeout(interval);

      if (application_features::ApplicationServer::isStopping()) {
        return Result(TRI_ERROR_CLUSTER_TIMEOUT);
      }
    }
  }
}

////////////////////////////////////////////////////////////////////////////////
/// @brief (re-)load the information about servers from the agency
/// Usually one does not have to call this directly.
////////////////////////////////////////////////////////////////////////////////

static std::string const prefixServers = "Current/ServersRegistered";
static std::string const mapUniqueToShortId = "Target/MapUniqueToShortID";

void ClusterInfo::loadServers() {
  ++_serversProt.wantedVersion;  // Indicate that after *NOW* somebody has to
                                 // reread from the agency!
  MUTEX_LOCKER(mutexLocker, _serversProt.mutex);
  uint64_t storedVersion = _serversProt.wantedVersion;  // this is the version
  // we will set in the end
  if (_serversProt.doneVersion == storedVersion) {
    // Somebody else did, what we intended to do, so just return
    return;
  }

  AgencyCommResult result = _agency.sendTransactionWithFailover(AgencyReadTransaction(
      std::vector<std::string>({AgencyCommManager::path(prefixServers),
                                AgencyCommManager::path(mapUniqueToShortId)})));

  if (result.successful()) {
    velocypack::Slice serversRegistered = result.slice()[0].get(std::vector<std::string>(
        {AgencyCommManager::path(), "Current", "ServersRegistered"}));

    velocypack::Slice serversAliases = result.slice()[0].get(std::vector<std::string>(
        {AgencyCommManager::path(), "Target", "MapUniqueToShortID"}));

    if (serversRegistered.isObject()) {
      decltype(_servers) newServers;
      decltype(_serverAliases) newAliases;
      decltype(_serverAdvertisedEndpoints) newAdvertisedEndpoints;

      for (auto const& res : VPackObjectIterator(serversRegistered)) {
        velocypack::Slice slice = res.value;

        if (slice.isObject() && slice.hasKey("endpoint")) {
          std::string server =
              arangodb::basics::VelocyPackHelper::getStringValue(slice,
                                                                 "endpoint", "");
          std::string advertised = arangodb::basics::VelocyPackHelper::getStringValue(
              slice, "advertisedEndpoint", "");

          std::string serverId = res.key.copyString();
          try {
            velocypack::Slice serverSlice;
            serverSlice = serversAliases.get(serverId);
            if (serverSlice.isObject()) {
              std::string alias = arangodb::basics::VelocyPackHelper::getStringValue(
                  serverSlice, "ShortName", "");
              newAliases.emplace(std::make_pair(alias, serverId));
            }
          } catch (...) {
          }
          newServers.emplace(std::make_pair(serverId, server));
          newAdvertisedEndpoints.emplace(std::make_pair(serverId, advertised));
        }
      }

      // Now set the new value:
      {
        WRITE_LOCKER(writeLocker, _serversProt.lock);
        _servers.swap(newServers);
        _serverAliases.swap(newAliases);
        _serverAdvertisedEndpoints.swap(newAdvertisedEndpoints);
        _serversProt.doneVersion = storedVersion;
        _serversProt.isValid = true;
      }
      return;
    }
  }

  LOG_TOPIC("449e0", DEBUG, Logger::CLUSTER)
      << "Error while loading " << prefixServers
      << " httpCode: " << result.httpCode() << " errorCode: " << result.errorCode()
      << " errorMessage: " << result.errorMessage() << " body: " << result.body();
}

////////////////////////////////////////////////////////////////////////
/// @brief find the endpoint of a server from its ID.
/// If it is not found in the cache, the cache is reloaded once, if
/// it is still not there an empty string is returned as an error.
////////////////////////////////////////////////////////////////////////////////

std::string ClusterInfo::getServerEndpoint(ServerID const& serverID) {
#ifdef DEBUG_SYNC_REPLICATION
  if (serverID == "debug-follower") {
    return "tcp://127.0.0.1:3000";
  }
#endif
  int tries = 0;

  if (!_serversProt.isValid) {
    loadServers();
    tries++;
  }

  std::string serverID_ = serverID;

  while (true) {
    {
      READ_LOCKER(readLocker, _serversProt.lock);

      // _serversAliases is a map-type <Alias, ServerID>
      auto ita = _serverAliases.find(serverID_);

      if (ita != _serverAliases.end()) {
        serverID_ = (*ita).second;
      }

      // _servers is a map-type <ServerId, std::string>
      auto it = _servers.find(serverID_);

      if (it != _servers.end()) {
        return (*it).second;
      }
    }

    if (++tries >= 2) {
      break;
    }

    // must call loadServers outside the lock
    loadServers();
  }

  return std::string();
}

////////////////////////////////////////////////////////////////////////////////
/// @brief find the advertised endpoint of a server from its ID.
/// If it is not found in the cache, the cache is reloaded once, if
/// it is still not there an empty string is returned as an error.
////////////////////////////////////////////////////////////////////////////////

std::string ClusterInfo::getServerAdvertisedEndpoint(ServerID const& serverID) {
#ifdef DEBUG_SYNC_REPLICATION
  if (serverID == "debug-follower") {
    return "tcp://127.0.0.1:3000";
  }
#endif
  int tries = 0;

  if (!_serversProt.isValid) {
    loadServers();
    tries++;
  }

  std::string serverID_ = serverID;

  while (true) {
    {
      READ_LOCKER(readLocker, _serversProt.lock);

      // _serversAliases is a map-type <Alias, ServerID>
      auto ita = _serverAliases.find(serverID_);

      if (ita != _serverAliases.end()) {
        serverID_ = (*ita).second;
      }

      // _serversAliases is a map-type <ServerID, std::string>
      auto it = _serverAdvertisedEndpoints.find(serverID_);
      if (it != _serverAdvertisedEndpoints.end()) {
        return (*it).second;
      }
    }

    if (++tries >= 2) {
      break;
    }

    // must call loadServers outside the lock
    loadServers();
  }

  return std::string();
}

////////////////////////////////////////////////////////////////////////////////
/// @brief find the ID of a server from its endpoint.
/// If it is not found in the cache, the cache is reloaded once, if
/// it is still not there an empty string is returned as an error.
////////////////////////////////////////////////////////////////////////////////

std::string ClusterInfo::getServerName(std::string const& endpoint) {
  int tries = 0;

  if (!_serversProt.isValid) {
    loadServers();
    tries++;
  }

  while (true) {
    {
      READ_LOCKER(readLocker, _serversProt.lock);
      for (auto const& it : _servers) {
        if (it.second == endpoint) {
          return it.first;
        }
      }
    }

    if (++tries >= 2) {
      break;
    }

    // must call loadServers outside the lock
    loadServers();
  }

  return std::string();
}

////////////////////////////////////////////////////////////////////////////////
/// @brief (re-)load the information about all coordinators from the agency
/// Usually one does not have to call this directly.
////////////////////////////////////////////////////////////////////////////////

static std::string const prefixCurrentCoordinators = "Current/Coordinators";

void ClusterInfo::loadCurrentCoordinators() {
  ++_coordinatorsProt.wantedVersion;  // Indicate that after *NOW* somebody
                                      // has to reread from the agency!
  MUTEX_LOCKER(mutexLocker, _coordinatorsProt.mutex);
  uint64_t storedVersion = _coordinatorsProt.wantedVersion;  // this is the
  // version we will set in the end
  if (_coordinatorsProt.doneVersion == storedVersion) {
    // Somebody else did, what we intended to do, so just return
    return;
  }

  // Now contact the agency:
  AgencyCommResult result = _agency.getValues(prefixCurrentCoordinators);

  if (result.successful()) {
    velocypack::Slice currentCoordinators = result.slice()[0].get(std::vector<std::string>(
        {AgencyCommManager::path(), "Current", "Coordinators"}));

    if (currentCoordinators.isObject()) {
      decltype(_coordinators) newCoordinators;

      for (auto const& coordinator : VPackObjectIterator(currentCoordinators)) {
        newCoordinators.emplace(std::make_pair(coordinator.key.copyString(),
                                               coordinator.value.copyString()));
      }

      // Now set the new value:
      {
        WRITE_LOCKER(writeLocker, _coordinatorsProt.lock);
        _coordinators.swap(newCoordinators);
        _coordinatorsProt.doneVersion = storedVersion;
        _coordinatorsProt.isValid = true;
      }
      return;
    }
  }

  LOG_TOPIC("5ee6d", DEBUG, Logger::CLUSTER)
      << "Error while loading " << prefixCurrentCoordinators
      << " httpCode: " << result.httpCode() << " errorCode: " << result.errorCode()
      << " errorMessage: " << result.errorMessage() << " body: " << result.body();
}

static std::string const prefixMappings = "Target/MapUniqueToShortID";

void ClusterInfo::loadCurrentMappings() {
  ++_mappingsProt.wantedVersion;  // Indicate that after *NOW* somebody
                                  // has to reread from the agency!
  MUTEX_LOCKER(mutexLocker, _mappingsProt.mutex);
  uint64_t storedVersion = _mappingsProt.wantedVersion;  // this is the
                                                         // version we will
                                                         // set in the end
  if (_mappingsProt.doneVersion == storedVersion) {
    // Somebody else did, what we intended to do, so just return
    return;
  }

  // Now contact the agency:
  AgencyCommResult result = _agency.getValues(prefixMappings);

  if (result.successful()) {
    velocypack::Slice mappings = result.slice()[0].get(std::vector<std::string>(
        {AgencyCommManager::path(), "Target", "MapUniqueToShortID"}));

    if (mappings.isObject()) {
      decltype(_coordinatorIdMap) newCoordinatorIdMap;

      for (auto const& mapping : VPackObjectIterator(mappings)) {
        ServerID fullId = mapping.key.copyString();
        auto mapObject = mapping.value;
        if (mapObject.isObject()) {
          ServerShortName shortName = mapObject.get("ShortName").copyString();

          ServerShortID shortId =
              mapObject.get("TransactionID").getNumericValue<ServerShortID>();
          static std::string const expectedPrefix{"Coordinator"};
          if (shortName.size() > expectedPrefix.size() &&
              shortName.substr(0, expectedPrefix.size()) == expectedPrefix) {
            newCoordinatorIdMap.emplace(shortId, fullId);
          }
        }
      }

      // Now set the new value:
      {
        WRITE_LOCKER(writeLocker, _mappingsProt.lock);
        _coordinatorIdMap.swap(newCoordinatorIdMap);
        _mappingsProt.doneVersion = storedVersion;
        _mappingsProt.isValid = true;
      }
      return;
    }
  }

  LOG_TOPIC("36f2e", DEBUG, Logger::CLUSTER)
      << "Error while loading " << prefixMappings
      << " httpCode: " << result.httpCode() << " errorCode: " << result.errorCode()
      << " errorMessage: " << result.errorMessage() << " body: " << result.body();
}

////////////////////////////////////////////////////////////////////////////////
/// @brief (re-)load the information about all DBservers from the agency
/// Usually one does not have to call this directly.
////////////////////////////////////////////////////////////////////////////////

static std::string const prefixCurrentDBServers = "Current/DBServers";
static std::string const prefixTarget = "Target";

void ClusterInfo::loadCurrentDBServers() {
  ++_DBServersProt.wantedVersion;  // Indicate that after *NOW* somebody has to
                                   // reread from the agency!
  MUTEX_LOCKER(mutexLocker, _DBServersProt.mutex);
  uint64_t storedVersion = _DBServersProt.wantedVersion;  // this is the version
  // we will set in the end
  if (_DBServersProt.doneVersion == storedVersion) {
    // Somebody else did, what we intended to do, so just return
    return;
  }

  // Now contact the agency:
  AgencyCommResult result = _agency.getValues(prefixCurrentDBServers);
  AgencyCommResult target = _agency.getValues(prefixTarget);

  if (result.successful() && target.successful()) {
    velocypack::Slice currentDBServers;
    velocypack::Slice failedDBServers;
    velocypack::Slice cleanedDBServers;
    velocypack::Slice toBeCleanedDBServers;

    if (result.slice().length() > 0) {
      currentDBServers = result.slice()[0].get(std::vector<std::string>(
          {AgencyCommManager::path(), "Current", "DBServers"}));
    }
    if (target.slice().length() > 0) {
      failedDBServers = target.slice()[0].get(std::vector<std::string>(
          {AgencyCommManager::path(), "Target", "FailedServers"}));
      cleanedDBServers = target.slice()[0].get(std::vector<std::string>(
          {AgencyCommManager::path(), "Target", "CleanedServers"}));
      toBeCleanedDBServers = target.slice()[0].get(std::vector<std::string>(
          {AgencyCommManager::path(), "Target", "ToBeCleanedServers"}));
    }
    if (currentDBServers.isObject() && failedDBServers.isObject()) {
      decltype(_DBServers) newDBServers;

      for (auto const& dbserver : VPackObjectIterator(currentDBServers)) {
        bool found = false;
        if (failedDBServers.isObject()) {
          for (auto const& failedServer : VPackObjectIterator(failedDBServers)) {
            if (basics::VelocyPackHelper::equal(dbserver.key, failedServer.key, false)) {
              found = true;
              break;
            }
          }
        }
        if (found) {
          continue;
        }

        if (cleanedDBServers.isArray()) {
          bool found = false;
          for (auto const& cleanedServer : VPackArrayIterator(cleanedDBServers)) {
            if (basics::VelocyPackHelper::equal(dbserver.key, cleanedServer, false)) {
              found = true;
              break;
            }
          }
          if (found) {
            continue;
          }
        }

        if (toBeCleanedDBServers.isArray()) {
          bool found = false;
          for (auto const& toBeCleanedServer : VPackArrayIterator(toBeCleanedDBServers)) {
            if (basics::VelocyPackHelper::equal(dbserver.key, toBeCleanedServer, false)) {
              found = true;
              break;
            }
          }
          if (found) {
            continue;
          }
        }

        newDBServers.emplace(std::make_pair(dbserver.key.copyString(),
                                            dbserver.value.copyString()));
      }

      // Now set the new value:
      {
        WRITE_LOCKER(writeLocker, _DBServersProt.lock);
        _DBServers.swap(newDBServers);
        _DBServersProt.doneVersion = storedVersion;
        _DBServersProt.isValid = true;
      }
      return;
    }
  }

  LOG_TOPIC("5a7e1", DEBUG, Logger::CLUSTER)
      << "Error while loading " << prefixCurrentDBServers
      << " httpCode: " << result.httpCode() << " errorCode: " << result.errorCode()
      << " errorMessage: " << result.errorMessage() << " body: " << result.body();
}

////////////////////////////////////////////////////////////////////////////////
/// @brief return a list of all DBServers in the cluster that have
/// currently registered
////////////////////////////////////////////////////////////////////////////////

std::vector<ServerID> ClusterInfo::getCurrentDBServers() {
  std::vector<ServerID> result;

  if (!_DBServersProt.isValid) {
    loadCurrentDBServers();
  }
  // return a consistent state of servers
  READ_LOCKER(readLocker, _DBServersProt.lock);

  result.reserve(_DBServers.size());

  for (auto& it : _DBServers) {
    result.emplace_back(it.first);
  }

  return result;
}

////////////////////////////////////////////////////////////////////////////////
/// @brief find the servers who are responsible for a shard (one leader
/// and multiple followers)
/// If it is not found in the cache, the cache is reloaded once, if
/// it is still not there an empty string is returned as an error.
////////////////////////////////////////////////////////////////////////////////

std::shared_ptr<std::vector<ServerID>> ClusterInfo::getResponsibleServer(ShardID const& shardID) {
  int tries = 0;

  if (!_currentProt.isValid) {
    loadCurrent();
    tries++;
  }

  while (true) {
    {
      READ_LOCKER(readLocker, _currentProt.lock);
      // _shardIds is a map-type <ShardId,
      // std::shared_ptr<std::vector<ServerId>>>
      auto it = _shardIds.find(shardID);

      if (it != _shardIds.end()) {
        auto serverList = (*it).second;
        if (serverList != nullptr && serverList->size() > 0 &&
            (*serverList)[0].size() > 0 && (*serverList)[0][0] == '_') {
          // This is a temporary situation in which the leader has already
          // resigned, let's wait half a second and try again.
          --tries;
          LOG_TOPIC("b1dc5", INFO, Logger::CLUSTER)
              << "getResponsibleServer: found resigned leader,"
              << "waiting for half a second...";
        } else {
          return (*it).second;
        }
      }
    }
    std::this_thread::sleep_for(std::chrono::milliseconds(500));

    if (++tries >= 2) {
      break;
    }

    // must load collections outside the lock
    loadCurrent();
  }

  return std::make_shared<std::vector<ServerID>>();
}
  
//////////////////////////////////////////////////////////////////////////////
/// @brief atomically find all servers who are responsible for the given 
/// shards (only the leaders).
/// will throw an exception if no leader can be found for any
/// of the shards. will return an empty result if the shards couldn't be
/// determined after a while - it is the responsibility of the caller to
/// check for an empty result!
//////////////////////////////////////////////////////////////////////////////

std::unordered_map<ShardID, ServerID> ClusterInfo::getResponsibleServers(std::unordered_set<ShardID> const& shardIds) {
  TRI_ASSERT(!shardIds.empty());

  std::unordered_map<ShardID, ServerID>  result;
  int tries = 0;

  if (!_currentProt.isValid) {
    loadCurrent();
    tries++;
  }

  while (true) {
    TRI_ASSERT(result.empty());
    {
      READ_LOCKER(readLocker, _currentProt.lock);
      for (auto const& shardId : shardIds) {
        auto it = _shardIds.find(shardId);

        if (it == _shardIds.end()) {
          THROW_ARANGO_EXCEPTION_MESSAGE(TRI_ERROR_ARANGO_DATA_SOURCE_NOT_FOUND, "no servers found for shard " + shardId);
        }

        auto serverList = (*it).second;
        if (serverList == nullptr || serverList->empty()) {
          THROW_ARANGO_EXCEPTION_MESSAGE(TRI_ERROR_INTERNAL, "no servers found for shard " + shardId);
        }

        if ((*serverList)[0].size() > 0 && (*serverList)[0][0] == '_') {
          // This is a temporary situation in which the leader has already
          // resigned, let's wait half a second and try again.
          --tries;
          break;
        }

        // put leader into result
        result.emplace(shardId, (*it).second->front());
      }
    }

    if (result.size() == shardIds.size()) {
      // result is complete
      break;
    }
    
    // reset everything we found so far for the next round
    result.clear();
    
    if (++tries >= 2 || application_features::ApplicationServer::isStopping()) {
      break;
    }

    LOG_TOPIC("31428", INFO, Logger::CLUSTER)
              << "getResponsibleServers: found resigned leader,"
              << "waiting for half a second...";
    std::this_thread::sleep_for(std::chrono::milliseconds(500));

    // must load collections outside the lock
    loadCurrent();
  }

  return result;
}

////////////////////////////////////////////////////////////////////////////////
/// @brief find the shard list of a collection, sorted numerically
////////////////////////////////////////////////////////////////////////////////

std::shared_ptr<std::vector<ShardID>> ClusterInfo::getShardList(CollectionID const& collectionID) {
  if (!_planProt.isValid) {
    loadPlan();
  }

  int tries = 0;
  while (true) {
    {
      // Get the sharding keys and the number of shards:
      READ_LOCKER(readLocker, _planProt.lock);
      // _shards is a map-type <CollectionId, shared_ptr<vector<string>>>
      auto it = _shards.find(collectionID);

      if (it != _shards.end()) {
        return it->second;
      }
    }
    if (++tries >= 2) {
      return std::make_shared<std::vector<ShardID>>();
    }
    loadPlan();
  }
}

////////////////////////////////////////////////////////////////////////////////
/// @brief return the list of coordinator server names
////////////////////////////////////////////////////////////////////////////////

std::vector<ServerID> ClusterInfo::getCurrentCoordinators() {
  std::vector<ServerID> result;

  if (!_coordinatorsProt.isValid) {
    loadCurrentCoordinators();
  }

  // return a consistent state of servers
  READ_LOCKER(readLocker, _coordinatorsProt.lock);

  result.reserve(_coordinators.size());

  for (auto& it : _coordinators) {
    result.emplace_back(it.first);
  }

  return result;
}

////////////////////////////////////////////////////////////////////////////////
/// @brief lookup full coordinator ID from short ID
////////////////////////////////////////////////////////////////////////////////

ServerID ClusterInfo::getCoordinatorByShortID(ServerShortID shortId) {
  ServerID result;

  if (!_mappingsProt.isValid) {
    loadCurrentMappings();
  }

  // return a consistent state of servers
  READ_LOCKER(readLocker, _mappingsProt.lock);

  auto it = _coordinatorIdMap.find(shortId);
  if (it != _coordinatorIdMap.end()) {
    result = it->second;
  }

  return result;
}

//////////////////////////////////////////////////////////////////////////////
/// @brief invalidate plan
//////////////////////////////////////////////////////////////////////////////

void ClusterInfo::invalidatePlan() {
  {
    WRITE_LOCKER(writeLocker, _planProt.lock);
    _planProt.isValid = false;
  }
}

//////////////////////////////////////////////////////////////////////////////
/// @brief invalidate current coordinators
//////////////////////////////////////////////////////////////////////////////

void ClusterInfo::invalidateCurrentCoordinators() {
  {
    WRITE_LOCKER(writeLocker, _coordinatorsProt.lock);
    _coordinatorsProt.isValid = false;
  }
}

//////////////////////////////////////////////////////////////////////////////
/// @brief invalidate current mappings
//////////////////////////////////////////////////////////////////////////////

void ClusterInfo::invalidateCurrentMappings() {
  {
    WRITE_LOCKER(writeLocker, _mappingsProt.lock);
    _mappingsProt.isValid = false;
  }
}

//////////////////////////////////////////////////////////////////////////////
/// @brief invalidate current
//////////////////////////////////////////////////////////////////////////////

void ClusterInfo::invalidateCurrent() {
  {
    WRITE_LOCKER(writeLocker, _serversProt.lock);
    _serversProt.isValid = false;
  }
  {
    WRITE_LOCKER(writeLocker, _DBServersProt.lock);
    _DBServersProt.isValid = false;
  }
  {
    WRITE_LOCKER(writeLocker, _currentProt.lock);
    _currentProt.isValid = false;
  }
  invalidateCurrentCoordinators();
  invalidateCurrentMappings();
}

//////////////////////////////////////////////////////////////////////////////
/// @brief get current "Plan" structure
//////////////////////////////////////////////////////////////////////////////

std::shared_ptr<VPackBuilder> ClusterInfo::getPlan() {
  if (!_planProt.isValid) {
    loadPlan();
  }
  READ_LOCKER(readLocker, _planProt.lock);
  return _plan;
}

//////////////////////////////////////////////////////////////////////////////
/// @brief get current "Current" structure
//////////////////////////////////////////////////////////////////////////////

std::shared_ptr<VPackBuilder> ClusterInfo::getCurrent() {
  if (!_currentProt.isValid) {
    loadCurrent();
  }
  READ_LOCKER(readLocker, _currentProt.lock);
  return _current;
}

std::unordered_map<ServerID, std::string> ClusterInfo::getServers() {
  if (!_serversProt.isValid) {
    loadServers();
  }
  READ_LOCKER(readLocker, _serversProt.lock);
  std::unordered_map<ServerID, std::string> serv = _servers;
  return serv;
}

std::unordered_map<ServerID, std::string> ClusterInfo::getServerAliases() {
  READ_LOCKER(readLocker, _serversProt.lock);
  std::unordered_map<std::string, std::string> ret;
  for (const auto& i : _serverAliases) {
    ret.emplace(i.second, i.first);
  }
  return ret;
}

std::unordered_map<ServerID, std::string> ClusterInfo::getServerAdvertisedEndpoints() {
  READ_LOCKER(readLocker, _serversProt.lock);
  std::unordered_map<std::string, std::string> ret;
  for (const auto& i : _serverAdvertisedEndpoints) {
    ret.emplace(i.second, i.first);
  }
  return ret;
}

arangodb::Result ClusterInfo::getShardServers(ShardID const& shardId,
                                              std::vector<ServerID>& servers) {
  READ_LOCKER(readLocker, _planProt.lock);

  auto it = _shardServers.find(shardId);
  if (it != _shardServers.end()) {
    servers = (*it).second;
    return arangodb::Result();
  }

  LOG_TOPIC("16d14", DEBUG, Logger::CLUSTER)
      << "Strange, did not find shard in _shardServers: " << shardId;
  return arangodb::Result(TRI_ERROR_FAILED);
}

arangodb::Result ClusterInfo::agencyDump(std::shared_ptr<VPackBuilder> body) {
  AgencyCommResult dump = _agency.dump();
  body->add(dump.slice());
  return Result();
}

// -----------------------------------------------------------------------------
// --SECTION--                                                       END-OF-FILE
// -----------------------------------------------------------------------------<|MERGE_RESOLUTION|>--- conflicted
+++ resolved
@@ -230,8 +230,6 @@
   theInstance->_currentCollections.clear();
 }
 
-<<<<<<< HEAD
-
 void ClusterInfo::triggerBackgroundGetIds() {
   // Trigger a new load of batches
   _uniqid._nextBatchStart = 1ULL;
@@ -271,7 +269,8 @@
   } catch (std::exception const& e) {
     LOG_TOPIC("adef4", ERR, Logger::CLUSTER) << "Failed to trigger background get ids. " << e.what();
   }
-=======
+}
+
 /// @brief produces an agency dump and logs it
 void ClusterInfo::logAgencyDump() const {
 #ifdef ARANGODB_ENABLE_MAINTAINER_MODE
@@ -285,7 +284,6 @@
     LOG_TOPIC("e7e30", WARN, Logger::CLUSTER) << "Could not get agency dump!";
   }
 #endif
->>>>>>> babfb900
 }
 
 ////////////////////////////////////////////////////////////////////////////////
@@ -3802,9 +3800,9 @@
 
   return std::make_shared<std::vector<ServerID>>();
 }
-  
+
 //////////////////////////////////////////////////////////////////////////////
-/// @brief atomically find all servers who are responsible for the given 
+/// @brief atomically find all servers who are responsible for the given
 /// shards (only the leaders).
 /// will throw an exception if no leader can be found for any
 /// of the shards. will return an empty result if the shards couldn't be
@@ -3855,10 +3853,10 @@
       // result is complete
       break;
     }
-    
+
     // reset everything we found so far for the next round
     result.clear();
-    
+
     if (++tries >= 2 || application_features::ApplicationServer::isStopping()) {
       break;
     }
