////////////////////////////////////////////////////////////////////////////////
/// DISCLAIMER
///
/// Copyright 2014-2021 ArangoDB GmbH, Cologne, Germany
/// Copyright 2004-2014 triAGENS GmbH, Cologne, Germany
///
/// Licensed under the Apache License, Version 2.0 (the "License");
/// you may not use this file except in compliance with the License.
/// You may obtain a copy of the License at
///
///     http://www.apache.org/licenses/LICENSE-2.0
///
/// Unless required by applicable law or agreed to in writing, software
/// distributed under the License is distributed on an "AS IS" BASIS,
/// WITHOUT WARRANTIES OR CONDITIONS OF ANY KIND, either express or implied.
/// See the License for the specific language governing permissions and
/// limitations under the License.
///
/// Copyright holder is ArangoDB GmbH, Cologne, Germany
///
/// @author Kaveh Vahedipour
////////////////////////////////////////////////////////////////////////////////

#include "AgencyCache.h"
#include "Agency/AsyncAgencyComm.h"
#include "Agency/AgencyStrings.h"
#include "Agency/Node.h"
#include "ApplicationFeatures/ApplicationServer.h"
#include "Basics/application-exit.h"
#include "GeneralServer/RestHandler.h"
#include "RestServer/MetricsFeature.h"
#include "Scheduler/Scheduler.h"
#include "Scheduler/SchedulerFeature.h"

using namespace arangodb;
using namespace arangodb::consensus;

<<<<<<< HEAD
AgencyCache::AgencyCache(
  application_features::ApplicationServer& server,
  AgencyCallbackRegistry& callbackRegistry,
  int shutdownCode)
  : Thread(server, "AgencyCache"),
    _commitIndex(0),
=======
AgencyCache::AgencyCache(application_features::ApplicationServer& server,
                         AgencyCallbackRegistry& callbackRegistry, ErrorCode shutdownCode)
    : Thread(server, "AgencyCache"),
    _commitIndex(0), 
>>>>>>> 1d94b538
    _readDB(server, nullptr, "readDB"),
    _shutdownCode(shutdownCode),
    _initialized(false),
    _callbackRegistry(callbackRegistry),
    _lastSnapshot(0),
    _callbacksCount(
      _server.getFeature<MetricsFeature>().gauge(
        "arangodb_agency_cache_callback_count", uint64_t(0), "Current number of entries in agency cache callbacks table")) {

#ifdef ARANGODB_USE_GOOGLE_TESTS
  TRI_ASSERT(_shutdownCode == TRI_ERROR_NO_ERROR || _shutdownCode == TRI_ERROR_SHUTTING_DOWN);
#else
  TRI_ASSERT(_shutdownCode == TRI_ERROR_SHUTTING_DOWN);
#endif
}

AgencyCache::~AgencyCache() {
  try {
    beginShutdown();
  } catch (...) {
    // unfortunately there is not much we can do here
  }
  shutdown();
}

bool AgencyCache::isSystem() const { return true; }

/// Start all agent thread
bool AgencyCache::start() {
  LOG_TOPIC("9a90f", DEBUG, Logger::AGENCY) << "Starting agency cache worker";
  Thread::start();
  return true;
}

// Fill existing Builder from readDB, mainly /Plan /Current
index_t AgencyCache::get(VPackBuilder& result, std::string const& path) const {
  result.clear();
  std::shared_lock g(_storeLock);
  if (_commitIndex > 0) {
    _readDB.get("arango/" + path, result, false);
  }
  return _commitIndex;
}

// Create Builder from readDB, mainly /Plan /Current
std::tuple<query_t, index_t> AgencyCache::get(std::string const& path) const {
  auto ret = std::make_shared<VPackBuilder>();
  index_t commitIndex = get(*ret, path);
  return std::tuple(std::move(ret), commitIndex);
}

// Get Builder from readDB mainly /Plan /Current
query_t AgencyCache::dump() const {
  auto query = std::make_shared<arangodb::velocypack::Builder>();
  {
    VPackArrayBuilder outer(query.get());
    VPackArrayBuilder inner(query.get());
    query->add(VPackValue("/"));
  }

  auto ret = std::make_shared<VPackBuilder>();
  { VPackObjectBuilder o(ret.get());
    std::shared_lock g(_storeLock);
    ret->add("index", VPackValue(_commitIndex));
    ret->add(VPackValue("cache"));
    _readDB.read(query, ret);
  }
  return ret;
}

// Get Builder from readDB, mainly /Plan /Current
std::tuple<query_t, index_t> AgencyCache::read(std::vector<std::string> const& paths) const {
  auto query = std::make_shared<arangodb::velocypack::Builder>();
  {
    VPackArrayBuilder outer(query.get());
    VPackArrayBuilder inner(query.get());
    for (auto const& i : paths) {
      query->add(VPackValue(i));
    }
  }

  auto result = std::make_shared<arangodb::velocypack::Builder>();
  std::shared_lock g(_storeLock);

  if (_commitIndex > 0) {
    _readDB.read(query, result);
  }
  return std::tuple(std::move(result), _commitIndex);
}

futures::Future<arangodb::Result> AgencyCache::waitFor(index_t index) {
  std::shared_lock s(_storeLock);
  if (index <= _commitIndex) {
    return futures::makeFuture(arangodb::Result());
  }
  // intentionally don't release _storeLock here until we have inserted the promise
  auto&&[f, p] = futures::makePromise<arangodb::Result>();
  std::lock_guard w(_waitLock);
  _waiting.emplace(index, std::move(p));
  return std::move(f);
}

index_t AgencyCache::index() const {
  std::shared_lock g(_storeLock);
  return _commitIndex;
}

// If a "arango/Plan/Databases" key is set, all databases in the Plan are completely
// replaced. This means that loadPlan and the maintenance thread have to revisit everything.
// In particular, we have to visit all databases in the new Plan as well as all currently
// existing databases locally! Therefore we fake all of these databases as if they were
// changed in this raft index.
std::unordered_set<std::string> AgencyCache::reInitPlan() {
  std::unordered_set<std::string> planChanges =
      server().getFeature<ClusterFeature>().allDatabases();  // local databases
  // And everything under /arango/Plan/Databases:
  auto keys = _readDB.nodePtr(AgencyCommHelper::path(PLAN) + "/" + DATABASES)->keys();
  for (auto const& dbname : keys) {
    planChanges.emplace(dbname);
  }
  planChanges.emplace();  // and the rest
  return planChanges;
}

void AgencyCache::handleCallbacksNoLock(
  VPackSlice slice, std::unordered_set<uint64_t>& uniq, std::vector<uint64_t>& toCall,
  std::unordered_set<std::string>& planChanges, std::unordered_set<std::string>& currentChanges) {

  if (!slice.isObject()) {
    LOG_TOPIC("31514", DEBUG, Logger::CLUSTER) <<
      "Cannot handle callback on non-object " << slice.toJson();
    return;
  }

  // Collect and normalize keys
  std::vector<std::string> keys;
  keys.reserve(slice.length());
  for (auto const& i : VPackObjectIterator(slice)) {
    VPackValueLength l;
    char const* p = i.key.getString(l);
    keys.emplace_back(Store::normalize(p, l));
  }

  std::sort(keys.begin(), keys.end());
  // Find callbacks, which are a prefix of some key:
  for (auto const& cb : _callbacks) {
    auto const& cbkey = cb.first;
    auto it = std::lower_bound(keys.begin(), keys.end(), cbkey);
    if (it != keys.end() && it->compare(0, cbkey.size(), cbkey) == 0) {
      if (uniq.emplace(cb.second).second) {
        toCall.push_back(cb.second);
      }
    }
  }

  std::unordered_set<std::string> dbs;
  const char SLASH ('/');

  // Find keys, which are a prefix of a callback:
  for (auto const& k : keys) {

    auto it = _callbacks.lower_bound(k);
    while (it != _callbacks.end() && it->first.compare(0, k.size(), k) == 0) {
      if (uniq.emplace(it->second).second) {
        toCall.push_back(it->second);
      }
      ++it;
    }

    // Paths are normalized. We omit the first 8 characters for "/arango" + "/"
    const size_t offset = AgencyCommHelper::path(std::string()).size() + 1;
    if (k.size() > offset) {
      std::string_view r(k.c_str() + offset, k.size() - offset);
      auto rs = r.size();
      if (rs > strlen(PLAN) && r.compare(0, strlen(PLAN), PLAN) == 0) {
        if (rs >= strlen(PLAN_VERSION) &&                 // Plan/Version -> ignore
            r.compare(0, strlen(PLAN_VERSION), PLAN_VERSION) == 0) {
          continue;
        } else if (rs > strlen(PLAN_COLLECTIONS) &&       // Plan/Collections
                   r.compare(0, strlen(PLAN_COLLECTIONS), PLAN_COLLECTIONS) == 0) {
          auto tmp = r.substr(strlen(PLAN_COLLECTIONS));
          planChanges.emplace(tmp.substr(0,tmp.find(SLASH)));
        } else if (rs > strlen(PLAN_DATABASES) &&         // Plan/Databases
                   r.compare(0, strlen(PLAN_DATABASES), PLAN_DATABASES) == 0) {
          auto tmp = r.substr(strlen(PLAN_DATABASES));
          planChanges.emplace(tmp);
        } else if (rs > strlen(PLAN_VIEWS) &&             // Plan/Views
                   r.compare(0, strlen(PLAN_VIEWS), (PLAN_VIEWS)) == 0) {
          auto tmp = r.substr(strlen(PLAN_VIEWS));
          planChanges.emplace(tmp.substr(0,tmp.find(SLASH)));
        } else if (rs > strlen(PLAN_ANALYZERS) &&         // Plan/Analyzers
                   r.compare(0, strlen(PLAN_ANALYZERS), PLAN_ANALYZERS)==0) {
          auto tmp = r.substr(strlen(PLAN_ANALYZERS));
          planChanges.emplace(tmp.substr(0,tmp.find(SLASH)));
        } else if (r == "Plan/Databases" || r == "Plan/Collections" ||
                   r == "Plan/Views" || r == "Plan/Analyzers" ||
                   r == "Plan") {
          // !! Check documentation of the function before making changes here !!
          planChanges = reInitPlan();
        } else {
          planChanges.emplace();             // "" to indicate non database
        }
      } else if (rs > strlen(CURRENT) && r.compare(0, strlen(CURRENT), CURRENT) == 0) {
        if (rs >= strlen(CURRENT_VERSION) &&              // Current/Version is ignored
            r.compare(0, strlen(CURRENT_VERSION), CURRENT_VERSION) == 0) {
          continue;
        } else if (rs > strlen(CURRENT_COLLECTIONS) &&    // Current/Collections
                   r.compare(0, strlen(CURRENT_COLLECTIONS), CURRENT_COLLECTIONS) == 0) {
          auto tmp = r.substr(strlen(CURRENT_COLLECTIONS));
          currentChanges.emplace(tmp.substr(0,tmp.find(SLASH)));
        } else if (rs > strlen(CURRENT_DATABASES) &&      // Current/Databases
                   r.compare(0, strlen(CURRENT_DATABASES), CURRENT_DATABASES) == 0) {
          auto tmp = r.substr(strlen(CURRENT_DATABASES));
          currentChanges.emplace(tmp.substr(0,tmp.find(SLASH)));
        } else {
          currentChanges.emplace();          // "" to indicate non database
        }
      }
    }
  }
}


void AgencyCache::run() {
  using namespace std::chrono;

  TRI_ASSERT(AsyncAgencyCommManager::INSTANCE != nullptr);

  {
    std::shared_lock g(_storeLock);
    // technically it is not necessary to acquire the lock here,
    // as there shouldn't be any concurrency when we get here.
    // however, the code may change later, so let's play nice
    // and always access _commitIndex and _readDB under the lock,
    // as all other places in this file do.
    _commitIndex = 0;
    _readDB.clear();
  }

  double wait = 0.0;

  auto increaseWaitTime = [&wait]() noexcept {
    if (wait <= 1.9) {
      wait += 0.1;
    }
  };

  // Long poll to agency
  auto sendTransaction =
    [&]() {
      index_t commitIndex = 0;
      {
        std::shared_lock g(_storeLock);
        if (_commitIndex > 0) {
          // in the normal case, we will already have a commitIndex != 0.
          // however, on the first call, we need to call with commitIndex 0
          // and not 1 in order to get a full snapshot from the agency.
          // if we poll with a commitIndex value of 1, we will not get a
          // snapshot but only the changes since commitIndex 1, so we may
          // be missing data!
          commitIndex = _commitIndex + 1;
        }
      }
      LOG_TOPIC("afede", TRACE, Logger::CLUSTER)
          << "AgencyCache: poll polls: waiting for commitIndex " << commitIndex;
      // This is intentionally 61s timeout to avoid a client timeout, since
      // the server returns after 60s by default. This avoids broken
      // connections.
      return AsyncAgencyComm().poll(61s, commitIndex);
    };

  // while not stopping
  //   poll agency
  //   if result
  //     if firstIndex == 0
  //       overwrite readDB, update commitIndex
  //     else
  //       apply logs to local cache
  //   else
  //     wait ever longer until success
  std::vector<uint64_t> toCall;
  std::unordered_set<uint64_t> uniq;
  std::unordered_set<std::string> pc;  // Plan changes
  std::unordered_set<std::string> cc;  // Current changes
  while (!this->isStopping()) {
    // we need to make sure that this thread keeps running, so whenever
    // an exception happens in here, we log it and go on
    try {
      uniq.clear();
      toCall.clear();
      std::this_thread::sleep_for(std::chrono::duration<double>(wait));

      // rb holds receives either
      // * A complete overwrite (firstIndex == 0)
      //   {..., result:{commitIndex:X, firstIndex:0, readDB:{...}}}
      // * Incremental change to cache (firstIndex != 0)
      //   {..., result:{commitIndex:X, firstIndex:Y, log:[]}}
      // * No change at all (server timeout)
      //   {..., result:{commitIndex:X, log:[]}}

      if (server().getFeature<NetworkFeature>().prepared()) {
        auto ret = sendTransaction()
          .thenValue(
            [&](AsyncAgencyCommResult&& rb) -> void {
              if (!rb.ok() || rb.statusCode() != arangodb::fuerte::StatusOK) {
                // Error response, this includes client timeout
                increaseWaitTime();
                LOG_TOPIC("9a93e", DEBUG, Logger::CLUSTER) <<
                  "Failed to get poll result from agency.";
                  return;
              }
              // Correct response:
              index_t curIndex = 0;
              {
                std::lock_guard g(_storeLock);
                curIndex = _commitIndex;
              }
              auto slc = rb.slice();
              wait = 0.;
              TRI_ASSERT(slc.hasKey("result"));
              VPackSlice rs = slc.get("result");
              TRI_ASSERT(rs.hasKey("commitIndex"));
              TRI_ASSERT(rs.get("commitIndex").isNumber());
              index_t commitIndex = rs.get("commitIndex").getNumber<uint64_t>();
              VPackSlice firstIndexSlice = rs.get("firstIndex");
              if (!firstIndexSlice.isNumber()) {
                // Nothing happened at all, server timeout
                return;
              }
              index_t firstIndex = firstIndexSlice.getNumber<uint64_t>();
              if (firstIndex > 0) {
                // No snapshot, this is actual some log continuation
                TRI_ASSERT(_initialized);
                // Do incoming logs match our cache's index?
                if (firstIndex != curIndex + 1) {
                  LOG_TOPIC("a9a09", WARN, Logger::CLUSTER)
                    << "Logs from poll start with index " << firstIndex
                    << " we requested logs from and including " << curIndex
                    << " retrying.";
                  LOG_TOPIC("457e9", TRACE, Logger::CLUSTER)
                    << "Incoming: " << rs.toJson();
                  increaseWaitTime();
                  return;
                }
                TRI_ASSERT(rs.hasKey("log"));
                TRI_ASSERT(rs.get("log").isArray());
                LOG_TOPIC("4579e", TRACE, Logger::CLUSTER) <<
                  "Applying to cache " << rs.get("log").toJson();
                for (auto const& i : VPackArrayIterator(rs.get("log"))) {
                  pc.clear();
                  cc.clear();
                  {
                    std::lock_guard g(_storeLock);
                    _readDB.applyTransaction(i); // apply logs
                    _commitIndex = i.get("index").getNumber<uint64_t>();

                    {
                      std::lock_guard g2(_callbacksLock);
                      handleCallbacksNoLock(i.get("query"), uniq, toCall, pc, cc);
                    }

                    for (auto const& j : pc) {
                      _planChanges.emplace(_commitIndex, j);
                    }
                    for (auto const& j : cc) {
                      _currentChanges.emplace(_commitIndex, j);
                    }
                  }
                }
              } else {
                // firstIndex == 0, we got a snapshot:
                TRI_ASSERT(rs.hasKey("readDB"));
                std::lock_guard g(_storeLock);
                LOG_TOPIC("4579f", TRACE, Logger::CLUSTER) <<
                  "Fresh start: overwriting agency cache with " << rs.toJson();
                _readDB = rs;                  // overwrite
                std::unordered_set<std::string> pc = reInitPlan();
                for (auto const& i : pc) {
                  _planChanges.emplace(_commitIndex, i);
                }
                // !! Check documentation of the function before making changes here !!
                _commitIndex = commitIndex;
                _lastSnapshot = commitIndex;
                _initialized.store(true, std::memory_order_relaxed);
              }
              triggerWaiting(commitIndex);
              if (firstIndex > 0) {
                if (!toCall.empty()) {
                  invokeCallbacks(toCall);
                }
              } else {
                invokeAllCallbacks();
              }
            })
          .thenError<VPackException>(
            [&increaseWaitTime](VPackException const& e) {
              LOG_TOPIC("9a9f3", ERR, Logger::CLUSTER) <<
                "Failed to parse poll result from agency: " << e.what();
              increaseWaitTime();
            })
          .thenError<std::exception>(
            [&increaseWaitTime](std::exception const& e) {
              LOG_TOPIC("9a9e3", ERR, Logger::CLUSTER) <<
                "Failed to get poll result from agency: " << e.what();
              increaseWaitTime();
            });
        std::move(ret).await_unwrap();
      } else {
        increaseWaitTime();
        LOG_TOPIC("9393e", DEBUG, Logger::CLUSTER) <<
          "Waiting for network feature to get ready";
      }

    } catch (std::exception const& e) {
      LOG_TOPIC("544da", ERR, Logger::CLUSTER) <<
        "Caught an error while polling agency updates: " << e.what();
      increaseWaitTime();
    } catch (...) {
      LOG_TOPIC("78916", ERR, Logger::CLUSTER) <<
        "Caught an error while polling agency updates";
      increaseWaitTime();
    }

    // off to next round we go...
  }

}

void AgencyCache::triggerWaiting(index_t commitIndex) {

  auto* scheduler = SchedulerFeature::SCHEDULER;
  std::lock_guard w(_waitLock);

  auto pit = _waiting.begin();
  while (pit != _waiting.end()) {
    if (pit->first > commitIndex) {
      break;
    }
    auto pp = std::make_shared<futures::Promise<Result>>(std::move(pit->second));
    if (scheduler && !this->isStopping()) {
      bool queued = scheduler->queue(
        RequestLane::CLUSTER_INTERNAL, [pp] { pp->setValue(Result()); });
      if (!queued) {
        LOG_TOPIC("c6473", WARN, Logger::AGENCY) <<
          "Failed to schedule logsForTrigger running in main thread";
        pp->setValue(Result());
      }
    } else {
      pp->setValue(Result(_shutdownCode));
    }
    pit = _waiting.erase(pit);
  }

}

/// Register local callback
Result AgencyCache::registerCallback(std::string const& key, uint64_t const& id) {
  std::string const ckey = Store::normalize(AgencyCommHelper::path(key));
  LOG_TOPIC("67bb8", DEBUG, Logger::CLUSTER) << "Registering callback for " << ckey;

  size_t size = 0;
  {
    std::lock_guard g(_callbacksLock);
    // insertion into the multimap should always succeed, except in case of OOM
    _callbacks.emplace(ckey, id);
    size = _callbacks.size();
    _callbacksCount = uint64_t(size);
  }


  LOG_TOPIC("31415", TRACE, Logger::CLUSTER)
    << "Registered callback for key " << ckey << " with id " << id << ", callbacks: " << size;
  // this method always returns ok, except in case of OOM (in this case it will throw).
  // to keep some API compatibility with AgencyCallbackRegistry::registerCallback(...), 
  // we make this function return a Result, too, even though it is not really needed here
  return {};
}

/// Unregister local callback
void AgencyCache::unregisterCallback(std::string const& key, uint64_t const& id) {
  std::string const ckey = Store::normalize(AgencyCommHelper::path(key));
  LOG_TOPIC("cc768", DEBUG, Logger::CLUSTER) << "Unregistering callback for " << ckey;

  size_t size = 0;
  {
    std::lock_guard g(_callbacksLock);
    auto range = _callbacks.equal_range(ckey);
    for (auto it = range.first; it != range.second;) {
      if (it->second == id) {
        it = _callbacks.erase(it);
        break;
      } else {
        ++it;
      }
    }
    size = _callbacks.size();
  _callbacksCount = uint64_t(size);
  }


  LOG_TOPIC("034cc", TRACE, Logger::CLUSTER)
    << "Unregistered callback for key " << ckey << " with id " << id << ", callbacks: " << size;
}

/// Orderly shutdown
void AgencyCache::beginShutdown() {
  LOG_TOPIC("a63ae", TRACE, Logger::CLUSTER) << "Clearing books in agency cache";

  // trigger all waiting for an index
  {
    std::lock_guard g(_waitLock);
    auto pit = _waiting.begin();
    while (pit != _waiting.end()) {
      pit->second.setValue(Result(_shutdownCode));
      ++pit;
    }
    _waiting.clear();
  }

  // trigger all callbacks
  while (true) {
    // this is a bit complicated... we pop one callback from the list of
    // available calls while holding the _callbacksLock, but we release the
    // lock afterwards, so that we can call into the _callbackRegistry without
    // holding the _callbacksLock
    uint64_t callbackId;
    {
      std::lock_guard g(_callbacksLock);
      if (_callbacks.empty()) {
        // we are intentionally _not_ setting the metric to 0 here, as the metrics
        // may already be unavailable. As we are in shutdown anyway here, this should
        // not cause major issues.
        // _callbacksCount = 0;
        break;
      }
      auto it = _callbacks.begin();
      TRI_ASSERT(it != _callbacks.end());
      callbackId = it->second;
      _callbacks.erase(it);
      // we are intentionally _not_ setting the metric to 0 here, as the metrics
      // may already be unavailable. As we are in shutdown anyway here, this should
      // not cause major issues.
      // _callbacksCount -= 1;
    } // release _callbacksLock

    auto cb = _callbackRegistry.getCallback(callbackId);
    if (cb != nullptr) {
      LOG_TOPIC("76bb8", DEBUG, Logger::CLUSTER)
        << "Agency callback " << callbackId << " has been triggered. refetching!";
      try {
        cb->refetchAndUpdate(true, false);
      } catch (arangodb::basics::Exception const& e) {
        LOG_TOPIC("c3111", WARN, Logger::AGENCYCOMM)
          << "Error executing callback: " << e.message();
      }
    }
  }

  Thread::beginShutdown();
}

bool AgencyCache::has(std::string const& path) const {
  std::shared_lock g(_storeLock);
  return _readDB.has(AgencyCommHelper::path(path));
}

std::vector<bool> AgencyCache::has(std::vector<std::string> const& paths) const {
  std::vector<bool> ret;
  ret.reserve(paths.size());
  std::shared_lock g(_storeLock);
  for (auto const& i : paths) {
    ret.push_back(_readDB.has(i));
  }
  return ret;
}

void AgencyCache::invokeCallbackNoLock(uint64_t id, std::string const& key) const {
  auto cb = _callbackRegistry.getCallback(id);
  if (cb != nullptr) {
    try {
      cb->refetchAndUpdate(true, false);
      LOG_TOPIC("76aa8", DEBUG, Logger::CLUSTER)
        << "Agency callback " << id << " has been triggered. refetching " << key;
    } catch (arangodb::basics::Exception const& e) {
      LOG_TOPIC("c3091", WARN, Logger::AGENCYCOMM)
        << "Error executing callback: " << e.message();
    }
  }
}

void AgencyCache::invokeCallbacks(std::vector<uint64_t> const& toCall) const {
  for (auto i : toCall) {
    invokeCallbackNoLock(i);
  }
}

void AgencyCache::invokeAllCallbacks() const {
  std::vector<uint64_t> toCall;
  {
    std::lock_guard g(_callbacksLock);
    for (auto i : _callbacks) {
      toCall.push_back(i.second);
    }
  }
  invokeCallbacks(toCall);
}


void AgencyCache::clearChanged(std::string const& what, consensus::index_t const& doneIndex) {
  std::shared_lock g(_storeLock);
  decltype(_planChanges)& changes = (what == PLAN) ? _planChanges : _currentChanges;
  if (!changes.empty()) {
    changes.erase(changes.begin(), changes.upper_bound(doneIndex));
  }
}

AgencyCache::change_set_t AgencyCache::changedSince(
  std::string const& what, consensus::index_t const& last) const {

  static std::vector<std::string> const planGoodies ({
      AgencyCommHelper::path(PLAN_ANALYZERS) + "/",
      AgencyCommHelper::path(PLAN_COLLECTIONS) + "/",
      AgencyCommHelper::path(PLAN_DATABASES) + "/",
      AgencyCommHelper::path(PLAN_VIEWS) + "/"});
  static std::vector<std::string> const currentGoodies ({
      AgencyCommHelper::path(CURRENT_COLLECTIONS) + "/",
      AgencyCommHelper::path(CURRENT_DATABASES) + "/"});

  bool get_rest = false;
  std::unordered_map<std::string, query_t> db_res;
  query_t rest_res = nullptr;

  std::vector<std::string> const& goodies = (what == PLAN) ? planGoodies : currentGoodies;
  std::unordered_set<std::string> databases;

  std::shared_lock g(_storeLock);

  decltype(_planChanges) const& changes = (what == PLAN) ? _planChanges : _currentChanges;

  auto tmp = _readDB.nodePtr()->hasAsUInt(AgencyCommHelper::path(what) + "/" + VERSION);
  uint64_t version = tmp.second ? tmp.first : 0;

  if (last < _lastSnapshot || last == 0) {
    // we will get here when we call this with a "last" index value that is less than
    // the index of the last snapshot we got. in this case our changeset needs to
    // contain all databases.
    // in addition, in case the "last" value is 0, this is the initial call,
    // and we need to handle this in a special way, too.
    get_rest = true;
    auto keys = _readDB.nodePtr(AgencyCommHelper::path(what) + "/" + DATABASES)->keys();
    databases.reserve(keys.size());
    for (auto& i : keys) {
      databases.emplace(std::move(i));
    }
  } else {
    TRI_ASSERT(last != 0);
    auto it = changes.lower_bound(last + 1);
    if (it != changes.end()) {
      for (; it != changes.end(); ++it) {
        if (it->second.empty()) { // Need to get rest
          get_rest = true;
        }
        databases.emplace(it->second);
      }
      LOG_TOPIC("d5743", TRACE, Logger::CLUSTER)
        << "collecting " << databases << " from agency cache";
    } else {
      LOG_TOPIC("d5734", DEBUG, Logger::CLUSTER) << "no changed databases since " << last;
      return change_set_t(_commitIndex, version, std::move(db_res), std::move(rest_res));
    }
  }

  if (databases.empty()) {
    return change_set_t(_commitIndex, version, std::move(db_res), std::move(rest_res));
  }

  auto query = std::make_shared<arangodb::velocypack::Builder>();
  {
    for (auto const& i : databases) {
      if (!i.empty()) { // actual database
        { VPackArrayBuilder outer(query.get());
          { VPackArrayBuilder inner(query.get());
            for (auto const& g : goodies) { // Get goodies for database
              query->add(VPackValue(g + i));
            }
          }}
        auto [entry,created] = db_res.try_emplace(i, std::make_shared<VPackBuilder>());
        if (created) {
          _readDB.read(query, entry->second);
        } else {
          LOG_TOPIC("31ae3", ERR, Logger::CLUSTER)
            << "Failed to communicate updated database " << i
            << " in AgencyCache with maintenance.";
          FATAL_ERROR_EXIT();
        }
      }
      query->clear();
    }
  }

  if (get_rest) { // All the rest, i.e. All keys excluding the usual suspects
    static std::vector<std::string> const exc {
      "Analyzers", "Collections", "Databases", "Views"};
    auto keys = _readDB.nodePtr(AgencyCommHelper::path(what))->keys();
    keys.erase(
      std::remove_if(
        std::begin(keys), std::end(keys),
        [&] (auto const& x) {
          return std::find(std::begin(exc), std::end(exc), x) != std::end(exc);}),
      std::end(keys));
    {
      VPackArrayBuilder outer(query.get());
      for (auto const& i : keys) {
        VPackArrayBuilder inner(query.get());
        query->add(VPackValue(AgencyCommHelper::path(what) + "/" + i));
      }
    }
    if (_commitIndex > 0) { // Databases
      rest_res = std::make_shared<VPackBuilder>();
      _readDB.read(query, rest_res);
    }
  }

  return change_set_t(_commitIndex, version, std::move(db_res), std::move(rest_res));

}

namespace std {
ostream& operator<<(ostream& o, AgencyCache::change_set_t const& c) {
  o << c.ind;
  return o;
}

ostream& operator<<(ostream& o, AgencyCache::databases_t const& dbs) {
  o << "{";
  bool first = true;
  for (auto const& db : dbs) {
    if (!first) {
      o << ", ";
    } else {
      first = false;
    }
    o << '"' << db.first << "\": " << db.second->toJson();
  }
  o << "}";
  return o;
}
}<|MERGE_RESOLUTION|>--- conflicted
+++ resolved
@@ -35,19 +35,10 @@
 using namespace arangodb;
 using namespace arangodb::consensus;
 
-<<<<<<< HEAD
-AgencyCache::AgencyCache(
-  application_features::ApplicationServer& server,
-  AgencyCallbackRegistry& callbackRegistry,
-  int shutdownCode)
-  : Thread(server, "AgencyCache"),
-    _commitIndex(0),
-=======
 AgencyCache::AgencyCache(application_features::ApplicationServer& server,
                          AgencyCallbackRegistry& callbackRegistry, ErrorCode shutdownCode)
     : Thread(server, "AgencyCache"),
     _commitIndex(0), 
->>>>>>> 1d94b538
     _readDB(server, nullptr, "readDB"),
     _shutdownCode(shutdownCode),
     _initialized(false),
