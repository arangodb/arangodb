////////////////////////////////////////////////////////////////////////////////
/// DISCLAIMER
///
/// Copyright 2020 ArangoDB Inc, Cologne, Germany
///
/// Licensed under the Apache License, Version 2.0 (the "License");
/// you may not use this file except in compliance with the License.
/// You may obtain a copy of the License at
///
///     http://www.apache.org/licenses/LICENSE-2.0
///
/// Unless required by applicable law or agreed to in writing, software
/// distributed under the License is distributed on an "AS IS" BASIS,
/// WITHOUT WARRANTIES OR CONDITIONS OF ANY KIND, either express or implied.
/// See the License for the specific language governing permissions and
/// limitations under the License.
///
/// Copyright holder is ArangoDB GmbH, Cologne, Germany
///
/// @author Kaveh Vahedipour
////////////////////////////////////////////////////////////////////////////////

#include "AgencyCache.h"
#include "Agency/AsyncAgencyComm.h"
#include "Agency/AgencyStrings.h"
#include "Agency/Node.h"
#include "ApplicationFeatures/ApplicationServer.h"
#include "Basics/application-exit.h"
#include "GeneralServer/RestHandler.h"
#include "Scheduler/Scheduler.h"
#include "Scheduler/SchedulerFeature.h"

using namespace arangodb;
using namespace arangodb::consensus;

AgencyCache::AgencyCache(
  application_features::ApplicationServer& server,
  AgencyCallbackRegistry& callbackRegistry)
  : Thread(server, "AgencyCache"), _commitIndex(0), _readDB(server, nullptr, "readDB"),
    _initialized(false), _callbackRegistry(callbackRegistry), _lastSnapshot(0) {}


AgencyCache::~AgencyCache() {
  beginShutdown();
}

bool AgencyCache::isSystem() const { return true; }

/// Start all agent thread
bool AgencyCache::start() {
  LOG_TOPIC("9a90f", DEBUG, Logger::AGENCY) << "Starting agency cache worker.";
  Thread::start();
  return true;
}


// Fill existing Builder from readDB, mainly /Plan /Current
index_t AgencyCache::get(VPackBuilder& result, std::string const& path) const {
  result.clear();
  std::shared_lock g(_storeLock);
  if (_commitIndex > 0) {
    _readDB.get("arango/" + path, result, false);
  }
  return _commitIndex;
}

// Create Builder from readDB, mainly /Plan /Current
std::tuple<query_t, index_t> AgencyCache::get(std::string const& path) const {
  auto ret = std::make_shared<VPackBuilder>();
  index_t commitIndex = get(*ret, path);
  return std::tuple(std::move(ret), commitIndex);
}

// Get Builder from readDB mainly /Plan /Current
query_t AgencyCache::dump() const {
  auto query = std::make_shared<arangodb::velocypack::Builder>();
  {
    VPackArrayBuilder outer(query.get());
    VPackArrayBuilder inner(query.get());
    query->add(VPackValue("/"));
  }

  auto ret = std::make_shared<VPackBuilder>();
  { VPackObjectBuilder o(ret.get());
    std::shared_lock g(_storeLock);
    ret->add("index", VPackValue(_commitIndex));
    ret->add(VPackValue("cache"));
    _readDB.read(query, ret);
  }
  return ret;
}

// Get Builder from readDB, mainly /Plan /Current
std::tuple<query_t, index_t> AgencyCache::read(std::vector<std::string> const& paths) const {
  auto query = std::make_shared<arangodb::velocypack::Builder>();
  {
    VPackArrayBuilder outer(query.get());
    VPackArrayBuilder inner(query.get());
    for (auto const& i : paths) {
      query->add(VPackValue(i));
    }
  }

  auto result = std::make_shared<arangodb::velocypack::Builder>();
  std::shared_lock g(_storeLock);

  if (_commitIndex > 0) {
    _readDB.read(query, result);
  }
  return std::tuple(std::move(result), _commitIndex);
}

futures::Future<arangodb::Result> AgencyCache::waitFor(index_t index) {
  std::shared_lock s(_storeLock);
  if (index <= _commitIndex) {
    return futures::makeFuture(arangodb::Result());
  }
  // intentionally don't release _storeLock here until we have inserted the promise
  std::lock_guard w(_waitLock);
  return _waiting.emplace(index, futures::Promise<arangodb::Result>())->second.getFuture();
}

index_t AgencyCache::index() const {
  std::shared_lock g(_storeLock);
  return _commitIndex;
}

// If a "arango/Plan/Databases" key is set, all databases in the Plan are completely
// replaced. This means that loadPlan and the maintenance thread have to revisit everything.
// In particular, we have to visit all databases in the new Plan as well as all currently
// existing databases locally! Therefore we fake all of these databases as if they were
// changed in this raft index.
std::unordered_set<std::string> AgencyCache::reInitPlan() {
  std::unordered_set<std::string> planChanges =
      server().getFeature<ClusterFeature>().allDatabases();  // local databases
  // And everything under /arango/Plan/Databases:
  auto keys = _readDB.nodePtr(AgencyCommHelper::path(PLAN) + "/" + DATABASES)->keys();
  for (auto const& dbname : keys) {
    planChanges.emplace(dbname);
  }
  planChanges.emplace();  // and the rest
  return planChanges;
}

void AgencyCache::handleCallbacksNoLock(
  VPackSlice slice, std::unordered_set<uint64_t>& uniq, std::vector<uint64_t>& toCall,
  std::unordered_set<std::string>& planChanges, std::unordered_set<std::string>& currentChanges) {

  if (!slice.isObject()) {
    LOG_TOPIC("31514", DEBUG, Logger::CLUSTER) <<
      "Cannot handle callback on non-object " << slice.toJson();
    return;
  }

  // Collect and normalize keys
  std::vector<std::string> keys;
  keys.reserve(slice.length());
  for (auto const& i : VPackObjectIterator(slice)) {
    VPackValueLength l;
    char const* p = i.key.getString(l);
    keys.emplace_back(Store::normalize(p, l));
  }

  std::sort(keys.begin(), keys.end());
  // Find callbacks, which are a prefix of some key:
  for (auto const& cb : _callbacks) {
    auto const& cbkey = cb.first;
    auto it = std::lower_bound(keys.begin(), keys.end(), cbkey);
    if (it != keys.end() && it->compare(0, cbkey.size(), cbkey) == 0) {
      if (uniq.emplace(cb.second).second) {
        toCall.push_back(cb.second);
      }
    }
  }

  std::unordered_set<std::string> dbs;
  const char SLASH ('/');

  // Find keys, which are a prefix of a callback:
  for (auto const& k : keys) {

    auto it = _callbacks.lower_bound(k);
    while (it != _callbacks.end() && it->first.compare(0, k.size(), k) == 0) {
      if (uniq.emplace(it->second).second) {
        toCall.push_back(it->second);
      }
      ++it;
    }

    // Paths are normalized. We omit the first 8 characters for "/arango" + "/"
    const size_t offset = AgencyCommHelper::path(std::string()).size() + 1;
    if (k.size() > offset) {
      std::string_view r(k.c_str() + offset, k.size() - offset);
      auto rs = r.size();
      if (rs > strlen(PLAN) && r.compare(0, strlen(PLAN), PLAN) == 0) {
        if (rs >= strlen(PLAN_VERSION) &&                 // Plan/Version -> ignore
            r.compare(0, strlen(PLAN_VERSION), PLAN_VERSION) == 0) {
          continue;
        } else if (rs > strlen(PLAN_COLLECTIONS) &&       // Plan/Collections
                   r.compare(0, strlen(PLAN_COLLECTIONS), PLAN_COLLECTIONS) == 0) {
          auto tmp = r.substr(strlen(PLAN_COLLECTIONS));
          planChanges.emplace(tmp.substr(0,tmp.find(SLASH)));
        } else if (rs > strlen(PLAN_DATABASES) &&         // Plan/Databases
                   r.compare(0, strlen(PLAN_DATABASES), PLAN_DATABASES) == 0) {
          auto tmp = r.substr(strlen(PLAN_DATABASES));
          planChanges.emplace(tmp);
        } else if (rs > strlen(PLAN_VIEWS) &&             // Plan/Views
                   r.compare(0, strlen(PLAN_VIEWS), (PLAN_VIEWS)) == 0) {
          auto tmp = r.substr(strlen(PLAN_VIEWS));
          planChanges.emplace(tmp.substr(0,tmp.find(SLASH)));
        } else if (rs > strlen(PLAN_ANALYZERS) &&         // Plan/Analyzers
                   r.compare(0, strlen(PLAN_ANALYZERS), PLAN_ANALYZERS)==0) {
          auto tmp = r.substr(strlen(PLAN_ANALYZERS));
          planChanges.emplace(tmp.substr(0,tmp.find(SLASH)));
        } else if (r == "Plan/Databases" || r == "Plan/Collections" ||
                   r == "Plan/Views" || r == "Plan/Analyzers" ||
                   r == "Plan") {
          // !! Check documentation of the function before making changes here !!
          planChanges = reInitPlan();
        } else {
          planChanges.emplace();             // "" to indicate non database
        }
      } else if (rs > strlen(CURRENT) && r.compare(0, strlen(CURRENT), CURRENT) == 0) {
        if (rs >= strlen(CURRENT_VERSION) &&              // Current/Version is ignored
            r.compare(0, strlen(CURRENT_VERSION), CURRENT_VERSION) == 0) {
          continue;
        } else if (rs > strlen(CURRENT_COLLECTIONS) &&    // Current/Collections
                   r.compare(0, strlen(CURRENT_COLLECTIONS), CURRENT_COLLECTIONS) == 0) {
          auto tmp = r.substr(strlen(CURRENT_COLLECTIONS));
          currentChanges.emplace(tmp.substr(0,tmp.find(SLASH)));
        } else if (rs > strlen(CURRENT_DATABASES) &&      // Current/Databases
                   r.compare(0, strlen(CURRENT_DATABASES), CURRENT_DATABASES) == 0) {
          auto tmp = r.substr(strlen(CURRENT_DATABASES));
          currentChanges.emplace(tmp.substr(0,tmp.find(SLASH)));
        } else {
          currentChanges.emplace();          // "" to indicate non database
        }
      }
    }
  }
}



void AgencyCache::run() {

  using namespace std::chrono;
  TRI_ASSERT(AsyncAgencyCommManager::INSTANCE != nullptr);

  {
    std::shared_lock g(_storeLock);
    // technically it is not necessary to acquire the lock here,
    // as there shouldn't be any concurrency when we get here.
    // however, the code may change later, so let's play nice
    // and always access _commitIndex and _readDB under the lock,
    // as all other places in this file do.
    _commitIndex = 0;
    _readDB.clear();
  }

  double wait = 0.0;

  auto increaseWaitTime = [&wait]() noexcept {
    if (wait <= 1.9) {
      wait += 0.1;
    }
  };

  // Long poll to agency
  auto sendTransaction =
    [&]() {
      index_t commitIndex = 0;
      {
        std::shared_lock g(_storeLock);
        if (_commitIndex > 0) {
          // in the normal case, we will already have a commitIndex != 0.
          // however, on the first call, we need to call with commitIndex 0
          // and not 1 in order to get a full snapshot from the agency.
          // if we poll with a commitIndex value of 1, we will not get a
          // snapshot but only the changes since commitIndex 1, so we may
          // be missing data!
          commitIndex = _commitIndex + 1;
        }
      }
      LOG_TOPIC("afede", TRACE, Logger::CLUSTER)
          << "AgencyCache: poll polls: waiting for commitIndex " << commitIndex;
      // This is intentionally 61s timeout to avoid a client timeout, since
      // the server returns after 60s by default. This avoids broken
      // connections.
      return AsyncAgencyComm().poll(61s, commitIndex);
    };

  // while not stopping
  //   poll agency
  //   if result
  //     if firstIndex == 0
  //       overwrite readDB, update commitIndex
  //     else
  //       apply logs to local cache
  //   else
  //     wait ever longer until success
  std::vector<uint64_t> toCall;
  std::unordered_set<uint64_t> uniq;
  while (!this->isStopping()) {
    // we need to make sure that this thread keeps running, so whenever
    // an exception happens in here, we log it and go on
    try {
      uniq.clear();
      toCall.clear();
      std::this_thread::sleep_for(std::chrono::duration<double>(wait));

      // rb holds receives either
      // * A complete overwrite (firstIndex == 0)
      //   {..., result:{commitIndex:X, firstIndex:0, readDB:{...}}}
      // * Incremental change to cache (firstIndex != 0)
      //   {..., result:{commitIndex:X, firstIndex:Y, log:[]}}
      // * No change at all (server timeout)
      //   {..., result:{commitIndex:X, log:[]}}

      if (server().getFeature<NetworkFeature>().prepared()) {
        auto ret = sendTransaction()
          .thenValue(
            [&](AsyncAgencyCommResult&& rb) {
              if (!rb.ok() || rb.statusCode() != arangodb::fuerte::StatusOK) {
                // Error response, this includes client timeout
                increaseWaitTime();
                LOG_TOPIC("9a93e", DEBUG, Logger::CLUSTER) <<
                  "Failed to get poll result from agency.";
                return futures::makeFuture();
              }
              // Correct response:
              index_t curIndex = 0;
              {
                std::lock_guard g(_storeLock);
                curIndex = _commitIndex;
              }
              auto slc = rb.slice();
              wait = 0.;
              TRI_ASSERT(slc.hasKey("result"));
              VPackSlice rs = slc.get("result");
              TRI_ASSERT(rs.hasKey("commitIndex"));
              TRI_ASSERT(rs.get("commitIndex").isNumber());
              index_t commitIndex = rs.get("commitIndex").getNumber<uint64_t>();
              VPackSlice firstIndexSlice = rs.get("firstIndex");
              if (!firstIndexSlice.isNumber()) {
                // Nothing happened at all, server timeout
                return futures::makeFuture();
              }
              index_t firstIndex = firstIndexSlice.getNumber<uint64_t>();
              if (firstIndex > 0) {
                // No snapshot, this is actual some log continuation
                TRI_ASSERT(_initialized);
                // Do incoming logs match our cache's index?
                if (firstIndex != curIndex + 1) {
                  LOG_TOPIC("a9a09", WARN, Logger::CLUSTER)
                    << "Logs from poll start with index " << firstIndex
                    << " we requested logs from and including " << curIndex
                    << " retrying.";
                  LOG_TOPIC("457e9", TRACE, Logger::CLUSTER)
                    << "Incoming: " << rs.toJson();
                  increaseWaitTime();
                  return futures::makeFuture();
                }
<<<<<<< HEAD
                auto slc = rb.slice();
                wait = 0.;
                TRI_ASSERT(slc.hasKey("result"));
                VPackSlice rs = slc.get("result");
                TRI_ASSERT(rs.hasKey("commitIndex"));
                TRI_ASSERT(rs.get("commitIndex").isNumber());
                TRI_ASSERT(rs.hasKey("firstIndex"));
                TRI_ASSERT(rs.get("firstIndex").isNumber());
                index_t commitIndex = rs.get("commitIndex").getNumber<uint64_t>();
                index_t firstIndex = rs.get("firstIndex").getNumber<uint64_t>();

                if (firstIndex > 0) {
                  TRI_ASSERT(_initialized);
                  // Do incoming logs match our cache's index?
                  if (firstIndex != curIndex + 1) {
                    LOG_TOPIC("a9a09", WARN, Logger::CLUSTER)
                      << "Logs from poll start with index " << firstIndex
                      << " we requested logs from and including " << curIndex
                      << " retrying.";
                    LOG_TOPIC("457e9", TRACE, Logger::CLUSTER)
                      << "Incoming: " << rs.toJson();
                    increaseWaitTime();
                  } else {
                    TRI_ASSERT(rs.hasKey("log"));
                    TRI_ASSERT(rs.get("log").isArray());
                    LOG_TOPIC("4579e", TRACE, Logger::CLUSTER) <<
                      "Applying to cache " << rs.get("log").toJson();
                    std::unordered_set<std::string> pc;  // Plan changes
                    std::unordered_set<std::string> cc;  // Current changes
                    for (auto const& i : VPackArrayIterator(rs.get("log"))) {
                      pc.clear();
                      cc.clear();
                      {
                        std::lock_guard g(_storeLock);
                        _readDB.applyTransaction(i); // apply logs
                        _commitIndex = i.get("index").getNumber<uint64_t>();

                        {
                          std::lock_guard g(_callbacksLock);
                          handleCallbacksNoLock(i.get("query"), uniq, toCall, pc, cc);
                        }
                        for (auto const& i : pc) {
                          _planChanges.emplace(_commitIndex, i);
                        }
                        for (auto const& i : cc) {
                          _currentChanges.emplace(_commitIndex, i);
                        }
                      }
=======
                TRI_ASSERT(rs.hasKey("log"));
                TRI_ASSERT(rs.get("log").isArray());
                LOG_TOPIC("4579e", TRACE, Logger::CLUSTER) <<
                  "Applying to cache " << rs.get("log").toJson();
                std::unordered_set<std::string> pc;  // Plan changes
                std::unordered_set<std::string> cc;  // Current changes
                for (auto const& i : VPackArrayIterator(rs.get("log"))) {
                  pc.clear();
                  cc.clear();
                  {
                    std::lock_guard g(_storeLock);
                    _readDB.applyTransaction(i); // apply logs
                    _commitIndex = i.get("index").getNumber<uint64_t>();

                    {
                      std::lock_guard g(_callbacksLock);
                      handleCallbacksNoLock(i.get("query"), uniq, toCall, pc, cc);
                    }

                    for (auto const& i : pc) {
                      _planChanges.emplace(_commitIndex, i);
                    }
                    for (auto const& i : cc) {
                      _currentChanges.emplace(_commitIndex, i);
>>>>>>> 58ca6e34
                    }
                  }
                }
              } else {
                // firstIndex == 0, we got a snapshot:
                TRI_ASSERT(rs.hasKey("readDB"));
                std::lock_guard g(_storeLock);
                LOG_TOPIC("4579f", TRACE, Logger::CLUSTER) <<
                  "Fresh start: overwriting agency cache with " << rs.toJson();
                _readDB = rs;                  // overwrite
                _initialized.store(true, std::memory_order_relaxed);
                std::unordered_set<std::string> pc = reInitPlan();
                for (auto const& i : pc) {
                  _planChanges.emplace(_commitIndex, i);
                }
                // !! Check documentation of the function before making changes here !!
                _commitIndex = commitIndex;
                _lastSnapshot = commitIndex;
              }
              triggerWaiting(commitIndex);
              if (firstIndex > 0) {
                if (!toCall.empty()) {
                invokeCallbacks(toCall);
                }
              } else {
                invokeAllCallbacks();
              }
              return futures::makeFuture();
            })
          .thenError<VPackException>(
            [&increaseWaitTime](VPackException const& e) {
              LOG_TOPIC("9a9f3", ERR, Logger::CLUSTER) <<
                "Failed to parse poll result from agency: " << e.what();
              increaseWaitTime();
            })
          .thenError<std::exception>(
            [&increaseWaitTime](std::exception const& e) {
              LOG_TOPIC("9a9e3", ERR, Logger::CLUSTER) <<
                "Failed to get poll result from agency: " << e.what();
              increaseWaitTime();
            });
        ret.wait();
      } else {
        increaseWaitTime();
        LOG_TOPIC("9393e", DEBUG, Logger::CLUSTER) <<
          "Waiting for network feature to get ready";
      }

    } catch (std::exception const& e) {
      LOG_TOPIC("544da", ERR, Logger::CLUSTER) <<
        "Caught an error while polling agency updates: " << e.what();
      increaseWaitTime();
    } catch (...) {
      LOG_TOPIC("78916", ERR, Logger::CLUSTER) <<
        "Caught an error while polling agency updates";
      increaseWaitTime();
    }

    // off to next round we go...
  }

}

void AgencyCache::triggerWaiting(index_t commitIndex) {

  auto* scheduler = SchedulerFeature::SCHEDULER;
  std::lock_guard w(_waitLock);

  auto pit = _waiting.begin();
  while (pit != _waiting.end()) {
    if (pit->first > commitIndex) {
      break;
    }
    auto pp = std::make_shared<futures::Promise<Result>>(std::move(pit->second));
    if (scheduler && !this->isStopping()) {
      bool queued = scheduler->queue(
        RequestLane::CLUSTER_INTERNAL, [pp] { pp->setValue(Result()); });
      if (!queued) {
        LOG_TOPIC("c6473", WARN, Logger::AGENCY) <<
          "Failed to schedule logsForTrigger running in main thread";
        pp->setValue(Result());
      }
    } else {
      pp->setValue(Result(TRI_ERROR_SHUTTING_DOWN));
    }
    pit = _waiting.erase(pit);
  }

}

/// Register local callback
bool AgencyCache::registerCallback(std::string const& key, uint64_t const& id) {
  std::string const ckey = Store::normalize(AgencyCommHelper::path(key));
  LOG_TOPIC("67bb8", DEBUG, Logger::CLUSTER) << "Registering callback for " << ckey;

  size_t size = 0;
  {
    std::lock_guard g(_callbacksLock);
    _callbacks.emplace(ckey, id);
    size = _callbacks.size();
  }

  LOG_TOPIC("31415", TRACE, Logger::CLUSTER)
    << "Registered callback for " << ckey << " " << size;
  // this method always returns ok.
  return true;
}

/// Unregister local callback
void AgencyCache::unregisterCallback(std::string const& key, uint64_t const& id) {
  std::string const ckey = Store::normalize(AgencyCommHelper::path(key));
  LOG_TOPIC("cc768", DEBUG, Logger::CLUSTER) << "Unregistering callback for " << ckey;

  size_t size = 0;
  {
    std::lock_guard g(_callbacksLock);
    auto range = _callbacks.equal_range(ckey);
    for (auto it = range.first; it != range.second;) {
      if (it->second == id) {
        it = _callbacks.erase(it);
        break;
      } else {
        ++it;
      }
    }
    size = _callbacks.size();
  }

  LOG_TOPIC("034cc", TRACE, Logger::CLUSTER)
    << "Unregistered callback for " << ckey << " " << size;
}

/// Orderly shutdown
void AgencyCache::beginShutdown() {
  LOG_TOPIC("a63ae", TRACE, Logger::CLUSTER) << "Clearing books in agency cache";

  // trigger all waiting for an index
  {
    std::lock_guard g(_waitLock);
    auto pit = _waiting.begin();
    while (pit != _waiting.end()) {
      pit->second.setValue(Result(TRI_ERROR_SHUTTING_DOWN));
      ++pit;
    }
    _waiting.clear();
  }

  // trigger all callbacks
  {
    std::lock_guard g(_callbacksLock);
    for (auto const& i : _callbacks) {
      auto cb = _callbackRegistry.getCallback(i.second);
      if (cb != nullptr) {
        LOG_TOPIC("76bb8", DEBUG, Logger::CLUSTER)
          << "Agency callback " << i << " has been triggered. refetching!";
        try {
          cb->refetchAndUpdate(true, false);
        } catch (arangodb::basics::Exception const& e) {
          LOG_TOPIC("c3111", WARN, Logger::AGENCYCOMM)
            << "Error executing callback: " << e.message();
        }
      }
    }
    _callbacks.clear();
  }

  Thread::beginShutdown();
}

bool AgencyCache::has(std::string const& path) const {
  std::shared_lock g(_storeLock);
  return _readDB.has(AgencyCommHelper::path(path));
}

std::vector<bool> AgencyCache::has(std::vector<std::string> const& paths) const {
  std::vector<bool> ret;
  ret.reserve(paths.size());
  std::shared_lock g(_storeLock);
  for (auto const& i : paths) {
    ret.push_back(_readDB.has(i));
  }
  return ret;
}

void AgencyCache::invokeCallbackNoLock(uint64_t id, std::string const& key) const {
  auto cb = _callbackRegistry.getCallback(id);
  if (cb != nullptr) {
    try {
      cb->refetchAndUpdate(true, false);
      LOG_TOPIC("76aa8", DEBUG, Logger::CLUSTER)
        << "Agency callback " << id << " has been triggered. refetching " << key;
    } catch (arangodb::basics::Exception const& e) {
      LOG_TOPIC("c3091", WARN, Logger::AGENCYCOMM)
        << "Error executing callback: " << e.message();
    }
  }
}

void AgencyCache::invokeCallbacks(std::vector<uint64_t> const& toCall) const {
  for (auto i : toCall) {
    invokeCallbackNoLock(i);
  }
}

void AgencyCache::invokeAllCallbacks() const {
  std::vector<uint64_t> toCall;
  {
    std::lock_guard g(_callbacksLock);
    for (auto i : _callbacks) {
      toCall.push_back(i.second);
    }
  }
  invokeCallbacks(toCall);
}

void AgencyCache::clearChanged(std::string const& what, consensus::index_t const& doneIndex) {
  std::shared_lock g(_storeLock);
  decltype(_planChanges)& changes = (what == PLAN) ? _planChanges : _currentChanges;
  if (!changes.empty()) {
    changes.erase(changes.begin(), changes.upper_bound(doneIndex));
  }
}

AgencyCache::change_set_t AgencyCache::changedSince(
  std::string const& what, consensus::index_t const& last) const {

  static std::vector<std::string> const planGoodies ({
      AgencyCommHelper::path(PLAN_ANALYZERS) + "/",
      AgencyCommHelper::path(PLAN_COLLECTIONS) + "/",
      AgencyCommHelper::path(PLAN_DATABASES) + "/",
      AgencyCommHelper::path(PLAN_VIEWS) + "/"});
  static std::vector<std::string> const currentGoodies ({
      AgencyCommHelper::path(CURRENT_COLLECTIONS) + "/",
      AgencyCommHelper::path(CURRENT_DATABASES) + "/"});

  bool get_rest = false;
  std::unordered_map<std::string, query_t> db_res;
  query_t rest_res = nullptr;

  std::vector<std::string> const& goodies = (what == PLAN) ? planGoodies : currentGoodies;
  std::unordered_set<std::string> databases;
  
  std::shared_lock g(_storeLock);
  
  decltype(_planChanges) const& changes = (what == PLAN) ? _planChanges : _currentChanges;

  auto tmp = _readDB.nodePtr()->hasAsUInt(AgencyCommHelper::path(what) + "/" + VERSION);
  uint64_t version = tmp.second ? tmp.first : 0;

  if (last < _lastSnapshot || last == 0) {
    // we will get here when we call this with a "last" index value that is less than
    // the index of the last snapshot we got. in this case our changeset needs to 
    // contain all databases.
    // in addition, in case the "last" value is 0, this is the initial call, 
    // and we need to handle this in a special way, too.
    get_rest = true;
    auto keys = _readDB.nodePtr(AgencyCommHelper::path(what) + "/" + DATABASES)->keys();
    databases.reserve(keys.size());
    for (auto& i : keys) {
      databases.emplace(std::move(i));
    }
  } else {
    TRI_ASSERT(last != 0);
    auto it = changes.lower_bound(last + 1);
    if (it != changes.end()) {
      for (; it != changes.end(); ++it) {
        if (it->second.empty()) { // Need to get rest
          get_rest = true;
        }
        databases.emplace(it->second);
      }
      LOG_TOPIC("d5743", TRACE, Logger::CLUSTER)
        << "collecting " << databases << " from agency cache";
    } else {
      LOG_TOPIC("d5734", DEBUG, Logger::CLUSTER) << "no changed databases since " << last;
      return change_set_t(_commitIndex, version, std::move(db_res), std::move(rest_res));
    }
  }

  if (databases.empty()) {
    return change_set_t(_commitIndex, version, std::move(db_res), std::move(rest_res));
  }

  auto query = std::make_shared<arangodb::velocypack::Builder>();
  {
    for (auto const& i : databases) {
      if (!i.empty()) { // actual database
        { VPackArrayBuilder outer(query.get());
          { VPackArrayBuilder inner(query.get());
            for (auto const& g : goodies) { // Get goodies for database
              query->add(VPackValue(g + i));
            }
          }}
        auto [entry,created] = db_res.try_emplace(i, std::make_shared<VPackBuilder>());
        if (created) {
          _readDB.read(query, entry->second);
        } else {
          LOG_TOPIC("31ae3", ERR, Logger::CLUSTER)
            << "Failed to communicate updated database " << i
            << " in AgencyCache with maintenance.";
          FATAL_ERROR_EXIT();
        }
      }
      query->clear();
    }
  }

  if (get_rest) { // All the rest, i.e. All keys excluding the usual suspects
    static std::vector<std::string> const exc {
      "Analyzers", "Collections", "Databases", "Views"};
    auto keys = _readDB.nodePtr(AgencyCommHelper::path(what))->keys();
    keys.erase(
      std::remove_if(
        std::begin(keys), std::end(keys),
        [&] (auto const& x) {
          return std::find(std::begin(exc), std::end(exc), x) != std::end(exc);}),
      std::end(keys));
    {
      VPackArrayBuilder outer(query.get());
      for (auto const& i : keys) {
        VPackArrayBuilder inner(query.get());
        query->add(VPackValue(AgencyCommHelper::path(what) + "/" + i));
      }
    }
    if (_commitIndex > 0) { // Databases
      rest_res = std::make_shared<VPackBuilder>();
      _readDB.read(query, rest_res);
    }
  }

  return change_set_t(_commitIndex, version, std::move(db_res), std::move(rest_res));

}

namespace std {
ostream& operator<<(ostream& o, AgencyCache::change_set_t const& c) {
  o << c.ind;
  return o;
}

ostream& operator<<(ostream& o, AgencyCache::databases_t const& dbs) {
  o << "{";
  bool first = true;
  for (auto const& db : dbs) {
    if (!first) {
      o << ", ";
    } else {
      first = false;
    }
    o << '"' << db.first << "\": " << db.second->toJson();
  }
  o << "}";
  return o;
}
}<|MERGE_RESOLUTION|>--- conflicted
+++ resolved
@@ -361,56 +361,6 @@
                   increaseWaitTime();
                   return futures::makeFuture();
                 }
-<<<<<<< HEAD
-                auto slc = rb.slice();
-                wait = 0.;
-                TRI_ASSERT(slc.hasKey("result"));
-                VPackSlice rs = slc.get("result");
-                TRI_ASSERT(rs.hasKey("commitIndex"));
-                TRI_ASSERT(rs.get("commitIndex").isNumber());
-                TRI_ASSERT(rs.hasKey("firstIndex"));
-                TRI_ASSERT(rs.get("firstIndex").isNumber());
-                index_t commitIndex = rs.get("commitIndex").getNumber<uint64_t>();
-                index_t firstIndex = rs.get("firstIndex").getNumber<uint64_t>();
-
-                if (firstIndex > 0) {
-                  TRI_ASSERT(_initialized);
-                  // Do incoming logs match our cache's index?
-                  if (firstIndex != curIndex + 1) {
-                    LOG_TOPIC("a9a09", WARN, Logger::CLUSTER)
-                      << "Logs from poll start with index " << firstIndex
-                      << " we requested logs from and including " << curIndex
-                      << " retrying.";
-                    LOG_TOPIC("457e9", TRACE, Logger::CLUSTER)
-                      << "Incoming: " << rs.toJson();
-                    increaseWaitTime();
-                  } else {
-                    TRI_ASSERT(rs.hasKey("log"));
-                    TRI_ASSERT(rs.get("log").isArray());
-                    LOG_TOPIC("4579e", TRACE, Logger::CLUSTER) <<
-                      "Applying to cache " << rs.get("log").toJson();
-                    std::unordered_set<std::string> pc;  // Plan changes
-                    std::unordered_set<std::string> cc;  // Current changes
-                    for (auto const& i : VPackArrayIterator(rs.get("log"))) {
-                      pc.clear();
-                      cc.clear();
-                      {
-                        std::lock_guard g(_storeLock);
-                        _readDB.applyTransaction(i); // apply logs
-                        _commitIndex = i.get("index").getNumber<uint64_t>();
-
-                        {
-                          std::lock_guard g(_callbacksLock);
-                          handleCallbacksNoLock(i.get("query"), uniq, toCall, pc, cc);
-                        }
-                        for (auto const& i : pc) {
-                          _planChanges.emplace(_commitIndex, i);
-                        }
-                        for (auto const& i : cc) {
-                          _currentChanges.emplace(_commitIndex, i);
-                        }
-                      }
-=======
                 TRI_ASSERT(rs.hasKey("log"));
                 TRI_ASSERT(rs.get("log").isArray());
                 LOG_TOPIC("4579e", TRACE, Logger::CLUSTER) <<
@@ -435,7 +385,6 @@
                     }
                     for (auto const& i : cc) {
                       _currentChanges.emplace(_commitIndex, i);
->>>>>>> 58ca6e34
                     }
                   }
                 }
@@ -651,11 +600,12 @@
   invokeCallbacks(toCall);
 }
 
-void AgencyCache::clearChanged(std::string const& what, consensus::index_t const& doneIndex) {
+
+void AgencyCache::clearChanged(std::string const& what, consensus::index_t const& done) {
   std::shared_lock g(_storeLock);
   decltype(_planChanges)& changes = (what == PLAN) ? _planChanges : _currentChanges;
-  if (!changes.empty()) {
-    changes.erase(changes.begin(), changes.upper_bound(doneIndex));
+  if (changes.size() > 0) {
+    changes.erase(changes.begin(), changes.upper_bound(done));
   }
 }
 
