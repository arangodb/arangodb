--- conflicted
+++ resolved
@@ -156,11 +156,6 @@
   std::shared_ptr<VPackBuilder> const properties() const;
 
  private:
-<<<<<<< HEAD
-  /// Note: members are const. No thread safety guards needed.
-
-=======
->>>>>>> a14f6dd5
   /** @brief discriminatory properties */
   std::map<std::string, std::string> const _description;
 
