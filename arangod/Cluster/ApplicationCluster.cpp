////////////////////////////////////////////////////////////////////////////////
/// DISCLAIMER
///
/// Copyright 2014-2016 ArangoDB GmbH, Cologne, Germany
/// Copyright 2004-2014 triAGENS GmbH, Cologne, Germany
///
/// Licensed under the Apache License, Version 2.0 (the "License");
/// you may not use this file except in compliance with the License.
/// You may obtain a copy of the License at
///
///     http://www.apache.org/licenses/LICENSE-2.0
///
/// Unless required by applicable law or agreed to in writing, software
/// distributed under the License is distributed on an "AS IS" BASIS,
/// WITHOUT WARRANTIES OR CONDITIONS OF ANY KIND, either express or implied.
/// See the License for the specific language governing permissions and
/// limitations under the License.
///
/// Copyright holder is ArangoDB GmbH, Cologne, Germany
///
/// @author Jan Steemann
////////////////////////////////////////////////////////////////////////////////

#include "ApplicationCluster.h"
#include "Rest/Endpoint.h"
#include "Basics/JsonHelper.h"
#include "Basics/files.h"
#include "Basics/FileUtils.h"
#include "Basics/logging.h"
#include "Basics/VelocyPackHelper.h"
#include "Cluster/HeartbeatThread.h"
#include "Cluster/ServerState.h"
#include "Cluster/ClusterInfo.h"
#include "Cluster/ClusterComm.h"
#include "Dispatcher/ApplicationDispatcher.h"
#include "SimpleHttpClient/ConnectionManager.h"
#include "V8Server/ApplicationV8.h"
#include "VocBase/server.h"

using namespace arangodb;
using namespace arangodb::basics;





ApplicationCluster::ApplicationCluster(
    TRI_server_t* server, arangodb::rest::ApplicationDispatcher* dispatcher,
    ApplicationV8* applicationV8)
    : ApplicationFeature("Sharding"),
      _server(server),
      _dispatcher(dispatcher),
      _applicationV8(applicationV8),
      _heartbeat(nullptr),
      _heartbeatInterval(0),
      _agencyEndpoints(),
      _agencyPrefix(),
      _myId(),
      _myAddress(),
      _username("root"),
      _password(),
      _dataPath(),
      _logPath(),
      _agentPath(),
      _arangodPath(),
      _dbserverConfig(),
      _coordinatorConfig(),
      _disableDispatcherFrontend(true),
      _disableDispatcherKickstarter(true),
      _enableCluster(false),
      _disableHeartbeat(false) {
  TRI_ASSERT(_dispatcher != nullptr);
}


ApplicationCluster::~ApplicationCluster() {
  delete _heartbeat;

  // delete connection manager instance
  auto cm = httpclient::ConnectionManager::instance();
  delete cm;
}



void ApplicationCluster::setupOptions(
    std::map<std::string, basics::ProgramOptionsDescription>& options) {
  options["Cluster options:help-cluster"]("cluster.agency-endpoint",
                                          &_agencyEndpoints,
                                          "agency endpoint to connect to")(
      "cluster.agency-prefix", &_agencyPrefix, "agency prefix")(
      "cluster.my-local-info", &_myLocalInfo, "this server's local info")(
      "cluster.my-id", &_myId, "this server's id")(
      "cluster.my-address", &_myAddress, "this server's endpoint")(
      "cluster.username", &_username,
      "username used for cluster-internal communication")(
      "cluster.password", &_password,
      "password used for cluster-internal communication")(
      "cluster.data-path", &_dataPath, "path to cluster database directory")(
      "cluster.log-path", &_logPath, "path to log directory for the cluster")(
      "cluster.agent-path", &_agentPath, "path to the agent for the cluster")(
      "cluster.arangod-path", &_arangodPath,
      "path to the arangod for the cluster")(
      "cluster.dbserver-config", &_dbserverConfig,
      "path to the DBserver configuration")(
      "cluster.coordinator-config", &_coordinatorConfig,
      "path to the coordinator configuration")(
      "cluster.disable-dispatcher-frontend", &_disableDispatcherFrontend,
      "do not show the dispatcher interface")(
      "cluster.disable-dispatcher-kickstarter", &_disableDispatcherKickstarter,
      "disable the kickstarter functionality");
}


bool ApplicationCluster::prepare() {
  // set authentication data
  ServerState::instance()->setAuthentication(_username, _password);

  // overwrite memory area
  _username = _password = "someotherusername";

  ServerState::instance()->setDataPath(_dataPath);
  ServerState::instance()->setLogPath(_logPath);
  ServerState::instance()->setAgentPath(_agentPath);
  ServerState::instance()->setArangodPath(_arangodPath);
  ServerState::instance()->setDBserverConfig(_dbserverConfig);
  ServerState::instance()->setCoordinatorConfig(_coordinatorConfig);
  ServerState::instance()->setDisableDispatcherFrontend(
      _disableDispatcherFrontend);
  ServerState::instance()->setDisableDispatcherKickstarter(
      _disableDispatcherKickstarter);

  if (_disabled) {
    // if ApplicationFeature is disabled
    _enableCluster = false;
    ServerState::instance()->setRole(ServerState::ROLE_SINGLE);
    return true;
  }

  // check the cluster state
  _enableCluster = !_agencyEndpoints.empty();

  if (_agencyPrefix.empty()) {
    _agencyPrefix = "arango";
  }

  if (!enabled()) {
    ServerState::instance()->setRole(ServerState::ROLE_SINGLE);
    return true;
  }

  ServerState::instance()->setClusterEnabled();

  // validate --cluster.agency-prefix
  size_t found = _agencyPrefix.find_first_not_of(
      "abcdefghijklmnopqrstuvwxyzABCDEFGHIJKLMNOPQRSTUVWXYZ0123456789/");

  if (found != std::string::npos || _agencyPrefix.empty()) {
    LOG_FATAL_AND_EXIT("invalid value specified for --cluster.agency-prefix");
  }

  // register the prefix with the communicator
  AgencyComm::setPrefix(_agencyPrefix);

  // validate --cluster.agency-endpoint
  if (_agencyEndpoints.empty()) {
    LOG_FATAL_AND_EXIT(
        "must at least specify one endpoint in --cluster.agency-endpoint");
  }

  for (size_t i = 0; i < _agencyEndpoints.size(); ++i) {
    std::string const unified =
        arangodb::rest::Endpoint::getUnifiedForm(_agencyEndpoints[i]);

    if (unified.empty()) {
      LOG_FATAL_AND_EXIT(
          "invalid endpoint '%s' specified for --cluster.agency-endpoint",
          _agencyEndpoints[i].c_str());
    }

    AgencyComm::addEndpoint(unified);
  }

  // validate --cluster.my-id
  if (_myId.empty()) {
    if (_myLocalInfo.empty()) {
      LOG_FATAL_AND_EXIT(
          "invalid value specified for --cluster.my-id and "
          "--cluster.my-local-info");
    }
    if (_myAddress.empty()) {
      LOG_FATAL_AND_EXIT(
          "must specify --cluster.my-address if --cluster.my-id is empty");
    }
  } else {
    size_t found = _myId.find_first_not_of(
        "abcdefghijklmnopqrstuvwxyzABCDEFGHIJKLMNOPQRSTUVWXYZ0123456789");

    if (found != std::string::npos) {
      LOG_FATAL_AND_EXIT("invalid value specified for --cluster.my-id");
    }
  }
  // Now either _myId is set properly or _myId is empty and _myLocalInfo and
  // _myAddress are set.
  if (!_myAddress.empty()) {
    ServerState::instance()->setAddress(_myAddress);
  }

  // initialize ConnectionManager library
  httpclient::ConnectionManager::initialize();

  // initialize ClusterComm library
  // must call initialize while still single-threaded
  ClusterComm::initialize();

  // disable error logging for a while
  ClusterComm::instance()->enableConnectionErrorLogging(false);

  // perform an initial connect to the agency
  std::string const endpoints = AgencyComm::getEndpointsString();

  if (!AgencyComm::tryConnect()) {
    LOG_FATAL_AND_EXIT("Could not connect to agency endpoints (%s)",
                       endpoints.c_str());
  }

  ServerState::instance()->setLocalInfo(_myLocalInfo);
  if (!_myId.empty()) {
    ServerState::instance()->setId(_myId);
  }

  ServerState::RoleEnum role = ServerState::instance()->getRole();

  if (role == ServerState::ROLE_UNDEFINED) {
    // no role found
    LOG_FATAL_AND_EXIT(
        "unable to determine unambiguous role for server '%s'. No role "
        "configured in agency (%s)",
        _myId.c_str(), endpoints.c_str());
  }

  if (_myId.empty()) {
    _myId = ServerState::instance()->getId();  // has been set by getRole!
  }

  // check if my-address is set
  if (_myAddress.empty()) {
    // no address given, now ask the agency for out address
    _myAddress = ServerState::instance()->getAddress();
  }
  // if nonempty, it has already been set above

  // If we are a coordinator, we wait until at least one DBServer is there,
  // otherwise we can do very little, in particular, we cannot create
  // any collection:
  if (role == ServerState::ROLE_COORDINATOR) {
    ClusterInfo* ci = ClusterInfo::instance();
    do {
      LOG_INFO("Waiting for a DBserver to show up...");
      ci->loadCurrentDBServers();
      std::vector<ServerID> DBServers = ci->getCurrentDBServers();
      if (DBServers.size() > 0) {
        LOG_INFO("Found a DBserver.");
        break;
      }
      sleep(1);
    } while (true);
  }

  return true;
}


bool ApplicationCluster::start() {
  if (!enabled()) {
    return true;
  }

  std::string const endpoints = AgencyComm::getEndpointsString();

  ServerState::RoleEnum role = ServerState::instance()->getRole();

  if (_myAddress.empty()) {
    LOG_FATAL_AND_EXIT(
        "unable to determine internal address for server '%s'. "
        "Please specify --cluster.my-address or configure the address for this "
        "server in the agency.",
        _myId.c_str());
  }

  // now we can validate --cluster.my-address
  std::string const unified =
      arangodb::rest::Endpoint::getUnifiedForm(_myAddress);

  if (unified.empty()) {
    LOG_FATAL_AND_EXIT(
        "invalid endpoint '%s' specified for --cluster.my-address",
        _myAddress.c_str());
  }

  ServerState::instance()->setState(ServerState::STATE_STARTUP);

  // the agency about our state
  AgencyComm comm;
  comm.sendServerState(0.0);

  std::string const version = comm.getVersion();

  ServerState::instance()->setInitialized();

  LOG_INFO(
      "Cluster feature is turned on. "
      "Agency version: %s, Agency endpoints: %s, "
      "server id: '%s', internal address: %s, role: %s",
      version.c_str(), endpoints.c_str(), _myId.c_str(), _myAddress.c_str(),
      ServerState::roleToString(role).c_str());

  if (!_disableHeartbeat) {
    AgencyCommResult result = comm.getValues("Sync/HeartbeatIntervalMs", false);

    if (result.successful()) {
      result.parse("", false);

      std::map<std::string, AgencyCommResultEntry>::const_iterator it =
          result._values.begin();

      if (it != result._values.end()) {
        VPackSlice slice = (*it).second._vpack->slice();
        _heartbeatInterval =
<<<<<<< HEAD
            triagens::basics::VelocyPackHelper::stringUInt64(slice);
=======
            arangodb::basics::JsonHelper::stringUInt64((*it).second._json);
>>>>>>> 288ed041

        LOG_INFO("using heartbeat interval value '%llu ms' from agency",
                 (unsigned long long)_heartbeatInterval);
      }
    }

    // no value set in agency. use default
    if (_heartbeatInterval == 0) {
      _heartbeatInterval = 1000;  // 1/s

      LOG_WARNING(
          "unable to read heartbeat interval from agency. Using default value "
          "'%llu ms'",
          (unsigned long long)_heartbeatInterval);
    }

    // start heartbeat thread
    _heartbeat = new HeartbeatThread(_server, _dispatcher, _applicationV8,
                                     _heartbeatInterval * 1000, 5);

    if (_heartbeat == nullptr) {
      LOG_FATAL_AND_EXIT("unable to start cluster heartbeat thread");
    }

    if (!_heartbeat->init() || !_heartbeat->start()) {
      LOG_FATAL_AND_EXIT("heartbeat could not connect to agency endpoints (%s)",
                         endpoints.c_str());
    }

    while (!_heartbeat->isReady()) {
      // wait until heartbeat is ready
      usleep(10000);
    }
  }

  return true;
}


bool ApplicationCluster::open() {
  if (!enabled()) {
    return true;
  }

  ServerState::RoleEnum role = ServerState::instance()->getRole();

  // tell the agency that we are ready
  {
    AgencyComm comm;
    AgencyCommResult result;

    AgencyCommLocker locker("Current", "WRITE");

    if (locker.successful()) {
      TRI_json_t* ep = TRI_CreateStringCopyJson(
          TRI_UNKNOWN_MEM_ZONE, _myAddress.c_str(), _myAddress.size());

      if (ep == nullptr) {
        locker.unlock();
        LOG_FATAL_AND_EXIT("out of memory");
      }
      TRI_json_t* json = TRI_CreateObjectJson(TRI_UNKNOWN_MEM_ZONE, 1);

      if (json == nullptr) {
        TRI_FreeJson(TRI_UNKNOWN_MEM_ZONE, ep);
        locker.unlock();
        LOG_FATAL_AND_EXIT("out of memory");
      }
      TRI_Insert3ObjectJson(TRI_UNKNOWN_MEM_ZONE, json, "endpoint", ep);

      result = comm.setValue("Current/ServersRegistered/" + _myId, json, 0.0);
      TRI_FreeJson(TRI_UNKNOWN_MEM_ZONE, json);
    }

    if (!result.successful()) {
      locker.unlock();
      LOG_FATAL_AND_EXIT(
          "unable to register server in agency: http code: %d, body: %s",
          (int)result.httpCode(), result.body().c_str());
    }

    if (role == ServerState::ROLE_COORDINATOR) {
      TRI_json_t* json = TRI_CreateStringCopyJson(TRI_UNKNOWN_MEM_ZONE, "none",
                                                  strlen("none"));

      if (json == nullptr) {
        locker.unlock();
        LOG_FATAL_AND_EXIT("out of memory");
      }

      ServerState::instance()->setState(ServerState::STATE_SERVING);

      // register coordinator
      AgencyCommResult result =
          comm.setValue("Current/Coordinators/" + _myId, json, 0.0);
      TRI_FreeJson(TRI_UNKNOWN_MEM_ZONE, json);

      if (!result.successful()) {
        locker.unlock();
        LOG_FATAL_AND_EXIT("unable to register coordinator in agency");
      }
    } else if (role == ServerState::ROLE_PRIMARY) {
      TRI_json_t* json = TRI_CreateStringCopyJson(TRI_UNKNOWN_MEM_ZONE, "none",
                                                  strlen("none"));

      if (json == nullptr) {
        locker.unlock();
        LOG_FATAL_AND_EXIT("out of memory");
      }

      ServerState::instance()->setState(ServerState::STATE_SERVINGASYNC);

      // register server
      AgencyCommResult result =
          comm.setValue("Current/DBServers/" + _myId, json, 0.0);
      TRI_FreeJson(TRI_UNKNOWN_MEM_ZONE, json);

      if (!result.successful()) {
        locker.unlock();
        LOG_FATAL_AND_EXIT("unable to register db server in agency");
      }
    } else if (role == ServerState::ROLE_SECONDARY) {
      std::string keyName = std::string("\"") + _myId + std::string("\"");
      TRI_json_t* json = TRI_CreateStringCopyJson(
          TRI_UNKNOWN_MEM_ZONE, keyName.c_str(), keyName.size());

      if (json == nullptr) {
        locker.unlock();
        LOG_FATAL_AND_EXIT("out of memory");
      }

      ServerState::instance()->setState(ServerState::STATE_SYNCING);

      // register server
      AgencyCommResult result = comm.setValue(
          "Current/DBServers/" + ServerState::instance()->getPrimaryId(), json,
          0.0);
      TRI_FreeJson(TRI_UNKNOWN_MEM_ZONE, json);

      if (!result.successful()) {
        locker.unlock();
        LOG_FATAL_AND_EXIT("unable to register secondary db server in agency");
      }
    }
  }

  return true;
}


void ApplicationCluster::close() {
  if (!enabled()) {
    return;
  }

  if (_heartbeat != nullptr) {
    _heartbeat->stop();
  }

  // change into shutdown state
  ServerState::instance()->setState(ServerState::STATE_SHUTDOWN);

  AgencyComm comm;
  comm.sendServerState(0.0);
}


void ApplicationCluster::stop() {
  if (!enabled()) {
    return;
  }

  // change into shutdown state
  ServerState::instance()->setState(ServerState::STATE_SHUTDOWN);

  AgencyComm comm;
  comm.sendServerState(0.0);

  if (_heartbeat != nullptr) {
    _heartbeat->stop();
  }

  {
    AgencyCommLocker locker("Current", "WRITE");

    if (locker.successful()) {
      // unregister ourselves
      ServerState::RoleEnum role = ServerState::instance()->getRole();

      if (role == ServerState::ROLE_PRIMARY) {
        comm.removeValues("Current/DBServers/" + _myId, false);
      } else if (role == ServerState::ROLE_COORDINATOR) {
        comm.removeValues("Current/Coordinators/" + _myId, false);
      }

      // unregister ourselves
      comm.removeValues("Current/ServersRegistered/" + _myId, false);
    }
  }

  ClusterComm::cleanup();
  AgencyComm::cleanup();
}

<|MERGE_RESOLUTION|>--- conflicted
+++ resolved
@@ -327,11 +327,7 @@
       if (it != result._values.end()) {
         VPackSlice slice = (*it).second._vpack->slice();
         _heartbeatInterval =
-<<<<<<< HEAD
-            triagens::basics::VelocyPackHelper::stringUInt64(slice);
-=======
-            arangodb::basics::JsonHelper::stringUInt64((*it).second._json);
->>>>>>> 288ed041
+            arangodb::basics::VelocyPackHelper::stringUInt64(slice);
 
         LOG_INFO("using heartbeat interval value '%llu ms' from agency",
                  (unsigned long long)_heartbeatInterval);
