////////////////////////////////////////////////////////////////////////////////
/// DISCLAIMER
///
/// Copyright 2014-2016 ArangoDB GmbH, Cologne, Germany
/// Copyright 2004-2014 triAGENS GmbH, Cologne, Germany
///
/// Licensed under the Apache License, Version 2.0 (the "License");
/// you may not use this file except in compliance with the License.
/// You may obtain a copy of the License at
///
///     http://www.apache.org/licenses/LICENSE-2.0
///
/// Unless required by applicable law or agreed to in writing, software
/// distributed under the License is distributed on an "AS IS" BASIS,
/// WITHOUT WARRANTIES OR CONDITIONS OF ANY KIND, either express or implied.
/// See the License for the specific language governing permissions and
/// limitations under the License.
///
/// Copyright holder is ArangoDB GmbH, Cologne, Germany
///
/// @author Jan Steemann
////////////////////////////////////////////////////////////////////////////////

#include "ApplicationCluster.h"
#include "Rest/Endpoint.h"
#include "Basics/JsonHelper.h"
#include "Basics/files.h"
#include "Basics/FileUtils.h"
#include "Basics/logging.h"
#include "Cluster/HeartbeatThread.h"
#include "Cluster/ServerState.h"
#include "Cluster/ClusterInfo.h"
#include "Cluster/ClusterComm.h"
#include "Dispatcher/ApplicationDispatcher.h"
#include "SimpleHttpClient/ConnectionManager.h"
#include "V8Server/ApplicationV8.h"
#include "VocBase/server.h"

using namespace triagens;
using namespace triagens::basics;
using namespace triagens::arango;



////////////////////////////////////////////////////////////////////////////////
/// @brief constructor
////////////////////////////////////////////////////////////////////////////////

ApplicationCluster::ApplicationCluster(
    TRI_server_t* server, triagens::rest::ApplicationDispatcher* dispatcher,
    ApplicationV8* applicationV8)
    : ApplicationFeature("Sharding"),
      _server(server),
      _dispatcher(dispatcher),
      _applicationV8(applicationV8),
      _heartbeat(nullptr),
      _heartbeatInterval(0),
      _agencyEndpoints(),
      _agencyPrefix(),
      _myId(),
      _myAddress(),
      _username("root"),
      _password(),
      _dataPath(),
      _logPath(),
      _agentPath(),
      _arangodPath(),
      _dbserverConfig(),
      _coordinatorConfig(),
      _disableDispatcherFrontend(true),
      _disableDispatcherKickstarter(true),
      _enableCluster(false),
      _disableHeartbeat(false) {
  TRI_ASSERT(_dispatcher != nullptr);
}

////////////////////////////////////////////////////////////////////////////////
/// @brief destructor
////////////////////////////////////////////////////////////////////////////////

ApplicationCluster::~ApplicationCluster() {
  delete _heartbeat;

  // delete connection manager instance
  auto cm = httpclient::ConnectionManager::instance();
  delete cm;
}


////////////////////////////////////////////////////////////////////////////////
/// {@inheritDoc}
////////////////////////////////////////////////////////////////////////////////

void ApplicationCluster::setupOptions(
    std::map<std::string, basics::ProgramOptionsDescription>& options) {
  options["Cluster options:help-cluster"]("cluster.agency-endpoint",
                                          &_agencyEndpoints,
                                          "agency endpoint to connect to")(
      "cluster.agency-prefix", &_agencyPrefix, "agency prefix")(
      "cluster.my-local-info", &_myLocalInfo, "this server's local info")(
      "cluster.my-id", &_myId, "this server's id")(
      "cluster.my-address", &_myAddress, "this server's endpoint")(
      "cluster.username", &_username,
      "username used for cluster-internal communication")(
      "cluster.password", &_password,
      "password used for cluster-internal communication")(
      "cluster.data-path", &_dataPath, "path to cluster database directory")(
      "cluster.log-path", &_logPath, "path to log directory for the cluster")(
      "cluster.agent-path", &_agentPath, "path to the agent for the cluster")(
      "cluster.arangod-path", &_arangodPath,
      "path to the arangod for the cluster")(
      "cluster.dbserver-config", &_dbserverConfig,
      "path to the DBserver configuration")(
      "cluster.coordinator-config", &_coordinatorConfig,
      "path to the coordinator configuration")(
      "cluster.disable-dispatcher-frontend", &_disableDispatcherFrontend,
      "do not show the dispatcher interface")(
      "cluster.disable-dispatcher-kickstarter", &_disableDispatcherKickstarter,
      "disable the kickstarter functionality");
}

////////////////////////////////////////////////////////////////////////////////
/// {@inheritDoc}
////////////////////////////////////////////////////////////////////////////////

bool ApplicationCluster::prepare() {
  // set authentication data
  ServerState::instance()->setAuthentication(_username, _password);

  // overwrite memory area
  _username = _password = "someotherusername";

  ServerState::instance()->setDataPath(_dataPath);
  ServerState::instance()->setLogPath(_logPath);
  ServerState::instance()->setAgentPath(_agentPath);
  ServerState::instance()->setArangodPath(_arangodPath);
  ServerState::instance()->setDBserverConfig(_dbserverConfig);
  ServerState::instance()->setCoordinatorConfig(_coordinatorConfig);
  ServerState::instance()->setDisableDispatcherFrontend(
      _disableDispatcherFrontend);
  ServerState::instance()->setDisableDispatcherKickstarter(
      _disableDispatcherKickstarter);

  if (_disabled) {
    // if ApplicationFeature is disabled
    _enableCluster = false;
    ServerState::instance()->setRole(ServerState::ROLE_SINGLE);
    return true;
  }

  // check the cluster state
  _enableCluster = !_agencyEndpoints.empty();

  if (_agencyPrefix.empty()) {
    _agencyPrefix = "arango";
  }

  if (!enabled()) {
    ServerState::instance()->setRole(ServerState::ROLE_SINGLE);
    return true;
  }

  ServerState::instance()->setClusterEnabled();

  // validate --cluster.agency-prefix
  size_t found = _agencyPrefix.find_first_not_of(
      "abcdefghijklmnopqrstuvwxyzABCDEFGHIJKLMNOPQRSTUVWXYZ0123456789/");

  if (found != std::string::npos || _agencyPrefix.empty()) {
    LOG_FATAL_AND_EXIT("invalid value specified for --cluster.agency-prefix");
  }

  // register the prefix with the communicator
  AgencyComm::setPrefix(_agencyPrefix);

  // validate --cluster.agency-endpoint
  if (_agencyEndpoints.empty()) {
    LOG_FATAL_AND_EXIT(
        "must at least specify one endpoint in --cluster.agency-endpoint");
  }

  for (size_t i = 0; i < _agencyEndpoints.size(); ++i) {
    const std::string unified =
        triagens::rest::Endpoint::getUnifiedForm(_agencyEndpoints[i]);

    if (unified.empty()) {
      LOG_FATAL_AND_EXIT(
          "invalid endpoint '%s' specified for --cluster.agency-endpoint",
          _agencyEndpoints[i].c_str());
    }

    AgencyComm::addEndpoint(unified);
  }

  // validate --cluster.my-id
  if (_myId.empty()) {
    if (_myLocalInfo.empty()) {
      LOG_FATAL_AND_EXIT(
          "invalid value specified for --cluster.my-id and "
          "--cluster.my-local-info");
    }
    if (_myAddress.empty()) {
      LOG_FATAL_AND_EXIT(
          "must specify --cluster.my-address if --cluster.my-id is empty");
    }
  } else {
    size_t found = _myId.find_first_not_of(
        "abcdefghijklmnopqrstuvwxyzABCDEFGHIJKLMNOPQRSTUVWXYZ0123456789");

    if (found != std::string::npos) {
      LOG_FATAL_AND_EXIT("invalid value specified for --cluster.my-id");
    }
  }
  // Now either _myId is set properly or _myId is empty and _myLocalInfo and
  // _myAddress are set.
  if (!_myAddress.empty()) {
    ServerState::instance()->setAddress(_myAddress);
  }

  // initialize ConnectionManager library
  httpclient::ConnectionManager::initialize();

  // initialize ClusterComm library
  // must call initialize while still single-threaded
  ClusterComm::initialize();

  // disable error logging for a while
  ClusterComm::instance()->enableConnectionErrorLogging(false);

  // perform an initial connect to the agency
  const std::string endpoints = AgencyComm::getEndpointsString();

  if (!AgencyComm::tryConnect()) {
    LOG_FATAL_AND_EXIT("Could not connect to agency endpoints (%s)",
                       endpoints.c_str());
  }

  ServerState::instance()->setLocalInfo(_myLocalInfo);
  if (!_myId.empty()) {
    ServerState::instance()->setId(_myId);
  }

  ServerState::RoleEnum role = ServerState::instance()->getRole();

  if (role == ServerState::ROLE_UNDEFINED) {
    // no role found
    LOG_FATAL_AND_EXIT(
        "unable to determine unambiguous role for server '%s'. No role "
        "configured in agency (%s)",
        _myId.c_str(), endpoints.c_str());
  }

  if (_myId.empty()) {
    _myId = ServerState::instance()->getId();  // has been set by getRole!
  }

  // check if my-address is set
  if (_myAddress.empty()) {
    // no address given, now ask the agency for out address
    _myAddress = ServerState::instance()->getAddress();
  }
  // if nonempty, it has already been set above

  // If we are a coordinator, we wait until at least one DBServer is there,
  // otherwise we can do very little, in particular, we cannot create
  // any collection:
  if (role == ServerState::ROLE_COORDINATOR) {
    ClusterInfo* ci = ClusterInfo::instance();
    do {
      LOG_INFO("Waiting for a DBserver to show up...");
      ci->loadCurrentDBServers();
      std::vector<ServerID> DBServers = ci->getCurrentDBServers();
      if (DBServers.size() > 0) {
        LOG_INFO("Found a DBserver.");
        break;
      }
      sleep(1);
    } while (true);
  }

  return true;
}

////////////////////////////////////////////////////////////////////////////////
/// {@inheritDoc}
////////////////////////////////////////////////////////////////////////////////

bool ApplicationCluster::start() {
  if (!enabled()) {
    return true;
  }

  const std::string endpoints = AgencyComm::getEndpointsString();

  ServerState::RoleEnum role = ServerState::instance()->getRole();

  if (_myAddress.empty()) {
    LOG_FATAL_AND_EXIT(
        "unable to determine internal address for server '%s'. "
        "Please specify --cluster.my-address or configure the address for this "
        "server in the agency.",
        _myId.c_str());
  }

  // now we can validate --cluster.my-address
  const std::string unified =
      triagens::rest::Endpoint::getUnifiedForm(_myAddress);

  if (unified.empty()) {
    LOG_FATAL_AND_EXIT(
        "invalid endpoint '%s' specified for --cluster.my-address",
        _myAddress.c_str());
  }

  ServerState::instance()->setState(ServerState::STATE_STARTUP);

  // the agency about our state
  AgencyComm comm;
  comm.sendServerState(0.0);

  const std::string version = comm.getVersion();

  ServerState::instance()->setInitialized();

  LOG_INFO(
      "Cluster feature is turned on. "
      "Agency version: %s, Agency endpoints: %s, "
      "server id: '%s', internal address: %s, role: %s",
      version.c_str(), endpoints.c_str(), _myId.c_str(), _myAddress.c_str(),
      ServerState::roleToString(role).c_str());

  if (!_disableHeartbeat) {
    AgencyCommResult result = comm.getValues("Sync/HeartbeatIntervalMs", false);

    if (result.successful()) {
      result.parse("", false);

      std::map<std::string, AgencyCommResultEntry>::const_iterator it =
          result._values.begin();

      if (it != result._values.end()) {
        _heartbeatInterval =
            triagens::basics::JsonHelper::stringUInt64((*it).second._json);

        LOG_INFO("using heartbeat interval value '%llu ms' from agency",
                 (unsigned long long)_heartbeatInterval);
      }
    }

    // no value set in agency. use default
    if (_heartbeatInterval == 0) {
<<<<<<< HEAD
      _heartbeatInterval = 5000; // 1/s
=======
      _heartbeatInterval = 1000;  // 1/s
>>>>>>> e6149f1f

      LOG_WARNING(
          "unable to read heartbeat interval from agency. Using default value "
          "'%llu ms'",
          (unsigned long long)_heartbeatInterval);
    }

    // start heartbeat thread
    _heartbeat = new HeartbeatThread(_server, _dispatcher, _applicationV8,
                                     _heartbeatInterval * 1000, 5);

    if (_heartbeat == nullptr) {
      LOG_FATAL_AND_EXIT("unable to start cluster heartbeat thread");
    }

    if (!_heartbeat->init() || !_heartbeat->start()) {
      LOG_FATAL_AND_EXIT("heartbeat could not connect to agency endpoints (%s)",
                         endpoints.c_str());
    }

    while (!_heartbeat->isReady()) {
      // wait until heartbeat is ready
      usleep(10000);
    }
  }

  return true;
}

////////////////////////////////////////////////////////////////////////////////
/// {@inheritDoc}
////////////////////////////////////////////////////////////////////////////////

bool ApplicationCluster::open() {
  if (!enabled()) {
    return true;
  }

  ServerState::RoleEnum role = ServerState::instance()->getRole();

  // tell the agency that we are ready
  {
    AgencyComm comm;
    AgencyCommResult result;

    AgencyCommLocker locker("Current", "WRITE");

    if (locker.successful()) {
      TRI_json_t* ep = TRI_CreateStringCopyJson(
          TRI_UNKNOWN_MEM_ZONE, _myAddress.c_str(), _myAddress.size());

      if (ep == nullptr) {
        locker.unlock();
        LOG_FATAL_AND_EXIT("out of memory");
      }
      TRI_json_t* json = TRI_CreateObjectJson(TRI_UNKNOWN_MEM_ZONE, 1);

      if (json == nullptr) {
        TRI_FreeJson(TRI_UNKNOWN_MEM_ZONE, ep);
        locker.unlock();
        LOG_FATAL_AND_EXIT("out of memory");
      }
      TRI_Insert3ObjectJson(TRI_UNKNOWN_MEM_ZONE, json, "endpoint", ep);

      result = comm.setValue("Current/ServersRegistered/" + _myId, json, 0.0);
      TRI_FreeJson(TRI_UNKNOWN_MEM_ZONE, json);
    }

    if (!result.successful()) {
      locker.unlock();
      LOG_FATAL_AND_EXIT(
          "unable to register server in agency: http code: %d, body: %s",
          (int)result.httpCode(), result.body().c_str());
    }

    if (role == ServerState::ROLE_COORDINATOR) {
      TRI_json_t* json = TRI_CreateStringCopyJson(TRI_UNKNOWN_MEM_ZONE, "none",
                                                  strlen("none"));

      if (json == nullptr) {
        locker.unlock();
        LOG_FATAL_AND_EXIT("out of memory");
      }

      ServerState::instance()->setState(ServerState::STATE_SERVING);

      // register coordinator
      AgencyCommResult result =
          comm.setValue("Current/Coordinators/" + _myId, json, 0.0);
      TRI_FreeJson(TRI_UNKNOWN_MEM_ZONE, json);

      if (!result.successful()) {
        locker.unlock();
        LOG_FATAL_AND_EXIT("unable to register coordinator in agency");
      }
    } else if (role == ServerState::ROLE_PRIMARY) {
      TRI_json_t* json = TRI_CreateStringCopyJson(TRI_UNKNOWN_MEM_ZONE, "none",
                                                  strlen("none"));

      if (json == nullptr) {
        locker.unlock();
        LOG_FATAL_AND_EXIT("out of memory");
      }

      ServerState::instance()->setState(ServerState::STATE_SERVINGASYNC);

      // register server
      AgencyCommResult result =
          comm.setValue("Current/DBServers/" + _myId, json, 0.0);
      TRI_FreeJson(TRI_UNKNOWN_MEM_ZONE, json);

      if (!result.successful()) {
        locker.unlock();
        LOG_FATAL_AND_EXIT("unable to register db server in agency");
      }
    } else if (role == ServerState::ROLE_SECONDARY) {
      std::string keyName = std::string("\"") + _myId + std::string("\"");
      TRI_json_t* json = TRI_CreateStringCopyJson(
          TRI_UNKNOWN_MEM_ZONE, keyName.c_str(), keyName.size());

      if (json == nullptr) {
        locker.unlock();
        LOG_FATAL_AND_EXIT("out of memory");
      }

      ServerState::instance()->setState(ServerState::STATE_SYNCING);

      // register server
      AgencyCommResult result = comm.setValue(
          "Current/DBServers/" + ServerState::instance()->getPrimaryId(), json,
          0.0);
      TRI_FreeJson(TRI_UNKNOWN_MEM_ZONE, json);

      if (!result.successful()) {
        locker.unlock();
        LOG_FATAL_AND_EXIT("unable to register secondary db server in agency");
      }
    }
  }

  return true;
}

////////////////////////////////////////////////////////////////////////////////
/// {@inheritDoc}
////////////////////////////////////////////////////////////////////////////////

void ApplicationCluster::close() {
  if (!enabled()) {
    return;
  }

  if (_heartbeat != nullptr) {
    _heartbeat->stop();
  }

  // change into shutdown state
  ServerState::instance()->setState(ServerState::STATE_SHUTDOWN);

  AgencyComm comm;
  comm.sendServerState(0.0);
}

////////////////////////////////////////////////////////////////////////////////
/// {@inheritDoc}
////////////////////////////////////////////////////////////////////////////////

void ApplicationCluster::stop() {
  if (!enabled()) {
    return;
  }

  // change into shutdown state
  ServerState::instance()->setState(ServerState::STATE_SHUTDOWN);

  AgencyComm comm;
  comm.sendServerState(0.0);

  if (_heartbeat != nullptr) {
    _heartbeat->stop();
  }

  {
    AgencyCommLocker locker("Current", "WRITE");

    if (locker.successful()) {
      // unregister ourselves
      ServerState::RoleEnum role = ServerState::instance()->getRole();

      if (role == ServerState::ROLE_PRIMARY) {
        comm.removeValues("Current/DBServers/" + _myId, false);
      } else if (role == ServerState::ROLE_COORDINATOR) {
        comm.removeValues("Current/Coordinators/" + _myId, false);
      }

      // unregister ourselves
      comm.removeValues("Current/ServersRegistered/" + _myId, false);
    }
  }

  ClusterComm::cleanup();
  AgencyComm::cleanup();
}

<|MERGE_RESOLUTION|>--- conflicted
+++ resolved
@@ -349,11 +349,7 @@
 
     // no value set in agency. use default
     if (_heartbeatInterval == 0) {
-<<<<<<< HEAD
       _heartbeatInterval = 5000; // 1/s
-=======
-      _heartbeatInterval = 1000;  // 1/s
->>>>>>> e6149f1f
 
       LOG_WARNING(
           "unable to read heartbeat interval from agency. Using default value "
