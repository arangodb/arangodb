--- conflicted
+++ resolved
@@ -2751,17 +2751,12 @@
         bool ok = feature.lockShard(shardName, description);
         TRI_ASSERT(ok);
         try {
-<<<<<<< HEAD
           Result res = feature.addAction(description);
-          if (res.fail()) {
-=======
-          Result res = feature.addAction(description, false);
           if (res.ok()) {
             scopeGuard.cancel();  // Here we can be sure that the action is
                                   // queued and will eventually be executed,
                                   // then we decrease the counter again!
           } else {
->>>>>>> 7e0f060e
             feature.unlockShard(shardName);
           }
         } catch (std::exception const& exc) {
