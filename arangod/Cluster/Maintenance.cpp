--- conflicted
+++ resolved
@@ -350,20 +350,12 @@
   }
 }
 
-<<<<<<< HEAD
 void handleLocalShard(
   std::string const& dbname, std::string const& colname, VPackSlice const& cprops,
   VPackSlice const& shardMap, std::unordered_set<std::string>& commonShrds,
   std::unordered_set<std::string>& indis, std::string const& serverId,
-  std::vector<std::shared_ptr<ActionDescription>>& actions) {
-=======
-void handleLocalShard(std::string const& dbname, std::string const& colname,
-                      VPackSlice const& cprops, VPackSlice const& shardMap,
-                      std::unordered_set<std::string>& commonShrds,
-                      std::unordered_set<std::string>& indis, std::string const& serverId,
-                      std::vector<std::shared_ptr<ActionDescription>>& actions,
-                      MaintenanceFeature& feature,
-                      MaintenanceFeature::ShardActionMap const& shardActionMap) {
+  std::vector<std::shared_ptr<ActionDescription>>& actions,
+  MaintenanceFeature& feature, MaintenanceFeature::ShardActionMap const& shardActionMap) {
   // First check if the shard is locked:
   auto iter = shardActionMap.find(colname);
   if (iter != shardActionMap.end()) {
@@ -374,7 +366,6 @@
   }
 
   std::shared_ptr<ActionDescription> description;
->>>>>>> 8a8be887
 
   std::unordered_set<std::string>::const_iterator it =
       std::find(commonShrds.begin(), commonShrds.end(), colname);
@@ -466,19 +457,13 @@
 
 /// @brief calculate difference between plan and local for for databases
 arangodb::Result arangodb::maintenance::diffPlanLocal(
-<<<<<<< HEAD
   std::unordered_map<std::string,std::shared_ptr<VPackBuilder>> const& plan,
   uint64_t planIndex, std::unordered_set<std::string> dirty,
   std::unordered_map<std::string,std::shared_ptr<VPackBuilder>> const& local,
   std::string const& serverId, MaintenanceFeature::errors_t& errors,
-  MaintenanceFeature& feature, std::vector<std::shared_ptr<ActionDescription>>& actions) {
-
-=======
-    VPackSlice const& plan, uint64_t planIndex, VPackSlice const& local,
-    std::string const& serverId, MaintenanceFeature::errors_t& errors,
-    MaintenanceFeature& feature, std::vector<std::shared_ptr<ActionDescription>>& actions,
-    MaintenanceFeature::ShardActionMap const& shardActionMap) {
->>>>>>> 8a8be887
+  MaintenanceFeature& feature, std::vector<std::shared_ptr<ActionDescription>>& actions,
+  MaintenanceFeature::ShardActionMap const& shardActionMap) {
+
   arangodb::Result result;
   std::unordered_set<std::string> commonShrds;  // Intersection collections plan&local
   std::unordered_set<std::string> indis;  // Intersection indexes plan&local
@@ -493,21 +478,14 @@
 
     if (local.find(dbname) == local.end()) {
       if (errors.databases.find(dbname) == errors.databases.end()) {
-<<<<<<< HEAD
         actions.emplace_back(
           std::make_shared<ActionDescription>(
             std::map<std::string, std::string>{
               {std::string(NAME), std::string(CREATE_DATABASE)},
               {std::string("tick"), std::to_string(TRI_NewTickServer())},
-              {std::string(DATABASE), std::move(dbname)}
-            }, HIGHER_PRIORITY, std::make_shared<VPackBuilder>(pdb)));
-=======
-        actions.emplace_back(std::make_shared<ActionDescription>(
-              std::map<std::string, std::string>{{std::string(NAME), std::string(CREATE_DATABASE)}, {std::string("tick"), std::to_string(TRI_NewTickServer())},
-               {std::string(DATABASE), std::move(dbname)}},
-              HIGHER_PRIORITY, false,
-              std::make_shared<VPackBuilder>(pdb.value)));
->>>>>>> 8a8be887
+              {std::string(DATABASE), std::move(dbname)}},
+            HIGHER_PRIORITY, false,
+                               std::make_shared<VPackBuilder>(pdb)));
       } else {
         LOG_TOPIC("3a6a8", DEBUG, Logger::MAINTENANCE)
           << "Previous failure exists for creating database " << dbname << "skipping";
@@ -515,7 +493,6 @@
     }
   }
 
-<<<<<<< HEAD
   // Drop databases, which are no longer in plan ONLY DIRTY
   for (auto const& dbname : dirty) {
     if (local.find(dbname) != local.end()) {
@@ -526,18 +503,8 @@
               {std::string(NAME), std::string(DROP_DATABASE)},
               {std::string("tick"), std::to_string(TRI_NewTickServer())},
               {std::string(DATABASE), std::move(dbname)}},
-            HIGHER_PRIORITY));
-      }
-=======
-  // Drop databases, which are no longer in plan
-  for (auto const& ldb : VPackObjectIterator(local, true)) {
-    auto dbname = ldb.key.copyString();
-    if (!plan.hasKey(std::vector<std::string>{DATABASES, dbname})) {
-      actions.emplace_back(std::make_shared<ActionDescription>(
-          std::map<std::string, std::string>{{std::string(NAME), std::string(DROP_DATABASE)}, {std::string("tick"), std::to_string(TRI_NewTickServer())},
-           {std::string(DATABASE), std::move(dbname)}}, 
-          HIGHER_PRIORITY, false));
->>>>>>> 8a8be887
+            HIGHER_PRIORITY, false));
+      }
     }
   }
 
@@ -552,7 +519,6 @@
   }
 
   // Create or modify if local collections are affected
-<<<<<<< HEAD
   for (auto const& dbname : dirty) {  // each dirty database
     auto const lit = local.find(dbname);
     if (lit != local.end()) {
@@ -571,30 +537,9 @@
                   handlePlanShard(planIndex, cprops, ldb, dbname, pcol.key.copyString(),
                                   shard.key.copyString(), serverId,
                                   shard.value[0].copyString(), commonShrds, indis,
-                                  errors, feature, actions);
+                                  errors, feature, actions, shardActionMap);
                   break;
                 }
-=======
-  pdbs = plan.get(COLLECTIONS);
-  for (auto const& pdb : VPackObjectIterator(pdbs, true)) {  // for each db in Plan
-    if (local.hasKey(pdb.key.stringRef())) {  // have database in both
-      auto dbname = pdb.key.copyString();
-      auto const& ldb = local.get(dbname);
-      for (auto const& pcol : VPackObjectIterator(pdb.value, true)) {  // for each plan collection
-        auto const& cprops = pcol.value;
-        for (auto const& shard : VPackObjectIterator(cprops.get(SHARDS))) {  // for each shard in plan collection
-          if (shard.value.isArray()) {
-            for (auto const& dbs : VPackArrayIterator(shard.value)) {  // for each db server with that shard
-              // We only care for shards, where we find us as "serverId" or
-              // "_serverId"
-              if (dbs.isEqualString(serverId) || dbs.isEqualString(UNDERSCORE + serverId)) {
-                // at this point a shard is in plan, we have the db for it
-                handlePlanShard(planIndex, cprops, ldb, dbname, pcol.key.copyString(),
-                                shard.key.copyString(), serverId,
-                                shard.value[0].copyString(), commonShrds, indis,
-                                errors, feature, actions, shardActionMap);
-                break;
->>>>>>> 8a8be887
               }
             }  // else if (!shard.value.isArray()) - intentionally do nothing
           }
@@ -610,7 +555,7 @@
   // this server, are in Plan and their database is present
 
   // Compare local to plan -----------------------------------------------------
-<<<<<<< HEAD
+
   // TODO: getShardMaps still needed?
 
   for (auto const& ldb : local) {  // for each local database
@@ -629,18 +574,8 @@
         for (auto const& sh : VPackObjectIterator(lcol.value.get(SHARDS))) { // for each local shard
           std::string shName = sh.key.copyString();
           handleLocalShard(ldbname, shName, sh.value, shardMap.slice(),
-                           commonShrds, indis, serverId, actions);
-        }
-=======
-  auto const shardMap = getShardMap(pdbs);             // plan shards -> servers
-  for (auto const& db : VPackObjectIterator(local, true)) {  // for each local databases
-    if (pdbs.hasKey(db.key.stringRef())) {                                // if in plan
-      auto dbname = db.key.copyString();
-      for (auto const& sh : VPackObjectIterator(db.value)) {  // for each local shard
-        std::string shName = sh.key.copyString();
-        handleLocalShard(dbname, shName, sh.value, shardMap.slice(),
-                         commonShrds, indis, serverId, actions, feature, shardActionMap);
->>>>>>> 8a8be887
+                           commonShrds, indis, serverId, actions, feature, shardActionMap);
+        }
       }
     }
   }
@@ -656,7 +591,7 @@
 
     if (dirty.find(dbname) != dirty.end()) { // only if among dirty
       auto const planit = plan.find(dbname);
-    
+
       if (planit == plan.end() ||                        // database gone
           !planit->second->slice().hasKey(std::vector<std::string>{ // collection gone
               AgencyCommHelper::path(), PLAN, COLLECTIONS, dbname, colname})) {
@@ -672,13 +607,13 @@
     std::vector<std::string> path = split(shard.first, '/'); // dbname, collection, shardid
     auto const& dbname = path[0];
     auto const& colname = path[1];
-    
+
     if (dirty.find(dbname) != dirty.end()) { // only if among dirty
-      
+
       path.pop_back();             // dbname, collection
       path.emplace_back(INDEXES);  // dbname, collection, indexes
       auto const planit = plan.find(dbname);
-      
+
       if (planit == plan.end() ||                        // database gone
           planit->second->slice().hasKey(std::vector<std::string>{ // collection gone
               AgencyCommHelper::path(), PLAN, COLLECTIONS, dbname, colname})) {
@@ -709,22 +644,14 @@
 }
 
 /// @brief handle plan for local databases
-<<<<<<< HEAD
+
 arangodb::Result arangodb::maintenance::executePlan(
   std::unordered_map<std::string,std::shared_ptr<VPackBuilder>> const& plan,
   uint64_t planIndex, std::unordered_set<std::string> const& dirty,
   std::unordered_map<std::string,std::shared_ptr<VPackBuilder>> const& local,
-  std::string const& serverId, arangodb::MaintenanceFeature& feature, VPackBuilder& report) {
-
-=======
-arangodb::Result arangodb::maintenance::executePlan(VPackSlice const& plan,
-                                                    uint64_t planIndex,
-                                                    VPackSlice const& local,
-                                                    std::string const& serverId,
-                                                    MaintenanceFeature& feature,
-                                                    VPackBuilder& report,
-                                                    MaintenanceFeature::ShardActionMap const& shardActionMap) {
->>>>>>> 8a8be887
+  std::string const& serverId, arangodb::MaintenanceFeature& feature, VPackBuilder& report,
+  MaintenanceFeature::ShardActionMap const& shardActionMap) {
+
   // Errors from maintenance feature
   MaintenanceFeature::errors_t errors;
   arangodb::Result result = feature.copyAllErrors(errors);
@@ -743,11 +670,7 @@
   report.add(VPackValue(AGENCY));
   {
     VPackArrayBuilder a(&report);
-<<<<<<< HEAD
-    diffPlanLocal(plan, planIndex, dirty, local, serverId, errors, feature, actions);
-=======
-    diffPlanLocal(plan, planIndex, local, serverId, errors, feature, actions, shardActionMap);
->>>>>>> 8a8be887
+    diffPlanLocal(plan, planIndex, dirty, local, serverId, errors, feature, actions, shardActionMap);
   }
 
   for (auto const& i : errors.databases) {
@@ -778,13 +701,6 @@
     // open ACTIONS
     TRI_ASSERT(report.isOpenObject());
     report.add(ACTIONS, VPackValue(VPackValueType::Array));
-<<<<<<< HEAD
-
-    // enact all
-    for (auto& action : actions) {
-      LOG_TOPIC("8513c", DEBUG, Logger::MAINTENANCE)
-          << "adding action " << action.get() << " to feature ";
-=======
   }
 
   // enact all
@@ -792,7 +708,6 @@
     LOG_TOPIC("8513c", DEBUG, Logger::MAINTENANCE)
         << "adding action " << action.get() << " to feature ";
     if (debugActions) {
->>>>>>> 8a8be887
       VPackObjectBuilder b(&report);
       action->toVelocyPack(report);
     }
@@ -847,13 +762,11 @@
 
 /// @brief report local to current
 arangodb::Result arangodb::maintenance::diffLocalCurrent(
-<<<<<<< HEAD
+
   std::unordered_map<std::string,std::shared_ptr<VPackBuilder>> const& local,
-  VPackSlice const& current, std::string const& serverId, Transactions& transactions) {
-=======
-    VPackSlice const& local, VPackSlice const& current, std::string const& serverId,
-    Transactions& transactions, MaintenanceFeature::ShardActionMap const& shardActionMap) {
->>>>>>> 8a8be887
+  VPackSlice const& current, std::string const& serverId, Transactions& transactions,
+  MaintenanceFeature::ShardActionMap const& shardActionMap) {
+
   // Iterate over local databases
   for (auto const& ldbo : local) {
     std::string const& dbname = ldbo.first;
@@ -870,17 +783,12 @@
 
 /// @brief Phase one: Compare plan and local and create descriptions
 arangodb::Result arangodb::maintenance::phaseOne(
-<<<<<<< HEAD
-std::unordered_map<std::string, std::shared_ptr<VPackBuilder>> const& plan,
+  std::unordered_map<std::string, std::shared_ptr<VPackBuilder>> const& plan,
   uint64_t planIndex, std::unordered_set<std::string> const& dirty,
   std::unordered_map<std::string, std::shared_ptr<VPackBuilder>> const& local,
-  std::string const& serverId, MaintenanceFeature& feature, VPackBuilder& report) {
-
-=======
-    VPackSlice const& plan, uint64_t planIndex, VPackSlice const& local,
-    std::string const& serverId, MaintenanceFeature& feature, VPackBuilder& report,
-    MaintenanceFeature::ShardActionMap const& shardActionMap) {
->>>>>>> 8a8be887
+  std::string const& serverId, MaintenanceFeature& feature, VPackBuilder& report,
+  MaintenanceFeature::ShardActionMap const& shardActionMap) {
+
   auto start = std::chrono::steady_clock::now();
 
   arangodb::Result result;
@@ -891,11 +799,8 @@
 
     // Execute database changes
     try {
-<<<<<<< HEAD
-      result = executePlan(plan, planIndex, dirty, local, serverId, feature, report);
-=======
-      result = executePlan(plan, planIndex, local, serverId, feature, report, shardActionMap);
->>>>>>> 8a8be887
+
+      result = executePlan(plan, planIndex, dirty, local, serverId, feature, report, shardActionMap);
     } catch (std::exception const& e) {
       LOG_TOPIC("55938", ERR, Logger::MAINTENANCE)
           << "Error executing plan: " << e.what() << ". " << __FILE__ << ":" << __LINE__;
@@ -1078,23 +983,31 @@
   VPackBuilder& report, ShardStatistics& shardStats) {
 
   for (auto const& dbName : dirty) {
-    
+
     auto lit = local.find(dbName);
+    VPackSlice ldb;
     if (lit == local.end()) {
       LOG_DEVEL << dbName << " missing in local";
-    }
+    } else {
+      ldb = lit->second->slice();
+    }
+
 
     auto cit = current.find(dbName);
+    VPackSlice cur;
     if (cit == current.end()) {
       LOG_DEVEL << dbName << " missing in current";
-    }
-    auto const& cur = cit->second->slice();
-    
+    } else {
+      cur = cit->second->slice();
+    }
+
     auto pit = plan.find(dbName);
+    VPackSlice pdb;
     if (pit == plan.end()) {
       LOG_DEVEL << dbName << " missing in plan";
-    }
-    auto const& pdb = pit->second->slice();
+    } else {
+      pdb = pit->second->slice();
+    }
     
     auto cdbpath = std::vector<std::string>{
       AgencyCommHelper::path(), CURRENT, DATABASES, dbName, serverId};
@@ -1113,9 +1026,9 @@
       }
     }
 
-    pdb = pdb(std::vector<std::string>{AgencyCommHelper::path(), PLAN, COLLECTIONS});
+    pdb = pdb.get(std::vector<std::string>{AgencyCommHelper::path(), PLAN, COLLECTIONS});
     auto shardMap = getShardMap(pdb);
-    
+
     for (auto const& shard : VPackObjectIterator(lit->second->slice(), true)) {
       auto const shName = shard.key.copyString();
       auto const shSlice = shard.value;
@@ -1260,20 +1173,21 @@
         }
       }
     }
-  
+
 
     // UpdateCurrentForDatabases
     auto cdb = cur.get(
       std::vector<std::string>{AgencyCommHelper::path(), CURRENT, DATABASES, dbName});
-    
+
     if (!cdb.isObject()) {
       continue;
     }
-    
+
     VPackSlice myEntry = cdb.get(serverId);
     if (!myEntry.isNone()) {
       // Database no longer in Plan and local
-      if (!local.hasKey(dbName) && !pdb.hasKey(dbName)) {
+
+      if (lit == local.end() && pit == plan.end()) {
         // This covers the case that the database is neither in Local nor in
         // Plan. It remains to make sure an error is reported to Current if
         // there is a database in the Plan but not in Local
@@ -1292,46 +1206,42 @@
         }
       }
     }
-  }
-
-  // UpdateCurrentForCollections
-  std::vector<std::string> curcolpath{AgencyCommHelper::path(), CURRENT, COLLECTIONS, dbName};
-  VPackSlice curcolls;
-  if (cur.hasKey(curcolpath)) {
-    curcolls = cur.get(curcolpath);
-  }
+
+    // UpdateCurrentForCollections
+    std::vector<std::string> curcolpath{AgencyCommHelper::path(), CURRENT, COLLECTIONS, dbName};
+    VPackSlice curcolls;
+    if (cur.hasKey(curcolpath)) {
+      curcolls = cur.get(curcolpath);
+    }
+
+    // UpdateCurrentForCollections (Current/Collections/Collection)
+    if (!curcolls.isNone()) {
+      for (auto const& collection : VPackObjectIterator(curcolls)) {
+        auto const colName = collection.key.copyString();
+
+        for (auto const& shard : VPackObjectIterator(collection.value)) {
+          auto const shName = shard.key.copyString();
+
+          // Shard in current and has servers
+          auto servers = shard.value.get(SERVERS);
+
+          if (servers.isArray() && servers.length() > 0  // servers in current
+              && servers[0].copyString() == serverId     // we are leading
+              && !ldb.hasKey(std::vector<std::string>{shName})  // no local collection
+              && !shardMap.slice().hasKey(shName)) {  // no such shard in plan
+            report.add(VPackValue(CURRENT_COLLECTIONS + dbName + "/" + colName + "/" + shName));
+            {
+              VPackObjectBuilder o(&report);
+              report.add(OP, VP_DELETE);
+            }
+          }
+        }
+      }
+    }
   
-  // UpdateCurrentForCollections (Current/Collections/Collection)
-  if (!curcolls.isNone()) {
-    for (auto const& collection : VPackObjectIterator(curcolls)) {
-      auto const colName = collection.key.copyString();
-      
-      for (auto const& shard : VPackObjectIterator(collection.value)) {
-        auto const shName = shard.key.copyString();
-        
-        // Shard in current and has servers
-        auto servers = shard.value.get(SERVERS);
-        
-        if (servers.isArray() && servers.length() > 0  // servers in current
-            && servers[0].copyString() == serverId     // we are leading
-            && !local.hasKey(std::vector<std::string>{dbName, shName})  // no local collection
-            && !shardMap.slice().hasKey(shName)) {  // no such shard in plan
-          report.add(VPackValue(CURRENT_COLLECTIONS + dbName + "/" + colName + "/" + shName));
-          {
-            VPackObjectBuilder o(&report);
-            report.add(OP, VP_DELETE);
-          }
-        }
-      }
-    }
-  }
-
-  // Let's find database errors for databases which do not occur in Local
-  // but in Plan:
-  if (pdb.isObject() && cdb.isObject()) {
+    // Let's find database errors for databases which do not occur in Local
+    // but in Plan:
     for (auto const& p : allErrors.databases) {
-      VPackSlice planDbEntry = planDatabases.get(p.first);
-      VPackSlice curDbEntry = curDatabases.get(p.first);
       if (pdb.isObject() && cdb.isNone()) {
         // Need to create an error entry:
         report.add(VPackValue(CURRENT_DATABASES + dbName + "/" + serverId));
@@ -1349,62 +1259,98 @@
         }
       }
     }
-  }
-
-  // Finally, let's find shard errors for shards which do not occur in
-  // Local but in Plan, we need to make sure that these errors are reported
-  // in Current:
-  for (auto const& p : allErrors.shards) {
-    // First split the key:
-    std::string const& key = p.first;
-    auto pos = key.find('/');
-    TRI_ASSERT(pos != std::string::npos);
-    std::string d = key.substr(0, pos);  // database
-    auto pos2 = key.find('/', pos + 1);  // collection
-    TRI_ASSERT(pos2 != std::string::npos);
-    std::string c = key.substr(pos + 1, pos2);
-    std::string s = key.substr(pos2 + 1);  // shard name
-
-    // Now find out if the shard appears in the Plan but not in Local:
-    VPackSlice inPlan = pdb.get(std::vector<std::string>({d, c, "shards", s}));
-    VPackSlice inLoc = local.get(std::vector<std::string>({d, s}));
-    if (inPlan.isObject() && inLoc.isNone()) {
-      VPackSlice inCur = curcolls.get(std::vector<std::string>({d, c, s}));
-      VPackSlice theErr(static_cast<uint8_t const*>(p.second->data()));
-      if (inCur.isNone() || !equivalent(theErr, inCur)) {
-        report.add(VPackValue(CURRENT_COLLECTIONS + d + "/" + c + "/" + s));
-        {
-          VPackObjectBuilder o(&report);
-          report.add(OP, VP_SET);
-          report.add("payload", theErr);
-        }
-      }
-    }
+
+    // Finally, let's find shard errors for shards which do not occur in
+    // Local but in Plan, we need to make sure that these errors are reported
+    // in Current:
+    /* TODO
+    for (auto const& p : allErrors.shards) {
+      // First split the key:
+      std::string const& key = p.first;
+      auto pos = key.find('/');
+      TRI_ASSERT(pos != std::string::npos);
+      std::string d = key.substr(0, pos);  // database
+      auto pos2 = key.find('/', pos + 1);  // collection
+      TRI_ASSERT(pos2 != std::string::npos);
+      std::string c = key.substr(pos + 1, pos2);
+      std::string s = key.substr(pos2 + 1);  // shard name
+      
+      // Now find out if the shard appears in the Plan but not in Local:
+      VPackSlice inPlan = pdb.get(std::vector<std::string>({d, c, "shards", s}));
+      VPackSlice inLoc = local.get(std::vector<std::string>({d, s}));
+      if (inPlan.isObject() && inLoc.isNone()) {
+        VPackSlice inCur = curcolls.get(std::vector<std::string>({d, c, s}));
+        VPackSlice theErr(static_cast<uint8_t const*>(p.second->data()));
+        if (inCur.isNone() || !equivalent(theErr, inCur)) {
+          report.add(VPackValue(CURRENT_COLLECTIONS + d + "/" + c + "/" + s));
+          {
+            VPackObjectBuilder o(&report);
+            report.add(OP, VP_SET);
+            report.add("payload", theErr);
+          }
+        }
+        }*/
   }
 
   return {};
 }
 
 arangodb::Result arangodb::maintenance::syncReplicatedShardsWithLeaders(
-    VPackSlice const& plan, VPackSlice const& current, VPackSlice const& local,
-    std::string const& serverId, MaintenanceFeature& feature, MaintenanceFeature::ShardActionMap const& shardActionMap) {
-  auto pdbs = plan.get(COLLECTIONS);
-  auto cdbs = current.get(COLLECTIONS);
-
-  for (auto const& pdb : VPackObjectIterator(pdbs)) {
-    VPackStringRef const dbname = pdb.key.stringRef();
-
-    VPackSlice const localdb = local.get(dbname);
-    if (!localdb.isObject()) {
+  std::unordered_map<std::string,std::shared_ptr<VPackBuilder>> const& plan,
+  std::unordered_set<std::string> const& dirty,
+  std::unordered_map<std::string,std::shared_ptr<VPackBuilder>> const& current,
+  std::unordered_map<std::string, std::shared_ptr<VPackBuilder>> const& local,
+  std::string const& serverId, MaintenanceFeature& feature,
+  MaintenanceFeature::ShardActionMap const& shardActionMap) {
+  
+  //auto pdbs = plan.get(COLLECTIONS);
+  //auto cdbs = current.get(COLLECTIONS);
+
+  for (auto const& dbname : dirty) {
+
+    auto pit = plan.find(dbname);
+    VPackSlice pdb;
+    if (pit != plan.end()) {
+      pdb = pit->second->slice();
+      auto const ppath =
+        std::vector<std::string>{AgencyCommHelper::path(), PLAN, COLLECTIONS, dbname};
+      if (!pdb.hasKey(ppath)) {
+        continue;
+      } else {
+        pdb = pdb.get(ppath);
+      }
+    } else {
       continue;
     }
-
-    VPackSlice const cdb = cdbs.get(dbname);
-    if (!cdb.isObject()) {
+      
+    auto lit = local.find(dbname);
+    VPackSlice localdb;
+    if (lit != local.end()) {
+      localdb = lit->second->slice();
+      if (!localdb.isObject()) {
+        continue;
+      }
+    } else {
       continue;
     }
-
-    for (auto const& pcol : VPackObjectIterator(pdb.value)) {
+    
+    auto cit = current.find(dbname);
+    VPackSlice cdb;
+    if (cit != current.end()) {
+      cdb = cit->second->slice();
+      auto const cpath =
+        std::vector<std::string>{AgencyCommHelper::path(), CURRENT, COLLECTIONS, dbname};
+      if (!cdb.hasKey(cpath)) {
+        continue;
+      } else {
+        cdb = localdb.get(cpath);
+      }
+    } else {
+      continue;
+    }
+    
+
+    for (auto const& pcol : VPackObjectIterator(pdb)) {
       VPackStringRef const colname = pcol.key.stringRef();
 
       VPackSlice const cdbcol = cdb.get(colname);
@@ -1414,13 +1360,13 @@
 
       for (auto const& pshrd : VPackObjectIterator(pcol.value.get(SHARDS))) {
         VPackStringRef const shname = pshrd.key.stringRef();
-
+        
         // First check if the shard is locked:
         auto it = shardActionMap.find(shname.toString());
         if (it != shardActionMap.end()) {
           LOG_TOPIC("aaed5", DEBUG, Logger::MAINTENANCE)
-          << "Skipping SyncReplicatedShardsWithLeader for shard " << shname
-          << " because it is locked by an action: " << *it->second;
+            << "Skipping SyncReplicatedShardsWithLeader for shard " << shname
+            << " because it is locked by an action: " << *it->second;
           continue;
         }
 
@@ -1441,41 +1387,30 @@
 
         // Plan's servers
         VPackSlice const pservers = pshrd.value;
-
+        
         // we are not planned to be a follower
         if (indexOf(pservers, serverId) <= 0) {
           continue;
         }
-
+        
         // Current's servers
         VPackSlice const cservers = cshrd.get(SERVERS);
-
+        
         // if we are considered to be in sync there is nothing to do
         if (indexOf(cservers, serverId) > 0) {
           continue;
         }
-
+        
         auto const leader = pservers[0].copyString();
-<<<<<<< HEAD
-        feature.addAction(std::make_shared<ActionDescription>(
-              std::map<std::string, std::string>{{NAME, SYNCHRONIZE_SHARD},
-              {DATABASE, dbname.toString()},
-              {COLLECTION, colname.toString()},
-              {SHARD, shname.toString()},
-              {THE_LEADER, leader},
-              {SHARD_VERSION, std::to_string(feature.shardVersion(shname.toString()))}},
-              SYNCHRONIZE_PRIORITY),
-            false);
-=======
         std::shared_ptr<ActionDescription> description = std::make_shared<ActionDescription>(
-            std::map<std::string, std::string>{
-                {NAME, SYNCHRONIZE_SHARD},
-                {DATABASE, dbname.toString()},
-                {COLLECTION, colname.toString()},
-                {SHARD, shname.toString()},
-                {THE_LEADER, leader},
-                {SHARD_VERSION, std::to_string(feature.shardVersion(shname.toString()))}},
-            SYNCHRONIZE_PRIORITY, true);
+          std::map<std::string, std::string>{
+            {NAME, SYNCHRONIZE_SHARD},
+            {DATABASE, dbname},
+            {COLLECTION, colname.toString()},
+            {SHARD, shname.toString()},
+            {THE_LEADER, leader},
+            {SHARD_VERSION, std::to_string(feature.shardVersion(shname.toString()))}},
+          SYNCHRONIZE_PRIORITY, true);
         std::string shardName = description->get(SHARD);
         bool ok = feature.lockShard(shardName, description);
         TRI_ASSERT(ok);
@@ -1483,38 +1418,29 @@
           Result res = feature.addAction(std::move(description), false);
           if (res.fail()) {
             feature.unlockShard(shardName);
-          }
+            }
         } catch (std::exception const& exc) {
           feature.unlockShard(shardName);
           LOG_TOPIC("86763", INFO, Logger::MAINTENANCE)
-          << "Exception caught when adding synchronize shard action, unlocking shard "
-          << shardName << " again: " << exc.what();
-        }
->>>>>>> 8a8be887
-      }
-    }
-  }
-
+            << "Exception caught when adding synchronize shard action, unlocking shard "
+            << shardName << " again: " << exc.what();
+        }
+      }
+    }
+  }
+  
   return {};
 }
 
 /// @brief Phase two: See, what we can report to the agency
-<<<<<<< HEAD
 arangodb::Result arangodb::maintenance::phaseTwo(
   std::unordered_map<std::string,std::shared_ptr<VPackBuilder>> const& plan,
   std::unordered_map<std::string,std::shared_ptr<VPackBuilder>> const& cur,
   std::unordered_set<std::string> const& dirty,
   std::unordered_map<std::string, std::shared_ptr<VPackBuilder>> const& local,
-  std::string const& serverId, MaintenanceFeature& feature, VPackBuilder& report) {
-=======
-arangodb::Result arangodb::maintenance::phaseTwo(VPackSlice const& plan,
-                                                 VPackSlice const& cur,
-                                                 VPackSlice const& local,
-                                                 std::string const& serverId,
-                                                 MaintenanceFeature& feature,
-                                                 VPackBuilder& report,
-                                                 MaintenanceFeature::ShardActionMap const& shardActionMap) {
->>>>>>> 8a8be887
+  std::string const& serverId, MaintenanceFeature& feature, VPackBuilder& report,
+  MaintenanceFeature::ShardActionMap const& shardActionMap) {
+
   auto start = std::chrono::steady_clock::now();
 
   MaintenanceFeature::errors_t allErrors;
@@ -1533,7 +1459,7 @@
       VPackObjectBuilder agency(&report);
       // Update Current
       try {
-        result = reportInCurrent(plan, cur, local, allErrors, serverId, report, shardStats);
+        result = reportInCurrent(plan, dirty, cur, local, allErrors, serverId, report, shardStats);
       } catch (std::exception const& e) {
         LOG_TOPIC("c9a75", ERR, Logger::MAINTENANCE)
             << "Error reporting in current: " << e.what() << ". " << __FILE__
@@ -1548,7 +1474,7 @@
       VPackObjectBuilder agency(&report);
       try {
         // TODO: syncReplicatedShardsWithLeaders will never return any error
-        result = syncReplicatedShardsWithLeaders(plan, cur, local, serverId, feature, shardActionMap);
+        result = syncReplicatedShardsWithLeaders(plan, dirty, cur, local, serverId, feature, shardActionMap);
       } catch (std::exception const& e) {
         LOG_TOPIC("7e286", ERR, Logger::MAINTENANCE)
             << "Error scheduling shards: " << e.what() << ". " << __FILE__
@@ -1561,7 +1487,7 @@
   report.add(VPackValue("Current"));
   {
     VPackObjectBuilder p(&report);
-    report.add("Version", cur.get("Version"));
+    report.add("Version", VPackValue(0)); //TODO
     report.add("Index", VPackValue(0));
   }
 
