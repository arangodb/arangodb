--- conflicted
+++ resolved
@@ -71,10 +71,6 @@
 static std::string const UNDERSCORE("_");
 
 static int indexOf(VPackSlice const& slice, std::string const& val) {
-<<<<<<< HEAD
-  int counter = 0;
-=======
->>>>>>> 5555bd2f
   if (slice.isArray()) {
     int counter = 0;
     for (auto const& entry : VPackArrayIterator(slice)) {
