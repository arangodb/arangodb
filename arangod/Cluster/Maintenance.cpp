--- conflicted
+++ resolved
@@ -677,11 +677,7 @@
           }
           if (!localStates.contains(id)) {
             // we have to create this replicated state
-<<<<<<< HEAD
-            createReplicatedStateAction(id, &spec, current);
-=======
-            updateReplicatedStateAction(id, &spec, nullptr);
->>>>>>> a2dc9e50
+            updateReplicatedStateAction(id, &spec, current);
           }
         }
       };
