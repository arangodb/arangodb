--- conflicted
+++ resolved
@@ -184,11 +184,7 @@
                      std::string const& shname, std::string const& serverId,
                      std::string const& leaderId, std::unordered_set<std::string>& commonShrds,
                      std::unordered_set<std::string>& indis,
-<<<<<<< HEAD
-                     MaintenanceFeature::errors_t& errors,
-=======
                      MaintenanceFeature::errors_t& errors, MaintenanceFeature& feature,
->>>>>>> a14f6dd5
                      std::vector<ActionDescription>& actions) {
   bool shouldBeLeading = serverId == leaderId;
 
@@ -269,18 +265,6 @@
       // cares about those indexes that have no error.
       if (difference.slice().isArray()) {
         for (auto const& index : VPackArrayIterator(difference.slice())) {
-<<<<<<< HEAD
-          actions.emplace_back(ActionDescription(
-              std::map<std::string, std::string>{
-                  {NAME, "EnsureIndex"},
-                  {DATABASE, dbname},
-                  {COLLECTION, colname},
-                  {SHARD, shname},
-                  {StaticStrings::IndexType, index.get(StaticStrings::IndexType).copyString()},
-                  {FIELDS, index.get(FIELDS).toJson()},
-                  {ID, index.get(ID).copyString()}},
-              std::make_shared<VPackBuilder>(index)));
-=======
           actions.emplace_back(
               ActionDescription({{NAME, "EnsureIndex"},
                                  {DATABASE, dbname},
@@ -291,23 +275,12 @@
                                  {FIELDS, index.get(FIELDS).toJson()},
                                  {ID, index.get(ID).copyString()}},
                                 std::make_shared<VPackBuilder>(index)));
->>>>>>> a14f6dd5
         }
       }
     }
   } else {  // Create the sucker, if not a previous error stops us
     if (errors.shards.find(dbname + "/" + colname + "/" + shname) ==
         errors.shards.end()) {
-<<<<<<< HEAD
-      actions.emplace_back(ActionDescription(
-          std::map<std::string, std::string>{{NAME, CREATE_COLLECTION},
-                                             {COLLECTION, colname},
-                                             {SHARD, shname},
-                                             {DATABASE, dbname},
-                                             {SERVER_ID, serverId},
-                                             {THE_LEADER, shouldBeLeading ? std::string() : leaderId}},
-          props));
-=======
       actions.emplace_back(
           ActionDescription({{NAME, CREATE_COLLECTION},
                              {COLLECTION, colname},
@@ -316,7 +289,6 @@
                              {SERVER_ID, serverId},
                              {THE_LEADER, shouldBeLeading ? std::string() : leaderId}},
                             props));
->>>>>>> a14f6dd5
     } else {
       LOG_TOPIC(DEBUG, Logger::MAINTENANCE)
           << "Previous failure exists for creating local shard " << dbname << "/"
@@ -338,13 +310,8 @@
   }
   bool localLeader = cprops.get(THE_LEADER).copyString().empty();
   if (plannedLeader == UNDERSCORE + serverId && localLeader) {
-<<<<<<< HEAD
-    actions.emplace_back(ActionDescription(std::map<std::string, std::string>{
-        {NAME, "ResignShardLeadership"}, {DATABASE, dbname}, {SHARD, colname}}));
-=======
     actions.emplace_back(ActionDescription(
         {{NAME, "ResignShardLeadership"}, {DATABASE, dbname}, {SHARD, colname}}));
->>>>>>> a14f6dd5
   } else {
     bool drop = false;
     // check if shard is in plan, if not drop it
@@ -358,13 +325,8 @@
     }
 
     if (drop) {
-<<<<<<< HEAD
-      actions.emplace_back(ActionDescription(std::map<std::string, std::string>{
-          {NAME, DROP_COLLECTION}, {DATABASE, dbname}, {COLLECTION, colname}}));
-=======
       actions.emplace_back(ActionDescription(
           {{NAME, DROP_COLLECTION}, {DATABASE, dbname}, {COLLECTION, colname}}));
->>>>>>> a14f6dd5
     } else {
       // The shard exists in both Plan and Local
       commonShrds.erase(it);  // it not a common shard?
@@ -383,14 +345,7 @@
                 indis.erase(id);
               } else {
                 actions.emplace_back(ActionDescription(
-<<<<<<< HEAD
-                    std::map<std::string, std::string>{{NAME, "DropIndex"},
-                                                       {DATABASE, dbname},
-                                                       {COLLECTION, colname},
-                                                       {"index", id}}));
-=======
                     {{NAME, "DropIndex"}, {DATABASE, dbname}, {COLLECTION, colname}, {"index", id}}));
->>>>>>> a14f6dd5
               }
             }
           }
@@ -423,14 +378,9 @@
 
 /// @brief calculate difference between plan and local for for databases
 arangodb::Result arangodb::maintenance::diffPlanLocal(
-<<<<<<< HEAD
-    VPackSlice const& plan, VPackSlice const& local, std::string const& serverId,
-    MaintenanceFeature::errors_t& errors, std::vector<ActionDescription>& actions) {
-=======
     VPackSlice const& plan, VPackSlice const& local,
     std::string const& serverId, MaintenanceFeature::errors_t& errors,
     MaintenanceFeature& feature, std::vector<ActionDescription>& actions) {
->>>>>>> a14f6dd5
   arangodb::Result result;
   std::unordered_set<std::string> commonShrds;  // Intersection collections plan&local
   std::unordered_set<std::string> indis;  // Intersection indexes plan&local
@@ -486,11 +436,7 @@
                 handlePlanShard(cprops, ldb, dbname, pcol.key.copyString(),
                                 shard.key.copyString(), serverId,
                                 shard.value[0].copyString(), commonShrds, indis,
-<<<<<<< HEAD
-                                errors, actions);
-=======
                                 errors, feature, actions);
->>>>>>> a14f6dd5
                 break;
               }
             }
@@ -578,11 +524,7 @@
   report.add(VPackValue(AGENCY));
   {
     VPackArrayBuilder a(&report);
-<<<<<<< HEAD
-    diffPlanLocal(plan, local, serverId, errors, actions);
-=======
     diffPlanLocal(plan, local, serverId, errors, feature, actions);
->>>>>>> a14f6dd5
   }
 
   for (auto const& i : errors.databases) {
@@ -1074,12 +1016,8 @@
 
 arangodb::Result arangodb::maintenance::syncReplicatedShardsWithLeaders(
     VPackSlice const& plan, VPackSlice const& current, VPackSlice const& local,
-<<<<<<< HEAD
-    std::string const& serverId, std::vector<ActionDescription>& actions) {
-=======
     std::string const& serverId, MaintenanceFeature& feature,
     std::vector<ActionDescription>& actions) {
->>>>>>> a14f6dd5
   auto pdbs = plan.get(COLLECTIONS);
   auto cdbs = current.get(COLLECTIONS);
 
@@ -1137,20 +1075,12 @@
 
             auto const leader = pservers[0].copyString();
             actions.emplace_back(ActionDescription(
-<<<<<<< HEAD
-                std::map<std::string, std::string>{{NAME, SYNCHRONIZE_SHARD},
-                                                   {DATABASE, dbname},
-                                                   {COLLECTION, colname},
-                                                   {SHARD, shname},
-                                                   {THE_LEADER, leader}}));
-=======
                 {{NAME, "SynchronizeShard"},
                  {DATABASE, dbname},
                  {COLLECTION, colname},
                  {SHARD, shname},
                  {THE_LEADER, leader},
                  {SHARD_VERSION, std::to_string(feature.shardVersion(shname))}}));
->>>>>>> a14f6dd5
           }
         }
       }
@@ -1196,11 +1126,7 @@
       VPackObjectBuilder agency(&report);
       try {
         std::vector<ActionDescription> actions;
-<<<<<<< HEAD
-        result = syncReplicatedShardsWithLeaders(plan, cur, local, serverId, actions);
-=======
         result = syncReplicatedShardsWithLeaders(plan, cur, local, serverId, feature, actions);
->>>>>>> a14f6dd5
 
         for (auto const& action : actions) {
           feature.addAction(std::make_shared<ActionDescription>(action), false);
