--- conflicted
+++ resolved
@@ -1304,23 +1304,14 @@
     bool const requiresUpdate =
         currentLeader == nullptr ||
         currentLeader->term != status.getCurrentTerm() ||
-<<<<<<< HEAD
         status.committedParticipantsConfig->generation !=
             currentLeader->committedParticipantsConfig.generation;
 
-    if (requiresUpdate) {
-      replication2::agency::LogCurrent::Leader leader;
-      leader.term = *status.getCurrentTerm();
-      leader.committedParticipantsConfig = *status.committedParticipantsConfig;
-=======
-        currentLeader->committedParticipantsConfig.generation !=
-            status.committedParticipantConfig->generation;
     if (requiresUpdate) {
       replication2::agency::LogCurrent::Leader leader;
       leader.term = *status.getCurrentTerm();
       leader.serverId = serverId;
-      leader.committedParticipantsConfig = *status.activeParticipantConfig;
->>>>>>> 26a3cd05
+      leader.committedParticipantsConfig = *status.committedParticipantsConfig;
       return leader;
     }
   }
