--- conflicted
+++ resolved
@@ -150,11 +150,7 @@
             // should be fine. However, for robustness sake, we compare,
             // if the local index found actually has the right properties,
             // if not, we schedule a dropIndex action:
-<<<<<<< HEAD
-            if (!arangodb::Index::Compare(engine, pindex, lindex)) {
-=======
-            if (!arangodb::Index::Compare(pindex, lindex, dbname)) {
->>>>>>> dfac6881
+            if (!arangodb::Index::Compare(engine, pindex, lindex, dbname)) {
               // To achieve this, we remove the long version of the ID
               // from the indis set. This way, the local index will be
               // dropped further down in handleLocalShard:
