--- conflicted
+++ resolved
@@ -50,7 +50,6 @@
   MaintenanceFeature& feature, ActionDescription const& desc)
   : ActionBase(feature, desc) {
 
-<<<<<<< HEAD
   if (!desc.has(DATABASE)) {
     LOG_TOPIC(ERR, Logger::MAINTENANCE)
       << "CreateCollection: database must be specified";
@@ -94,40 +93,6 @@
   }
   TRI_ASSERT(type == TRI_COL_TYPE_DOCUMENT || type == TRI_COL_TYPE_EDGE);
   
-=======
-  //Todo: runtime behaviour
-
-    if (!desc.has(SHARD)) {
-    LOG_TOPIC(ERR, Logger::MAINTENANCE)
-      << "CreateCollection: shard must be specified";
-    setState(FAILED);
-  }
-
-    if (!desc.has(COLLECTION)) {
-    LOG_TOPIC(ERR, Logger::MAINTENANCE)
-      << "CreateCollection: collection must be specified";
-    setState(FAILED);
-  }
-
-  if (!desc.has(DATABASE)) {
-    LOG_TOPIC(ERR, Logger::MAINTENANCE)
-      << "CreateCollection: database must be specified";
-    setState(FAILED);
-  }
-
-  if (!desc.has(LEADER)) {
-    LOG_TOPIC(ERR, Logger::MAINTENANCE)
-      << "CreateCollection: leader must be specified";
-    setState(FAILED);
-  }
-
-  if (!(properties().hasKey(TYPE) && properties().get(TYPE).isInteger())) {
-    LOG_TOPIC(ERR, Logger::MAINTENANCE)
-      << "CreateCollection: integer type must be specified";
-    setState(FAILED);
-  }
-
->>>>>>> 5914ff94
 }
 
 CreateCollection::~CreateCollection() {};
