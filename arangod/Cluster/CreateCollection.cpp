////////////////////////////////////////////////////////////////////////////////
/// DISCLAIMER
///
/// Copyright 2014-2018 ArangoDB GmbH, Cologne, Germany
/// Copyright 2004-2014 triAGENS GmbH, Cologne, Germany
///
/// Licensed under the Apache License, Version 2.0 (the "License");
/// you may not use this file except in compliance with the License.
/// You may obtain a copy of the License at
///
///     http://www.apache.org/licenses/LICENSE-2.0
///
/// Unless required by applicable law or agreed to in writing, software
/// distributed under the License is distributed on an "AS IS" BASIS,
/// WITHOUT WARRANTIES OR CONDITIONS OF ANY KIND, either express or implied.
/// See the License for the specific language governing permissions and
/// limitations under the License.
///
/// Copyright holder is ArangoDB GmbH, Cologne, Germany
///
/// @author Kaveh Vahedipour
/// @author Matthew Von-Maszewski
////////////////////////////////////////////////////////////////////////////////

#include "CreateCollection.h"
#include "MaintenanceFeature.h"

#include "ApplicationFeatures/ApplicationServer.h"
#include "Basics/VelocyPackHelper.h"
#include "Cluster/ClusterFeature.h"
#include "Cluster/FollowerInfo.h"
#include "Utils/DatabaseGuard.h"
#include "VocBase/LogicalCollection.h"
#include "VocBase/Methods/Collections.h"
#include "VocBase/Methods/Databases.h"

#include <velocypack/Compare.h>
#include <velocypack/Iterator.h>
#include <velocypack/Slice.h>
#include <velocypack/velocypack-aliases.h>

using namespace arangodb;
using namespace arangodb::application_features;
using namespace arangodb::maintenance;
using namespace arangodb::methods;

constexpr auto WAIT_FOR_SYNC_REPL = "waitForSyncReplication";
constexpr auto ENF_REPL_FACT = "enforceReplicationFactor";

CreateCollection::CreateCollection(MaintenanceFeature& feature, ActionDescription const& desc)
    : ActionBase(feature, desc) {
  std::stringstream error;

  _labels.emplace(FAST_TRACK);

  if (!desc.has(DATABASE)) {
    error << "database must be specified. ";
  }
  TRI_ASSERT(desc.has(DATABASE));

  if (!desc.has(COLLECTION)) {
    error << "cluster-wide collection must be specified. ";
  }
  TRI_ASSERT(desc.has(COLLECTION));

  if (!desc.has(SHARD)) {
    error << "shard must be specified. ";
  }
  TRI_ASSERT(desc.has(SHARD));

  if (!desc.has(THE_LEADER)) {
    error << "shard leader must be specified. ";
  }
  TRI_ASSERT(desc.has(THE_LEADER));

  if (!desc.has(SERVER_ID)) {
    error << "own server id must be specified. ";
  }
  TRI_ASSERT(desc.has(SERVER_ID));

  if (!properties().hasKey(StaticStrings::DataSourceType) ||
      !properties().get(StaticStrings::DataSourceType).isNumber()) {
    error << "properties slice must specify collection type. ";
  }
  TRI_ASSERT(properties().hasKey(StaticStrings::DataSourceType) &&
             properties().get(StaticStrings::DataSourceType).isNumber());

  uint32_t const type =
      properties().get(StaticStrings::DataSourceType).getNumber<uint32_t>();
  if (type != TRI_COL_TYPE_DOCUMENT && type != TRI_COL_TYPE_EDGE) {
    error << "invalid collection type number. " << type;
  }
  TRI_ASSERT(type == TRI_COL_TYPE_DOCUMENT || type == TRI_COL_TYPE_EDGE);

  if (!error.str().empty()) {
    LOG_TOPIC(ERR, Logger::MAINTENANCE) << "CreateCollection: " << error.str();
    _result.reset(TRI_ERROR_INTERNAL, error.str());
    setState(FAILED);
  }
}

CreateCollection::~CreateCollection(){};

bool CreateCollection::first() {
  auto const& database = _description.get(DATABASE);
  auto const& collection = _description.get(COLLECTION);
  auto const& shard = _description.get(SHARD);
  auto const& leader = _description.get(THE_LEADER);
  auto const& props = properties();

  LOG_TOPIC(DEBUG, Logger::MAINTENANCE)
      << "CreateCollection: creating local shard '" << database << "/" << shard
      << "' for central '" << database << "/" << collection << "'";

  try {  // now try to guard the vocbase

    DatabaseGuard guard(database);
    auto vocbase = &guard.database();

    auto cluster = ApplicationServer::getFeature<ClusterFeature>("Cluster");

    bool waitForRepl =
        (props.hasKey(WAIT_FOR_SYNC_REPL) && props.get(WAIT_FOR_SYNC_REPL).isBool())
            ? props.get(WAIT_FOR_SYNC_REPL).getBool()
            : cluster->createWaitsForSyncReplication();

    bool enforceReplFact =
        (props.hasKey(ENF_REPL_FACT) && props.get(ENF_REPL_FACT).isBool())
            ? props.get(ENF_REPL_FACT).getBool()
            : true;

    TRI_col_type_e type = static_cast<TRI_col_type_e>(
        props.get(StaticStrings::DataSourceType).getNumber<uint32_t>());

    VPackBuilder docket;
    {
      VPackObjectBuilder d(&docket);
      for (auto const& i : VPackObjectIterator(props)) {
        auto const& key = i.key.copyString();
        if (key == ID || key == NAME || key == GLOB_UID || key == OBJECT_ID) {
          if (key == GLOB_UID || key == OBJECT_ID) {
            LOG_TOPIC(WARN, Logger::MAINTENANCE)
                << "unexpected " << key << " in " << props.toJson();
          }
          continue;
        }
        docket.add(key, i.value);
      }
      docket.add("planId", VPackValue(collection));
    }

    _result =
        Collections::create(vocbase, shard, type, docket.slice(), waitForRepl, enforceReplFact,
                            [=](std::shared_ptr<LogicalCollection> const& col) -> void {
<<<<<<< HEAD
=======
                              TRI_ASSERT(col);
>>>>>>> a14f6dd5
                              LOG_TOPIC(DEBUG, Logger::MAINTENANCE)
                                  << "local collection " << database << "/"
                                  << shard << " successfully created";
                              col->followers()->setTheLeader(leader);

                              if (leader.empty()) {
                                col->followers()->clear();
                              }
                            });

    if (_result.fail()) {
      std::stringstream error;
      error << "creating local shard '" << database << "/" << shard << "' for central '"
            << database << "/" << collection << "' failed: " << _result;
      LOG_TOPIC(ERR, Logger::MAINTENANCE) << error.str();

      _result.reset(TRI_ERROR_FAILED, error.str());
    }

  } catch (std::exception const& e) {
    std::stringstream error;

    error << "action " << _description << " failed with exception " << e.what();
    LOG_TOPIC(WARN, Logger::MAINTENANCE) << error.str();
    _result.reset(TRI_ERROR_FAILED, error.str());
  }

  if (_result.fail()) {
    _feature.storeShardError(database, collection, shard,
                             _description.get(SERVER_ID), _result);
  }

  notify();

  return false;
<<<<<<< HEAD
=======
}

void CreateCollection::setState(ActionState state) {
  if ((COMPLETE == state || FAILED == state) && _state != state) {
    TRI_ASSERT(_description.has("shard"));
    _feature.incShardVersion(_description.get("shard"));
  }

  ActionBase::setState(state);
>>>>>>> a14f6dd5
}<|MERGE_RESOLUTION|>--- conflicted
+++ resolved
@@ -152,10 +152,7 @@
     _result =
         Collections::create(vocbase, shard, type, docket.slice(), waitForRepl, enforceReplFact,
                             [=](std::shared_ptr<LogicalCollection> const& col) -> void {
-<<<<<<< HEAD
-=======
                               TRI_ASSERT(col);
->>>>>>> a14f6dd5
                               LOG_TOPIC(DEBUG, Logger::MAINTENANCE)
                                   << "local collection " << database << "/"
                                   << shard << " successfully created";
@@ -191,8 +188,6 @@
   notify();
 
   return false;
-<<<<<<< HEAD
-=======
 }
 
 void CreateCollection::setState(ActionState state) {
@@ -202,5 +197,4 @@
   }
 
   ActionBase::setState(state);
->>>>>>> a14f6dd5
 }