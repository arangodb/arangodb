////////////////////////////////////////////////////////////////////////////////
/// DISCLAIMER
///
/// Copyright 2014-2018 ArangoDB GmbH, Cologne, Germany
/// Copyright 2004-2014 triAGENS GmbH, Cologne, Germany
///
/// Licensed under the Apache License, Version 2.0 (the "License");
/// you may not use this file except in compliance with the License.
/// You may obtain a copy of the License at
///
///     http://www.apache.org/licenses/LICENSE-2.0
///
/// Unless required by applicable law or agreed to in writing, software
/// distributed under the License is distributed on an "AS IS" BASIS,
/// WITHOUT WARRANTIES OR CONDITIONS OF ANY KIND, either express or implied.
/// See the License for the specific language governing permissions and
/// limitations under the License.
///
/// Copyright holder is ArangoDB GmbH, Cologne, Germany
///
/// @author Kaveh Vahedipour
/// @author Matthew Von-Maszewski
////////////////////////////////////////////////////////////////////////////////

#include "CreateCollection.h"
#include "MaintenanceFeature.h"

#include "ApplicationFeatures/ApplicationServer.h"
#include "Basics/VelocyPackHelper.h"
#include "Cluster/ClusterFeature.h"
#include "Cluster/FollowerInfo.h"
#include "Utils/DatabaseGuard.h"
#include "VocBase/LogicalCollection.h"
#include "VocBase/Methods/Collections.h"
#include "VocBase/Methods/Databases.h"

#include <velocypack/Compare.h>
#include <velocypack/Iterator.h>
#include <velocypack/Slice.h>
#include <velocypack/velocypack-aliases.h>


using namespace arangodb;
using namespace arangodb::application_features;
using namespace arangodb::maintenance;
using namespace arangodb::methods;

constexpr auto WAIT_FOR_SYNC_REPL = "waitForSyncReplication";
constexpr auto ENF_REPL_FACT = "enforceReplicationFactor";

CreateCollection::CreateCollection(
  MaintenanceFeature& feature, ActionDescription const& desc)
  : ActionBase(feature, desc) {

  std::stringstream error;
<<<<<<< HEAD
  
  _labels.emplace(FAST_TRACK);
=======
>>>>>>> 66bb45c9

  if (!desc.has(DATABASE)) {
    error << "database must be specified. ";
  }
  TRI_ASSERT(desc.has(DATABASE));

  if (!desc.has(COLLECTION)) {
    error << "cluster-wide collection must be specified. ";
  }
  TRI_ASSERT(desc.has(COLLECTION));

  if (!desc.has(SHARD)) {
    error << "shard must be specified. ";
  }
  TRI_ASSERT(desc.has(SHARD));

  if (!desc.has(LEADER)) {
    error << "shard leader must be specified. ";
  }
  TRI_ASSERT(desc.has(LEADER));

  if (!desc.has(SERVER_ID)) {
    error << "own server id must be specified. ";
  }
  TRI_ASSERT(desc.has(SERVER_ID));

  if (!properties().hasKey(TYPE) || !properties().get(TYPE).isNumber()) {
    error << "properties slice must specify collection type. ";
  }
  TRI_ASSERT(properties().hasKey(TYPE) && properties().get(TYPE).isNumber());

  uint32_t const type = properties().get(TYPE).getNumber<uint32_t>();
  if (type != TRI_COL_TYPE_DOCUMENT && type != TRI_COL_TYPE_EDGE) {
    error << "invalid collection type number. " << type;
  }
  TRI_ASSERT(type == TRI_COL_TYPE_DOCUMENT || type == TRI_COL_TYPE_EDGE);

  if (!error.str().empty()) {
    LOG_TOPIC(ERR, Logger::MAINTENANCE) << "CreateCollection: " << error.str();
    _result.reset(TRI_ERROR_INTERNAL, error.str());
    setState(FAILED);
  }

}


CreateCollection::~CreateCollection() {};


bool CreateCollection::first() {

  auto const& database = _description.get(DATABASE);
  auto const& collection = _description.get(COLLECTION);
  auto const& shard = _description.get(SHARD);
  auto const& leader = _description.get(LEADER);
  auto const& props = properties();

  LOG_TOPIC(DEBUG, Logger::MAINTENANCE)
    << "CreateCollection: creating local shard '" << database << "/" << shard
    << "' for central '" << database << "/" << collection << "'";

  try { // now try to guard the vocbase

    DatabaseGuard guard(database);
    auto vocbase = &guard.database();

    auto cluster =
      ApplicationServer::getFeature<ClusterFeature>("Cluster");

    bool waitForRepl =
      (props.hasKey(WAIT_FOR_SYNC_REPL) &&
       props.get(WAIT_FOR_SYNC_REPL).isBool()) ?
      props.get(WAIT_FOR_SYNC_REPL).getBool() :
      cluster->createWaitsForSyncReplication();

    bool enforceReplFact =
      (props.hasKey(ENF_REPL_FACT) &&
       props.get(ENF_REPL_FACT).isBool()) ?
      props.get(ENF_REPL_FACT).getBool() : true;

    TRI_col_type_e type = static_cast<TRI_col_type_e>(props.get(TYPE).getNumber<uint32_t>());

    VPackBuilder docket;
    { VPackObjectBuilder d(&docket);
      for (auto const& i : VPackObjectIterator(props)) {
        auto const& key = i.key.copyString();
        if (key == ID || key == NAME || key == GLOB_UID || key == OBJECT_ID) {
          if (key == GLOB_UID || key == OBJECT_ID) {
            LOG_TOPIC(WARN, Logger::MAINTENANCE)
              << "unexpected " << key << " in " << props.toJson();
          }
          continue;
        }
        docket.add(key, i.value);
      }
      docket.add("planId", VPackValue(collection));
    }

    _result = Collections::create(
      vocbase, shard, type, docket.slice(), waitForRepl, enforceReplFact,
      [=](LogicalCollection& col) {
        LOG_TOPIC(DEBUG, Logger::MAINTENANCE) << "local collection " << database
        << "/" << shard << " successfully created";
        col.followers()->setTheLeader(leader);
        if (leader.empty()) {
          col.followers()->clear();
        }
      });

    if (_result.fail()) {
      std::stringstream error;
      error << "creating local shard '" << database << "/" << shard
            << "' for central '" << database << "/" << collection << "' failed: "
            << _result;
      LOG_TOPIC(ERR, Logger::MAINTENANCE) << error.str();

      _result.reset(TRI_ERROR_FAILED, error.str());
    }

  } catch (std::exception const& e) {
    std::stringstream error;
    error << "action " << _description << " failed with exception " << e.what();
    LOG_TOPIC(WARN, Logger::MAINTENANCE) << error.str();
    _result.reset(TRI_ERROR_FAILED, error.str());

  }

  if (_result.fail()) {
    _feature.storeShardError(database, collection, shard,
        _description.get(SERVER_ID), _result);
  }

  notify();
  return false;

}<|MERGE_RESOLUTION|>--- conflicted
+++ resolved
@@ -53,11 +53,8 @@
   : ActionBase(feature, desc) {
 
   std::stringstream error;
-<<<<<<< HEAD
   
   _labels.emplace(FAST_TRACK);
-=======
->>>>>>> 66bb45c9
 
   if (!desc.has(DATABASE)) {
     error << "database must be specified. ";
