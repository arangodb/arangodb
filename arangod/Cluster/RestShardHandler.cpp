////////////////////////////////////////////////////////////////////////////////
/// DISCLAIMER
///
/// Copyright 2014-2016 ArangoDB GmbH, Cologne, Germany
/// Copyright 2004-2014 triAGENS GmbH, Cologne, Germany
///
/// Licensed under the Apache License, Version 2.0 (the "License");
/// you may not use this file except in compliance with the License.
/// You may obtain a copy of the License at
///
///     http://www.apache.org/licenses/LICENSE-2.0
///
/// Unless required by applicable law or agreed to in writing, software
/// distributed under the License is distributed on an "AS IS" BASIS,
/// WITHOUT WARRANTIES OR CONDITIONS OF ANY KIND, either express or implied.
/// See the License for the specific language governing permissions and
/// limitations under the License.
///
/// Copyright holder is ArangoDB GmbH, Cologne, Germany
///
/// @author Jan Steemann
////////////////////////////////////////////////////////////////////////////////

#include "RestShardHandler.h"
#include "Basics/StaticStrings.h"
#include "Cluster/ServerState.h"
#include "Cluster/ClusterComm.h"
#include "Dispatcher/Dispatcher.h"
#include "Rest/HttpRequest.h"
#include "Rest/HttpResponse.h"

using namespace arangodb;
using namespace arangodb::rest;

RestShardHandler::RestShardHandler(GeneralRequest* request,
                                   GeneralResponse* response)
    : RestBaseHandler(request, response) {}

bool RestShardHandler::isDirect() const { return true; }

RestHandler::status RestShardHandler::execute() {
  bool found;
  std::string const& _coordinator =
      _request->header(StaticStrings::Coordinator, found);

  if (!found) {
    generateError(arangodb::rest::ResponseCode::BAD,
                  (int)arangodb::rest::ResponseCode::BAD,
                  "header 'X-Arango-Coordinator' is missing");
    return status::DONE;
  }

  std::string coordinatorHeader = _coordinator;
  std::string result =
      ClusterComm::instance()->processAnswer(coordinatorHeader, stealRequest());

  if (result == "") {
<<<<<<< HEAD
    setResponseCode(arangodb::rest::ResponseCode::ACCEPTED);
=======
    resetResponse(arangodb::rest::ResponseCode::ACCEPTED);
>>>>>>> ed111a39
  } else {
    generateError(arangodb::rest::ResponseCode::BAD,
                  (int)arangodb::rest::ResponseCode::BAD,
                  result.c_str());
  }

  return status::DONE;
}<|MERGE_RESOLUTION|>--- conflicted
+++ resolved
@@ -55,11 +55,7 @@
       ClusterComm::instance()->processAnswer(coordinatorHeader, stealRequest());
 
   if (result == "") {
-<<<<<<< HEAD
-    setResponseCode(arangodb::rest::ResponseCode::ACCEPTED);
-=======
     resetResponse(arangodb::rest::ResponseCode::ACCEPTED);
->>>>>>> ed111a39
   } else {
     generateError(arangodb::rest::ResponseCode::BAD,
                   (int)arangodb::rest::ResponseCode::BAD,
