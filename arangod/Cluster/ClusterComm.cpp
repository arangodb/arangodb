--- conflicted
+++ resolved
@@ -1059,22 +1059,6 @@
     }
   }
 
-<<<<<<< HEAD
-size_t ClusterComm::performSingleRequest(
-    std::vector<ClusterCommRequest>& requests, ClusterCommTimeout timeout,
-    size_t& nrDone, arangodb::LogTopic const& logTopic) {
-  CoordTransactionID coordinatorTransactionID = TRI_NewTickServer();
-  ClusterCommRequest& req(requests[0]);
-
-  req.result = *syncRequest("", coordinatorTransactionID, req.destination,
-                            req.requestType, req.path, req.getBody(),
-                            req.getHeaders(), timeout);
-
-  // mop: helpless attempt to fix segfaulting due to body buffer empty
-  if (req.result.status == CL_COMM_BACKEND_UNAVAILABLE) {
-    nrDone = 0;
-    return 0;
-=======
 private:
   std::mutex mutex;
 
@@ -1085,7 +1069,7 @@
   CoordTransactionID _coordTransactionID;
   ClusterComm::AsyncCallback _callback;
 
-  std::unique_ptr<asio_ns::steady_timer> _timer;
+  rest::Scheduler::WorkHandle _timer;
   std::unordered_map<OperationID, size_t> opIDtoIndex;
   std::vector<ClusterCommTimeout> dueTime;
   size_t nrDone = 0;
@@ -1139,21 +1123,17 @@
     }
 
     TRI_ASSERT(actionNeeded >= now);
-    if (!_timer) {
-      _timer.reset(SchedulerFeature::SCHEDULER->newSteadyTimer());
-    }
 
     // TODO what about a shutdown, this will leak ??
     auto self = shared_from_this();
     auto duration = std::chrono::duration<double>(actionNeeded);
-    std::chrono::steady_clock::time_point tp(std::chrono::duration_cast<std::chrono::nanoseconds>(duration));
-    _timer->expires_at(tp);
-    _timer->async_wait([self, this] (asio_ns::error_code ec) {
-      if (!ec) {
+
+    _timer = SchedulerFeature::SCHEDULER->postDelay(std::chrono::duration_cast<std::chrono::nanoseconds>(duration),
+      [self, this] (bool cancelled) {
+      if (!cancelled) {
         this->performTasks(true);
       }
     });
->>>>>>> 969ceaff
   }
 
 private:
@@ -1164,8 +1144,7 @@
       // requests are marked by done!
       ClusterComm::instance()->drop(_coordTransactionID, 0, "");
     }
-    _timer->cancel();
-    _timer.reset();
+    _timer.cancel();
     TRI_ASSERT(_callback);
     _callback(_requests, nrDone, nrGood);
   }
