////////////////////////////////////////////////////////////////////////////////
/// DISCLAIMER
///
/// Copyright 2014-2016 ArangoDB GmbH, Cologne, Germany
/// Copyright 2004-2014 triAGENS GmbH, Cologne, Germany
///
/// Licensed under the Apache License, Version 2.0 (the "License");
/// you may not use this file except in compliance with the License.
/// You may obtain a copy of the License at
///
///     http://www.apache.org/licenses/LICENSE-2.0
///
/// Unless required by applicable law or agreed to in writing, software
/// distributed under the License is distributed on an "AS IS" BASIS,
/// WITHOUT WARRANTIES OR CONDITIONS OF ANY KIND, either express or implied.
/// See the License for the specific language governing permissions and
/// limitations under the License.
///
/// Copyright holder is ArangoDB GmbH, Cologne, Germany
///
/// @author Max Neunhoeffer
////////////////////////////////////////////////////////////////////////////////

#include "Cluster/ClusterComm.h"

#include "Basics/Logger.h"
#include "Basics/ConditionLocker.h"
#include "Basics/StringUtils.h"
#include "Cluster/ClusterInfo.h"
#include "Cluster/ServerState.h"
#include "Dispatcher/DispatcherThread.h"
#include "SimpleHttpClient/ConnectionManager.h"
#include "SimpleHttpClient/SimpleHttpClient.h"
#include "Utils/Transaction.h"
#include "VocBase/server.h"

using namespace arangodb;

////////////////////////////////////////////////////////////////////////////////
/// @brief global callback for asynchronous REST handler
////////////////////////////////////////////////////////////////////////////////

<<<<<<< HEAD
void arangodb::ClusterCommRestCallback(
    std::string& coordinator, arangodb::rest::GeneralResponse* response) {
=======
void arangodb::ClusterCommRestCallback(std::string& coordinator,
                                       arangodb::rest::HttpResponse* response) {
>>>>>>> 3524ee82
  ClusterComm::instance()->asyncAnswer(coordinator, response);
}

////////////////////////////////////////////////////////////////////////////////
/// @brief routine to set the destination
////////////////////////////////////////////////////////////////////////////////

void ClusterCommResult::setDestination(std::string const& dest,
                                       bool logConnectionErrors) {
  // This sets result.shardId, result.serverId and result.endpoint,
  // depending on what dest is. Note that if a shardID is given, the
  // responsible server is looked up, if a serverID is given, the endpoint
  // is looked up, both can fail and immediately lead to a CL_COMM_ERROR
  // state.
  if (dest.substr(0, 6) == "shard:") {
    shardID = dest.substr(6);
    {
      std::shared_ptr<std::vector<ServerID>> resp =
          ClusterInfo::instance()->getResponsibleServer(shardID);
      if (!resp->empty()) {
        serverID = (*resp)[0];
      } else {
        serverID = "";
        status = CL_COMM_ERROR;
        if (logConnectionErrors) {
          LOG(ERR) << "cannot find responsible server for shard '"
                   << shardID << "'";
        } else {
          LOG(INFO) << "cannot find responsible server for shard '"
                    << shardID << "'";
        }
        return;
      }
    }
    LOG(DEBUG) << "Responsible server: " << serverID;
  } else if (dest.substr(0, 7) == "server:") {
    shardID = "";
    serverID = dest.substr(7);
  } else if (dest.substr(0, 6) == "tcp://" || dest.substr(0, 6) == "ssl://") {
    shardID = "";
    serverID = "";
    endpoint = dest;
    return;  // all good
  } else {
    shardID = "";
    serverID = "";
    endpoint = "";
    status = CL_COMM_ERROR;
    errorMessage = "did not understand destination'" + dest + "'";
    if (logConnectionErrors) {
      LOG(ERR) << "did not understand destination '" << dest << "'";
    } else {
      LOG(INFO) << "did not understand destination '" << dest << "'";
    }
    return;
  }
  // Now look up the actual endpoint:
  auto ci = ClusterInfo::instance();
  endpoint = ci->getServerEndpoint(serverID);
  if (endpoint.empty()) {
    status = CL_COMM_ERROR;
    errorMessage = "did not find endpoint of server '" + serverID + "'";
    if (logConnectionErrors) {
      LOG(ERR) << "did not find endpoint of server '" << serverID
               << "'";
    } else {
      LOG(INFO) << "did not find endpoint of server '" << serverID
                << "'";
    }
  }
}

////////////////////////////////////////////////////////////////////////////////
/// @brief ClusterComm constructor
////////////////////////////////////////////////////////////////////////////////

ClusterComm::ClusterComm()
    : _backgroundThread(nullptr), _logConnectionErrors(false) {}

////////////////////////////////////////////////////////////////////////////////
/// @brief ClusterComm destructor
////////////////////////////////////////////////////////////////////////////////

ClusterComm::~ClusterComm() {
  if (_backgroundThread != nullptr) {
    _backgroundThread->beginShutdown();
    delete _backgroundThread;
    _backgroundThread = nullptr;
  }

  cleanupAllQueues();
}

////////////////////////////////////////////////////////////////////////////////
/// @brief getter for our singleton instance
////////////////////////////////////////////////////////////////////////////////

ClusterComm* ClusterComm::instance() {
  static ClusterComm* Instance = new ClusterComm();
  return Instance;
}

////////////////////////////////////////////////////////////////////////////////
/// @brief initialize the cluster comm singleton object
////////////////////////////////////////////////////////////////////////////////

void ClusterComm::initialize() {
  auto* i = instance();
  i->startBackgroundThread();
}

////////////////////////////////////////////////////////////////////////////////
/// @brief cleanup function to call once when shutting down
////////////////////////////////////////////////////////////////////////////////

void ClusterComm::cleanup() {
  auto i = instance();
  TRI_ASSERT(i != nullptr);

  delete i;
}

////////////////////////////////////////////////////////////////////////////////
/// @brief start the communication background thread
////////////////////////////////////////////////////////////////////////////////

void ClusterComm::startBackgroundThread() {
  _backgroundThread = new ClusterCommThread();

  if (nullptr == _backgroundThread) {
    LOG(FATAL) << "unable to start ClusterComm background thread";
    FATAL_ERROR_EXIT();
  }

  if (!_backgroundThread->start()) {
    LOG(FATAL) << "ClusterComm background thread does not work";
    FATAL_ERROR_EXIT();
  }
}

////////////////////////////////////////////////////////////////////////////////
/// @brief produces an operation ID which is unique in this process
////////////////////////////////////////////////////////////////////////////////

OperationID ClusterComm::getOperationID() { return TRI_NewTickServer(); }

////////////////////////////////////////////////////////////////////////////////
/// @brief submit an HTTP request to a shard asynchronously.
///
/// This function queues a single HTTP request, usually to one of the
/// DBServers to be sent by ClusterComm in the background thread. If
/// `singleRequest` is false, as is the default, this request actually
/// orders an answer, which is an HTTP request sent from the target
/// DBServer back to us. Therefore ClusterComm also creates an entry in
/// a list of expected answers. One either has to use a callback for
/// the answer, or poll for it, or drop it to prevent memory leaks.
/// The result of this call is just a record that the initial HTTP
/// request has been queued (`status` is CL_COMM_SUBMITTED). Use @ref
/// enquire below to get information about the progress. The actual
/// answer is then delivered either in the callback or via poll. The
/// ClusterCommResult is returned by value.
/// If `singleRequest` is set to `true`, then the destination can be
/// an arbitrary server, the functionality can also be used in single-Server
/// mode, and the operation is complete when the single request is sent
/// and the corresponding answer has been received. We use this functionality
/// for the agency mode of ArangoDB.
/// The library takes ownerships of the pointer `headerFields` by moving
/// the unique_ptr to its own storage, this is necessary since this
/// method sometimes has to add its own headers. The library retains shared
/// ownership of `callback`. We use a shared_ptr for the body string
/// such that it is possible to use the same body in multiple requests.
///
/// Arguments: `clientTransactionID` is a string coming from the
/// client and describing the transaction the client is doing,
/// `coordTransactionID` is a number describing the transaction the
/// coordinator is doing, `destination` is a string that either starts
/// with "shard:" followed by a shardID identifying the shard this
/// request is sent to, actually, this is internally translated into a
/// server ID. It is also possible to specify a DB server ID directly
/// here in the form of "server:" followed by a serverID. Furthermore,
/// it is possible to specify the target endpoint directly using
/// "tcp://..." or "ssl://..." endpoints, if `singleRequest` is true.
////////////////////////////////////////////////////////////////////////////////

ClusterCommResult const ClusterComm::asyncRequest(
    ClientTransactionID const clientTransactionID,
    CoordTransactionID const coordTransactionID, std::string const& destination,
    arangodb::rest::GeneralRequest::RequestType reqtype,
    std::string const& path, std::shared_ptr<std::string const> body,
    std::unique_ptr<std::map<std::string, std::string>>& headerFields,
    std::shared_ptr<ClusterCommCallback> callback, ClusterCommTimeout timeout,
    bool singleRequest) {
  auto op = std::make_unique<ClusterCommOperation>();
  op->result.clientTransactionID = clientTransactionID;
  op->result.coordTransactionID = coordTransactionID;
  do {
    op->result.operationID = getOperationID();
  } while (op->result.operationID == 0);  // just to make sure
  op->result.status = CL_COMM_SUBMITTED;
  op->result.single = singleRequest;
  op->reqtype = reqtype;
  op->path = path;
  op->body = body;
  op->headerFields = std::move(headerFields);
  op->callback = callback;
  op->endTime = timeout == 0.0 ? TRI_microtime() + 24 * 60 * 60.0
                               : TRI_microtime() + timeout;

  op->result.setDestination(destination, logConnectionErrors());
  if (op->result.status == CL_COMM_ERROR) {
    // In the non-singleRequest mode we want to put it into the received
    // queue right away for backward compatibility:
    ClusterCommResult const resCopy(op->result);
    if (!singleRequest) {
      LOG(DEBUG) << "In asyncRequest, putting failed request "
                 << resCopy.operationID << " directly into received queue.";
      CONDITION_LOCKER(locker, somethingReceived);
      received.push_back(op.get());
      op.release();
      auto q = received.end();
      receivedByOpID[resCopy.operationID] = --q;
      somethingReceived.broadcast();
    }
    return resCopy;
  }

  if (destination.substr(0, 6) == "shard:") {
    if (arangodb::Transaction::_makeNolockHeaders != nullptr) {
      // LOCKING-DEBUG
      // std::cout << "Found Nolock header\n";
      auto it =
          arangodb::Transaction::_makeNolockHeaders->find(op->result.shardID);
      if (it != arangodb::Transaction::_makeNolockHeaders->end()) {
        // LOCKING-DEBUG
        // std::cout << "Found our shard\n";
        (*op->headerFields)["X-Arango-Nolock"] = op->result.shardID;
      }
    }
  }

  if (singleRequest == false) {
    // Add the header fields for asynchronous mode:
    (*op->headerFields)["X-Arango-Async"] = "store";
    (*op->headerFields)["X-Arango-Coordinator"] =
        ServerState::instance()->getId() + ":" +
        basics::StringUtils::itoa(op->result.operationID) + ":" +
        clientTransactionID + ":" +
        basics::StringUtils::itoa(coordTransactionID);
    (*op->headerFields)["Authorization"] =
        ServerState::instance()->getAuthentication();
  }

#ifdef DEBUG_CLUSTER_COMM
#ifdef ARANGODB_ENABLE_MAINTAINER_MODE
#if ARANGODB_ENABLE_BACKTRACE
  std::string bt;
  TRI_GetBacktrace(bt);
  std::replace(bt.begin(), bt.end(), '\n', ';');  // replace all '\n' to ';'
  (*op->headerFields)["X-Arango-BT-A-SYNC"] = bt;
#endif
#endif
#endif

  // LOCKING-DEBUG
  // std::cout << "asyncRequest: sending " <<
  // arangodb::rest::GeneralRequest::translateMethod(reqtype) << " request to DB
  // server '" << op->serverID << ":" << path << "\n" << *(body.get()) << "\n";
  // for (auto& h : *(op->headerFields)) {
  //   std::cout << h.first << ":" << h.second << std::endl;
  // }
  // std::cout << std::endl;

  ClusterCommResult const res(op->result);

  {
    CONDITION_LOCKER(locker, somethingToSend);
    toSend.push_back(op.get());
    TRI_ASSERT(nullptr != op.get());
    op.release();
    std::list<ClusterCommOperation*>::iterator i = toSend.end();
    toSendByOpID[res.operationID] = --i;
  }
  LOG(DEBUG) << "In asyncRequest, put into queue " << res.operationID;
  somethingToSend.signal();

  return res;
}

////////////////////////////////////////////////////////////////////////////////
/// @brief submit a single HTTP request to a shard synchronously.
///
/// This function does an HTTP request synchronously, waiting for the
/// result. Note that the result has `status` field set to `CL_COMM_SENT`
/// and the field `result` is set to the HTTP response. The field `answer`
/// is unused in this case. In case of a timeout the field `status` is
/// `CL_COMM_TIMEOUT` and the field `result` points to an HTTP response
/// object that only says "timeout". Note that the ClusterComm library
/// does not keep a record of this operation, in particular, you cannot
/// use @ref enquire to ask about it.
///
/// Arguments: `clientTransactionID` is a string coming from the client
/// and describing the transaction the client is doing, `coordTransactionID`
/// is a number describing the transaction the coordinator is doing,
/// shardID is a string that identifies the shard this request is sent to,
/// actually, this is internally translated into a server ID. It is also
/// possible to specify a DB server ID directly here.
////////////////////////////////////////////////////////////////////////////////

std::unique_ptr<ClusterCommResult> ClusterComm::syncRequest(
    ClientTransactionID const& clientTransactionID,
    CoordTransactionID const coordTransactionID, std::string const& destination,
<<<<<<< HEAD
    arangodb::rest::GeneralRequest::RequestType reqtype, std::string const& path,
    std::string const& body, std::map<std::string, std::string> const& headerFields,
=======
    arangodb::rest::HttpRequest::HttpRequestType reqtype,
    std::string const& path, std::string const& body,
    std::map<std::string, std::string> const& headerFields,
>>>>>>> 3524ee82
    ClusterCommTimeout timeout) {
  std::map<std::string, std::string> headersCopy(headerFields);

  auto res = std::make_unique<ClusterCommResult>();
  res->clientTransactionID = clientTransactionID;
  res->coordTransactionID = coordTransactionID;
  do {
    res->operationID = getOperationID();
  } while (res->operationID == 0);  // just to make sure
  res->status = CL_COMM_SENDING;

  double currentTime = TRI_microtime();
  double endTime =
      timeout == 0.0 ? currentTime + 24 * 60 * 60.0 : currentTime + timeout;

  res->setDestination(destination, logConnectionErrors());

  if (res->status == CL_COMM_ERROR) {
    return res;
  }

  if (destination.substr(0, 6) == "shard:") {
    if (arangodb::Transaction::_makeNolockHeaders != nullptr) {
      // LOCKING-DEBUG
      // std::cout << "Found Nolock header\n";
      auto it = arangodb::Transaction::_makeNolockHeaders->find(res->shardID);
      if (it != arangodb::Transaction::_makeNolockHeaders->end()) {
        // LOCKING-DEBUG
        // std::cout << "Found our shard\n";
        headersCopy["X-Arango-Nolock"] = res->shardID;
      }
    }
  }

  httpclient::ConnectionManager* cm = httpclient::ConnectionManager::instance();
  httpclient::ConnectionManager::SingleServerConnection* connection =
      cm->leaseConnection(res->endpoint);

  if (nullptr == connection) {
    res->status = CL_COMM_ERROR;
    res->errorMessage =
        "cannot create connection to server '" + res->serverID + "'";
    if (logConnectionErrors()) {
      LOG(ERR) << "cannot create connection to server '"
               << res->serverID << "'";
    } else {
      LOG(INFO) << "cannot create connection to server '"
                << res->serverID << "'";
    }
  } else {
<<<<<<< HEAD
    httpclient::ConnectionManager* cm =
        httpclient::ConnectionManager::instance();
    httpclient::ConnectionManager::SingleServerConnection* connection =
        cm->leaseConnection(endpoint);

    if (nullptr == connection) {
      res->status = CL_COMM_ERROR;
      if (logConnectionErrors()) {
        LOG_ERROR("cannot create connection to server '%s'",
                  res->serverID.c_str());
      } else {
        LOG_INFO("cannot create connection to server '%s'",
                 res->serverID.c_str());
      }
    } else {
      LOG_DEBUG("sending %s request to DB server '%s': %s",
                arangodb::rest::GeneralRequest::translateMethod(reqtype).c_str(),
                res->serverID.c_str(), body.c_str());
      // LOCKING-DEBUG
      // std::cout << "syncRequest: sending " <<
      // arangodb::rest::GeneralRequest::translateMethod(reqtype) << " request to
      // DB server '" << res->serverID << ":" << path << "\n" << body << "\n";
      // for (auto& h : headersCopy) {
      //   std::cout << h.first << ":" << h.second << std::endl;
      // }
      // std::cout << std::endl;
      auto client = std::make_unique<arangodb::httpclient::SimpleHttpClient>(
          connection->_connection, endTime - currentTime, false);
      client->keepConnectionOnDestruction(true);

      headersCopy["Authorization"] =
          ServerState::instance()->getAuthentication();
=======
    LOG(DEBUG) << "sending "
               << arangodb::rest::HttpRequest::translateMethod(reqtype)
               << " request to DB server '" << res->serverID
               << "': " << body;
    // LOCKING-DEBUG
    // std::cout << "syncRequest: sending " <<
    // arangodb::rest::HttpRequest::translateMethod(reqtype) << " request to
    // DB server '" << res->serverID << ":" << path << "\n" << body << "\n";
    // for (auto& h : headersCopy) {
    //   std::cout << h.first << ":" << h.second << std::endl;
    // }
    // std::cout << std::endl;
    auto client = std::make_unique<arangodb::httpclient::SimpleHttpClient>(
        connection->_connection, endTime - currentTime, false);
    client->keepConnectionOnDestruction(true);

    headersCopy["Authorization"] = ServerState::instance()->getAuthentication();
>>>>>>> 3524ee82
#ifdef DEBUG_CLUSTER_COMM
#ifdef ARANGODB_ENABLE_MAINTAINER_MODE
#if ARANGODB_ENABLE_BACKTRACE
    std::string bt;
    TRI_GetBacktrace(bt);
    std::replace(bt.begin(), bt.end(), '\n', ';');  // replace all '\n' to ';'
    headersCopy["X-Arango-BT-SYNC"] = bt;
#endif
#endif
#endif
    res->result.reset(
        client->request(reqtype, path, body.c_str(), body.size(), headersCopy));

    if (res->result == nullptr || !res->result->isComplete()) {
      res->errorMessage = client->getErrorMessage();
      if (res->errorMessage == "Request timeout reached") {
        res->status = CL_COMM_TIMEOUT;
      } else {
        res->status = CL_COMM_ERROR;
      }
      cm->brokenConnection(connection);
      client->invalidateConnection();
    } else {
      cm->returnConnection(connection);
      if (res->result->wasHttpError()) {
        res->status = CL_COMM_ERROR;
        res->errorMessage = client->getErrorMessage();
      }
    }
  }
  if (res->status == CL_COMM_SENDING) {
    // Everything was OK
    res->status = CL_COMM_SENT;
  }
  return res;
}

////////////////////////////////////////////////////////////////////////////////
/// @brief internal function to match an operation:
////////////////////////////////////////////////////////////////////////////////

bool ClusterComm::match(ClientTransactionID const& clientTransactionID,
                        CoordTransactionID const coordTransactionID,
                        ShardID const& shardID, ClusterCommOperation* op) {
  return ((clientTransactionID == "" ||
           clientTransactionID == op->result.clientTransactionID) &&
          (0 == coordTransactionID ||
           coordTransactionID == op->result.coordTransactionID) &&
          (shardID == "" || shardID == op->result.shardID));
}

////////////////////////////////////////////////////////////////////////////////
/// @brief check on the status of an operation
///
/// This call never blocks and returns information about a specific operation
/// given by `operationID`. Note that if the `status` is >= `CL_COMM_SENT`,
/// then the `result` field in the returned object is set, if the `status`
/// is `CL_COMM_RECEIVED`, then `answer` is set. However, in both cases
/// the ClusterComm library retains the operation in its queues! Therefore,
/// you have to use @ref wait or @ref drop to dequeue. Do not delete
/// `result` and `answer` before doing this! However, you have to delete
/// the ClusterCommResult pointer you get, it will automatically refrain
/// from deleting `result` and `answer`.
////////////////////////////////////////////////////////////////////////////////

ClusterCommResult const ClusterComm::enquire(OperationID const operationID) {
  IndexIterator i;
  ClusterCommOperation* op = nullptr;

  // First look into the send queue:
  {
    CONDITION_LOCKER(locker, somethingToSend);

    i = toSendByOpID.find(operationID);
    if (i != toSendByOpID.end()) {
      op = *(i->second);
      return op->result;
    }
  }

  // Note that operations only ever move from the send queue to the
  // receive queue and never in the other direction. Therefore it is
  // OK to use two different locks here, since we look first in the
  // send queue and then in the receive queue; we can never miss
  // an operation that is actually there.

  // If the above did not give anything, look into the receive queue:
  {
    CONDITION_LOCKER(locker, somethingReceived);

    i = receivedByOpID.find(operationID);
    if (i != receivedByOpID.end()) {
      op = *(i->second);
      return op->result;
    }
  }

  ClusterCommResult res;
  res.operationID = operationID;
  res.status = CL_COMM_DROPPED;
  return res;
}

////////////////////////////////////////////////////////////////////////////////
/// @brief wait for one answer matching the criteria
///
/// If clientTransactionID is empty, then any answer with any
/// clientTransactionID matches. If coordTransactionID is 0, then any
/// answer with any coordTransactionID matches. If shardID is empty,
/// then any answer from any ShardID matches. If operationID is 0, then
/// any answer with any operationID matches. This function returns
/// a result structure with status CL_COMM_DROPPED if no operation
/// matches. If `timeout` is given, the result can be a result structure
/// with status CL_COMM_TIMEOUT indicating that no matching answer was
/// available until the timeout was hit. The caller has to delete the
/// result.
////////////////////////////////////////////////////////////////////////////////

ClusterCommResult const ClusterComm::wait(
    ClientTransactionID const& clientTransactionID,
    CoordTransactionID const coordTransactionID, OperationID const operationID,
    ShardID const& shardID, ClusterCommTimeout timeout) {
  IndexIterator i;
  QueueIterator q;
  double endtime;
  double timeleft;

  if (0.0 == timeout) {
    endtime = TRI_microtime() +
              24.0 * 60.0 * 60.0;  // this is the Sankt Nimmerleinstag
  } else {
    endtime = TRI_microtime() + timeout;
  }

  // tell Dispatcher that we are waiting:
  auto dt = arangodb::rest::DispatcherThread::current();

  if (dt != nullptr) {
    dt->block();
  }

  if (0 != operationID) {
    // In this case we only have to look into at most one operation.
    CONDITION_LOCKER(locker, somethingReceived);

    while (true) {  // will be left by return or break on timeout
      i = receivedByOpID.find(operationID);
      if (i == receivedByOpID.end()) {
        // It could be that the operation is still in the send queue:
        CONDITION_LOCKER(sendLocker, somethingToSend);

        i = toSendByOpID.find(operationID);
        if (i == toSendByOpID.end()) {
          // Nothing known about this operation, return with failure:
          ClusterCommResult res;
          res.operationID = operationID;
          res.status = CL_COMM_DROPPED;
          // tell Dispatcher that we are back in business
          if (dt != nullptr) {
            dt->unblock();
          }
          return res;
        }
      } else {
        // It is in the receive queue, now look at the status:
        q = i->second;
        if ((*q)->result.status >= CL_COMM_TIMEOUT ||
            ((*q)->result.single && (*q)->result.status == CL_COMM_SENT)) {
          std::unique_ptr<ClusterCommOperation> op(*q);
          // It is done, let's remove it from the queue and return it:
          try {
            receivedByOpID.erase(i);
            received.erase(q);
          } catch (...) {
            op.release();
            throw;
          }
          // tell Dispatcher that we are back in business
          if (dt != nullptr) {
            dt->unblock();
          }
          return op->result;
        }
        // It is in the receive queue but still waiting, now wait actually
      }
      // Here it could either be in the receive or the send queue, let's wait
      timeleft = endtime - TRI_microtime();
      if (timeleft <= 0) {
        break;
      }
      somethingReceived.wait(uint64_t(timeleft * 1000000.0));
    }
    // This place is only reached on timeout
  } else {
    // here, operationID == 0, so we have to do matching, we are only
    // interested, if at least one operation matches, if it is ready,
    // we return it immediately, otherwise, we report an error or wait.
    CONDITION_LOCKER(locker, somethingReceived);

    while (true) {  // will be left by return or break on timeout
      bool found = false;
      for (q = received.begin(); q != received.end(); q++) {
        if (match(clientTransactionID, coordTransactionID, shardID, *q)) {
          found = true;
          if ((*q)->result.status >= CL_COMM_TIMEOUT ||
              ((*q)->result.single && (*q)->result.status == CL_COMM_SENT)) {
            ClusterCommOperation* op = *q;
            // It is done, let's remove it from the queue and return it:
            i = receivedByOpID.find(op->result.operationID);  // cannot fail!
            TRI_ASSERT(i != receivedByOpID.end());
            TRI_ASSERT(i->second == q);
            receivedByOpID.erase(i);
            received.erase(q);
            std::unique_ptr<ClusterCommOperation> opPtr(op);
            ClusterCommResult res = op->result;
            // tell Dispatcher that we are back in business
            if (dt != nullptr) {
              dt->unblock();
            }
            return res;
          }
        }
      }
      // If we found nothing, we have to look through the send queue:
      if (!found) {
        CONDITION_LOCKER(sendLocker, somethingToSend);

        for (q = toSend.begin(); q != toSend.end(); q++) {
          if (match(clientTransactionID, coordTransactionID, shardID, *q)) {
            found = true;
            break;
          }
        }
      }
      if (!found) {
        // Nothing known about this operation, return with failure:
        ClusterCommResult res;
        res.clientTransactionID = clientTransactionID;
        res.coordTransactionID = coordTransactionID;
        res.operationID = operationID;
        res.shardID = shardID;
        res.status = CL_COMM_DROPPED;
        // tell Dispatcher that we are back in business
        if (dt != nullptr) {
          dt->unblock();
        }
        return res;
      }
      // Here it could either be in the receive or the send queue, let's wait
      timeleft = endtime - TRI_microtime();
      if (timeleft <= 0) {
        break;
      }
      somethingReceived.wait(uint64_t(timeleft * 1000000.0));
    }
    // This place is only reached on timeout
  }
  // Now we have to react on timeout:
  ClusterCommResult res;
  res.clientTransactionID = clientTransactionID;
  res.coordTransactionID = coordTransactionID;
  res.operationID = operationID;
  res.shardID = shardID;
  res.status = CL_COMM_TIMEOUT;
  // tell Dispatcher that we are back in business
  if (dt != nullptr) {
    dt->unblock();
  }
  return res;
}

////////////////////////////////////////////////////////////////////////////////
/// @brief ignore and drop current and future answers matching
///
/// If clientTransactionID is empty, then any answer with any
/// clientTransactionID matches. If coordTransactionID is 0, then
/// any answer with any coordTransactionID matches. If shardID is
/// empty, then any answer from any ShardID matches. If operationID
/// is 0, then any answer with any operationID matches. If there
/// is already an answer for a matching operation, it is dropped and
/// freed. If not, any future answer coming in is automatically dropped.
/// This function can be used to automatically delete all information about an
/// operation, for which @ref enquire reported successful completion.
////////////////////////////////////////////////////////////////////////////////

void ClusterComm::drop(ClientTransactionID const& clientTransactionID,
                       CoordTransactionID const coordTransactionID,
                       OperationID const operationID, ShardID const& shardID) {
  QueueIterator q;
  QueueIterator nextq;
  IndexIterator i;

  // First look through the send queue:
  {
    CONDITION_LOCKER(sendLocker, somethingToSend);

    for (q = toSend.begin(); q != toSend.end();) {
      ClusterCommOperation* op = *q;
      if ((0 != operationID && operationID == op->result.operationID) ||
          match(clientTransactionID, coordTransactionID, shardID, op)) {
        if (op->result.status == CL_COMM_SENDING) {
          op->result.dropped = true;
          q++;
        } else {
          nextq = q;
          nextq++;
          i = toSendByOpID.find(op->result.operationID);  // cannot fail
          TRI_ASSERT(i != toSendByOpID.end());
          TRI_ASSERT(q == i->second);
          toSendByOpID.erase(i);
          toSend.erase(q);
          q = nextq;
        }
      } else {
        q++;
      }
    }
  }
  // Now look through the receive queue:
  {
    CONDITION_LOCKER(locker, somethingReceived);

    for (q = received.begin(); q != received.end();) {
      ClusterCommOperation* op = *q;
      if ((0 != operationID && operationID == op->result.operationID) ||
          match(clientTransactionID, coordTransactionID, shardID, op)) {
        nextq = q;
        nextq++;
        i = receivedByOpID.find(op->result.operationID);  // cannot fail
        if (i != receivedByOpID.end() && q == i->second) {
          receivedByOpID.erase(i);
        }
        received.erase(q);
        delete op;
        q = nextq;
      } else {
        q++;
      }
    }
  }
}

////////////////////////////////////////////////////////////////////////////////
/// @brief send an answer HTTP request to a coordinator
///
/// This is only called in a DBServer node and never in a coordinator
/// node.
////////////////////////////////////////////////////////////////////////////////

void ClusterComm::asyncAnswer(std::string& coordinatorHeader,
                              arangodb::rest::GeneralResponse* responseToSend) {
  // First take apart the header to get the coordinatorID:
  ServerID coordinatorID;
  size_t start = 0;
  size_t pos;

  LOG(DEBUG) << "In asyncAnswer, seeing " << coordinatorHeader;
  pos = coordinatorHeader.find(":", start);
  if (pos == std::string::npos) {
    LOG(ERR) << "Could not find coordinator ID in X-Arango-Coordinator";
    return;
  }
  coordinatorID = coordinatorHeader.substr(start, pos - start);

  // Now find the connection to which the request goes from the coordinatorID:
  httpclient::ConnectionManager* cm = httpclient::ConnectionManager::instance();
  std::string endpoint =
      ClusterInfo::instance()->getServerEndpoint(coordinatorID);
  if (endpoint == "") {
    if (logConnectionErrors()) {
      LOG(ERR) << "asyncAnswer: cannot find endpoint for server '"
               << coordinatorID << "'";
    } else {
      LOG(INFO) << "asyncAnswer: cannot find endpoint for server '"
                << coordinatorID << "'";
    }
    return;
  }

  httpclient::ConnectionManager::SingleServerConnection* connection =
      cm->leaseConnection(endpoint);
  if (nullptr == connection) {
    LOG(ERR) << "asyncAnswer: cannot create connection to server '"
             << coordinatorID << "'";
    return;
  }

  std::map<std::string, std::string> headers = responseToSend->headers();
  headers["X-Arango-Coordinator"] = coordinatorHeader;
  headers["X-Arango-Response-Code"] =
      responseToSend->responseString(responseToSend->responseCode());
  headers["Authorization"] = ServerState::instance()->getAuthentication();

  char const* body = responseToSend->body().c_str();
  size_t len = responseToSend->body().length();

  LOG(DEBUG) << "asyncAnswer: sending PUT request to DB server '"
             << coordinatorID << "'";

  auto client = std::make_unique<arangodb::httpclient::SimpleHttpClient>(
      connection->_connection, 3600.0, false);
  client->keepConnectionOnDestruction(true);

  // We add this result to the operation struct without acquiring
  // a lock, since we know that only we do such a thing:
<<<<<<< HEAD
  httpclient::SimpleHttpResult* result =
      client->request(rest::GeneralRequest::HTTP_REQUEST_PUT, "/_api/shard-comm",
                      body, len, headers);
  if (result == nullptr || !result->isComplete()) {
=======
  std::unique_ptr<httpclient::SimpleHttpResult> result(
      client->request(rest::HttpRequest::HTTP_REQUEST_PUT, "/_api/shard-comm",
                      body, len, headers));
  if (result.get() == nullptr || !result->isComplete()) {
>>>>>>> 3524ee82
    cm->brokenConnection(connection);
    client->invalidateConnection();
  } else {
    cm->returnConnection(connection);
  }
  // We cannot deal with a bad result here, so forget about it in any case.
}

////////////////////////////////////////////////////////////////////////////////
/// @brief process an answer coming in on the HTTP socket
///
/// this is called for a request, which is actually an answer to one of
/// our earlier requests, return value of "" means OK and nonempty is
/// an error. This is only called in a coordinator node and not in a
/// DBServer node.
////////////////////////////////////////////////////////////////////////////////

std::string ClusterComm::processAnswer(std::string& coordinatorHeader,
<<<<<<< HEAD
                                  arangodb::rest::GeneralRequest* answer) {
=======
                                       arangodb::rest::HttpRequest* answer) {
>>>>>>> 3524ee82
  // First take apart the header to get the operaitonID:
  OperationID operationID;
  size_t start = 0;
  size_t pos;

  LOG(DEBUG) << "In processAnswer, seeing " << coordinatorHeader;

  pos = coordinatorHeader.find(":", start);
  if (pos == std::string::npos) {
    return std::string(
        "could not find coordinator ID in 'X-Arango-Coordinator'");
  }
  // coordinatorID = coordinatorHeader.substr(start,pos-start);
  start = pos + 1;
  pos = coordinatorHeader.find(":", start);
  if (pos == std::string::npos) {
    return std::string("could not find operationID in 'X-Arango-Coordinator'");
  }
  operationID = basics::StringUtils::uint64(coordinatorHeader.substr(start));

  // Finally find the ClusterCommOperation record for this operation:
  {
    CONDITION_LOCKER(locker, somethingReceived);

    ClusterComm::IndexIterator i;
    i = receivedByOpID.find(operationID);
    if (i != receivedByOpID.end()) {
      ClusterCommOperation* op = *(i->second);
      op->result.answer.reset(answer);
      op->result.answer_code = rest::GeneralResponse::responseCode(
          answer->header("x-arango-response-code"));
      op->result.status = CL_COMM_RECEIVED;
      // Do we have to do a callback?
      if (nullptr != op->callback.get()) {
        if ((*op->callback.get())(&op->result)) {
          // This is fully processed, so let's remove it from the queue:
          QueueIterator q = i->second;
          receivedByOpID.erase(i);
          received.erase(q);
          delete op;
        }
      }
    } else {
      // We have to look in the send queue as well, as it might not yet
      // have been moved to the received queue. Note however that it must
      // have been fully sent, so this is highly unlikely, but not impossible.
      CONDITION_LOCKER(sendLocker, somethingToSend);

      i = toSendByOpID.find(operationID);
      if (i != toSendByOpID.end()) {
        ClusterCommOperation* op = *(i->second);
        op->result.answer.reset(answer);
        op->result.answer_code = rest::GeneralResponse::responseCode(
            answer->header("x-arango-response-code"));
        op->result.status = CL_COMM_RECEIVED;
        if (nullptr != op->callback) {
          if ((*op->callback)(&op->result)) {
            // This is fully processed, so let's remove it from the queue:
            QueueIterator q = i->second;
            toSendByOpID.erase(i);
            toSend.erase(q);
            delete op;
          }
        }
      } else {
        // Nothing known about the request, get rid of it:
        delete answer;
        return std::string("operation was already dropped by sender");
      }
    }
  }

  // Finally tell the others:
  somethingReceived.broadcast();
  return std::string("");
}

////////////////////////////////////////////////////////////////////////////////
/// @brief move an operation from the send to the receive queue
////////////////////////////////////////////////////////////////////////////////

bool ClusterComm::moveFromSendToReceived(OperationID operationID) {
  LOG(DEBUG) << "In moveFromSendToReceived " << operationID;

  CONDITION_LOCKER(locker, somethingReceived);
  CONDITION_LOCKER(sendLocker, somethingToSend);

  IndexIterator i = toSendByOpID.find(operationID);  // cannot fail
  TRI_ASSERT(i != toSendByOpID.end());

  QueueIterator q = i->second;
  ClusterCommOperation* op = *q;
  TRI_ASSERT(op->result.operationID == operationID);
  toSendByOpID.erase(i);
  toSend.erase(q);
  std::unique_ptr<ClusterCommOperation> opPtr(op);
  if (op->result.dropped) {
    return false;
  }
  if (op->result.status == CL_COMM_SENDING) {
    // Note that in the meantime the status could have changed to
    // CL_COMM_ERROR, CL_COMM_TIMEOUT or indeed to CL_COMM_RECEIVED in
    // these cases, we do not want to overwrite this result
    op->result.status = CL_COMM_SENT;
  }
  received.push_back(op);
  opPtr.release();
  q = received.end();
  q--;
  receivedByOpID[operationID] = q;
  somethingReceived.broadcast();
  return true;
}

////////////////////////////////////////////////////////////////////////////////
/// @brief cleanup all queues
////////////////////////////////////////////////////////////////////////////////

void ClusterComm::cleanupAllQueues() {
  {
    CONDITION_LOCKER(locker, somethingToSend);

    for (auto& it : toSend) {
      delete it;
    }
    toSendByOpID.clear();
    toSend.clear();
  }

  {
    CONDITION_LOCKER(locker, somethingReceived);

    for (auto& it : received) {
      delete it;
    }
    receivedByOpID.clear();
    received.clear();
  }
}

ClusterCommThread::ClusterCommThread() : Thread("ClusterComm") {}

ClusterCommThread::~ClusterCommThread() { shutdown(); }

////////////////////////////////////////////////////////////////////////////////
/// @brief begin shutdown sequence
////////////////////////////////////////////////////////////////////////////////

void ClusterCommThread::beginShutdown() {
  Thread::beginShutdown();

  ClusterComm* cc = ClusterComm::instance();

  if (cc != nullptr) {
    CONDITION_LOCKER(guard, cc->somethingToSend);
    guard.signal();
  }
}

////////////////////////////////////////////////////////////////////////////////
/// @brief ClusterComm main loop
////////////////////////////////////////////////////////////////////////////////

void ClusterCommThread::run() {
  ClusterComm::QueueIterator q;
  ClusterComm::IndexIterator i;
  ClusterCommOperation* op;
  ClusterComm* cc = ClusterComm::instance();

  LOG(DEBUG) << "starting ClusterComm thread";

  while (!isStopping()) {
    // First check the sending queue, as long as it is not empty, we send
    // a request via SimpleHttpClient:
    while (true) {  // left via break when there is no job in send queue
      if (isStopping()) {
        break;
      }

      {
        CONDITION_LOCKER(locker, cc->somethingToSend);

        if (cc->toSend.empty()) {
          break;
        } else {
          LOG(DEBUG) << "Noticed something to send";
          op = cc->toSend.front();
          TRI_ASSERT(op->result.status == CL_COMM_SUBMITTED);
          op->result.status = CL_COMM_SENDING;
        }
      }

      // We release the lock, if the operation is dropped now, the
      // `dropped` flag is set. We find out about this after we have
      // sent the request (happens in moveFromSendToReceived).

      // Have we already reached the timeout?
      double currentTime = TRI_microtime();
      if (op->endTime <= currentTime) {
        op->result.status = CL_COMM_TIMEOUT;
      } else {
        // We know that op->result.endpoint is nonempty here, otherwise
        // the operation would not have been in the send queue!
        httpclient::ConnectionManager* cm =
            httpclient::ConnectionManager::instance();
        httpclient::ConnectionManager::SingleServerConnection* connection =
            cm->leaseConnection(op->result.endpoint);
        if (nullptr == connection) {
          op->result.status = CL_COMM_ERROR;
          op->result.errorMessage = "cannot create connection to server: ";
          op->result.errorMessage += op->result.serverID;
          if (cc->logConnectionErrors()) {
            LOG(ERR) << "cannot create connection to server '"
                     << op->result.serverID << "'";
          } else {
            LOG(INFO) << "cannot create connection to server '"
                      << op->result.serverID << "'";
          }
        } else {
          if (nullptr != op->body.get()) {
            LOG(DEBUG) << "sending "
                       << arangodb::rest::HttpRequest::translateMethod(
                              op->reqtype)
                              .c_str()
                       << " request to DB server '"
                       << op->result.serverID
                       << "': " << op->body->c_str();
          } else {
            LOG(DEBUG) << "sending "
                       << arangodb::rest::HttpRequest::translateMethod(
                              op->reqtype)
                              .c_str()
                       << " request to DB server '"
                       << op->result.serverID << "'";
          }

          auto client =
              std::make_unique<arangodb::httpclient::SimpleHttpClient>(
                  connection->_connection, op->endTime - currentTime, false);
          client->keepConnectionOnDestruction(true);

          // We add this result to the operation struct without acquiring
          // a lock, since we know that only we do such a thing:
          if (nullptr != op->body.get()) {
            op->result.result.reset(
                client->request(op->reqtype, op->path, op->body->c_str(),
                                op->body->size(), *(op->headerFields)));
          } else {
            op->result.result.reset(client->request(
                op->reqtype, op->path, nullptr, 0, *(op->headerFields)));
          }

          if (op->result.result.get() == nullptr ||
              !op->result.result->isComplete()) {
            if (client->getErrorMessage() == "Request timeout reached") {
              op->result.status = CL_COMM_TIMEOUT;
              op->result.errorMessage = "timeout";
            } else {
              op->result.status = CL_COMM_ERROR;
              op->result.errorMessage = client->getErrorMessage();
            }
            cm->brokenConnection(connection);
            client->invalidateConnection();
          } else {
            cm->returnConnection(connection);
            if (op->result.result->wasHttpError()) {
              op->result.status = CL_COMM_ERROR;
<<<<<<< HEAD
              op->result.errorMessage = "cannot create connection to server: ";
              op->result.errorMessage += op->result.serverID;
              if (cc->logConnectionErrors()) {
                LOG_ERROR("cannot create connection to server '%s'",
                          op->result.serverID.c_str());
              } else {
                LOG_INFO("cannot create connection to server '%s'",
                         op->result.serverID.c_str());
              }
            } else {
              if (nullptr != op->body.get()) {
                LOG_DEBUG("sending %s request to DB server '%s': %s",
                          arangodb::rest::GeneralRequest::translateMethod(
                              op->reqtype).c_str(),
                          op->result.serverID.c_str(), op->body->c_str());
              } else {
                LOG_DEBUG("sending %s request to DB server '%s'",
                          arangodb::rest::GeneralRequest::translateMethod(
                              op->reqtype).c_str(),
                          op->result.serverID.c_str());
              }

              auto client =
                  std::make_unique<arangodb::httpclient::SimpleHttpClient>(
                      connection->_connection, op->endTime - currentTime,
                      false);
              client->keepConnectionOnDestruction(true);

              // We add this result to the operation struct without acquiring
              // a lock, since we know that only we do such a thing:
              if (nullptr != op->body.get()) {
                op->result.result.reset(
                    client->request(op->reqtype, op->path, op->body->c_str(),
                                    op->body->size(), *(op->headerFields)));
              } else {
                op->result.result.reset(client->request(
                    op->reqtype, op->path, nullptr, 0, *(op->headerFields)));
              }

              if (op->result.result.get() == nullptr ||
                  !op->result.result->isComplete()) {
                if (client->getErrorMessage() == "Request timeout reached") {
                  op->result.status = CL_COMM_TIMEOUT;
                  op->result.errorMessage = "timeout";
                } else {
                  op->result.status = CL_COMM_ERROR;
                  op->result.errorMessage = client->getErrorMessage();
                }
                cm->brokenConnection(connection);
                client->invalidateConnection();
              } else {
                cm->returnConnection(connection);
                if (op->result.result->wasHttpError()) {
                  op->result.status = CL_COMM_ERROR;
                  op->result.errorMessage = "HTTP error, status ";
                  op->result.errorMessage +=
                      arangodb::basics::StringUtils::itoa(
                          op->result.result->getHttpReturnCode());
                }
              }
=======
              op->result.errorMessage = "HTTP error, status ";
              op->result.errorMessage += arangodb::basics::StringUtils::itoa(
                  op->result.result->getHttpReturnCode());
>>>>>>> 3524ee82
            }
          }
        }
      }

      cc->moveFromSendToReceived(op->result.operationID);
      // Potentially it was dropped in the meantime, then we forget about it.
    }

    // Now the send queue is empty (at least was empty, when we looked
    // just now, so we can check on our receive queue to detect timeouts:

    {
      double currentTime = TRI_microtime();
      CONDITION_LOCKER(locker, cc->somethingReceived);

      ClusterComm::QueueIterator q;
      for (q = cc->received.begin(); q != cc->received.end(); ++q) {
        op = *q;
        if (op->result.status == CL_COMM_SENT) {
          if (op->endTime < currentTime) {
            op->result.status = CL_COMM_TIMEOUT;
          }
        }
      }
    }

    // Finally, wait for some time or until something happens using
    // the condition variable:
    {
      CONDITION_LOCKER(locker, cc->somethingToSend);
      locker.wait(100000);
    }
  }

  LOG(DEBUG) << "stopped ClusterComm thread";
}<|MERGE_RESOLUTION|>--- conflicted
+++ resolved
@@ -40,13 +40,8 @@
 /// @brief global callback for asynchronous REST handler
 ////////////////////////////////////////////////////////////////////////////////
 
-<<<<<<< HEAD
 void arangodb::ClusterCommRestCallback(
     std::string& coordinator, arangodb::rest::GeneralResponse* response) {
-=======
-void arangodb::ClusterCommRestCallback(std::string& coordinator,
-                                       arangodb::rest::HttpResponse* response) {
->>>>>>> 3524ee82
   ClusterComm::instance()->asyncAnswer(coordinator, response);
 }
 
@@ -358,14 +353,8 @@
 std::unique_ptr<ClusterCommResult> ClusterComm::syncRequest(
     ClientTransactionID const& clientTransactionID,
     CoordTransactionID const coordTransactionID, std::string const& destination,
-<<<<<<< HEAD
     arangodb::rest::GeneralRequest::RequestType reqtype, std::string const& path,
     std::string const& body, std::map<std::string, std::string> const& headerFields,
-=======
-    arangodb::rest::HttpRequest::HttpRequestType reqtype,
-    std::string const& path, std::string const& body,
-    std::map<std::string, std::string> const& headerFields,
->>>>>>> 3524ee82
     ClusterCommTimeout timeout) {
   std::map<std::string, std::string> headersCopy(headerFields);
 
@@ -416,40 +405,6 @@
                 << res->serverID << "'";
     }
   } else {
-<<<<<<< HEAD
-    httpclient::ConnectionManager* cm =
-        httpclient::ConnectionManager::instance();
-    httpclient::ConnectionManager::SingleServerConnection* connection =
-        cm->leaseConnection(endpoint);
-
-    if (nullptr == connection) {
-      res->status = CL_COMM_ERROR;
-      if (logConnectionErrors()) {
-        LOG_ERROR("cannot create connection to server '%s'",
-                  res->serverID.c_str());
-      } else {
-        LOG_INFO("cannot create connection to server '%s'",
-                 res->serverID.c_str());
-      }
-    } else {
-      LOG_DEBUG("sending %s request to DB server '%s': %s",
-                arangodb::rest::GeneralRequest::translateMethod(reqtype).c_str(),
-                res->serverID.c_str(), body.c_str());
-      // LOCKING-DEBUG
-      // std::cout << "syncRequest: sending " <<
-      // arangodb::rest::GeneralRequest::translateMethod(reqtype) << " request to
-      // DB server '" << res->serverID << ":" << path << "\n" << body << "\n";
-      // for (auto& h : headersCopy) {
-      //   std::cout << h.first << ":" << h.second << std::endl;
-      // }
-      // std::cout << std::endl;
-      auto client = std::make_unique<arangodb::httpclient::SimpleHttpClient>(
-          connection->_connection, endTime - currentTime, false);
-      client->keepConnectionOnDestruction(true);
-
-      headersCopy["Authorization"] =
-          ServerState::instance()->getAuthentication();
-=======
     LOG(DEBUG) << "sending "
                << arangodb::rest::HttpRequest::translateMethod(reqtype)
                << " request to DB server '" << res->serverID
@@ -467,7 +422,6 @@
     client->keepConnectionOnDestruction(true);
 
     headersCopy["Authorization"] = ServerState::instance()->getAuthentication();
->>>>>>> 3524ee82
 #ifdef DEBUG_CLUSTER_COMM
 #ifdef ARANGODB_ENABLE_MAINTAINER_MODE
 #if ARANGODB_ENABLE_BACKTRACE
@@ -873,17 +827,10 @@
 
   // We add this result to the operation struct without acquiring
   // a lock, since we know that only we do such a thing:
-<<<<<<< HEAD
-  httpclient::SimpleHttpResult* result =
+  std::unique_ptr<httpclient::SimpleHttpResult> result(
       client->request(rest::GeneralRequest::HTTP_REQUEST_PUT, "/_api/shard-comm",
-                      body, len, headers);
-  if (result == nullptr || !result->isComplete()) {
-=======
-  std::unique_ptr<httpclient::SimpleHttpResult> result(
-      client->request(rest::HttpRequest::HTTP_REQUEST_PUT, "/_api/shard-comm",
                       body, len, headers));
   if (result.get() == nullptr || !result->isComplete()) {
->>>>>>> 3524ee82
     cm->brokenConnection(connection);
     client->invalidateConnection();
   } else {
@@ -902,11 +849,7 @@
 ////////////////////////////////////////////////////////////////////////////////
 
 std::string ClusterComm::processAnswer(std::string& coordinatorHeader,
-<<<<<<< HEAD
                                   arangodb::rest::GeneralRequest* answer) {
-=======
-                                       arangodb::rest::HttpRequest* answer) {
->>>>>>> 3524ee82
   // First take apart the header to get the operaitonID:
   OperationID operationID;
   size_t start = 0;
@@ -1174,72 +1117,72 @@
             cm->returnConnection(connection);
             if (op->result.result->wasHttpError()) {
               op->result.status = CL_COMM_ERROR;
-<<<<<<< HEAD
-              op->result.errorMessage = "cannot create connection to server: ";
-              op->result.errorMessage += op->result.serverID;
-              if (cc->logConnectionErrors()) {
-                LOG_ERROR("cannot create connection to server '%s'",
-                          op->result.serverID.c_str());
-              } else {
-                LOG_INFO("cannot create connection to server '%s'",
-                         op->result.serverID.c_str());
-              }
-            } else {
-              if (nullptr != op->body.get()) {
-                LOG_DEBUG("sending %s request to DB server '%s': %s",
-                          arangodb::rest::GeneralRequest::translateMethod(
-                              op->reqtype).c_str(),
-                          op->result.serverID.c_str(), op->body->c_str());
-              } else {
-                LOG_DEBUG("sending %s request to DB server '%s'",
-                          arangodb::rest::GeneralRequest::translateMethod(
-                              op->reqtype).c_str(),
-                          op->result.serverID.c_str());
-              }
-
-              auto client =
-                  std::make_unique<arangodb::httpclient::SimpleHttpClient>(
-                      connection->_connection, op->endTime - currentTime,
-                      false);
-              client->keepConnectionOnDestruction(true);
-
-              // We add this result to the operation struct without acquiring
-              // a lock, since we know that only we do such a thing:
-              if (nullptr != op->body.get()) {
-                op->result.result.reset(
-                    client->request(op->reqtype, op->path, op->body->c_str(),
-                                    op->body->size(), *(op->headerFields)));
-              } else {
-                op->result.result.reset(client->request(
-                    op->reqtype, op->path, nullptr, 0, *(op->headerFields)));
-              }
-
-              if (op->result.result.get() == nullptr ||
-                  !op->result.result->isComplete()) {
-                if (client->getErrorMessage() == "Request timeout reached") {
-                  op->result.status = CL_COMM_TIMEOUT;
-                  op->result.errorMessage = "timeout";
-                } else {
-                  op->result.status = CL_COMM_ERROR;
-                  op->result.errorMessage = client->getErrorMessage();
-                }
-                cm->brokenConnection(connection);
-                client->invalidateConnection();
-              } else {
-                cm->returnConnection(connection);
-                if (op->result.result->wasHttpError()) {
-                  op->result.status = CL_COMM_ERROR;
-                  op->result.errorMessage = "HTTP error, status ";
-                  op->result.errorMessage +=
-                      arangodb::basics::StringUtils::itoa(
-                          op->result.result->getHttpReturnCode());
-                }
-              }
-=======
+// <<<<<<< HEAD
+//               op->result.errorMessage = "cannot create connection to server: ";
+//               op->result.errorMessage += op->result.serverID;
+//               if (cc->logConnectionErrors()) {
+//                 LOG_ERROR("cannot create connection to server '%s'",
+//                           op->result.serverID.c_str());
+//               } else {
+//                 LOG_INFO("cannot create connection to server '%s'",
+//                          op->result.serverID.c_str());
+//               }
+//             } else {
+//               if (nullptr != op->body.get()) {
+//                 LOG_DEBUG("sending %s request to DB server '%s': %s",
+//                           arangodb::rest::GeneralRequest::translateMethod(
+//                               op->reqtype).c_str(),
+//                           op->result.serverID.c_str(), op->body->c_str());
+//               } else {
+//                 LOG_DEBUG("sending %s request to DB server '%s'",
+//                           arangodb::rest::GeneralRequest::translateMethod(
+//                               op->reqtype).c_str(),
+//                           op->result.serverID.c_str());
+//               }
+
+//               auto client =
+//                   std::make_unique<arangodb::httpclient::SimpleHttpClient>(
+//                       connection->_connection, op->endTime - currentTime,
+//                       false);
+//               client->keepConnectionOnDestruction(true);
+
+//               // We add this result to the operation struct without acquiring
+//               // a lock, since we know that only we do such a thing:
+//               if (nullptr != op->body.get()) {
+//                 op->result.result.reset(
+//                     client->request(op->reqtype, op->path, op->body->c_str(),
+//                                     op->body->size(), *(op->headerFields)));
+//               } else {
+//                 op->result.result.reset(client->request(
+//                     op->reqtype, op->path, nullptr, 0, *(op->headerFields)));
+//               }
+
+//               if (op->result.result.get() == nullptr ||
+//                   !op->result.result->isComplete()) {
+//                 if (client->getErrorMessage() == "Request timeout reached") {
+//                   op->result.status = CL_COMM_TIMEOUT;
+//                   op->result.errorMessage = "timeout";
+//                 } else {
+//                   op->result.status = CL_COMM_ERROR;
+//                   op->result.errorMessage = client->getErrorMessage();
+//                 }
+//                 cm->brokenConnection(connection);
+//                 client->invalidateConnection();
+//               } else {
+//                 cm->returnConnection(connection);
+//                 if (op->result.result->wasHttpError()) {
+//                   op->result.status = CL_COMM_ERROR;
+//                   op->result.errorMessage = "HTTP error, status ";
+//                   op->result.errorMessage +=
+//                       arangodb::basics::StringUtils::itoa(
+//                           op->result.result->getHttpReturnCode());
+//                 }
+//               }
+// =======
               op->result.errorMessage = "HTTP error, status ";
               op->result.errorMessage += arangodb::basics::StringUtils::itoa(
                   op->result.result->getHttpReturnCode());
->>>>>>> 3524ee82
+// >>>>>>> upstream/devel
             }
           }
         }
