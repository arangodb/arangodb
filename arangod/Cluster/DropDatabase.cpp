////////////////////////////////////////////////////////////////////////////////
/// DISCLAIMER
///
/// Copyright 2014-2018 ArangoDB GmbH, Cologne, Germany
/// Copyright 2004-2014 triAGENS GmbH, Cologne, Germany
///
/// Licensed under the Apache License, Version 2.0 (the "License");
/// you may not use this file except in compliance with the License.
/// You may obtain a copy of the License at
///
///     http://www.apache.org/licenses/LICENSE-2.0
///
/// Unless required by applicable law or agreed to in writing, software
/// distributed under the License is distributed on an "AS IS" BASIS,
/// WITHOUT WARRANTIES OR CONDITIONS OF ANY KIND, either express or implied.
/// See the License for the specific language governing permissions and
/// limitations under the License.
///
/// Copyright holder is ArangoDB GmbH, Cologne, Germany
///
/// @author Kaveh Vahedipour
/// @author Matthew Von-Maszewski
////////////////////////////////////////////////////////////////////////////////

#include "DropDatabase.h"

#include "ApplicationFeatures/ApplicationServer.h"
#include "Basics/VelocyPackHelper.h"
#include "RestServer/DatabaseFeature.h"
#include "VocBase/Methods/Databases.h"

using namespace arangodb::application_features;
using namespace arangodb::methods;
using namespace arangodb::maintenance;

DropDatabase::DropDatabase(
  MaintenanceFeature& feature, ActionDescription const& desc)
  : ActionBase(feature, desc) {

  if (!desc.has(DATABASE)) {
    LOG_TOPIC(ERR, Logger::MAINTENANCE)
      << "DropDatabase: database must be specified";
    setState(FAILED);
  }
<<<<<<< HEAD
  TRI_ASSERT(desc.has(DATABASE));
  
=======

>>>>>>> 5914ff94
}

DropDatabase::~DropDatabase() {};

bool DropDatabase::first() {

  auto const& database = _description.get(DATABASE);
  auto* systemVocbase =
    ApplicationServer::getFeature<DatabaseFeature>("Database")->systemDatabase();
  if (systemVocbase == nullptr) {
    LOG_TOPIC(FATAL, Logger::AGENCY) << "could not determine _system database";
    FATAL_ERROR_EXIT();
  }

  auto result = Databases::drop(systemVocbase, database);
  if (!result.ok()) {
    _result = result;
    LOG_TOPIC(ERR, Logger::AGENCY)
      << "DropDatabase: dropping database " << database << " failed: "
      << result.errorMessage();
    setState(FAILED);
    return false;
  }
  
  setState(COMPLETE);
  return false;

}<|MERGE_RESOLUTION|>--- conflicted
+++ resolved
@@ -42,12 +42,8 @@
       << "DropDatabase: database must be specified";
     setState(FAILED);
   }
-<<<<<<< HEAD
   TRI_ASSERT(desc.has(DATABASE));
-  
-=======
 
->>>>>>> 5914ff94
 }
 
 DropDatabase::~DropDatabase() {};
