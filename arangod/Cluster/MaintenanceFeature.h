////////////////////////////////////////////////////////////////////////////////
/// DISCLAIMER
///
/// Copyright 2014-2017 ArangoDB GmbH, Cologne, Germany
///
/// Licensed under the Apache License, Version 2.0 (the "License");
/// you may not use this file except in compliance with the License.
/// You may obtain a copy of the License at
///
///     http://www.apache.org/licenses/LICENSE-2.0
///
/// Unless required by applicable law or agreed to in writing, software
/// distributed under the License is distributed on an "AS IS" BASIS,
/// WITHOUT WARRANTIES OR CONDITIONS OF ANY KIND, either express or implied.
/// See the License for the specific language governing permissions and
/// limitations under the License.
///
/// Copyright holder is ArangoDB GmbH, Cologne, Germany
///
/// @author Kaveh Vahedipour
/// @author Matthew Von-Maszewski
////////////////////////////////////////////////////////////////////////////////

#ifndef ARANGOD_CLUSTER_MAINTENANCE_FEATURE
#define ARANGOD_CLUSTER_MAINTENANCE_FEATURE 1

#include "ApplicationFeatures/ApplicationFeature.h"
#include "Basics/Common.h"
#include "Basics/ReadWriteLock.h"
#include "Basics/Result.h"
#include "Cluster/Action.h"
#include "Cluster/MaintenanceWorker.h"
#include "ProgramOptions/ProgramOptions.h"

#include <queue>

namespace arangodb {

template <typename T>
struct SharedPtrComparer {
  bool operator()(std::shared_ptr<T> const& a, std::shared_ptr<T> const& b) {
    if (a == nullptr || b == nullptr) {
      return false;
    }
    return *a < *b;
  }
};

class MaintenanceFeature : public application_features::ApplicationFeature {
 public:
  explicit MaintenanceFeature(application_features::ApplicationServer&);

  virtual ~MaintenanceFeature() {}

  struct errors_t {
    std::map<std::string, std::map<std::string, std::shared_ptr<VPackBuffer<uint8_t>>>> indexes;

    // dbname/collection/shardid -> error
    std::unordered_map<std::string, std::shared_ptr<VPackBuffer<uint8_t>>> shards;

    // dbname -> error
    std::unordered_map<std::string, std::shared_ptr<VPackBuffer<uint8_t>>> databases;
  };

 public:
  void collectOptions(std::shared_ptr<options::ProgramOptions>) override;
  void validateOptions(std::shared_ptr<options::ProgramOptions>) override;

  // Is maintenance paused?
  bool isPaused() const;

  // Pause maintenance for 
  void pause(std::chrono::seconds const& s = std::chrono::seconds(10));

   // Proceed doing maintenance
  void proceed();

  // preparation phase for feature in the preparation phase, the features must
  // not start any threads. furthermore, they must not write any files under
  // elevated privileges if they want other features to access them, or if they
  // want to access these files with dropped privileges
  virtual void prepare() override;

  // start the feature
  virtual void start() override;

  // notify the feature about a shutdown request
  virtual void beginShutdown() override;

  // stop the feature
  virtual void stop() override;

  // shut down the feature
  virtual void unprepare() override{};

  //
  // api features
  //

  /// @brief This is the  API for creating an Action and executing it.
  ///  Execution can be immediate by calling thread, or asynchronous via thread
  ///  pool. not yet:  ActionDescription parameter will be MOVED to new object.
  virtual Result addAction(std::shared_ptr<maintenance::ActionDescription> const& description,
                           bool executeNow = false);

  /// @brief This is the  API for creating an Action and executing it.
  ///  Execution can be immediate by calling thread, or asynchronous via thread
  ///  pool. not yet:  ActionDescription parameter will be MOVED to new object.
  virtual Result addAction(std::shared_ptr<maintenance::Action> action,
                           bool executeNow = false);

  /// @brief Internal API that allows existing actions to create pre actions
  /// FIXDOC: Please explain how this works in a lot more detail, for example,
  /// say if this can be called in the code of an Action and if the already
  /// running action is postponed in this case. Explain semantics such that
  /// somebody not knowing the code can use it.
  std::shared_ptr<maintenance::Action> preAction(
      std::shared_ptr<maintenance::ActionDescription> const& description);

  /// @brief Internal API that allows existing actions to create post actions
  /// FIXDOC: Please explain how this works in a lot more detail, such that
  /// somebody not knowing the code can use it.
  std::shared_ptr<maintenance::Action> postAction(
      std::shared_ptr<maintenance::ActionDescription> const& description);

 protected:
  std::shared_ptr<maintenance::Action> createAction(
      std::shared_ptr<maintenance::ActionDescription> const& description);

  void registerAction(std::shared_ptr<maintenance::Action> action, bool executeNow);

  std::shared_ptr<maintenance::Action> createAndRegisterAction(
      std::shared_ptr<maintenance::ActionDescription> const& description, bool executeNow);

 public:
  /// @brief This API will attempt to fail an existing Action that is waiting
  ///  or executing.  Will not fail Actions that have already succeeded or failed.
  Result deleteAction(uint64_t id);

  /// @brief Create a VPackBuilder object with snapshot of current action registry
  VPackBuilder toVelocyPack() const;

  /// @brief Fill the envelope with snapshot of current action registry
  void toVelocyPack(VPackBuilder& envelope) const;

  /// @brief Returns json array of all MaintenanceActions within the deque
  Result toJson(VPackBuilder& builder);

  /// @brief Return pointer to next ready action, or nullptr
  std::shared_ptr<maintenance::Action> findReadyAction(
      std::unordered_set<std::string> const& options = std::unordered_set<std::string>());

  /// @brief Process specific ID for a new action
  /// @returns uint64_t
  uint64_t nextActionId() { return _nextActionId++; };

  bool isShuttingDown() const { return (_isShuttingDown); };

  /// @brief Return number of seconds to say "not done" to block retries too soon
  uint32_t getSecondsActionsBlock() const { return _secondsActionsBlock; };

  /**
   * @brief Find and return first found not-done action or nullptr
   * @param desc Description of sought action
   */
  std::shared_ptr<maintenance::Action> findFirstNotDoneAction(
      std::shared_ptr<maintenance::ActionDescription> const& desc);

  /**
   * @brief add index error to bucket
   *        Errors are added by EnsureIndex
   *
   * @param  database     database
   * @param  collection   collection
   * @param  shard        shard
   * @param  indexId      index' id
   *
   * @return success
   */
  arangodb::Result storeIndexError(std::string const& database, std::string const& collection,
                                   std::string const& shard, std::string const& indexId,
                                   std::shared_ptr<VPackBuffer<uint8_t>> error);

  /**
   * @brief remove 1+ errors from index error bucket
   *        Errors are removed by phaseOne, as soon as indexes no longer in plan
   *
   * @param  database     database
   * @param  collection   collection
   * @param  shard        shard
   * @param  indexId      index' id
   *
   * @return success
   */
  arangodb::Result removeIndexErrors(std::string const& database,
                                     std::string const& collection, std::string const& shard,
                                     std::unordered_set<std::string> const& indexIds);
  arangodb::Result removeIndexErrors(std::string const& path,
                                     std::unordered_set<std::string> const& indexIds);

  /**
   * @brief add shard error to bucket
   *        Errors are added by CreateCollection, UpdateCollection
   *
   * @param  database     database
   * @param  collection   collection
   * @param  shard        shard
   *
   * @return success
   */
  arangodb::Result storeShardError(std::string const& database,
                                   std::string const& collection, std::string const& shard,
                                   std::shared_ptr<VPackBuffer<uint8_t>> error);

  arangodb::Result storeShardError(std::string const& database, std::string const& collection,
                                   std::string const& shard, std::string const& serverId,
                                   arangodb::Result const& failure);

  /**
   * @brief get all pending shard errors
   *
   * @param  database     database
   * @param  collection   collection
   * @param  shard        shard
   *
   * @return success
   */
  arangodb::Result shardError(std::string const& database,
                              std::string const& collection, std::string const& shard,
                              std::shared_ptr<VPackBuffer<uint8_t>>& error) const;

  /**
   * @brief remove error from shard bucket
   *        Errors are removed by phaseOne, as soon as indexes no longer in plan
   *
   * @param  database     database
   * @param  collection   collection
   * @param  shard        shard
   *
   * @return success
   */
  arangodb::Result removeShardError(std::string const& database, std::string const& collection,
                                    std::string const& shard);
  arangodb::Result removeShardError(std::string const& key);

  /**
   * @brief add shard error to bucket
   *        Errors are added by CreateCollection, UpdateCollection
   *
   * @param  database     database
   *
   * @return success
   */
  arangodb::Result storeDBError(std::string const& database,
                                std::shared_ptr<VPackBuffer<uint8_t>> error);

  arangodb::Result storeDBError(std::string const& database, Result const& failure);

  /**
   * @brief get all pending shard errors
   *
   * @param  database     database
   *
   * @return success
   */
  arangodb::Result dbError(std::string const& database,
                           std::shared_ptr<VPackBuffer<uint8_t>>& error) const;

  /**
   * @brief remove an error from db error bucket
   *        Errors are removed by phaseOne, as soon as indexes no longer in plan
   *
   * @param  database     database
   *
   * @return success
   */
  arangodb::Result removeDBError(std::string const& database);

  /**
   * @brief copy all error maps (shards, indexes and databases) for Maintenance
   *
   * @param  errors  errors struct into which all maintenace feature error are copied
   * @return         success
   */
  arangodb::Result copyAllErrors(errors_t& errors) const;

  /// @brief Lowest limit for worker threads
  static uint32_t const minThreadLimit;

  /// @brief Highest limit for worker threads
  static uint32_t const maxThreadLimit;

  /**
   * @brief get volatile shard version
   */
  uint64_t shardVersion(std::string const& shardId) const;

  /**
   * @brief increment volatile local shard version
   */
  uint64_t incShardVersion(std::string const& shardId);

  /**
   * @brief clean up after shard has been dropped locally
   * @param  shard  Shard name
   */
  void delShardVersion(std::string const& shardId);

  /**
   * @brief Get the number of loadCurrent operations.
   *        NOTE: The Counter functions can be removed
   *        as soon as we use a push based approach on Plan and Current
   * @return The most recent count for getCurrent calls
   */
  uint64_t getCurrentCounter() const;

  /**
   * @brief increase the counter for loadCurrent operations triggered
   *        during maintenance. This is used to delay some Actions, that
   *        require a recent current to continue
   */
  void increaseCurrentCounter();

  /**
   * @brief wait until the current counter is larger then the given old one
   *        the idea here is to first request the `getCurrentCounter`.
   * @param old  The last number of getCurrentCounter(). This function will
   *             return only of the recent counter is larger than old.
   */
  void waitForLargerCurrentCounter(uint64_t old);

 private:
  /// @brief common code used by multiple constructors
  void init();

  /// @brief Search for first action matching hash and predicate
  /// @return shared pointer to action object if exists, empty shared_ptr if not
  std::shared_ptr<maintenance::Action> findFirstActionHash(
      size_t hash,
      std::function<bool(std::shared_ptr<maintenance::Action> const&)> const& predicate);

  /// @brief Search for first action matching hash and predicate (with lock already held by caller)
  /// @return shared pointer to action object if exists, empty shared_ptr if not
  std::shared_ptr<maintenance::Action> findFirstActionHashNoLock(
      size_t hash,
      std::function<bool(std::shared_ptr<maintenance::Action> const&)> const& predicate);

  /// @brief Search for action by Id
  /// @return shared pointer to action object if exists, nullptr if not
  std::shared_ptr<maintenance::Action> findActionId(uint64_t id);

  /// @brief Search for action by Id (but lock already held by caller)
  /// @return shared pointer to action object if exists, nullptr if not
  std::shared_ptr<maintenance::Action> findActionIdNoLock(uint64_t hash);

 protected:
  /// @brief option for forcing this feature to always be enable - used by the catch tests
  bool _forceActivation;

  /// @brief tunable option for thread pool size
  uint32_t _maintenanceThreadsMax;

  /// @brief tunable option for number of seconds COMPLETE or FAILED actions block
  ///  duplicates from adding to _actionRegistry
  int32_t _secondsActionsBlock;

  /// @brief tunable option for number of seconds COMPLETE and FAILE actions remain
  ///  within _actionRegistry
  int32_t _secondsActionsLinger;

  /// @brief flag to indicate when it is time to stop thread pool
  std::atomic<bool> _isShuttingDown;

  /// @brief simple counter for creating MaintenanceAction id.  Ok for it to roll over.
  std::atomic<uint64_t> _nextActionId;

  //
  // Lock notes:
  //  Reading _actionRegistry requires Read or Write lock via
  //  _actionRegistryLock Writing _actionRegistry requires BOTH:
  //    - CONDITION_LOCKER on _actionRegistryCond
  //    - then write lock via _actionRegistryLock
  //
  /// @brief all actions executing, waiting, and done
  std::deque<std::shared_ptr<maintenance::Action>> _actionRegistry;

  // The following is protected with the _actionRegistryLock exactly as
  // the _actionRegistry. This priority queue is used to find the highest
  // priority action that is ready. Therefore, _prioQueue contains all the
  // actions in state READY. The sorting is done such that all fast track
  // actions come before all non-fast track actions. Therefore, a fast track
  // thread can just look at the top action and if this is not fast track,
  // it does not have to pop anything. If a worker picks an action and starts
  // work on it, the action leaves state READY and is popped from the priority
  // queue.
  // We also need to be able to delete actions which are READY. In that case
  // we need to leave the action in _prioQueue (since we cannot remove anything
  // but the top from it), and simply put it into a different state.
  std::priority_queue<std::shared_ptr<maintenance::Action>,
                      std::vector<std::shared_ptr<maintenance::Action>>, SharedPtrComparer<maintenance::Action>>
      _prioQueue;

  /// @brief lock to protect _actionRegistry and state changes to MaintenanceActions within
  mutable arangodb::basics::ReadWriteLock _actionRegistryLock;

  /// @brief condition variable to motivate workers to find new action
  arangodb::basics::ConditionVariable _actionRegistryCond;

  /// @brief list of background workers
  std::vector<std::unique_ptr<maintenance::MaintenanceWorker>> _activeWorkers;

  /// @brief condition variable to indicate thread completion
  arangodb::basics::ConditionVariable _workerCompletion;

  /// Errors are managed through raiseIndexError / removeIndexError and
  /// raiseShardError / renoveShardError. According locks must be held in said
  /// methods.

  /// @brief lock for index error bucket
  mutable arangodb::Mutex _ieLock;
  /// @brief pending errors raised by EnsureIndex
  std::map<std::string, std::map<std::string, std::shared_ptr<VPackBuffer<uint8_t>>>> _indexErrors;

  /// @brief lock for shard error bucket
  mutable arangodb::Mutex _seLock;
  /// @brief pending errors raised by CreateCollection/UpdateCollection
  std::unordered_map<std::string, std::shared_ptr<VPackBuffer<uint8_t>>> _shardErrors;

  /// @brief lock for database error bucket
  mutable arangodb::Mutex _dbeLock;
  /// @brief pending errors raised by CreateDatabase
  std::unordered_map<std::string, std::shared_ptr<VPackBuffer<uint8_t>>> _dbErrors;

  /// @brief lock for shard version map
  mutable arangodb::Mutex _versionLock;
  /// @brief shards have versions in order to be able to distinguish between
  /// independant actions
  std::unordered_map<std::string, size_t> _shardVersion;

<<<<<<< HEAD
  std::atomic<std::chrono::steady_clock::duration> _pauseUntil;
  
=======
  /// @brief Mutex for the current counter condition variable
  mutable std::mutex _currentCounterLock;

  /// @brief Condition variable where Actions can wait on until _currentCounter increased
  std::condition_variable _currentCounterCondition;

  /// @brief  counter for load_current requests.
  uint64_t _currentCounter;
>>>>>>> ac9f9402
};

}  // namespace arangodb

#endif<|MERGE_RESOLUTION|>--- conflicted
+++ resolved
@@ -69,7 +69,7 @@
   // Is maintenance paused?
   bool isPaused() const;
 
-  // Pause maintenance for 
+  // Pause maintenance for
   void pause(std::chrono::seconds const& s = std::chrono::seconds(10));
 
    // Proceed doing maintenance
@@ -437,10 +437,8 @@
   /// independant actions
   std::unordered_map<std::string, size_t> _shardVersion;
 
-<<<<<<< HEAD
   std::atomic<std::chrono::steady_clock::duration> _pauseUntil;
-  
-=======
+
   /// @brief Mutex for the current counter condition variable
   mutable std::mutex _currentCounterLock;
 
@@ -449,7 +447,6 @@
 
   /// @brief  counter for load_current requests.
   uint64_t _currentCounter;
->>>>>>> ac9f9402
 };
 
 }  // namespace arangodb
