////////////////////////////////////////////////////////////////////////////////
/// DISCLAIMER
///
/// Copyright 2014-2017 ArangoDB GmbH, Cologne, Germany
///
/// Licensed under the Apache License, Version 2.0 (the "License");
/// you may not use this file except in compliance with the License.
/// You may obtain a copy of the License at
///
///     http://www.apache.org/licenses/LICENSE-2.0
///
/// Unless required by applicable law or agreed to in writing, software
/// distributed under the License is distributed on an "AS IS" BASIS,
/// WITHOUT WARRANTIES OR CONDITIONS OF ANY KIND, either express or implied.
/// See the License for the specific language governing permissions and
/// limitations under the License.
///
/// Copyright holder is ArangoDB GmbH, Cologne, Germany
///
/// @author Kaveh Vahedipour
/// @author Matthew Von-Maszewski
////////////////////////////////////////////////////////////////////////////////

#ifndef ARANGOD_CLUSTER_MAINTENANCE_FEATURE
#define ARANGOD_CLUSTER_MAINTENANCE_FEATURE 1

#include "ApplicationFeatures/ApplicationFeature.h"
#include "Basics/Common.h"
#include "Basics/ReadWriteLock.h"
#include "Basics/Result.h"
#include "Cluster/Action.h"
#include "Cluster/MaintenanceWorker.h"
#include "ProgramOptions/ProgramOptions.h"

namespace arangodb {

class MaintenanceFeature : public application_features::ApplicationFeature {
 public:
  explicit MaintenanceFeature(application_features::ApplicationServer&);

  MaintenanceFeature();

  virtual ~MaintenanceFeature() {}

  struct errors_t {
    std::map<std::string, std::map<std::string, std::shared_ptr<VPackBuffer<uint8_t>>>> indexes;

    // dbname/collection/shardid -> error
    std::unordered_map<std::string, std::shared_ptr<VPackBuffer<uint8_t>>> shards;

    // dbname -> error
    std::unordered_map<std::string, std::shared_ptr<VPackBuffer<uint8_t>>> databases;
  };

 public:
  void collectOptions(std::shared_ptr<options::ProgramOptions>) override;
  void validateOptions(std::shared_ptr<options::ProgramOptions>) override;

  // preparation phase for feature in the preparation phase, the features must
  // not start any threads. furthermore, they must not write any files under
  // elevated privileges if they want other features to access them, or if they
  // want to access these files with dropped privileges
  virtual void prepare() override;

  // start the feature
  virtual void start() override;

  // notify the feature about a shutdown request
  virtual void beginShutdown() override;

  // stop the feature
  virtual void stop() override;

  // shut down the feature
  virtual void unprepare() override{};

  //
  // api features
  //

  /// @brief This is the  API for creating an Action and executing it.
  ///  Execution can be immediate by calling thread, or asynchronous via thread
  ///  pool. not yet:  ActionDescription parameter will be MOVED to new object.
  virtual Result addAction(std::shared_ptr<maintenance::ActionDescription> const& description,
                           bool executeNow = false);

  /// @brief This is the  API for creating an Action and executing it.
  ///  Execution can be immediate by calling thread, or asynchronous via thread
  ///  pool. not yet:  ActionDescription parameter will be MOVED to new object.
  virtual Result addAction(std::shared_ptr<maintenance::Action> action,
                           bool executeNow = false);

  /// @brief Internal API that allows existing actions to create pre actions
  /// FIXDOC: Please explain how this works in a lot more detail, for example,
  /// say if this can be called in the code of an Action and if the already
  /// running action is postponed in this case. Explain semantics such that
  /// somebody not knowing the code can use it.
  std::shared_ptr<maintenance::Action> preAction(
      std::shared_ptr<maintenance::ActionDescription> const& description);

  /// @brief Internal API that allows existing actions to create post actions
  /// FIXDOC: Please explain how this works in a lot more detail, such that
  /// somebody not knowing the code can use it.
  std::shared_ptr<maintenance::Action> postAction(
      std::shared_ptr<maintenance::ActionDescription> const& description);

 protected:
  std::shared_ptr<maintenance::Action> createAction(
      std::shared_ptr<maintenance::ActionDescription> const& description);

  void registerAction(std::shared_ptr<maintenance::Action> action, bool executeNow);

  std::shared_ptr<maintenance::Action> createAndRegisterAction(
      std::shared_ptr<maintenance::ActionDescription> const& description, bool executeNow);

 public:
  /// @brief This API will attempt to fail an existing Action that is waiting
  ///  or executing.  Will not fail Actions that have already succeeded or failed.
  Result deleteAction(uint64_t id);

  /// @brief Create a VPackBuilder object with snapshot of current action registry
  VPackBuilder toVelocyPack() const;

  /// @brief Fill the envelope with snapshot of current action registry
  void toVelocyPack(VPackBuilder& envelope) const;

  /// @brief Returns json array of all MaintenanceActions within the deque
  Result toJson(VPackBuilder& builder);

  /// @brief Return pointer to next ready action, or nullptr
  std::shared_ptr<maintenance::Action> findReadyAction(
      std::unordered_set<std::string> const& options = std::unordered_set<std::string>());

  /// @brief Process specific ID for a new action
  /// @returns uint64_t
  uint64_t nextActionId() { return _nextActionId++; };

  bool isShuttingDown() const { return (_isShuttingDown); };

  /// @brief Return number of seconds to say "not done" to block retries too soon
  uint32_t getSecondsActionsBlock() const { return _secondsActionsBlock; };

  /**
   * @brief Find and return found action or nullptr
   * @param desc Description of sought action
   */
  std::shared_ptr<maintenance::Action> findAction(std::shared_ptr<maintenance::ActionDescription> const desc);

  /**
   * @brief add index error to bucket
   *        Errors are added by EnsureIndex
   *
   * @param  database     database
   * @param  collection   collection
   * @param  shard        shard
   * @param  indexId      index' id
   *
   * @return success
   */
  arangodb::Result storeIndexError(std::string const& database, std::string const& collection,
                                   std::string const& shard, std::string const& indexId,
                                   std::shared_ptr<VPackBuffer<uint8_t>> error);

  /**
   * @brief get all pending index errors for a specific shard
   *
   * @param  database     database
   * @param  collection   collection
   * @param  shard        shard
   * @param  errors       errrors map returned to caller
   *
   * @return success
   */
  arangodb::Result indexErrors(
      std::string const& database, std::string const& collection, std::string const& shard,
      std::map<std::string, std::shared_ptr<VPackBuffer<uint8_t>>>& errors) const;

  /**
   * @brief remove 1+ errors from index error bucket
   *        Errors are removed by phaseOne, as soon as indexes no longer in plan
   *
   * @param  database     database
   * @param  collection   collection
   * @param  shard        shard
   * @param  indexId      index' id
   *
   * @return success
   */
  arangodb::Result removeIndexErrors(std::string const& database,
                                     std::string const& collection, std::string const& shard,
                                     std::unordered_set<std::string> const& indexIds);
  arangodb::Result removeIndexErrors(std::string const& path,
                                     std::unordered_set<std::string> const& indexIds);

  /**
   * @brief add shard error to bucket
   *        Errors are added by CreateCollection, UpdateCollection
   *
   * @param  database     database
   * @param  collection   collection
   * @param  shard        shard
   *
   * @return success
   */
  arangodb::Result storeShardError(std::string const& database,
                                   std::string const& collection, std::string const& shard,
                                   std::shared_ptr<VPackBuffer<uint8_t>> error);

  arangodb::Result storeShardError(std::string const& database, std::string const& collection,
                                   std::string const& shard, std::string const& serverId,
                                   arangodb::Result const& failure);

  /**
   * @brief get all pending shard errors
   *
   * @param  database     database
   * @param  collection   collection
   * @param  shard        shard
   *
   * @return success
   */
  arangodb::Result shardError(std::string const& database,
                              std::string const& collection, std::string const& shard,
                              std::shared_ptr<VPackBuffer<uint8_t>>& error) const;

  /**
   * @brief remove error from shard bucket
   *        Errors are removed by phaseOne, as soon as indexes no longer in plan
   *
   * @param  database     database
   * @param  collection   collection
   * @param  shard        shard
   *
   * @return success
   */
  arangodb::Result removeShardError(std::string const& database, std::string const& collection,
                                    std::string const& shard);
  arangodb::Result removeShardError(std::string const& key);

  /**
   * @brief add shard error to bucket
   *        Errors are added by CreateCollection, UpdateCollection
   *
   * @param  database     database
   *
   * @return success
   */
  arangodb::Result storeDBError(std::string const& database,
                                std::shared_ptr<VPackBuffer<uint8_t>> error);

  arangodb::Result storeDBError(std::string const& database, Result const& failure);

  /**
   * @brief get all pending shard errors
   *
   * @param  database     database
   *
   * @return success
   */
  arangodb::Result dbError(std::string const& database,
                           std::shared_ptr<VPackBuffer<uint8_t>>& error) const;

  /**
   * @brief remove an error from db error bucket
   *        Errors are removed by phaseOne, as soon as indexes no longer in plan
   *
   * @param  database     database
   *
   * @return success
   */
  arangodb::Result removeDBError(std::string const& database);

  /**
   * @brief copy all error maps (shards, indexes and databases) for Maintenance
   *
   * @param  errors  errors struct into which all maintenace feature error are copied
   * @return         success
   */
  arangodb::Result copyAllErrors(errors_t& errors) const;

  /// @brief Lowest limit for worker threads
  static uint32_t const minThreadLimit;

  /// @brief Highest limit for worker threads
  static uint32_t const maxThreadLimit;

<<<<<<< HEAD
=======
  /**
   * @brief get volatile shard version
   */
  uint64_t shardVersion(std::string const& shardId) const;

  /**
   * @brief increment volatile local shard version
   */
  uint64_t incShardVersion(std::string const& shardId);

  /**
   * @brief clean up after shard has been dropped locally
   * @param  shard  Shard name
   */
  void delShardVersion(std::string const& shardId);

>>>>>>> a14f6dd5
 protected:
  /// @brief common code used by multiple constructors
  void init();

  /// @brief Search for action by hash
  /// @return shared pointer to action object if exists, _actionRegistry.end() if not
  std::shared_ptr<maintenance::Action> findActionHash(size_t hash);

  /// @brief Search for action by hash (but lock already held by caller)
  /// @return shared pointer to action object if exists, nullptr if not
  std::shared_ptr<maintenance::Action> findActionHashNoLock(size_t hash);

  /// @brief Search for action by Id
  /// @return shared pointer to action object if exists, nullptr if not
  std::shared_ptr<maintenance::Action> findActionId(uint64_t id);

  /// @brief Search for action by Id (but lock already held by caller)
  /// @return shared pointer to action object if exists, nullptr if not
  std::shared_ptr<maintenance::Action> findActionIdNoLock(uint64_t hash);

  /// @brief option for forcing this feature to always be enable - used by the catch tests
  bool _forceActivation;

  /// @brief tunable option for thread pool size
  uint32_t _maintenanceThreadsMax;

  /// @brief tunable option for number of seconds COMPLETE or FAILED actions block
  ///  duplicates from adding to _actionRegistry
  int32_t _secondsActionsBlock;

  /// @brief tunable option for number of seconds COMPLETE and FAILE actions remain
  ///  within _actionRegistry
  int32_t _secondsActionsLinger;

  /// @brief flag to indicate when it is time to stop thread pool
  std::atomic<bool> _isShuttingDown;

  /// @brief simple counter for creating MaintenanceAction id.  Ok for it to roll over.
  std::atomic<uint64_t> _nextActionId;

  //
  // Lock notes:
  //  Reading _actionRegistry requires Read or Write lock via
  //  _actionRegistryLock Writing _actionRegistry requires BOTH:
  //    - CONDITION_LOCKER on _actionRegistryCond
  //    - then write lock via _actionRegistryLock
  //
  /// @brief all actions executing, waiting, and done
  std::deque<std::shared_ptr<maintenance::Action>> _actionRegistry;

  /// @brief lock to protect _actionRegistry and state changes to MaintenanceActions within
  mutable arangodb::basics::ReadWriteLock _actionRegistryLock;

  /// @brief condition variable to motivate workers to find new action
  arangodb::basics::ConditionVariable _actionRegistryCond;

  /// @brief list of background workers
  std::vector<std::unique_ptr<maintenance::MaintenanceWorker>> _activeWorkers;

  /// @brief condition variable to indicate thread completion
  arangodb::basics::ConditionVariable _workerCompletion;

  /// Errors are managed through raiseIndexError / removeIndexError and
  /// raiseShardError / renoveShardError. According locks must be held in said
  /// methods.

  /// @brief lock for index error bucket
  mutable arangodb::Mutex _ieLock;
  /// @brief pending errors raised by EnsureIndex
  std::map<std::string, std::map<std::string, std::shared_ptr<VPackBuffer<uint8_t>>>> _indexErrors;

  /// @brief lock for shard error bucket
  mutable arangodb::Mutex _seLock;
  /// @brief pending errors raised by CreateCollection/UpdateCollection
  std::unordered_map<std::string, std::shared_ptr<VPackBuffer<uint8_t>>> _shardErrors;

  /// @brief lock for database error bucket
  mutable arangodb::Mutex _dbeLock;
  /// @brief pending errors raised by CreateDatabase
  std::unordered_map<std::string, std::shared_ptr<VPackBuffer<uint8_t>>> _dbErrors;
<<<<<<< HEAD
=======

  /// @brief lock for shard version map
  mutable arangodb::Mutex _versionLock;
  /// @brief shards have versions in order to be able to distinguish between
  /// independant actions
  std::unordered_map<std::string, size_t> _shardVersion;
>>>>>>> a14f6dd5
};

}  // namespace arangodb

#endif<|MERGE_RESOLUTION|>--- conflicted
+++ resolved
@@ -284,8 +284,6 @@
   /// @brief Highest limit for worker threads
   static uint32_t const maxThreadLimit;
 
-<<<<<<< HEAD
-=======
   /**
    * @brief get volatile shard version
    */
@@ -302,7 +300,6 @@
    */
   void delShardVersion(std::string const& shardId);
 
->>>>>>> a14f6dd5
  protected:
   /// @brief common code used by multiple constructors
   void init();
@@ -383,15 +380,12 @@
   mutable arangodb::Mutex _dbeLock;
   /// @brief pending errors raised by CreateDatabase
   std::unordered_map<std::string, std::shared_ptr<VPackBuffer<uint8_t>>> _dbErrors;
-<<<<<<< HEAD
-=======
 
   /// @brief lock for shard version map
   mutable arangodb::Mutex _versionLock;
   /// @brief shards have versions in order to be able to distinguish between
   /// independant actions
   std::unordered_map<std::string, size_t> _shardVersion;
->>>>>>> a14f6dd5
 };
 
 }  // namespace arangodb
