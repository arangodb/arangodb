////////////////////////////////////////////////////////////////////////////////
/// DISCLAIMER
///
/// Copyright 2020 ArangoDB GmbH, Cologne, Germany
///
/// Licensed under the Apache License, Version 2.0 (the "License");
/// you may not use this file except in compliance with the License.
/// You may obtain a copy of the License at
///
///     http://www.apache.org/licenses/LICENSE-2.0
///
/// Unless required by applicable law or agreed to in writing, software
/// distributed under the License is distributed on an "AS IS" BASIS,
/// WITHOUT WARRANTIES OR CONDITIONS OF ANY KIND, either express or implied.
/// See the License for the specific language governing permissions and
/// limitations under the License.
///
/// Copyright holder is ArangoDB GmbH, Cologne, Germany
///
/// @author Kaveh Vahedipour
////////////////////////////////////////////////////////////////////////////////

#ifndef ARANGOD_CLUSTER_AGENCY_CACHE
#define ARANGOD_CLUSTER_AGENCY_CACHE 1

#include "Agency/Store.h"
#include "Basics/Thread.h"
#include "Cluster/AgencyCallbackRegistry.h"
#include "Cluster/ClusterFeature.h"
#include "Futures/Promise.h"
#include "GeneralServer/RestHandler.h"

#include <map>
#include <shared_mutex>

namespace arangodb {

class AgencyCache final : public arangodb::Thread {

public:

  typedef std::unordered_map<std::string, consensus::query_t> databases_t;

  struct change_set_t {
    consensus::index_t ind;  // Raft index
    uint64_t version;        // Plan / Current version
    databases_t dbs; // touched databases
    consensus::query_t rest; // Plan / Current rest
    change_set_t (consensus::index_t const& i, uint64_t const& v, databases_t const& d,
                  consensus::query_t const& r) :
      ind(i), version(v), dbs(d), rest(r) {}
    change_set_t (consensus::index_t&& i, uint64_t&& v, databases_t&& d, consensus::query_t&& r) :
      ind(std::move(i)), version(std::move(v)), dbs(std::move(d)), rest(std::move(r)) {}
  };

  /// @brief start off with our server
  explicit AgencyCache(
    application_features::ApplicationServer& server,
    AgencyCallbackRegistry& callbackRegistry);

  /// @brief Clean up
  virtual ~AgencyCache();

  // whether or not the thread is allowed to start during prepare
  bool isSystem() const override;

  /// @brief 1. Long poll from agency's Raft log
  ///        2. Entertain local cache of agency's read db
  void run() override;

  /// @brief Start thread
  bool start();

  /// @brief Start orderly shutdown of threads
  // cppcheck-suppress virtualCallInConstructor
  void beginShutdown() override;

  /// @brief Get velocypack from node downward. AgencyCommHelper::path is prepended
  consensus::query_t dump() const;

  /// @brief Get velocypack from node downward. AgencyCommHelper::path is prepended
  consensus::index_t get(arangodb::velocypack::Builder& result, std::string const& path = "/") const;

  /// @brief Get velocypack from node downward. AgencyCommHelper::path is prepended
  std::tuple<consensus::query_t, consensus::index_t> get(std::string const& path = "/") const;

  /// @brief Get velocypack from node downward
  std::tuple<consensus::query_t, consensus::index_t> read(std::vector<std::string> const& paths) const;

  /// @brief Get current commit index
  consensus::index_t index() const;

  /// @brief Register local callback
  bool registerCallback(std::string const& key, uint64_t const& id);

  /// @brief Unregister local callback
  void unregisterCallback(std::string const& key, uint64_t const& id);

  /// @brief Wait to be notified, when a Raft index has arrived.
  futures::Future<Result> waitFor(consensus::index_t index);

  /// @brief Cache has these path? AgencyCommHelper::path is prepended
  bool has(std::string const& path) const;

  /// @brief Cache has these path? Paths are absolute
  std::vector<bool> has(std::vector<std::string> const& paths) const;

  /// @brief Used exclusively in unit tests!
  ///        Do not use for production code under any circumstances
  std::pair<std::vector<consensus::apply_ret_t>, consensus::index_t> applyTestTransaction (
    consensus::query_t const& trx);

  /// @brief Used exclusively in unit tests
  consensus::Store& store();

  /**
   * @brief         Get a list of planned/current  changes and other
   *                databases and the corresponding RAFT index
   *
   * @param section Plan/Current
   * @param last    Last index known to the caller
   *
   * @return        The currently last noted RAFT index and  a velocypack
   *                representation of planned and other desired databases
   */
  change_set_t changedSince(
    std::string const& section, consensus::index_t const& last) const;
<<<<<<< HEAD
  
  /**
   * @brief         Clean up planned/current changes up to including index
   *
   * @param section   "Plan" or "Current"
   * @param doneIndex   Done index
   */
  void clearChanged(std::string const& section, consensus::index_t const& doneIndex);
=======
>>>>>>> e4670baa

private:

  /// @brief invoke all callbacks
  void invokeAllCallbacks() const;

  /// @brief invoke given callbacks
  void invokeCallbacks(std::vector<uint64_t> const&) const;

  /// @brief invoke given callbacks
  void invokeCallbackNoLock(uint64_t, std::string const& = std::string()) const;

  /// @brief reinitialize all databases, after a snapshot or after a hotbackup restore
  /// Must hold storeLock to call!
  std::unordered_set<std::string> reInitPlan();

  /// @brief handle callbacks for specific log document
  void handleCallbacksNoLock(
    VPackSlice, std::unordered_set<uint64_t>&, std::vector<uint64_t>&,
    std::unordered_set<std::string>& plannedChanges, std::unordered_set<std::string>& currentChanges);

  /// @brief trigger all waiting call backs for index <= _commitIndex
  ///        caller must hold lock
  void triggerWaiting(consensus::index_t commitIndex);

  /// @brief Guard for _readDB
  mutable std::shared_mutex _storeLock;

  /// @brief Commit index
  consensus::index_t _commitIndex;

  /// @brief Local copy of the read DB from the agency
  arangodb::consensus::Store _readDB;

  /// @brief Make sure, that we have seen in the beginning a snapshot
  std::atomic<bool> _initialized;

  /// @brief Agency callback registry
  AgencyCallbackRegistry& _callbackRegistry;

  /// @brief Stored call backs key -> callback registry's id
  mutable std::mutex _callbacksLock;
  std::multimap<std::string, uint64_t> _callbacks;

  /// @brief Waiting room for indexes during office hours
  mutable std::mutex _waitLock;
  std::multimap<consensus::index_t, futures::Promise<arangodb::Result>> _waiting;

  /// @ brief changes of index to plan and current
  std::multimap<consensus::index_t, std::string> _planChanges;
  std::multimap<consensus::index_t, std::string> _currentChanges;

  /// @brief snapshot note for client
  consensus::index_t _lastSnapshot;

};

} // namespace

namespace std {
ostream& operator<<(ostream& o, arangodb::AgencyCache::change_set_t const& c);
ostream& operator<<(ostream& o, arangodb::AgencyCache::databases_t const& d);
}


#endif<|MERGE_RESOLUTION|>--- conflicted
+++ resolved
@@ -125,7 +125,6 @@
    */
   change_set_t changedSince(
     std::string const& section, consensus::index_t const& last) const;
-<<<<<<< HEAD
   
   /**
    * @brief         Clean up planned/current changes up to including index
@@ -134,8 +133,6 @@
    * @param doneIndex   Done index
    */
   void clearChanged(std::string const& section, consensus::index_t const& doneIndex);
-=======
->>>>>>> e4670baa
 
 private:
 
