////////////////////////////////////////////////////////////////////////////////
/// DISCLAIMER
///
/// Copyright 2014-2018 ArangoDB GmbH, Cologne, Germany
/// Copyright 2004-2014 triAGENS GmbH, Cologne, Germany
///
/// Licensed under the Apache License, Version 2.0 (the "License");
/// you may not use this file except in compliance with the License.
/// You may obtain a copy of the License at
///
///     http://www.apache.org/licenses/LICENSE-2.0
///
/// Unless required by applicable law or agreed to in writing, software
/// distributed under the License is distributed on an "AS IS" BASIS,
/// WITHOUT WARRANTIES OR CONDITIONS OF ANY KIND, either express or implied.
/// See the License for the specific language governing permissions and
/// limitations under the License.
///
/// Copyright holder is ArangoDB GmbH, Cologne, Germany
///
/// @author Jan Steemann
////////////////////////////////////////////////////////////////////////////////

#include "ClusterFeature.h"

#include "Basics/FileUtils.h"
#include "Basics/VelocyPackHelper.h"
#include "Basics/files.h"
#include "Cluster/ClusterComm.h"
#include "Cluster/ClusterInfo.h"
#include "Cluster/HeartbeatThread.h"
#include "Endpoint/Endpoint.h"
#include "GeneralServer/AuthenticationFeature.h"
#include "Logger/Logger.h"
#include "ProgramOptions/ProgramOptions.h"
#include "ProgramOptions/Section.h"
#include "Rest/Version.h"
#include "RestServer/DatabaseFeature.h"
#include "Scheduler/Scheduler.h"
#include "Scheduler/SchedulerFeature.h"
#include "SimpleHttpClient/ConnectionManager.h"
#include "StorageEngine/EngineSelectorFeature.h"

using namespace arangodb;
using namespace arangodb::application_features;
using namespace arangodb::basics;
using namespace arangodb::options;

ClusterFeature::ClusterFeature(application_features::ApplicationServer& server)
  : ApplicationFeature(server, "Cluster"),
    _unregisterOnShutdown(false),
    _enableCluster(false),
    _requirePersistedId(false),
    _heartbeatThread(nullptr),
    _heartbeatInterval(0),
    _agencyCallbackRegistry(nullptr),
    _requestedRole(ServerState::RoleEnum::ROLE_UNDEFINED) {
  setOptional(true);
  startsAfter("DatabasePhase");
}

ClusterFeature::~ClusterFeature() {
  if (_enableCluster) {
    AgencyCommManager::shutdown();
  }

  // delete connection manager instance
  auto cm = httpclient::ConnectionManager::instance();
  delete cm;
}

void ClusterFeature::collectOptions(std::shared_ptr<ProgramOptions> options) {
  options->addSection("cluster", "Configure the cluster");

  options->addObsoleteOption("--cluster.username",
                             "username used for cluster-internal communication",
                             true);
  options->addObsoleteOption("--cluster.password",
                             "password used for cluster-internal communication",
                             true);
  options->addObsoleteOption("--cluster.disable-dispatcher-kickstarter",
                             "The dispatcher feature isn't available anymore; Use ArangoDBStarter for this now!",
                             true);
  options->addObsoleteOption("--cluster.disable-dispatcher-frontend",
                             "The dispatcher feature isn't available anymore; Use ArangoDBStarter for this now!",
                             true);
  options->addObsoleteOption("--cluster.dbserver-config",
                             "The dbserver-config is not available anymore, Use ArangoDBStarter",
                             true);
  options->addObsoleteOption("--cluster.coordinator-config",
                             "The coordinator-config is not available anymore, Use ArangoDBStarter",
                             true);
  options->addObsoleteOption("--cluster.data-path",
                             "path to cluster database directory",
                             true);
  options->addObsoleteOption("--cluster.log-path",
                             "path to log directory for the cluster",
                             true);
  options->addObsoleteOption("--cluster.arangod-path",
                             "path to the arangod for the cluster",
                             true);

  options->addOption("--cluster.require-persisted-id",
                     "if set to true, then the instance will only start if a UUID file is found in the database on startup. Setting this option will make sure the instance is started using an already existing database directory and not a new one. For the first start, the UUID file must either be created manually or the option must be set to false for the initial startup",
                     new BooleanParameter(&_requirePersistedId));

  options->addOption("--cluster.agency-endpoint",
                     "agency endpoint to connect to",
                     new VectorParameter<StringParameter>(&_agencyEndpoints));

  options->addHiddenOption("--cluster.agency-prefix", "agency prefix",
                           new StringParameter(&_agencyPrefix));

  options->addObsoleteOption("--cluster.my-local-info", "this server's local info", false);
  options->addObsoleteOption("--cluster.my-id", "this server's id", false);

  options->addOption("--cluster.my-role", "this server's role",
                     new StringParameter(&_myRole));

  options->addOption("--cluster.my-address", "this server's endpoint",
                     new StringParameter(&_myAddress));

  options->addOption("--cluster.system-replication-factor",
                     "replication factor for system collections",
                     new UInt32Parameter(&_systemReplicationFactor));

  options->addHiddenOption("--cluster.create-waits-for-sync-replication",
                           "active coordinator will wait for all replicas to create collection",
                           new BooleanParameter(&_createWaitsForSyncReplication));

  options->addHiddenOption("--cluster.index-create-timeout",
                           "amount of time (in seconds) the coordinator will wait for an index to be created before giving up",
                           new DoubleParameter(&_indexCreationTimeout));
}

void ClusterFeature::validateOptions(std::shared_ptr<ProgramOptions> options) {
  if (options->processingResult().touched("cluster.disable-dispatcher-kickstarter") ||
      options->processingResult().touched("cluster.disable-dispatcher-frontend")) {
    LOG_TOPIC(FATAL, arangodb::Logger::FIXME)
      << "The dispatcher feature isn't available anymore. Use ArangoDBStarter for this now! See https://github.com/arangodb-helper/ArangoDBStarter/ for more details.";
    FATAL_ERROR_EXIT();
  }

  // check if the cluster is enabled
  _enableCluster = !_agencyEndpoints.empty();

  if (!_enableCluster) {
    _requestedRole = ServerState::ROLE_SINGLE;
    ServerState::instance()->setRole(ServerState::ROLE_SINGLE);
    auto ss = ServerState::instance();
    ss->findHost("localhost");
    return;
  }

  // validate --cluster.agency-endpoint (currently a noop)
  if (_agencyEndpoints.empty()) {
    LOG_TOPIC(FATAL, Logger::CLUSTER)
      << "must at least specify one endpoint in --cluster.agency-endpoint";
    FATAL_ERROR_EXIT();
  }

  // validate
  if (_agencyPrefix.empty()) {
    _agencyPrefix = "arango";
  }

  // validate --cluster.agency-prefix
  size_t found = _agencyPrefix.find_first_not_of(
    "abcdefghijklmnopqrstuvwxyzABCDEFGHIJKLMNOPQRSTUVWXYZ0123456789/");

  if (found != std::string::npos || _agencyPrefix.empty()) {
    LOG_TOPIC(FATAL, arangodb::Logger::CLUSTER) << "invalid value specified for --cluster.agency-prefix";
    FATAL_ERROR_EXIT();
  }

  // validate system-replication-factor
  if (_systemReplicationFactor == 0) {
    LOG_TOPIC(FATAL, arangodb::Logger::CLUSTER) << "system replication factor must be greater 0";
    FATAL_ERROR_EXIT();
  }

  std::string fallback = _myAddress;
  // Now extract the hostname/IP:
  auto pos = fallback.find("://");
  if (pos != std::string::npos) {
    fallback = fallback.substr(pos+3);
  }
  pos = fallback.rfind(':');
  if (pos != std::string::npos) {
    fallback = fallback.substr(0, pos);
  }
  auto ss = ServerState::instance();
  ss->findHost(fallback);

  if (!_myRole.empty()) {
    _requestedRole = ServerState::stringToRole(_myRole);

    std::vector<arangodb::ServerState::RoleEnum> const disallowedRoles= {
      /*ServerState::ROLE_SINGLE,*/ ServerState::ROLE_AGENT, ServerState::ROLE_UNDEFINED
    };

    if (std::find(disallowedRoles.begin(), disallowedRoles.end(), _requestedRole) != disallowedRoles.end()) {
      LOG_TOPIC(FATAL, arangodb::Logger::CLUSTER) << "Invalid role provided for `--cluster.my-role`. Possible values: DBSERVER, PRIMARY, COORDINATOR";
      FATAL_ERROR_EXIT();
    }
    ServerState::instance()->setRole(_requestedRole);
  }
}

void ClusterFeature::reportRole(arangodb::ServerState::RoleEnum role) {
  std::string roleString(ServerState::roleToString(role));
  if (role == ServerState::ROLE_UNDEFINED) {
    roleString += ". Determining real role from agency";
  }
  LOG_TOPIC(INFO, arangodb::Logger::CLUSTER) << "Starting up with role " << roleString;
}

void ClusterFeature::prepare() {
  if (_enableCluster &&
      _requirePersistedId &&
      !ServerState::instance()->hasPersistedId()) {
    LOG_TOPIC(FATAL, arangodb::Logger::CLUSTER) << "required persisted UUID file '" << ServerState::instance()->getUuidFilename() << "' not found. Please make sure this instance is started using an already existing database directory";
    FATAL_ERROR_EXIT();
  }

  // create callback registery
  _agencyCallbackRegistry.reset(
    new AgencyCallbackRegistry(agencyCallbacksPath()));

  // Initialize ClusterInfo library:
  ClusterInfo::createInstance(_agencyCallbackRegistry.get());

  // initialize ConnectionManager library
  httpclient::ConnectionManager::initialize();

  // create an instance (this will not yet create a thread)
  ClusterComm::instance();

#ifdef DEBUG_SYNC_REPLICATION
  bool startClusterComm = true;
#else
  bool startClusterComm = false;
#endif

  if (ServerState::instance()->isAgent() || _enableCluster) {
    startClusterComm = true;
    AuthenticationFeature* af = AuthenticationFeature::instance();
    // nullptr happens only during shutdown
    if (af->isActive() && !af->hasUserdefinedJwt()) {
      LOG_TOPIC(FATAL, arangodb::Logger::CLUSTER) << "Cluster authentication enabled but JWT not set via command line. Please"
                                                  << " provide --server.jwt-secret which is used throughout the cluster.";
      FATAL_ERROR_EXIT();
    }
  }

  if (startClusterComm) {
    // initialize ClusterComm library, must call initialize only once
    ClusterComm::initialize();
  }

  // return if cluster is disabled
  if (!_enableCluster) {
    reportRole(ServerState::instance()->getRole());
    return;
  } else {
    reportRole(_requestedRole);
  }

  // register the prefix with the communicator
  AgencyCommManager::initialize(_agencyPrefix);
  TRI_ASSERT(AgencyCommManager::MANAGER != nullptr);

  for (size_t i = 0; i < _agencyEndpoints.size(); ++i) {
    std::string const unified = Endpoint::unifiedForm(_agencyEndpoints[i]);

    if (unified.empty()) {
      LOG_TOPIC(FATAL, arangodb::Logger::CLUSTER) << "invalid endpoint '" << _agencyEndpoints[i]
                                                  << "' specified for --cluster.agency-endpoint";
      FATAL_ERROR_EXIT();
    }

    AgencyCommManager::MANAGER->addEndpoint(unified);
  }

  // Now either _myId is set properly or _myId is empty and _myAddress is set.
  if (!_myAddress.empty()) {
    ServerState::instance()->setAddress(_myAddress);
  }

  // disable error logging for a while
  ClusterComm::instance()->enableConnectionErrorLogging(false);
  // perform an initial connect to the agency
  if (!AgencyCommManager::MANAGER->start()) {
    LOG_TOPIC(FATAL, arangodb::Logger::CLUSTER) << "Could not connect to any agency endpoints ("
                                                << AgencyCommManager::MANAGER->endpointsString() << ")";
    FATAL_ERROR_EXIT();
  }

  if (!ServerState::instance()->integrateIntoCluster(_requestedRole, _myAddress)) {
    LOG_TOPIC(FATAL, Logger::STARTUP) << "Couldn't integrate into cluster.";
    FATAL_ERROR_EXIT();
  }

  auto role = ServerState::instance()->getRole();
  auto endpoints = AgencyCommManager::MANAGER->endpointsString();


  if (role == ServerState::ROLE_UNDEFINED) {
    // no role found
    LOG_TOPIC(FATAL, arangodb::Logger::CLUSTER) << "unable to determine unambiguous role for server '"
                                                << ServerState::instance()->getId()
                                                << "'. No role configured in agency (" << endpoints << ")";
    FATAL_ERROR_EXIT();
  }

  // check if my-address is set
  if (_myAddress.empty()) {
    // no address given, now ask the agency for our address
    _myAddress = ServerState::instance()->getAddress();
  }

  // if nonempty, it has already been set above

  // If we are a coordinator, we wait until at least one DBServer is there,
  // otherwise we can do very little, in particular, we cannot create
  // any collection:
  if (role == ServerState::ROLE_COORDINATOR) {

    auto ci = ClusterInfo::instance();
    double start = TRI_microtime();

    while (true) {
      LOG_TOPIC(INFO, arangodb::Logger::CLUSTER) << "Waiting for DBservers to show up...";
      ci->loadCurrentDBServers();
      std::vector<ServerID> DBServers = ci->getCurrentDBServers();
      if (DBServers.size() >= 1 &&
          (DBServers.size() > 1 || TRI_microtime() - start > 15.0)) {
        LOG_TOPIC(INFO, arangodb::Logger::CLUSTER) << "Found " << DBServers.size() << " DBservers.";
        break;
      }
      std::this_thread::sleep_for(std::chrono::seconds(1));
    }

  }

  if (_myAddress.empty()) {
    LOG_TOPIC(FATAL, arangodb::Logger::CLUSTER) << "unable to determine internal address for server '"
                                                << ServerState::instance()->getId()
                                                << "'. Please specify --cluster.my-address or configure the "
      "address for this server in the agency.";
    FATAL_ERROR_EXIT();
  }

  // now we can validate --cluster.my-address
  if (Endpoint::unifiedForm(_myAddress).empty()) {
    LOG_TOPIC(FATAL, arangodb::Logger::CLUSTER) << "invalid endpoint '" << _myAddress
                                                << "' specified for --cluster.my-address";
    FATAL_ERROR_EXIT();
  }

}

void ClusterFeature::start() {
  // return if cluster is disabled
  if (!_enableCluster) {
    startHeartbeatThread(nullptr, 5000, 5, std::string());
    return;
  }

  ServerState::instance()->setState(ServerState::STATE_STARTUP);

  // the agency about our state
  AgencyComm comm;
  comm.sendServerState(0.0);

  std::string const version = comm.version();

  ServerState::instance()->setInitialized();

  std::string const endpoints = AgencyCommManager::MANAGER->endpointsString();

  ServerState::RoleEnum role = ServerState::instance()->getRole();
  std::string myId = ServerState::instance()->getId();

  LOG_TOPIC(INFO, arangodb::Logger::CLUSTER) << "Cluster feature is turned on. Agency version: " << version
                                             << ", Agency endpoints: " << endpoints << ", server id: '" << myId
                                             << "', internal address: " << _myAddress
                                             << ", role: " << role;

  AgencyCommResult result = comm.getValues("Sync/HeartbeatIntervalMs");

  if (result.successful()) {
    velocypack::Slice HeartbeatIntervalMs =
      result.slice()[0].get(std::vector<std::string>(
                              {AgencyCommManager::path(), "Sync", "HeartbeatIntervalMs"}));

    if (HeartbeatIntervalMs.isInteger()) {
      try {
        _heartbeatInterval = HeartbeatIntervalMs.getUInt();
        LOG_TOPIC(INFO, arangodb::Logger::CLUSTER) << "using heartbeat interval value '" << _heartbeatInterval
                                                   << " ms' from agency";
      } catch (...) {
        // Ignore if it is not a small int or uint
      }
    }
  }

  // no value set in agency. use default
  if (_heartbeatInterval == 0) {
    _heartbeatInterval = 5000;  // 1/s
    LOG_TOPIC(WARN, arangodb::Logger::CLUSTER) << "unable to read heartbeat interval from agency. Using "
                                               << "default value '" << _heartbeatInterval << " ms'";
  }

  startHeartbeatThread(_agencyCallbackRegistry.get(), _heartbeatInterval, 5, endpoints);

  while (true) {
    VPackBuilder builder;
    try {
      VPackObjectBuilder b(&builder);
      builder.add("endpoint", VPackValue(_myAddress));
      builder.add("host", VPackValue(ServerState::instance()->getHost()));
      builder.add("version", VPackValue(rest::Version::getNumericServerVersion()));
      builder.add("engine", VPackValue(EngineSelectorFeature::engineName()));
    } catch (...) {
      LOG_TOPIC(FATAL, arangodb::Logger::CLUSTER) << "out of memory";
      FATAL_ERROR_EXIT();
    }

    result = comm.setValue("Current/ServersRegistered/" + myId,
                           builder.slice(), 0.0);

<<<<<<< HEAD
  if (!result.successful()) {
    LOG_TOPIC(FATAL, arangodb::Logger::CLUSTER) << "unable to register server in agency: http code: "
                                                << result.httpCode() << ", body: " << result.body();
    FATAL_ERROR_EXIT();
=======
    if (result.successful()) {
      break;
    } else {
      LOG_TOPIC(WARN, arangodb::Logger::CLUSTER)
        << "failed to register server in agency: http code: "	
        << result.httpCode() << ", body: '" << result.body() << "', retrying ...";
    }

    std::this_thread::sleep_for(std::chrono::seconds(1));
>>>>>>> 320332c7
  }

  comm.increment("Current/Version");

  ServerState::instance()->setState(ServerState::STATE_SERVING);
}

void ClusterFeature::beginShutdown() {
  ClusterComm::instance()->disable();
}

void ClusterFeature::stop() {

  if (_heartbeatThread != nullptr) {
    _heartbeatThread->beginShutdown();
  }

  if (_heartbeatThread != nullptr) {
    int counter = 0;
    while (_heartbeatThread->isRunning()) {
      std::this_thread::sleep_for(std::chrono::microseconds(100000));
      // emit warning after 5 seconds
      if (++counter == 10 * 5) {
        LOG_TOPIC(WARN, arangodb::Logger::CLUSTER) << "waiting for heartbeat thread to finish";
      }
    }
  }
}


void ClusterFeature::unprepare() {
  if (_enableCluster) {
    if (_heartbeatThread != nullptr) {
      _heartbeatThread->beginShutdown();
    }

    // change into shutdown state
    ServerState::instance()->setState(ServerState::STATE_SHUTDOWN);

    AgencyComm comm;
    comm.sendServerState(0.0);

    if (_heartbeatThread != nullptr) {
      int counter = 0;
      while (_heartbeatThread->isRunning()) {
        std::this_thread::sleep_for(std::chrono::microseconds(100000));
        // emit warning after 5 seconds
        if (++counter == 10 * 5) {
          LOG_TOPIC(WARN, arangodb::Logger::CLUSTER) << "waiting for heartbeat thread to finish";
        }
      }
    }

    if (_unregisterOnShutdown) {
      ServerState::instance()->unregister();
    }
  }

  if (!_enableCluster) {
    ClusterComm::cleanup();
    return;
  }

  // change into shutdown state
  ServerState::instance()->setState(ServerState::STATE_SHUTDOWN);

  AgencyComm comm;
  comm.sendServerState(0.0);

  // Try only once to unregister because maybe the agencycomm
  // is shutting down as well...


  // Remove from role list
  ServerState::RoleEnum role = ServerState::instance()->getRole();
  std::string alk = ServerState::roleToAgencyListKey(role);
  std::string me = ServerState::instance()->getId();

  AgencyWriteTransaction unreg;
  unreg.operations.push_back(AgencyOperation("Current/" + alk + "/" + me,
                                             AgencySimpleOperationType::DELETE_OP));
  // Unregister
  unreg.operations.push_back(
    AgencyOperation("Current/ServersRegistered/" + me,
                    AgencySimpleOperationType::DELETE_OP));
  unreg.operations.push_back(
    AgencyOperation("Current/Version", AgencySimpleOperationType::INCREMENT_OP));
  comm.sendTransactionWithFailover(unreg, 120.0);

  while (_heartbeatThread->isRunning()) {
    std::this_thread::sleep_for(std::chrono::microseconds(50000));
  }

  AgencyCommManager::MANAGER->stop();
  ClusterComm::cleanup();

  ClusterInfo::cleanup();
}

void ClusterFeature::setUnregisterOnShutdown(bool unregisterOnShutdown) {
  _unregisterOnShutdown = unregisterOnShutdown;
}

/// @brief common routine to start heartbeat with or without cluster active
void ClusterFeature::startHeartbeatThread(AgencyCallbackRegistry* agencyCallbackRegistry,
                                          uint64_t interval_ms,
                                          uint64_t maxFailsBeforeWarning,
                                          const std::string & endpoints) {

  _heartbeatThread = std::make_shared<HeartbeatThread>(
    agencyCallbackRegistry, std::chrono::microseconds(interval_ms * 1000), maxFailsBeforeWarning);

  if (!_heartbeatThread->init() || !_heartbeatThread->start()) {
    // failure only occures in cluster mode.
    LOG_TOPIC(FATAL, arangodb::Logger::CLUSTER) << "heartbeat could not connect to agency endpoints ("
                                                << endpoints << ")";
    FATAL_ERROR_EXIT();
  }

  while (!_heartbeatThread->isReady()) {
    // wait until heartbeat is ready
    std::this_thread::sleep_for(std::chrono::microseconds(10000));
  }
}

void ClusterFeature::syncDBServerStatusQuo() {
  if (_heartbeatThread != nullptr) {
    _heartbeatThread->syncDBServerStatusQuo(true);
  }
}

<|MERGE_RESOLUTION|>--- conflicted
+++ resolved
@@ -430,12 +430,6 @@
     result = comm.setValue("Current/ServersRegistered/" + myId,
                            builder.slice(), 0.0);
 
-<<<<<<< HEAD
-  if (!result.successful()) {
-    LOG_TOPIC(FATAL, arangodb::Logger::CLUSTER) << "unable to register server in agency: http code: "
-                                                << result.httpCode() << ", body: " << result.body();
-    FATAL_ERROR_EXIT();
-=======
     if (result.successful()) {
       break;
     } else {
@@ -445,7 +439,7 @@
     }
 
     std::this_thread::sleep_for(std::chrono::seconds(1));
->>>>>>> 320332c7
+
   }
 
   comm.increment("Current/Version");
