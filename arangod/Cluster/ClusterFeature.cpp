////////////////////////////////////////////////////////////////////////////////
/// DISCLAIMER
///
/// Copyright 2014-2020 ArangoDB GmbH, Cologne, Germany
/// Copyright 2004-2014 triAGENS GmbH, Cologne, Germany
///
/// Licensed under the Apache License, Version 2.0 (the "License");
/// you may not use this file except in compliance with the License.
/// You may obtain a copy of the License at
///
///     http://www.apache.org/licenses/LICENSE-2.0
///
/// Unless required by applicable law or agreed to in writing, software
/// distributed under the License is distributed on an "AS IS" BASIS,
/// WITHOUT WARRANTIES OR CONDITIONS OF ANY KIND, either express or implied.
/// See the License for the specific language governing permissions and
/// limitations under the License.
///
/// Copyright holder is ArangoDB GmbH, Cologne, Germany
///
/// @author Jan Steemann
////////////////////////////////////////////////////////////////////////////////

#include "ClusterFeature.h"

#include "Agency/AsyncAgencyComm.h"
#include "ApplicationFeatures/ApplicationServer.h"
#include "ApplicationFeatures/CommunicationFeaturePhase.h"
#include "Basics/FileUtils.h"
#include "Basics/VelocyPackHelper.h"
#include "Basics/application-exit.h"
#include "Basics/files.h"
#include "Cluster/AgencyCache.h"
#include "Cluster/ClusterInfo.h"
#include "Cluster/HeartbeatThread.h"
#include "Endpoint/Endpoint.h"
#include "FeaturePhases/DatabaseFeaturePhase.h"
#include "GeneralServer/AuthenticationFeature.h"
#include "Logger/Logger.h"
#include "ProgramOptions/ProgramOptions.h"
#include "ProgramOptions/Section.h"
#include "RestServer/DatabaseFeature.h"
#include "Scheduler/Scheduler.h"
#include "Scheduler/SchedulerFeature.h"

using namespace arangodb;
using namespace arangodb::application_features;
using namespace arangodb::basics;
using namespace arangodb::options;

ClusterFeature::ClusterFeature(application_features::ApplicationServer& server)
  : ApplicationFeature(server, "Cluster") {
  setOptional(true);
  startsAfter<CommunicationFeaturePhase>();
  startsAfter<DatabaseFeaturePhase>();
}

ClusterFeature::~ClusterFeature() {
  if (_enableCluster) {
    AgencyCommHelper::shutdown();
  }
}

void ClusterFeature::collectOptions(std::shared_ptr<ProgramOptions> options) {
  options->addSection("cluster", "Configure the cluster");

  options->addObsoleteOption("--cluster.username",
                             "username used for cluster-internal communication", true);
  options->addObsoleteOption("--cluster.password",
                             "password used for cluster-internal communication", true);
  options->addObsoleteOption("--cluster.disable-dispatcher-kickstarter",
                             "The dispatcher feature isn't available anymore; "
                             "Use ArangoDBStarter for this now!",
                             true);
  options->addObsoleteOption("--cluster.disable-dispatcher-frontend",
                             "The dispatcher feature isn't available anymore; "
                             "Use ArangoDBStarter for this now!",
                             true);
  options->addObsoleteOption(
      "--cluster.dbserver-config",
      "The dbserver-config is not available anymore, Use ArangoDBStarter", true);
  options->addObsoleteOption(
      "--cluster.coordinator-config",
      "The coordinator-config is not available anymore, Use ArangoDBStarter", true);
  options->addObsoleteOption("--cluster.data-path",
                             "path to cluster database directory", true);
  options->addObsoleteOption("--cluster.log-path",
                             "path to log directory for the cluster", true);
  options->addObsoleteOption("--cluster.arangod-path",
                             "path to the arangod for the cluster", true);
  options->addObsoleteOption("--cluster.my-local-info",
                             "this server's local info", false);
  options->addObsoleteOption("--cluster.my-id", "this server's id", false);

  options->addObsoleteOption("--cluster.agency-prefix", "agency prefix", false);


  options->addOption(
      "--cluster.require-persisted-id",
      "if set to true, then the instance will only start if a UUID file is "
      "found in the database on startup. Setting this option will make sure "
      "the instance is started using an already existing database directory "
      "and not a new one. For the first start, the UUID file must either be "
      "created manually or the option must be set to false for the initial "
      "startup",
      new BooleanParameter(&_requirePersistedId));

  options->addOption("--cluster.agency-endpoint",
                     "agency endpoint to connect to",
                     new VectorParameter<StringParameter>(&_agencyEndpoints),
                     arangodb::options::makeFlags(arangodb::options::Flags::DefaultNoComponents,
                                                  arangodb::options::Flags::OnCoordinator,
                                                  arangodb::options::Flags::OnDBServer));


  options->addOption("--cluster.my-role", "this server's role",
                     new StringParameter(&_myRole));

  options->addOption("--cluster.my-address",
                     "this server's endpoint (cluster internal)",
                     new StringParameter(&_myEndpoint),

                     arangodb::options::makeFlags(arangodb::options::Flags::DefaultNoComponents,
                                                  arangodb::options::Flags::OnCoordinator,
                                                  arangodb::options::Flags::OnDBServer));

  options->addOption("--cluster.my-advertised-endpoint",
                     "this server's advertised endpoint (e.g. external IP "
                     "address or load balancer, optional)",
                     new StringParameter(&_myAdvertisedEndpoint),
                     arangodb::options::makeFlags(arangodb::options::Flags::DefaultNoComponents,
                                                  arangodb::options::Flags::OnCoordinator,
                                                  arangodb::options::Flags::OnDBServer));

  options
      ->addOption("--cluster.write-concern",
                  "write concern used for writes to new collections",
                  new UInt32Parameter(&_writeConcern),
                  arangodb::options::makeFlags(arangodb::options::Flags::DefaultNoComponents,
                                               arangodb::options::Flags::OnCoordinator))
      .setIntroducedIn(30600);


  options->addOption("--cluster.system-replication-factor",
                     "default replication factor for system collections",
                     new UInt32Parameter(&_systemReplicationFactor),
                     arangodb::options::makeFlags(arangodb::options::Flags::DefaultNoComponents,
                                                  arangodb::options::Flags::OnCoordinator));

  options
      ->addOption("--cluster.default-replication-factor",
                  "default replication factor for non-system collections",
                  new UInt32Parameter(&_defaultReplicationFactor),
                  arangodb::options::makeFlags(arangodb::options::Flags::DefaultNoComponents,
                                               arangodb::options::Flags::OnCoordinator))
      .setIntroducedIn(30600);

  options
      ->addOption("--cluster.min-replication-factor",
                  "minimum replication factor for new collections",
                  new UInt32Parameter(&_minReplicationFactor),
                  arangodb::options::makeFlags(arangodb::options::Flags::DefaultNoComponents,
                                               arangodb::options::Flags::OnCoordinator))
      .setIntroducedIn(30600);

  options
      ->addOption(
          "--cluster.max-replication-factor",
          "maximum replication factor for new collections (0 = unrestricted)",
          new UInt32Parameter(&_maxReplicationFactor),
          arangodb::options::makeFlags(arangodb::options::Flags::DefaultNoComponents,
                                       arangodb::options::Flags::OnCoordinator))
      .setIntroducedIn(30600);

  options
      ->addOption("--cluster.max-number-of-shards",
                  "maximum number of shards when creating new collections (0 = "
                  "unrestricted)",
                  new UInt32Parameter(&_maxNumberOfShards),
                  arangodb::options::makeFlags(arangodb::options::Flags::DefaultNoComponents,
                                               arangodb::options::Flags::OnCoordinator))
      .setIntroducedIn(30501);

  options
      ->addOption("--cluster.force-one-shard",
                  "force one-shard mode for all new collections",
                  new BooleanParameter(&_forceOneShard),
                  arangodb::options::makeFlags(arangodb::options::Flags::DefaultNoComponents,
                                               arangodb::options::Flags::OnCoordinator))
      .setIntroducedIn(30600);

  options->addOption(
      "--cluster.create-waits-for-sync-replication",
      "active coordinator will wait for all replicas to create collection",
      new BooleanParameter(&_createWaitsForSyncReplication),
      arangodb::options::makeFlags(arangodb::options::Flags::DefaultNoComponents,
                                   arangodb::options::Flags::OnCoordinator,
                                   arangodb::options::Flags::OnDBServer,
                                   arangodb::options::Flags::Hidden));

  options->addOption(
      "--cluster.index-create-timeout",
      "amount of time (in seconds) the coordinator will wait for an index to "
      "be created before giving up",
      new DoubleParameter(&_indexCreationTimeout),
      arangodb::options::makeFlags(arangodb::options::Flags::DefaultNoComponents,
                                   arangodb::options::Flags::OnCoordinator,
                                   arangodb::options::Flags::Hidden));
}

void ClusterFeature::validateOptions(std::shared_ptr<ProgramOptions> options) {
  if (options->processingResult().touched(
          "cluster.disable-dispatcher-kickstarter") ||
      options->processingResult().touched(
          "cluster.disable-dispatcher-frontend")) {
    LOG_TOPIC("33707", FATAL, arangodb::Logger::CLUSTER)
        << "The dispatcher feature isn't available anymore. Use "
        << "ArangoDBStarter for this now! See "
        << "https://github.com/arangodb-helper/arangodb/ for more "
        << "details.";
    FATAL_ERROR_EXIT();
  }

  if (_forceOneShard) {
    _maxNumberOfShards = 1;
  } else if (_maxNumberOfShards == 0) {
    LOG_TOPIC("e83c2", FATAL, arangodb::Logger::CLUSTER)
        << "Invalid value for `--max-number-of-shards`. The value must be at "
           "least 1";
    FATAL_ERROR_EXIT();
  }

  if (_minReplicationFactor == 0) {
    // min replication factor must not be 0
    LOG_TOPIC("2fbdd", FATAL, arangodb::Logger::CLUSTER)
        << "Invalid value for `--cluster.min-replication-factor`. The value "
           "must be at least 1";
    FATAL_ERROR_EXIT();
  }

  if (_maxReplicationFactor > 10) {
    // 10 is a hard-coded limit for the replication factor
    LOG_TOPIC("886c6", FATAL, arangodb::Logger::CLUSTER)
        << "Invalid value for `--cluster.max-replication-factor`. The value "
           "must not exceed 10";
    FATAL_ERROR_EXIT();
  }

  TRI_ASSERT(_minReplicationFactor > 0);
  if (!options->processingResult().touched(
          "cluster.default-replication-factor")) {
    // no default replication factor set. now use the minimum value, which is
    // guaranteed to be at least 1
    _defaultReplicationFactor = _minReplicationFactor;
  }

  if (!options->processingResult().touched(
          "cluster.system-replication-factor")) {
    // no system replication factor set. now make sure it is between min and max
    if (_systemReplicationFactor > _maxReplicationFactor) {
      _systemReplicationFactor = _maxReplicationFactor;
    } else if (_systemReplicationFactor < _minReplicationFactor) {
      _systemReplicationFactor = _minReplicationFactor;
    }
  }

  if (_defaultReplicationFactor == 0) {
    // default replication factor must not be 0
    LOG_TOPIC("fc8a9", FATAL, arangodb::Logger::CLUSTER)
        << "Invalid value for `--cluster.default-replication-factor`. The "
           "value must be at least 1";
    FATAL_ERROR_EXIT();
  }

  if (_systemReplicationFactor == 0) {
    // default replication factor must not be 0
    LOG_TOPIC("46935", FATAL, arangodb::Logger::CLUSTER)
        << "Invalid value for `--cluster.system-replication-factor`. The value "
           "must be at least 1";
    FATAL_ERROR_EXIT();
  }

  if (_defaultReplicationFactor > 0 && _maxReplicationFactor > 0 &&
      _defaultReplicationFactor > _maxReplicationFactor) {
    LOG_TOPIC("5af7e", FATAL, arangodb::Logger::CLUSTER)
        << "Invalid value for `--cluster.default-replication-factor`. Must not "
           "be higher than `--cluster.max-replication-factor`";
    FATAL_ERROR_EXIT();
  }

  if (_defaultReplicationFactor > 0 && _defaultReplicationFactor < _minReplicationFactor) {
    LOG_TOPIC("b9aea", FATAL, arangodb::Logger::CLUSTER)
        << "Invalid value for `--cluster.default-replication-factor`. Must not "
           "be lower than `--cluster.min-replication-factor`";
    FATAL_ERROR_EXIT();
  }

  if (_systemReplicationFactor > 0 && _maxReplicationFactor > 0 &&
      _systemReplicationFactor > _maxReplicationFactor) {
    LOG_TOPIC("6cf0c", FATAL, arangodb::Logger::CLUSTER)
        << "Invalid value for `--cluster.system-replication-factor`. Must not "
           "be higher than `--cluster.max-replication-factor`";
    FATAL_ERROR_EXIT();
  }
  if (_systemReplicationFactor > 0 &&
      _systemReplicationFactor < _minReplicationFactor) {
    LOG_TOPIC("dfc38", FATAL, arangodb::Logger::CLUSTER)
        << "Invalid value for `--cluster.system-replication-factor`. Must not "
           "be lower than `--cluster.min-replication-factor`";
    FATAL_ERROR_EXIT();
  }

  // check if the cluster is enabled
  _enableCluster = !_agencyEndpoints.empty();
  if (!_enableCluster) {
    _requestedRole = ServerState::ROLE_SINGLE;
    ServerState::instance()->setRole(ServerState::ROLE_SINGLE);
    ServerState::instance()->findHost("localhost");
    return;
  }

  // validate --cluster.agency-endpoint
  if (_agencyEndpoints.empty()) {
    LOG_TOPIC("d283a", FATAL, Logger::CLUSTER)
        << "must at least specify one endpoint in --cluster.agency-endpoint";
    FATAL_ERROR_EXIT();
  }

  // validate --cluster.my-address
  if (_myEndpoint.empty()) {
    LOG_TOPIC("c1532", FATAL, arangodb::Logger::CLUSTER)
        << "unable to determine internal address for server '"
        << ServerState::instance()->getId()
        << "'. Please specify --cluster.my-address or configure the "
           "address for this server in the agency.";
    FATAL_ERROR_EXIT();
  }

  // now we can validate --cluster.my-address
  if (Endpoint::unifiedForm(_myEndpoint).empty()) {
    LOG_TOPIC("41256", FATAL, arangodb::Logger::CLUSTER)
        << "invalid endpoint '" << _myEndpoint << "' specified for --cluster.my-address";
    FATAL_ERROR_EXIT();
  }
  if (!_myAdvertisedEndpoint.empty() &&
      Endpoint::unifiedForm(_myAdvertisedEndpoint).empty()) {
    LOG_TOPIC("ece6a", FATAL, arangodb::Logger::CLUSTER)
        << "invalid endpoint '" << _myAdvertisedEndpoint
        << "' specified for --cluster.my-advertised-endpoint";
    FATAL_ERROR_EXIT();
  }

  // changing agency namespace no longer needed
  _agencyPrefix = "arango";

  // validate system-replication-factor
  if (_systemReplicationFactor == 0) {
    LOG_TOPIC("cb945", FATAL, arangodb::Logger::CLUSTER)
        << "system replication factor must be greater 0";
    FATAL_ERROR_EXIT();
  }

  std::string fallback = _myEndpoint;
  // Now extract the hostname/IP:
  auto pos = fallback.find("://");
  if (pos != std::string::npos) {
    fallback = fallback.substr(pos + 3);
  }
  pos = fallback.rfind(':');
  if (pos != std::string::npos) {
    fallback = fallback.substr(0, pos);
  }
  auto ss = ServerState::instance();
  ss->findHost(fallback);

  if (!_myRole.empty()) {
    _requestedRole = ServerState::stringToRole(_myRole);

    std::vector<arangodb::ServerState::RoleEnum> const disallowedRoles = {
        /*ServerState::ROLE_SINGLE,*/ ServerState::ROLE_AGENT, ServerState::ROLE_UNDEFINED};

    if (std::find(disallowedRoles.begin(), disallowedRoles.end(), _requestedRole) !=
        disallowedRoles.end()) {
      LOG_TOPIC("198c3", FATAL, arangodb::Logger::CLUSTER)
          << "Invalid role provided for `--cluster.my-role`. Possible values: "
             "DBSERVER, PRIMARY, COORDINATOR";
      FATAL_ERROR_EXIT();
    }
    ServerState::instance()->setRole(_requestedRole);
  }
}

void ClusterFeature::reportRole(arangodb::ServerState::RoleEnum role) {
  std::string roleString(ServerState::roleToString(role));
  if (role == ServerState::ROLE_UNDEFINED) {
    roleString += ". Determining real role from agency";
  }
  LOG_TOPIC("3bb7d", INFO, arangodb::Logger::CLUSTER)
      << "Starting up with role " << roleString;
}

// IMPORTANT: Please make sure that you understand that the agency is not
// available before ::start and this should not be accessed in this section.
void ClusterFeature::prepare() {
  if (_enableCluster && _requirePersistedId && !ServerState::instance()->hasPersistedId()) {
    LOG_TOPIC("d2194", FATAL, arangodb::Logger::CLUSTER)
        << "required persisted UUID file '"
        << ServerState::instance()->getUuidFilename()
        << "' not found. Please make sure this instance is started using an "
           "already existing database directory";
    FATAL_ERROR_EXIT();
  }

  if (!_allocated) {
    allocateMembers();
  }

  if (ServerState::instance()->isAgent() || _enableCluster) {
    AuthenticationFeature* af = AuthenticationFeature::instance();
    // nullptr happens only during shutdown
    if (af->isActive() && !af->hasUserdefinedJwt()) {
      LOG_TOPIC("6e615", FATAL, arangodb::Logger::CLUSTER)
          << "Cluster authentication enabled but JWT not set via command line. "
             "Please provide --server.jwt-secret-keyfile or "
             "--server.jwt-secret-folder which is used throughout the cluster.";
      FATAL_ERROR_EXIT();
    }
  }

  // return if cluster is disabled
  if (!_enableCluster) {
    reportRole(ServerState::instance()->getRole());
    return;
  } else {
    reportRole(_requestedRole);
  }

  network::ConnectionPool::Config config;
  config.numIOThreads = 2u;
  config.maxOpenConnections = 2;
  config.idleConnectionMilli = 1000;
  config.verifyHosts = false;
  config.clusterInfo = &clusterInfo();
  config.name = "AgencyComm";

  _asyncAgencyCommPool = std::make_unique<network::ConnectionPool>(config);


  // register the prefix with the communicator
  AgencyCommHelper::initialize(_agencyPrefix);
  AsyncAgencyCommManager::initialize(server());
  TRI_ASSERT(AsyncAgencyCommManager::INSTANCE != nullptr);
  AsyncAgencyCommManager::INSTANCE->setSkipScheduler(true);
  AsyncAgencyCommManager::INSTANCE->pool(_asyncAgencyCommPool.get());

  for (const auto& _agencyEndpoint : _agencyEndpoints) {
    std::string const unified = Endpoint::unifiedForm(_agencyEndpoint);

    if (unified.empty()) {
      LOG_TOPIC("1b759", FATAL, arangodb::Logger::CLUSTER)
          << "invalid endpoint '" << _agencyEndpoint
          << "' specified for --cluster.agency-endpoint";
      FATAL_ERROR_EXIT();
    }

    AsyncAgencyCommManager::INSTANCE->addEndpoint(unified);
  }

  bool ok = AgencyComm(server()).ensureStructureInitialized();
  LOG_TOPIC("d8ce6", DEBUG, Logger::AGENCYCOMM)
      << "structures " << (ok ? "are" : "failed to") << " initialize";

  if (!ok) {

    LOG_TOPIC("54560", FATAL, arangodb::Logger::CLUSTER)
        << "Could not connect to any agency endpoints ("
        << AsyncAgencyCommManager::INSTANCE->endpointsString() << ")";
    FATAL_ERROR_EXIT();
  }

  // This must remain here for proper function after hot restores
  auto role = ServerState::instance()->getRole();
  if (role != ServerState::ROLE_AGENT && role != ServerState::ROLE_UNDEFINED) {
    _agencyCache->start();
    LOG_TOPIC("bae31", DEBUG, Logger::CLUSTER) << "Waiting for agency cache to become ready.";
  }

  if (!ServerState::instance()->integrateIntoCluster(_requestedRole, _myEndpoint,
                                                     _myAdvertisedEndpoint)) {
    LOG_TOPIC("fea1e", FATAL, Logger::STARTUP)
        << "Couldn't integrate into cluster.";
    FATAL_ERROR_EXIT();
  }

  auto endpoints = AsyncAgencyCommManager::INSTANCE->endpoints();

  if (role == ServerState::ROLE_UNDEFINED) {
    // no role found
    LOG_TOPIC("613f4", FATAL, arangodb::Logger::CLUSTER)
        << "unable to determine unambiguous role for server '"
        << ServerState::instance()->getId()
        << "'. No role configured in agency (" << endpoints << ")";
    FATAL_ERROR_EXIT();
  }

}

// IMPORTANT: Please read the first comment block a couple of lines down, before
// Adding code to this section.
void ClusterFeature::start() {

  // return if cluster is disabled
  if (!_enableCluster) {
    startHeartbeatThread(nullptr, 5000, 5, std::string());
    return;
  }

  auto role = ServerState::instance()->getRole();

  // We need to wait for any cluster operation, which needs access to the
  // agency cache for it to become ready. The essentials in the cluster, namely
  // ClusterInfo etc, need to start after first poll result from the agency.
  // This is of great importance to not accidentally delete data facing an
  // empty agency. There are also other measures that guard against such a
  // outcome. But there is also no point continuing with a first agency poll.
  if (role != ServerState::ROLE_AGENT && role != ServerState::ROLE_UNDEFINED) {
    _agencyCache->waitFor(1).get();
    LOG_TOPIC("13eab", DEBUG, Logger::CLUSTER)
      << "Agency cache is ready. Starting cluster cache syncers";
  }

  // If we are a coordinator, we wait until at least one DBServer is there,
  // otherwise we can do very little, in particular, we cannot create
  // any collection:
  if (role == ServerState::ROLE_COORDINATOR) {
    double start = TRI_microtime();
#ifdef ARANGODB_ENABLE_MAINTAINER_MODE
    // in maintainer mode, a developer does not want to spend that much time
    // waiting for extra nodes to start up
    constexpr double waitTime = 5.0;
#else
    constexpr double waitTime = 15.0;
#endif
    while (true) {
      LOG_TOPIC("d4db4", INFO, arangodb::Logger::CLUSTER)
        << "Waiting for DBservers to show up...";

      _clusterInfo->loadCurrentDBServers();
      std::vector<ServerID> DBServers = _clusterInfo->getCurrentDBServers();
      if (DBServers.size() >= 1 &&
          (DBServers.size() > 1 || TRI_microtime() - start > waitTime)) {
        LOG_TOPIC("22f55", INFO, arangodb::Logger::CLUSTER)
          << "Found " << DBServers.size() << " DBservers.";
        break;
      }
      std::this_thread::sleep_for(std::chrono::seconds(1));
    }
  }

  ServerState::instance()->setState(ServerState::STATE_STARTUP);

  // tell the agency about our state
  AgencyComm comm(server());
  comm.sendServerState(120.0);

  auto const version = comm.version();

  ServerState::instance()->setInitialized();

  std::string const endpoints = AsyncAgencyCommManager::INSTANCE->getCurrentEndpoint();

  std::string myId = ServerState::instance()->getId();

  if (role == ServerState::RoleEnum::ROLE_DBSERVER) {
    _dropped_follower_counter = server().getFeature<arangodb::MetricsFeature>().counter(
        StaticStrings::DroppedFollowerCount, 0,
        "Number of drop-follower events");
  }

  LOG_TOPIC("b6826", INFO, arangodb::Logger::CLUSTER)
      << "Cluster feature is turned on"
      << (_forceOneShard ? " with one-shard mode" : "")
      << ". Agency version: " << version << ", Agency endpoints: " << endpoints
      << ", server id: '" << myId << "', internal endpoint / address: " << _myEndpoint
      << "', advertised endpoint: " << _myAdvertisedEndpoint << ", role: " << role;

  auto [acb,idx] = _agencyCache->read(
    std::vector<std::string>{AgencyCommHelper::path("Sync/HeartbeatIntervalMs")});
  auto result = acb->slice();

  if (result.isArray()) {
    velocypack::Slice HeartbeatIntervalMs = result[0].get(
      std::vector<std::string>({AgencyCommHelper::path(), "Sync", "HeartbeatIntervalMs"}));

    if (HeartbeatIntervalMs.isInteger()) {
      try {
        _heartbeatInterval = HeartbeatIntervalMs.getUInt();
        LOG_TOPIC("805b2", INFO, arangodb::Logger::CLUSTER)
            << "using heartbeat interval value '" << _heartbeatInterval
            << " ms' from agency";
      } catch (...) {
        // Ignore if it is not a small int or uint
      }
    }
  }

  // no value set in agency. use default
  if (_heartbeatInterval == 0) {
    _heartbeatInterval = 5000;  // 1/s
    LOG_TOPIC("3d871", WARN, arangodb::Logger::CLUSTER)
        << "unable to read heartbeat interval from agency. Using "
        << "default value '" << _heartbeatInterval << " ms'";
  }

  startHeartbeatThread(_agencyCallbackRegistry.get(), _heartbeatInterval, 5, endpoints);
  _clusterInfo->startSyncers();

  comm.increment("Current/Version");

  AsyncAgencyCommManager::INSTANCE->setSkipScheduler(false);
  ServerState::instance()->setState(ServerState::STATE_SERVING);
}

void ClusterFeature::beginShutdown() {
  if (_enableCluster) {
    _clusterInfo->shutdownSyncers();
  }
  _agencyCache->beginShutdown();
}

void ClusterFeature::unprepare() {
  if (!_enableCluster) {
    return;
  }
  _clusterInfo->cleanup();
}

void ClusterFeature::stop() {
  if (!_enableCluster) {
    return;
  }

  shutdownHeartbeatThread();

  // change into shutdown state
  ServerState::instance()->setState(ServerState::STATE_SHUTDOWN);

  // wait only a few seconds to broadcast our "shut down" state.
  // if we wait much longer, and the agency has already been shut
  // down, we may cause our instance to hopelessly hang and try
  // to write something into a non-existing agency.
  AgencyComm comm(server());
  // this will be stored in transient only
  comm.sendServerState(4.0);

  // the following ops will be stored in Plan/Current (for unregister) or
  // Current (for logoff)
  if (_unregisterOnShutdown) {
    // also use a relatively short timeout here, for the same reason as above.
    ServerState::instance()->unregister(30.0);
  } else {
    // log off the server from the agency, without permanently removing it from
    // the cluster setup.
    ServerState::instance()->logoff(10.0);
  }

  // Make sure ClusterInfo's syncer threads have stopped.
  _clusterInfo->waitForSyncersToStop();

  AsyncAgencyCommManager::INSTANCE->setStopping(true);
  shutdownAgencyCache();
}

void ClusterFeature::setUnregisterOnShutdown(bool unregisterOnShutdown) {
  _unregisterOnShutdown = unregisterOnShutdown;
}

/// @brief common routine to start heartbeat with or without cluster active
void ClusterFeature::startHeartbeatThread(AgencyCallbackRegistry* agencyCallbackRegistry,
                                          uint64_t interval_ms, uint64_t maxFailsBeforeWarning,
                                          std::string const& endpoints) {

  _heartbeatThread =
      std::make_shared<HeartbeatThread>(server(), agencyCallbackRegistry,
                                        std::chrono::microseconds(interval_ms * 1000),
                                        maxFailsBeforeWarning);

  if (!_heartbeatThread->init() || !_heartbeatThread->start()) {
    // failure only occures in cluster mode.
    LOG_TOPIC("7e050", FATAL, arangodb::Logger::CLUSTER)
        << "heartbeat could not connect to agency endpoints (" << endpoints << ")";
    FATAL_ERROR_EXIT();
  }

  while (!_heartbeatThread->isReady()) {
    // wait until heartbeat is ready
    std::this_thread::sleep_for(std::chrono::milliseconds(10));
  }
}

void ClusterFeature::shutdownHeartbeatThread() {
  if (_heartbeatThread == nullptr) {
    return;
  }
  _heartbeatThread->beginShutdown();
  auto start = std::chrono::steady_clock::now();
  size_t counter = 0;
  while (_heartbeatThread->isRunning()) {
    if (std::chrono::steady_clock::now() - start > std::chrono::seconds(65)) {
      LOG_TOPIC("d8a5b", FATAL, Logger::CLUSTER)
        << "exiting prematurely as we failed terminating the heartbeat thread";
      FATAL_ERROR_EXIT();
    }
    if (++counter % 50 == 0) {
      LOG_TOPIC("acaa9", WARN, arangodb::Logger::CLUSTER)
        << "waiting for heartbeat thread to finish";
    }
    std::this_thread::sleep_for(std::chrono::milliseconds(100));
  }
}

void ClusterFeature::shutdownAgencyCache() {
  if (_agencyCache == nullptr) {
    return;
  }
  _agencyCache->beginShutdown();
  auto start = std::chrono::steady_clock::now();
  size_t counter = 0;
  while (_agencyCache != nullptr && _agencyCache->isRunning()) {
    if (std::chrono::steady_clock::now() - start > std::chrono::seconds(65)) {
      LOG_TOPIC("b5a8d", FATAL, Logger::CLUSTER)
        << "exiting prematurely as we failed terminating the agency cache";
      FATAL_ERROR_EXIT();
    }
    if (++counter % 50 == 0) {
      LOG_TOPIC("acab0", WARN, arangodb::Logger::CLUSTER)
        << "waiting for agency cache thread to finish";
    }
    std::this_thread::sleep_for(std::chrono::milliseconds(100));
  }
}

void ClusterFeature::notify() {
  if (_heartbeatThread != nullptr) {
    _heartbeatThread->notify();
  }
}


std::shared_ptr<HeartbeatThread> ClusterFeature::heartbeatThread() {
  return _heartbeatThread;
}


ClusterInfo& ClusterFeature::clusterInfo() {
  if (!_clusterInfo) {
    THROW_ARANGO_EXCEPTION(TRI_ERROR_SHUTTING_DOWN);
  }
  return *_clusterInfo;
}


AgencyCache& ClusterFeature::agencyCache() {
  if (_agencyCache == nullptr) {
    THROW_ARANGO_EXCEPTION(TRI_ERROR_SHUTTING_DOWN);
  }
  return *_agencyCache;
}


void ClusterFeature::allocateMembers() {
  try {
    server().getFeature<arangodb::MetricsFeature>().histogram(
      StaticStrings::AgencyCommRequestTimeMs, log_scale_t<uint64_t>(2, 58, 120000, 10),
      "Request time for Agency requests");
  } catch (...) {}
  _agencyCallbackRegistry.reset(new AgencyCallbackRegistry(server(), agencyCallbacksPath()));
  _clusterInfo = std::make_unique<ClusterInfo>(server(), _agencyCallbackRegistry.get());
  _agencyCache =
    std::make_unique<AgencyCache>(server(), *_agencyCallbackRegistry);
  _allocated = true;
}

void ClusterFeature::addDirty(std::unordered_set<std::string> const& databases) {
  MUTEX_LOCKER(guard, _dirtyLock);
  if (databases.size() > 0) {
    for (auto const& database : databases) {
      if (_dirty.emplace(database).second) {
        LOG_TOPIC("35b75", DEBUG, Logger::MAINTENANCE)
          << "adding " << database << " to dirty databases";
      }
    }
    notify();
  }
}
void ClusterFeature::addDirty(std::unordered_map<std::string,std::shared_ptr<VPackBuilder>> const& databases) {
  MUTEX_LOCKER(guard, _dirtyLock);
  if (databases.size() > 0) {
    for (auto const& database : databases) {
      if (_dirty.emplace(database.first).second) {
        LOG_TOPIC("35b77", DEBUG, Logger::MAINTENANCE)
          << "adding " << database << " to dirty databases";
      }
    }
    notify();
  }
}
<<<<<<< HEAD
void ClusterFeature::addDirty(std::string&& database) {
  MUTEX_LOCKER(guard, _dirtyLock);
  if (_dirty.emplace(std::move(database)).second) {
    LOG_TOPIC("35b78", DEBUG, Logger::MAINTENANCE) << "adding " << database << " to dirty databases";
  }
  notify();
}
=======
>>>>>>> fc284bad
void ClusterFeature::addDirty(std::string const& database) {
  MUTEX_LOCKER(guard, _dirtyLock);
  if (_dirty.emplace(database).second) {
    LOG_TOPIC("357b9", DEBUG, Logger::MAINTENANCE) << "adding " << database << " to dirty databases";
  }
  notify();
}
std::unordered_set<std::string> ClusterFeature::dirty() {
  MUTEX_LOCKER(guard, _dirtyLock);
  std::unordered_set<std::string > ret;
  ret.swap(_dirty);
  return ret;
}<|MERGE_RESOLUTION|>--- conflicted
+++ resolved
@@ -805,16 +805,6 @@
     notify();
   }
 }
-<<<<<<< HEAD
-void ClusterFeature::addDirty(std::string&& database) {
-  MUTEX_LOCKER(guard, _dirtyLock);
-  if (_dirty.emplace(std::move(database)).second) {
-    LOG_TOPIC("35b78", DEBUG, Logger::MAINTENANCE) << "adding " << database << " to dirty databases";
-  }
-  notify();
-}
-=======
->>>>>>> fc284bad
 void ClusterFeature::addDirty(std::string const& database) {
   MUTEX_LOCKER(guard, _dirtyLock);
   if (_dirty.emplace(database).second) {
