--- conflicted
+++ resolved
@@ -403,16 +403,10 @@
   std::string myId = ServerState::instance()->getId();
 
   LOG_TOPIC(INFO, arangodb::Logger::CLUSTER) << "Cluster feature is turned on. Agency version: " << version
-<<<<<<< HEAD
-            << ", Agency endpoints: " << endpoints << ", server id: '" << myId
-            << "', internal address: " << _myAddress
-            << "', advertised endpoint: " << _myAdvertisedEndpoint
-            << ", role: " << role;
-=======
                                              << ", Agency endpoints: " << endpoints << ", server id: '" << myId
                                              << "', internal address: " << _myAddress
+                                             << "', advertised endpoint: " << _myAdvertisedEndpoint
                                              << ", role: " << role;
->>>>>>> 601e2ccb
 
   AgencyCommResult result = comm.getValues("Sync/HeartbeatIntervalMs");
 
@@ -441,25 +435,12 @@
 
   startHeartbeatThread(_agencyCallbackRegistry.get(), _heartbeatInterval, 5, endpoints);
 
-<<<<<<< HEAD
-  VPackBuilder builder;
-  try {
-    VPackObjectBuilder b(&builder);
-    builder.add("endpoint", VPackValue(_myAddress));
-    builder.add("advertisedEndpoint", VPackValue(_myAdvertisedEndpoint));
-    builder.add("host", VPackValue(ServerState::instance()->getHost()));
-    builder.add("version", VPackValue(rest::Version::getNumericServerVersion()));
-    builder.add("engine", VPackValue(EngineSelectorFeature::engineName()));
-  } catch (...) {
-    LOG_TOPIC(FATAL, arangodb::Logger::CLUSTER) << "out of memory";
-    FATAL_ERROR_EXIT();
-  }
-=======
   while (true) {
     VPackBuilder builder;
     try {
       VPackObjectBuilder b(&builder);
       builder.add("endpoint", VPackValue(_myAddress));
+      builder.add("advertisedEndpoint", VPackValue(_myAdvertisedEndpoint));
       builder.add("host", VPackValue(ServerState::instance()->getHost()));
       builder.add("version", VPackValue(rest::Version::getNumericServerVersion()));
       builder.add("engine", VPackValue(EngineSelectorFeature::engineName()));
@@ -467,7 +448,6 @@
       LOG_TOPIC(FATAL, arangodb::Logger::CLUSTER) << "out of memory";
       FATAL_ERROR_EXIT();
     }
->>>>>>> 601e2ccb
 
     result = comm.setValue("Current/ServersRegistered/" + myId,
                            builder.slice(), 0.0);
@@ -481,7 +461,6 @@
     }
 
     std::this_thread::sleep_for(std::chrono::seconds(1));
-
   }
 
   comm.increment("Current/Version");
