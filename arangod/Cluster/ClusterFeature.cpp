--- conflicted
+++ resolved
@@ -91,7 +91,7 @@
   options->addObsoleteOption("--cluster.my-local-info",
                              "this server's local info", false);
   options->addObsoleteOption("--cluster.my-id", "this server's id", false);
-
+  options->addObsoleteOption("--cluster.agency-prefix", "agency prefix", false);
 
   options->addOption(
       "--cluster.require-persisted-id",
@@ -107,19 +107,6 @@
                      "agency endpoint to connect to",
                      new VectorParameter<StringParameter>(&_agencyEndpoints),
                      arangodb::options::makeFlags(arangodb::options::Flags::DefaultNoComponents, arangodb::options::Flags::OnCoordinator, arangodb::options::Flags::OnDBServer));
-
-  options->addOption("--cluster.agency-prefix", "agency prefix",
-                     new StringParameter(&_agencyPrefix),
-<<<<<<< HEAD
-                     makeFlags(arangodb::options::Flags::Hidden,
-                               arangodb::options::Flags::Obsolete));
-
-  options->addObsoleteOption("--cluster.my-local-info",
-                             "this server's local info", false);
-  options->addObsoleteOption("--cluster.my-id", "this server's id", false);
-=======
-                     arangodb::options::makeFlags(arangodb::options::Flags::DefaultNoComponents, arangodb::options::Flags::OnCoordinator, arangodb::options::Flags::OnDBServer));
->>>>>>> a3bd4882
 
   options->addOption("--cluster.my-role", "this server's role",
                      new StringParameter(&_myRole));
