--- conflicted
+++ resolved
@@ -449,7 +449,6 @@
   if (!_enableCluster) {
     ClusterComm::cleanup();
     return;
-<<<<<<< HEAD
   }
 
   if (_heartbeatThread != nullptr) {
@@ -460,32 +459,6 @@
   ServerState::instance()->setState(ServerState::STATE_SHUTDOWN);
 
   AgencyComm comm;
-  comm.sendServerState(0.0);
-
-  if (_heartbeatThread != nullptr) {
-    int counter = 0;
-    while (_heartbeatThread->isRunning()) {
-      std::this_thread::sleep_for(std::chrono::microseconds(100000));
-      // emit warning after 5 seconds
-      if (++counter == 10 * 5) {
-        LOG_TOPIC(WARN, arangodb::Logger::CLUSTER) << "waiting for heartbeat thread to finish";
-      }
-    }
-  }
-
-  if (_unregisterOnShutdown) {
-    ServerState::instance()->unregister();
-=======
->>>>>>> 8bff4e4b
-  }
-  
-  if (_heartbeatThread != nullptr) {
-    _heartbeatThread->beginShutdown();
-  }
-
-  // change into shutdown state
-  ServerState::instance()->setState(ServerState::STATE_SHUTDOWN);
-
   comm.sendServerState(0.0);
 
   if (_heartbeatThread != nullptr) {
