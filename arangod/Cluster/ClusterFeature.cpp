--- conflicted
+++ resolved
@@ -104,7 +104,6 @@
   options->addOption("--cluster.agency-endpoint",
                      "agency endpoint to connect to",
                      new VectorParameter<StringParameter>(&_agencyEndpoints),
-<<<<<<< HEAD
                      arangodb::options::makeFlags(arangodb::options::Flags::DefaultNoComponents,
                                                   arangodb::options::Flags::OnCoordinator,
                                                   arangodb::options::Flags::OnDBServer));
@@ -114,19 +113,6 @@
                      arangodb::options::makeFlags(arangodb::options::Flags::DefaultNoComponents,
                                                   arangodb::options::Flags::OnCoordinator,
                                                   arangodb::options::Flags::OnDBServer));
-=======
-                     arangodb::options::makeFlags(
-                     arangodb::options::Flags::DefaultNoComponents,
-                     arangodb::options::Flags::OnCoordinator,
-                     arangodb::options::Flags::OnDBServer));
-
-  options->addOption("--cluster.agency-prefix", "agency prefix",
-                     new StringParameter(&_agencyPrefix),
-                     arangodb::options::makeFlags(
-                     arangodb::options::Flags::DefaultNoComponents,
-                     arangodb::options::Flags::OnCoordinator,
-                     arangodb::options::Flags::OnDBServer));
->>>>>>> 376a8ccb
 
   options->addOption("--cluster.my-role", "this server's role",
                      new StringParameter(&_myRole));
@@ -134,22 +120,15 @@
   options->addOption("--cluster.my-address",
                      "this server's endpoint (cluster internal)",
                      new StringParameter(&_myEndpoint),
-<<<<<<< HEAD
+
                      arangodb::options::makeFlags(arangodb::options::Flags::DefaultNoComponents,
                                                   arangodb::options::Flags::OnCoordinator,
                                                   arangodb::options::Flags::OnDBServer));
-=======
-                     arangodb::options::makeFlags(
-                     arangodb::options::Flags::DefaultNoComponents,
-                     arangodb::options::Flags::OnCoordinator,
-                     arangodb::options::Flags::OnDBServer));
->>>>>>> 376a8ccb
 
   options->addOption("--cluster.my-advertised-endpoint",
                      "this server's advertised endpoint (e.g. external IP "
                      "address or load balancer, optional)",
                      new StringParameter(&_myAdvertisedEndpoint),
-<<<<<<< HEAD
                      arangodb::options::makeFlags(arangodb::options::Flags::DefaultNoComponents,
                                                   arangodb::options::Flags::OnCoordinator,
                                                   arangodb::options::Flags::OnDBServer));
@@ -161,25 +140,10 @@
                   arangodb::options::makeFlags(arangodb::options::Flags::DefaultNoComponents,
                                                arangodb::options::Flags::OnCoordinator))
       .setIntroducedIn(30600);
-=======
-                     arangodb::options::makeFlags(
-                     arangodb::options::Flags::DefaultNoComponents,
-                     arangodb::options::Flags::OnCoordinator,
-                     arangodb::options::Flags::OnDBServer));
-
-  options->addOption("--cluster.write-concern",
-                     "write concern used for writes to new collections",
-                     new UInt32Parameter(&_writeConcern),
-                     arangodb::options::makeFlags(
-                     arangodb::options::Flags::DefaultNoComponents,
-                     arangodb::options::Flags::OnCoordinator))
-                     .setIntroducedIn(30600);
->>>>>>> 376a8ccb
 
   options->addOption("--cluster.system-replication-factor",
                      "default replication factor for system collections",
                      new UInt32Parameter(&_systemReplicationFactor),
-<<<<<<< HEAD
                      arangodb::options::makeFlags(arangodb::options::Flags::DefaultNoComponents,
                                                   arangodb::options::Flags::OnCoordinator));
 
@@ -224,84 +188,24 @@
                   arangodb::options::makeFlags(arangodb::options::Flags::DefaultNoComponents,
                                                arangodb::options::Flags::OnCoordinator))
       .setIntroducedIn(30600);
-=======
-                     arangodb::options::makeFlags(
-                     arangodb::options::Flags::DefaultNoComponents,
-                     arangodb::options::Flags::OnCoordinator));
-
-  options->addOption("--cluster.default-replication-factor",
-                     "default replication factor for non-system collections",
-                     new UInt32Parameter(&_defaultReplicationFactor),
-                     arangodb::options::makeFlags(
-                     arangodb::options::Flags::DefaultNoComponents,
-                     arangodb::options::Flags::OnCoordinator))
-                     .setIntroducedIn(30600);
-
-  options->addOption("--cluster.min-replication-factor",
-                     "minimum replication factor for new collections",
-                     new UInt32Parameter(&_minReplicationFactor),
-                     arangodb::options::makeFlags(
-                     arangodb::options::Flags::DefaultNoComponents,
-                     arangodb::options::Flags::OnCoordinator))
-                     .setIntroducedIn(30600);
-
-  options->addOption("--cluster.max-replication-factor",
-                     "maximum replication factor for new collections (0 = unrestricted)",
-                     new UInt32Parameter(&_maxReplicationFactor),
-                     arangodb::options::makeFlags(
-                     arangodb::options::Flags::DefaultNoComponents,
-                     arangodb::options::Flags::OnCoordinator))
-                     .setIntroducedIn(30600);
-
-  options->addOption("--cluster.max-number-of-shards",
-                     "maximum number of shards when creating new collections (0 = unrestricted)",
-                     new UInt32Parameter(&_maxNumberOfShards),
-                     arangodb::options::makeFlags(
-                     arangodb::options::Flags::DefaultNoComponents,
-                     arangodb::options::Flags::OnCoordinator))
-                     .setIntroducedIn(30501);
-
-  options->addOption("--cluster.force-one-shard",
-                     "force one-shard mode for all new collections",
-                     new BooleanParameter(&_forceOneShard),
-                     arangodb::options::makeFlags(
-                     arangodb::options::Flags::DefaultNoComponents,
-                     arangodb::options::Flags::OnCoordinator))
-                     .setIntroducedIn(30600);
->>>>>>> 376a8ccb
 
   options->addOption(
       "--cluster.create-waits-for-sync-replication",
       "active coordinator will wait for all replicas to create collection",
       new BooleanParameter(&_createWaitsForSyncReplication),
-<<<<<<< HEAD
       arangodb::options::makeFlags(arangodb::options::Flags::DefaultNoComponents,
-                                   arangodb::options::Flags::Hidden,
                                    arangodb::options::Flags::OnCoordinator,
-                                   arangodb::options::Flags::OnDBServer));
-=======
-      arangodb::options::makeFlags(
-      arangodb::options::Flags::DefaultNoComponents,
-      arangodb::options::Flags::OnCoordinator,
-      arangodb::options::Flags::OnDBServer,
-      arangodb::options::Flags::Hidden));
->>>>>>> 376a8ccb
+                                   arangodb::options::Flags::OnDBServer,
+                                   arangodb::options::Flags::Hidden));
 
   options->addOption(
       "--cluster.index-create-timeout",
       "amount of time (in seconds) the coordinator will wait for an index to "
       "be created before giving up",
       new DoubleParameter(&_indexCreationTimeout),
-<<<<<<< HEAD
       arangodb::options::makeFlags(arangodb::options::Flags::DefaultNoComponents,
-                                   arangodb::options::Flags::Hidden,
-                                   arangodb::options::Flags::OnCoordinator));
-=======
-      arangodb::options::makeFlags(
-      arangodb::options::Flags::DefaultNoComponents,
-      arangodb::options::Flags::OnCoordinator,
-      arangodb::options::Flags::Hidden));
->>>>>>> 376a8ccb
+                                   arangodb::options::Flags::OnCoordinator,
+                                   arangodb::options::Flags::Hidden));
 }
 
 void ClusterFeature::validateOptions(std::shared_ptr<ProgramOptions> options) {
@@ -660,7 +564,8 @@
 
   if (role == ServerState::RoleEnum::ROLE_DBSERVER) {
     _dropped_follower_counter = server().getFeature<arangodb::MetricsFeature>().counter(
-        StaticStrings::DroppedFollowerCount, 0, "Number of drop-follower events");
+        StaticStrings::DroppedFollowerCount, 0,
+        "Number of drop-follower events");
   }
 
   LOG_TOPIC("b6826", INFO, arangodb::Logger::CLUSTER)
