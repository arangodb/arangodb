--- conflicted
+++ resolved
@@ -41,7 +41,6 @@
   MaintenanceFeature& feature, ActionDescription const& desc) :
   ActionBase(feature, desc) {
 
-<<<<<<< HEAD
   if (!desc.has(DATABASE)) {
     LOG_TOPIC(ERR, Logger::MAINTENANCE)
       << "CreateCollection: database must be specified";
@@ -76,25 +75,6 @@
     setState(FAILED);
   }
   TRI_ASSERT(desc.has(FIELDS));
-=======
-  if (!desc.has(COLLECTION)) {
-    LOG_TOPIC(ERR, Logger::MAINTENANCE)
-      << "EnsureIndex: collection must be specified";
-    setState(FAILED);
-  }
-
-  if (!desc.has(DATABASE)) {
-    LOG_TOPIC(ERR, Logger::MAINTENANCE)
-      << "EnsureIndex: database must be specified";
-    setState(FAILED);
-  }
-
-  if (!properties().hasKey(ID)) {
-    LOG_TOPIC(ERR, Logger::MAINTENANCE)
-      << "EnsureIndex: id must be specified";
-    setState(FAILED);
-  }
->>>>>>> 5914ff94
 
 }
 
