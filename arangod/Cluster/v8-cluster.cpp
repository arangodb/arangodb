////////////////////////////////////////////////////////////////////////////////
/// DISCLAIMER
///
/// Copyright 2014-2018 ArangoDB GmbH, Cologne, Germany
/// Copyright 2004-2014 triAGENS GmbH, Cologne, Germany
///
/// Licensed under the Apache License, Version 2.0 (the "License");
/// you may not use this file except in compliance with the License.
/// You may obtain a copy of the License at
///
///     http://www.apache.org/licenses/LICENSE-2.0
///
/// Unless required by applicable law or agreed to in writing, software
/// distributed under the License is distributed on an "AS IS" BASIS,
/// WITHOUT WARRANTIES OR CONDITIONS OF ANY KIND, either express or implied.
/// See the License for the specific language governing permissions and
/// limitations under the License.
///
/// Copyright holder is ArangoDB GmbH, Cologne, Germany
///
/// @author Jan Steemann
////////////////////////////////////////////////////////////////////////////////

#include "v8-cluster.h"

#include <velocypack/Iterator.h>
#include <velocypack/velocypack-aliases.h>

#include "Agency/AgencyComm.h"
#include "Agency/AsyncAgencyComm.h"
#include "ApplicationFeatures/ApplicationServer.h"
#include "Basics/Exceptions.h"
#include "Basics/StringBuffer.h"
#include "Basics/StringUtils.h"
#include "Cluster/ClusterFeature.h"
#include "Cluster/ClusterInfo.h"
#include "Cluster/ServerState.h"
#include "GeneralServer/AuthenticationFeature.h"
#include "Network/NetworkFeature.h"
#include "Network/Methods.h"
#include "Replication/ReplicationFeature.h"
#include "Rest/GeneralRequest.h"
#include "Sharding/ShardDistributionReporter.h"
#include "V8/v8-buffer.h"
#include "V8/v8-conv.h"
#include "V8/v8-globals.h"
#include "V8/v8-utils.h"
#include "V8/v8-vpack.h"
#include "V8Server/v8-vocbaseprivate.h"
#include "VocBase/LogicalCollection.h"
#include "VocBase/ticks.h"

using namespace arangodb;
using namespace arangodb::basics;

////////////////////////////////////////////////////////////////////////////////
/// @brief creates a v8 exception object
////////////////////////////////////////////////////////////////////////////////

#define THROW_AGENCY_EXCEPTION(data) \
  CreateAgencyException(args, data); \
  return;

static void onlyInCluster() {
  if (ServerState::instance()->isRunningInCluster()) {
    return;
  }

  THROW_ARANGO_EXCEPTION_MESSAGE(TRI_ERROR_INTERNAL, "ArangoDB is not running in cluster mode");
}

static void onlyInClusterOrActiveFailover() {
  auto replicationFeature = ReplicationFeature::INSTANCE;
  if (replicationFeature != nullptr && replicationFeature->isActiveFailoverEnabled()) {
    // active failover enabled
    return;
  }

  return onlyInCluster();
}

static void CreateAgencyException(v8::FunctionCallbackInfo<v8::Value> const& args,
                                  AgencyCommResult const& result) {
  v8::Isolate* isolate = args.GetIsolate();
  TRI_V8_CURRENT_GLOBALS_AND_SCOPE;
  auto context = TRI_IGETC;

  std::string const errorDetails = result.errorDetails();
  v8::Handle<v8::String> errorMessage = TRI_V8_STD_STRING(isolate, errorDetails);
  if (errorMessage.IsEmpty()) {
    isolate->ThrowException(v8::Object::New(isolate));
    return;
  }
  v8::Handle<v8::Object> errorObject =
      v8::Exception::Error(errorMessage)->ToObject(TRI_IGETC).FromMaybe(v8::Local<v8::Object>());
  if (errorObject.IsEmpty()) {
    isolate->ThrowException(v8::Object::New(isolate));
    return;
  }

  errorObject->Set(context,
                   TRI_V8_STD_STRING(isolate, StaticStrings::Code),
                   v8::Number::New(isolate, result.httpCode())).FromMaybe(false);
  errorObject->Set(context,
                   TRI_V8_STD_STRING(isolate, StaticStrings::ErrorNum),
                   v8::Number::New(isolate, result.errorCode())).FromMaybe(false);
  errorObject->Set(context,
                   TRI_V8_STD_STRING(isolate, StaticStrings::ErrorMessage), errorMessage).FromMaybe(false);
  errorObject->Set(context,
                   TRI_V8_STD_STRING(isolate, StaticStrings::Error), v8::True(isolate)).FromMaybe(false);

  TRI_GET_GLOBAL(ArangoErrorTempl, v8::ObjectTemplate);
  v8::Handle<v8::Value> proto = ArangoErrorTempl->NewInstance(TRI_IGETC).FromMaybe(v8::Local<v8::Value>());
  if (!proto.IsEmpty()) {
    errorObject->SetPrototype(TRI_IGETC, proto).FromMaybe(false);
  }

  args.GetIsolate()->ThrowException(errorObject);
}

////////////////////////////////////////////////////////////////////////////////
/// @brief compares and swaps a value in the agency
////////////////////////////////////////////////////////////////////////////////

static void JS_CasAgency(v8::FunctionCallbackInfo<v8::Value> const& args) {
  TRI_V8_TRY_CATCH_BEGIN(isolate);
  v8::HandleScope scope(isolate);

  onlyInClusterOrActiveFailover();

  if (args.Length() < 3) {
    TRI_V8_THROW_EXCEPTION_USAGE(
        "cas(<key>, <oldValue>, <newValue>, <ttl>, <timeout>, <throw>)");
  }

  std::string const key = TRI_ObjectToString(isolate, args[0]);

  VPackBuilder oldBuilder;
  int res = TRI_V8ToVPack(isolate, oldBuilder, args[1], false);

  if (res != TRI_ERROR_NO_ERROR) {
    TRI_V8_THROW_EXCEPTION_PARAMETER("cannot convert <oldValue> to VPack");
  }

  VPackBuilder newBuilder;
  res = TRI_V8ToVPack(isolate, newBuilder, args[2], false);

  if (res != TRI_ERROR_NO_ERROR) {
    TRI_V8_THROW_EXCEPTION_PARAMETER("cannot convert <newValue> to VPack");
  }

  double ttl = 0.0;
  if (args.Length() > 3) {
    ttl = TRI_ObjectToDouble(isolate, args[3]);
  }

  double timeout = 1.0;
  if (args.Length() > 4) {
    timeout = TRI_ObjectToDouble(isolate, args[4]);
  }

  bool shouldThrow = false;
  if (args.Length() > 5) {
    shouldThrow = TRI_ObjectToBoolean(isolate, args[5]);
  }

  TRI_GET_GLOBALS();
  AgencyComm comm(v8g->_server);
  AgencyCommResult result =
      comm.casValue(key, oldBuilder.slice(), newBuilder.slice(), ttl, timeout);

  if (!result.successful()) {
    if (!shouldThrow) {
      TRI_V8_RETURN_FALSE();
    }

    THROW_AGENCY_EXCEPTION(result);
  }

  TRI_V8_RETURN_TRUE();
  TRI_V8_TRY_CATCH_END
}

////////////////////////////////////////////////////////////////////////////////
/// @brief creates a directory in the agency
////////////////////////////////////////////////////////////////////////////////

static void JS_CreateDirectoryAgency(v8::FunctionCallbackInfo<v8::Value> const& args) {
  TRI_V8_TRY_CATCH_BEGIN(isolate);
  v8::HandleScope scope(isolate);

  onlyInClusterOrActiveFailover();

  if (args.Length() != 1) {
    TRI_V8_THROW_EXCEPTION_USAGE("createDirectory(<key>)");
  }

  std::string const key = TRI_ObjectToString(isolate, args[0]);

  TRI_GET_GLOBALS();
  AgencyComm comm(v8g->_server);
  AgencyCommResult result = comm.createDirectory(key);

  if (!result.successful()) {
    THROW_AGENCY_EXCEPTION(result);
  }

  TRI_V8_RETURN_TRUE();
  TRI_V8_TRY_CATCH_END
}

////////////////////////////////////////////////////////////////////////////////
/// @brief whether or not the agency is enabled
////////////////////////////////////////////////////////////////////////////////

static void JS_IsEnabledAgency(v8::FunctionCallbackInfo<v8::Value> const& args) {
  TRI_V8_TRY_CATCH_BEGIN(isolate)
  v8::HandleScope scope(isolate);

  if (args.Length() != 0) {
    TRI_V8_THROW_EXCEPTION_USAGE("isEnabled()");
  }

  if (AsyncAgencyCommManager::isEnabled()) {
    TRI_V8_RETURN_TRUE();
  }

  TRI_V8_RETURN_FALSE();
  TRI_V8_TRY_CATCH_END
}

////////////////////////////////////////////////////////////////////////////////
/// @brief increase the version number
////////////////////////////////////////////////////////////////////////////////

static void JS_IncreaseVersionAgency(v8::FunctionCallbackInfo<v8::Value> const& args) {
  TRI_V8_TRY_CATCH_BEGIN(isolate)
  v8::HandleScope scope(isolate);

  onlyInClusterOrActiveFailover();

  if (args.Length() != 1) {
    TRI_V8_THROW_EXCEPTION_USAGE("increaseVersion(<key>)");
  }

  std::string const key = TRI_ObjectToString(isolate, args[0]);

  TRI_GET_GLOBALS();
  AgencyComm comm(v8g->_server);
  if (!comm.increaseVersion(key)) {
    TRI_V8_THROW_EXCEPTION_MESSAGE(TRI_ERROR_INTERNAL,
                                   "unable to increase version");
  }

  TRI_V8_RETURN_TRUE();
  TRI_V8_TRY_CATCH_END
}

////////////////////////////////////////////////////////////////////////////////
/// @brief gets a value from the agency
////////////////////////////////////////////////////////////////////////////////

static void JS_GetAgency(v8::FunctionCallbackInfo<v8::Value> const& args) {
  TRI_V8_TRY_CATCH_BEGIN(isolate)
  v8::HandleScope scope(isolate);
  auto context = TRI_IGETC;

  onlyInClusterOrActiveFailover();

  if (args.Length() < 1) {
    TRI_V8_THROW_EXCEPTION_USAGE("get(<key>)");
  }

  std::string const key = TRI_ObjectToString(isolate, args[0]);
  TRI_GET_GLOBALS();
  AgencyComm comm(v8g->_server);
  AgencyCommResult result = comm.getValues(key);

  if (!result.successful()) {
    THROW_AGENCY_EXCEPTION(result);
  }

  v8::Handle<v8::Object> l = v8::Object::New(isolate);

  // return just the value for each key

  for (auto const& a : VPackArrayIterator(result.slice())) {
    for (auto const& o : VPackObjectIterator(a)) {
      std::string const key = o.key.copyString();
      VPackSlice const slice = o.value;

      if (!slice.isNone()) {
        l->Set(context, TRI_V8_STD_STRING(isolate, key), TRI_VPackToV8(isolate, slice)).FromMaybe(false);
      }
    }
  }

  TRI_V8_RETURN(l);
  TRI_V8_TRY_CATCH_END
}

////////////////////////////////////////////////////////////////////////////////
/// @brief read transaction to the agency
////////////////////////////////////////////////////////////////////////////////

static void JS_APIAgency(std::string const& envelope,
                         v8::FunctionCallbackInfo<v8::Value> const& args) {
  TRI_V8_TRY_CATCH_BEGIN(isolate)
  v8::HandleScope scope(isolate);

  onlyInClusterOrActiveFailover();

  if (args.Length() < 1) {
    TRI_V8_THROW_EXCEPTION_USAGE(std::string(envelope) + "([[...]])");
  }

  VPackBuilder builder;
  int res = TRI_V8ToVPack(isolate, builder, args[0], false);

  if (res != TRI_ERROR_NO_ERROR) {
    TRI_V8_THROW_EXCEPTION_PARAMETER("cannot convert query to JSON");
  }

  TRI_GET_GLOBALS();
  AgencyComm comm(v8g->_server);
  AgencyCommResult result =
      comm.sendWithFailover(arangodb::rest::RequestType::POST,
                            AgencyCommHelper::CONNECTION_OPTIONS._requestTimeout,
                            std::string("/_api/agency/") + envelope, builder.slice());

  if (!result.successful()) {
    THROW_AGENCY_EXCEPTION(result);
  }

  auto l = TRI_VPackToV8(isolate, result.slice());

  TRI_V8_RETURN(l);
  TRI_V8_TRY_CATCH_END
}
static void JS_ReadAgency(v8::FunctionCallbackInfo<v8::Value> const& args) {
  JS_APIAgency("read", args);
}
static void JS_WriteAgency(v8::FunctionCallbackInfo<v8::Value> const& args) {
  JS_APIAgency("write", args);
}
static void JS_TransactAgency(v8::FunctionCallbackInfo<v8::Value> const& args) {
  JS_APIAgency("transact", args);
}
static void JS_TransientAgency(v8::FunctionCallbackInfo<v8::Value> const& args) {
  JS_APIAgency("transient", args);
}

////////////////////////////////////////////////////////////////////////////////
/// @brief acquires a write-lock in the agency
////////////////////////////////////////////////////////////////////////////////

////////////////////////////////////////////////////////////////////////////////
/// @brief removes a value from the agency
////////////////////////////////////////////////////////////////////////////////

static void JS_RemoveAgency(v8::FunctionCallbackInfo<v8::Value> const& args) {
  TRI_V8_TRY_CATCH_BEGIN(isolate);
  v8::HandleScope scope(isolate);

  onlyInClusterOrActiveFailover();

  if (args.Length() < 1) {
    TRI_V8_THROW_EXCEPTION_USAGE("remove(<key>, <recursive>)");
  }

  std::string const key = TRI_ObjectToString(isolate, args[0]);
  bool recursive = false;

  if (args.Length() > 1) {
    recursive = TRI_ObjectToBoolean(isolate, args[1]);
  }

  TRI_GET_GLOBALS();
  AgencyComm comm(v8g->_server);
  AgencyCommResult result = comm.removeValues(key, recursive);

  if (!result.successful()) {
    THROW_AGENCY_EXCEPTION(result);
  }

  TRI_V8_RETURN_TRUE();
  TRI_V8_TRY_CATCH_END
}

////////////////////////////////////////////////////////////////////////////////
/// @brief sets a value in the agency
////////////////////////////////////////////////////////////////////////////////

static void JS_SetAgency(v8::FunctionCallbackInfo<v8::Value> const& args) {
  TRI_V8_TRY_CATCH_BEGIN(isolate);
  v8::HandleScope scope(isolate);

  onlyInClusterOrActiveFailover();

  if (args.Length() < 2) {
    TRI_V8_THROW_EXCEPTION_USAGE("set(<key>, <value>, <ttl>)");
  }

  std::string const key = TRI_ObjectToString(isolate, args[0]);

  VPackBuilder builder;
  int res = TRI_V8ToVPack(isolate, builder, args[1], false);

  if (res != TRI_ERROR_NO_ERROR) {
    TRI_V8_THROW_EXCEPTION_PARAMETER("cannot convert <value> to JSON");
  }

  double ttl = 0.0;
  if (args.Length() > 2) {
    ttl = TRI_ObjectToDouble(isolate, args[2]);
  }

  TRI_GET_GLOBALS();
  AgencyComm comm(v8g->_server);
  AgencyCommResult result = comm.setValue(key, builder.slice(), ttl);

  if (!result.successful()) {
    THROW_AGENCY_EXCEPTION(result);
  }

  TRI_V8_RETURN_TRUE();
  TRI_V8_TRY_CATCH_END
}

////////////////////////////////////////////////////////////////////////////////
/// @brief returns the agency summery
////////////////////////////////////////////////////////////////////////////////

static void JS_Agency(v8::FunctionCallbackInfo<v8::Value> const& args) {
  TRI_V8_TRY_CATCH_BEGIN(isolate)
  v8::HandleScope scope(isolate);

  onlyInClusterOrActiveFailover();

  if (args.Length() > 0) {
    TRI_V8_THROW_EXCEPTION_USAGE("agency()");
  }

  VPackBuilder builder;

  TRI_GET_GLOBALS();
  AgencyComm comm(v8g->_server);
  AgencyCommResult result =
      comm.sendWithFailover(arangodb::rest::RequestType::GET,
                            AgencyCommHelper::CONNECTION_OPTIONS._requestTimeout,
                            std::string("/_api/agency/config"), builder.slice());

  if (!result.successful()) {
    THROW_AGENCY_EXCEPTION(result);
  }

  auto l = TRI_VPackToV8(isolate, result.slice());

  TRI_V8_RETURN(l);
  TRI_V8_TRY_CATCH_END
}
////////////////////////////////////////////////////////////////////////////////
/// @brief returns the agency endpoints
////////////////////////////////////////////////////////////////////////////////

static void JS_EndpointsAgency(v8::FunctionCallbackInfo<v8::Value> const& args) {
  TRI_V8_TRY_CATCH_BEGIN(isolate);
  v8::HandleScope scope(isolate);
  auto context = TRI_IGETC;

  onlyInClusterOrActiveFailover();

  if (args.Length() != 0) {
    TRI_V8_THROW_EXCEPTION_USAGE("endpoints()");
  }

  auto endpoints = AsyncAgencyCommManager::INSTANCE->endpoints();
  // make the list of endpoints unique
  std::sort(endpoints.begin(), endpoints.end());
  endpoints.assign(endpoints.begin(), std::unique(endpoints.begin(), endpoints.end()));

  v8::Handle<v8::Array> l = v8::Array::New(isolate);

  for (size_t i = 0; i < endpoints.size(); ++i) {
    std::string const endpoint = endpoints[i];

    l->Set(context, (uint32_t)i, TRI_V8_STD_STRING(isolate, endpoint)).FromMaybe(false);
  }

  TRI_V8_RETURN(l);
  TRI_V8_TRY_CATCH_END
}

////////////////////////////////////////////////////////////////////////////////
/// @brief returns the agency prefix
////////////////////////////////////////////////////////////////////////////////

static void JS_PrefixAgency(v8::FunctionCallbackInfo<v8::Value> const& args) {
  TRI_V8_TRY_CATCH_BEGIN(isolate);
  v8::HandleScope scope(isolate);

  std::string const prefix = AgencyCommHelper::path();

  TRI_V8_RETURN_STD_STRING(prefix);
  TRI_V8_TRY_CATCH_END
}

////////////////////////////////////////////////////////////////////////////////
/// @brief creates a uniqid
////////////////////////////////////////////////////////////////////////////////

static void JS_UniqidAgency(v8::FunctionCallbackInfo<v8::Value> const& args) {
  TRI_V8_TRY_CATCH_BEGIN(isolate);
  v8::HandleScope scope(isolate);

  onlyInClusterOrActiveFailover();

  if (args.Length() > 2) {
    TRI_V8_THROW_EXCEPTION_USAGE("uniqid(<count>, <timeout>)");
  }

  uint64_t count = 1;
  if (args.Length() > 0) {
    count = TRI_ObjectToUInt64(isolate, args[0], true);
  }

  if (count < 1 || count > 10000000) {
    TRI_V8_THROW_EXCEPTION_PARAMETER("<count> is invalid");
  }

  double timeout = 0.0;
  if (args.Length() > 1) {
    timeout = TRI_ObjectToDouble(isolate, args[1]);
  }

  TRI_GET_GLOBALS();
  AgencyComm comm(v8g->_server);
  uint64_t result = comm.uniqid(count, timeout);

  std::string const value = StringUtils::itoa(result);

  TRI_V8_RETURN_STD_STRING(value);
  TRI_V8_TRY_CATCH_END
}

////////////////////////////////////////////////////////////////////////////////
/// @brief returns the agency version
////////////////////////////////////////////////////////////////////////////////

static void JS_VersionAgency(v8::FunctionCallbackInfo<v8::Value> const& args) {
  TRI_V8_TRY_CATCH_BEGIN(isolate);
  v8::HandleScope scope(isolate);

  onlyInClusterOrActiveFailover();

  if (args.Length() != 0) {
    TRI_V8_THROW_EXCEPTION_USAGE("version()");
  }

  TRI_GET_GLOBALS();
  AgencyComm comm(v8g->_server);
  auto const version = comm.version();

  TRI_V8_RETURN_STD_STRING_VIEW(version);
  TRI_V8_TRY_CATCH_END
}

////////////////////////////////////////////////////////////////////////////////
/// @brief whether or not a specific database exists
////////////////////////////////////////////////////////////////////////////////

static void JS_DoesDatabaseExistClusterInfo(v8::FunctionCallbackInfo<v8::Value> const& args) {
  TRI_V8_TRY_CATCH_BEGIN(isolate);
  v8::HandleScope scope(isolate);

  onlyInCluster();

  if (args.Length() != 1) {
    TRI_V8_THROW_EXCEPTION_USAGE("doesDatabaseExist(<database-id>)");
  }

  TRI_GET_GLOBALS();
  auto& ci = v8g->_server.getFeature<ClusterFeature>().clusterInfo();
  bool const result = ci.doesDatabaseExist(TRI_ObjectToString(isolate, args[0]), true);

  if (result) {
    TRI_V8_RETURN_TRUE();
  }
  TRI_V8_RETURN_FALSE();
  TRI_V8_TRY_CATCH_END
}

////////////////////////////////////////////////////////////////////////////////
/// @brief get the list of databases in the cluster
////////////////////////////////////////////////////////////////////////////////

static void JS_Databases(v8::FunctionCallbackInfo<v8::Value> const& args) {
  TRI_V8_TRY_CATCH_BEGIN(isolate);
  v8::HandleScope scope(isolate);
  auto context = TRI_IGETC;
  onlyInCluster();

  if (args.Length() != 0) {
    TRI_V8_THROW_EXCEPTION_USAGE("databases()");
  }

  TRI_GET_GLOBALS();
  auto& ci = v8g->_server.getFeature<ClusterFeature>().clusterInfo();
  std::vector<DatabaseID> res = ci.databases(false);
  v8::Handle<v8::Array> a = v8::Array::New(isolate, (int)res.size());
  std::vector<DatabaseID>::iterator it;
  int count = 0;
  for (it = res.begin(); it != res.end(); ++it) {
    a->Set(context, (uint32_t)count++, TRI_V8_STD_STRING(isolate, (*it))).FromMaybe(false);
  }
  TRI_V8_RETURN(a);
  TRI_V8_TRY_CATCH_END
}

////////////////////////////////////////////////////////////////////////////////
/// @brief flush the caches (used for testing only)
////////////////////////////////////////////////////////////////////////////////

static void JS_FlushClusterInfo(v8::FunctionCallbackInfo<v8::Value> const& args) {
  TRI_V8_TRY_CATCH_BEGIN(isolate);
  v8::HandleScope scope(isolate);

  onlyInCluster();

  if (args.Length() != 0) {
    TRI_V8_THROW_EXCEPTION_USAGE("flush()");
  }

  TRI_GET_GLOBALS();
  auto& ci = v8g->_server.getFeature<ClusterFeature>().clusterInfo();
  ci.flush();

  TRI_V8_RETURN_TRUE();
  TRI_V8_TRY_CATCH_END
}

////////////////////////////////////////////////////////////////////////////////
/// @brief get the info about a collection in Plan
////////////////////////////////////////////////////////////////////////////////

static void JS_GetCollectionInfoClusterInfo(v8::FunctionCallbackInfo<v8::Value> const& args) {
  TRI_V8_TRY_CATCH_BEGIN(isolate);
  v8::HandleScope scope(isolate);
  auto context = TRI_IGETC;

  onlyInCluster();

  if (args.Length() != 2) {
    TRI_V8_THROW_EXCEPTION_USAGE(
        "getCollectionInfo(<database-id>, <collection-id>)");
  }

  auto databaseID = TRI_ObjectToString(isolate, args[0]);
  auto collectionID = TRI_ObjectToString(isolate, args[1]);
  TRI_GET_GLOBALS();
  auto& ci = v8g->_server.getFeature<ClusterFeature>().clusterInfo();
  std::shared_ptr<LogicalCollection> col = ci.getCollectionNT(databaseID, collectionID);
  if (col == nullptr) {
    TRI_V8_THROW_EXCEPTION_MESSAGE(TRI_ERROR_ARANGO_DATA_SOURCE_NOT_FOUND,
                                   ClusterInfo::getCollectionNotFoundMsg(databaseID, collectionID));
  }

  std::unordered_set<std::string> ignoreKeys{"allowUserKeys",
                                             "avoidServers",
                                             "cid",
                                             "globallyUniqueId",
                                             "count",
                                             "distributeShardsLike",
                                             "indexBuckets",
                                             "keyOptions",
                                             "numberOfShards",
                                             "path",
                                             "planId",
                                             "version",
                                             "objectId"};
  VPackBuilder infoBuilder =
      col->toVelocyPackIgnore(ignoreKeys, LogicalDataSource::Serialization::List);
  VPackSlice info = infoBuilder.slice();

  TRI_ASSERT(info.isObject());
  v8::Handle<v8::Object> result =
      TRI_VPackToV8(isolate, info)->ToObject(TRI_IGETC).FromMaybe(v8::Local<v8::Object>());

  // Compute ShardShorts
  auto serverAliases = ci.getServerAliases();
  VPackSlice shards = info.get("shards");
  TRI_ASSERT(shards.isObject());
  v8::Handle<v8::Object> shardShorts = v8::Object::New(isolate);
  for (auto const& p : VPackObjectIterator(shards)) {
    TRI_ASSERT(p.value.isArray());
    v8::Handle<v8::Array> shorts = v8::Array::New(isolate);
    uint32_t pos = 0;
    for (VPackSlice s : VPackArrayIterator(p.value)) {
      try {
        std::string t = s.copyString();
        if (t.at(0) == '_') {
          t = t.substr(1);
        }
        shorts->Set(context, pos, TRI_V8_STD_STRING(isolate, serverAliases.at(t))).FromMaybe(false);
        pos++;
      } catch (...) {
      }
    }
    shardShorts->Set(context, TRI_V8_STD_STRING(isolate, p.key.copyString()), shorts).FromMaybe(false);
  }
  result->Set(context, TRI_V8_ASCII_STRING(isolate, "shardShorts"), shardShorts).FromMaybe(false);
  TRI_V8_RETURN(result);
  TRI_V8_TRY_CATCH_END
}

////////////////////////////////////////////////////////////////////////////////
/// @brief get the info about a collection in Current
////////////////////////////////////////////////////////////////////////////////

static void JS_GetCollectionInfoCurrentClusterInfo(v8::FunctionCallbackInfo<v8::Value> const& args) {
  TRI_V8_TRY_CATCH_BEGIN(isolate);
  v8::HandleScope scope(isolate);
  auto context = TRI_IGETC;

  onlyInCluster();

  if (args.Length() != 3) {
    TRI_V8_THROW_EXCEPTION_USAGE(
        "getCollectionInfoCurrent(<database-id>, <collection-id>, <shardID>)");
  }

  ShardID shardID = TRI_ObjectToString(isolate, args[2]);

  auto databaseID = TRI_ObjectToString(isolate, args[0]);
  auto collectionID = TRI_ObjectToString(isolate, args[1]);
  TRI_GET_GLOBALS();
  auto& ci = v8g->_server.getFeature<ClusterFeature>().clusterInfo();
  std::shared_ptr<LogicalCollection> col = ci.getCollectionNT(databaseID, collectionID);
  if (col == nullptr) {
    TRI_V8_THROW_EXCEPTION_MESSAGE(TRI_ERROR_ARANGO_DATA_SOURCE_NOT_FOUND,
                                   ClusterInfo::getCollectionNotFoundMsg(databaseID, collectionID));
  }

  v8::Handle<v8::Object> result = v8::Object::New(isolate);
  // First some stuff from Plan for which Current does not make sense:
  auto cid = std::to_string(col->id());
  std::string const& name = col->name();
  result->Set(context, TRI_V8_ASCII_STRING(isolate, "id"), TRI_V8_STD_STRING(isolate, cid)).FromMaybe(false);
  result->Set(context, TRI_V8_ASCII_STRING(isolate, "name"), TRI_V8_STD_STRING(isolate, name)).FromMaybe(false);

  std::shared_ptr<CollectionInfoCurrent> cic =
      ci.getCollectionCurrent(TRI_ObjectToString(isolate, args[0]), cid);

  result->Set(context,
              TRI_V8_ASCII_STRING(isolate, "currentVersion"),
              v8::Number::New(isolate, (double)cic->getCurrentVersion())).FromMaybe(false);
  result->Set(context,
              TRI_V8_ASCII_STRING(isolate, "type"),
              v8::Number::New(isolate, (int)col->type())).FromMaybe(false);

  VPackSlice slice = cic->getIndexes(shardID);
  v8::Handle<v8::Value> indexes = TRI_VPackToV8(isolate, slice);
  result->Set(context,
              TRI_V8_ASCII_STRING(isolate, "indexes"), indexes).FromMaybe(false);

  // Finally, report any possible error:
  bool error = cic->error(shardID);
  result->Set(context,
              TRI_V8_STD_STRING(isolate, StaticStrings::Error),
              v8::Boolean::New(isolate, error)).FromMaybe(false);
  if (error) {
    result->Set(context,
                TRI_V8_STD_STRING(isolate, StaticStrings::ErrorNum),
                v8::Number::New(isolate, cic->errorNum(shardID))).FromMaybe(false);
    std::string const errorMessage = cic->errorMessage(shardID);
    result->Set(context,
                TRI_V8_STD_STRING(isolate, StaticStrings::ErrorMessage),
                TRI_V8_STD_STRING(isolate, errorMessage)).FromMaybe(false);
  }
  auto servers = cic->servers(shardID);
  v8::Handle<v8::Array> list =
      v8::Array::New(isolate, static_cast<int>(servers.size()));
  v8::Handle<v8::Array> shorts = v8::Array::New(isolate);
  auto serverAliases = ci.getServerAliases();
  uint32_t pos = 0;
  for (auto const& s : servers) {
    try {
      shorts->Set(context,
                  pos,
                  TRI_V8_STD_STRING(isolate, serverAliases.at(s))).FromMaybe(false);
    } catch (...) {
    }
    list->Set(context, pos, TRI_V8_STD_STRING(isolate, s)).FromMaybe(false);
    pos++;
  }
  result->Set(context,
              TRI_V8_ASCII_STRING(isolate, "servers"), list).FromMaybe(false);
  result->Set(context,
              TRI_V8_ASCII_STRING(isolate, "shorts"), shorts).FromMaybe(false);

  TRI_V8_RETURN(result);
  TRI_V8_TRY_CATCH_END
}

////////////////////////////////////////////////////////////////////////////////
/// @brief get the responsible server
////////////////////////////////////////////////////////////////////////////////

static void JS_GetResponsibleServerClusterInfo(v8::FunctionCallbackInfo<v8::Value> const& args) {
  TRI_V8_TRY_CATCH_BEGIN(isolate);
  v8::HandleScope scope(isolate);
  auto context = TRI_IGETC;

  onlyInCluster();

  if (args.Length() != 1) {
    TRI_V8_THROW_EXCEPTION_USAGE("getResponsibleServer(<shard-id>)");
  }

  TRI_GET_GLOBALS();
  auto& ci = v8g->_server.getFeature<ClusterFeature>().clusterInfo();
  auto result = ci.getResponsibleServer(TRI_ObjectToString(isolate, args[0]));
  v8::Handle<v8::Array> list = v8::Array::New(isolate, (int)result->size());
  uint32_t count = 0;
  for (auto const& s : *result) {
    list->Set(context, count++, TRI_V8_STD_STRING(isolate, s)).FromMaybe(true);
  }

  TRI_V8_RETURN(list);
  TRI_V8_TRY_CATCH_END
}

////////////////////////////////////////////////////////////////////////////////
/// @brief get the responsible server
////////////////////////////////////////////////////////////////////////////////

static void JS_GetResponsibleServersClusterInfo(v8::FunctionCallbackInfo<v8::Value> const& args) {
  TRI_V8_TRY_CATCH_BEGIN(isolate);
  v8::HandleScope scope(isolate);
  auto context = TRI_IGETC;

  onlyInCluster();

  if (args.Length() != 1 || !args[0]->IsArray()) {
    TRI_V8_THROW_EXCEPTION_USAGE("getResponsibleServers(<shard-ids>)");
  }

  std::unordered_set<std::string> shardIds;
  v8::Handle<v8::Array> array = v8::Handle<v8::Array>::Cast(args[0]);

  uint32_t const n = array->Length();
  for (uint32_t i = 0; i < n; ++i) {
    shardIds.emplace(TRI_ObjectToString(isolate, array->Get(context, i).FromMaybe(v8::Local<v8::Value>())));
  }

  if (shardIds.empty()) {
    TRI_V8_THROW_EXCEPTION_USAGE("getResponsibleServers(<shard-ids>)");
  }

  TRI_GET_GLOBALS();
  auto& ci = v8g->_server.getFeature<ClusterFeature>().clusterInfo();
  auto result = ci.getResponsibleServers(shardIds);

  v8::Handle<v8::Object> responsible = v8::Object::New(isolate);
  for (auto const& it : result) {
    responsible->Set(context,
                     TRI_V8_ASCII_STRING(isolate, it.first.data()),
                     TRI_V8_STD_STRING(isolate, it.second)).FromMaybe(false);
  }

  TRI_V8_RETURN(responsible);
  TRI_V8_TRY_CATCH_END
}

////////////////////////////////////////////////////////////////////////////////
/// @brief get the responsible shard
////////////////////////////////////////////////////////////////////////////////

static void JS_GetResponsibleShardClusterInfo(v8::FunctionCallbackInfo<v8::Value> const& args) {
  TRI_V8_TRY_CATCH_BEGIN(isolate);
  v8::HandleScope scope(isolate);
  auto context = TRI_IGETC;

  onlyInCluster();

  if (args.Length() < 2 || args.Length() > 3) {
    TRI_V8_THROW_EXCEPTION_USAGE(
        "getResponsibleShard(<collection-id>, <document>, "
        "<documentIsComplete>)");
  }

  if (!args[0]->IsString() && !args[0]->IsStringObject()) {
    TRI_V8_THROW_TYPE_ERROR("expecting a string for <collection-id>)");
  }

  if (!args[1]->IsObject()) {
    TRI_V8_THROW_TYPE_ERROR("expecting an object for <document>)");
  }

  bool documentIsComplete = true;
  if (args.Length() > 2) {
    documentIsComplete = TRI_ObjectToBoolean(isolate, args[2]);
  }

  VPackBuilder builder;
  int res = TRI_V8ToVPack(isolate, builder, args[1], false);

  if (res != TRI_ERROR_NO_ERROR) {
    TRI_V8_THROW_EXCEPTION(res);
  }

  ShardID shardId;
  CollectionID collectionId = TRI_ObjectToString(isolate, args[0]);
  auto& vocbase = GetContextVocBase(isolate);
  TRI_GET_GLOBALS();
  auto& ci = v8g->_server.getFeature<ClusterFeature>().clusterInfo();
  auto collInfo = ci.getCollectionNT(vocbase.name(), collectionId);
  if (collInfo == nullptr) {
    TRI_V8_THROW_EXCEPTION_MESSAGE(TRI_ERROR_ARANGO_DATA_SOURCE_NOT_FOUND,
                                   ClusterInfo::getCollectionNotFoundMsg(vocbase.name(), collectionId));
  }

  bool usesDefaultShardingAttributes;

  res = collInfo->getResponsibleShard(builder.slice(), documentIsComplete,
                                      shardId, usesDefaultShardingAttributes);

  if (res != TRI_ERROR_NO_ERROR) {
    TRI_V8_THROW_EXCEPTION(res);
  }

  v8::Handle<v8::Object> result = v8::Object::New(isolate);
  result->Set(context,
              TRI_V8_ASCII_STRING(isolate, "shardId"),
              TRI_V8_STD_STRING(isolate, shardId)).FromMaybe(true);
  result->Set(context,
              TRI_V8_ASCII_STRING(isolate, "usesDefaultShardingAttributes"),
              v8::Boolean::New(isolate, usesDefaultShardingAttributes)).FromMaybe(true);

  TRI_V8_RETURN(result);
  TRI_V8_TRY_CATCH_END
}

////////////////////////////////////////////////////////////////////////////////
/// @brief get the server endpoint for a server
////////////////////////////////////////////////////////////////////////////////

static void JS_GetServerEndpointClusterInfo(v8::FunctionCallbackInfo<v8::Value> const& args) {
  TRI_V8_TRY_CATCH_BEGIN(isolate);
  v8::HandleScope scope(isolate);

  onlyInCluster();

  if (args.Length() != 1) {
    TRI_V8_THROW_EXCEPTION_USAGE("getServerEndpoint(<server-id>)");
  }

  TRI_GET_GLOBALS();
  auto& ci = v8g->_server.getFeature<ClusterFeature>().clusterInfo();
  std::string const result = ci.getServerEndpoint(TRI_ObjectToString(isolate, args[0]));

  TRI_V8_RETURN_STD_STRING(result);
  TRI_V8_TRY_CATCH_END
}

////////////////////////////////////////////////////////////////////////////////
/// @brief get the server name for an endpoint
////////////////////////////////////////////////////////////////////////////////

static void JS_GetServerNameClusterInfo(v8::FunctionCallbackInfo<v8::Value> const& args) {
  TRI_V8_TRY_CATCH_BEGIN(isolate);
  v8::HandleScope scope(isolate);

  onlyInCluster();

  if (args.Length() != 1) {
    TRI_V8_THROW_EXCEPTION_USAGE("getServerName(<endpoint>)");
  }

  TRI_GET_GLOBALS();
  auto& ci = v8g->_server.getFeature<ClusterFeature>().clusterInfo();
  std::string const result = ci.getServerName(TRI_ObjectToString(isolate, args[0]));

  TRI_V8_RETURN_STD_STRING(result);
  TRI_V8_TRY_CATCH_END
}

////////////////////////////////////////////////////////////////////////////////
/// @brief returns the DBServers currently registered
////////////////////////////////////////////////////////////////////////////////

static void JS_GetDBServers(v8::FunctionCallbackInfo<v8::Value> const& args) {
  TRI_V8_TRY_CATCH_BEGIN(isolate);
  v8::HandleScope scope(isolate);
  auto context = TRI_IGETC;

  onlyInCluster();

  if (args.Length() != 0) {
    TRI_V8_THROW_EXCEPTION_USAGE("getDBServers()");
  }

  TRI_GET_GLOBALS();
  auto& ci = v8g->_server.getFeature<ClusterFeature>().clusterInfo();
  auto DBServers = ci.getCurrentDBServers();
  auto serverAliases = ci.getServerAliases();

  v8::Handle<v8::Array> l = v8::Array::New(isolate);

  for (size_t i = 0; i < DBServers.size(); ++i) {
    v8::Handle<v8::Object> result = v8::Object::New(isolate);
    auto id = DBServers[i];

    result->Set(context,
                TRI_V8_ASCII_STRING(isolate, "serverId"),
                TRI_V8_STD_STRING(isolate, id)).FromMaybe(false);

    auto itr = serverAliases.find(id);

    if (itr != serverAliases.end()) {
      result->Set(context,
                  TRI_V8_ASCII_STRING(isolate, "serverName"),
                  TRI_V8_STD_STRING(isolate, itr->second)).FromMaybe(false);
    } else {
      result->Set(context,
                  TRI_V8_ASCII_STRING(isolate, "serverName"),
                  TRI_V8_STD_STRING(isolate, id)).FromMaybe(false);
    }

    l->Set(context, (uint32_t)i, result).FromMaybe(false);
  }

  TRI_V8_RETURN(l);
  TRI_V8_TRY_CATCH_END
}

////////////////////////////////////////////////////////////////////////////////
/// @brief returns the coordinators currently registered
////////////////////////////////////////////////////////////////////////////////

static void JS_GetCoordinators(v8::FunctionCallbackInfo<v8::Value> const& args) {
  TRI_V8_TRY_CATCH_BEGIN(isolate);
  v8::HandleScope scope(isolate);
  auto context = TRI_IGETC;

  onlyInCluster();

  if (args.Length() != 0) {
    TRI_V8_THROW_EXCEPTION_USAGE("getCoordinators()");
  }

  TRI_GET_GLOBALS();
  auto& ci = v8g->_server.getFeature<ClusterFeature>().clusterInfo();
  std::vector<std::string> coordinators = ci.getCurrentCoordinators();

  v8::Handle<v8::Array> l = v8::Array::New(isolate);

  for (size_t i = 0; i < coordinators.size(); ++i) {
    ServerID const sid = coordinators[i];

    l->Set(context, (uint32_t)i, TRI_V8_STD_STRING(isolate, sid)).FromMaybe(false);
  }

  TRI_V8_RETURN(l);
  TRI_V8_TRY_CATCH_END
}

////////////////////////////////////////////////////////////////////////////////
/// @brief returns a unique id
////////////////////////////////////////////////////////////////////////////////

static void JS_UniqidClusterInfo(v8::FunctionCallbackInfo<v8::Value> const& args) {
  TRI_V8_TRY_CATCH_BEGIN(isolate);
  v8::HandleScope scope(isolate);

  if (args.Length() > 1) {
    TRI_V8_THROW_EXCEPTION_USAGE("uniqid(<count>)");
  }

  uint64_t count = 1;
  if (args.Length() > 0) {
    count = TRI_ObjectToUInt64(isolate, args[0], true);
  }

  if (count == 0) {
    TRI_V8_THROW_EXCEPTION_PARAMETER("<count> is invalid");
  }

  TRI_GET_GLOBALS();
  auto& ci = v8g->_server.getFeature<ClusterFeature>().clusterInfo();
  uint64_t value = ci.uniqid(count);

  if (value == 0) {
    TRI_V8_THROW_EXCEPTION_MESSAGE(TRI_ERROR_INTERNAL,
                                   "unable to generate unique id");
  }

  std::string const id = StringUtils::itoa(value);

  TRI_V8_RETURN_STD_STRING(id);
  TRI_V8_TRY_CATCH_END
}

////////////////////////////////////////////////////////////////////////////////
/// @brief return the servers address
////////////////////////////////////////////////////////////////////////////////

static void JS_AddressServerState(v8::FunctionCallbackInfo<v8::Value> const& args) {
  TRI_V8_TRY_CATCH_BEGIN(isolate);
  v8::HandleScope scope(isolate);

  if (args.Length() != 0) {
    TRI_V8_THROW_EXCEPTION_USAGE("address()");
  }

  std::string const address = ServerState::instance()->getEndpoint();
  TRI_V8_RETURN_STD_STRING(address);
  TRI_V8_TRY_CATCH_END
}

////////////////////////////////////////////////////////////////////////////////
/// @brief return the servers id
////////////////////////////////////////////////////////////////////////////////

static void JS_IdServerState(v8::FunctionCallbackInfo<v8::Value> const& args) {
  TRI_V8_TRY_CATCH_BEGIN(isolate);
  v8::HandleScope scope(isolate);

  onlyInClusterOrActiveFailover();

  if (args.Length() != 0) {
    TRI_V8_THROW_EXCEPTION_USAGE("id()");
  }

  std::string const id = ServerState::instance()->getId();
  TRI_V8_RETURN_STD_STRING(id);
  TRI_V8_TRY_CATCH_END
}

static void JS_isFoxxmaster(v8::FunctionCallbackInfo<v8::Value> const& args) {
  TRI_V8_TRY_CATCH_BEGIN(isolate);
  v8::HandleScope scope(isolate);

  if (args.Length() != 0) {
    TRI_V8_THROW_EXCEPTION_USAGE("isFoxxmaster()");
  }

  if (ServerState::instance()->isFoxxmaster()) {
    TRI_V8_RETURN_TRUE();
  } else {
    TRI_V8_RETURN_FALSE();
  }
  TRI_V8_TRY_CATCH_END
}

static void JS_getFoxxmasterQueueupdate(v8::FunctionCallbackInfo<v8::Value> const& args) {
  TRI_V8_TRY_CATCH_BEGIN(isolate);
  v8::HandleScope scope(isolate);

  if (args.Length() != 0) {
    TRI_V8_THROW_EXCEPTION_USAGE("getFoxxmasterQueueupdate()");
  }

  if (ServerState::instance()->getFoxxmasterQueueupdate()) {
    TRI_V8_RETURN_TRUE();
  } else {
    TRI_V8_RETURN_FALSE();
  }
  TRI_V8_TRY_CATCH_END
}

static void JS_setFoxxmasterQueueupdate(v8::FunctionCallbackInfo<v8::Value> const& args) {
  TRI_V8_TRY_CATCH_BEGIN(isolate);
  v8::HandleScope scope(isolate);

  if (args.Length() != 1) {
    TRI_V8_THROW_EXCEPTION_USAGE("setFoxxmasterQueueupdate(bool)");
  }

  bool queueUpdate = TRI_ObjectToBoolean(isolate, args[0]);
  ServerState::instance()->setFoxxmasterQueueupdate(queueUpdate);

  if (AsyncAgencyCommManager::isEnabled()) {
    TRI_GET_GLOBALS();
    AgencyComm comm(v8g->_server);
    std::string key = "Current/FoxxmasterQueueupdate";
    VPackSlice val = queueUpdate ? VPackSlice::trueSlice() : VPackSlice::falseSlice();
    AgencyCommResult result = comm.setValue(key, val, 0.0);
    if (result.successful()) {
      result = comm.increment("Current/Version");
    }
    if (!result.successful() && result.errorCode() != TRI_ERROR_SHUTTING_DOWN &&
        !v8g->_server.isStopping()) {
      // gracefully ignore any shutdown errors here
      THROW_AGENCY_EXCEPTION(result);
    }
  }

  TRI_V8_TRY_CATCH_END
}

static void JS_GetFoxxmasterSince(v8::FunctionCallbackInfo<v8::Value> const& args) {
  TRI_V8_TRY_CATCH_BEGIN(isolate);
  v8::HandleScope scope(isolate);

  if (args.Length() != 0) {
    TRI_V8_THROW_EXCEPTION_USAGE("getFoxxmasterSince()");
  }

  // Ticks can be up to 56 bits, but JS numbers can represent ints up to
  // 53 bits only.
  std::string const foxxmasterSince =
      std::to_string(ServerState::instance()->getFoxxmasterSince());
  TRI_V8_RETURN_STD_STRING(foxxmasterSince);

  TRI_V8_TRY_CATCH_END
}

////////////////////////////////////////////////////////////////////////////////
/// @brief return whether the cluster is initialized
////////////////////////////////////////////////////////////////////////////////

static void JS_InitializedServerState(v8::FunctionCallbackInfo<v8::Value> const& args) {
  TRI_V8_TRY_CATCH_BEGIN(isolate);
  v8::HandleScope scope(isolate);

  if (args.Length() != 0) {
    TRI_V8_THROW_EXCEPTION_USAGE("initialized()");
  }

  if (ServerState::instance()->initialized()) {
    TRI_V8_RETURN_TRUE();
  }
  TRI_V8_RETURN_FALSE();
  TRI_V8_TRY_CATCH_END
}

////////////////////////////////////////////////////////////////////////////////
/// @brief whether or not the server is a coordinator
////////////////////////////////////////////////////////////////////////////////

static void JS_IsCoordinatorServerState(v8::FunctionCallbackInfo<v8::Value> const& args) {
  TRI_V8_TRY_CATCH_BEGIN(isolate);
  v8::HandleScope scope(isolate);

  if (args.Length() != 0) {
    TRI_V8_THROW_EXCEPTION_USAGE("isCoordinator()");
  }

  if (ServerState::instance()->getRole() == ServerState::ROLE_COORDINATOR) {
    TRI_V8_RETURN_TRUE();
  }
  TRI_V8_RETURN_FALSE();
  TRI_V8_TRY_CATCH_END
}

////////////////////////////////////////////////////////////////////////////////
/// @brief returns the server role
////////////////////////////////////////////////////////////////////////////////

static void JS_RoleServerState(v8::FunctionCallbackInfo<v8::Value> const& args) {
  TRI_V8_TRY_CATCH_BEGIN(isolate);
  v8::HandleScope scope(isolate);

  if (args.Length() != 0) {
    TRI_V8_THROW_EXCEPTION_USAGE("role()");
  }

  std::string const role = ServerState::roleToString(ServerState::instance()->getRole());

  TRI_V8_RETURN_STD_STRING(role);
  TRI_V8_TRY_CATCH_END
}

////////////////////////////////////////////////////////////////////////////////
/// @brief sets the server role (used for testing)
////////////////////////////////////////////////////////////////////////////////

static void JS_SetRoleServerState(v8::FunctionCallbackInfo<v8::Value> const& args) {
  TRI_V8_TRY_CATCH_BEGIN(isolate);
  v8::HandleScope scope(isolate);

  if (args.Length() != 1) {
    TRI_V8_THROW_EXCEPTION_USAGE("setRole(<role>)");
  }

  std::string const role = TRI_ObjectToString(isolate, args[0]);
  ServerState::RoleEnum r = ServerState::stringToRole(role);

  if (r == ServerState::ROLE_UNDEFINED) {
    TRI_V8_THROW_EXCEPTION_PARAMETER("<role> is invalid");
  }

  ServerState::instance()->setRole(r);

  TRI_V8_RETURN_TRUE();
  TRI_V8_TRY_CATCH_END
}

////////////////////////////////////////////////////////////////////////////////
/// @brief returns the server state
////////////////////////////////////////////////////////////////////////////////

static void JS_StatusServerState(v8::FunctionCallbackInfo<v8::Value> const& args) {
  TRI_V8_TRY_CATCH_BEGIN(isolate);
  v8::HandleScope scope(isolate);

  if (args.Length() != 0) {
    TRI_V8_THROW_EXCEPTION_USAGE("status()");
  }

  std::string const state =
      ServerState::stateToString(ServerState::instance()->getState());

  TRI_V8_RETURN_STD_STRING(state);
  TRI_V8_TRY_CATCH_END
}

typedef TransactionId CoordTransactionID;
typedef TransactionId OperationID;
namespace {
struct AsyncRequest {
  network::Response response;
  std::string destination;
  CoordTransactionID coordTransactionID;
  OperationID operationID;
  bool done = false;
};

static std::mutex _requestMutex;
std::condition_variable _requestCV;
static std::vector<std::shared_ptr<AsyncRequest>> _requests;
}

////////////////////////////////////////////////////////////////////////////////
/// @brief prepare to send a request
///
/// this is used for asynchronous as well as synchronous requests.
////////////////////////////////////////////////////////////////////////////////

static void PrepareClusterCommRequest(v8::FunctionCallbackInfo<v8::Value> const& args,
                                      fuerte::RestVerb& reqType,
                                      std::string& destination,
                                      std::string& dbname,
                                      std::string& path, VPackBufferUInt8& body,
                                      std::unordered_map<std::string, std::string>& headerFields,
                                      CoordTransactionID& coordTransactionID, double& timeout,
                                      double& initTimeout) {
  v8::Isolate* isolate = args.GetIsolate();
  TRI_V8_CURRENT_GLOBALS_AND_SCOPE;
  auto context = TRI_IGETC;

  onlyInClusterOrActiveFailover();

  TRI_ASSERT(args.Length() >= 4);

  reqType = fuerte::RestVerb::Get;
  if (args[0]->IsString()) {
    TRI_Utf8ValueNFC UTF8(isolate, args[0]);
    std::string methstring = *UTF8;
    StringUtils::toupperInPlace(methstring);
    reqType = fuerte::from_string(methstring);
    if (reqType == fuerte::RestVerb::Illegal) {
      reqType = fuerte::RestVerb::Get;
    }
  }

  destination = TRI_ObjectToString(isolate, args[1]);
  dbname = TRI_ObjectToString(isolate, args[2]);
  path = TRI_ObjectToString(isolate, args[3]);

  body.clear();
  if (!args[4]->IsUndefined()) {
    if (args[4]->IsObject() && V8Buffer::hasInstance(isolate, args[4])) {
      // supplied body is a Buffer object
      char const* data = V8Buffer::data(isolate, args[4].As<v8::Object>());
      size_t size = V8Buffer::length(isolate, args[4].As<v8::Object>());

      if (data == nullptr) {
        TRI_V8_THROW_EXCEPTION_MESSAGE(TRI_ERROR_BAD_PARAMETER,
                                       "invalid <body> buffer value");
      }

      body.append(reinterpret_cast<uint8_t const*>(data), size);
    } else {
      auto str = TRI_ObjectToString(isolate, args[4]);
      body.append(reinterpret_cast<uint8_t const*>(str.data()), str.length());
    }
  }

  if (args.Length() > 5 && args[5]->IsObject()) {
    v8::Handle<v8::Object> obj = args[5].As<v8::Object>();
    v8::Handle<v8::Array> props = obj->GetOwnPropertyNames(context).FromMaybe(v8::Local<v8::Array>());
    uint32_t i;
    for (i = 0; i < props->Length(); ++i) {
      v8::Handle<v8::Value> prop = props->Get(context, i).FromMaybe(v8::Handle<v8::Value>());
      v8::Handle<v8::Value> val = obj->Get(context, prop).FromMaybe(v8::Handle<v8::Value>());
      std::string propstring = TRI_ObjectToString(isolate, prop);
      std::string valstring = TRI_ObjectToString(isolate, val);
      if (propstring != "") {
        headerFields.insert(std::make_pair(propstring, valstring));
      }
    }
  }

  coordTransactionID = TransactionId::none();
  timeout = 24 * 3600.0;

  if (args.Length() > 6 && args[6]->IsObject()) {
    v8::Handle<v8::Object> opt = args[6].As<v8::Object>();
    TRI_GET_GLOBAL_STRING(CoordTransactionIDKey);
    if (TRI_HasProperty(context, isolate, opt, CoordTransactionIDKey)) {
      coordTransactionID = TransactionId{TRI_ObjectToUInt64(
          isolate,
          opt->Get(context, CoordTransactionIDKey).FromMaybe(v8::Handle<v8::Value>()), true)};
    }
    TRI_GET_GLOBAL_STRING(TimeoutKey);
    if (TRI_HasProperty(context, isolate, opt, TimeoutKey)) {
      timeout = TRI_ObjectToDouble(isolate, opt->Get(context, TimeoutKey).FromMaybe(v8::Handle<v8::Value>()));
    }
    TRI_GET_GLOBAL_STRING(InitTimeoutKey);
    if (TRI_HasProperty(context, isolate, opt, InitTimeoutKey)) {
      initTimeout = TRI_ObjectToDouble(isolate, opt->Get(context, InitTimeoutKey).FromMaybe(v8::Handle<v8::Value>()));
    }
  }
  if (coordTransactionID.empty()) {
    coordTransactionID = TransactionId::createSingleServer();
  }
  if (timeout == 0) {
    timeout = 24 * 3600.0;
  }
}

////////////////////////////////////////////////////////////////////////////////
/// @brief prepare a ClusterCommResult for JavaScript
////////////////////////////////////////////////////////////////////////////////

static void Return_PrepareClusterCommResultForJS(v8::FunctionCallbackInfo<v8::Value> const& args,
                                                 ::AsyncRequest& res) {
  v8::Isolate* isolate = args.GetIsolate();
  TRI_V8_CURRENT_GLOBALS_AND_SCOPE;
  auto context = TRI_IGETC;

  v8::Handle<v8::Object> r = v8::Object::New(isolate);
    // convert the ids to strings as uint64_t might be too big for JavaScript
    // numbers
    TRI_GET_GLOBAL_STRING(CoordTransactionIDKey);
    std::string id = StringUtils::itoa(res.coordTransactionID.id());
    r->Set(context, CoordTransactionIDKey, TRI_V8_STD_STRING(isolate, id)).FromMaybe(false);

    id = StringUtils::itoa(res.operationID.id());
    TRI_GET_GLOBAL_STRING(OperationIDKey);
    r->Set(context, OperationIDKey, TRI_V8_STD_STRING(isolate, id)).FromMaybe(false);
    TRI_GET_GLOBAL_STRING(EndpointKey);

    r->Set(context, EndpointKey, TRI_V8_STD_STRING(isolate, res.destination)).FromMaybe(false);
    TRI_GET_GLOBAL_STRING(SingleRequestKey);
    r->Set(context, SingleRequestKey, v8::Boolean::New(isolate, false)).FromMaybe(false);
    TRI_GET_GLOBAL_STRING(ShardIDKey);
    r->Set(context, ShardIDKey, TRI_V8_STD_STRING(isolate, res.destination.substr(8))).FromMaybe(false);

    if (!res.done) {
      TRI_GET_GLOBAL_STRING(StatusKey);
      r->Set(context, StatusKey, TRI_V8_ASCII_STRING(isolate, "SENDING")).FromMaybe(false);

      TRI_V8_RETURN(r);
    }
    
    network::Response const& response = res.response;

    if (response.ok()) {
      {
        // The headers:
        v8::Handle<v8::Object> h = v8::Object::New(isolate);
        TRI_GET_GLOBAL_STRING(StatusKey);
        r->Set(context, StatusKey, TRI_V8_ASCII_STRING(isolate, "RECEIVED")).FromMaybe(false);

        auto headers = response.response->header.meta();
        headers[StaticStrings::ContentLength] = StringUtils::itoa(response.response->payloadSize());
        for (auto& it : headers) {
          h->Set(context, TRI_V8_STD_STRING(isolate, it.first), TRI_V8_STD_STRING(isolate, it.second)).FromMaybe(false);
        }
        r->Set(context, TRI_V8_ASCII_STRING(isolate, "headers"), h).FromMaybe(false);
      }
      TRI_GET_GLOBAL_STRING(CodeKey);
      r->Set(context, CodeKey, v8::Number::New(isolate, response.statusCode())).FromMaybe(false);
    
      std::string json;
      if (response.response->isContentTypeVPack()) {
        json = response.response->slice().toJson();
      } else if (response.response->isContentTypeJSON()) {
        auto raw = response.response->payload();
        json.append(reinterpret_cast<const char*>(raw.data()), raw.size());
      }
      if (json.size() > 0) {
        r->Set(context, TRI_V8_ASCII_STRING(isolate, "body"), TRI_V8_ASCII_PAIR_STRING(isolate, json.data(), json.size())).FromMaybe(false);
        V8Buffer* buffer = V8Buffer::New(isolate, json.data(), json.size());
        v8::Local<v8::Object> bufferObject =
            v8::Local<v8::Object>::New(isolate, buffer->_handle);
        r->Set(context, TRI_V8_ASCII_STRING(isolate, "rawBody"), bufferObject).FromMaybe(false);
      }
    } else if (response.error == fuerte::Error::Timeout) {
      TRI_GET_GLOBAL_STRING(StatusKey);
      r->Set(context, StatusKey, TRI_V8_ASCII_STRING(isolate, "TIMEOUT")).FromMaybe(false);
      TRI_GET_GLOBAL_STRING(TimeoutKey);
      r->Set(context, TimeoutKey, v8::BooleanObject::New(isolate, true)).FromMaybe(false);
    } else if (response.error == fuerte::Error::CouldNotConnect) {
      TRI_GET_GLOBAL_STRING(StatusKey);
      r->Set(context, StatusKey, TRI_V8_ASCII_STRING(isolate, "BACKEND_UNAVAILABLE")).FromMaybe(false);
      TRI_GET_GLOBAL_STRING(ErrorMessageKey);
      r->Set(context,
             ErrorMessageKey,
             TRI_V8_ASCII_STRING(isolate,
                                 "required backend was not available")).FromMaybe(false);
    } else {
      TRI_GET_GLOBAL_STRING(StatusKey);
      r->Set(context, StatusKey, TRI_V8_ASCII_STRING(isolate, "ERROR")).FromMaybe(false);
    }
  TRI_V8_RETURN(r);
}

////////////////////////////////////////////////////////////////////////////////
/// @brief send an asynchronous request
////////////////////////////////////////////////////////////////////////////////

static void JS_AsyncRequest(v8::FunctionCallbackInfo<v8::Value> const& args) {
  TRI_V8_TRY_CATCH_BEGIN(isolate);
  v8::HandleScope scope(isolate);

  onlyInClusterOrActiveFailover();

  if (args.Length() < 4 || args.Length() > 7) {
    TRI_V8_THROW_EXCEPTION_USAGE(
        "asyncRequest("
        "reqType, destination, dbname, path, body, headers, options)");
  }
  // Possible options:
  //   - coordTransactionID   (number)
  //   - timeout              (number)
  //   - initTimeout          (number)

  TRI_GET_GLOBALS();

  auto* pool = v8g->_server.getFeature<arangodb::NetworkFeature>().pool();

  if (pool == nullptr) {
    TRI_V8_THROW_EXCEPTION_MESSAGE(
        TRI_ERROR_SHUTTING_DOWN,
        "connectionpool object not found (JS_AsyncRequest)");
  }

  fuerte::RestVerb reqType;
  std::string destination;
  std::string dbname;
  std::string path;
  VPackBufferUInt8 body;
  std::unordered_map<std::string, std::string> headerFields;
  CoordTransactionID coordTransactionID = CoordTransactionID::none();
  double timeout = 0.0;
  double initTimeout = -1.0;

  PrepareClusterCommRequest(args, reqType, destination, dbname, path, body, headerFields,
                            coordTransactionID, timeout, initTimeout);
  
  network::RequestOptions reqOpts;
  reqOpts.database = dbname;
  reqOpts.retryNotFound = false;
  reqOpts.timeout = network::Timeout(timeout);
  reqOpts.skipScheduler = true;
<<<<<<< HEAD

  OperationID opId = OperationID::createSingleServer();
=======
  reqOpts.contentType = StaticStrings::MimeTypeJsonNoEncoding;
  
  OperationID opId = TRI_NewTickServer();
>>>>>>> 89765a2d
  auto ar = std::make_shared<::AsyncRequest>();
  ar->destination = destination;
  ar->operationID = opId;
  ar->coordTransactionID = coordTransactionID;
  
  network::sendRequest(pool, destination, reqType, path, std::move(body), reqOpts)
  .thenValue([ar] (network::Response&& r) {
    {
      std::lock_guard<std::mutex> guard(::_requestMutex);
      ar->response = std::move(r);
      ar->done = true;
    }
    ::_requestCV.notify_all();
  });
  {
    std::lock_guard<std::mutex> guard(::_requestMutex);
    ::_requests.push_back(ar);
    Return_PrepareClusterCommResultForJS(args, *ar);
  }
  ::_requestCV.notify_all();

  LOG_TOPIC("cea85", DEBUG, Logger::CLUSTER)
      << "JS_AsyncRequest: request has been submitted";

  TRI_V8_TRY_CATCH_END
}

////////////////////////////////////////////////////////////////////////////////
/// @brief enquire information about an asynchronous request
////////////////////////////////////////////////////////////////////////////////

static void JS_Enquire(v8::FunctionCallbackInfo<v8::Value> const& args) {
  TRI_V8_TRY_CATCH_BEGIN(isolate);
  TRI_V8_CURRENT_GLOBALS_AND_SCOPE;
  auto context = TRI_IGETC;
  onlyInCluster();

  if (args.Length() != 1) {
    TRI_V8_THROW_EXCEPTION_USAGE("enquire(operationID)");
  }

  OperationID operationID = OperationID{TRI_ObjectToUInt64(isolate, args[0], true)};

  LOG_TOPIC("77dbd", DEBUG, Logger::CLUSTER)
      << "JS_Enquire: calling ClusterComm::enquire()";
  
  {
    std::lock_guard<std::mutex> guard(::_requestMutex);
    auto it = ::_requests.begin();
    while (it != _requests.end()) {
      std::shared_ptr<::AsyncRequest> req = *it;
      if (req->operationID == operationID) {
        Return_PrepareClusterCommResultForJS(args, *req);
        return;
      }
      it++;
    }
  }

  v8::Handle<v8::Object> r = v8::Object::New(isolate);
  TRI_GET_GLOBAL_STRING(ErrorMessageKey);
  r->Set(context,
         ErrorMessageKey,
         TRI_V8_ASCII_STRING(isolate, "operation was dropped")).FromMaybe(false);
  TRI_V8_RETURN(r);
  
  TRI_V8_TRY_CATCH_END
}

////////////////////////////////////////////////////////////////////////////////
/// @brief wait for the result of an asynchronous request
////////////////////////////////////////////////////////////////////////////////

static void JS_Wait(v8::FunctionCallbackInfo<v8::Value> const& args) {
  TRI_V8_TRY_CATCH_BEGIN(isolate);
  TRI_V8_CURRENT_GLOBALS_AND_SCOPE;
  auto context = TRI_IGETC;

  onlyInClusterOrActiveFailover();

  if (args.Length() != 1) {
    TRI_V8_THROW_EXCEPTION_USAGE("wait(obj)");
  }
  // Possible options:
  //   - clientTransactionID  (string)
  //   - coordTransactionID   (number)
  //   - operationID          (number)
  //   - shardID              (string)
  //   - timeout              (number)

  CoordTransactionID mycoordTransactionID = CoordTransactionID::none();
  OperationID myoperationID = OperationID::none();
  ShardID myshardID = "";
  double mytimeout = 24 * 3600.0;

  if (args[0]->IsObject()) {
    v8::Handle<v8::Object> obj = args[0].As<v8::Object>();
    TRI_GET_GLOBAL_STRING(CoordTransactionIDKey);
    if (TRI_HasProperty(context, isolate, obj, CoordTransactionIDKey)) {
      mycoordTransactionID = CoordTransactionID{TRI_ObjectToUInt64(
          isolate,
          obj->Get(context, CoordTransactionIDKey).FromMaybe(v8::Handle<v8::Value>()), true)};
    }
    TRI_GET_GLOBAL_STRING(OperationIDKey);
    if (TRI_HasProperty(context, isolate, obj, OperationIDKey)) {
      myoperationID = OperationID{TRI_ObjectToUInt64(
          isolate, obj->Get(context, OperationIDKey).FromMaybe(v8::Handle<v8::Value>()), true)};
    }
    TRI_GET_GLOBAL_STRING(ShardIDKey);
    if (TRI_HasProperty(context, isolate, obj, ShardIDKey)) {
      myshardID = TRI_ObjectToString(isolate, obj->Get(context, ShardIDKey).FromMaybe(v8::Handle<v8::Value>()));
    }
    TRI_GET_GLOBAL_STRING(TimeoutKey);
    if (TRI_HasProperty(context, isolate, obj, TimeoutKey)) {
      mytimeout = TRI_ObjectToDouble(isolate, obj->Get(context, TimeoutKey).FromMaybe(v8::Handle<v8::Value>()));
      if (mytimeout == 0.0) {
        mytimeout = 24 * 3600.0;
      }
    }
  }
  
  auto end = std::chrono::steady_clock::now() + std::chrono::duration<double>(mytimeout);
  
  while (end > std::chrono::steady_clock::now()) {
    std::unique_lock<std::mutex> guard(::_requestMutex);
    auto it = ::_requests.begin();
    while (it != _requests.end()) {
      std::shared_ptr<::AsyncRequest> req = *it;
      if (req->coordTransactionID == mycoordTransactionID ||
          req->operationID == myoperationID) {
        if (req->done) {
          Return_PrepareClusterCommResultForJS(args, *req);
          _requests.erase(it);
          return;
        }
      }
      it++;
    }
    auto duration = (end - std::chrono::steady_clock::now());
    ::_requestCV.wait_for(guard, duration);
  }

  LOG_TOPIC("04f61", DEBUG, Logger::CLUSTER) << "JS_Wait: calling ClusterComm::wait()";

  v8::Handle<v8::Object> r = v8::Object::New(isolate);
  TRI_GET_GLOBAL_STRING(ErrorMessageKey);
  r->Set(context,
         ErrorMessageKey,
         TRI_V8_ASCII_STRING(isolate, "operation was dropped")).FromMaybe(false);
  TRI_V8_RETURN(r);
    
  TRI_V8_TRY_CATCH_END
}

////////////////////////////////////////////////////////////////////////////////
/// @brief drop the result of an asynchronous request
////////////////////////////////////////////////////////////////////////////////

static void JS_Drop(v8::FunctionCallbackInfo<v8::Value> const& args) {
  TRI_V8_TRY_CATCH_BEGIN(isolate);
  TRI_V8_CURRENT_GLOBALS_AND_SCOPE;
  auto context = TRI_IGETC;

  onlyInCluster();

  if (args.Length() != 1) {
    TRI_V8_THROW_EXCEPTION_USAGE("drop(obj)");
  }
  // Possible options:
  //   - coordTransactionID   (number)
  //   - operationID          (number)
  //   - shardID              (string)

  CoordTransactionID mycoordTransactionID = CoordTransactionID::none();
  OperationID myoperationID = OperationID::none();
  ShardID myshardID = "";

  if (args[0]->IsObject()) {
    v8::Handle<v8::Object> obj = args[0].As<v8::Object>();
    TRI_GET_GLOBAL_STRING(CoordTransactionIDKey);
    if (TRI_HasProperty(context, isolate, obj, CoordTransactionIDKey)) {
      mycoordTransactionID = CoordTransactionID{TRI_ObjectToUInt64(
          isolate,
          obj->Get(context, CoordTransactionIDKey).FromMaybe(v8::Handle<v8::Value>()), true)};
    }
    TRI_GET_GLOBAL_STRING(OperationIDKey);
    if (TRI_HasProperty(context, isolate, obj, OperationIDKey)) {
      myoperationID = OperationID{TRI_ObjectToUInt64(
          isolate, obj->Get(context, OperationIDKey).FromMaybe(v8::Handle<v8::Value>()), true)};
    }
    TRI_GET_GLOBAL_STRING(ShardIDKey);
    if (TRI_HasProperty(context, isolate, obj, ShardIDKey)) {
      myshardID = TRI_ObjectToString(isolate,
                                     obj->Get(context,
                                              ShardIDKey).FromMaybe(v8::Handle<v8::Value>()));
    }
  }

  LOG_TOPIC("f2376", DEBUG, Logger::CLUSTER) << "JS_Drop: calling ClusterComm::drop()";
  
  {
    std::lock_guard<std::mutex> guard(::_requestMutex);
    auto it = ::_requests.begin();
    while (it != _requests.end()) {
      std::shared_ptr<::AsyncRequest>& req = *it;
      if (req->coordTransactionID == mycoordTransactionID ||
          req->operationID == myoperationID) {
        _requests.erase(it);
        break;
      }
      it++;
    }
  }


  TRI_V8_RETURN_UNDEFINED();
  TRI_V8_TRY_CATCH_END
}

////////////////////////////////////////////////////////////////////////////////
/// @brief get an ID for use with coordTransactionId
////////////////////////////////////////////////////////////////////////////////

static void JS_GetId(v8::FunctionCallbackInfo<v8::Value> const& args) {
  TRI_V8_TRY_CATCH_BEGIN(isolate);

  if (args.Length() != 0) {
    TRI_V8_THROW_EXCEPTION_USAGE("getId()");
  }

  auto id = TRI_NewTickServer();
  std::string st = StringUtils::itoa(id);
  v8::Handle<v8::String> s = TRI_V8_ASCII_STRING(isolate, st.c_str());

  TRI_V8_RETURN(s);
  TRI_V8_TRY_CATCH_END
}

static void JS_ClusterDownload(v8::FunctionCallbackInfo<v8::Value> const& args) {
  TRI_V8_TRY_CATCH_BEGIN(isolate);
  auto context = TRI_IGETC;

  AuthenticationFeature* af = AuthenticationFeature::instance();
  if (af != nullptr && af->isActive()) {
    // mop: really quick and dirty
    v8::Handle<v8::Object> options = v8::Object::New(isolate);
    v8::Handle<v8::Object> headers = v8::Object::New(isolate);
    if (args.Length() > 2) {
      if (args[2]->IsObject()) {
        options = v8::Handle<v8::Object>::Cast(args[2]);
        if (TRI_HasProperty(context, isolate, options, "headers")) {
          headers = v8::Handle<v8::Object>::Cast(
                                                 options->Get(context,
                                                              TRI_V8_ASCII_STRING(isolate, "headers")).FromMaybe(v8::Handle<v8::Value>()));
        }
      }
    }
    options->Set(context, TRI_V8_ASCII_STRING(isolate, "headers"), headers).FromMaybe(false);

    std::string authorization = "bearer " + af->tokenCache().jwtToken();
    v8::Handle<v8::String> v8Authorization = TRI_V8_STD_STRING(isolate, authorization);
    headers->Set(context, TRI_V8_ASCII_STRING(isolate, "Authorization"), v8Authorization).FromMaybe(false);

    args[2] = options;
  }
  TRI_V8_TRY_CATCH_END
  return JS_Download(args);
}

////////////////////////////////////////////////////////////////////////////////
/// @brief Collect the distribution of shards
////////////////////////////////////////////////////////////////////////////////

static void JS_GetShardDistribution(v8::FunctionCallbackInfo<v8::Value> const& args) {
  TRI_V8_TRY_CATCH_BEGIN(isolate);

  onlyInCluster();

  v8::HandleScope scope(isolate);
  auto& vocbase = GetContextVocBase(isolate);
  auto reporter = cluster::ShardDistributionReporter::instance(vocbase.server());
  VPackBuilder result;

  reporter->getDistributionForDatabase(vocbase.name(), result);

  TRI_V8_RETURN(TRI_VPackToV8(isolate, result.slice()));
  TRI_V8_TRY_CATCH_END
}

////////////////////////////////////////////////////////////////////////////////
/// @brief Collect the distribution of shards of a specific collection
////////////////////////////////////////////////////////////////////////////////

static void JS_GetCollectionShardDistribution(v8::FunctionCallbackInfo<v8::Value> const& args) {
  TRI_V8_TRY_CATCH_BEGIN(isolate);

  onlyInCluster();

  if (args.Length() != 1) {
    TRI_V8_THROW_EXCEPTION_USAGE(
        "GetCollectionShardDistribution(<collectionName>)");
  }

  std::string const colName = TRI_ObjectToString(isolate, args[0]);

  v8::HandleScope scope(isolate);
  auto& vocbase = GetContextVocBase(isolate);
  auto reporter = cluster::ShardDistributionReporter::instance(vocbase.server());
  VPackBuilder result;

  reporter->getCollectionDistributionForDatabase(vocbase.name(), colName, result);

  TRI_V8_RETURN(TRI_VPackToV8(isolate, result.slice()));
  TRI_V8_TRY_CATCH_END
}

////////////////////////////////////////////////////////////////////////////////
/// @brief returns database analyzers revision
////////////////////////////////////////////////////////////////////////////////

static void JS_GetAnalyzersRevision(v8::FunctionCallbackInfo<v8::Value> const& args) {
  TRI_V8_TRY_CATCH_BEGIN(isolate);

  onlyInCluster();

  if (args.Length() != 1) {
    TRI_V8_THROW_EXCEPTION_USAGE("getAnalyzersRevision(<databaseName>)");
  }

  auto const databaseID = TRI_ObjectToString(isolate, args[0]);

  TRI_GET_GLOBALS();
  auto& ci = v8g->_server.getFeature<ClusterFeature>().clusterInfo();
  auto const analyzerRevision = ci.getAnalyzersRevision(databaseID);

  if (!analyzerRevision) {
    TRI_V8_THROW_EXCEPTION_PARAMETER("<databaseName> is invalid");
  }

  VPackBuilder result;
  analyzerRevision->toVelocyPack(result);

  TRI_V8_RETURN(TRI_VPackToV8(isolate, result.slice()));
  TRI_V8_TRY_CATCH_END
}

////////////////////////////////////////////////////////////////////////////////
/// @brief creates a global cluster context
////////////////////////////////////////////////////////////////////////////////

void TRI_InitV8Cluster(v8::Isolate* isolate, v8::Handle<v8::Context> context) {
  TRI_V8_CURRENT_GLOBALS_AND_SCOPE;
  TRI_ASSERT(v8g != nullptr);

  v8::Handle<v8::ObjectTemplate> rt;
  v8::Handle<v8::FunctionTemplate> ft;

  // ...........................................................................
  // generate the agency template
  // ...........................................................................

  ft = v8::FunctionTemplate::New(isolate);
  ft->SetClassName(TRI_V8_ASCII_STRING(isolate, "ArangoAgency"));

  rt = ft->InstanceTemplate();
  rt->SetInternalFieldCount(2);

  TRI_AddMethodVocbase(isolate, rt, TRI_V8_ASCII_STRING(isolate, "agency"), JS_Agency);

  TRI_AddMethodVocbase(isolate, rt, TRI_V8_ASCII_STRING(isolate, "read"), JS_ReadAgency);
  TRI_AddMethodVocbase(isolate, rt, TRI_V8_ASCII_STRING(isolate, "write"), JS_WriteAgency);
  TRI_AddMethodVocbase(isolate, rt, TRI_V8_ASCII_STRING(isolate, "transact"), JS_TransactAgency);
  TRI_AddMethodVocbase(isolate, rt, TRI_V8_ASCII_STRING(isolate, "transient"), JS_TransientAgency);

  TRI_AddMethodVocbase(isolate, rt, TRI_V8_ASCII_STRING(isolate, "cas"), JS_CasAgency);
  TRI_AddMethodVocbase(isolate, rt,
                       TRI_V8_ASCII_STRING(isolate, "createDirectory"),
                       JS_CreateDirectoryAgency);
  TRI_AddMethodVocbase(isolate, rt, TRI_V8_ASCII_STRING(isolate, "get"), JS_GetAgency);
  TRI_AddMethodVocbase(isolate, rt, TRI_V8_ASCII_STRING(isolate, "isEnabled"), JS_IsEnabledAgency);
  TRI_AddMethodVocbase(isolate, rt,
                       TRI_V8_ASCII_STRING(isolate, "increaseVersion"),
                       JS_IncreaseVersionAgency);
  TRI_AddMethodVocbase(isolate, rt, TRI_V8_ASCII_STRING(isolate, "remove"), JS_RemoveAgency);
  TRI_AddMethodVocbase(isolate, rt, TRI_V8_ASCII_STRING(isolate, "set"), JS_SetAgency);
  TRI_AddMethodVocbase(isolate, rt, TRI_V8_ASCII_STRING(isolate, "endpoints"), JS_EndpointsAgency);
  TRI_AddMethodVocbase(isolate, rt, TRI_V8_ASCII_STRING(isolate, "prefix"), JS_PrefixAgency);
  TRI_AddMethodVocbase(isolate, rt, TRI_V8_ASCII_STRING(isolate, "uniqid"), JS_UniqidAgency);
  TRI_AddMethodVocbase(isolate, rt, TRI_V8_ASCII_STRING(isolate, "version"), JS_VersionAgency);

  v8g->AgencyTempl.Reset(isolate, rt);
  ft->SetClassName(TRI_V8_ASCII_STRING(isolate, "ArangoAgencyCtor"));

  TRI_AddGlobalFunctionVocbase(isolate,
                               TRI_V8_ASCII_STRING(isolate, "ArangoAgencyCtor"),
                               ft->GetFunction(TRI_IGETC).FromMaybe(v8::Local<v8::Function>()), true);

  // register the global object
  v8::Handle<v8::Object> aa = rt->NewInstance(TRI_IGETC).FromMaybe(v8::Local<v8::Object>());
  if (!aa.IsEmpty()) {
    TRI_AddGlobalVariableVocbase(isolate,
                                 TRI_V8_ASCII_STRING(isolate, "ArangoAgency"), aa);
  }

  // ...........................................................................
  // generate the cluster info template
  // ...........................................................................

  ft = v8::FunctionTemplate::New(isolate);
  ft->SetClassName(TRI_V8_ASCII_STRING(isolate, "ArangoClusterInfo"));

  rt = ft->InstanceTemplate();
  rt->SetInternalFieldCount(2);

  TRI_AddMethodVocbase(isolate, rt,
                       TRI_V8_ASCII_STRING(isolate, "doesDatabaseExist"),
                       JS_DoesDatabaseExistClusterInfo);
  TRI_AddMethodVocbase(isolate, rt, TRI_V8_ASCII_STRING(isolate, "databases"), JS_Databases);
  TRI_AddMethodVocbase(isolate, rt, TRI_V8_ASCII_STRING(isolate, "flush"),
                       JS_FlushClusterInfo, true);
  TRI_AddMethodVocbase(isolate, rt,
                       TRI_V8_ASCII_STRING(isolate, "getCollectionInfo"),
                       JS_GetCollectionInfoClusterInfo);
  TRI_AddMethodVocbase(isolate, rt,
                       TRI_V8_ASCII_STRING(isolate, "getCollectionInfoCurrent"),
                       JS_GetCollectionInfoCurrentClusterInfo);
  TRI_AddMethodVocbase(isolate, rt,
                       TRI_V8_ASCII_STRING(isolate, "getResponsibleServer"),
                       JS_GetResponsibleServerClusterInfo);
  TRI_AddMethodVocbase(isolate, rt,
                       TRI_V8_ASCII_STRING(isolate, "getResponsibleServers"),
                       JS_GetResponsibleServersClusterInfo);
  TRI_AddMethodVocbase(isolate, rt,
                       TRI_V8_ASCII_STRING(isolate, "getResponsibleShard"),
                       JS_GetResponsibleShardClusterInfo);
  TRI_AddMethodVocbase(isolate, rt,
                       TRI_V8_ASCII_STRING(isolate, "getServerEndpoint"),
                       JS_GetServerEndpointClusterInfo);
  TRI_AddMethodVocbase(isolate, rt,
                       TRI_V8_ASCII_STRING(isolate, "getServerName"),
                       JS_GetServerNameClusterInfo);
  TRI_AddMethodVocbase(isolate, rt, TRI_V8_ASCII_STRING(isolate, "getDBServers"), JS_GetDBServers);
  TRI_AddMethodVocbase(isolate, rt,
                       TRI_V8_ASCII_STRING(isolate, "getCoordinators"), JS_GetCoordinators);
  TRI_AddMethodVocbase(isolate, rt, TRI_V8_ASCII_STRING(isolate, "uniqid"), JS_UniqidClusterInfo);
  TRI_AddMethodVocbase(isolate, rt, TRI_V8_ASCII_STRING(isolate, "getAnalyzersRevision"), JS_GetAnalyzersRevision);

  v8g->ClusterInfoTempl.Reset(isolate, rt);
  TRI_AddGlobalFunctionVocbase(isolate,
                               TRI_V8_ASCII_STRING(isolate,
                                                   "ArangoClusterInfoCtor"),
                               ft->GetFunction(TRI_IGETC).FromMaybe(v8::Local<v8::Function>()), true);

  // register the global object
  v8::Handle<v8::Object> ci = rt->NewInstance(TRI_IGETC).FromMaybe(v8::Local<v8::Object>());
  if (!ci.IsEmpty()) {
    TRI_AddGlobalVariableVocbase(
        isolate, TRI_V8_ASCII_STRING(isolate, "ArangoClusterInfo"), ci);
  }

  // .............................................................................
  // generate the server state template
  // ...........................................................................

  ft = v8::FunctionTemplate::New(isolate);
  ft->SetClassName(TRI_V8_ASCII_STRING(isolate, "ArangoServerState"));

  rt = ft->InstanceTemplate();
  rt->SetInternalFieldCount(2);

  TRI_AddMethodVocbase(isolate, rt, TRI_V8_ASCII_STRING(isolate, "address"),
                       JS_AddressServerState);
  TRI_AddMethodVocbase(isolate, rt, TRI_V8_ASCII_STRING(isolate, "id"), JS_IdServerState);
  TRI_AddMethodVocbase(isolate, rt, TRI_V8_ASCII_STRING(isolate, "isFoxxmaster"), JS_isFoxxmaster);
  TRI_AddMethodVocbase(isolate, rt,
                       TRI_V8_ASCII_STRING(isolate, "getFoxxmasterQueueupdate"),
                       JS_getFoxxmasterQueueupdate);
  TRI_AddMethodVocbase(isolate, rt,
                       TRI_V8_ASCII_STRING(isolate, "setFoxxmasterQueueupdate"),
                       JS_setFoxxmasterQueueupdate);
  TRI_AddMethodVocbase(isolate, rt,
                       TRI_V8_ASCII_STRING(isolate, "getFoxxmasterSince"),
                       JS_GetFoxxmasterSince);
  TRI_AddMethodVocbase(isolate, rt, TRI_V8_ASCII_STRING(isolate, "initialized"),
                       JS_InitializedServerState);
  TRI_AddMethodVocbase(isolate, rt,
                       TRI_V8_ASCII_STRING(isolate, "isCoordinator"),
                       JS_IsCoordinatorServerState);
  TRI_AddMethodVocbase(isolate, rt, TRI_V8_ASCII_STRING(isolate, "role"), JS_RoleServerState);
  TRI_AddMethodVocbase(isolate, rt, TRI_V8_ASCII_STRING(isolate, "setRole"),
                       JS_SetRoleServerState, true);
  TRI_AddMethodVocbase(isolate, rt, TRI_V8_ASCII_STRING(isolate, "status"), JS_StatusServerState);

  v8g->ServerStateTempl.Reset(isolate, rt);
  TRI_AddGlobalFunctionVocbase(isolate,
                               TRI_V8_ASCII_STRING(isolate,
                                                   "ArangoServerStateCtor"),
                               ft->GetFunction(TRI_IGETC).FromMaybe(v8::Local<v8::Function>()), true);

  // register the global object
  v8::Handle<v8::Object> ss = rt->NewInstance(TRI_IGETC).FromMaybe(v8::Local<v8::Object>());
  if (!ss.IsEmpty()) {
    TRI_AddGlobalVariableVocbase(
        isolate, TRI_V8_ASCII_STRING(isolate, "ArangoServerState"), ss);
  }

  // ...........................................................................
  // generate the cluster comm template
  // ...........................................................................

  ft = v8::FunctionTemplate::New(isolate);
  ft->SetClassName(TRI_V8_ASCII_STRING(isolate, "ArangoClusterComm"));

  rt = ft->InstanceTemplate();
  rt->SetInternalFieldCount(2);

  TRI_AddMethodVocbase(isolate, rt, TRI_V8_ASCII_STRING(isolate, "asyncRequest"), JS_AsyncRequest);
  TRI_AddMethodVocbase(isolate, rt, TRI_V8_ASCII_STRING(isolate, "enquire"), JS_Enquire);
  TRI_AddMethodVocbase(isolate, rt, TRI_V8_ASCII_STRING(isolate, "wait"), JS_Wait);
  TRI_AddMethodVocbase(isolate, rt, TRI_V8_ASCII_STRING(isolate, "drop"), JS_Drop);
  TRI_AddMethodVocbase(isolate, rt, TRI_V8_ASCII_STRING(isolate, "getId"), JS_GetId);

  v8g->ClusterCommTempl.Reset(isolate, rt);
  TRI_AddGlobalFunctionVocbase(isolate,
                               TRI_V8_ASCII_STRING(isolate,
                                                   "ArangoClusterCommCtor"),
                               ft->GetFunction(TRI_IGETC).FromMaybe(v8::Local<v8::Function>()), true);

  // register the global object
  ss = rt->NewInstance(TRI_IGETC).FromMaybe(v8::Local<v8::Object>());
  if (!ss.IsEmpty()) {
    TRI_AddGlobalVariableVocbase(
        isolate, TRI_V8_ASCII_STRING(isolate, "ArangoClusterComm"), ss);
  }
  TRI_AddGlobalFunctionVocbase(isolate,
                               TRI_V8_ASCII_STRING(isolate,
                                                   "SYS_CLUSTER_DOWNLOAD"),
                               JS_ClusterDownload);

  TRI_AddGlobalFunctionVocbase(
      isolate, TRI_V8_ASCII_STRING(isolate, "SYS_CLUSTER_SHARD_DISTRIBUTION"),
      JS_GetShardDistribution);

  TRI_AddGlobalFunctionVocbase(
      isolate,
      TRI_V8_ASCII_STRING(isolate, "SYS_CLUSTER_COLLECTION_SHARD_DISTRIBUTION"),
      JS_GetCollectionShardDistribution);
}<|MERGE_RESOLUTION|>--- conflicted
+++ resolved
@@ -1567,14 +1567,9 @@
   reqOpts.retryNotFound = false;
   reqOpts.timeout = network::Timeout(timeout);
   reqOpts.skipScheduler = true;
-<<<<<<< HEAD
-
-  OperationID opId = OperationID::createSingleServer();
-=======
   reqOpts.contentType = StaticStrings::MimeTypeJsonNoEncoding;
   
-  OperationID opId = TRI_NewTickServer();
->>>>>>> 89765a2d
+  OperationID opId = OperationID::createSingleServer();
   auto ar = std::make_shared<::AsyncRequest>();
   ar->destination = destination;
   ar->operationID = opId;
