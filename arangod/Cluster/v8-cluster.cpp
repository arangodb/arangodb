--- conflicted
+++ resolved
@@ -1168,14 +1168,9 @@
   bool queueUpdate = TRI_ObjectToBoolean(isolate, args[0]);
   ServerState::instance()->setFoxxmasterQueueupdate(queueUpdate);
 
-<<<<<<< HEAD
   if (AsyncAgencyCommManager::isEnabled()) {
-    AgencyComm comm;
-=======
-  if (AgencyCommManager::isEnabled()) {
     TRI_GET_GLOBALS();
     AgencyComm comm(v8g->_server);
->>>>>>> a490e40c
     std::string key = "Current/FoxxmasterQueueupdate";
     VPackSlice val = queueUpdate ? VPackSlice::trueSlice() : VPackSlice::falseSlice();
     AgencyCommResult result = comm.setValue(key, val, 0.0);
