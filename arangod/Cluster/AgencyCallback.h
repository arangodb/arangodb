--- conflicted
+++ resolved
@@ -109,12 +109,7 @@
   /// have changed (like a Plan change).
   //////////////////////////////////////////////////////////////////////////////
 
-<<<<<<< HEAD
-  void refetchAndUpdate(bool needToAcquireMutex, bool forceCheck);
-  void refetchAndUpdate2(bool needToAcquireMutex, bool forceCheck);
-=======
   void refetchAndUpdate(bool needToAcquireMutex, bool forceCheck, bool local = true);
->>>>>>> 985661a6
 
   //////////////////////////////////////////////////////////////////////////////
   /// @brief wait until a callback is received or a timeout has happened
