////////////////////////////////////////////////////////////////////////////////
/// DISCLAIMER
///
/// Copyright 2014-2018 ArangoDB GmbH, Cologne, Germany
/// Copyright 2004-2014 triAGENS GmbH, Cologne, Germany
///
/// Licensed under the Apache License, Version 2.0 (the "License");
/// you may not use this file except in compliance with the License.
/// You may obtain a copy of the License at
///
///     http://www.apache.org/licenses/LICENSE-2.0
///
/// Unless required by applicable law or agreed to in writing, software
/// distributed under the License is distributed on an "AS IS" BASIS,
/// WITHOUT WARRANTIES OR CONDITIONS OF ANY KIND, either express or implied.
/// See the License for the specific language governing permissions and
/// limitations under the License.
///
/// Copyright holder is ArangoDB GmbH, Cologne, Germany
///
/// @author Andreas Streichardt
////////////////////////////////////////////////////////////////////////////////

#include "AgencyCallback.h"

#include <chrono>
#include <thread>

#include <velocypack/velocypack-aliases.h>

#include "ApplicationFeatures/ApplicationServer.h"
#include "Basics/ConditionLocker.h"
#include "Basics/StringUtils.h"
#include "Basics/VelocyPackHelper.h"
#include "Logger/LogMacros.h"
#include "Logger/Logger.h"
#include "Logger/LoggerStream.h"

using namespace arangodb;
using namespace arangodb::application_features;

AgencyCallback::AgencyCallback(application_features::ApplicationServer& server, std::string const& key,
                               std::function<bool(VPackSlice const&)> const& cb,
                               bool needsValue, bool needsInitialValue)
<<<<<<< HEAD
    : key(key),
      _agency(agency),
      _cb(cb),
=======
    : key(key), 
      _agency(server), 
      _cb(cb), 
>>>>>>> 08c6c0b4
      _needsValue(needsValue),
      _wasSignaled(false) {
  if (_needsValue && needsInitialValue) {
    refetchAndUpdate(true, false);
  }
}

void AgencyCallback::refetchAndUpdate(bool needToAcquireMutex, bool forceCheck) {
  if (!_needsValue) {
    // no need to pass any value to the callback
    if (needToAcquireMutex) {
      CONDITION_LOCKER(locker, _cv);
      executeEmpty();
    } else {
      executeEmpty();
    }
    return;
  }

  AgencyCommResult result = _agency.getValues(key);

  if (!result.successful()) {
    if (!_agency.server().isStopping()) {
      // only log errors if we are not already shutting down...
      // in case of shutdown this error is somewhat expected
      LOG_TOPIC("fb402", ERR, arangodb::Logger::CLUSTER)
          << "Callback getValues to agency was not successful: " << result.errorCode()
          << " " << result.errorMessage();
    }
    return;
  }

  std::vector<std::string> kv =
      basics::StringUtils::split(AgencyCommHelper::path(key), '/');
  kv.erase(std::remove(kv.begin(), kv.end(), ""), kv.end());

  auto newData = std::make_shared<VPackBuilder>();
  newData->add(result.slice()[0].get(kv));

  if (needToAcquireMutex) {
    CONDITION_LOCKER(locker, _cv);
    checkValue(std::move(newData), forceCheck);
  } else {
    checkValue(std::move(newData), forceCheck);
  }
}

void AgencyCallback::checkValue(std::shared_ptr<VPackBuilder> newData, bool forceCheck) {
  // Only called from refetchAndUpdate, we always have the mutex when
  // we get here!
  if (!_lastData || !arangodb::basics::VelocyPackHelper::equal(_lastData->slice(), newData->slice(), false) || forceCheck) {
    LOG_TOPIC("2bd14", DEBUG, Logger::CLUSTER)
        << "AgencyCallback: Got new value " << newData->slice().typeName()
        << " " << newData->toJson() << " forceCheck=" << forceCheck;
    if (execute(newData)) {
      _lastData = newData;
    } else {
      LOG_TOPIC("337dc", DEBUG, Logger::CLUSTER)
          << "Callback was not successful for " << newData->toJson();
    }
  }
}

bool AgencyCallback::executeEmpty() {
  // only called from refetchAndUpdate, we always have the mutex when
  // we get here!
  LOG_TOPIC("96022", DEBUG, Logger::CLUSTER) << "Executing (empty)";
  bool result = _cb(VPackSlice::noneSlice());
  if (result) {
    _wasSignaled = true;
    _cv.signal();
  }
  return result;
}

bool AgencyCallback::execute(std::shared_ptr<VPackBuilder> newData) {
  // only called from refetchAndUpdate, we always have the mutex when
  // we get here!
  LOG_TOPIC("add4e", DEBUG, Logger::CLUSTER) << "Executing";
  bool result = _cb(newData->slice());
  if (result) {
    _wasSignaled = true;
    _cv.signal();
  }
  return result;
}

bool AgencyCallback::executeByCallbackOrTimeout(double maxTimeout) {
  // One needs to acquire the mutex of the condition variable
  // before entering this function!
  if (!_agency.server().isStopping()) {
    if (_wasSignaled) {
      // ok, we have been signaled already, so there is no need to wait at all
      // directly refetch the values
      _wasSignaled = false;
      LOG_TOPIC("67690", DEBUG, Logger::CLUSTER)
          << "We were signaled already";
      return false;
    }

    // we haven't yet been signaled. so let's wait for a signal or
    // the timeout to occur
    if (!_cv.wait(static_cast<uint64_t>(maxTimeout * 1000000.0))) {
      LOG_TOPIC("1514e", DEBUG, Logger::CLUSTER)
          << "Waiting done and nothing happended. Refetching to be sure";
      // mop: watches have not triggered during our sleep...recheck to be sure
      refetchAndUpdate(false, true);  // Force a check
      return true;
    }
  }
  return false;
}<|MERGE_RESOLUTION|>--- conflicted
+++ resolved
@@ -42,15 +42,9 @@
 AgencyCallback::AgencyCallback(application_features::ApplicationServer& server, std::string const& key,
                                std::function<bool(VPackSlice const&)> const& cb,
                                bool needsValue, bool needsInitialValue)
-<<<<<<< HEAD
-    : key(key),
-      _agency(agency),
-      _cb(cb),
-=======
     : key(key), 
       _agency(server), 
       _cb(cb), 
->>>>>>> 08c6c0b4
       _needsValue(needsValue),
       _wasSignaled(false) {
   if (_needsValue && needsInitialValue) {
