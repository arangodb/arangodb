////////////////////////////////////////////////////////////////////////////////
/// DISCLAIMER
///
/// Copyright 2014-2018 ArangoDB GmbH, Cologne, Germany
/// Copyright 2004-2014 triAGENS GmbH, Cologne, Germany
///
/// Licensed under the Apache License, Version 2.0 (the "License");
/// you may not use this file except in compliance with the License.
/// You may obtain a copy of the License at
///
///     http://www.apache.org/licenses/LICENSE-2.0
///
/// Unless required by applicable law or agreed to in writing, software
/// distributed under the License is distributed on an "AS IS" BASIS,
/// WITHOUT WARRANTIES OR CONDITIONS OF ANY KIND, either express or implied.
/// See the License for the specific language governing permissions and
/// limitations under the License.
///
/// Copyright holder is ArangoDB GmbH, Cologne, Germany
///
/// @author Jan Steemann
////////////////////////////////////////////////////////////////////////////////

#include "DBServerAgencySync.h"

#include "ApplicationFeatures/ApplicationServer.h"
#include "Basics/ScopeGuard.h"
#include "Basics/StringUtils.h"
#include "Cluster/ClusterFeature.h"
#include "Cluster/ClusterInfo.h"
#include "Cluster/FollowerInfo.h"
#include "Cluster/HeartbeatThread.h"
#include "Cluster/Maintenance.h"
#include "Cluster/MaintenanceFeature.h"
#include "Cluster/MaintenanceStrings.h"
#include "Cluster/ServerState.h"
#include "Logger/LogMacros.h"
#include "Logger/Logger.h"
#include "Logger/LoggerStream.h"
#include "RestServer/DatabaseFeature.h"
#include "RestServer/SystemDatabaseFeature.h"
#include "VocBase/LogicalCollection.h"
#include "VocBase/Methods/Databases.h"
#include "VocBase/vocbase.h"

using namespace arangodb;
using namespace arangodb::application_features;
using namespace arangodb::methods;
using namespace arangodb::rest;

DBServerAgencySync::DBServerAgencySync(ApplicationServer& server, HeartbeatThread* heartbeat)
    : _server(server), _heartbeat(heartbeat) {}

void DBServerAgencySync::work() {
  LOG_TOPIC("57898", TRACE, Logger::CLUSTER) << "starting plan update handler";

  _heartbeat->setReady();

  DBServerAgencySyncResult result = execute();
  _heartbeat->dispatchedJobResult(result);
}

Result DBServerAgencySync::getLocalCollections(VPackBuilder& collections) {
  TRI_ASSERT(ServerState::instance()->isDBServer());

  using namespace arangodb::basics;
  Result result;

  if (!_server.hasFeature<DatabaseFeature>()) {
    LOG_TOPIC("d0ef2", ERR, Logger::HEARTBEAT)
        << "Failed to get feature database";
    return Result(TRI_ERROR_INTERNAL, "Failed to get feature database");
  }
  DatabaseFeature& dbfeature = _server.getFeature<DatabaseFeature>();

  VPackObjectBuilder c(&collections);

  dbfeature.enumerateDatabases([&](TRI_vocbase_t& vocbase) {
    if (!vocbase.use()) {
      return;
    }
    auto unuse = scopeGuard([&vocbase] { vocbase.release(); });

    collections.add(VPackValue(vocbase.name()));

    VPackObjectBuilder db(&collections);
    auto cols = vocbase.collections(false);

    for (auto const& collection : cols) {
      if (!collection->system()) {
        std::string const colname = collection->name();

        collections.add(VPackValue(colname));

        VPackObjectBuilder col(&collections);

        // generate a collection definition identical to that which would be
        // persisted in the case of SingleServer
        collection->properties(collections, LogicalDataSource::Serialization::Persistence);

        auto const& folls = collection->followers();
        std::string const theLeader = folls->getLeader();
        bool theLeaderTouched = folls->getLeaderTouched();

        // Note that whenever theLeader was set explicitly since the collection
        // object was created, we believe it. Otherwise, we do not accept
        // that we are the leader. This is to circumvent the problem that
        // after a restart we would implicitly be assumed to be the leader.
        collections.add("theLeader", VPackValue(theLeaderTouched ? theLeader : "NOT_YET_TOUCHED"));
        collections.add("theLeaderTouched", VPackValue(theLeaderTouched));

        if (theLeader.empty() && theLeaderTouched) {
          // we are the leader ourselves
          // In this case we report our in-sync followers here in the format
          // of the agency: [ leader, follower1, follower2, ... ]
          folls->injectFollowerInfo(collections);
        }
      }
    }
  });

  return Result();
}

DBServerAgencySyncResult DBServerAgencySync::execute() {
  // default to system database
<<<<<<< HEAD
=======

  using namespace std::chrono;
  using clock = std::chrono::steady_clock;
  auto start = clock::now();
  TRI_ASSERT(AgencyCommManager::isEnabled());
>>>>>>> 665442e7
  AgencyComm comm(_server);


  LOG_TOPIC("62fd8", DEBUG, Logger::MAINTENANCE)
      << "DBServerAgencySync::execute starting";
  DBServerAgencySyncResult result;
  if (!_server.hasFeature<MaintenanceFeature>()) {
    LOG_TOPIC("3a1f7", ERR, Logger::MAINTENANCE)
        << "Could not load maintenance feature, can happen during shutdown.";
    result.success = false;
    result.errorMessage = "Could not load maintenance feature";
    return result;
  }
  MaintenanceFeature& mfeature = _server.getFeature<MaintenanceFeature>();
  arangodb::SystemDatabaseFeature::ptr vocbase =
      _server.hasFeature<SystemDatabaseFeature>()
          ? _server.getFeature<SystemDatabaseFeature>().use()
          : nullptr;

  if (vocbase == nullptr) {
    LOG_TOPIC("18d67", DEBUG, Logger::MAINTENANCE)
        << "DBServerAgencySync::execute no vocbase";
    result.errorMessage = "DBServerAgencySync::execute no vocbase";
    return result;
  }

  Result tmp;
  VPackBuilder rb;
  auto& clusterInfo = _server.getFeature<ClusterFeature>().clusterInfo();
  auto plan = clusterInfo.getPlan();
  auto serverId = arangodb::ServerState::instance()->getId();

  if (plan == nullptr) {
    // TODO increase log level, except during shutdown?
    LOG_TOPIC("0a6f2", DEBUG, Logger::MAINTENANCE)
        << "DBServerAgencySync::execute no plan";
    result.errorMessage = "DBServerAgencySync::execute no plan";
    return result;
  }

  VPackBuilder local;
  Result glc = getLocalCollections(local);
  if (!glc.ok()) {
    result.errorMessage = "Could not do getLocalCollections for phase 1: '";
    result.errorMessage.append(glc.errorMessage()).append("'");
    return result;
  }

  try {
    // in previous life handlePlanChange

    VPackObjectBuilder o(&rb);

    auto startTimePhaseOne = std::chrono::steady_clock::now();
    LOG_TOPIC("19aaf", DEBUG, Logger::MAINTENANCE)
        << "DBServerAgencySync::phaseOne";
    tmp = arangodb::maintenance::phaseOne(plan->slice(), local.slice(),
                                          serverId, mfeature, rb);
    auto endTimePhaseOne = std::chrono::steady_clock::now();
    LOG_TOPIC("93f83", DEBUG, Logger::MAINTENANCE)
        << "DBServerAgencySync::phaseOne done";

    if (endTimePhaseOne - startTimePhaseOne > std::chrono::milliseconds(200)) {
      // We take this as indication that many shards are in the system,
      // in this case: give some asynchronous jobs created in phaseOne a
      // chance to complete before we collect data for phaseTwo:
      LOG_TOPIC("ef730", DEBUG, Logger::MAINTENANCE)
          << "DBServerAgencySync::hesitating between phases 1 and 2 for "
             "0.1s...";
      std::this_thread::sleep_for(std::chrono::milliseconds(100));
    }

    auto current = clusterInfo.getCurrent();
    if (current == nullptr) {
      // TODO increase log level, except during shutdown?
      LOG_TOPIC("ab562", DEBUG, Logger::MAINTENANCE)
          << "DBServerAgencySync::execute no current";
      result.errorMessage = "DBServerAgencySync::execute no current";
      return result;
    }
    LOG_TOPIC("675fd", TRACE, Logger::MAINTENANCE)
        << "DBServerAgencySync::phaseTwo - current state: " << current->toJson();

    mfeature.increaseCurrentCounter();

    local.clear();
    glc = getLocalCollections(local);
    // We intentionally refetch local collections here, such that phase 2
    // can already see potential changes introduced by phase 1. The two
    // phases are sufficiently independent that this is OK.
    LOG_TOPIC("d15b5", TRACE, Logger::MAINTENANCE)
        << "DBServerAgencySync::phaseTwo - local state: " << local.toJson();
    if (!glc.ok()) {
      result.errorMessage = "Could not do getLocalCollections for phase 2: '";
      result.errorMessage.append(glc.errorMessage()).append("'");
      return result;
    }

    LOG_TOPIC("652ff", DEBUG, Logger::MAINTENANCE)
        << "DBServerAgencySync::phaseTwo";

    tmp = arangodb::maintenance::phaseTwo(plan->slice(), current->slice(),
                                          local.slice(), serverId, mfeature, rb);

    LOG_TOPIC("dfc54", DEBUG, Logger::MAINTENANCE)
        << "DBServerAgencySync::phaseTwo done";

  } catch (std::exception const& e) {
    LOG_TOPIC("cd308", ERR, Logger::MAINTENANCE)
        << "Failed to handle plan change: " << e.what();
  }

  if (rb.isClosed()) {
    auto report = rb.slice();
    if (report.isObject()) {
      std::vector<std::string> path = {maintenance::PHASE_TWO, "agency"};
      if (report.hasKey(path) && report.get(path).isObject()) {
        auto agency = report.get(path);
        LOG_TOPIC("9c099", DEBUG, Logger::MAINTENANCE)
            << "DBServerAgencySync reporting to Current: " << agency.toJson();

        // Report to current
        if (!agency.isEmptyObject()) {
          std::vector<AgencyOperation> operations;
          std::vector<AgencyPrecondition> preconditions;
          for (auto const& ao : VPackObjectIterator(agency)) {
            auto const key = ao.key.copyString();
            auto const op = ao.value.get("op").copyString();

            if (ao.value.hasKey("precondition")) {
              auto const precondition = ao.value.get("precondition");
              preconditions.push_back(AgencyPrecondition(precondition.keyAt(0).copyString(),
                                                         AgencyPrecondition::Type::VALUE,
                                                         precondition.valueAt(0)));
            }

            if (op == "set") {
              auto const value = ao.value.get("payload");
              operations.push_back(AgencyOperation(key, AgencyValueOperationType::SET, value));
            } else if (op == "delete") {
              operations.push_back(AgencyOperation(key, AgencySimpleOperationType::DELETE_OP));
            }
          }
          operations.push_back(AgencyOperation("Current/Version",
                                               AgencySimpleOperationType::INCREMENT_OP));

          AgencyWriteTransaction currentTransaction(operations, preconditions);
          AgencyCommResult r = comm.sendTransactionWithFailover(currentTransaction);
          if (!r.successful()) {
            LOG_TOPIC("d73b8", INFO, Logger::MAINTENANCE)
                << "Error reporting to agency: _statusCode: " << r.errorCode()
                << " message: " << r.errorMessage() << ". This can be ignored, since it will be retried automatically.";
          } else {
            LOG_TOPIC("9b0b3", DEBUG, Logger::MAINTENANCE)
                << "Invalidating current in ClusterInfo";
            clusterInfo.invalidateCurrent();
          }
        }
      }

      if (tmp.ok()) {
        result = DBServerAgencySyncResult(
            true,
            report.hasKey("Plan") ? report.get("Plan").get("Version").getNumber<uint64_t>() : 0,
            report.hasKey("Current")
                ? report.get("Current").get("Version").getNumber<uint64_t>()
                : 0);
      } else {
        // Report an error:
        result = DBServerAgencySyncResult(false, "Error in phase 2: " + tmp.errorMessage(),
                                          0, 0);
      }
    } else {
      // This code should never run, it is only there to debug problems if
      // we mess up in other places.
      result.errorMessage = "Report from phase 1 and 2 was no object.";
      try {
        std::string json = report.toJson();
        LOG_TOPIC("65fde", WARN, Logger::MAINTENANCE)
            << "Report from phase 1 and 2 was: " << json;
      } catch (std::exception const& exc) {
        LOG_TOPIC("54de2", WARN, Logger::MAINTENANCE)
            << "Report from phase 1 and 2 could not be dumped to JSON, error: "
            << exc.what() << ", head byte:" << report.head();
        uint64_t l = 0;
        try {
          l = report.byteSize();
          LOG_TOPIC("54dda", WARN, Logger::MAINTENANCE)
              << "Report from phase 1 and 2, byte size: " << l;
          LOG_TOPIC("67421", WARN, Logger::MAINTENANCE)
              << "Bytes: "
              << arangodb::basics::StringUtils::encodeHex((char const*)report.start(), l);
        } catch (...) {
          LOG_TOPIC("76124", WARN, Logger::MAINTENANCE)
              << "Report from phase 1 and 2, byte size throws.";
        }
      }
    }
  } else {
    result.errorMessage = "Report from phase 1 and 2 was not closed.";
  }

  auto end = clock::now();
  auto total_ms = std::chrono::duration_cast<std::chrono::milliseconds>(end - start).count();
  mfeature._agency_sync_total_runtime_msec->get().count(total_ms);
  mfeature._agency_sync_total_accum_runtime_msec->get().count(total_ms);
  auto took = duration<double>(end - start).count();
  if (took > 30.0) {
    LOG_TOPIC("83cb8", WARN, Logger::MAINTENANCE)
        << "DBServerAgencySync::execute "
           "took "
        << took << " s to execute handlePlanChange";
  }

  return result;
}<|MERGE_RESOLUTION|>--- conflicted
+++ resolved
@@ -124,14 +124,10 @@
 
 DBServerAgencySyncResult DBServerAgencySync::execute() {
   // default to system database
-<<<<<<< HEAD
-=======
-
   using namespace std::chrono;
   using clock = std::chrono::steady_clock;
   auto start = clock::now();
-  TRI_ASSERT(AgencyCommManager::isEnabled());
->>>>>>> 665442e7
+
   AgencyComm comm(_server);
 
 
