--- conflicted
+++ resolved
@@ -231,13 +231,8 @@
 
     }
   }
-<<<<<<< HEAD
   
   auto took = duration<double>(clock::now() - start).count();
-=======
-
-  auto took = duration<double>(clock::now()-start).count();
->>>>>>> 5555bd2f
   if (took > 30.0) {
     LOG_TOPIC(WARN, Logger::MAINTENANCE) << "DBServerAgencySync::execute "
       "took " << took << " s to execute handlePlanChange";
