////////////////////////////////////////////////////////////////////////////////
/// DISCLAIMER
///
/// Copyright 2014-2018 ArangoDB GmbH, Cologne, Germany
/// Copyright 2004-2014 triAGENS GmbH, Cologne, Germany
///
/// Licensed under the Apache License, Version 2.0 (the "License");
/// you may not use this file except in compliance with the License.
/// You may obtain a copy of the License at
///
///     http://www.apache.org/licenses/LICENSE-2.0
///
/// Unless required by applicable law or agreed to in writing, software
/// distributed under the License is distributed on an "AS IS" BASIS,
/// WITHOUT WARRANTIES OR CONDITIONS OF ANY KIND, either express or implied.
/// See the License for the specific language governing permissions and
/// limitations under the License.
///
/// Copyright holder is ArangoDB GmbH, Cologne, Germany
///
/// @author Jan Steemann
////////////////////////////////////////////////////////////////////////////////

#include "DBServerAgencySync.h"

#include "Basics/MutexLocker.h"
#include "Cluster/ClusterFeature.h"
#include "Cluster/ClusterInfo.h"
#include "Cluster/FollowerInfo.h"
#include "Cluster/HeartbeatThread.h"
#include "Cluster/Maintenance.h"
#include "Cluster/MaintenanceFeature.h"
#include "Cluster/ServerState.h"
#include "Logger/Logger.h"
#include "RestServer/DatabaseFeature.h"
#include "Utils/DatabaseGuard.h"
#include "VocBase/vocbase.h"
#include "VocBase/LogicalCollection.h"
#include "VocBase/Methods/Databases.h"

using namespace arangodb;
using namespace arangodb::application_features;
using namespace arangodb::methods;
using namespace arangodb::rest;

DBServerAgencySync::DBServerAgencySync(HeartbeatThread* heartbeat)
    : _heartbeat(heartbeat) {}

void DBServerAgencySync::work() {
  LOG_TOPIC(TRACE, Logger::CLUSTER) << "starting plan update handler";

  _heartbeat->setReady();

  DBServerAgencySyncResult result = execute();
  _heartbeat->dispatchedJobResult(result);
}

Result getLocalCollections(VPackBuilder& collections) {

  using namespace arangodb::basics;
  Result result;
  DatabaseFeature* dbfeature = nullptr;

  try {
    dbfeature = ApplicationServer::getFeature<DatabaseFeature>("Database");
  } catch (...) {}

  if (dbfeature == nullptr) {
    LOG_TOPIC(ERR, Logger::HEARTBEAT) << "Failed to get feature database";
    return Result(TRI_ERROR_INTERNAL, "Failed to get feature database");
  }

  collections.clear();
  VPackObjectBuilder c(&collections);
  for (auto const& database : Databases::list()) {

    try {
      DatabaseGuard guard(database);
      auto vocbase = &guard.database();

      collections.add(VPackValue(database));
      VPackObjectBuilder db(&collections);
      auto cols = vocbase->collections(false);

      for (auto const& collection : cols) {
<<<<<<< HEAD
        std::string const colname = collection->name();
        if (colname.front() != '_') {
          collections.add(VPackValue(collection->name()));
          VPackObjectBuilder col(&collections);
          collection->toVelocyPack(collections,true,false);
          collections.add(
            "theLeader", VPackValue(collection->followers()->getLeader()));
        }
      }        
=======
        collections.add(VPackValue(collection->name()));
        VPackObjectBuilder col(&collections);
        collection->toVelocyPack(collections,true,false);
        collections.add(
          "theLeader", VPackValue(collection->followers()->getLeader()));
      }
>>>>>>> 792192ea
    } catch (std::exception const& e) {
      return Result(
        TRI_ERROR_INTERNAL,
        std::string("Failed to guard database ") +  database + ": " + e.what());
    }

  }

  return Result();

}

DBServerAgencySyncResult DBServerAgencySync::execute() {
  // default to system database

  TRI_ASSERT(AgencyCommManager::isEnabled());
  AgencyComm comm;

  using namespace std::chrono;
  using clock = std::chrono::steady_clock;

  LOG_TOPIC(DEBUG, Logger::MAINTENANCE) << "DBServerAgencySync::execute starting";
  DatabaseFeature* dbfeature =
    ApplicationServer::getFeature<DatabaseFeature>("Database");
  MaintenanceFeature* mfeature =
    ApplicationServer::getFeature<MaintenanceFeature>("Maintenance");
  TRI_vocbase_t* const vocbase = dbfeature->systemDatabase();

  DBServerAgencySyncResult result;

  if (vocbase == nullptr) {
    LOG_TOPIC(DEBUG, Logger::MAINTENANCE)
      << "DBServerAgencySync::execute no vocbase";
    return result;
  }

  Result tmp;
  VPackBuilder rb;
  auto clusterInfo = ClusterInfo::instance();
  auto plan = clusterInfo->getPlan();
  auto serverId = arangodb::ServerState::instance()->getId();

  VPackBuilder local;
  Result glc = getLocalCollections(local);
  if (!glc.ok()) {
    // FIXMEMAINTENANCE: if this fails here, then result is empty, is this
    // intended? I also notice that there is another Result object "tmp"
    // that is going to eat bad results in few lines later. Again, is
    // that the correct action? If so, how about supporting comments in
    // the code for both.
    return result;
  }

  auto start = clock::now();
  try {
    // in previous life handlePlanChange

    VPackObjectBuilder o(&rb);

    LOG_TOPIC(DEBUG, Logger::MAINTENANCE) << "DBServerAgencySync::phaseOne";
    tmp = arangodb::maintenance::phaseOne(
      plan->slice(), local.slice(), serverId, *mfeature, rb);
    LOG_TOPIC(DEBUG, Logger::MAINTENANCE) << "DBServerAgencySync::phaseOne done";

    LOG_TOPIC(DEBUG, Logger::MAINTENANCE) << "DBServerAgencySync::phaseTwo";
    glc = getLocalCollections(local);
    // We intentionally refetch local collections here, such that phase 2
    // can already see potential changes introduced by phase 1. The two
    // phases are sufficiently independent that this is OK.
    LOG_TOPIC(TRACE, Logger::MAINTENANCE) << "DBServerAgencySync::phaseTwo - local state: " << local.toJson();
    if (!glc.ok()) {
      return result;
    }

    auto current = clusterInfo->getCurrent();
    LOG_TOPIC(TRACE, Logger::MAINTENANCE) << "DBServerAgencySync::phaseTwo - current state: " << current->toJson();

    tmp = arangodb::maintenance::phaseTwo(
      plan->slice(), current->slice(), local.slice(), serverId, *mfeature, rb);

    LOG_TOPIC(DEBUG, Logger::MAINTENANCE) << "DBServerAgencySync::phaseTwo done";

  } catch (std::exception const& e) {
    LOG_TOPIC(ERR, Logger::MAINTENANCE)
      << "Failed to handle plan change: " << e.what();
  }

  if (rb.isClosed()) {
    // FIXMEMAINTENANCE: when would rb not be closed? and if "catch"
    // just happened, would you want to be doing this anyway?

    auto report = rb.slice();
    if (report.isObject()) {

      std::vector<std::string> agency = {"phaseTwo", "agency"};
      if (report.hasKey(agency) && report.get(agency).isObject()) {

        auto phaseTwo = report.get(agency);
        LOG_TOPIC(DEBUG, Logger::MAINTENANCE)
          << "DBServerAgencySync reporting to Current: " << phaseTwo.toJson();

        // Report to current
        if (!phaseTwo.isEmptyObject()) {

          std::vector<AgencyOperation> operations;
          for (auto const& ao : VPackObjectIterator(phaseTwo)) {
            auto const key = ao.key.copyString();
            auto const op = ao.value.get("op").copyString();
            if (op == "set") {
              auto const value = ao.value.get("payload");
              operations.push_back(
                AgencyOperation(key, AgencyValueOperationType::SET, value));
            } else if (op == "delete") {
              operations.push_back(
                AgencyOperation(key, AgencySimpleOperationType::DELETE_OP));
            }
          }
          operations.push_back(
            AgencyOperation(
              "Current/Version", AgencySimpleOperationType::INCREMENT_OP));
          AgencyWriteTransaction currentTransaction(operations);
          AgencyCommResult r = comm.sendTransactionWithFailover(currentTransaction);
          if (!r.successful()) {
            LOG_TOPIC(ERR, Logger::MAINTENANCE) << "Error reporting to agency";
          } else {
            LOG_TOPIC(DEBUG, Logger::MAINTENANCE) << "Invalidating current in ClusterInfo";
            clusterInfo->invalidateCurrent();
          }
        }
      }

      // FIXMEMAINTENANCE: If comm.sendTransactionWithFailover()
      // fails, the result is ok() based upon phaseTwo()'s execution?
      result = DBServerAgencySyncResult(
        tmp.ok(),
        report.hasKey("Plan") ?
        report.get("Plan").get("Version").getNumber<uint64_t>() : 0,
        report.hasKey("Current") ?
        report.get("Current").get("Version").getNumber<uint64_t>() : 0);

    }
  }
  
  auto took = duration<double>(clock::now() - start).count();
  if (took > 30.0) {
    LOG_TOPIC(WARN, Logger::MAINTENANCE) << "DBServerAgencySync::execute "
      "took " << took << " s to execute handlePlanChange";
  }

  return result;
}<|MERGE_RESOLUTION|>--- conflicted
+++ resolved
@@ -83,24 +83,15 @@
       auto cols = vocbase->collections(false);
 
       for (auto const& collection : cols) {
-<<<<<<< HEAD
         std::string const colname = collection->name();
         if (colname.front() != '_') {
-          collections.add(VPackValue(collection->name()));
+          collections.add(VPackValue(colname));
           VPackObjectBuilder col(&collections);
           collection->toVelocyPack(collections,true,false);
           collections.add(
             "theLeader", VPackValue(collection->followers()->getLeader()));
         }
-      }        
-=======
-        collections.add(VPackValue(collection->name()));
-        VPackObjectBuilder col(&collections);
-        collection->toVelocyPack(collections,true,false);
-        collections.add(
-          "theLeader", VPackValue(collection->followers()->getLeader()));
       }
->>>>>>> 792192ea
     } catch (std::exception const& e) {
       return Result(
         TRI_ERROR_INTERNAL,
@@ -243,7 +234,7 @@
 
     }
   }
-  
+
   auto took = duration<double>(clock::now() - start).count();
   if (took > 30.0) {
     LOG_TOPIC(WARN, Logger::MAINTENANCE) << "DBServerAgencySync::execute "
