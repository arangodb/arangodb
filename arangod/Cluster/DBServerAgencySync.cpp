////////////////////////////////////////////////////////////////////////////////
/// DISCLAIMER
///
/// Copyright 2014-2020 ArangoDB GmbH, Cologne, Germany
/// Copyright 2004-2014 triAGENS GmbH, Cologne, Germany
///
/// Licensed under the Apache License, Version 2.0 (the "License");
/// you may not use this file except in compliance with the License.
/// You may obtain a copy of the License at
///
///     http://www.apache.org/licenses/LICENSE-2.0
///
/// Unless required by applicable law or agreed to in writing, software
/// distributed under the License is distributed on an "AS IS" BASIS,
/// WITHOUT WARRANTIES OR CONDITIONS OF ANY KIND, either express or implied.
/// See the License for the specific language governing permissions and
/// limitations under the License.
///
/// Copyright holder is ArangoDB GmbH, Cologne, Germany
///
/// @author Jan Steemann
////////////////////////////////////////////////////////////////////////////////

#include "DBServerAgencySync.h"

#include "ApplicationFeatures/ApplicationServer.h"
#include "Basics/ScopeGuard.h"
#include "Basics/StringUtils.h"
#include "Basics/application-exit.h"
#include "Cluster/ClusterFeature.h"
#include "Cluster/ClusterInfo.h"
#include "Cluster/FollowerInfo.h"
#include "Cluster/HeartbeatThread.h"
#include "Cluster/Maintenance.h"
#include "Cluster/MaintenanceFeature.h"
#include "Cluster/MaintenanceStrings.h"
#include "Cluster/ServerState.h"
#include "Logger/LogMacros.h"
#include "Logger/Logger.h"
#include "Logger/LoggerStream.h"
#include "RestServer/DatabaseFeature.h"
#include "RestServer/SystemDatabaseFeature.h"
#include "VocBase/LogicalCollection.h"
#include "VocBase/Methods/Databases.h"
#include "VocBase/vocbase.h"

using namespace arangodb;
using namespace arangodb::application_features;
using namespace arangodb::methods;
using namespace arangodb::rest;

DBServerAgencySync::DBServerAgencySync(ApplicationServer& server, HeartbeatThread* heartbeat)
    : _server(server), _heartbeat(heartbeat) {}

void DBServerAgencySync::work() {
  LOG_TOPIC("57898", TRACE, Logger::CLUSTER) << "starting plan update handler";

  _heartbeat->setReady();

  DBServerAgencySyncResult result = execute();
  _heartbeat->dispatchedJobResult(result);
}

Result DBServerAgencySync::getLocalCollections(
  std::unordered_set<std::string> const& dirty,
  std::unordered_map<std::string, std::shared_ptr<VPackBuilder>>& databases) {

  TRI_ASSERT(ServerState::instance()->isDBServer());

  using namespace arangodb::basics;
  Result result;

  if (!_server.hasFeature<DatabaseFeature>()) {
    LOG_TOPIC("d0ef2", ERR, Logger::HEARTBEAT)
        << "Failed to get feature database";
    return Result(TRI_ERROR_INTERNAL, "Failed to get feature database");
  }
  DatabaseFeature& dbfeature = _server.getFeature<DatabaseFeature>();

  for (auto const& dbname : dirty) {
    TRI_vocbase_t* tmp = dbfeature.lookupDatabase(dbname);
    if (tmp == nullptr) {
      continue;
    }
    TRI_vocbase_t& vocbase = *tmp;
    if (!vocbase.use()) {
      continue;
    }
    auto unuse = scopeGuard([&vocbase] { vocbase.release(); });
    
    auto [it,created] =
      databases.try_emplace(dbname, std::make_shared<VPackBuilder>());
    if (!created) {
      LOG_TOPIC("0e9d7", ERR, Logger::MAINTENANCE)
        << "Failed to emplace new entry in local collection cache";
      FATAL_ERROR_EXIT();
    }

    auto collections = *it->second;
    VPackObjectBuilder db(&collections);
    auto cols = vocbase.collections(false);

    for (auto const& collection : cols) {
      // note: system collections are ignored here, but the local parts of
      // smart edge collections are system collections, too. these are
      // included.
      if (!collection->system() || collection->isSmartChild()) {
        std::string const colname = collection->name();

        collections.add(VPackValue(colname));

        VPackObjectBuilder col(&collections);

        // generate a collection definition identical to that which would be
        // persisted in the case of SingleServer
        collection->properties(collections, LogicalDataSource::Serialization::Persistence);
        
        auto const& folls = collection->followers();
        std::string const theLeader = folls->getLeader();
        bool theLeaderTouched = folls->getLeaderTouched();
        
        // Note that whenever theLeader was set explicitly since the collection
        // object was created, we believe it. Otherwise, we do not accept
        // that we are the leader. This is to circumvent the problem that
        // after a restart we would implicitly be assumed to be the leader.
        collections.add("theLeader", VPackValue(theLeaderTouched ? theLeader : maintenance::LEADER_NOT_YET_KNOWN));
        collections.add("theLeaderTouched", VPackValue(theLeaderTouched));

        if (theLeader.empty() && theLeaderTouched) {
          // we are the leader ourselves
          // In this case we report our in-sync followers here in the format
          // of the agency: [ leader, follower1, follower2, ... ]
          folls->injectFollowerInfo(collections);
        }
      }
    }
  }

  return Result();
}

DBServerAgencySyncResult DBServerAgencySync::execute() {
  // default to system database
  using namespace std::chrono;
  using clock = std::chrono::steady_clock;
  auto start = clock::now();

  AgencyComm comm(_server);

  LOG_TOPIC("62fd8", DEBUG, Logger::MAINTENANCE)
      << "DBServerAgencySync::execute starting";
  DBServerAgencySyncResult result;
  if (!_server.hasFeature<MaintenanceFeature>()) {
    LOG_TOPIC("3a1f7", ERR, Logger::MAINTENANCE)
        << "Could not load maintenance feature, can happen during shutdown.";
    result.success = false;
    result.errorMessage = "Could not load maintenance feature";
    return result;
  }
  MaintenanceFeature& mfeature = _server.getFeature<MaintenanceFeature>();
  arangodb::SystemDatabaseFeature::ptr vocbase =
      _server.hasFeature<SystemDatabaseFeature>()
          ? _server.getFeature<SystemDatabaseFeature>().use()
          : nullptr;

  if (vocbase == nullptr) {
    LOG_TOPIC("18d67", DEBUG, Logger::MAINTENANCE)
        << "DBServerAgencySync::execute no vocbase";
    result.errorMessage = "DBServerAgencySync::execute no vocbase";
    return result;
  }

  auto& clusterInfo = _server.getFeature<ClusterFeature>().clusterInfo();
  uint64_t planIndex = 0;

  auto dirty = mfeature.dirty(); // Get all dirty databases

  if (dirty.empty()) {
    LOG_TOPIC("0a6f2", DEBUG, Logger::MAINTENANCE)
      << "DBServerAgencySync::execute no dirty collections";
    result.errorMessage = "DBServerAgencySync::execute no dirty collections";
  }

  auto plan = clusterInfo.getPlan(planIndex, dirty);

  if (plan.empty()) {
    // TODO increase log level, except during shutdown?
    LOG_TOPIC("0a6f2", DEBUG, Logger::MAINTENANCE)
        << "DBServerAgencySync::execute no plan";
    result.errorMessage = "DBServerAgencySync::execute no plan";
    return result;
  }

  auto serverId = arangodb::ServerState::instance()->getId();

<<<<<<< HEAD
  LOG_TOPIC("54261", TRACE, Logger::MAINTENANCE)
    << "Before getLocalCollections for phaseOne";
  std::unordered_map<std::string, std::shared_ptr<VPackBuilder>> local;
  Result glc = getLocalCollections(dirty, local);
=======
  // It is crucial that the following happens before we do `getLocalCollections`!
  MaintenanceFeature::ShardActionMap currentShardLocks = mfeature.getShardLocks();

  VPackBuilder local;
  LOG_TOPIC("54261", TRACE, Logger::MAINTENANCE) << "Before getLocalCollections for phaseOne";
  Result glc = getLocalCollections(local);
>>>>>>> 8a8be887
  LOG_TOPIC("54262", TRACE, Logger::MAINTENANCE) << "After getLocalCollections for phaseOne";
  if (!glc.ok()) {
    result.errorMessage = "Could not do getLocalCollections for phase 1: '";
    result.errorMessage.append(glc.errorMessage()).append("'");
    return result;
  }
  LOG_TOPIC("54263", TRACE, Logger::MAINTENANCE) << "local for phaseOne: " << local;

  VPackBuilder rb;
  Result tmp;
  try {
    // in previous life handlePlanChange

    VPackObjectBuilder o(&rb);

    auto startTimePhaseOne = std::chrono::steady_clock::now();
    LOG_TOPIC("19aaf", DEBUG, Logger::MAINTENANCE)
        << "DBServerAgencySync::phaseOne";
<<<<<<< HEAD

    LOG_DEVEL << "phaseOne with " << plan << " and local info " << local;
    tmp = arangodb::maintenance::phaseOne(
      plan, planIndex, dirty, local, serverId, mfeature, rb);
=======
    tmp = arangodb::maintenance::phaseOne(plan->slice(), planIndex, local.slice(),
                                          serverId, mfeature, rb, currentShardLocks);
>>>>>>> 8a8be887
    auto endTimePhaseOne = std::chrono::steady_clock::now();
    LOG_TOPIC("93f83", DEBUG, Logger::MAINTENANCE)
        << "DBServerAgencySync::phaseOne done";

    if (endTimePhaseOne - startTimePhaseOne > std::chrono::milliseconds(200)) {
      // We take this as indication that many shards are in the system,
      // in this case: give some asynchronous jobs created in phaseOne a
      // chance to complete before we collect data for phaseTwo:
      LOG_TOPIC("ef730", DEBUG, Logger::MAINTENANCE)
          << "DBServerAgencySync::hesitating between phases 1 and 2 for "
             "0.1s...";
      std::this_thread::sleep_for(std::chrono::milliseconds(100));
    }

    auto current = clusterInfo.getCurrent(planIndex, dirty);
    if (current.empty()) {
      // TODO increase log level, except during shutdown?
      LOG_TOPIC("ab562", DEBUG, Logger::MAINTENANCE)
          << "DBServerAgencySync::execute no current";
      result.errorMessage = "DBServerAgencySync::execute no current";
      return result;
    }
    LOG_TOPIC("675fd", TRACE, Logger::MAINTENANCE)
        << "DBServerAgencySync::phaseTwo - current state: " << current;

    // It is crucial that the following happens before we do `getLocalCollections`!
    currentShardLocks = mfeature.getShardLocks();

    local.clear();
    glc = getLocalCollections(dirty, local);
    // We intentionally refetch local collections here, such that phase 2
    // can already see potential changes introduced by phase 1. The two
    // phases are sufficiently independent that this is OK.
    LOG_TOPIC("d15b5", TRACE, Logger::MAINTENANCE)
        << "DBServerAgencySync::phaseTwo - local state: " << local;
    if (!glc.ok()) {
      result.errorMessage = "Could not do getLocalCollections for phase 2: '";
      result.errorMessage.append(glc.errorMessage()).append("'");
      return result;
    }

    LOG_TOPIC("652ff", DEBUG, Logger::MAINTENANCE)
        << "DBServerAgencySync::phaseTwo";

<<<<<<< HEAD
    tmp = arangodb::maintenance::phaseTwo(
      plan, current, dirty, local, serverId, mfeature, rb);
=======
    tmp = arangodb::maintenance::phaseTwo(plan->slice(), current->slice(),
                                          local.slice(), serverId, mfeature, rb,
                                          currentShardLocks);
>>>>>>> 8a8be887

    LOG_TOPIC("dfc54", DEBUG, Logger::MAINTENANCE)
        << "DBServerAgencySync::phaseTwo done";

  } catch (std::exception const& e) {
    LOG_TOPIC("cd308", ERR, Logger::MAINTENANCE)
        << "Failed to handle plan change: " << e.what();
  }

  if (rb.isClosed()) {
    auto report = rb.slice();
    if (report.isObject()) {
      std::vector<std::string> path = {maintenance::PHASE_TWO, "agency"};
      auto agency = report.get(path);
      if (agency.isObject()) {
        LOG_TOPIC("9c099", DEBUG, Logger::MAINTENANCE)
            << "DBServerAgencySync reporting to Current: " << agency.toJson();

        // Report to current
        if (!agency.isEmptyObject()) {
          std::vector<AgencyOperation> operations;
          std::vector<AgencyPrecondition> preconditions;
          for (auto const& ao : VPackObjectIterator(agency)) {
            auto const key = ao.key.copyString();
            auto const op = ao.value.get("op").copyString();

            auto const precondition = ao.value.get("precondition");
            if (!precondition.isNone()) {
              // have a precondition
              preconditions.push_back(AgencyPrecondition(precondition.keyAt(0).copyString(),
                                                         AgencyPrecondition::Type::VALUE,
                                                         precondition.valueAt(0)));
            }

            if (op == "set") {
              auto const value = ao.value.get("payload");
              operations.push_back(AgencyOperation(key, AgencyValueOperationType::SET, value));
            } else if (op == "delete") {
              operations.push_back(AgencyOperation(key, AgencySimpleOperationType::DELETE_OP));
            }
          }
          operations.push_back(AgencyOperation("Current/Version",
                                               AgencySimpleOperationType::INCREMENT_OP));

          AgencyWriteTransaction currentTransaction(operations, preconditions);
          AgencyCommResult r = comm.sendTransactionWithFailover(currentTransaction);
          if (!r.successful()) {
            LOG_TOPIC("d73b8", INFO, Logger::MAINTENANCE)
                << "Error reporting to agency: _statusCode: " << r.errorCode()
                << " message: " << r.errorMessage() << ". This can be ignored, since it will be retried automatically.";
          }
        }
      }

      if (tmp.ok()) {
        result = DBServerAgencySyncResult(
          true,
          report.hasKey("Plan") ?
            report.get("Plan").get("Version").getNumber<uint64_t>() : 0,
          report.hasKey("Current") ?
            report.get("Current").get("Version").getNumber<uint64_t>() : 0,
          report.hasKey("Plan") ?
            report.get("Plan").get("Index").getNumber<uint64_t>() : 0,
          report.hasKey("Current") ?
            report.get("Current").get("Index").getNumber<uint64_t>() : 0);

      } else {
        // Report an error:
        result = DBServerAgencySyncResult(
          false, "Error in phase 2: " + tmp.errorMessage(), 0, 0, 0, 0);
      }
    } else {
      // This code should never run, it is only there to debug problems if
      // we mess up in other places.
      result.errorMessage = "Report from phase 1 and 2 was no object.";
      try {
        std::string json = report.toJson();
        LOG_TOPIC("65fde", WARN, Logger::MAINTENANCE)
            << "Report from phase 1 and 2 was: " << json;
      } catch (std::exception const& exc) {
        LOG_TOPIC("54de2", WARN, Logger::MAINTENANCE)
            << "Report from phase 1 and 2 could not be dumped to JSON, error: "
            << exc.what() << ", head byte:" << report.head();
        uint64_t l = 0;
        try {
          l = report.byteSize();
          LOG_TOPIC("54dda", WARN, Logger::MAINTENANCE)
              << "Report from phase 1 and 2, byte size: " << l;
          LOG_TOPIC("67421", WARN, Logger::MAINTENANCE)
              << "Bytes: "
              << arangodb::basics::StringUtils::encodeHex((char const*)report.start(), l);
        } catch (...) {
          LOG_TOPIC("76124", WARN, Logger::MAINTENANCE)
              << "Report from phase 1 and 2, byte size throws.";
        }
      }
    }
  } else {
    result.errorMessage = "Report from phase 1 and 2 was not closed.";
  }

  auto end = clock::now();
  auto total_ms = std::chrono::duration_cast<std::chrono::milliseconds>(end - start).count();
  mfeature._agency_sync_total_runtime_msec->get().count(total_ms);
  mfeature._agency_sync_total_accum_runtime_msec->get().count(total_ms);
  auto took = duration<double>(end - start).count();
  if (took > 30.0) {
    LOG_TOPIC("83cb8", WARN, Logger::MAINTENANCE)
        << "DBServerAgencySync::execute "
           "took "
        << took << " s to execute handlePlanChange";
  }

  return result;
}<|MERGE_RESOLUTION|>--- conflicted
+++ resolved
@@ -193,19 +193,13 @@
 
   auto serverId = arangodb::ServerState::instance()->getId();
 
-<<<<<<< HEAD
-  LOG_TOPIC("54261", TRACE, Logger::MAINTENANCE)
-    << "Before getLocalCollections for phaseOne";
-  std::unordered_map<std::string, std::shared_ptr<VPackBuilder>> local;
-  Result glc = getLocalCollections(dirty, local);
-=======
   // It is crucial that the following happens before we do `getLocalCollections`!
   MaintenanceFeature::ShardActionMap currentShardLocks = mfeature.getShardLocks();
 
-  VPackBuilder local;
+  std::unordered_map<std::string, std::shared_ptr<VPackBuilder>> local;
   LOG_TOPIC("54261", TRACE, Logger::MAINTENANCE) << "Before getLocalCollections for phaseOne";
-  Result glc = getLocalCollections(local);
->>>>>>> 8a8be887
+  Result glc = getLocalCollections(dirty, local);
+
   LOG_TOPIC("54262", TRACE, Logger::MAINTENANCE) << "After getLocalCollections for phaseOne";
   if (!glc.ok()) {
     result.errorMessage = "Could not do getLocalCollections for phase 1: '";
@@ -224,15 +218,11 @@
     auto startTimePhaseOne = std::chrono::steady_clock::now();
     LOG_TOPIC("19aaf", DEBUG, Logger::MAINTENANCE)
         << "DBServerAgencySync::phaseOne";
-<<<<<<< HEAD
 
     LOG_DEVEL << "phaseOne with " << plan << " and local info " << local;
     tmp = arangodb::maintenance::phaseOne(
-      plan, planIndex, dirty, local, serverId, mfeature, rb);
-=======
-    tmp = arangodb::maintenance::phaseOne(plan->slice(), planIndex, local.slice(),
-                                          serverId, mfeature, rb, currentShardLocks);
->>>>>>> 8a8be887
+      plan, planIndex, dirty, local, serverId, mfeature, rb, currentShardLocks);
+
     auto endTimePhaseOne = std::chrono::steady_clock::now();
     LOG_TOPIC("93f83", DEBUG, Logger::MAINTENANCE)
         << "DBServerAgencySync::phaseOne done";
@@ -277,14 +267,8 @@
     LOG_TOPIC("652ff", DEBUG, Logger::MAINTENANCE)
         << "DBServerAgencySync::phaseTwo";
 
-<<<<<<< HEAD
     tmp = arangodb::maintenance::phaseTwo(
-      plan, current, dirty, local, serverId, mfeature, rb);
-=======
-    tmp = arangodb::maintenance::phaseTwo(plan->slice(), current->slice(),
-                                          local.slice(), serverId, mfeature, rb,
-                                          currentShardLocks);
->>>>>>> 8a8be887
+      plan, current, dirty, local, serverId, mfeature, rb, currentShardLocks);
 
     LOG_TOPIC("dfc54", DEBUG, Logger::MAINTENANCE)
         << "DBServerAgencySync::phaseTwo done";
