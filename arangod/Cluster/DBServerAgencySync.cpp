////////////////////////////////////////////////////////////////////////////////
/// DISCLAIMER
///
/// Copyright 2014-2018 ArangoDB GmbH, Cologne, Germany
/// Copyright 2004-2014 triAGENS GmbH, Cologne, Germany
///
/// Licensed under the Apache License, Version 2.0 (the "License");
/// you may not use this file except in compliance with the License.
/// You may obtain a copy of the License at
///
///     http://www.apache.org/licenses/LICENSE-2.0
///
/// Unless required by applicable law or agreed to in writing, software
/// distributed under the License is distributed on an "AS IS" BASIS,
/// WITHOUT WARRANTIES OR CONDITIONS OF ANY KIND, either express or implied.
/// See the License for the specific language governing permissions and
/// limitations under the License.
///
/// Copyright holder is ArangoDB GmbH, Cologne, Germany
///
/// @author Jan Steemann
////////////////////////////////////////////////////////////////////////////////

#include "DBServerAgencySync.h"

#include "Basics/MutexLocker.h"
#include "Cluster/ClusterFeature.h"
#include "Cluster/ClusterInfo.h"
#include "Cluster/FollowerInfo.h"
#include "Cluster/HeartbeatThread.h"
#include "Cluster/Maintenance.h"
#include "Cluster/MaintenanceFeature.h"
#include "Cluster/MaintenanceStrings.h"
#include "Cluster/ServerState.h"
#include "Logger/Logger.h"
#include "RestServer/DatabaseFeature.h"
#include "RestServer/SystemDatabaseFeature.h"
#include "Utils/DatabaseGuard.h"
#include "VocBase/LogicalCollection.h"
#include "VocBase/Methods/Databases.h"
#include "VocBase/vocbase.h"

using namespace arangodb;
using namespace arangodb::application_features;
using namespace arangodb::methods;
using namespace arangodb::rest;

DBServerAgencySync::DBServerAgencySync(HeartbeatThread* heartbeat)
    : _heartbeat(heartbeat) {}

void DBServerAgencySync::work() {
  LOG_TOPIC(TRACE, Logger::CLUSTER) << "starting plan update handler";

  _heartbeat->setReady();

  DBServerAgencySyncResult result = execute();
  _heartbeat->dispatchedJobResult(result);
}

Result DBServerAgencySync::getLocalCollections(VPackBuilder& collections) {
  using namespace arangodb::basics;
  Result result;
  DatabaseFeature* dbfeature = nullptr;

  try {
    dbfeature = ApplicationServer::getFeature<DatabaseFeature>("Database");
  } catch (...) {
  }

  if (dbfeature == nullptr) {
    LOG_TOPIC(ERR, Logger::HEARTBEAT) << "Failed to get feature database";
    return Result(TRI_ERROR_INTERNAL, "Failed to get feature database");
  }

  VPackObjectBuilder c(&collections);

  for (auto const& database : Databases::list()) {
    try {
      DatabaseGuard guard(database);
      auto vocbase = &guard.database();

      collections.add(VPackValue(database));

      VPackObjectBuilder db(&collections);
      auto cols = vocbase->collections(false);

      for (auto const& collection : cols) {
        if (!collection->system()) {
          collections.add(VPackValue(collection->name()));

          VPackObjectBuilder col(&collections);

          collection->properties(collections, true, false);

          auto const& folls = collection->followers();
          std::string const theLeader = folls->getLeader();
          bool theLeaderTouched = folls->getLeaderTouched();

          // Note that whenever theLeader was set explicitly since the collection
          // object was created, we believe it. Otherwise, we do not accept
          // that we are the leader. This is to circumvent the problem that
          // after a restart we would implicitly be assumed to be the leader.
          collections.add("theLeader", VPackValue(theLeaderTouched ? theLeader : "NOT_YET_TOUCHED"));
          collections.add("theLeaderTouched", VPackValue(theLeaderTouched));

          if (theLeader.empty() && theLeaderTouched) {
            // we are the leader ourselves
            // In this case we report our in-sync followers here in the format
            // of the agency: [ leader, follower1, follower2, ... ]
            collections.add(VPackValue("servers"));

            {
              VPackArrayBuilder guard(&collections);

              collections.add(VPackValue(arangodb::ServerState::instance()->getId()));

              std::shared_ptr<std::vector<ServerID> const> srvs = folls->get();

              for (auto const& s : *srvs) {
                collections.add(VPackValue(s));
              }
            }
          }
        }
      }
    } catch (std::exception const& e) {
      return Result(TRI_ERROR_INTERNAL,
                    std::string("Failed to guard database ") + database + ": " + e.what());
    }
  }

  return Result();
}

DBServerAgencySyncResult DBServerAgencySync::execute() {
  // default to system database

  TRI_ASSERT(AgencyCommManager::isEnabled());
  AgencyComm comm;

  using namespace std::chrono;
  using clock = std::chrono::steady_clock;

  LOG_TOPIC(DEBUG, Logger::MAINTENANCE)
      << "DBServerAgencySync::execute starting";

  auto* sysDbFeature =
      application_features::ApplicationServer::lookupFeature<SystemDatabaseFeature>();
  MaintenanceFeature* mfeature =
      ApplicationServer::getFeature<MaintenanceFeature>("Maintenance");
  arangodb::SystemDatabaseFeature::ptr vocbase =
      sysDbFeature ? sysDbFeature->use() : nullptr;
  DBServerAgencySyncResult result;

  if (vocbase == nullptr) {
    LOG_TOPIC(DEBUG, Logger::MAINTENANCE)
        << "DBServerAgencySync::execute no vocbase";
    result.errorMessage = "DBServerAgencySync::execute no vocbase";
    return result;
  }

  Result tmp;
  VPackBuilder rb;
  auto clusterInfo = ClusterInfo::instance();
  auto plan = clusterInfo->getPlan();
  auto serverId = arangodb::ServerState::instance()->getId();

  if (plan == nullptr) {
    // TODO increase log level, except during shutdown?
    LOG_TOPIC(DEBUG, Logger::MAINTENANCE)
        << "DBServerAgencySync::execute no plan";
    result.errorMessage = "DBServerAgencySync::execute no plan";
    return result;
  }

  VPackBuilder local;
  Result glc = getLocalCollections(local);
  if (!glc.ok()) {
    // FIXMEMAINTENANCE: if this fails here, then result is empty, is this
    // intended? I also notice that there is another Result object "tmp"
    // that is going to eat bad results in few lines later. Again, is
    // that the correct action? If so, how about supporting comments in
    // the code for both.
    result.errorMessage = "Could not do getLocalCollections for phase 1.";
    return result;
  }

  auto start = clock::now();
  try {
    // in previous life handlePlanChange

    VPackObjectBuilder o(&rb);

    LOG_TOPIC(DEBUG, Logger::MAINTENANCE) << "DBServerAgencySync::phaseOne";
    tmp = arangodb::maintenance::phaseOne(plan->slice(), local.slice(),
                                          serverId, *mfeature, rb);
    LOG_TOPIC(DEBUG, Logger::MAINTENANCE)
        << "DBServerAgencySync::phaseOne done";

    LOG_TOPIC(DEBUG, Logger::MAINTENANCE) << "DBServerAgencySync::phaseTwo";
    local.clear();
    glc = getLocalCollections(local);
    // We intentionally refetch local collections here, such that phase 2
    // can already see potential changes introduced by phase 1. The two
    // phases are sufficiently independent that this is OK.
    LOG_TOPIC(TRACE, Logger::MAINTENANCE)
        << "DBServerAgencySync::phaseTwo - local state: " << local.toJson();
    if (!glc.ok()) {
      result.errorMessage = "Could not do getLocalCollections for phase 2.";
      return result;
    }

    auto current = clusterInfo->getCurrent();
<<<<<<< HEAD
=======
    if (current == nullptr) {
      // TODO increase log level, except during shutdown?
      LOG_TOPIC(DEBUG, Logger::MAINTENANCE)
          << "DBServerAgencySync::execute no current";
      result.errorMessage = "DBServerAgencySync::execute no current";
      return result;
    }
>>>>>>> a14f6dd5
    LOG_TOPIC(TRACE, Logger::MAINTENANCE)
        << "DBServerAgencySync::phaseTwo - current state: " << current->toJson();

    tmp = arangodb::maintenance::phaseTwo(plan->slice(), current->slice(),
                                          local.slice(), serverId, *mfeature, rb);

    LOG_TOPIC(DEBUG, Logger::MAINTENANCE)
        << "DBServerAgencySync::phaseTwo done";

  } catch (std::exception const& e) {
    LOG_TOPIC(ERR, Logger::MAINTENANCE) << "Failed to handle plan change: " << e.what();
  }

  if (rb.isClosed()) {
    auto report = rb.slice();
    if (report.isObject()) {
<<<<<<< HEAD
      std::vector<std::string> agency = {maintenance::PHASE_TWO, "agency"};
      if (report.hasKey(agency) && report.get(agency).isObject()) {
        auto phaseTwo = report.get(agency);
        LOG_TOPIC(DEBUG, Logger::MAINTENANCE)
            << "DBServerAgencySync reporting to Current: " << phaseTwo.toJson();

        // Report to current
        if (!phaseTwo.isEmptyObject()) {
=======
      std::vector<std::string> path = {maintenance::PHASE_TWO, "agency"};
      if (report.hasKey(path) && report.get(path).isObject()) {
        auto agency = report.get(path);
        LOG_TOPIC(DEBUG, Logger::MAINTENANCE)
            << "DBServerAgencySync reporting to Current: " << agency.toJson();

        // Report to current
        if (!agency.isEmptyObject()) {
>>>>>>> a14f6dd5
          std::vector<AgencyOperation> operations;
          for (auto const& ao : VPackObjectIterator(agency)) {
            auto const key = ao.key.copyString();
            auto const op = ao.value.get("op").copyString();
            if (op == "set") {
              auto const value = ao.value.get("payload");
              operations.push_back(AgencyOperation(key, AgencyValueOperationType::SET, value));
            } else if (op == "delete") {
              operations.push_back(AgencyOperation(key, AgencySimpleOperationType::DELETE_OP));
            }
          }
          operations.push_back(AgencyOperation("Current/Version",
                                               AgencySimpleOperationType::INCREMENT_OP));
          AgencyWriteTransaction currentTransaction(operations);
          AgencyCommResult r = comm.sendTransactionWithFailover(currentTransaction);
          if (!r.successful()) {
            LOG_TOPIC(ERR, Logger::MAINTENANCE) << "Error reporting to agency";
          } else {
            LOG_TOPIC(DEBUG, Logger::MAINTENANCE)
                << "Invalidating current in ClusterInfo";
            clusterInfo->invalidateCurrent();
          }
        }
      }

      // FIXMEMAINTENANCE: If comm.sendTransactionWithFailover()
      // fails, the result is ok() based upon phaseTwo()'s execution?
      if (tmp.ok()) {
        result = DBServerAgencySyncResult(
            true,
            report.hasKey("Plan") ? report.get("Plan").get("Version").getNumber<uint64_t>() : 0,
            report.hasKey("Current")
                ? report.get("Current").get("Version").getNumber<uint64_t>()
                : 0);
      } else {
        // Report an error:
        result = DBServerAgencySyncResult(false, "Error in phase 2: " + tmp.errorMessage(),
                                          0, 0);
      }
    }
  } else {
    result.errorMessage = "Report from phase 1 and 2 was not closed.";
  }

  auto took = duration<double>(clock::now() - start).count();
  if (took > 30.0) {
    LOG_TOPIC(WARN, Logger::MAINTENANCE) << "DBServerAgencySync::execute "
                                            "took "
                                         << took << " s to execute handlePlanChange";
  }

  return result;
}<|MERGE_RESOLUTION|>--- conflicted
+++ resolved
@@ -211,8 +211,6 @@
     }
 
     auto current = clusterInfo->getCurrent();
-<<<<<<< HEAD
-=======
     if (current == nullptr) {
       // TODO increase log level, except during shutdown?
       LOG_TOPIC(DEBUG, Logger::MAINTENANCE)
@@ -220,7 +218,6 @@
       result.errorMessage = "DBServerAgencySync::execute no current";
       return result;
     }
->>>>>>> a14f6dd5
     LOG_TOPIC(TRACE, Logger::MAINTENANCE)
         << "DBServerAgencySync::phaseTwo - current state: " << current->toJson();
 
@@ -237,16 +234,6 @@
   if (rb.isClosed()) {
     auto report = rb.slice();
     if (report.isObject()) {
-<<<<<<< HEAD
-      std::vector<std::string> agency = {maintenance::PHASE_TWO, "agency"};
-      if (report.hasKey(agency) && report.get(agency).isObject()) {
-        auto phaseTwo = report.get(agency);
-        LOG_TOPIC(DEBUG, Logger::MAINTENANCE)
-            << "DBServerAgencySync reporting to Current: " << phaseTwo.toJson();
-
-        // Report to current
-        if (!phaseTwo.isEmptyObject()) {
-=======
       std::vector<std::string> path = {maintenance::PHASE_TWO, "agency"};
       if (report.hasKey(path) && report.get(path).isObject()) {
         auto agency = report.get(path);
@@ -255,7 +242,6 @@
 
         // Report to current
         if (!agency.isEmptyObject()) {
->>>>>>> a14f6dd5
           std::vector<AgencyOperation> operations;
           for (auto const& ao : VPackObjectIterator(agency)) {
             auto const key = ao.key.copyString();
