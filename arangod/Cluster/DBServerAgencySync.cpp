--- conflicted
+++ resolved
@@ -124,13 +124,7 @@
 
 DBServerAgencySyncResult DBServerAgencySync::execute() {
   // default to system database
-<<<<<<< HEAD
-  AgencyComm comm;
-=======
-
-  TRI_ASSERT(AgencyCommManager::isEnabled());
   AgencyComm comm(_server);
->>>>>>> a490e40c
 
   using namespace std::chrono;
   using clock = std::chrono::steady_clock;
