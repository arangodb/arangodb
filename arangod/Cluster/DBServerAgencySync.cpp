--- conflicted
+++ resolved
@@ -96,18 +96,12 @@
 
         VPackObjectBuilder col(&collections);
 
-<<<<<<< HEAD
         // generate a collection definition identical to that which would be
         // persisted in the case of SingleServer
-        collection->properties(collections, true, true); // detailed + forPersistence
-=======
-          // generate a collection definition identical to that which would be
-          // persisted in the case of SingleServer
-          collection->properties(collections,
-                                 LogicalDataSource::makeFlags(
-                                     LogicalDataSource::Serialize::Detailed,
-                                     LogicalDataSource::Serialize::ForPersistence));
->>>>>>> cf7cf013
+        collection->properties(collections,
+                               LogicalDataSource::makeFlags(
+                                   LogicalDataSource::Serialize::Detailed,
+                                   LogicalDataSource::Serialize::ForPersistence));
 
         auto const& folls = collection->followers();
         std::string const theLeader = folls->getLeader();
