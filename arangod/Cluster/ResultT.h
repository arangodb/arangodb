////////////////////////////////////////////////////////////////////////////////
/// DISCLAIMER
///
/// Copyright 2018 ArangoDB GmbH, Cologne, Germany
///
/// Licensed under the Apache License, Version 2.0 (the "License");
/// you may not use this file except in compliance with the License.
/// You may obtain a copy of the License at
///
///     http://www.apache.org/licenses/LICENSE-2.0
///
/// Unless required by applicable law or agreed to in writing, software
/// distributed under the License is distributed on an "AS IS" BASIS,
/// WITHOUT WARRANTIES OR CONDITIONS OF ANY KIND, either express or implied.
/// See the License for the specific language governing permissions and
/// limitations under the License.
///
/// Copyright holder is ArangoDB GmbH, Cologne, Germany
///
/// @author Tobias Gödderz
////////////////////////////////////////////////////////////////////////////////

#ifndef ARANGODB_BASICS_RESULT_T_H
#define ARANGODB_BASICS_RESULT_T_H

#include <type_traits>

#include <boost/optional.hpp>

#include "Basics/Common.h"
#include "Basics/Result.h"

namespace arangodb {

// @brief Extension of Result which, on success, contains a value of type T.
//
// @details
// A `ResultT x` is expected to hold a value *if and only if* x.ok()!
// So this behaves more like a variant, even if it always contains a Result.
// This is to easily obtain compatibility with existing Result objects.
//
// A successful ResultT can be explicitly created via
//   ResultT::success(value);
// and an erroneous using
//   ResultT::error(TRI_SOME_ERROR)
// or
//   ResultT::error(TRI_ANOTHER_ERROR, "a custom message")
// . Never pass TRI_ERROR_NO_ERROR (i.e. 0) here! Use ::success() for that.
//
// Successful construction is also allowed via the constructor(s)
//  ResultT(T val)
// while error construction is allowed via the constructor(s)
//  ResultT(Result other)
// . Both of those allow implicit conversion, so if you have a function
// returning `ResultT<SomeType>` and a `SomeType value` you can use
//   return value;
// or, having a `Result result` with result.fail() being true,
//   return result;
// .
template <typename T>
class ResultT {
 public:
  ResultT static success(T const& val) {
    return ResultT(val, TRI_ERROR_NO_ERROR);
  }

  ResultT static success(T&& val) {
    return ResultT(std::move(val), TRI_ERROR_NO_ERROR);
  }

  ResultT static error(int errorNumber) {
    return ResultT(boost::none, errorNumber);
  }

  ResultT static error(int errorNumber, std::string const& errorMessage) {
    return ResultT(boost::none, errorNumber, errorMessage);
  }

  ResultT static error(Result const& other) {
    TRI_ASSERT(other.fail());
    return ResultT(boost::none, other);
  }

  ResultT static error(Result&& other) {
    TRI_ASSERT(other.fail());
    return ResultT(boost::none, std::move(other));
  }

  template <typename U = T, typename = typename std::enable_if<!std::is_convertible<U, decltype(ResultT<U>::_errorNumber)>::value>::type>
  // These are not explicit on purpose
<<<<<<< HEAD
  // NOLINTNEXTLINE(google-explicit-constructor)
  ResultT(Result const& other) : Result(other) {
=======
  ResultT(Result const& other) : _result(other) {
>>>>>>> c755330d
    // .ok() is not allowed here, as _val should be expected to be initialized
    // iff .ok() is true.
    TRI_ASSERT(other.fail());
  }

<<<<<<< HEAD
  template <typename U = T, typename = typename std::enable_if<!std::is_convertible<U, decltype(ResultT<U>::_errorNumber)>::value>::type>
  // NOLINTNEXTLINE(google-explicit-constructor)
  ResultT(Result&& other) : Result(std::move(other)) {
=======
  ResultT(Result&& other) : _result(std::move(other)) {
>>>>>>> c755330d
    // .ok() is not allowed here, as _val should be expected to be initialized
    // iff .ok() is true.
    TRI_ASSERT(other.fail());
  }

  template <typename U = T, typename = typename std::enable_if<!std::is_convertible<U, decltype(ResultT<U>::_errorNumber)>::value>::type>
  // These are not explicit on purpose
  // NOLINTNEXTLINE(google-explicit-constructor)
  ResultT(T&& val) : ResultT(std::move(val), TRI_ERROR_NO_ERROR) {}

  template <typename U = T, typename = typename std::enable_if<!std::is_convertible<U, decltype(ResultT<U>::_errorNumber)>::value>::type>
  // NOLINTNEXTLINE(google-explicit-constructor)
  ResultT(T const& val) : ResultT(val, TRI_ERROR_NO_ERROR) {}

  ResultT() = delete;

  ResultT& operator=(T const& val_) {
    _val = val_;
    return *this;
  }

  ResultT& operator=(T&& val_) {
    _val = std::move(val_);
    return *this;
  }

  Result copy_result() const { return *this; }

  // These would be very convenient, but also make it very easy to accidentally
  // use the value of an error-result. So don't add them.
  //
  //  operator T() const { return get(); }
  //  operator T &() { return get(); }

  T* operator->() { return &get(); }

  T const* operator->() const { return &get(); }

  T& operator*() & { return get(); }

  T const& operator*() const& { return get(); }

  T&& operator*() && { return get(); }

  T const&& operator*() const&& { return get(); }

  template <typename U = T, typename = typename std::enable_if<!std::is_same<U, bool>::value>::type>
  explicit operator bool() const {
    return ok();
  }

  T const& get() const { return _val.get(); }

  T& get() { return _val.get(); }

  ResultT map(ResultT<T> (*fun)(T const& val)) const {
    if (ok()) {
      return ResultT<T>::success(fun(get()));
    }

    return *this;
  }

  bool operator==(ResultT<T> const& other) const {
    if (this->ok() && other.ok()) {
      return this->get() == other.get();
    }
    if (this->fail() && other.fail()) {
      return this->errorNumber() == other.errorNumber() &&
             this->errorMessage() == other.errorMessage();
    }

    return false;
  }

  template <typename U>
  bool operator==(ResultT<U> const& other) const {
    if (this->fail() && other.fail()) {
      return this->errorNumber() == other.errorNumber() &&
             this->errorMessage() == other.errorMessage();
    }

    return false;
  }

  // forwarded methods
  bool ok() const { return _result.ok(); }
  bool fail() const { return _result.fail(); }
  bool is(uint64_t code) { return _result.is(code); }
  int errorNumber() const { return _result.errorNumber(); }
  std::string errorMessage() const { return _result.errorMessage(); }

  // access methods
  Result const& result() const& { return _result; }
  Result result() && { return std::move(_result); }

 protected:
  Result _result;
  boost::optional<T> _val;

  ResultT(boost::optional<T>&& val_, int errorNumber)
      : _result(errorNumber), _val(std::move(val_)) {}

  ResultT(boost::optional<T>&& val_, int errorNumber, std::string const& errorMessage)
      : _result(errorNumber, errorMessage), _val(val_) {}

  ResultT(boost::optional<T> const& val_, int errorNumber)
      : _result(errorNumber), _val(std::move(val_)) {}

  ResultT(boost::optional<T> const& val_, int errorNumber, std::string const& errorMessage)
<<<<<<< HEAD
      : Result(errorNumber, errorMessage), _val(val_) {}

  ResultT(boost::optional<T>&& val_, Result const& result)
      : Result(result), _val(std::move(val_)) {}

  ResultT(boost::optional<T>&& val_, Result&& result)
      : Result(std::move(result)), _val(std::move(val_)) {}
=======
      : _result(errorNumber, errorMessage), _val(val_) {}
>>>>>>> c755330d
};

}  // namespace arangodb

#endif  // ARANGODB_BASICS_RESULT_T_H<|MERGE_RESOLUTION|>--- conflicted
+++ resolved
@@ -88,24 +88,16 @@
 
   template <typename U = T, typename = typename std::enable_if<!std::is_convertible<U, decltype(ResultT<U>::_errorNumber)>::value>::type>
   // These are not explicit on purpose
-<<<<<<< HEAD
-  // NOLINTNEXTLINE(google-explicit-constructor)
-  ResultT(Result const& other) : Result(other) {
-=======
+  // NOLINTNEXTLINE(google-explicit-constructor)
   ResultT(Result const& other) : _result(other) {
->>>>>>> c755330d
     // .ok() is not allowed here, as _val should be expected to be initialized
     // iff .ok() is true.
     TRI_ASSERT(other.fail());
   }
 
-<<<<<<< HEAD
-  template <typename U = T, typename = typename std::enable_if<!std::is_convertible<U, decltype(ResultT<U>::_errorNumber)>::value>::type>
-  // NOLINTNEXTLINE(google-explicit-constructor)
-  ResultT(Result&& other) : Result(std::move(other)) {
-=======
+  template <typename U = T, typename = typename std::enable_if<!std::is_convertible<U, decltype(ResultT<U>::_errorNumber)>::value>::type>
+  // NOLINTNEXTLINE(google-explicit-constructor)
   ResultT(Result&& other) : _result(std::move(other)) {
->>>>>>> c755330d
     // .ok() is not allowed here, as _val should be expected to be initialized
     // iff .ok() is true.
     TRI_ASSERT(other.fail());
@@ -216,17 +208,13 @@
       : _result(errorNumber), _val(std::move(val_)) {}
 
   ResultT(boost::optional<T> const& val_, int errorNumber, std::string const& errorMessage)
-<<<<<<< HEAD
-      : Result(errorNumber, errorMessage), _val(val_) {}
+      : _result(errorNumber, errorMessage), _val(val_) {}
 
   ResultT(boost::optional<T>&& val_, Result const& result)
-      : Result(result), _val(std::move(val_)) {}
+      : _result(result), _val(std::move(val_)) {}
 
   ResultT(boost::optional<T>&& val_, Result&& result)
-      : Result(std::move(result)), _val(std::move(val_)) {}
-=======
-      : _result(errorNumber, errorMessage), _val(val_) {}
->>>>>>> c755330d
+      : _result(std::move(result)), _val(std::move(val_)) {}
 };
 
 }  // namespace arangodb
