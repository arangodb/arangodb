////////////////////////////////////////////////////////////////////////////////
/// DISCLAIMER
///
/// Copyright 2018 ArangoDB GmbH, Cologne, Germany
///
/// Licensed under the Apache License, Version 2.0 (the "License");
/// you may not use this file except in compliance with the License.
/// You may obtain a copy of the License at
///
///     http://www.apache.org/licenses/LICENSE-2.0
///
/// Unless required by applicable law or agreed to in writing, software
/// distributed under the License is distributed on an "AS IS" BASIS,
/// WITHOUT WARRANTIES OR CONDITIONS OF ANY KIND, either express or implied.
/// See the License for the specific language governing permissions and
/// limitations under the License.
///
/// Copyright holder is ArangoDB GmbH, Cologne, Germany
///
/// @author Tobias Gödderz
////////////////////////////////////////////////////////////////////////////////

#ifndef ARANGODB_BASICS_RESULT_T_H
#define ARANGODB_BASICS_RESULT_T_H

#include <type_traits>

#include <boost/optional.hpp>

#include "Basics/Common.h"
#include "Basics/Result.h"

namespace arangodb {

// @brief Extension of Result which, on success, contains a value of type T.
//
// @details
// A `ResultT x` is expected to hold a value *if and only if* x.ok()!
// So this behaves more like a variant, even if it always contains a Result.
// This is to easily obtain compatibility with existing Result objects.
//
// A successful ResultT can be explicitly created via
//   ResultT::success(value);
// and an erroneous using
//   ResultT::error(TRI_SOME_ERROR)
// or
//   ResultT::error(TRI_ANOTHER_ERROR, "a custom message")
// . Never pass TRI_ERROR_NO_ERROR (i.e. 0) here! Use ::success() for that.
//
// Successful construction is also allowed via the constructor(s)
//  ResultT(T val)
// while error construction is allowed via the constructor(s)
//  ResultT(Result other)
// . Both of those allow implicit conversion, so if you have a function
// returning `ResultT<SomeType>` and a `SomeType value` you can use
//   return value;
// or, having a `Result result` with result.fail() being true,
//   return result;
// .
template <typename T>
class ResultT : public arangodb::Result {
 public:
  ResultT static success(T const& val) {
    return ResultT(val, TRI_ERROR_NO_ERROR);
  }

  ResultT static success(T&& val) {
    return ResultT(std::move(val), TRI_ERROR_NO_ERROR);
  }

  ResultT static error(int errorNumber) {
    return ResultT(boost::none, errorNumber);
  }

  ResultT static error(int errorNumber, std::string const& errorMessage) {
    return ResultT(boost::none, errorNumber, errorMessage);
  }

  ResultT static error(Result const& other) {
    TRI_ASSERT(other.fail());
    return ResultT(boost::none, other);
  }

  ResultT static error(Result&& other) {
    TRI_ASSERT(other.fail());
    return ResultT(boost::none, std::move(other));
  }

  template <typename U = T, typename = typename std::enable_if<
    !std::is_convertible<U, decltype(ResultT<U>::_errorNumber)>::value>::type>
  // These are not explicit on purpose
  // NOLINTNEXTLINE(google-explicit-constructor)
  ResultT(Result const& other) : Result(other) {
    // .ok() is not allowed here, as _val should be expected to be initialized
    // iff .ok() is true.
    TRI_ASSERT(other.fail());
  }

  template <typename U = T, typename = typename std::enable_if<
    !std::is_convertible<U, decltype(ResultT<U>::_errorNumber)>::value>::type>
  // NOLINTNEXTLINE(google-explicit-constructor)
  ResultT(Result&& other) : Result(std::move(other)) {
    // .ok() is not allowed here, as _val should be expected to be initialized
    // iff .ok() is true.
    TRI_ASSERT(other.fail());
  }

  template <typename U = T, typename = typename std::enable_if<
    !std::is_convertible<U, decltype(ResultT<U>::_errorNumber)>::value>::type>
  // These are not explicit on purpose
  // NOLINTNEXTLINE(google-explicit-constructor)
  ResultT(T&& val) : ResultT(std::move(val), TRI_ERROR_NO_ERROR) {}

  template <typename U = T, typename = typename std::enable_if<
    !std::is_convertible<U, decltype(ResultT<U>::_errorNumber)>::value>::type>
  // NOLINTNEXTLINE(google-explicit-constructor)
  ResultT(T const& val) : ResultT(val, TRI_ERROR_NO_ERROR) {}

  ResultT() = delete;

  ResultT& operator=(T const& val_) {
    _val = val_;
    return *this;
  }

  ResultT& operator=(T&& val_) {
    _val = std::move(val_);
    return *this;
  }

  Result copy_result() const { return *this; }

  // These would be very convenient, but also make it very easy to accidentally
  // use the value of an error-result. So don't add them.
  //
  //  operator T() const { return get(); }
  //  operator T &() { return get(); }

  T* operator->() { return &get(); }

  T const* operator->() const { return &get(); }

  T& operator*() & { return get(); }

  T const& operator*() const& { return get(); }

  T&& operator*() && { return get(); }

  T const&& operator*() const&& { return get(); }

  template <typename U = T, typename = typename std::enable_if<
                                !std::is_same<U, bool>::value>::type>
  explicit operator bool() const {
    return ok();
  }

  T const& get() const { return _val.get(); }

  T& get() { return _val.get(); }

  ResultT map(ResultT<T> (*fun)(T const& val)) const {
    if (ok()) {
      return ResultT<T>::success(fun(get()));
    }

    return *this;
  }

  bool operator==(ResultT<T> const& other) const {
    if (this->ok() && other.ok()) {
      return this->get() == other.get();
    }
    if (this->fail() && other.fail()) {
      return this->errorNumber() == other.errorNumber() &&
             this->errorMessage() == other.errorMessage();
    }

    return false;
  }

 protected:
  boost::optional<T> _val;

  ResultT(boost::optional<T>&& val_, int errorNumber)
      : Result(errorNumber), _val(std::move(val_)) {}

  ResultT(boost::optional<T>&& val_, int errorNumber, std::string const& errorMessage)
      : Result(errorNumber, errorMessage), _val(val_) {}

  ResultT(boost::optional<T> const& val_, int errorNumber)
      : Result(errorNumber), _val(std::move(val_)) {}

<<<<<<< HEAD
  ResultT(boost::optional<T>const& val_, int errorNumber,
          std::string const& errorMessage)
      : Result(errorNumber, errorMessage),
        _val(val_) {}

  ResultT(boost::optional<T>&& val_, Result const& result)
    : Result(result), _val(std::move(val_)) {}

  ResultT(boost::optional<T>&& val_, Result&& result)
    : Result(std::move(result)), _val(std::move(val_)) {}
=======
  ResultT(boost::optional<T> const& val_, int errorNumber, std::string const& errorMessage)
      : Result(errorNumber, errorMessage), _val(val_) {}
>>>>>>> 59038741
};

}  // namespace arangodb

#endif  // ARANGODB_BASICS_RESULT_T_H<|MERGE_RESOLUTION|>--- conflicted
+++ resolved
@@ -190,21 +190,14 @@
   ResultT(boost::optional<T> const& val_, int errorNumber)
       : Result(errorNumber), _val(std::move(val_)) {}
 
-<<<<<<< HEAD
-  ResultT(boost::optional<T>const& val_, int errorNumber,
-          std::string const& errorMessage)
-      : Result(errorNumber, errorMessage),
-        _val(val_) {}
+  ResultT(boost::optional<T> const& val_, int errorNumber, std::string const& errorMessage)
+      : Result(errorNumber, errorMessage), _val(val_) {}
 
   ResultT(boost::optional<T>&& val_, Result const& result)
     : Result(result), _val(std::move(val_)) {}
 
   ResultT(boost::optional<T>&& val_, Result&& result)
     : Result(std::move(result)), _val(std::move(val_)) {}
-=======
-  ResultT(boost::optional<T> const& val_, int errorNumber, std::string const& errorMessage)
-      : Result(errorNumber, errorMessage), _val(val_) {}
->>>>>>> 59038741
 };
 
 }  // namespace arangodb
