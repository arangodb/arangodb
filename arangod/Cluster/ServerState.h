////////////////////////////////////////////////////////////////////////////////
/// DISCLAIMER
///
/// Copyright 2014-2016 ArangoDB GmbH, Cologne, Germany
/// Copyright 2004-2014 triAGENS GmbH, Cologne, Germany
///
/// Licensed under the Apache License, Version 2.0 (the "License");
/// you may not use this file except in compliance with the License.
/// You may obtain a copy of the License at
///
///     http://www.apache.org/licenses/LICENSE-2.0
///
/// Unless required by applicable law or agreed to in writing, software
/// distributed under the License is distributed on an "AS IS" BASIS,
/// WITHOUT WARRANTIES OR CONDITIONS OF ANY KIND, either express or implied.
/// See the License for the specific language governing permissions and
/// limitations under the License.
///
/// Copyright holder is ArangoDB GmbH, Cologne, Germany
///
/// @author Jan Steemann
////////////////////////////////////////////////////////////////////////////////

#ifndef ARANGOD_CLUSTER_SERVER_STATE_H
#define ARANGOD_CLUSTER_SERVER_STATE_H 1

#include "Basics/Common.h"
#include "Basics/ReadWriteLock.h"

#include <iosfwd>

namespace arangodb {
class AgencyComm;
class Result;

class ServerState {
 public:
  /// @brief an enum describing the roles a server can have
  enum RoleEnum : int {
    ROLE_UNDEFINED = 0,  // initial value
    ROLE_SINGLE,         // is set when cluster feature is off
    ROLE_PRIMARY,
    ROLE_COORDINATOR,
    ROLE_AGENT
  };

  /// @brief an enum describing the possible states a server can have
  enum StateEnum {
    STATE_UNDEFINED = 0,  // initial value
    STATE_STARTUP,        // used by all roles
    STATE_SERVING,        // used by all roles
    STATE_STOPPING,       // primary only
    STATE_STOPPED,        // primary only
    STATE_SHUTDOWN        // used by all roles
  };
  
  enum class Mode : uint8_t {
    DEFAULT = 0,
    /// reject all requests
    MAINTENANCE = 1,
    /// status unclear, client must try again
    TRYAGAIN = 2,
    /// redirect to lead server if possible
    REDIRECT = 3,
    /// redirect to lead server if possible
    READ_ONLY = 4,
    INVALID = 255,
  };

 public:
  ServerState();

  ~ServerState();

 public:
  /// @brief create the (sole) instance
  static ServerState* instance();

  /// @brief get the string representation of a role
  static std::string roleToString(RoleEnum);
  
  static std::string roleToShortString(RoleEnum);
  
  /// @brief get the key for lists of a role in the agency
  static std::string roleToAgencyListKey(RoleEnum);
  
  /// @brief get the key for a role in the agency
  static std::string roleToAgencyKey(RoleEnum role);

  /// @brief convert a string to a role
  static RoleEnum stringToRole(std::string const&);

  /// @brief get the string representation of a state
  static std::string stateToString(StateEnum);

  /// @brief convert a string representation to a state
  static StateEnum stringToState(std::string const&);
  
  /// @brief get the string representation of a mode
  static std::string modeToString(Mode);
    
  /// @brief convert a string representation to a mode
  static Mode stringToMode(std::string const&);
  
  /// @brief sets server mode, returns previously held
  /// value (performs atomic read-modify-write operation)
  static Mode setServerMode(Mode mode);
  
  /// @brief atomically load current server mode
  static Mode serverMode();
  
  /// @brief checks maintenance mode
  static bool isMaintenance() {
    return serverMode() == Mode::MAINTENANCE;
  }
  
  /// @brief should not allow DDL operations / transactions
  static bool writeOpsEnabled() {
    Mode mode = serverMode();
    return mode == Mode::DEFAULT || mode == Mode::MAINTENANCE;
  }

 public:
  /// @brief sets the initialized flag
  void setInitialized() { _initialized = true; }

  /// @brief whether or not the cluster was properly initialized
  bool initialized() const { return _initialized; }

  /// @brief sets the initialized flag
  void setClusterEnabled() { _clusterEnabled = true; }

  /// @brief flush the server state (used for testing)
  void flush();
  
  bool isSingleServer() { return isSingleServer(loadRole()); }
  
  static bool isSingleServer(ServerState::RoleEnum role) {
    return (role == ServerState::ROLE_SINGLE);
  }

  /// @brief check whether the server is a coordinator
  bool isCoordinator() { return isCoordinator(loadRole()); }

  /// @brief check whether the server is a coordinator
  static bool isCoordinator(ServerState::RoleEnum role) {
    return (role == ServerState::ROLE_COORDINATOR);
  }

  /// @brief check whether the server is a DB server (primary or secondary)
  /// running in cluster mode.
  bool isDBServer() { return isDBServer(loadRole()); }

  /// @brief check whether the server is a DB server (primary or secondary)
  /// running in cluster mode.
  static bool isDBServer(ServerState::RoleEnum role) {
    return (role == ServerState::ROLE_PRIMARY);
  }
  
  /// @brief whether or not the role is a cluster-related role
  static bool isClusterRole(ServerState::RoleEnum role) {
    return (role == ServerState::ROLE_PRIMARY ||
            role == ServerState::ROLE_COORDINATOR);
  }
  
  /// @brief check whether the server is an agent 
  bool isAgent() { return isAgent(loadRole()); }

  /// @brief check whether the server is an agent
  static bool isAgent(ServerState::RoleEnum role) {
    return (role == ServerState::ROLE_AGENT);
  }

  /// @brief check whether the server is running in a cluster
  bool isRunningInCluster() { return isClusterRole(loadRole()); }
  
  /// @brief check whether the server is running in a cluster
  static bool isRunningInCluster(ServerState::RoleEnum role) { 
    return isClusterRole(role); 
  }
  
  bool isSingleServerOrCoordinator() {
    RoleEnum role = loadRole();
    return isCoordinator(role) || isSingleServer(role);
  }

  /// @brief get the server role
  RoleEnum getRole();
  
  bool integrateIntoCluster(RoleEnum role, std::string const& myAddr,
                            std::string const& myLocalInfo);
  
  bool unregister();

  /// @brief set the server role
  void setRole(RoleEnum);

  /// @brief get the server id
  std::string getId();
  
  /// @brief set the server id
  void setId(std::string const&);

  /// @brief get the server address
  std::string getAddress();

  /// @brief set the server address
  void setAddress(std::string const&);

  /// @brief find a host identification string
  void findHost(std::string const& fallback);

  /// @brief get a string to identify the host we are running on
  std::string getHost() {
    return _host;
  }

  /// @brief get the current state
  StateEnum getState();

  /// @brief set the current state
  void setState(StateEnum);

  /// @brief gets the JavaScript startup path
  std::string getJavaScriptPath();

  /// @brief forces a specific role
  void forceRole(RoleEnum role);

  /// @brief sets the JavaScript startup path
  void setJavaScriptPath(std::string const&);

  bool isFoxxmaster();

  std::string const& getFoxxmaster();

  void setFoxxmaster(std::string const&);

  void setFoxxmasterQueueupdate(bool);
  
  bool getFoxxmasterQueueupdate();

<<<<<<< HEAD
  std::string getPersistedId();
  bool hasPersistedId();
  bool writePersistedId(std::string const&);
  std::string generatePersistedId(RoleEnum const&);

private:
=======
  /// @brief sets server mode and propagates new mode to agency
  Result propagateClusterServerMode(Mode);

 private:
>>>>>>> 161d7e8b
  /// @brief atomically fetches the server role
  RoleEnum loadRole() {
    return static_cast<RoleEnum>(_role.load(std::memory_order_consume));
  }

  /// @brief store the server role
  bool storeRole(RoleEnum role);

  /// @brief validate a state transition for a primary server
  bool checkPrimaryState(StateEnum);

  /// @brief validate a state transition for a coordinator server
  bool checkCoordinatorState(StateEnum);
  
  /// @brief register at agency
  bool registerAtAgency(AgencyComm&, const RoleEnum&, std::string const&);
  /// @brief register shortname for an id
  bool registerShortName(std::string const& id, const RoleEnum&);

  /// 
  std::string getUuidFilename();

  /// @brief the pointer to the singleton instance
  static ServerState* _theinstance;
  
  /// @brief the server's id, can be set just once
  std::string _id;

  /// @brief the JavaScript startup path, can be set just once
  std::string _javaScriptStartupPath;

  /// @brief the server's own address, can be set just once
  std::string _address;

  /// @brief an identification string for the host a server is running on
  std::string _host;

  /// @brief r/w lock for state
  arangodb::basics::ReadWriteLock _lock;

  /// @brief the server role
  std::atomic<RoleEnum> _role;

  /// @brief the current state
  StateEnum _state;

  /// @brief whether or not the cluster was initialized
  bool _initialized;

  /// @brief whether or not we are a cluster member
  bool _clusterEnabled;

  std::string _foxxmaster;
  
  bool _foxxmasterQueueupdate;
};
}

std::ostream& operator<<(std::ostream&, arangodb::ServerState::RoleEnum);

#endif<|MERGE_RESOLUTION|>--- conflicted
+++ resolved
@@ -240,19 +240,15 @@
   
   bool getFoxxmasterQueueupdate();
 
-<<<<<<< HEAD
   std::string getPersistedId();
   bool hasPersistedId();
   bool writePersistedId(std::string const&);
   std::string generatePersistedId(RoleEnum const&);
 
-private:
-=======
   /// @brief sets server mode and propagates new mode to agency
   Result propagateClusterServerMode(Mode);
 
- private:
->>>>>>> 161d7e8b
+private:
   /// @brief atomically fetches the server role
   RoleEnum loadRole() {
     return static_cast<RoleEnum>(_role.load(std::memory_order_consume));
