--- conflicted
+++ resolved
@@ -64,10 +64,7 @@
     REDIRECT = 3,
     /// redirect to lead server if possible
     READ_ONLY = 4,
-<<<<<<< HEAD
     INVALID = 255,
-=======
->>>>>>> 8673c1c3
   };
 
  public:
@@ -99,24 +96,6 @@
   /// @brief convert a string representation to a state
   static StateEnum stringToState(std::string const&);
   
-  /// @brief sets server mode, returns previously held
-  /// value (performs atomic read-modify-write operation)
-  static Mode setServerMode(Mode mode);
-  
-  /// @brief atomically load current server mode
-  static Mode serverMode();
-  
-  /// @brief checks maintenance mode
-  static bool isMaintenance() {
-    return serverMode() == Mode::MAINTENANCE;
-  }
-  
-  /// @brief should not allow DDL operations / transactions
-  static bool writeOpsEnabled() {
-    Mode mode = serverMode();
-    return mode == Mode::DEFAULT || mode == Mode::MAINTENANCE;
-  }
-
   /// @brief get the string representation of a mode
   static std::string modeToString(Mode);
     
