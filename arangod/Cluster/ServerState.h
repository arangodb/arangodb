////////////////////////////////////////////////////////////////////////////////
/// DISCLAIMER
///
/// Copyright 2014-2020 ArangoDB GmbH, Cologne, Germany
/// Copyright 2004-2014 triAGENS GmbH, Cologne, Germany
///
/// Licensed under the Apache License, Version 2.0 (the "License");
/// you may not use this file except in compliance with the License.
/// You may obtain a copy of the License at
///
///     http://www.apache.org/licenses/LICENSE-2.0
///
/// Unless required by applicable law or agreed to in writing, software
/// distributed under the License is distributed on an "AS IS" BASIS,
/// WITHOUT WARRANTIES OR CONDITIONS OF ANY KIND, either express or implied.
/// See the License for the specific language governing permissions and
/// limitations under the License.
///
/// Copyright holder is ArangoDB GmbH, Cologne, Germany
///
/// @author Jan Steemann
////////////////////////////////////////////////////////////////////////////////

#ifndef ARANGOD_CLUSTER_SERVER_STATE_H
#define ARANGOD_CLUSTER_SERVER_STATE_H 1

#include <mutex>

#include "Basics/Common.h"
#include "Basics/ReadWriteSpinLock.h"
#include "Cluster/ClusterTypes.h"
#include "Basics/ResultT.h"
#include "VocBase/voc-types.h"

namespace arangodb {
namespace application_features {
class ApplicationServer;
}
class AgencyComm;
class Result;

class ServerState {
 public:
  /// @brief an enum describing the roles a server can have
  enum RoleEnum : int {
    ROLE_UNDEFINED = 0,  // initial value
    ROLE_SINGLE,         // is set when cluster feature is off
    ROLE_DBSERVER,
    ROLE_COORDINATOR,
    ROLE_AGENT
  };

  /// @brief an enum describing the possible states a server can have
  enum StateEnum {
    STATE_UNDEFINED = 0,  // initial value
    STATE_STARTUP,        // used by all roles
    STATE_SERVING,        // used by all roles
    STATE_STOPPING,       // primary only
    STATE_STOPPED,        // primary only
    STATE_SHUTDOWN        // used by all roles
  };

  enum class Mode : uint8_t {
    DEFAULT = 0,
    /// reject all requests
    MAINTENANCE = 1,
    /// status unclear, client must try again
    TRYAGAIN = 2,
    /// redirect to lead server if possible
    REDIRECT = 3,
    INVALID = 255,  // this mode is used to indicate shutdown
  };

 public:
  explicit ServerState(application_features::ApplicationServer&);

  ~ServerState();

 public:
  /// @brief create the (sole) instance
  static ServerState* instance();

  /// @brief get the string representation of a role
  static std::string roleToString(RoleEnum);

  static std::string roleToShortString(RoleEnum);

  /// @brief get the key for lists of a role in the agency
  static std::string roleToAgencyListKey(RoleEnum);

  /// @brief get the key for a role in the agency
  static std::string roleToAgencyKey(RoleEnum role);

  /// @brief convert a string to a role
  static RoleEnum stringToRole(std::string const&);

  /// @brief get the string representation of a state
  static std::string stateToString(StateEnum);

  /// @brief convert a string representation to a state
  static StateEnum stringToState(std::string const&);

  /// @brief get the string representation of a mode
  static std::string modeToString(Mode);

  /// @brief convert a string representation to a mode
  static Mode stringToMode(std::string const&);

  /// @brief atomically load current server mode
  static Mode mode();

  /// @brief sets server mode, returns previously held
  /// value (performs atomic read-modify-write operation)
  static Mode setServerMode(Mode mode);

  /// @brief checks maintenance mode
  static bool isMaintenance() { return mode() == Mode::MAINTENANCE; }

  /// @brief should not allow DDL operations / transactions
  static bool readOnly();

  /// @brief set server read-only
  static bool setReadOnly(bool ro);

 public:
  /// @brief sets the initialized flag
  void setInitialized() { _initialized = true; }

  /// @brief whether or not the cluster was properly initialized
  bool initialized() const { return _initialized; }

  bool isSingleServer() { return isSingleServer(loadRole()); }

  static bool isSingleServer(ServerState::RoleEnum role) {
    TRI_ASSERT(role != ServerState::ROLE_UNDEFINED);
    return (role == ServerState::ROLE_SINGLE);
  }

  /// @brief check whether the server is a coordinator
  bool isCoordinator() { return isCoordinator(loadRole()); }

  /// @brief check whether the server is a coordinator
  static bool isCoordinator(ServerState::RoleEnum role) {
    TRI_ASSERT(role != ServerState::ROLE_UNDEFINED);
    return (role == ServerState::ROLE_COORDINATOR);
  }

  /// @brief check whether the server is a DB server (primary or secondary)
  /// running in cluster mode.
  bool isDBServer() { return isDBServer(loadRole()); }

  /// @brief check whether the server is a DB server (primary or secondary)
  /// running in cluster mode.
  static bool isDBServer(ServerState::RoleEnum role) {
    TRI_ASSERT(role != ServerState::ROLE_UNDEFINED);
    return (role == ServerState::ROLE_DBSERVER);
  }

  /// @brief whether or not the role is a cluster-related role
  static bool isClusterRole(ServerState::RoleEnum role) {
    return (role == ServerState::ROLE_DBSERVER || role == ServerState::ROLE_COORDINATOR);
  }

  /// @brief whether or not the role is a cluster-related role
  bool isClusterRole() { return (isClusterRole(loadRole())); };

  /// @brief check whether the server is an agent
  bool isAgent() { return isAgent(loadRole()); }

  /// @brief check whether the server is an agent
  static bool isAgent(ServerState::RoleEnum role) {
    TRI_ASSERT(role != ServerState::ROLE_UNDEFINED);
    return (role == ServerState::ROLE_AGENT);
  }

  /// @brief check whether the server is running in a cluster
  bool isRunningInCluster() { return isClusterRole(loadRole()); }

  /// @brief check whether the server is running in a cluster
  static bool isRunningInCluster(ServerState::RoleEnum role) {
    return isClusterRole(role);
  }

  /// @brief check whether the server is a single or coordinator
  bool isSingleServerOrCoordinator() const {
    return isSingleServerOrCoordinator(loadRole());
  }
  
  static bool isSingleServerOrCoordinator(ServerState::RoleEnum role) {
    return isCoordinator(role) || isSingleServer(role);
  }

  /// @brief get the server role
  inline RoleEnum getRole() const { return loadRole(); }

  /// @brief register with agency, create / load server ID
  bool integrateIntoCluster(RoleEnum role, std::string const& myAddr,
                            std::string const& myAdvEndpoint);

  /// @brief unregister this server with the agency, removing it from
  /// the cluster setup.
  /// the timeout can be used as the max wait time for the agency to
  /// acknowledge the unregister action.
  bool unregister(double timeout);

  /// @brief mark this server as shut down in the agency, without removing it
  /// from the cluster setup.
  /// the timeout can be used as the max wait time for the agency to
  /// acknowledge the logoff action.
  bool logoff(double timeout);

  /// @brief set the server role
  void setRole(RoleEnum);

  /// @brief get the server id
  std::string getId() const;

  /// @brief set the server id
  void setId(std::string const&);

  /// @brief get the short id
  uint32_t getShortId() const;

  /// @brief set the server short id
  void setShortId(uint32_t);

  /// @brief set the server short id
  std::string getShortName() const;

  RebootId getRebootId() const;

  void setRebootId(RebootId rebootId);

  /// @brief get the server endpoint
  std::string getEndpoint();

  /// @brief get the server advertised endpoint
  std::string getAdvertisedEndpoint();

  /// @brief find a host identification string
  void findHost(std::string const& fallback);

  /// @brief get a string to identify the host we are running on
  std::string getHost() { return _host; }

  /// @brief get the current state
  StateEnum getState();

  /// @brief set the current state
  void setState(StateEnum);

  /// @brief gets the JavaScript startup path
  std::string getJavaScriptPath();

  /// @brief sets the JavaScript startup path
  void setJavaScriptPath(std::string const&);

  bool isFoxxmaster() const;

  std::string getFoxxmaster() const;

  void setFoxxmaster(std::string const&);
<<<<<<< HEAD

  void clearFoxxmasterQueueupdate() noexcept;
  
  void setFoxxmasterQueueupdate() noexcept;
=======
  
  void setFoxxmasterQueueupdate(bool value) noexcept;
>>>>>>> 07284af8

  bool getFoxxmasterQueueupdate() const noexcept;

  TRI_voc_tick_t getFoxxmasterSince() const noexcept;

  std::string getPersistedId();
  bool hasPersistedId();
  bool writePersistedId(std::string const&);
  std::string generatePersistedId(RoleEnum const&);

  /// @brief sets server mode and propagates new mode to agency
  Result propagateClusterReadOnly(bool);

  /// file where the server persists its UUID
  std::string getUuidFilename() const;

 private:
  /// @brief atomically fetches the server role
  inline RoleEnum loadRole() const {
    return _role.load(std::memory_order_consume);
  }

  /// @brief validate a state transition for a primary server
  bool checkPrimaryState(StateEnum);

  /// @brief validate a state transition for a coordinator server
  bool checkCoordinatorState(StateEnum);

  /// @brief check equality of engines with other registered servers
  bool checkEngineEquality(AgencyComm&);

  /// @brief try to read the rebootID from the Agency
  ResultT<uint64_t> readRebootIdFromAgency(AgencyComm& comm);

  /// @brief check whether the agency has been initalized
  bool checkIfAgencyInitialized(AgencyComm&, RoleEnum const&);

  /// @brief register at agency, might already be done
  bool registerAtAgencyPhase1(AgencyComm&, RoleEnum const&);

  /// @brief write the Current/ServersRegistered entry
  bool registerAtAgencyPhase2(AgencyComm&, bool hadPersistedId);

  void setFoxxmasterSinceNow();

  /// @brief whether or not "value" is a server UUID
  bool isUuid(std::string const& value) const;

 private:
  application_features::ApplicationServer& _server;

  /// @brief server role
  std::atomic<RoleEnum> _role;

  /// @brief r/w lock for state
  mutable arangodb::basics::ReadWriteSpinLock _lock;

  /// @brief the server's id, can be set just once, use getId and setId, do not access directly
  std::string _id;
  /// @brief lock for writing and reading server id
  mutable std::mutex _idLock;

  /// @brief the server's short id, can be set just once
  std::atomic<uint32_t> _shortId;

  /// @brief the server's rebootId.
  ///
  /// A server
  ///   * ~boots~ if it is started on a new database directory without a UUID persisted
  ///   * ~reboots~ if it is started on a pre-existing database directory with a UUID present
  ///
  /// when integrating into a cluster (via integrateIntoCluster), the server tries to increment
  /// the agency key Current/KnownServers/_id/rebootId; if this key did not exist it is
  /// created with the value 1, so a valid rebootId is always >= 1, and if the server booted
  /// must be 1.
  ///
  /// Changes of rebootIds (i.e. server reboots) are noticed in ClusterInfo and
  /// can be used through a notification architecture from there
  RebootId _rebootId;

  /// @brief the JavaScript startup path, can be set just once
  std::string _javaScriptStartupPath;

  /// @brief the server's own endpoint, can be set just once
  std::string _myEndpoint;

  /// @brief the server's own advertised endpoint, can be set just once,
  /// if empty, we advertise _address
  std::string _advertisedEndpoint;

  /// @brief an identification string for the host a server is running on
  std::string _host;

  /// @brief the current state
  StateEnum _state;

  /// @brief whether or not the cluster was initialized
  bool _initialized;
  
  /// @brief lock for all foxxmaster-related members
  mutable arangodb::basics::ReadWriteSpinLock _foxxmasterLock;
  
  std::string _foxxmaster;

  // @brief point in time since which this server is the Foxxmaster
  TRI_voc_tick_t _foxxmasterSince;
  
  bool _foxxmasterQueueupdate;
};
}  // namespace arangodb

std::ostream& operator<<(std::ostream&, arangodb::ServerState::RoleEnum);

#endif<|MERGE_RESOLUTION|>--- conflicted
+++ resolved
@@ -260,15 +260,8 @@
   std::string getFoxxmaster() const;
 
   void setFoxxmaster(std::string const&);
-<<<<<<< HEAD
-
-  void clearFoxxmasterQueueupdate() noexcept;
-  
-  void setFoxxmasterQueueupdate() noexcept;
-=======
   
   void setFoxxmasterQueueupdate(bool value) noexcept;
->>>>>>> 07284af8
 
   bool getFoxxmasterQueueupdate() const noexcept;
 
