////////////////////////////////////////////////////////////////////////////////
/// DISCLAIMER
///
/// Copyright 2014-2018 ArangoDB GmbH, Cologne, Germany
/// Copyright 2004-2014 triAGENS GmbH, Cologne, Germany
///
/// Licensed under the Apache License, Version 2.0 (the "License");
/// you may not use this file except in compliance with the License.
/// You may obtain a copy of the License at
///
///     http://www.apache.org/licenses/LICENSE-2.0
///
/// Unless required by applicable law or agreed to in writing, software
/// distributed under the License is distributed on an "AS IS" BASIS,
/// WITHOUT WARRANTIES OR CONDITIONS OF ANY KIND, either express or implied.
/// See the License for the specific language governing permissions and
/// limitations under the License.
///
/// Copyright holder is ArangoDB GmbH, Cologne, Germany
///
/// @author Kaveh Vahedipour
/// @author Matthew Von-Maszewski
////////////////////////////////////////////////////////////////////////////////

#include "SynchronizeShard.h"

#include "Agency/AgencyStrings.h"
#include "Agency/TimeString.h"
#include "ApplicationFeatures/ApplicationServer.h"
#include "Basics/StringUtils.h"
#include "Basics/VelocyPackHelper.h"
#include "Cluster/ActionDescription.h"
#include "Cluster/ClusterFeature.h"
#include "Cluster/FollowerInfo.h"
#include "Cluster/MaintenanceFeature.h"
#include "Cluster/ServerState.h"
#include "Network/Methods.h"
#include "Network/NetworkFeature.h"
#include "Network/Utils.h"
#include "Replication/DatabaseInitialSyncer.h"
#include "Replication/DatabaseReplicationApplier.h"
#include "Replication/DatabaseTailingSyncer.h"
#include "Replication/GlobalInitialSyncer.h"
#include "Replication/GlobalReplicationApplier.h"
#include "Replication/ReplicationApplierConfiguration.h"
#include "Replication/ReplicationFeature.h"
#include "RestServer/DatabaseFeature.h"
#include "RestServer/ServerIdFeature.h"
#include "Transaction/StandaloneContext.h"
#include "Utils/CollectionNameResolver.h"
#include "Utils/SingleCollectionTransaction.h"
#include "VocBase/LogicalCollection.h"
#include "VocBase/Methods/Collections.h"
#include "VocBase/Methods/Databases.h"

#include <velocypack/Compare.h>
#include <velocypack/Iterator.h>
#include <velocypack/Slice.h>
#include <velocypack/velocypack-aliases.h>

using namespace arangodb::application_features;
using namespace arangodb::maintenance;
using namespace arangodb::methods;
using namespace arangodb::transaction;
using namespace arangodb;
using namespace arangodb::consensus;

std::string const ENDPOINT("endpoint");
std::string const INCLUDE("include");
std::string const INCLUDE_SYSTEM("includeSystem");
std::string const INCREMENTAL("incremental");
std::string const KEEP_BARRIER("keepBarrier");
std::string const LEADER_ID("leaderId");
std::string const BARRIER_ID("barrierId");
std::string const LAST_LOG_TICK("lastLogTick");
std::string const API_REPLICATION("/_api/replication/");
std::string const REPL_ADD_FOLLOWER(API_REPLICATION + "addFollower");
std::string const REPL_BARRIER_API(API_REPLICATION + "barrier/");
std::string const REPL_HOLD_READ_LOCK(API_REPLICATION +
                                      "holdReadLockCollection");
std::string const REPL_REM_FOLLOWER(API_REPLICATION + "removeFollower");
std::string const RESTRICT_TYPE("restrictType");
std::string const RESTRICT_COLLECTIONS("restrictCollections");
std::string const SKIP_CREATE_DROP("skipCreateDrop");
std::string const TTL("ttl");

using namespace std::chrono;

SynchronizeShard::SynchronizeShard(MaintenanceFeature& feature, ActionDescription const& desc)
  : ActionBase(feature, desc) {
  std::stringstream error;

  if (!desc.has(COLLECTION)) {
    error << "collection must be specified";
  }
  TRI_ASSERT(desc.has(COLLECTION));

  if (!desc.has(DATABASE)) {
    error << "database must be specified";
  }
  TRI_ASSERT(desc.has(DATABASE));

  if (!desc.has(SHARD)) {
    error << "SHARD must be specified";
  }
  TRI_ASSERT(desc.has(SHARD));

  if (!desc.has(THE_LEADER) || desc.get(THE_LEADER).empty()) {
    error << "leader must be specified and must be non-empty";
  }
  TRI_ASSERT(desc.has(THE_LEADER) && !desc.get(THE_LEADER).empty());

  if (!desc.has(SHARD_VERSION)) {
    error << "local shard version must be specified. ";
  }
  TRI_ASSERT(desc.has(SHARD_VERSION));

  if (!error.str().empty()) {
    LOG_TOPIC("03780", ERR, Logger::MAINTENANCE) << "SynchronizeShard: " << error.str();
    _result.reset(TRI_ERROR_INTERNAL, error.str());
    setState(FAILED);
  }
}

SynchronizeShard::~SynchronizeShard() = default;

static std::stringstream& AppendShardInformationToMessage(
  std::string const& database, std::string const& shard, std::string const& planId,
  std::chrono::system_clock::time_point const& startTime, std::stringstream& msg) {
  auto const endTime = system_clock::now();
  msg << "local shard: '" << database << "/" << shard << "', "
      << "for central: '" << database << "/" << planId << "', "
      << "started: " << timepointToString(startTime) << ", "
      << "ended: " << timepointToString(endTime);
  return msg;
}

static arangodb::Result getReadLockId(network::ConnectionPool* pool,
                                      std::string const& endpoint,
                                      std::string const& database, std::string const& clientId,
                                      double timeout, uint64_t& id) {
  std::string error("startReadLockOnLeader: Failed to get read lock - ");

  if (pool == nullptr) {  // nullptr only happens during controlled shutdown
    return arangodb::Result(TRI_ERROR_SHUTTING_DOWN,
                            "startReadLockOnLeader: Shutting down");
  }

  network::RequestOptions options;
  options.database = database;
  options.timeout = network::Timeout(timeout);
  options.skipScheduler = true; // hack to speed up future.get()
  
  auto res = network::sendRequest(pool, endpoint, fuerte::RestVerb::Get,
                                  REPL_HOLD_READ_LOCK,
                                  VPackBuffer<uint8_t>(), options)
                 .get();

  if (res.ok() && res.response->statusCode() == fuerte::StatusOK) {
    auto const idSlice = res.response->slice();
    TRI_ASSERT(idSlice.isObject());
    TRI_ASSERT(idSlice.hasKey(ID));
    try {
      id = std::stoull(idSlice.get(ID).copyString());
    } catch (std::exception const&) {
      error += " expecting id to be uint64_t ";
      error += idSlice.toJson();
      return arangodb::Result(TRI_ERROR_INTERNAL, error);
    }
  } else {
    error.append(network::fuerteToArangoErrorMessage(res));
    return arangodb::Result(TRI_ERROR_INTERNAL, error);
  }

  return arangodb::Result();
}

static arangodb::Result collectionCount(std::shared_ptr<arangodb::LogicalCollection> const& col,
                                        uint64_t& c) {
  std::string collectionName(col->name());
  auto ctx = std::make_shared<transaction::StandaloneContext>(col->vocbase());
  SingleCollectionTransaction trx(ctx, collectionName, AccessMode::Type::READ);

  Result res = trx.begin();
  if (res.fail()) {
    LOG_TOPIC("5be16", ERR, Logger::MAINTENANCE) << "Failed to start count transaction: " << res;
    return res;
  }

  OperationResult opResult =
    trx.count(collectionName, arangodb::transaction::CountType::Normal);
  res = trx.finish(opResult.result);

  if (res.fail()) {
    LOG_TOPIC("263d2", ERR, Logger::MAINTENANCE)
        << "Failed to finish count transaction: " << res;
    return res;
  }

  VPackSlice s = opResult.slice();
  TRI_ASSERT(s.isNumber());
  c = s.getNumber<uint64_t>();

  return opResult.result;
}

static arangodb::Result addShardFollower(
    network::ConnectionPool* pool, std::string const& endpoint,
    std::string const& database, std::string const& shard, uint64_t lockJobId,
    std::string const& clientId, SyncerId const syncerId,
    std::string const& clientInfoString, double timeout = 120.0) {
  LOG_TOPIC("b982e", DEBUG, Logger::MAINTENANCE)
      << "addShardFollower: tell the leader to put us into the follower "
         "list...";

  if (pool == nullptr) {  // nullptr only happens during controlled shutdown
    return arangodb::Result(TRI_ERROR_SHUTTING_DOWN,
                            "startReadLockOnLeader: Shutting down");
  }

  try {
    DatabaseGuard guard(database);
    auto vocbase = &guard.database();

    auto collection = vocbase->lookupCollection(shard);
    if (collection == nullptr) {
      std::string errorMsg(
        "SynchronizeShard::addShardFollower: Failed to lookup collection ");
      errorMsg += shard;
      LOG_TOPIC("4a8db", ERR, Logger::MAINTENANCE) << errorMsg;
      return arangodb::Result(TRI_ERROR_ARANGO_DATA_SOURCE_NOT_FOUND, errorMsg);
    }

    uint64_t docCount;
    {
      Result res = collectionCount(collection, docCount);
      if (res.fail()) {
        return res;
      }
    }
    VPackBuilder body;
    {
      VPackObjectBuilder b(&body);
      body.add(FOLLOWER_ID, VPackValue(arangodb::ServerState::instance()->getId()));
      body.add(SHARD, VPackValue(shard));
      body.add("checksum", VPackValue(std::to_string(docCount)));
      body.add("serverId", VPackValue(basics::StringUtils::itoa(ServerIdFeature::getId())));
      if (syncerId.value != 0) {
        body.add("syncerId", VPackValue(syncerId.toString()));
      }
      if (!clientInfoString.empty()) {
        body.add("clientInfo", VPackValue(clientInfoString));
      }
      if (lockJobId != 0) {
        body.add("readLockId", VPackValue(std::to_string(lockJobId)));
      } else {  // short cut case
        if (docCount != 0) {
          // This can happen if we once were an in-sync follower and a
          // synchronization request has timed out, but still runs on our
          // side here. In this case, we can simply continue with the slow
          // path and run the full sync protocol. Therefore we error out
          // here. Note that we are in the lockJobId == 0 case, which is
          // the shortcut.
          std::string msg =
              "Short cut synchronization for shard " + shard +
              " did not work, since we got a document in the meantime.";
          LOG_TOPIC("ef299", INFO, Logger::MAINTENANCE) << msg;
          return arangodb::Result(TRI_ERROR_INTERNAL, msg);
        }
      }
    }
<<<<<<< HEAD


=======
    
>>>>>>> a50f07e9
    network::RequestOptions options;
    options.database = database;
    options.timeout = network::Timeout(timeout);
    options.skipScheduler = true; // hack to speed up future.get()
    
    auto res = network::sendRequest(pool, endpoint, fuerte::RestVerb::Put,
                                    REPL_ADD_FOLLOWER,
                                    std::move(*body.steal()), options)
                   .get();

    std::string errorMessage(
        "addShardFollower: could not add us to the leader's follower list. ");
    if (res.fail() || res.response->statusCode() != fuerte::StatusOK) {
      if (lockJobId != 0) {
        errorMessage += network::fuerteToArangoErrorMessage(res);
        LOG_TOPIC("22e0a", ERR, Logger::MAINTENANCE) << errorMessage;
      } else {
        errorMessage += "With shortcut (can happen, no problem).";
        LOG_TOPIC("abf2e", INFO, Logger::MAINTENANCE) << errorMessage;
      }
      return arangodb::Result(TRI_ERROR_INTERNAL, errorMessage);
    }

    LOG_TOPIC("79935", DEBUG, Logger::MAINTENANCE) << "addShardFollower: success";
    return arangodb::Result();
  } catch (std::exception const& e) {
    std::string errorMsg(
      "SynchronizeShard::addShardFollower: Failed to lookup database ");
    errorMsg += database;
    errorMsg += " exception: ";
    errorMsg += e.what();
    LOG_TOPIC("6b7e8", ERR, Logger::MAINTENANCE) << errorMsg;
    return arangodb::Result(TRI_ERROR_ARANGO_DATABASE_NOT_FOUND, errorMsg);
  }
}

static arangodb::Result cancelReadLockOnLeader(network::ConnectionPool* pool,
                                               std::string const& endpoint,
                                               std::string const& database, uint64_t lockJobId,
                                               std::string const& clientId,
                                               double timeout = 10.0) {
  if (pool == nullptr) {  // nullptr only happens during controlled shutdown
    return arangodb::Result(TRI_ERROR_SHUTTING_DOWN,
                            "cancelReadLockOnLeader: Shutting down");
  }

  VPackBuilder body;
  {
    VPackObjectBuilder b(&body);
    body.add(ID, VPackValue(std::to_string(lockJobId)));
  }

  network::RequestOptions options;
  options.database = database;
  options.timeout = network::Timeout(timeout);
  options.skipScheduler = true; // hack to speed up future.get()
  
  auto res = network::sendRequest(pool, endpoint, fuerte::RestVerb::Delete,
                                  REPL_HOLD_READ_LOCK,
                                  std::move(*body.steal()), options)
                 .get();

  if (res.ok() && res.response && res.response->statusCode() == fuerte::StatusNotFound) {
    auto const slice = res.response->slice();
    if (slice.isObject()) {
      VPackSlice s = slice.get(StaticStrings::ErrorNum);
      if (s.isNumber()) {
        int errorNum = s.getNumber<int>();
        if (errorNum == TRI_ERROR_ARANGO_DATABASE_NOT_FOUND) {
          // database is gone. that means our lock is also gone
          return arangodb::Result();
        }
      }
    }
  }

  if (res.fail() || res.response->statusCode() != fuerte::StatusOK) {
    auto errorMessage = network::fuerteToArangoErrorMessage(res);
    // rebuild body since we stole it earlier
    VPackBuilder body;
    {
      VPackObjectBuilder b(&body);
      body.add(ID, VPackValue(std::to_string(lockJobId)));
    }
    LOG_TOPIC("52924", ERR, Logger::MAINTENANCE)
        << "cancelReadLockOnLeader: exception caught for " << body.toJson()
        << ": " << errorMessage;
    return arangodb::Result(TRI_ERROR_INTERNAL, errorMessage);
  }

  LOG_TOPIC("4355c", DEBUG, Logger::MAINTENANCE) << "cancelReadLockOnLeader: success";
  return arangodb::Result();
}

static arangodb::Result cancelBarrier(network::ConnectionPool* pool,
                                      std::string const& endpoint,
                                      std::string const& database, int64_t barrierId,
                                      std::string const& clientId, double timeout = 120.0) {
  if (barrierId <= 0) {
    return Result();
  }

  if (pool == nullptr) {  // nullptr only happens during controlled shutdown
    return arangodb::Result(TRI_ERROR_SHUTTING_DOWN,
                            "startReadLockOnLeader: Shutting down");
  }

  network::RequestOptions options;
  options.database = database;
  options.timeout = network::Timeout(timeout);
  options.skipScheduler = true; // hack to speed up future.get()
  
  auto res =
      network::sendRequest(pool, endpoint, fuerte::RestVerb::Delete,
                           REPL_BARRIER_API + std::to_string(barrierId),
                           VPackBuffer<uint8_t>(), options)
          .get();

  if (res.ok()) {
    auto* response = res.response.get();
    if (response->statusCode() != fuerte::StatusOK &&
        response->statusCode() != fuerte::StatusNoContent) {
      std::string errorMessage = "got status " + std::to_string(response->statusCode());
      LOG_TOPIC("f5733", ERR, Logger::MAINTENANCE)
          << "CancelBarrier: error '" << errorMessage << "'";
      return arangodb::Result(TRI_ERROR_INTERNAL, errorMessage);
    }
  } else {
    std::string error(
        "CancelBarrier: failed to send message to leader : status ");
    error += network::fuerteToArangoErrorMessage(res);
    LOG_TOPIC("1c48a", ERR, Logger::MAINTENANCE) << error;
    return arangodb::Result(TRI_ERROR_INTERNAL, error);
  }

  LOG_TOPIC("313dc", DEBUG, Logger::MAINTENANCE) << "cancelBarrier: success";
  return arangodb::Result();
}

static inline bool isStopping() {
  auto& server = application_features::ApplicationServer::server();
  return server.isStopping();
}

arangodb::Result SynchronizeShard::getReadLock(
  network::ConnectionPool* pool,
  std::string const& endpoint, std::string const& database,
  std::string const& collection, std::string const& clientId,
  uint64_t rlid, bool soft, double timeout) {

  // This function can be implemented in a more robust manner for server
  // versions > 3.4. Starting with 3.4 the POST requests to the read lock API
  // terminates the server side thread as soon as the lock request comes in.
  // The POST request thus is answered immediately back to the caller.
  // The servers (<=3.3) with lower versions hold the POST request for as long
  // as the corresponding DELETE_REQ has not been successfully submitted.
  
  using namespace std::chrono;
  auto const start = steady_clock::now();

  // nullptr only happens during controlled shutdown
  if (pool == nullptr) {
    return arangodb::Result(TRI_ERROR_SHUTTING_DOWN,
                            "cancelReadLockOnLeader: Shutting down");
  }
<<<<<<< HEAD

  VPackBuilder body;
  { VPackObjectBuilder o(&body);
    body.add(ID, VPackValue(std::to_string(rlid)));
    body.add(COLLECTION, VPackValue(collection));
    body.add(TTL, VPackValue(timeout));
    body.add("serverId", VPackValue(arangodb::ServerState::instance()->getId()));
    body.add(StaticStrings::RebootId, VPackValue(ServerState::instance()->getRebootId()));
    body.add(StaticStrings::ReplicationSoftLockOnly, VPackValue(soft)); }
  auto buf = body.steal();

  auto const url = DB + database + REPL_HOLD_READ_LOCK;

  // Try to POST the lock body. If POST fails, we should just exit and retry
  // SynchroShard anew. 
  network::RequestOptions options;
    options.timeout = network::Timeout(timeout);
    auto res = network::sendRequest(
      pool, endpoint, fuerte::RestVerb::Post,
      url, *buf, network::Headers(), options).get();
  
  if (!res.fail() && res.response->statusCode() == fuerte::StatusOK) {
    // Habemus clausum, we have a lock
    return arangodb::Result();
  }
    
  LOG_TOPIC("cba32", DEBUG, Logger::MAINTENANCE)
    << "startReadLockOnLeader: couldn't POST lock body, "
    << network::fuerteToArangoErrorMessage(res) << ", giving up.";

  // We MUSTN'T exit without trying to clean up a lock that was maybe acquired
  if (res.error == fuerte::Error::CouldNotConnect) {
    return arangodb::Result(
      TRI_ERROR_INTERNAL,
      "startReadLockOnLeader: couldn't POST lock body, giving up.");
  }
  
  double timeLeft =
    double(timeout) - duration<double>(steady_clock::now()-start).count() ;
  if (timeLeft < 60.0) {
    timeLeft = 60.0;
=======
  auto body = bodyBuilder.steal();

  network::RequestOptions options;
  options.database = database;
  options.timeout = network::Timeout(timeout);
  options.skipScheduler = true; // hack to speed up future.get()
  
  auto dummy = network::sendRequest(pool, endpoint, fuerte::RestVerb::Post, REPL_HOLD_READ_LOCK,
                                    *body, options);

  // Intentionally do not look at the outcome, even in case of an error
  // we must make sure that the read lock on the leader is not active!
  // This is done automatically below.
  
  size_t const maxTries = 9; // 511s max
  double sleepTime = 1.0;
  size_t count = 0;
  while (++count < maxTries) {  // wait for some time until read lock established:

    if (isStopping()) {
      return arangodb::Result(TRI_ERROR_SHUTTING_DOWN);
    }

    // Now check that we hold the read lock:
    auto res = network::sendRequest(pool, endpoint, fuerte::RestVerb::Put, REPL_HOLD_READ_LOCK,
                                    *body, options)
                   .get();

    if (res.ok() && res.response->statusCode() == fuerte::StatusOK) {
      auto const slice = res.response->slice();
      TRI_ASSERT(slice.isObject());
      VPackSlice lockHeld = slice.get("lockHeld");
      if (lockHeld.isBoolean() && lockHeld.getBool()) {
        return arangodb::Result();
      }
      LOG_TOPIC("b681f", DEBUG, Logger::MAINTENANCE)
          << "startReadLockOnLeader: Lock not yet acquired...";
    } else {
      if (res.ok() && res.response->statusCode() == fuerte::StatusNotFound) {
        auto const slice = res.response->slice();
        if (slice.isObject()) {
          VPackSlice s = slice.get(StaticStrings::ErrorNum);
          if (s.isNumber()) {
            int errorNum = s.getNumber<int>();
            if (errorNum == TRI_ERROR_ARANGO_DATABASE_NOT_FOUND) {
              // database is gone. we can now give up
              break;
            }
          }
        }
        // fall-through to other cases intentional here
      }

      std::string message = network::fuerteToArangoErrorMessage(res);
      LOG_TOPIC("a82bc", DEBUG, Logger::MAINTENANCE)
          << "startReadLockOnLeader: Do not see read lock yet:" << message;
    }

    std::this_thread::sleep_for(duration<double>(sleepTime));
    sleepTime *= 2.0;
>>>>>>> a50f07e9
  }

  // Ambiguous POST, we'll try to DELETE a potentially acquired lock
  try {
<<<<<<< HEAD
    auto r = network::sendRequest(pool, endpoint, fuerte::RestVerb::Delete, url,
                                  *buf, network::Headers(), options)
=======
    auto r = network::sendRequest(pool, endpoint, fuerte::RestVerb::Delete, REPL_HOLD_READ_LOCK,
                                  *body, options)
>>>>>>> a50f07e9
                 .get();
    if (r.fail() || r.response->statusCode() != fuerte::StatusOK) {
      std::string addendum = network::fuerteToArangoErrorMessage(r);
      LOG_TOPIC("4f34d", ERR, Logger::MAINTENANCE)
          << "startReadLockOnLeader: cancelation error for shard - "
          << collection << ": " << addendum;
    }
  } catch (std::exception const& e) {
    LOG_TOPIC("7fcc9", ERR, Logger::MAINTENANCE)
      << "startReadLockOnLeader: exception in cancel: " << e.what();
  }
  return arangodb::Result(
    TRI_ERROR_CLUSTER_TIMEOUT, "startReadLockOnLeader: giving up");
}

arangodb::Result SynchronizeShard::startReadLockOnLeader(
  std::string const& endpoint, std::string const& database, std::string const& collection,
  std::string const& clientId, uint64_t& rlid, bool soft, double timeout) {
  // Read lock id
  rlid = 0;
  NetworkFeature& nf = _feature.server().getFeature<NetworkFeature>();
  network::ConnectionPool* pool = nf.pool();
  arangodb::Result result =
      getReadLockId(pool, endpoint, database, clientId, timeout, rlid);
  if (!result.ok()) {
    LOG_TOPIC("2e5ae", ERR, Logger::MAINTENANCE) << result.errorMessage();
    return result;
  }
  LOG_TOPIC("c8d18", DEBUG, Logger::MAINTENANCE) << "Got read lock id: " << rlid;

  result = getReadLock(pool, endpoint, database, collection, clientId, rlid, soft, timeout);

  return result;
}

enum ApplierType { APPLIER_DATABASE, APPLIER_GLOBAL };

static arangodb::ResultT<SyncerId> replicationSynchronize(
    std::shared_ptr<arangodb::LogicalCollection> const& col,
    VPackSlice const& config, std::string const& clientInfoString,
    ApplierType applierType, std::shared_ptr<VPackBuilder> sy) {

  auto& vocbase = col->vocbase();

  auto database = vocbase.name();

  auto shard = col->name();

  bool keepBarrier = config.get(KEEP_BARRIER).getBool();
  std::string leaderId;
  if (config.hasKey(LEADER_ID)) {
    leaderId = config.get(LEADER_ID).copyString();
  }

  ReplicationApplierConfiguration configuration =
      ReplicationApplierConfiguration::fromVelocyPack(vocbase.server(), config, database);
  configuration.setClientInfo(clientInfoString);
  configuration.validate();

  std::shared_ptr<InitialSyncer> syncer;

  if (applierType == APPLIER_DATABASE) {
    // database-specific synchronization
    syncer.reset(new DatabaseInitialSyncer(vocbase, configuration));

    if (!leaderId.empty()) {
      syncer->setLeaderId(leaderId);
    }
  } else if (applierType == APPLIER_GLOBAL) {
    configuration._skipCreateDrop = false;
    syncer.reset(new GlobalInitialSyncer(configuration));
  } else {
    TRI_ASSERT(false);
  }

  SyncerId syncerId{syncer->syncerId()};

  try {
    Result r = syncer->run(configuration._incremental);

    if (r.fail()) {
      LOG_TOPIC("3efff", DEBUG, Logger::REPLICATION)
          << "initial sync failed for database '" << database
          << "': " << r.errorMessage();
      THROW_ARANGO_EXCEPTION_MESSAGE(r.errorNumber(), r.errorMessage());
    }

    {
      VPackObjectBuilder o(sy.get());
      if (keepBarrier) {
        sy->add(BARRIER_ID, VPackValue(syncer->stealBarrier()));
      }
      sy->add(LAST_LOG_TICK, VPackValue(syncer->getLastLogTick()));
      sy->add(VPackValue(COLLECTIONS));
      {
        VPackArrayBuilder a(sy.get());
        for (auto const& i : syncer->getProcessedCollections()) {
          VPackObjectBuilder e(sy.get());
          sy->add(ID, VPackValue(i.first));
          sy->add(NAME, VPackValue(i.second));
        }
      }
    }

  } catch (arangodb::basics::Exception const& ex) {
    std::string s("cannot sync from remote endpoint: ");
    s += ex.what() + std::string(". last progress message was '") +
      syncer->progress() + "'";
    return Result(ex.code(), s);
  } catch (std::exception const& ex) {
    std::string s("cannot sync from remote endpoint: ");
    s += ex.what() + std::string(". last progress message was '") +
      syncer->progress() + "'";
    return Result(TRI_ERROR_INTERNAL, s);
  } catch (...) {
    std::string s(
      "cannot sync from remote endpoint: unknown exception. last progress "
      "message was '");
    s += syncer->progress() + "'";
    return Result(TRI_ERROR_INTERNAL, s);
  }

  return ResultT<SyncerId>::success(syncerId);
}

static arangodb::Result replicationSynchronizeCatchup(VPackSlice const& conf, double timeout,
                                                      TRI_voc_tick_t& tickReached,
                                                      bool& didTimeout) {
  didTimeout = false;

  auto const database = conf.get(DATABASE).copyString();
  auto const collection = conf.get(COLLECTION).copyString();
  auto const leaderId = conf.get(LEADER_ID).copyString();
  auto const fromTick = conf.get("from").getNumber<uint64_t>();

  auto& server = application_features::ApplicationServer::server();
  ReplicationApplierConfiguration configuration =
      ReplicationApplierConfiguration::fromVelocyPack(server, conf, database);
  // will throw if invalid
  configuration.validate();

  DatabaseGuard guard(database);
  DatabaseTailingSyncer syncer(guard.database(), configuration, fromTick, true, 0);

  if (!leaderId.empty()) {
    syncer.setLeaderId(leaderId);
  }

  Result r;
  try {
    r = syncer.syncCollectionCatchup(collection, timeout, tickReached, didTimeout);
  } catch (arangodb::basics::Exception const& ex) {
    r = Result(ex.code(), ex.what());
  } catch (std::exception const& ex) {
    r = Result(TRI_ERROR_INTERNAL, ex.what());
  } catch (...) {
    r = Result(TRI_ERROR_INTERNAL, "unknown exception");
  }

  if (r.fail()) {
    LOG_TOPIC("fa2ab", ERR, Logger::REPLICATION)
        << "syncCollectionFinalize failed: " << r.errorMessage();
  }

  return r;
}

static arangodb::Result replicationSynchronizeFinalize(VPackSlice const& conf) {
  auto const database = conf.get(DATABASE).copyString();
  auto const collection = conf.get(COLLECTION).copyString();
  auto const leaderId = conf.get(LEADER_ID).copyString();
  auto const fromTick = conf.get("from").getNumber<uint64_t>();

  auto& server = application_features::ApplicationServer::server();
  ReplicationApplierConfiguration configuration =
      ReplicationApplierConfiguration::fromVelocyPack(server, conf, database);
  // will throw if invalid
  configuration.validate();

  DatabaseGuard guard(database);
  DatabaseTailingSyncer syncer(guard.database(), configuration, fromTick, true, 0);

  if (!leaderId.empty()) {
    syncer.setLeaderId(leaderId);
  }

  Result r;
  try {
    r = syncer.syncCollectionFinalize(collection);
  } catch (arangodb::basics::Exception const& ex) {
    r = Result(ex.code(), ex.what());
  } catch (std::exception const& ex) {
    r = Result(TRI_ERROR_INTERNAL, ex.what());
  } catch (...) {
    r = Result(TRI_ERROR_INTERNAL, "unknown exception");
  }

  if (r.fail()) {
    LOG_TOPIC("e8056", ERR, Logger::REPLICATION)
        << "syncCollectionFinalize failed: " << r.errorMessage();
  }

  return r;
}

bool SynchronizeShard::first() {
  std::string database = _description.get(DATABASE);
  std::string planId = _description.get(COLLECTION);
  std::string shard = _description.get(SHARD);
  std::string leader = _description.get(THE_LEADER);

  LOG_TOPIC("fa651", DEBUG, Logger::MAINTENANCE)
      << "SynchronizeShard: synchronizing shard '" << database << "/" << shard
      << "' for central '" << database << "/" << planId << "'";

  auto& clusterInfo = feature().server().getFeature<ClusterFeature>().clusterInfo();
  auto const ourselves = arangodb::ServerState::instance()->getId();
  auto startTime = system_clock::now();
  auto const startTimeStr = timepointToString(startTime);
  std::string const clientId(database + planId + shard + leader);

  // First wait until the leader has created the shard (visible in
  // Current in the Agency) or we or the shard have vanished from
  // the plan:
  while (true) {
    if (isStopping()) {
      _result.reset(TRI_ERROR_SHUTTING_DOWN);
      return false;
    }

    std::vector<std::string> planned;
    auto result = clusterInfo.getShardServers(shard, planned);

    if (!result.ok() ||
        std::find(planned.begin(), planned.end(), ourselves) == planned.end() ||
        planned.front() != leader) {
      // Things have changed again, simply terminate:
      std::stringstream error;
      error << "cancelled, ";
      AppendShardInformationToMessage(database, shard, planId, startTime, error);
      LOG_TOPIC("a1dc7", DEBUG, Logger::MAINTENANCE) << "SynchronizeOneShard: " << error.str();
      _result.reset(TRI_ERROR_FAILED, error.str());
      return false;
    }

    auto ci = clusterInfo.getCollectionNT(database, planId);
    if (ci == nullptr) {
      std::stringstream msg;
      msg << "exception in getCollection, ";
      AppendShardInformationToMessage(database, shard, planId, startTime, msg);
      LOG_TOPIC("89972", DEBUG, Logger::MAINTENANCE) << "SynchronizeOneShard: " << msg.str();
      _result.reset(TRI_ERROR_FAILED, msg.str());
      return false;
    }

    std::string const cid = std::to_string(ci->id());
    std::shared_ptr<CollectionInfoCurrent> cic =
        clusterInfo.getCollectionCurrent(database, cid);
    std::vector<std::string> current = cic->servers(shard);

    if (current.empty()) {
      LOG_TOPIC("b0ccf", DEBUG, Logger::MAINTENANCE)
          << "synchronizeOneShard: cancelled, no servers in 'Current'";
    } else if (current.front() == leader) {
      if (std::find(current.begin(), current.end(), ourselves) == current.end()) {
        break;  // start synchronization work
      }
      // We are already there, this is rather strange, but never mind:
      std::stringstream error;
      error << "already done, ";
      AppendShardInformationToMessage(database, shard, planId, startTime, error);
      LOG_TOPIC("4abcb", DEBUG, Logger::MAINTENANCE) << "SynchronizeOneShard: " << error.str();
      _result.reset(TRI_ERROR_FAILED, error.str());
      return false;
    }

    LOG_TOPIC("28600", DEBUG, Logger::MAINTENANCE)
        << "synchronizeOneShard: waiting for leader, " << database << "/"
        << shard << ", " << database << "/" << planId;

    std::this_thread::sleep_for(duration<double>(0.2));
  }

  // Once we get here, we know that the leader is ready for sync, so we give it
  // a try:

  try {
    DatabaseGuard guard(database);
    auto vocbase = &guard.database();

    auto collection = vocbase->lookupCollection(shard);
    if (collection == nullptr) {
      std::stringstream error;
      error << "failed to lookup local shard " << shard;
      LOG_TOPIC("06489", ERR, Logger::MAINTENANCE) << "SynchronizeOneShard: " << error.str();
      _result.reset(TRI_ERROR_ARANGO_DATA_SOURCE_NOT_FOUND, error.str());
      return false;
    }

    auto ep = clusterInfo.getServerEndpoint(leader);
    uint64_t docCount;
    if (!collectionCount(collection, docCount).ok()) {
      std::stringstream error;
      error << "failed to get a count on leader " << shard;
      LOG_TOPIC("da225", ERR, Logger::MAINTENANCE) << "SynchronizeShard " << error.str();
      _result.reset(TRI_ERROR_INTERNAL, error.str());
      return false;
    }

    { // Initialize _clientInfoString
      CollectionNameResolver resolver(collection->vocbase());
      _clientInfoString =
          std::string{"follower "} + ServerState::instance()->getPersistedId() +
          " of shard " + collection->name() + " of collection " + database +
          "/" + resolver.getCollectionName(collection->id());
    }

    if (docCount == 0) {
      // We have a short cut:
      LOG_TOPIC("0932a", DEBUG, Logger::MAINTENANCE)
          << "synchronizeOneShard: trying short cut to synchronize local shard "
             "'"
          << database << "/" << shard << "' for central '" << database << "/"
          << planId << "'";
      try {
        NetworkFeature& nf = _feature.server().getFeature<NetworkFeature>();
        network::ConnectionPool* pool = nf.pool();
        auto asResult = addShardFollower(pool, ep, database, shard, 0, clientId,
                                         SyncerId{}, _clientInfoString, 60.0);

        if (asResult.ok()) {
          if (Logger::isEnabled(LogLevel::DEBUG, Logger::MAINTENANCE)) {
            std::stringstream msg;
            msg << "SynchronizeShard: shortcut worked, done, ";
            AppendShardInformationToMessage(database, shard, planId, startTime, msg);
            LOG_TOPIC("f4a5b", DEBUG, Logger::MAINTENANCE) << msg.str();
          }
          collection->followers()->setTheLeader(leader);
          notify();
          return false;
        }
      } catch (...) {
      }
    }

    LOG_TOPIC("53337", DEBUG, Logger::MAINTENANCE)
        << "synchronizeOneShard: trying to synchronize local shard '" << database
        << "/" << shard << "' for central '" << database << "/" << planId << "'";

    try {
      // From here on we perform a number of steps, each of which can
      // fail. If it fails with an exception, it is caught, but this
      // should usually not happen. If it fails without an exception,
      // we log and use return.

      Result res;  // used multiple times for intermediate results

      // First once without a read transaction:

      if (isStopping()) {
        std::string errorMessage(
          "SynchronizeShard: synchronization failed for shard ");
        errorMessage += shard + ": shutdown in progress, giving up";
        LOG_TOPIC("a0f9a", INFO, Logger::MAINTENANCE) << errorMessage;
        _result.reset(TRI_ERROR_SHUTTING_DOWN, errorMessage);
        return false;
      }

      // This is necessary to accept replications from the leader which can
      // happen as soon as we are in sync.
      collection->followers()->setTheLeader(leader);

      startTime = system_clock::now();

      VPackBuilder config;
      {
        VPackObjectBuilder o(&config);
        config.add(ENDPOINT, VPackValue(ep));
        config.add(INCREMENTAL,
                   VPackValue(docCount > 0));  // use dump if possible
        config.add(KEEP_BARRIER, VPackValue(true));
        config.add(LEADER_ID, VPackValue(leader));
        config.add(SKIP_CREATE_DROP, VPackValue(true));
        config.add(RESTRICT_TYPE, VPackValue(INCLUDE));
        config.add(VPackValue(RESTRICT_COLLECTIONS));
        {
          VPackArrayBuilder a(&config);
          config.add(VPackValue(shard));
        }
        config.add(INCLUDE_SYSTEM, VPackValue(true));
        config.add("verbose", VPackValue(false));
      }

      auto details = std::make_shared<VPackBuilder>();

      ResultT<SyncerId> syncRes =
          replicationSynchronize(collection, config.slice(), _clientInfoString,
                                 APPLIER_DATABASE, details);

      auto sy = details->slice();
      auto const endTime = system_clock::now();

      // Long shard sync initialization
      if (endTime - startTime > seconds(5)) {
        LOG_TOPIC("ca7e3", INFO, Logger::MAINTENANCE)
            << "synchronizeOneShard: long call to syncCollection for shard"
            << shard << " " << syncRes.errorMessage()
            << " start time: " << timepointToString(startTime)
            << ", end time: " << timepointToString(system_clock::now());
      }

      // If this did not work, then we cannot go on:
      if (!syncRes.ok()) {
        std::stringstream error;
        error << "could not initially synchronize shard " << shard << ": "
              << syncRes.errorMessage();
        LOG_TOPIC("c1b31", DEBUG, Logger::MAINTENANCE) << "SynchronizeOneShard: " << error.str();
        _result.reset(TRI_ERROR_INTERNAL, error.str());
        return false;
      }

      SyncerId syncerId = syncRes.get();
      // From here on, we have to call `cancelBarrier` in case of errors
      // as well as in the success case!
      auto barrierId = sy.get(BARRIER_ID).getNumber<int64_t>();
      NetworkFeature& nf = _feature.server().getFeature<NetworkFeature>();
      network::ConnectionPool* pool = nf.pool();
      TRI_DEFER(cancelBarrier(pool, ep, database, barrierId, clientId));

      VPackSlice collections = sy.get(COLLECTIONS);

      if (collections.length() == 0 || collections[0].get("name").copyString() != shard) {
        std::stringstream error;
        error << "shard " << shard << " seems to be gone from leader, this "
               "can happen if a collection was dropped during synchronization!";
        LOG_TOPIC("664ae", WARN, Logger::MAINTENANCE) << "SynchronizeOneShard: " << error.str();
        _result.reset(TRI_ERROR_INTERNAL, error.str());
        return false;
      }

      auto lastTick =
<<<<<<< HEAD
        arangodb::basics::VelocyPackHelper::readNumericValue<TRI_voc_tick_t>(
          sy, LAST_LOG_TICK, 0);
=======
          arangodb::basics::VelocyPackHelper::getNumericValue<TRI_voc_tick_t>(sy, LAST_LOG_TICK,
                                                                               0);
>>>>>>> a50f07e9
      VPackBuilder builder;

      ResultT<TRI_voc_tick_t> tickResult =
        catchupWithReadLock(ep, database, *collection, clientId, shard,
                            leader, lastTick, builder);
      if (!tickResult.ok()) {
        LOG_TOPIC("0a4d4", INFO, Logger::MAINTENANCE) << syncRes.errorMessage();
        _result.reset(tickResult.result());
        return false;
      }
      lastTick = tickResult.get();

      // Now start a exclusive transaction to stop writes:
      res = catchupWithExclusiveLock(ep, database, *collection, clientId, shard,
                                     leader, syncerId, lastTick, builder);
      if (!res.ok()) {
        LOG_TOPIC("be85f", INFO, Logger::MAINTENANCE) << res.errorMessage();
        _result.reset(res);
        return false;
      }

    } catch (std::exception const& e) {
      std::stringstream error;
      error << "synchronization of ";
      AppendShardInformationToMessage(database, shard, planId, startTime, error);
      error << " failed: " << e.what();
      LOG_TOPIC("1e576", ERR, Logger::MAINTENANCE) << error.str();
      _result.reset(TRI_ERROR_INTERNAL, e.what());
      return false;
    }
    // Validate that HARDLOCK only works!
  } catch (std::exception const& e) {
    // This catches the case that we could not even find the collection
    // locally, because the DatabaseGuard constructor threw.
    LOG_TOPIC("9f2c0", WARN, Logger::MAINTENANCE)
        << "action " << _description << " failed with exception " << e.what();
    _result.reset(TRI_ERROR_INTERNAL, e.what());
    return false;
  }

  // Tell others that we are done:
  if (Logger::isEnabled(LogLevel::INFO, Logger::MAINTENANCE)) {
    // This wrap is just to not write the stream if not needed.
    std::stringstream msg;
    AppendShardInformationToMessage(database, shard, planId, startTime, msg);
    LOG_TOPIC("e6780", INFO, Logger::MAINTENANCE) << "synchronizeOneShard: done, " << msg.str();
  }
  notify();
  return false;
}

ResultT<TRI_voc_tick_t> SynchronizeShard::catchupWithReadLock(
  std::string const& ep, std::string const& database, LogicalCollection const& collection,
  std::string const& clientId, std::string const& shard,
  std::string const& leader, TRI_voc_tick_t lastLogTick, VPackBuilder& builder) {
  bool didTimeout = true;
  int tries = 0;
  double timeout = 300.0;
  TRI_voc_tick_t tickReached = 0;
  while (didTimeout && tries++ < 18) {  // This will try to sync for at most 1 hour. (200 * 18 == 3600)

    if (isStopping()) {
      std::string errorMessage =
        "SynchronizeShard: startReadLockOnLeader (soft): shutting down";
      return ResultT<TRI_voc_tick_t>::error(TRI_ERROR_SHUTTING_DOWN, errorMessage);
    }

    didTimeout = false;
    // Now ask for a "soft stop" on the leader, in case of mmfiles, this
    // will be a hard stop, but for rocksdb, this is a no-op:
    uint64_t lockJobId = 0;
    LOG_TOPIC("b4f2b", DEBUG, Logger::MAINTENANCE)
        << "synchronizeOneShard: startReadLockOnLeader (soft): " << ep << ":"
        << database << ":" << collection.name();
    Result res = startReadLockOnLeader(ep, database, collection.name(),
                                       clientId, lockJobId, true, timeout);
    if (!res.ok()) {
      std::string errorMessage =
        "SynchronizeShard: error in startReadLockOnLeader (soft):" + res.errorMessage();
      return ResultT<TRI_voc_tick_t>::error(TRI_ERROR_INTERNAL, errorMessage);
    }

    auto readLockGuard = arangodb::scopeGuard([&, this]() {
      // Always cancel the read lock.
      // Reported seperately
      NetworkFeature& nf = _feature.server().getFeature<NetworkFeature>();
      network::ConnectionPool* pool = nf.pool();
      auto res = cancelReadLockOnLeader(pool, ep, database, lockJobId, clientId, 60.0);
      if (!res.ok()) {
        LOG_TOPIC("b15ee", INFO, Logger::MAINTENANCE)
            << "Could not cancel soft read lock on leader: " << res.errorMessage();
        }
      });

    LOG_TOPIC("5eb37", DEBUG, Logger::MAINTENANCE) << "lockJobId: " << lockJobId;

    // From now on, we need to cancel the read lock on the leader regardless
    // if things go wrong or right!

    // Do a first try of a catch up with the WAL. In case of RocksDB,
    // this has not yet stopped the writes, so we have to be content
    // with nearly reaching the end of the WAL, which is a "soft" catchup.
    builder.clear();
    {
      VPackObjectBuilder o(&builder);
      builder.add(ENDPOINT, VPackValue(ep));
      builder.add(DATABASE, VPackValue(database));
      builder.add(COLLECTION, VPackValue(shard));
      builder.add(LEADER_ID, VPackValue(leader));
      builder.add("from", VPackValue(lastLogTick));
      builder.add("requestTimeout", VPackValue(600.0));
      builder.add("connectTimeout", VPackValue(60.0));
    }

    // We only allow to hold this lock for 60% of the timeout time, so to avoid
    // any issues with Locks timeouting on the Leader and the Client not
    // recognizing it.
    res = replicationSynchronizeCatchup(builder.slice(), timeout * 0.6, tickReached, didTimeout);

    if (!res.ok()) {
      std::string errorMessage(
        "synchronizeOneshard: error in syncCollectionCatchup: ");
      errorMessage += res.errorMessage();
      return ResultT<TRI_voc_tick_t>::error(TRI_ERROR_INTERNAL, errorMessage);
    }

    // Stop the read lock again:
    NetworkFeature& nf = _feature.server().getFeature<NetworkFeature>();
    network::ConnectionPool* pool = nf.pool();
    res = cancelReadLockOnLeader(pool, ep, database, lockJobId, clientId, 60.0);
    // We removed the readlock
    readLockGuard.cancel();
    if (!res.ok()) {
      std::string errorMessage =
          "synchronizeOneShard: error when cancelling soft read lock: " + res.errorMessage();
      LOG_TOPIC("c37d1", INFO, Logger::MAINTENANCE) << errorMessage;
      _result.reset(TRI_ERROR_INTERNAL, errorMessage);
      return ResultT<TRI_voc_tick_t>::error(TRI_ERROR_INTERNAL, errorMessage);
    }
    lastLogTick = tickReached;
    if (didTimeout) {
      LOG_TOPIC("e516e", INFO, Logger::MAINTENANCE)
        << "Renewing softLock for " << shard << " on leader: " << leader;
    }
  }
  if (didTimeout) {
    LOG_TOPIC("f1a61", WARN, Logger::MAINTENANCE)
        << "Could not catchup under softLock for " << shard << " on leader: " << leader
        << " now activating hardLock. This is expected under high load.";
  }
  return ResultT<TRI_voc_tick_t>::success(tickReached);
}

Result SynchronizeShard::catchupWithExclusiveLock(
    std::string const& ep, std::string const& database, LogicalCollection const& collection,
    std::string const& clientId, std::string const& shard, std::string const& leader,
    SyncerId const syncerId, TRI_voc_tick_t lastLogTick, VPackBuilder& builder) {
  uint64_t lockJobId = 0;
  LOG_TOPIC("da129", DEBUG, Logger::MAINTENANCE)
      << "synchronizeOneShard: startReadLockOnLeader: " << ep << ":" << database
      << ":" << collection.name();
  Result res = startReadLockOnLeader(ep, database, collection.name(), clientId,
                                     lockJobId, false);
  if (!res.ok()) {
    std::string errorMessage =
      "SynchronizeShard: error in startReadLockOnLeader (hard):" + res.errorMessage();
    return {TRI_ERROR_INTERNAL, errorMessage};
  }
  auto readLockGuard = arangodb::scopeGuard([&, this]() {
    // Always cancel the read lock.
    // Reported seperately
    NetworkFeature& nf = _feature.server().getFeature<NetworkFeature>();
    network::ConnectionPool* pool = nf.pool();
    auto res = cancelReadLockOnLeader(pool, ep, database, lockJobId, clientId, 60.0);
    if (!res.ok()) {
      LOG_TOPIC("067a8", INFO, Logger::MAINTENANCE)
          << "Could not cancel hard read lock on leader: " << res.errorMessage();
      }
    });

  LOG_TOPIC("d76cb", DEBUG, Logger::MAINTENANCE) << "lockJobId: " << lockJobId;

  builder.clear();
  {
    VPackObjectBuilder o(&builder);
    builder.add(ENDPOINT, VPackValue(ep));
    builder.add(DATABASE, VPackValue(database));
    builder.add(COLLECTION, VPackValue(shard));
    builder.add(LEADER_ID, VPackValue(leader));
    builder.add("from", VPackValue(lastLogTick));
    builder.add("requestTimeout", VPackValue(600.0));
    builder.add("connectTimeout", VPackValue(60.0));
  }

  res = replicationSynchronizeFinalize(builder.slice());

  if (!res.ok()) {
    std::string errorMessage(
      "synchronizeOneshard: error in syncCollectionFinalize: ");
    errorMessage += res.errorMessage();
    return {TRI_ERROR_INTERNAL, errorMessage};
  }

  NetworkFeature& nf = _feature.server().getFeature<NetworkFeature>();
  network::ConnectionPool* pool = nf.pool();
  res = addShardFollower(pool, ep, database, shard, lockJobId, clientId,
                         syncerId, _clientInfoString, 60.0);

  if (!res.ok()) {
    std::string errorMessage(
      "synchronizeOneshard: error in addShardFollower: ");
    errorMessage += res.errorMessage();
    return {TRI_ERROR_INTERNAL, errorMessage};
  }

  // Report success:
  LOG_TOPIC("3423d", DEBUG, Logger::MAINTENANCE)
      << "synchronizeOneShard: synchronization worked for shard " << shard;
  _result.reset(TRI_ERROR_NO_ERROR);
  return {TRI_ERROR_NO_ERROR};
}

void SynchronizeShard::setState(ActionState state) {
  if ((COMPLETE == state || FAILED == state) && _state != state) {
    auto const& shard = _description.get("shard");
    if (COMPLETE == state) {
      LOG_TOPIC("50827", INFO, Logger::MAINTENANCE)
        << "SynchronizeShard: synchronization completed for shard " << shard;
    }
    _feature.incShardVersion(shard);
  }
  ActionBase::setState(state);
}<|MERGE_RESOLUTION|>--- conflicted
+++ resolved
@@ -269,12 +269,7 @@
         }
       }
     }
-<<<<<<< HEAD
-
-
-=======
-    
->>>>>>> a50f07e9
+
     network::RequestOptions options;
     options.database = database;
     options.timeout = network::Timeout(timeout);
@@ -440,7 +435,6 @@
     return arangodb::Result(TRI_ERROR_SHUTTING_DOWN,
                             "cancelReadLockOnLeader: Shutting down");
   }
-<<<<<<< HEAD
 
   VPackBuilder body;
   { VPackObjectBuilder o(&body);
@@ -482,79 +476,12 @@
     double(timeout) - duration<double>(steady_clock::now()-start).count() ;
   if (timeLeft < 60.0) {
     timeLeft = 60.0;
-=======
-  auto body = bodyBuilder.steal();
-
-  network::RequestOptions options;
-  options.database = database;
-  options.timeout = network::Timeout(timeout);
-  options.skipScheduler = true; // hack to speed up future.get()
-  
-  auto dummy = network::sendRequest(pool, endpoint, fuerte::RestVerb::Post, REPL_HOLD_READ_LOCK,
-                                    *body, options);
-
-  // Intentionally do not look at the outcome, even in case of an error
-  // we must make sure that the read lock on the leader is not active!
-  // This is done automatically below.
-  
-  size_t const maxTries = 9; // 511s max
-  double sleepTime = 1.0;
-  size_t count = 0;
-  while (++count < maxTries) {  // wait for some time until read lock established:
-
-    if (isStopping()) {
-      return arangodb::Result(TRI_ERROR_SHUTTING_DOWN);
-    }
-
-    // Now check that we hold the read lock:
-    auto res = network::sendRequest(pool, endpoint, fuerte::RestVerb::Put, REPL_HOLD_READ_LOCK,
-                                    *body, options)
-                   .get();
-
-    if (res.ok() && res.response->statusCode() == fuerte::StatusOK) {
-      auto const slice = res.response->slice();
-      TRI_ASSERT(slice.isObject());
-      VPackSlice lockHeld = slice.get("lockHeld");
-      if (lockHeld.isBoolean() && lockHeld.getBool()) {
-        return arangodb::Result();
-      }
-      LOG_TOPIC("b681f", DEBUG, Logger::MAINTENANCE)
-          << "startReadLockOnLeader: Lock not yet acquired...";
-    } else {
-      if (res.ok() && res.response->statusCode() == fuerte::StatusNotFound) {
-        auto const slice = res.response->slice();
-        if (slice.isObject()) {
-          VPackSlice s = slice.get(StaticStrings::ErrorNum);
-          if (s.isNumber()) {
-            int errorNum = s.getNumber<int>();
-            if (errorNum == TRI_ERROR_ARANGO_DATABASE_NOT_FOUND) {
-              // database is gone. we can now give up
-              break;
-            }
-          }
-        }
-        // fall-through to other cases intentional here
-      }
-
-      std::string message = network::fuerteToArangoErrorMessage(res);
-      LOG_TOPIC("a82bc", DEBUG, Logger::MAINTENANCE)
-          << "startReadLockOnLeader: Do not see read lock yet:" << message;
-    }
-
-    std::this_thread::sleep_for(duration<double>(sleepTime));
-    sleepTime *= 2.0;
->>>>>>> a50f07e9
   }
 
   // Ambiguous POST, we'll try to DELETE a potentially acquired lock
   try {
-<<<<<<< HEAD
     auto r = network::sendRequest(pool, endpoint, fuerte::RestVerb::Delete, url,
                                   *buf, network::Headers(), options)
-=======
-    auto r = network::sendRequest(pool, endpoint, fuerte::RestVerb::Delete, REPL_HOLD_READ_LOCK,
-                                  *body, options)
->>>>>>> a50f07e9
                  .get();
     if (r.fail() || r.response->statusCode() != fuerte::StatusOK) {
       std::string addendum = network::fuerteToArangoErrorMessage(r);
@@ -996,13 +923,8 @@
       }
 
       auto lastTick =
-<<<<<<< HEAD
         arangodb::basics::VelocyPackHelper::readNumericValue<TRI_voc_tick_t>(
           sy, LAST_LOG_TICK, 0);
-=======
-          arangodb::basics::VelocyPackHelper::getNumericValue<TRI_voc_tick_t>(sy, LAST_LOG_TICK,
-                                                                               0);
->>>>>>> a50f07e9
       VPackBuilder builder;
 
       ResultT<TRI_voc_tick_t> tickResult =
