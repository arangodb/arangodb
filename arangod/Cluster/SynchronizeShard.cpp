--- conflicted
+++ resolved
@@ -1238,15 +1238,9 @@
     if (oldCount == docCount) {
       // no change happened due to recalculation. now try recounting on leader too.
       // this is last resort and should not happen often!
-<<<<<<< HEAD
-      LOG_TOPIC("3dc64", INFO, Logger::MAINTENANCE)
-         << "recalculating collection count on leader for "
-         << getDatabase() << "/" << getShard();
-=======
       LOG_TOPIC("3dc64", INFO, Logger::MAINTENANCE) 
           << "recalculating collection count on leader for "
           << getDatabase() << "/" << getShard();
->>>>>>> 0094f643
 
       VPackBuffer<uint8_t> buffer;
       VPackBuilder tmp(buffer);
@@ -1259,12 +1253,6 @@
 
       std::string const url = "/_api/collection/" + collection.name() + "/recalculateCount";
 
-<<<<<<< HEAD
-      auto response = network::sendRequest(pool, ep, fuerte::RestVerb::Put,
-                                           url, std::move(buffer), options)
-                          .await_unwrap();
-      auto result = response.combinedResult();
-=======
       // send out the request
       auto future = network::sendRequest(pool, ep, fuerte::RestVerb::Put,
                                          url, std::move(buffer), options);
@@ -1291,10 +1279,9 @@
             << ", took: " << (TRI_microtime() - start) << "s";
       }
 
-      network::Response const& r = future.get();
+      network::Response const& r = std::move(future).await_unwrap();
 
       Result result = r.combinedResult();
->>>>>>> 0094f643
 
       if (result.fail()) {
         auto const errorMessage = StringUtils::concatT(
