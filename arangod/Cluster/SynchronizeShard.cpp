--- conflicted
+++ resolved
@@ -938,11 +938,7 @@
     if (isStopping()) {
       std::string errorMessage =
           "synchronizeOneShard: startReadLockOnLeader (soft): shutting down";
-<<<<<<< HEAD
-      return ResultT<TRI_voc_tick_t>::error(TRI_ERROR_INTERNAL, errorMessage);
-=======
       return ResultT<TRI_voc_tick_t>::error(TRI_ERROR_SHUTTING_DOWN, errorMessage);
->>>>>>> a14f6dd5
     }
 
     didTimeout = false;
