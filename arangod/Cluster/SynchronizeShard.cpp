////////////////////////////////////////////////////////////////////////////////
/// DISCLAIMER
///
/// Copyright 2014-2021 ArangoDB GmbH, Cologne, Germany
/// Copyright 2004-2014 triAGENS GmbH, Cologne, Germany
///
/// Licensed under the Apache License, Version 2.0 (the "License");
/// you may not use this file except in compliance with the License.
/// You may obtain a copy of the License at
///
///     http://www.apache.org/licenses/LICENSE-2.0
///
/// Unless required by applicable law or agreed to in writing, software
/// distributed under the License is distributed on an "AS IS" BASIS,
/// WITHOUT WARRANTIES OR CONDITIONS OF ANY KIND, either express or implied.
/// See the License for the specific language governing permissions and
/// limitations under the License.
///
/// Copyright holder is ArangoDB GmbH, Cologne, Germany
///
/// @author Kaveh Vahedipour
/// @author Matthew Von-Maszewski
////////////////////////////////////////////////////////////////////////////////

#include "SynchronizeShard.h"

#include "Agency/AgencyStrings.h"
#include "Agency/TimeString.h"
#include "ApplicationFeatures/ApplicationServer.h"
#include "Basics/StringUtils.h"
#include "Basics/VelocyPackHelper.h"
#include "Cluster/ActionDescription.h"
#include "Cluster/ClusterFeature.h"
#include "Cluster/ClusterInfo.h"
#include "Cluster/FollowerInfo.h"
#include "Cluster/MaintenanceFeature.h"
#include "Cluster/ServerState.h"
#include "Network/Methods.h"
#include "Network/NetworkFeature.h"
#include "Network/Utils.h"
#include "Replication/DatabaseInitialSyncer.h"
#include "Replication/DatabaseReplicationApplier.h"
#include "Replication/DatabaseTailingSyncer.h"
#include "Replication/GlobalInitialSyncer.h"
#include "Replication/GlobalReplicationApplier.h"
#include "Replication/ReplicationApplierConfiguration.h"
#include "Replication/ReplicationFeature.h"
#include "RestServer/DatabaseFeature.h"
#include "RestServer/ServerIdFeature.h"
#include "StorageEngine/EngineSelectorFeature.h"
#include "StorageEngine/PhysicalCollection.h"
#include "StorageEngine/StorageEngine.h"
#include "Transaction/StandaloneContext.h"
#include "Utils/CollectionNameResolver.h"
#include "Utils/SingleCollectionTransaction.h"
#include "VocBase/LogicalCollection.h"
#include "VocBase/Methods/Collections.h"
#include "VocBase/Methods/Databases.h"

#include <velocypack/Compare.h>
#include <velocypack/Iterator.h>
#include <velocypack/Slice.h>
#include <velocypack/velocypack-aliases.h>

using namespace arangodb::application_features;
using namespace arangodb::maintenance;
using namespace arangodb::methods;
using namespace arangodb::transaction;
using namespace arangodb;
using namespace arangodb::basics;
using namespace arangodb::consensus;

std::string const ENDPOINT("endpoint");
std::string const INCLUDE("include");
std::string const INCLUDE_SYSTEM("includeSystem");
std::string const INCREMENTAL("incremental");
std::string const LEADER_ID("leaderId");
std::string const LAST_LOG_TICK("lastLogTick");
std::string const API_REPLICATION("/_api/replication/");
std::string const REPL_ADD_FOLLOWER(API_REPLICATION + "addFollower");
std::string const REPL_HOLD_READ_LOCK(API_REPLICATION +
                                      "holdReadLockCollection");
std::string const REPL_REM_FOLLOWER(API_REPLICATION + "removeFollower");
std::string const RESTRICT_TYPE("restrictType");
std::string const RESTRICT_COLLECTIONS("restrictCollections");
std::string const SKIP_CREATE_DROP("skipCreateDrop");
std::string const TTL("ttl");

using namespace std::chrono;

SynchronizeShard::SynchronizeShard(MaintenanceFeature& feature, ActionDescription const& desc)
  : ActionBase(feature, desc),
    _leaderInfo(arangodb::replutils::LeaderInfo::createEmpty()) {
  std::stringstream error;

  if (!desc.has(COLLECTION)) {
    error << "collection must be specified";
  }
  TRI_ASSERT(desc.has(COLLECTION));

  if (!desc.has(DATABASE)) {
    error << "database must be specified";
  }
  TRI_ASSERT(desc.has(DATABASE));

  if (!desc.has(SHARD)) {
    error << "SHARD must be specified";
  }
  TRI_ASSERT(desc.has(SHARD));

  if (!desc.has(THE_LEADER) || desc.get(THE_LEADER).empty()) {
    error << "leader must be specified and must be non-empty";
  }
  TRI_ASSERT(desc.has(THE_LEADER) && !desc.get(THE_LEADER).empty());

  if (!desc.has(SHARD_VERSION)) {
    error << "local shard version must be specified. ";
  }
  TRI_ASSERT(desc.has(SHARD_VERSION));

  if (!error.str().empty()) {
    LOG_TOPIC("03780", ERR, Logger::MAINTENANCE) << "SynchronizeShard: " << error.str();
    _result.reset(TRI_ERROR_INTERNAL, error.str());
    setState(FAILED);
  }
}
  
std::string const& SynchronizeShard::clientInfoString() const { 
  return _clientInfoString;
}

arangodb::replutils::LeaderInfo const& SynchronizeShard::leaderInfo() const {
  return _leaderInfo;
}

void SynchronizeShard::setLeaderInfo(arangodb::replutils::LeaderInfo const& leaderInfo) {
  _leaderInfo = leaderInfo;
}

SynchronizeShard::~SynchronizeShard() = default;

static std::stringstream& AppendShardInformationToMessage(
  std::string const& database, std::string const& shard, std::string const& planId,
  std::chrono::system_clock::time_point const& startTime, std::stringstream& msg) {
  auto const endTime = system_clock::now();
  msg << "local shard: '" << database << "/" << shard << "', "
      << "for central: '" << database << "/" << planId << "', "
      << "started: " << timepointToString(startTime) << ", "
      << "ended: " << timepointToString(endTime);
  return msg;
}

static arangodb::Result getReadLockId(network::ConnectionPool* pool,
                                      std::string const& endpoint,
                                      std::string const& database, std::string const& clientId,
                                      double timeout, uint64_t& id) {
  if (pool == nullptr) {  // nullptr only happens during controlled shutdown
    return arangodb::Result(TRI_ERROR_SHUTTING_DOWN,
                            "startReadLockOnLeader: Shutting down");
  }
  
  std::string error("startReadLockOnLeader: Failed to get read lock");

  network::RequestOptions options;
  options.database = database;
  options.timeout = network::Timeout(timeout);
  options.skipScheduler = true; // hack to speed up future.get()
  
  auto response = network::sendRequest(pool, endpoint, fuerte::RestVerb::Get,
                                  REPL_HOLD_READ_LOCK,
                                  VPackBuffer<uint8_t>(), options)
                 .get();
  auto res = response.combinedResult();

  if (res.ok()) {
    auto const idSlice = response.slice();
    TRI_ASSERT(idSlice.isObject());
    TRI_ASSERT(idSlice.hasKey(ID));
    try {
      id = std::stoull(idSlice.get(ID).copyString());
    } catch (std::exception const&) {
      error += " - expecting id to be uint64_t ";
      error += idSlice.toJson();
      res.reset(TRI_ERROR_INTERNAL, error);
    } catch (...) {
      TRI_ASSERT(false);
      res.reset(TRI_ERROR_INTERNAL, error);
    }
  } 

  return res;
}

static arangodb::Result collectionCount(arangodb::LogicalCollection const& collection,
                                        uint64_t& c) {
  std::string collectionName(collection.name());
  auto ctx = std::make_shared<transaction::StandaloneContext>(collection.vocbase());
  SingleCollectionTransaction trx(ctx, collectionName, AccessMode::Type::READ);

  Result res = trx.begin();
  if (res.fail()) {
    LOG_TOPIC("5be16", ERR, Logger::MAINTENANCE) << "Failed to start count transaction: " << res;
    return res;
  }

  OperationOptions options(ExecContext::current());
  OperationResult opResult =
      trx.count(collectionName, arangodb::transaction::CountType::Normal, options);
  res = trx.finish(opResult.result);

  if (res.fail()) {
    LOG_TOPIC("26ed2", ERR, Logger::MAINTENANCE)
        << "Failed to finish count transaction: " << res;
    return res;
  }

  VPackSlice s = opResult.slice();
  TRI_ASSERT(s.isNumber());
  c = s.getNumber<uint64_t>();

  return opResult.result;
}

arangodb::Result collectionReCount(LogicalCollection& collection,
                                   uint64_t& c) {
  Result res;
  try {
    c = collection.getPhysical()->recalculateCounts();
  } catch (basics::Exception const& e) {
    res.reset(e.code(), e.message());
  }
  return res;
}

static arangodb::Result addShardFollower(
    network::ConnectionPool* pool, std::string const& endpoint,
    std::string const& database, std::string const& shard, uint64_t lockJobId,
    std::string const& clientId, SyncerId const syncerId,
    std::string const& clientInfoString, double timeout = 120.0) {

  if (pool == nullptr) {  // nullptr only happens during controlled shutdown
    return arangodb::Result(TRI_ERROR_SHUTTING_DOWN,
                            "startReadLockOnLeader: Shutting down");
  }
  
  LOG_TOPIC("b982e", DEBUG, Logger::MAINTENANCE)
      << "addShardFollower: tell the leader to put us into the follower "
         "list for " << database << "/" << shard << "...";

  try {
    auto& df = pool->config().clusterInfo->server().getFeature<DatabaseFeature>();
    DatabaseGuard guard(df, database);
    auto vocbase = &guard.database();

    auto collection = vocbase->lookupCollection(shard);
    if (collection == nullptr) {
      std::string errorMsg(
        "SynchronizeShard::addShardFollower: Failed to lookup collection ");
      errorMsg += database + "/" + shard;
      LOG_TOPIC("4a8db", ERR, Logger::MAINTENANCE) << errorMsg;
      return arangodb::Result(TRI_ERROR_ARANGO_DATA_SOURCE_NOT_FOUND, errorMsg);
    }

    uint64_t docCount;
    Result res = collectionCount(*collection, docCount);
    if (res.fail()) {
       return res;
    }
    
    VPackBuilder body;
    {
      VPackObjectBuilder b(&body);
      body.add(FOLLOWER_ID, VPackValue(arangodb::ServerState::instance()->getId()));
      body.add(SHARD, VPackValue(shard));
      body.add("checksum", VPackValue(std::to_string(docCount)));
      body.add("serverId",
               VPackValue(basics::StringUtils::itoa(ServerIdFeature::getId().id())));
      if (syncerId.value != 0) {
        body.add("syncerId", VPackValue(syncerId.toString()));
      }
      if (!clientInfoString.empty()) {
        body.add("clientInfo", VPackValue(clientInfoString));
      }
      if (lockJobId != 0) {
        body.add("readLockId", VPackValue(std::to_string(lockJobId)));
#if 0
        // shortcut code disabled
      } else {  // short cut case
        if (docCount != 0) {
          // This can happen if we once were an in-sync follower and a
          // synchronization request has timed out, but still runs on our
          // side here. In this case, we can simply continue with the slow
          // path and run the full sync protocol. Therefore we error out
          // here. Note that we are in the lockJobId == 0 case, which is
          // the shortcut.
          std::string msg =
              "Short cut synchronization for " + database + "/" + shard +
              " did not work, since we got a document in the meantime.";
          LOG_TOPIC("ef299", INFO, Logger::MAINTENANCE) << msg;
          return arangodb::Result(TRI_ERROR_REPLICATION_SHARD_NONEMPTY, msg);
        }
#endif
      }
    }

    network::RequestOptions options;
    options.database = database;
    options.timeout = network::Timeout(timeout);
    options.skipScheduler = true; // hack to speed up future.get()
    
    auto response = network::sendRequest(pool, endpoint, fuerte::RestVerb::Put,
                                    REPL_ADD_FOLLOWER,
                                    std::move(*body.steal()), options)
                   .get();
    auto result = response.combinedResult();

    if (result.fail()) {
      auto const errorMessage =
          "addShardFollower: could not add us to the leader's follower list for " +
          database + "/" + shard;

      if (lockJobId != 0) {
        LOG_TOPIC("22e0a", WARN, Logger::MAINTENANCE)
            << errorMessage << ", " << result.errorMessage();
      } else {
        LOG_TOPIC("abf2e", INFO, Logger::MAINTENANCE)
            << errorMessage << " with shortcut (can happen, no problem).";
        if (result.errorNumber() == TRI_ERROR_REPLICATION_SHARD_NONEMPTY) {
          return result;   // hand on leader protest
        }
      }
      return arangodb::Result(result.errorNumber(),
                              StringUtils::concatT(errorMessage, ", ", result.errorMessage()));
    }

    LOG_TOPIC("79935", DEBUG, Logger::MAINTENANCE) << "addShardFollower: success";
    return arangodb::Result();
  } catch (std::exception const& e) {
    std::string errorMsg(
      "SynchronizeShard::addShardFollower: Failed to lookup database ");
    errorMsg += database;
    errorMsg += " exception: ";
    errorMsg += e.what();
    LOG_TOPIC("6b7e8", ERR, Logger::MAINTENANCE) << errorMsg;
    return arangodb::Result(TRI_ERROR_ARANGO_DATABASE_NOT_FOUND, errorMsg);
  }
}

static arangodb::Result cancelReadLockOnLeader(network::ConnectionPool* pool,
                                               std::string const& endpoint,
                                               std::string const& database, uint64_t lockJobId,
                                               std::string const& clientId,
                                               double timeout = 10.0) {
  if (pool == nullptr) {  // nullptr only happens during controlled shutdown
    return arangodb::Result(TRI_ERROR_SHUTTING_DOWN,
                            "cancelReadLockOnLeader: Shutting down");
  }

  VPackBuilder body;
  {
    VPackObjectBuilder b(&body);
    body.add(ID, VPackValue(std::to_string(lockJobId)));
  }

  network::RequestOptions options;
  options.database = database;
  options.timeout = network::Timeout(timeout);
  options.skipScheduler = true; // hack to speed up future.get()

  auto response = network::sendRequest(pool, endpoint, fuerte::RestVerb::Delete,
                                  REPL_HOLD_READ_LOCK,
                                  std::move(*body.steal()), options)
                 .get();

  auto res = response.combinedResult();
  if (res.is(TRI_ERROR_ARANGO_DATABASE_NOT_FOUND)) {
    // database is gone. that means our lock is also gone
    return arangodb::Result();
  }

  if (res.fail()) {
    // rebuild body since we stole it earlier
    VPackBuilder body;
    {
      VPackObjectBuilder b(&body);
      body.add(ID, VPackValue(std::to_string(lockJobId)));
    }
    LOG_TOPIC("52924", WARN, Logger::MAINTENANCE)
        << "cancelReadLockOnLeader: exception caught for " << body.toJson()
        << ": " << res.errorMessage();
    return arangodb::Result(TRI_ERROR_INTERNAL, res.errorMessage());
  }

  LOG_TOPIC("4355c", DEBUG, Logger::MAINTENANCE) << "cancelReadLockOnLeader: success";
  return arangodb::Result();
}

arangodb::Result SynchronizeShard::getReadLock(
  network::ConnectionPool* pool,
  std::string const& endpoint, std::string const& database,
  std::string const& collection, std::string const& clientId,
  uint64_t rlid, bool soft, double timeout) {

  // This function can be implemented in a more robust manner for server
  // versions > 3.4. Starting with 3.4 the POST requests to the read lock API
  // terminates the server side thread as soon as the lock request comes in.
  // The POST request thus is answered immediately back to the caller.
  // The servers (<=3.3) with lower versions hold the POST request for as long
  // as the corresponding DELETE_REQ has not been successfully submitted.
  
  // nullptr only happens during controlled shutdown
  if (pool == nullptr) {
    return arangodb::Result(TRI_ERROR_SHUTTING_DOWN,
                            "cancelReadLockOnLeader: Shutting down");
  }

  VPackBuilder body;
  { 
    VPackObjectBuilder o(&body);
    body.add(ID, VPackValue(std::to_string(rlid)));
    body.add(COLLECTION, VPackValue(collection));
    body.add(TTL, VPackValue(timeout));
    body.add("serverId", VPackValue(arangodb::ServerState::instance()->getId()));
    body.add(StaticStrings::RebootId, VPackValue(ServerState::instance()->getRebootId().value()));
    body.add(StaticStrings::ReplicationSoftLockOnly, VPackValue(soft)); 
  }
  auto buf = body.steal();

  // Try to POST the lock body. If POST fails, we should just exit and retry
  // SynchroShard anew. 
  network::RequestOptions options;
  options.timeout = network::Timeout(timeout);
  options.database = database;

  auto response = network::sendRequest(
    pool, endpoint, fuerte::RestVerb::Post,
    REPL_HOLD_READ_LOCK, *buf, options).get();

  auto res = response.combinedResult();

  if (res.ok()) {
    // Habemus clausum, we have a lock
    return arangodb::Result();
  }

  LOG_TOPIC("cba32", DEBUG, Logger::MAINTENANCE)
    << "startReadLockOnLeader: couldn't POST lock body, "
    << network::fuerteToArangoErrorMessage(response) << ", giving up.";

  // We MUSTN'T exit without trying to clean up a lock that was maybe acquired
  if (response.error == fuerte::Error::CouldNotConnect) {
    return arangodb::Result(
      TRI_ERROR_INTERNAL,
      "startReadLockOnLeader: couldn't POST lock body, giving up.");
  }

  // Ambiguous POST, we'll try to DELETE a potentially acquired lock
  try {
    auto response = network::sendRequest(pool, endpoint, fuerte::RestVerb::Delete, REPL_HOLD_READ_LOCK,
                                  *buf, options)
                 .get();
    auto res = response.combinedResult();
    if (res.fail()) {
      LOG_TOPIC("4f34d", WARN, Logger::MAINTENANCE)
          << "startReadLockOnLeader: cancelation error for shard "
          << database << "/" << collection << ": " << res.errorMessage();
    }
  } catch (std::exception const& e) {
    LOG_TOPIC("7fcc9", WARN, Logger::MAINTENANCE)
        << "startReadLockOnLeader: exception in cancel: " << e.what();
  }

  return arangodb::Result(TRI_ERROR_CLUSTER_TIMEOUT,
                          "startReadLockOnLeader: giving up");
}

arangodb::Result SynchronizeShard::startReadLockOnLeader(
  std::string const& endpoint, std::string const& database, std::string const& collection,
  std::string const& clientId, uint64_t& rlid, bool soft, double timeout) {
  // Read lock id
  rlid = 0;
  NetworkFeature& nf = _feature.server().getFeature<NetworkFeature>();
  network::ConnectionPool* pool = nf.pool();
  arangodb::Result result =
      getReadLockId(pool, endpoint, database, clientId, timeout, rlid);
  if (!result.ok()) {
    LOG_TOPIC("2e5ae", WARN, Logger::MAINTENANCE) << result.errorMessage();
  } else {
    LOG_TOPIC("c8d18", DEBUG, Logger::MAINTENANCE) << "Got read lock id: " << rlid;

    result.reset(getReadLock(pool, endpoint, database, collection, clientId, rlid, soft, timeout));
  }

  return result;
}

static arangodb::ResultT<SyncerId> replicationSynchronize(
    SynchronizeShard& job,
    std::shared_ptr<arangodb::LogicalCollection> const& col,
    VPackSlice const& config,
    std::shared_ptr<VPackBuilder> sy) {

  auto& vocbase = col->vocbase();
  auto database = vocbase.name();

  std::string leaderId;
  if (config.hasKey(LEADER_ID)) {
    leaderId = config.get(LEADER_ID).copyString();
  }

  ReplicationApplierConfiguration configuration =
      ReplicationApplierConfiguration::fromVelocyPack(vocbase.server(), config, database);
  configuration.setClientInfo(job.clientInfoString());
  configuration.validate();

  // database-specific synchronization
  auto syncer = DatabaseInitialSyncer::create(vocbase, configuration);

  if (!leaderId.empty()) {
    syncer->setLeaderId(leaderId);
  }

  SyncerId syncerId{syncer->syncerId()};

  try {
    std::string const context = "syncing shard " + database + "/" + col->name();
    Result r = syncer->run(configuration._incremental, context.c_str());
  
    if (r.fail()) {
      LOG_TOPIC("3efff", DEBUG, Logger::REPLICATION)
          << "initial sync failed for " << database << "/" << col->name()
          << ": " << r.errorMessage();
      THROW_ARANGO_EXCEPTION(r);
    }

    // store leader info for later, so that the next phases don't need to acquire it again
    job.setLeaderInfo(syncer->leaderInfo());

    {
      VPackObjectBuilder o(sy.get());
      sy->add(LAST_LOG_TICK, VPackValue(syncer->getLastLogTick()));
      sy->add(VPackValue(COLLECTIONS));
      {
        VPackArrayBuilder a(sy.get());
        for (auto const& i : syncer->getProcessedCollections()) {
          VPackObjectBuilder e(sy.get());
          sy->add(ID, VPackValue(i.first.id()));
          sy->add(NAME, VPackValue(i.second));
        }
      }
    }

  } catch (arangodb::basics::Exception const& ex) {
    std::string s("cannot sync from remote endpoint: ");
    s += ex.what() + std::string(". last progress message was '") +
      syncer->progress() + "'";
    return Result(ex.code(), s);
  } catch (std::exception const& ex) {
    std::string s("cannot sync from remote endpoint: ");
    s += ex.what() + std::string(". last progress message was '") +
      syncer->progress() + "'";
    return Result(TRI_ERROR_INTERNAL, s);
  } catch (...) {
    std::string s(
      "cannot sync from remote endpoint: unknown exception. last progress "
      "message was '");
    s += syncer->progress() + "'";
    return Result(TRI_ERROR_INTERNAL, s);
  }

  return ResultT<SyncerId>::success(syncerId);
}

static arangodb::Result replicationSynchronizeCatchup(
    SynchronizeShard const& job,
    application_features::ApplicationServer& server, VPackSlice const& conf,
    double timeout, TRI_voc_tick_t& tickReached, bool& didTimeout) {
  didTimeout = false;

  auto const database = conf.get(DATABASE).copyString();
  auto const collection = conf.get(COLLECTION).copyString();
  auto const leaderId = conf.get(LEADER_ID).copyString();
  auto const fromTick = conf.get("from").getNumber<uint64_t>();

  ReplicationApplierConfiguration configuration =
      ReplicationApplierConfiguration::fromVelocyPack(server, conf, database);
  // will throw if invalid
  configuration.validate();

  auto& df = server.getFeature<DatabaseFeature>();
  DatabaseGuard guard(df, database);
  auto syncer = DatabaseTailingSyncer::create(guard.database(), configuration, fromTick, /*useTick*/true);

  if (!leaderId.empty()) {
    syncer->setLeaderId(leaderId);
  }

  Result r;
  try {
    std::string const context = "catching up delta changes for shard " + database + "/" + collection;
    r = syncer->syncCollectionCatchup(job.leaderInfo(), collection, timeout, tickReached, didTimeout, context.c_str());
  } catch (arangodb::basics::Exception const& ex) {
    r.reset(ex.code(), ex.what());
  } catch (std::exception const& ex) {
    r.reset(TRI_ERROR_INTERNAL, ex.what());
  } catch (...) {
    r.reset(TRI_ERROR_INTERNAL, "unknown exception");
  }

  if (r.fail()) {
    LOG_TOPIC("fa2ab", WARN, Logger::REPLICATION)
        << "syncCollectionCatchup failed: " << r.errorMessage();
  }

  return r;
}

static arangodb::Result replicationSynchronizeFinalize(SynchronizeShard const& job,
                                                       application_features::ApplicationServer& server,
                                                       VPackSlice const& conf) {
  auto const database = conf.get(DATABASE).copyString();
  auto const collection = conf.get(COLLECTION).copyString();
  auto const leaderId = conf.get(LEADER_ID).copyString();
  auto const fromTick = conf.get("from").getNumber<uint64_t>();
    
  ReplicationApplierConfiguration configuration =
      ReplicationApplierConfiguration::fromVelocyPack(server, conf, database);
  // will throw if invalid
  configuration.validate();

  auto& df = server.getFeature<DatabaseFeature>();
  DatabaseGuard guard(df, database);
  auto syncer = DatabaseTailingSyncer::create(guard.database(), configuration, fromTick, /*useTick*/ true);

  if (!leaderId.empty()) {
    syncer->setLeaderId(leaderId);
  }

  Result r;
  try {
    std::string const context = "finalizing shard " + database + "/" + collection;
    r = syncer->syncCollectionFinalize(job.leaderInfo(), collection, context.c_str());
  } catch (arangodb::basics::Exception const& ex) {
    r.reset(ex.code(), ex.what());
  } catch (std::exception const& ex) {
    r.reset(TRI_ERROR_INTERNAL, ex.what());
  } catch (...) {
    r.reset(TRI_ERROR_INTERNAL, "unknown exception");
  }

  if (r.fail()) {
    LOG_TOPIC("e8056", WARN, Logger::REPLICATION)
        << "syncCollectionFinalize failed: " << r.errorMessage();
  }

  return r;
}

bool SynchronizeShard::first() {
  std::string database = _description.get(DATABASE);
  std::string planId = _description.get(COLLECTION);
  std::string shard = _description.get(SHARD);
  std::string leader = _description.get(THE_LEADER);

  LOG_TOPIC("fa651", DEBUG, Logger::MAINTENANCE)
      << "SynchronizeShard: synchronizing shard '" << database << "/" << shard
      << "' for central '" << database << "/" << planId << "'";

  auto& clusterInfo = feature().server().getFeature<ClusterFeature>().clusterInfo();
  auto const ourselves = arangodb::ServerState::instance()->getId();
  auto startTime = system_clock::now();
  auto const startTimeStr = timepointToString(startTime);
  std::string const clientId(database + planId + shard + leader);

  // First wait until the leader has created the shard (visible in
  // Current in the Agency) or we or the shard have vanished from
  // the plan:
  while (true) {
    if (feature().server().isStopping()) {
      _result.reset(TRI_ERROR_SHUTTING_DOWN);
      return false;
    }

    std::vector<std::string> planned;
    auto result = clusterInfo.getShardServers(shard, planned);

    if (!result.ok() ||
        std::find(planned.begin(), planned.end(), ourselves) == planned.end() ||
        planned.front() != leader) {
      // Things have changed again, simply terminate:
      std::stringstream error;
      error << "cancelled, ";
      AppendShardInformationToMessage(database, shard, planId, startTime, error);
      LOG_TOPIC("a1dc7", DEBUG, Logger::MAINTENANCE) << "SynchronizeOneShard: " << error.str();
      _result.reset(TRI_ERROR_FAILED, error.str());
      return false;
    }

    auto ci = clusterInfo.getCollectionNT(database, planId);
    if (ci == nullptr) {
      std::stringstream msg;
      msg << "exception in getCollection, ";
      AppendShardInformationToMessage(database, shard, planId, startTime, msg);
      LOG_TOPIC("89972", DEBUG, Logger::MAINTENANCE) << "SynchronizeOneShard: " << msg.str();
      _result.reset(TRI_ERROR_FAILED, msg.str());
      return false;
    }

    std::string const cid = std::to_string(ci->id().id());
    std::shared_ptr<CollectionInfoCurrent> cic =
        clusterInfo.getCollectionCurrent(database, cid);
    std::vector<std::string> current = cic->servers(shard);

    if (current.empty()) {
      LOG_TOPIC("b0ccf", DEBUG, Logger::MAINTENANCE)
          << "synchronizeOneShard: cancelled, no servers in 'Current'";
    } else if (current.front() == leader) {
      if (std::find(current.begin(), current.end(), ourselves) == current.end()) {
        break;  // start synchronization work
      }
      // We are already there, this is rather strange, but never mind:
      std::stringstream error;
      error << "already done, ";
      AppendShardInformationToMessage(database, shard, planId, startTime, error);
      LOG_TOPIC("4abcb", DEBUG, Logger::MAINTENANCE) << "SynchronizeOneShard: " << error.str();
      _result.reset(TRI_ERROR_FAILED, error.str());
      return false;
    }

    LOG_TOPIC("28600", DEBUG, Logger::MAINTENANCE)
        << "synchronizeOneShard: waiting for leader, " << database << "/"
        << shard << ", " << database << "/" << planId;

    std::this_thread::sleep_for(duration<double>(0.2));
  }

  // Once we get here, we know that the leader is ready for sync, so we give it
  // a try:

  try {
    auto& df = _feature.server().getFeature<DatabaseFeature>();
    DatabaseGuard guard(df, database);
    auto vocbase = &guard.database();

    auto collection = vocbase->lookupCollection(shard);
    if (collection == nullptr) {
      std::stringstream error;
      error << "failed to lookup local shard " << database << "/" << shard;
      LOG_TOPIC("06489", ERR, Logger::MAINTENANCE) << "SynchronizeOneShard: " << error.str();
      _result.reset(TRI_ERROR_ARANGO_DATA_SOURCE_NOT_FOUND, error.str());
      return false;
    }

    auto ep = clusterInfo.getServerEndpoint(leader);
    uint64_t docCount = 0;
    if (!collectionCount(*collection, docCount).ok()) {
      std::stringstream error;
      error << "failed to get a count on leader " << database << "/" << shard;
      LOG_TOPIC("da225", ERR, Logger::MAINTENANCE) << "SynchronizeShard " << error.str();
      _result.reset(TRI_ERROR_INTERNAL, error.str());
      return false;
    }

    { // Initialize _clientInfoString
      CollectionNameResolver resolver(collection->vocbase());
      _clientInfoString =
          std::string{"follower "} + ServerState::instance()->getId() +
          " of shard " + database + "/" + collection->name() + " of collection " + database +
          "/" + resolver.getCollectionName(collection->id());
    }

    // old "shortcut" code for getting in sync. This code takes a shortcut if the
    // shard in question is supposed to be empty. in this case it will simply try
    // to add itself as an in-sync follower, without running the full replication
    // protocol. this shortcut relies on the collection counts being correct, and
    // as these can be at least temporarily off, we need to disable it.
#if 0
    if (docCount == 0) {
      // We have a short cut:
      LOG_TOPIC("0932a", DEBUG, Logger::MAINTENANCE)
          << "synchronizeOneShard: trying short cut to synchronize local shard "
             "'"
          << database << "/" << shard << "' for central '" << database << "/"
          << planId << "'";

      // now do a final sync-to-disk call. note that this can fail
      auto& engine = vocbase->server().getFeature<EngineSelectorFeature>().engine();
      Result res = engine.flushWal(/*waitForSync*/ true, /*waitForCollector*/ false);
      if (res.fail()) {
        LOG_TOPIC("a49d1", INFO, Logger::MAINTENANCE) << res.errorMessage();
        _result.reset(res);
        return false;
      }

      try {
        NetworkFeature& nf = _feature.server().getFeature<NetworkFeature>();
        network::ConnectionPool* pool = nf.pool();
        auto asResult = addShardFollower(pool, ep, database, shard, 0, clientId,
                                         SyncerId{}, _clientInfoString, 60.0);

        if (asResult.ok()) {
          if (Logger::isEnabled(LogLevel::DEBUG, Logger::MAINTENANCE)) {
            std::stringstream msg;
            msg << "SynchronizeShard: shortcut worked, done, ";
            AppendShardInformationToMessage(database, shard, planId, startTime, msg);
            LOG_TOPIC("f4a5b", DEBUG, Logger::MAINTENANCE) << msg.str();
          }
          collection->followers()->setTheLeader(leader);
          return false;
        }
        if (asResult.errorNumber() != TRI_ERROR_REPLICATION_SHARD_NONEMPTY) {
          // Stop action in this case
          LOG_TOPIC("daaaa", INFO, Logger::MAINTENANCE) << "SynchronizeShard, error in addFollower (short cut): " << asResult.errorMessage();
          _result.reset(asResult);
          return false;
        }
        // Otherwise move on.
      } catch (...) {
      }
    }
#endif

    LOG_TOPIC("53337", DEBUG, Logger::MAINTENANCE)
        << "synchronizeOneShard: trying to synchronize local shard '" << database
        << "/" << shard << "' for central '" << database << "/" << planId << "'";

    try {
      // From here on we perform a number of steps, each of which can
      // fail. If it fails with an exception, it is caught, but this
      // should usually not happen. If it fails without an exception,
      // we log and use return.

      // First once without a read transaction:

      if (feature().server().isStopping()) {
        std::string errorMessage(
          "SynchronizeShard: synchronization failed for shard ");
        errorMessage += shard + ": shutdown in progress, giving up";
        LOG_TOPIC("a0f9a", INFO, Logger::MAINTENANCE) << errorMessage;
        _result.reset(TRI_ERROR_SHUTTING_DOWN, errorMessage);
        return false;
      }

      // This is necessary to accept replications from the leader which can
      // happen as soon as we are in sync.
      collection->followers()->setTheLeader(leader);

      startTime = system_clock::now();

      VPackBuilder config;
      {
        VPackObjectBuilder o(&config);
        config.add(ENDPOINT, VPackValue(ep));
        config.add(INCREMENTAL,
                   VPackValue(docCount > 0));  // use dump if possible
        config.add(LEADER_ID, VPackValue(leader));
        config.add(SKIP_CREATE_DROP, VPackValue(true));
        config.add(RESTRICT_TYPE, VPackValue(INCLUDE));
        config.add(VPackValue(RESTRICT_COLLECTIONS));
        {
          VPackArrayBuilder a(&config);
          config.add(VPackValue(shard));
        }
        config.add(INCLUDE_SYSTEM, VPackValue(true));
        config.add("verbose", VPackValue(false));
      }

      auto details = std::make_shared<VPackBuilder>();

      ResultT<SyncerId> syncRes =
          replicationSynchronize(*this, collection, config.slice(), details);

      auto sy = details->slice();
      auto const endTime = system_clock::now();

      // Long shard sync initialization
      if (endTime - startTime > seconds(5)) {
        LOG_TOPIC("ca7e3", INFO, Logger::MAINTENANCE)
            << "synchronizeOneShard: long call to syncCollection for shard"
            << database << "/" << shard << " " << syncRes.errorMessage()
            << " start time: " << timepointToString(startTime)
            << ", end time: " << timepointToString(system_clock::now());
      }

      // If this did not work, then we cannot go on:
      if (!syncRes.ok()) {
        std::stringstream error;
        error << "could not initially synchronize shard " << database << "/" << shard << ": "
              << syncRes.errorMessage();
        LOG_TOPIC("c1b31", DEBUG, Logger::MAINTENANCE) << "SynchronizeOneShard: " << error.str();
        _result.reset(TRI_ERROR_INTERNAL, error.str());
        return false;
      }

      SyncerId syncerId = syncRes.get();

      VPackSlice collections = sy.get(COLLECTIONS);
      if (collections.length() == 0 || collections[0].get("name").copyString() != shard) {
        std::stringstream error;
        error << "shard " << database << "/" << shard << " seems to be gone from leader, this "
               "can happen if a collection was dropped during synchronization!";
        LOG_TOPIC("664ae", WARN, Logger::MAINTENANCE) << "SynchronizeOneShard: " << error.str();
        _result.reset(TRI_ERROR_INTERNAL, error.str());
        return false;
      }

      auto lastTick =
        arangodb::basics::VelocyPackHelper::getNumericValue<TRI_voc_tick_t>(
          sy, LAST_LOG_TICK, 0);
      VPackBuilder builder;

      ResultT<TRI_voc_tick_t> tickResult =
        catchupWithReadLock(ep, database, *collection, clientId, shard,
                            leader, lastTick, builder);
      if (!tickResult.ok()) {
        LOG_TOPIC("0a4d4", INFO, Logger::MAINTENANCE) << tickResult.errorMessage();
        _result.reset(std::move(tickResult).result());
        return false;
      }
      lastTick = tickResult.get();

      // Now start an exclusive transaction to stop writes:
      Result res = catchupWithExclusiveLock(ep, database, *collection, clientId, shard,
                                            leader, syncerId, lastTick, builder);
      if (!res.ok()) {
        LOG_TOPIC("be85f", INFO, Logger::MAINTENANCE) << res.errorMessage();
        _result.reset(res);
        return false;
      }
    } catch (basics::Exception const& e) {
      // don't log errors for already dropped databases/collections
      if (e.code() != TRI_ERROR_ARANGO_DATABASE_NOT_FOUND &&
          e.code() != TRI_ERROR_ARANGO_DATA_SOURCE_NOT_FOUND) {
        std::stringstream error;
        error << "synchronization of ";
        AppendShardInformationToMessage(database, shard, planId, startTime, error);
        error << " failed: " << e.what();
        LOG_TOPIC("65d6f", ERR, Logger::MAINTENANCE) << error.str();
      }
      _result.reset(e.code(), e.what());
      return false;
    } catch (std::exception const& e) {
      std::stringstream error;
      error << "synchronization of ";
      AppendShardInformationToMessage(database, shard, planId, startTime, error);
      error << " failed: " << e.what();
      LOG_TOPIC("1e576", ERR, Logger::MAINTENANCE) << error.str();
      _result.reset(TRI_ERROR_INTERNAL, e.what());
      return false;
    }
    // Validate that HARDLOCK only works!
  } catch (std::exception const& e) {
    // This catches the case that we could not even find the collection
    // locally, because the DatabaseGuard constructor threw.
    LOG_TOPIC("9f2c0", WARN, Logger::MAINTENANCE)
        << "action " << _description << " failed with exception " << e.what();
    _result.reset(TRI_ERROR_INTERNAL, e.what());
    return false;
  }

  // Tell others that we are done:
  if (Logger::isEnabled(LogLevel::INFO, Logger::MAINTENANCE)) {
    // This wrap is just to not write the stream if not needed.
    std::stringstream msg;
    AppendShardInformationToMessage(database, shard, planId, startTime, msg);
    LOG_TOPIC("e6780", INFO, Logger::MAINTENANCE) << "synchronizeOneShard: done, " << msg.str();
  }
  return false;
}

ResultT<TRI_voc_tick_t> SynchronizeShard::catchupWithReadLock(
  std::string const& ep, std::string const& database, LogicalCollection const& collection,
  std::string const& clientId, std::string const& shard,
  std::string const& leader, TRI_voc_tick_t lastLogTick, VPackBuilder& builder) {
  bool didTimeout = true;
  int tries = 0;
  double timeout = 300.0;
  TRI_voc_tick_t tickReached = 0;
  while (didTimeout && tries++ < 18) {  // This will try to sync for at most 1 hour. (200 * 18 == 3600)

    if (feature().server().isStopping()) {
      std::string errorMessage =
        "SynchronizeShard: startReadLockOnLeader (soft): shutting down";
      return ResultT<TRI_voc_tick_t>::error(TRI_ERROR_SHUTTING_DOWN, errorMessage);
    }

    didTimeout = false;
    // Now ask for a "soft stop" on the leader, in case of mmfiles, this
    // will be a hard stop, but for rocksdb, this is a no-op:
    uint64_t lockJobId = 0;
    LOG_TOPIC("b4f2b", DEBUG, Logger::MAINTENANCE)
        << "synchronizeOneShard: startReadLockOnLeader (soft): " << ep << ":"
        << database << ":" << collection.name();
    Result res = startReadLockOnLeader(ep, database, collection.name(),
                                       clientId, lockJobId, true, timeout);
    if (!res.ok()) {
      auto errorMessage = StringUtils::concatT(
          "SynchronizeShard: error in startReadLockOnLeader (soft):", res.errorMessage());
      return ResultT<TRI_voc_tick_t>::error(TRI_ERROR_INTERNAL, errorMessage);
    }

    auto readLockGuard = arangodb::scopeGuard([&, this]() {
      // Always cancel the read lock.
      // Reported seperately
      NetworkFeature& nf = _feature.server().getFeature<NetworkFeature>();
      network::ConnectionPool* pool = nf.pool();
      auto res = cancelReadLockOnLeader(pool, ep, database, lockJobId, clientId, 60.0);
      if (!res.ok()) {
        LOG_TOPIC("b15ee", INFO, Logger::MAINTENANCE)
            << "Could not cancel soft read lock on leader: " << res.errorMessage();
        }
      });

    LOG_TOPIC("5eb37", DEBUG, Logger::MAINTENANCE) << "lockJobId: " << lockJobId;

    // From now on, we need to cancel the read lock on the leader regardless
    // if things go wrong or right!

    // Do a first try of a catch up with the WAL. In case of RocksDB,
    // this has not yet stopped the writes, so we have to be content
    // with nearly reaching the end of the WAL, which is a "soft" catchup.
    builder.clear();
    {
      VPackObjectBuilder o(&builder);
      builder.add(ENDPOINT, VPackValue(ep));
      builder.add(DATABASE, VPackValue(database));
      builder.add(COLLECTION, VPackValue(shard));
      builder.add(LEADER_ID, VPackValue(leader));
      builder.add("from", VPackValue(lastLogTick));
      builder.add("requestTimeout", VPackValue(600.0));
      builder.add("connectTimeout", VPackValue(60.0));
    }

    // We only allow to hold this lock for 60% of the timeout time, so to avoid
    // any issues with Locks timeouting on the Leader and the Client not
    // recognizing it.
    res = replicationSynchronizeCatchup(*this, feature().server(), builder.slice(),
                                        timeout * 0.6, tickReached, didTimeout);

    if (!res.ok()) {
      std::string errorMessage(
        "synchronizeOneshard: error in syncCollectionCatchup: ");
      errorMessage += res.errorMessage();
      return ResultT<TRI_voc_tick_t>::error(TRI_ERROR_INTERNAL, errorMessage);
    }

    // Stop the read lock again:
    NetworkFeature& nf = _feature.server().getFeature<NetworkFeature>();
    network::ConnectionPool* pool = nf.pool();
    res = cancelReadLockOnLeader(pool, ep, database, lockJobId, clientId, 60.0);
    // We removed the readlock
    readLockGuard.cancel();
    if (!res.ok()) {
      auto errorMessage = StringUtils::concatT(
          "synchronizeOneShard: error when cancelling soft read lock: ", res.errorMessage());
      LOG_TOPIC("c37d1", INFO, Logger::MAINTENANCE) << errorMessage;
      _result.reset(TRI_ERROR_INTERNAL, errorMessage);
      return ResultT<TRI_voc_tick_t>::error(TRI_ERROR_INTERNAL, errorMessage);
    }
    lastLogTick = tickReached;
    if (didTimeout) {
      LOG_TOPIC("e516e", INFO, Logger::MAINTENANCE)
        << "Renewing softLock for " << shard << " on leader: " << leader;
    }
  }
  if (didTimeout) {
    LOG_TOPIC("f1a61", WARN, Logger::MAINTENANCE)
        << "Could not catchup under softLock for " << shard << " on leader: " << leader
        << " now activating hardLock. This is expected under high load.";
  }
  return ResultT<TRI_voc_tick_t>::success(tickReached);
}

Result SynchronizeShard::catchupWithExclusiveLock(
    std::string const& ep, std::string const& database, LogicalCollection& collection,
    std::string const& clientId, std::string const& shard, std::string const& leader,
    SyncerId const syncerId, TRI_voc_tick_t lastLogTick, VPackBuilder& builder) {
  uint64_t lockJobId = 0;
  LOG_TOPIC("da129", DEBUG, Logger::MAINTENANCE)
      << "synchronizeOneShard: startReadLockOnLeader: " << ep << ":" << database
      << ":" << collection.name();
  Result res = startReadLockOnLeader(ep, database, collection.name(), clientId,
                                     lockJobId, false);
  if (!res.ok()) {
    auto errorMessage = StringUtils::concatT(
        "SynchronizeShard: error in startReadLockOnLeader (hard):", res.errorMessage());
    return {TRI_ERROR_INTERNAL, std::move(errorMessage)};
  }
  auto readLockGuard = arangodb::scopeGuard([&, this]() {
    // Always cancel the read lock.
    // Reported seperately
    NetworkFeature& nf = _feature.server().getFeature<NetworkFeature>();
    network::ConnectionPool* pool = nf.pool();
    auto res = cancelReadLockOnLeader(pool, ep, database, lockJobId, clientId, 60.0);
    if (!res.ok()) {
      LOG_TOPIC("067a8", INFO, Logger::MAINTENANCE)
          << "Could not cancel hard read lock on leader: " << res.errorMessage();
      }
    });

  LOG_TOPIC("d76cb", DEBUG, Logger::MAINTENANCE) << "lockJobId: " << lockJobId;

  builder.clear();
  {
    VPackObjectBuilder o(&builder);
    builder.add(ENDPOINT, VPackValue(ep));
    builder.add(DATABASE, VPackValue(database));
    builder.add(COLLECTION, VPackValue(shard));
    builder.add(LEADER_ID, VPackValue(leader));
    builder.add("from", VPackValue(lastLogTick));
    builder.add("requestTimeout", VPackValue(600.0));
    builder.add("connectTimeout", VPackValue(60.0));
  }

  res = replicationSynchronizeFinalize(*this, feature().server(), builder.slice());

  if (!res.ok()) {
    std::string errorMessage(
      "synchronizeOneshard: error in syncCollectionFinalize: ");
    errorMessage += res.errorMessage();
    return {TRI_ERROR_INTERNAL, errorMessage};
  }

  NetworkFeature& nf = _feature.server().getFeature<NetworkFeature>();
  network::ConnectionPool* pool = nf.pool();
  res = addShardFollower(pool, ep, database, shard, lockJobId, clientId,
                         syncerId, _clientInfoString, 60.0);

  // if we get a checksum mismatch, it means that we got different counts of
  // documents on the leader and the follower, which can happen if collection
  // counts are off for whatever reason. 
  // under many cicrumstances the counts will have been auto-healed by the initial
  // or the incremental replication before, so in many cases we will not even get
  // into this if case
  if (res.is(TRI_ERROR_REPLICATION_WRONG_CHECKSUM)) {
    // give up the lock on the leader, so writes aren't stopped unncessarily
    // on the leader while we are recalculating the counts
    readLockGuard.fire();
    
    collection.vocbase().server().getFeature<ClusterFeature>().followersWrongChecksumCounter()++;

    // recalculate collection count on follower
    LOG_TOPIC("29384", INFO, Logger::MAINTENANCE) 
       << "recalculating collection count on follower for "
       << database << "/" << shard;

    uint64_t docCount = 0;
    Result countRes = collectionCount(collection, docCount);
    if (countRes.fail()) {
      return countRes;
    }
    // store current count value
    uint64_t oldCount = docCount;

    // recalculate on follower. this can take a long time
    countRes = collectionReCount(collection, docCount);
    if (countRes.fail()) {
      return countRes;
    }

    LOG_TOPIC("d2689", INFO, Logger::MAINTENANCE) 
       << "recalculated collection count on follower for "
       << database << "/" << shard << ", old: " << oldCount << ", new: " << docCount;

    // check if our recalculation has made a difference
    if (oldCount == docCount) {
      // no change happened due to recalculation. now try recounting on leader too.
      // this is last resort and should not happen often!
      LOG_TOPIC("3dc64", INFO, Logger::MAINTENANCE) 
         << "recalculating collection count on leader for "
         << database << "/" << shard;

      VPackBuffer<uint8_t> buffer;
      VPackBuilder tmp(buffer);
      tmp.add(VPackSlice::emptyObjectSlice());

      network::RequestOptions options;
      options.database = database;
      options.timeout = network::Timeout(600.0);  // this can be slow!!!
      options.skipScheduler = true;  // hack to speed up future.get()

      std::string const url = "/_api/collection/" + collection.name() + "/recalculateCount";

      auto response = network::sendRequest(pool, ep, fuerte::RestVerb::Put,
                                           url, std::move(buffer), options)
                          .get();
      auto result = response.combinedResult();

      if (result.fail()) {
<<<<<<< HEAD
        std::string errorMessage =
            "addShardFollower: could not add us to the leader's follower "
            "list for " + database + "/" + shard +
            ", error while recalculating count on leader: " +
            result.errorMessage();
=======
        auto const errorMessage = StringUtils::concatT(
            "addShardFollower: could not add us to the leader's follower list "
            "for ",
            database, "/", shard,
            ", error while recalculating count on leader: ", result.errorMessage());
>>>>>>> 9dce62d1
        LOG_TOPIC("22e0b", WARN, Logger::MAINTENANCE) << errorMessage;
        return arangodb::Result(result.errorNumber(), std::move(errorMessage));
      } else {
        auto const resultSlice = response.slice();
        if (VPackSlice c = resultSlice.get("count"); c.isNumber()) {
          LOG_TOPIC("bc26d", DEBUG, Logger::MAINTENANCE) << "leader's shard count response is " << c.getNumber<uint64_t>();
        }
      }
    }

    // still let the operation fail here, because we gave up the lock 
    // already and cannot be sure the data on the leader hasn't changed in
    // the meantime. we will sort this issue out during the next maintenance
    // run
    TRI_ASSERT(res.fail());
    TRI_ASSERT(res.is(TRI_ERROR_REPLICATION_WRONG_CHECKSUM));
    return res;
  }

  // no more retrying...
  if (!res.ok()) {
    std::string errorMessage(
      "synchronizeOneshard: error in addShardFollower: ");
    errorMessage += res.errorMessage();
    return {TRI_ERROR_INTERNAL, errorMessage};
  }

  // Report success:
  LOG_TOPIC("3423d", DEBUG, Logger::MAINTENANCE)
      << "synchronizeOneShard: synchronization worked for shard " << shard;
  _result.reset(TRI_ERROR_NO_ERROR);
  return {TRI_ERROR_NO_ERROR};
}

void SynchronizeShard::setState(ActionState state) {
  if ((COMPLETE == state || FAILED == state) && _state != state) {
    auto const& shard = _description.get(SHARD);
    std::string database = _description.get(DATABASE);
    if (COMPLETE == state) {
      LOG_TOPIC("50827", INFO, Logger::MAINTENANCE)
        << "SynchronizeShard: synchronization completed for shard " << database << "/" << shard;
    }

    // Acquire current version from agency and wait for it to have been dealt
    // with in local current cache. Any future current version will do, as
    // the version is incremented by the leader ahead of getting here on the
    // follower.
    uint64_t v = 0;
    using namespace std::chrono;
    using clock = steady_clock;
    auto timeout = duration<double>(600.0);
    auto stoppage = clock::now() + timeout;
    auto snooze = milliseconds(100);
    while (!_feature.server().isStopping() && clock::now() < stoppage ) {
      cluster::fetchCurrentVersion(0.1 * timeout)
        .thenValue(
          [&v] (auto&& res) { v = res.get(); })
        .thenError<std::exception>(
          [&shard, database] (std::exception const& e) {
            LOG_TOPIC("3ae99", ERR, Logger::CLUSTER)
              << "Failed to acquire current version from agency while increasing shard version"
              << " for shard "  << database << "/" << shard << e.what();
          })
        .wait();
      if (v > 0) {
        break;
      }
      std::this_thread::sleep_for(snooze);
      if (snooze < seconds(2)) {
        snooze += milliseconds(100);
      }
    }

    // We're here, cause we either ran out of time or have an actual version number.
    // In the former case, we tried our best and will safely continue some 10 min later.
    // If however v is an actual positive integer, we'll wait for it to sync in out
    // ClusterInfo cache through loadCurrent.
    if ( v > 0) {
      _feature.server().getFeature<ClusterFeature>().clusterInfo().waitForCurrentVersion(v).wait();
    }
    _feature.incShardVersion(shard);
    _feature.unlockShard(shard);
  }
  ActionBase::setState(state);
}<|MERGE_RESOLUTION|>--- conflicted
+++ resolved
@@ -1187,19 +1187,11 @@
       auto result = response.combinedResult();
 
       if (result.fail()) {
-<<<<<<< HEAD
-        std::string errorMessage =
-            "addShardFollower: could not add us to the leader's follower "
-            "list for " + database + "/" + shard +
-            ", error while recalculating count on leader: " +
-            result.errorMessage();
-=======
         auto const errorMessage = StringUtils::concatT(
             "addShardFollower: could not add us to the leader's follower list "
             "for ",
             database, "/", shard,
             ", error while recalculating count on leader: ", result.errorMessage());
->>>>>>> 9dce62d1
         LOG_TOPIC("22e0b", WARN, Logger::MAINTENANCE) << errorMessage;
         return arangodb::Result(result.errorNumber(), std::move(errorMessage));
       } else {
