////////////////////////////////////////////////////////////////////////////////
/// DISCLAIMER
///
/// Copyright 2014-2023 ArangoDB GmbH, Cologne, Germany
/// Copyright 2004-2014 triAGENS GmbH, Cologne, Germany
///
/// Licensed under the Apache License, Version 2.0 (the "License");
/// you may not use this file except in compliance with the License.
/// You may obtain a copy of the License at
///
///     http://www.apache.org/licenses/LICENSE-2.0
///
/// Unless required by applicable law or agreed to in writing, software
/// distributed under the License is distributed on an "AS IS" BASIS,
/// WITHOUT WARRANTIES OR CONDITIONS OF ANY KIND, either express or implied.
/// See the License for the specific language governing permissions and
/// limitations under the License.
///
/// Copyright holder is ArangoDB GmbH, Cologne, Germany
///
/// @author Kaveh Vahedipour
/// @author Matthew Von-Maszewski
////////////////////////////////////////////////////////////////////////////////

#include "SynchronizeShard.h"

#include "Agency/AgencyStrings.h"
#include "ApplicationFeatures/ApplicationServer.h"
#include "Basics/GlobalSerialization.h"
#include "Basics/ScopeGuard.h"
#include "Basics/StringUtils.h"
#include "Basics/TimeString.h"
#include "Basics/VelocyPackHelper.h"
#include "Basics/debugging.h"
#include "Cluster/ActionDescription.h"
#include "Cluster/AgencyCache.h"
#include "Cluster/ClusterFeature.h"
#include "Cluster/ClusterInfo.h"
#include "Cluster/CollectionInfoCurrent.h"
#include "Cluster/FollowerInfo.h"
#include "Cluster/Maintenance.h"
#include "Cluster/MaintenanceFeature.h"
#include "Cluster/ResignShardLeadership.h"
#include "Cluster/ReplicationTimeoutFeature.h"
#include "Cluster/ServerState.h"
#include "GeneralServer/AuthenticationFeature.h"
#include "Logger/LogMacros.h"
#include "Metrics/Counter.h"
#include "Network/Methods.h"
#include "Network/NetworkFeature.h"
#include "Network/Utils.h"
#include "Replication/DatabaseInitialSyncer.h"
#include "Replication/DatabaseReplicationApplier.h"
#include "Replication/DatabaseTailingSyncer.h"
#include "Replication/ReplicationApplierConfiguration.h"
#include "Replication/ReplicationFeature.h"
#include "RestServer/DatabaseFeature.h"
#include "RestServer/ServerIdFeature.h"
#include "RocksDBEngine/RocksDBCollection.h"
#include "StorageEngine/EngineSelectorFeature.h"
#include "StorageEngine/PhysicalCollection.h"
#include "StorageEngine/StorageEngine.h"
#include "Transaction/OperationOrigin.h"
#include "Transaction/StandaloneContext.h"
#include "Utils/CollectionNameResolver.h"
#include "Utils/SingleCollectionTransaction.h"
#include "VocBase/LogicalCollection.h"
#include "VocBase/Methods/Collections.h"
#include "VocBase/Methods/Databases.h"

#include <absl/strings/str_cat.h>
#include <velocypack/Compare.h>
#include <velocypack/Iterator.h>
#include <velocypack/Slice.h>

using namespace arangodb::application_features;
using namespace arangodb::maintenance;
using namespace arangodb::methods;
using namespace arangodb::transaction;
using namespace arangodb;
using namespace arangodb::basics;
using namespace arangodb::consensus;

std::string const ENDPOINT("endpoint");
std::string const INCLUDE("include");
std::string const INCLUDE_SYSTEM("includeSystem");
std::string const INCREMENTAL("incremental");
std::string const LEADER_ID("leaderId");
std::string const LAST_LOG_TICK("lastLogTick");
std::string const API_REPLICATION("/_api/replication/");
std::string const REPL_ADD_FOLLOWER(API_REPLICATION + "addFollower");
std::string const REPL_HOLD_READ_LOCK(API_REPLICATION +
                                      "holdReadLockCollection");
std::string const REPL_REM_FOLLOWER(API_REPLICATION + "removeFollower");
std::string const RESTRICT_TYPE("restrictType");
std::string const RESTRICT_COLLECTIONS("restrictCollections");
std::string const SKIP_CREATE_DROP("skipCreateDrop");
std::string const TTL("ttl");

using namespace std::chrono;

// Overview over the code in this file:
// The main method being called is "first", it does:
// first:
//  - wait until leader has created shard
//  - lookup local shard
//  - call `replicationSynchronize`
//  - call `catchupWithReadLock`
//  - call `catchupWithExclusiveLock`
// replicationSynchronize:
//  - set local shard to follow leader (without a following term id)
//  - use a `DatabaseInitialSyncer` to synchronize to a certain state,
//    (configure leaderId for it to go through)
// catchupWithReadLock:
//  - start a read lock on leader
//  - keep configuration for shard to follow the leader without term id
//  - do WAL tailing with read-lock (configure leaderId
//    for it to go through)
//  - cancel read lock on leader
// catchupWithExclusiveLock:
//  - start an exclusive lock on leader, acquire unique following term id
//  - set local shard to follower leader (with new following term id)
//  - call `replicationSynchronizeFinalize` (WAL tailing)
//  - do a final check by comparing counts on leader and follower
//  - add us as official follower on the leader
//  - release exclusive lock on leader
//

SynchronizeShard::SynchronizeShard(MaintenanceFeature& feature,
                                   ActionDescription const& desc)
    : ActionBase(feature, desc),
      ShardDefinition(desc.get(DATABASE), desc.get(SHARD)),
      _followingTermId(0),
      _tailingUpperBoundTick(0),
      _initialDocCountOnLeader(0),
      _initialDocCountOnFollower(0),
      _docCountAtEnd(0) {
  std::stringstream error;

  if (!desc.has(COLLECTION)) {
    error << "collection must be specified. ";
  }
  TRI_ASSERT(desc.has(COLLECTION));

  if (!ShardDefinition::isValid()) {
    error << "database and shard must be specified. ";
  }

  if (!desc.has(THE_LEADER) || desc.get(THE_LEADER).empty()) {
    error << "leader must be specified and must be non-empty. ";
  }
  TRI_ASSERT(desc.has(THE_LEADER) && !desc.get(THE_LEADER).empty());

  if (!desc.has(SHARD_VERSION)) {
    error << "local shard version must be specified. ";
  }
  TRI_ASSERT(desc.has(SHARD_VERSION));

  if (!error.str().empty()) {
    LOG_TOPIC("03780", ERR, Logger::MAINTENANCE)
        << "SynchronizeShard: " << error.str();
    result(TRI_ERROR_INTERNAL, error.str());
    setState(FAILED);
  }
}

std::string const& SynchronizeShard::clientInfoString() const {
  return _clientInfoString;
}

SynchronizeShard::~SynchronizeShard() = default;

static std::stringstream& AppendShardInformationToMessage(
    std::string const& database, std::string const& shard,
    std::string const& planId,
    std::chrono::system_clock::time_point const& startTime,
    std::stringstream& msg) {
  auto const endTime = std::chrono::system_clock::now();
  msg << "local shard: '" << database << "/" << shard << "', "
      << "for central: '" << database << "/" << planId << "', "
      << "started: " << timepointToString(startTime) << ", "
      << "ended: " << timepointToString(endTime);
  return msg;
}

static Result getReadLockId(network::ConnectionPool* pool,
                            std::string const& endpoint,
                            std::string const& database,
                            std::string const& clientId, double timeout,
                            uint64_t& id) {
  TRI_ASSERT(timeout > 0);

  if (pool == nullptr) {  // nullptr only happens during controlled shutdown
    return {TRI_ERROR_SHUTTING_DOWN, "startReadLockOnLeader: Shutting down"};
  }

  std::string error("startReadLockOnLeader: Failed to get read lock");

  network::RequestOptions options;
  options.database = database;
  options.timeout = network::Timeout(timeout);
  options.skipScheduler = true;  // hack to speed up future.get()

  auto response =
      network::sendRequest(pool, endpoint, fuerte::RestVerb::Get,
                           REPL_HOLD_READ_LOCK, VPackBuffer<uint8_t>(), options)
          .get();
  auto res = response.combinedResult();

  if (res.ok()) {
    VPackSlice idSlice = response.slice();
    TRI_ASSERT(idSlice.isObject());
    TRI_ASSERT(idSlice.hasKey(ID));

    try {
      id = std::stoull(idSlice.get(ID).copyString());
    } catch (std::exception const&) {
      error += " - expecting id to be uint64_t ";
      error += idSlice.toJson();
      res.reset(TRI_ERROR_INTERNAL, error);
    } catch (...) {
      TRI_ASSERT(false);
      res.reset(TRI_ERROR_INTERNAL, error);
    }
  }

  return res;
}

Result collectionReCount(LogicalCollection& collection, uint64_t& c) {
  Result res;
  try {
    c = collection.getPhysical()->recalculateCounts();
  } catch (basics::Exception const& e) {
    res.reset(e.code(), e.message());
  }
  return res;
}

static Result addShardFollower(network::ConnectionPool* pool,
                               std::string const& endpoint,
                               std::string const& database,
                               std::string const& shard, uint64_t lockJobId,
                               std::string const& clientId,
                               SyncerId const syncerId,
                               std::string const& clientInfoString,
                               double timeout, uint64_t& docCountAtEnd) {
  if (pool == nullptr) {  // nullptr only happens during controlled shutdown
    return {TRI_ERROR_SHUTTING_DOWN, "startReadLockOnLeader: Shutting down"};
  }

  LOG_TOPIC("b982e", DEBUG, Logger::MAINTENANCE)
      << "addShardFollower: tell the leader to put us into the follower "
         "list for "
      << database << "/" << shard << "...";

  try {
    auto& df =
        pool->config().clusterInfo->server().getFeature<DatabaseFeature>();
    DatabaseGuard guard(df, database);
    auto vocbase = &guard.database();

    auto collection = vocbase->lookupCollection(shard);
    if (collection == nullptr) {
      auto errorMsg = absl::StrCat(
          "SynchronizeShard::addShardFollower: Failed to lookup collection ",
          database, "/", shard);
      LOG_TOPIC("4a8db", ERR, Logger::MAINTENANCE) << errorMsg;
      return {TRI_ERROR_ARANGO_DATA_SOURCE_NOT_FOUND, std::move(errorMsg)};
    }

    uint64_t docCount;
    Result res = arangodb::maintenance::collectionCount(*collection, docCount);
    if (res.fail()) {
      return res;
    }

    docCountAtEnd = docCount;

    VPackBuilder body;
    {
      VPackObjectBuilder b(&body);
      body.add(FOLLOWER_ID,
               VPackValue(arangodb::ServerState::instance()->getId()));
      body.add(SHARD, VPackValue(shard));
      body.add("checksum", VPackValue(std::to_string(docCount)));
      body.add(
          "serverId",
          VPackValue(basics::StringUtils::itoa(ServerIdFeature::getId().id())));
      if (syncerId.value != 0) {
        body.add("syncerId", VPackValue(syncerId.toString()));
      }
      if (!clientInfoString.empty()) {
        body.add("clientInfo", VPackValue(clientInfoString));
      }
      if (lockJobId != 0) {
        body.add("readLockId", VPackValue(std::to_string(lockJobId)));
      }

      TRI_IF_FAILURE("synchronizeShardSendTreeData") {
        // include revision tree data (hash and count value) in the
        // request. the leader can use this to compare its own revision
        // tree with the revision tree of the follower.
        // we normally don't transfer this data, because there may
        // be buffered writes for the revision trees which are not
        // yet applied to the tree. additionally, writes may go on
        // on the leader so there is no good way to determine which
        // revision tree state to use and compare on the leader.
        auto origin =
            transaction::OperationOriginInternal{"fetching revision tree data"};
        auto context = transaction::StandaloneContext::create(
            collection->vocbase(), origin);
        SingleCollectionTransaction trx(context, *collection,
                                        AccessMode::Type::READ);

        auto res = trx.begin();
        if (res.ok()) {
          auto tree = collection->getPhysical()->revisionTree(trx);
          body.add("treeHash", VPackValue(std::to_string(tree->rootValue())));
          body.add("treeCount", VPackValue(std::to_string(tree->count())));
        }
      }
    }

    network::RequestOptions options;
    options.database = database;
    options.timeout = network::Timeout(timeout);
    options.skipScheduler = true;  // hack to speed up future.get()

    auto response = network::sendRequest(pool, endpoint, fuerte::RestVerb::Put,
                                         REPL_ADD_FOLLOWER,
                                         std::move(*body.steal()), options)
                        .get();
    auto result = response.combinedResult();

    if (result.fail()) {
      auto errorMessage = absl::StrCat(
          "addShardFollower: could not add us to the leader's follower list "
          "for ",
          database, "/", shard);

      if (lockJobId != 0) {
        LOG_TOPIC("22e0a", WARN, Logger::MAINTENANCE)
            << errorMessage << ", " << result.errorMessage();
      } else {
        LOG_TOPIC("abf2e", INFO, Logger::MAINTENANCE)
            << errorMessage << " with shortcut (can happen, no problem).";
      }
      return {result.errorNumber(),
              absl::StrCat(errorMessage, ", ", result.errorMessage())};
    }
    LOG_TOPIC("79935", DEBUG, Logger::MAINTENANCE)
        << "addShardFollower: success";
    return {};
  } catch (std::exception const& e) {
    auto errorMsg = absl::StrCat(
        "SynchronizeShard::addShardFollower: Failed to lookup database ",
        database, " exception: ", e.what());
    LOG_TOPIC("6b7e8", ERR, Logger::MAINTENANCE) << errorMsg;
    return {TRI_ERROR_ARANGO_DATABASE_NOT_FOUND, std::move(errorMsg)};
  }
}

static Result cancelReadLockOnLeader(network::ConnectionPool* pool,
                                     std::string const& endpoint,
                                     std::string const& database,
                                     uint64_t lockJobId,
                                     std::string const& clientId,
                                     double timeout) {
  TRI_ASSERT(timeout > 0.0);

  if (pool == nullptr) {  // nullptr only happens during controlled shutdown
    return {TRI_ERROR_SHUTTING_DOWN, "cancelReadLockOnLeader: Shutting down"};
  }

  VPackBuilder body;
  {
    VPackObjectBuilder b(&body);
    body.add(ID, VPackValue(std::to_string(lockJobId)));
  }

  network::RequestOptions options;
  options.database = database;
  options.timeout = network::Timeout(timeout);
  options.skipScheduler = true;  // hack to speed up future.get()

  auto response = network::sendRequest(pool, endpoint, fuerte::RestVerb::Delete,
                                       REPL_HOLD_READ_LOCK,
                                       std::move(*body.steal()), options)
                      .get();

  auto res = response.combinedResult();
  if (res.is(TRI_ERROR_ARANGO_DATABASE_NOT_FOUND)) {
    // database is gone. that means our lock is also gone
    return {};
  }

  if (res.fail()) {
    LOG_TOPIC("52924", WARN, Logger::MAINTENANCE)
        << "cancelReadLockOnLeader: exception caught for lock id " << lockJobId
        << ": " << res.errorMessage();
  } else {
    LOG_TOPIC("4355c", DEBUG, Logger::MAINTENANCE)
        << "cancelReadLockOnLeader: success";
  }
  return res;
}

arangodb::Result SynchronizeShard::collectionCountOnLeader(
    std::string const& leaderEndpoint, uint64_t& docCountOnLeader) {
  NetworkFeature& nf = _feature.server().getFeature<NetworkFeature>();
  network::ConnectionPool* pool = nf.pool();
  network::RequestOptions options;
  options.database = getDatabase();
  options.timeout = network::Timeout(60);
  options.skipScheduler = true;  // hack to speed up future.get()
  network::Headers headers;
  headers.insert_or_assign("X-Arango-Frontend", "true");

  auto response =
      network::sendRequest(pool, leaderEndpoint, fuerte::RestVerb::Get,
                           "/_api/collection/" + getShard() + "/count",
                           VPackBuffer<uint8_t>(), options, std::move(headers))
          .get();
  auto res = response.combinedResult();
  if (res.fail()) {
    docCountOnLeader = 0;
    return res;
  }
  VPackSlice body = response.slice();
  TRI_ASSERT(body.isObject());
  TRI_ASSERT(body.hasKey("count"));
  VPackSlice count = body.get("count");
  TRI_ASSERT(count.isNumber());
  try {
    docCountOnLeader = count.getNumber<uint64_t>();
  } catch (std::exception const& exc) {
    return {TRI_ERROR_INTERNAL, exc.what()};
  }
  return {};
}

Result SynchronizeShard::getReadLock(network::ConnectionPool* pool,
                                     std::string const& endpoint,
                                     std::string const& collection,
                                     std::string const& clientId, uint64_t rlid,
                                     bool soft, double timeout) {
  TRI_ASSERT(timeout > 0.0);

  // This function can be implemented in a more robust manner for server
  // versions > 3.4. Starting with 3.4 the POST requests to the read lock API
  // terminates the server side thread as soon as the lock request comes in.
  // The POST request thus is answered immediately back to the caller.
  // The servers (<=3.3) with lower versions hold the POST request for as long
  // as the corresponding DELETE_REQ has not been successfully submitted.

  // nullptr only happens during controlled shutdown
  if (pool == nullptr) {
    return {TRI_ERROR_SHUTTING_DOWN, "getReadLock: Shutting down"};
  }

  VPackBuilder body;
  {
    VPackObjectBuilder o(&body);
    body.add(ID, VPackValue(std::to_string(rlid)));
    body.add(COLLECTION, VPackValue(collection));
    body.add(TTL, VPackValue(timeout));
    body.add("serverId",
             VPackValue(arangodb::ServerState::instance()->getId()));
    body.add(StaticStrings::RebootId,
             VPackValue(ServerState::instance()->getRebootId().value()));
    body.add(StaticStrings::ReplicationSoftLockOnly, VPackValue(soft));
    // the following attribute was added in 3.8.3:
    // with this, the follower indicates to the leader that it is
    // capable of handling following term ids correctly.
    bool sendWantFollowingTerm = true;
    TRI_IF_FAILURE("SynchronizeShard::dontSendWantFollowingTerm") {
      sendWantFollowingTerm = false;
    }
    if (sendWantFollowingTerm) {
      body.add("wantFollowingTerm", VPackValue(true));
    }
  }
  auto buf = body.steal();

  // Try to POST the lock body. If POST fails, we should just exit and retry
  // SynchronizeShard anew.
  network::RequestOptions options;
  options.timeout = network::Timeout(timeout);
  options.database = getDatabase();
  // In the hardLock case we need to continue as fast as possible
  // and cannot be allowed to be blocked by overloading of the server.
  // This operation now holds an exclusive lock on the leading server
  // which will make overloading situation worse.
  // So we want to bypass the scheduler here.
  options.skipScheduler = !soft;

  auto response = network::sendRequest(pool, endpoint, fuerte::RestVerb::Post,
                                       REPL_HOLD_READ_LOCK, *buf, options)
                      .get();

  auto res = response.combinedResult();

  if (res.ok()) {
    // Habemus clausum, we have a lock
    if (!soft) {
      // Now store the random followingTermId:
      VPackSlice body = response.response().slice();
      if (body.isObject()) {
        VPackSlice followingTermIdSlice =
            body.get(StaticStrings::FollowingTermId);
        if (followingTermIdSlice.isNumber()) {
          _followingTermId = followingTermIdSlice.getNumber<uint64_t>();
        }
        // check if the leader sent us a "lastLogTick" value.
        // if yes, we pick it up and use it as an upper bound until
        // which we at most need to do WAL tailing under the exclusive
        // lock
        VPackSlice lastLogTickSlice = body.get("lastLogTick");
        if (lastLogTickSlice.isNumber()) {
          _tailingUpperBoundTick = lastLogTickSlice.getNumber<uint64_t>();
        }
      }
    }
    return {};
  }

  LOG_TOPIC("cba32", WARN, Logger::MAINTENANCE)
      << "startReadLockOnLeader: couldn't POST lock body, "
      << res.errorMessage() << ", giving up.";

  // We MUSTN'T exit without trying to clean up a lock that was maybe acquired
  if (response.error == fuerte::Error::CouldNotConnect) {
    return {TRI_ERROR_INTERNAL,
            "startReadLockOnLeader: couldn't POST lock body, giving up."};
  }

  // Ambiguous POST, we'll try to DELETE a potentially acquired lock
  try {
    auto cancelResponse =
        network::sendRequest(pool, endpoint, fuerte::RestVerb::Delete,
                             REPL_HOLD_READ_LOCK, *buf, options)
            .get();
    auto cancelRes = cancelResponse.combinedResult();
    if (cancelRes.fail() && cancelRes.isNot(TRI_ERROR_HTTP_NOT_FOUND)) {
      // don't warn if the lock wasn't successfully created on the
      // leader and we now cannot cancel it. we already warned about
      // the failed log creation above.
      LOG_TOPIC("4f34d", WARN, Logger::MAINTENANCE)
          << "startReadLockOnLeader: cancelation error for shard "
          << getDatabase() << "/" << collection << ": "
          << cancelRes.errorMessage();
    }
  } catch (std::exception const& e) {
    LOG_TOPIC("7fcc9", WARN, Logger::MAINTENANCE)
        << "startReadLockOnLeader: exception in cancel: " << e.what();
  }

  // original response that we received when ordering the lock
  TRI_ASSERT(res.fail());
  return res;
}

Result SynchronizeShard::startReadLockOnLeader(std::string const& endpoint,
                                               std::string const& collection,
                                               std::string const& clientId,
                                               uint64_t& rlid, bool soft,
                                               double timeout) {
  TRI_ASSERT(timeout > 0);
  // Read lock id
  rlid = 0;
  NetworkFeature& nf = _feature.server().getFeature<NetworkFeature>();
  network::ConnectionPool* pool = nf.pool();
  Result result =
      getReadLockId(pool, endpoint, getDatabase(), clientId, timeout, rlid);
  if (!result.ok()) {
    LOG_TOPIC("2e5ae", WARN, Logger::MAINTENANCE) << result.errorMessage();
  } else {
    LOG_TOPIC("c8d18", DEBUG, Logger::MAINTENANCE)
        << "Got read lock id: " << rlid;

    result.reset(
        getReadLock(pool, endpoint, collection, clientId, rlid, soft, timeout));
  }

  return result;
}

static arangodb::ResultT<SyncerId> replicationSynchronize(
    SynchronizeShard& job,
    std::chrono::time_point<std::chrono::steady_clock> endTime,
    std::shared_ptr<arangodb::LogicalCollection> const& col, VPackSlice config,
    std::shared_ptr<DatabaseTailingSyncer> tailingSyncer, VPackBuilder& sy,
    bool syncByRevision) {
  auto& vocbase = col->vocbase();
  auto database = vocbase.name();

  std::string leaderId;
  if (config.hasKey(LEADER_ID)) {
    leaderId = config.get(LEADER_ID).copyString();
  }

  ReplicationApplierConfiguration configuration =
      ReplicationApplierConfiguration::fromVelocyPack(vocbase.server(), config,
                                                      database);
  configuration.setClientInfo(job.clientInfoString());
  configuration.validate();

  // database-specific synchronization
  auto syncer = DatabaseInitialSyncer::create(vocbase, configuration);

  if (!leaderId.empty()) {
    // In this phase we use the normal leader ID without following term id:
    syncer->setLeaderId(leaderId);
  }

  syncer->setOnSuccessCallback(
      [tailingSyncer](DatabaseInitialSyncer& syncer) -> Result {
        // store leader info for later, so that the next phases don't need to
        // acquire it again. this saves an HTTP roundtrip to the leader when
        // initializing the WAL tailing.
        return tailingSyncer->inheritFromInitialSyncer(syncer);
      });

  auto& agencyCache =
      job.feature().server().getFeature<ClusterFeature>().agencyCache();
  ReplicationTimeoutFeature& timeouts =
      job.feature().server().getFeature<ReplicationTimeoutFeature>();

  syncer->setCancellationCheckCallback([=, &agencyCache, &timeouts]() -> bool {
    // Will return true if the SynchronizeShard job should be aborted.
    LOG_TOPIC("39856", DEBUG, Logger::REPLICATION)
        << "running synchronization cancelation check for shard " << database
        << "/" << col->name();
    if (endTime.time_since_epoch().count() > 0 &&
        std::chrono::steady_clock::now() >= endTime) {
      // configured timeout exceeded
      LOG_TOPIC("47154", INFO, Logger::REPLICATION)
          << "stopping initial sync attempt for " << database << "/"
          << col->name() << " after configured timeout of "
          << timeouts.shardSynchronizationAttemptTimeout() << " s. "
          << "a new sync attempt will be scheduled...";
      return true;
    }

    std::string path =
        absl::StrCat("Plan/Collections/", database, "/", col->planId().id(),
                     "/shards/", col->name());
    VPackBuilder builder;
    agencyCache.get(builder, path);

    if (!builder.isEmpty()) {
      VPackSlice plan = builder.slice();
      if (plan.isArray() && plan.length() >= 2) {
        if (plan[0].isString() && plan[0].isEqualString(leaderId)) {
          std::string myself = arangodb::ServerState::instance()->getId();
          for (size_t i = 1; i < plan.length(); ++i) {
            if (plan[i].isString() && plan[i].isEqualString(myself)) {
              // do not abort the synchronization
              return false;
            }
          }
        }
      }
    }

    // abort synchronization
    LOG_TOPIC("f6dbc", INFO, Logger::REPLICATION)
        << "aborting initial sync for " << database << "/" << col->name()
        << " because we are not planned as a follower anymore";
    return true;
  });

  SyncerId syncerId{syncer->syncerId()};

  try {
    std::string context =
        absl::StrCat("syncing shard ", database, "/", col->name());
    if (syncByRevision) {
      absl::StrAppend(&context, " using sync-by-revision");
    }
    Result r = syncer->run(configuration._incremental, context.c_str());

    if (r.fail()) {
      LOG_TOPIC("3efff", DEBUG, Logger::REPLICATION)
          << "initial sync failed for " << database << "/" << col->name()
          << ": " << r.errorMessage();
      return r;
    }

    {
      VPackObjectBuilder o(&sy);
      sy.add(LAST_LOG_TICK, VPackValue(syncer->getLastLogTick()));
      sy.add(VPackValue(COLLECTIONS));
      {
        VPackArrayBuilder a(&sy);
        for (auto const& i : syncer->getProcessedCollections()) {
          VPackObjectBuilder e(&sy);
          sy.add(ID, VPackValue(i.first.id()));
          sy.add(NAME, VPackValue(i.second));
        }
      }
    }

  } catch (arangodb::basics::Exception const& ex) {
    return Result(
        ex.code(),
        absl::StrCat("cannot sync from remote endpoint: ", ex.what(),
                     ". last progress message was '", syncer->progress(), "'"));
  } catch (std::exception const& ex) {
    return Result(
        TRI_ERROR_INTERNAL,
        absl::StrCat("cannot sync from remote endpoint: ", ex.what(),
                     ". last progress message was '", syncer->progress(), "'"));
  } catch (...) {
    return Result(TRI_ERROR_INTERNAL,
                  absl::StrCat("cannot sync from remote endpoint: unknown "
                               "exception. last progress "
                               "message was '",
                               syncer->progress(), "'"));
  }

  return ResultT<SyncerId>::success(syncerId);
}

bool SynchronizeShard::first() {
  TRI_IF_FAILURE("SynchronizeShard::disable") { return false; }
  TRI_IF_FAILURE("SynchronizeShard::delay") {
    // Increase the race timeout before we try to get back into sync as a
    // follower
    std::this_thread::sleep_for(std::chrono::milliseconds(200));
  }

  std::string const& database = getDatabase();
  std::string const& planId = _description.get(COLLECTION);
  std::string const& shard = getShard();
  std::string const& leader = _description.get(THE_LEADER);
  bool forcedResync = _description.has(FORCED_RESYNC) &&
                      _description.get(FORCED_RESYNC) == "true";
  bool syncByRevision = _description.has(SYNC_BY_REVISION) &&
                        _description.get(SYNC_BY_REVISION) == "true";

  size_t failuresInRow = _feature.replicationErrors(database, shard);

  bool autoRepairRevisionTrees = _feature.server()
                                     .getFeature<ReplicationFeature>()
                                     .autoRepairRevisionTrees();

  if (autoRepairRevisionTrees &&
      failuresInRow ==
          MaintenanceFeature::maxReplicationErrorsPerShardBeforeAutoRepair) {
    // rebuild revision tree on follower
    auto& df = _feature.server().getFeature<DatabaseFeature>();
    DatabaseGuard guard(df, database);
    auto vocbase = &guard.database();

    auto collection = vocbase->lookupCollection(shard);
    if (collection != nullptr && syncByRevision &&
        collection->useSyncByRevision()) {
      LOG_TOPIC("7a2cf", WARN, Logger::MAINTENANCE)
          << "SynchronizeShard: synchronizing shard '" << database << "/"
          << shard << "' for central '" << database << "/" << planId
          << "' encountered " << failuresInRow
          << " failures in a row. Now auto-repairing revision tree of follower "
             "shard";

      // increase a metric for rebuilt revisions trees on this server
      ++_feature.server().getFeature<ClusterFeature>().syncTreeRebuildCounter();

      Result res = static_cast<RocksDBCollection*>(collection->getPhysical())
                       ->rebuildRevisionTree();

      if (res.ok()) {
        LOG_TOPIC("02969", INFO, Logger::MAINTENANCE)
            << "SynchronizeShard: synchronizing shard '" << database << "/"
            << shard << "' for central '" << database << "/" << planId
            << "' successfully rebuilt revision tree for follower shard";
        // still mark the current attempt as failed, because we are still not in
        // sync and don't know if we will get in sync upon the next attempt
        res.reset(TRI_ERROR_REPLICATION_WRONG_CHECKSUM);
      } else {
        LOG_TOPIC("dd893", WARN, Logger::MAINTENANCE)
            << "SynchronizeShard: synchronizing shard '" << database << "/"
            << shard << "' for central '" << database << "/" << planId
            << "' could not rebuild revision tree for follower shard: "
            << res.errorMessage();
      }

      // we intentionally let the shard synchronization run fail here.
      // although we have rebuilt the revision tree now, we can't be sure
      // that upon the next sync attempt the shard will get in sync.
      // the reason is that the leader's revision tree could also have
      // problems.
      // so we simply run the synchronization another time, and then it
      // either succeeds, or it will fail and we will rebuild the revision
      // tree on the leader shard then.
      TRI_ASSERT(res.fail());
      result(res.errorNumber());
      return false;
    }
  }

  if (autoRepairRevisionTrees &&
      failuresInRow ==
          MaintenanceFeature::maxReplicationErrorsPerShardBeforeAutoRepair +
              1) {
    // rebuild revision tree on leader
    auto& df = _feature.server().getFeature<DatabaseFeature>();
    DatabaseGuard guard(df, database);
    auto vocbase = &guard.database();

    auto collection = vocbase->lookupCollection(shard);
    if (collection != nullptr && syncByRevision &&
        collection->useSyncByRevision()) {
      LOG_TOPIC("614fa", WARN, Logger::MAINTENANCE)
          << "SynchronizeShard: synchronizing shard '" << database << "/"
          << shard << "' for central '" << database << "/" << planId
          << "' encountered " << failuresInRow
          << " failures in a row. Now auto-repairing revision tree of leader "
             "shard";

      VPackBuffer<uint8_t> buffer;
      VPackBuilder tmp(buffer);
      tmp.add(VPackSlice::emptyObjectSlice());

      network::RequestOptions reqOpts;
      reqOpts.database = database;
      reqOpts.timeout = network::Timeout(6000.0);  // this can be slow!!!
      reqOpts.skipScheduler = true;  // hack to speed up future.get()
      reqOpts.param("collection", shard);

      std::string const url = "/_api/replication/revisions/tree";

      // send out the request
      NetworkFeature& nf = _feature.server().getFeature<NetworkFeature>();
      network::ConnectionPool* pool = nf.pool();

      auto& clusterInfo =
          _feature.server().getFeature<ClusterFeature>().clusterInfo();
      auto ep = clusterInfo.getServerEndpoint(leader);
      auto future = network::sendRequest(pool, ep, fuerte::RestVerb::Post, url,
                                         std::move(buffer), reqOpts);

      network::Response const& r = future.get();
      Result res = r.combinedResult();
      if (res.ok()) {
        LOG_TOPIC("ddcc1", INFO, Logger::MAINTENANCE)
            << "SynchronizeShard: synchronizing shard '" << database << "/"
            << shard << "' for central '" << database << "/" << planId
            << "' successfully rebuilt revision tree for leader shard";
        // still mark the current attempt as failed, because we are still not in
        // sync and don't know if we will get in sync upon the next attempt
        res.reset(TRI_ERROR_REPLICATION_WRONG_CHECKSUM);
      } else {
        LOG_TOPIC("29822", WARN, Logger::MAINTENANCE)
            << "SynchronizeShard: synchronizing shard '" << database << "/"
            << shard << "' for central '" << database << "/" << planId
            << "' could not rebuild revision tree for leader shard: "
            << res.errorMessage();
      }

      // we intentionally let the shard synchronization run fail here.
      // we simply run the synchronization another time, and then it
      // either succeeds, or it will fail again for reasons that we do
      // not handle yet.
      TRI_ASSERT(res.fail());
      result(res.errorNumber());
      return false;
    }
  }

  // from this many number of failures in a row, we will step on the brake
  constexpr size_t delayThreshold = 4;

  if (failuresInRow >= delayThreshold) {
    // shard synchronization has failed several times in a row.
    // now step on the brake a bit. this blocks our maintenance thread, but
    // currently there seems to be no better way to delay the execution of
    // maintenance tasks.
    double sleepTime = 2.0 + 0.1 * (failuresInRow * (failuresInRow + 1) / 2);

    // cap sleep time to 15 seconds
    sleepTime = std::min<double>(sleepTime, 15.0);

    LOG_TOPIC("40376", INFO, Logger::MAINTENANCE)
        << "SynchronizeShard: synchronizing shard '" << database << "/" << shard
        << "' for central '" << database << "/" << planId << "' encountered "
        << failuresInRow << " failures in a row. delaying next sync by "
        << sleepTime << " s";

    TRI_IF_FAILURE("SynchronizeShard::noSleepOnSyncError") { sleepTime = 0.0; }

    while (sleepTime > 0.0) {
      if (_feature.server().isStopping()) {
        result(TRI_ERROR_SHUTTING_DOWN);
        return false;
      }

      constexpr double sleepPerRound = 0.5;
      // sleep only for up to 0.5 seconds at a time so we can react quickly to
      // shutdown
      std::this_thread::sleep_for(
          std::chrono::duration<double>(std::min(sleepTime, sleepPerRound)));
      sleepTime -= sleepPerRound;
    }
  }

  LOG_TOPIC("fa651", DEBUG, Logger::MAINTENANCE)
      << "SynchronizeShard: synchronizing shard '" << database << "/" << shard
      << "' for central '" << database << "/" << planId << "'";

  TRI_IF_FAILURE("SynchronizeShard::beginning") {
    waitForGlobalEvent("SynchronizeShard::beginning", shard);
    waitForGlobalEvent("SynchronizeShard::beginning2", shard);
  }

  auto& clusterInfo =
      _feature.server().getFeature<ClusterFeature>().clusterInfo();
  auto const ourselves = arangodb::ServerState::instance()->getId();
  auto startTime = std::chrono::system_clock::now();
  auto const startTimeStr = timepointToString(startTime);
  std::string const clientId(database + planId + shard + leader);

  // First wait until the leader has created the shard (visible in
  // Current in the Agency) or we or the shard have vanished from
  // the plan:
  while (true) {
    if (_feature.server().isStopping()) {
      result(TRI_ERROR_SHUTTING_DOWN);
      return false;
    }

    std::vector<std::string> planned;
    auto res = clusterInfo.getShardServers(shard, planned);

    if (!res.ok() ||
        std::find(planned.begin(), planned.end(), ourselves) == planned.end() ||
        planned.front() != leader) {
      // Things have changed again, simply terminate:
      std::stringstream error;
      error << "cancelled, ";
      AppendShardInformationToMessage(database, shard, planId, startTime,
                                      error);
      LOG_TOPIC("a1dc7", DEBUG, Logger::MAINTENANCE)
          << "SynchronizeOneShard: " << error.str();
      result(TRI_ERROR_FAILED, error.str());
      return false;
    }

    auto ci = clusterInfo.getCollectionNT(database, planId);
    if (ci == nullptr) {
      std::stringstream msg;
      msg << "exception in getCollection, ";
      AppendShardInformationToMessage(database, shard, planId, startTime, msg);
      LOG_TOPIC("89972", DEBUG, Logger::MAINTENANCE)
          << "SynchronizeOneShard: " << msg.str();
      result(TRI_ERROR_FAILED, msg.str());
      return false;
    }

    std::string const cid = std::to_string(ci->id().id());
    std::shared_ptr<CollectionInfoCurrent> cic =
        clusterInfo.getCollectionCurrent(database, cid);
    std::vector<std::string> current = cic->servers(shard);

    if (current.empty()) {
      LOG_TOPIC("b0ccf", DEBUG, Logger::MAINTENANCE)
          << "synchronizeOneShard: cancelled, no servers in 'Current'";
    } else if (current.front() == leader) {
      if (std::find(current.begin(), current.end(), ourselves) ==
          current.end()) {
        break;  // start synchronization work
      }
      // This was the normal case. However, if we have been away for a short
      // amount of time and the leader has not yet noticed that we were gone,
      // we might actually get here and try to resync and are still in
      // Current. In this case, we write a log message and sync anyway:
      std::stringstream error;
      if (forcedResync) {
        error << "found ourselves in Current, but resyncing anyways because of "
                 "a recent restart, ";
        AppendShardInformationToMessage(database, shard, planId, startTime,
                                        error);
        LOG_TOPIC("4abcd", DEBUG, Logger::MAINTENANCE)
            << "SynchronizeOneShard: " << error.str();
        break;
      }
      // Otherwise, we give up on the job, since we do not want to repeat
      // a SynchronizeShard if we are already in Current:
      error << "already done, ";
      AppendShardInformationToMessage(database, shard, planId, startTime,
                                      error);
      LOG_TOPIC("4abcb", DEBUG, Logger::MAINTENANCE)
          << "SynchronizeOneShard: " << error.str();
      result(TRI_ERROR_FAILED, error.str());
      return false;
    } else {
      // we need to immediately exit, as the planned leader is not yet leading
      // in current
      LOG_TOPIC("4acdc", DEBUG, Logger::MAINTENANCE)
          << "SynchronizeOneShard: Planned leader has not taken over "
             "leadership";
      result(TRI_ERROR_FAILED, "Planned leader has not taken over leadership");
      return false;
    }

    LOG_TOPIC("28600", DEBUG, Logger::MAINTENANCE)
        << "synchronizeOneShard: waiting for leader, " << database << "/"
        << shard << ", " << database << "/" << planId;

    std::this_thread::sleep_for(duration<double>(0.2));
  }

  // Once we get here, we know that the leader is ready for sync, so we give it
  // a try:

  try {
    auto& df = _feature.server().getFeature<DatabaseFeature>();
    DatabaseGuard guard(df, database);
    auto vocbase = &guard.database();

    auto collection = vocbase->lookupCollection(shard);
    if (collection == nullptr) {
      std::stringstream error;
      error << "failed to lookup local shard " << database << "/" << shard;
      LOG_TOPIC("06489", ERR, Logger::MAINTENANCE)
          << "SynchronizeOneShard: " << error.str();
      result(TRI_ERROR_ARANGO_DATA_SOURCE_NOT_FOUND, error.str());
      return false;
    }

    auto ep = clusterInfo.getServerEndpoint(leader);
    uint64_t docCountOnLeader = 0;
    if (Result res = collectionCountOnLeader(ep, docCountOnLeader);
        res.fail()) {
      std::stringstream error;
      error << "failed to get a count on leader " << database << "/" << shard
            << ": " << res.errorMessage();
      LOG_TOPIC("1254a", WARN, Logger::MAINTENANCE)
          << "SynchronizeShard " << error.str();
      result(res.errorNumber(), error.str());
      return false;
    }

    _initialDocCountOnLeader = docCountOnLeader;

    uint64_t docCount = 0;
    if (Result res = collectionCount(*collection, docCount); res.fail()) {
      std::stringstream error;
      error << "failed to get a count here " << database << "/" << shard << ": "
            << res.errorMessage();
      LOG_TOPIC("da225", ERR, Logger::MAINTENANCE)
          << "SynchronizeShard " << error.str();
      result(res.errorNumber(), error.str());
      return false;
    }

    _initialDocCountOnFollower = docCount;

    if (_priority != maintenance::SLOW_OP_PRIORITY &&
        docCount != docCountOnLeader &&
        ((docCount < docCountOnLeader && docCountOnLeader - docCount > 10000) ||
         (docCount > docCountOnLeader &&
          docCount - docCountOnLeader > 10000))) {
      // This could be a larger job, let's reschedule ourselves with
      // priority SLOW_OP_PRIORITY:
      LOG_TOPIC("25a62", DEBUG, Logger::MAINTENANCE)
          << "SynchronizeShard action found that leader's and follower's "
             "document count differ by more than 10000, will reschedule with "
             "slow priority, database: "
          << database << ", shard: " << shard;
      requeueMe(maintenance::SLOW_OP_PRIORITY);
      result(TRI_ERROR_ACTION_UNFINISHED,
             "SynchronizeShard action rescheduled to slow operation priority");
      return false;
    }

    {  // Initialize _clientInfoString
      CollectionNameResolver resolver(collection->vocbase());
      _clientInfoString = absl::StrCat(
          "follower ", ServerState::instance()->getId(), " of shard ", database,
          "/", collection->name(), " of collection ", database, "/",
          resolver.getCollectionName(collection->id()));
    }

    // determine end timestamp for shard synchronization attempt, if any
    if (syncByRevision) {
      // note: we can only set the timeout if we can use the Merkle-tree
      // based synchronization protocol. this protocol can work incrementally
      // and can make progress within limited time even if the number of
      // documents in the underlying shard is very large.
      // the pre-Merkle tree protocol requires a setup time proportional
      // to the number of documents in the collection, and may not make
      // progress within the configured timeout value.
      ReplicationTimeoutFeature& timeouts =
          _feature.server().getFeature<ReplicationTimeoutFeature>();
      double attemptTimeout = timeouts.shardSynchronizationAttemptTimeout();
      if (attemptTimeout > 0.0) {
        // set end time for synchronization attempt
        _endTimeForAttempt =
            std::chrono::steady_clock::now() +
            std::chrono::seconds(static_cast<int64_t>(attemptTimeout));
      }
    }

    LOG_TOPIC("53337", DEBUG, Logger::MAINTENANCE)
        << "synchronizeOneShard: trying to synchronize local shard '"
        << database << "/" << shard << "' for central '" << database << "/"
        << planId << "'";

    // the destructor of the tailingSyncer will automatically unregister itself
    // from the leader in case it still has to do so (it will do it at most once
    // per tailingSyncer object, and only if the tailingSyncer registered itself
    // on the leader)
    std::shared_ptr<DatabaseTailingSyncer> tailingSyncer =
        buildTailingSyncer(guard.database(), ep);

    // tailingSyncer cannot be a nullptr here, because
    // DatabaseTailingSyncer::create() returns the result of a make_shared
    // operation.
    TRI_ASSERT(tailingSyncer != nullptr);

    try {
      // From here on we perform a number of steps, each of which can
      // fail. If it fails with an exception, it is caught, but this
      // should usually not happen. If it fails without an exception,
      // we log and use return.

      // First once without a read transaction:

      if (_feature.server().isStopping()) {
        auto errorMessage =
            absl::StrCat("SynchronizeShard: synchronization failed for shard ",
                         shard, ": shutdown in progress, giving up");
        LOG_TOPIC("a0f9a", INFO, Logger::MAINTENANCE) << errorMessage;
        result(TRI_ERROR_SHUTTING_DOWN, errorMessage);
        return false;
      }

      VPackBuilder config;
      {
        VPackObjectBuilder o(&config);
        config.add(ENDPOINT, VPackValue(ep));
        config.add(
            INCREMENTAL,
            VPackValue(docCount > 0));  // use incremental sync if possible
        config.add(LEADER_ID, VPackValue(leader));
        config.add(SKIP_CREATE_DROP, VPackValue(true));
        config.add(RESTRICT_TYPE, VPackValue(INCLUDE));
        config.add(VPackValue(RESTRICT_COLLECTIONS));
        {
          VPackArrayBuilder a(&config);
          config.add(VPackValue(shard));
        }
        config.add(INCLUDE_SYSTEM, VPackValue(true));
        config.add("verbose", VPackValue(false));
      }

      TRI_IF_FAILURE("SynchronizeShard::beforeSetTheLeader") {
        waitForGlobalEvent("SynchronizeShard::beforeSetTheLeader", shard);
      }
      // Configure the shard to follow the leader without any following
      // term id, this is necessary, such that no replication requests
      // from synchronous replication can interfere with the initial
      // synchronization, regardless of whether they come from an old
      // leader or from the right leader with whom we want to synchronize.
      // Note that it is possible that the proper leader thinks that we
      // are in sync, but we still run this SynchronizeShard job, simply
      // because it was scheduled earlier:
      collection->followers()->setTheLeader(leader);

      // If we fail to get in sync with this task, then we want to make
      // sure that the leader is reset to a known value, such that the
      // Maintenance will trigger another SynchronizeShard job eventually:
      ScopeGuard rollbackTheLeader([&]() noexcept {
        collection->followers()->setTheLeader(
            ResignShardLeadership::LeaderNotYetKnownString);
        LOG_TOPIC("ca777", INFO, Logger::MAINTENANCE)
            << "SynchronizeShard failed for shard " << collection->name()
            << ", resetting shard leader to trigger new run.";
      });

      startTime = std::chrono::system_clock::now();

      VPackBuilder builder;
      ResultT<SyncerId> syncRes = replicationSynchronize(
          *this, _endTimeForAttempt, collection, config.slice(), tailingSyncer,
          builder, syncByRevision);

      auto const endTime = std::chrono::system_clock::now();

      // Long shard sync initialization
      if (endTime - startTime > seconds(15)) {
        LOG_TOPIC("ca7e3", INFO, Logger::MAINTENANCE)
            << "synchronizeOneShard: call to syncCollection for shard"
            << database << "/" << shard << " " << syncRes.errorMessage()
            << " start time: " << timepointToString(startTime)
            << ", end time: " << timepointToString(endTime) << ", duration: "
            << std::chrono::duration_cast<std::chrono::seconds>(endTime -
                                                                startTime)
                   .count()
            << " seconds.";
      }

      TRI_IF_FAILURE("SynchronizeShard::fail") {
        LOG_TOPIC("ca778", INFO, Logger::MAINTENANCE)
            << "SynchronizeShard failed for shard " << collection->name()
            << " because of a failure point.";
        result(TRI_ERROR_FAILED, "Failure point");
        return false;
      }

      // If this did not work, then we cannot go on:
      if (!syncRes.ok()) {
        if (_endTimeForAttempt.time_since_epoch().count() > 0 &&
            std::chrono::steady_clock::now() >= _endTimeForAttempt) {
          // we reached the configured timeout.
          // rebrand the error. this is important because this is a special
          // error that does not count towards the "failed" attempts.
          syncRes =
              Result(TRI_ERROR_REPLICATION_SHARD_SYNC_ATTEMPT_TIMEOUT_EXCEEDED);
        }

        std::stringstream error;
        error << "could not initially synchronize shard " << database << "/"
              << shard << ": " << syncRes.errorMessage();
        LOG_TOPIC("c1b31", INFO, Logger::MAINTENANCE)
            << "SynchronizeOneShard: " << error.str();

        result(syncRes.errorNumber(), error.str());
        return false;
      }

      SyncerId syncerId = syncRes.get();

      VPackSlice sy = builder.slice();
      VPackSlice collections = sy.get(COLLECTIONS);
      if (collections.length() == 0 ||
          collections[0].get("name").stringView() != shard) {
<<<<<<< HEAD
        std::stringstream error;
        error
            << "shard " << database << "/" << shard
            << " seems to be gone from leader, this "
               "can happen if a collection was dropped during synchronization!";
        LOG_TOPIC("664ae", INFO, Logger::MAINTENANCE)
            << "SynchronizeOneShard: " << error.str();
        result(TRI_ERROR_INTERNAL, error.str());
=======
        auto error = absl::StrCat(
            "shard ", database, "/", shard,
            " seems to be gone from leader, this "
            "can happen if a collection was dropped during synchronization!");
        LOG_TOPIC("664ae", WARN, Logger::MAINTENANCE)
            << "SynchronizeOneShard: " << error;
        result(TRI_ERROR_INTERNAL);
>>>>>>> 922a6edf
        return false;
      }

      ReplicationTimeoutFeature& timeouts =
          _feature.server().getFeature<ReplicationTimeoutFeature>();

      tailingSyncer->setCancellationCheckCallback(
          [=, endTime = _endTimeForAttempt, &timeouts]() -> bool {
            // Will return true if the tailing syncer should be aborted.
            LOG_TOPIC("54ec2", DEBUG, Logger::REPLICATION)
                << "running tailing cancelation check for shard " << database
                << "/" << collection->name();
            if (endTime.time_since_epoch().count() > 0 &&
                std::chrono::steady_clock::now() >= endTime) {
              // configured timeout exceeded
              LOG_TOPIC("66e75", INFO, Logger::REPLICATION)
                  << "stopping tailing sync attempt for " << database << "/"
                  << collection->name() << " after configured timeout of "
                  << timeouts.shardSynchronizationAttemptTimeout() << " s. "
                  << "a new sync attempt will be scheduled...";
              return true;
            }

            return false;
          });

      auto lastTick =
          arangodb::basics::VelocyPackHelper::getNumericValue<TRI_voc_tick_t>(
              sy, LAST_LOG_TICK, 0);

      ResultT<TRI_voc_tick_t> tickResult = catchupWithReadLock(
          ep, *collection, clientId, leader, lastTick, tailingSyncer);

      if (!tickResult.ok()) {
        LOG_TOPIC("0a4d4", INFO, Logger::MAINTENANCE)
            << tickResult.errorMessage();
        result(std::move(tickResult).result());
        return false;
      }
      lastTick = tickResult.get();

      // Now start an exclusive transaction to stop writes:
      Result res = catchupWithExclusiveLock(ep, *collection, clientId, leader,
                                            syncerId, lastTick, tailingSyncer);
      if (!res.ok()) {
        LOG_TOPIC("be85f", INFO, Logger::MAINTENANCE) << res.errorMessage();
        result(res);
        return false;
      }

      // Now that we have set the correct leader with the correct
      // FollowerTermInfo, we must stop the rollbackTheLeader scope
      // guard from wasting everything:
      rollbackTheLeader.cancel();

    } catch (basics::Exception const& e) {
      // don't log errors for already dropped databases/collections
      if (e.code() != TRI_ERROR_ARANGO_DATABASE_NOT_FOUND &&
          e.code() != TRI_ERROR_ARANGO_DATA_SOURCE_NOT_FOUND) {
        std::stringstream error;
        error << "synchronization of ";
        AppendShardInformationToMessage(database, shard, planId, startTime,
                                        error);
        error << " failed: " << e.what();
        LOG_TOPIC("65d6f", ERR, Logger::MAINTENANCE) << error.str();
      }
      result(e.code(), e.what());
      return false;
    } catch (std::exception const& e) {
      std::stringstream error;
      error << "synchronization of ";
      AppendShardInformationToMessage(database, shard, planId, startTime,
                                      error);
      error << " failed: " << e.what();
      LOG_TOPIC("1e576", ERR, Logger::MAINTENANCE) << error.str();
      result(TRI_ERROR_INTERNAL, e.what());
      return false;
    }
    // Validate that HARDLOCK only works!
  } catch (std::exception const& e) {
    // This catches the case that we could not even find the collection
    // locally, because the DatabaseGuard constructor threw.
    LOG_TOPIC("9f2c0", WARN, Logger::MAINTENANCE)
        << "action " << _description << " failed with exception " << e.what();
    result(TRI_ERROR_INTERNAL, e.what());
    return false;
  }

  // Tell others that we are done:
  if (Logger::isEnabled(LogLevel::INFO, Logger::MAINTENANCE)) {
    // This wrap is just to not write the stream if not needed.
    std::stringstream msg;
    AppendShardInformationToMessage(database, shard, planId, startTime, msg);
    LOG_TOPIC("e6780", DEBUG, Logger::MAINTENANCE)
        << "synchronizeOneShard: done, " << msg.str();
  }
  return false;
}

ResultT<TRI_voc_tick_t> SynchronizeShard::catchupWithReadLock(
    std::string const& ep, LogicalCollection const& collection,
    std::string const& clientId, std::string const& leader,
    TRI_voc_tick_t lastLogTick,
    std::shared_ptr<DatabaseTailingSyncer> tailingSyncer) {
  TRI_ASSERT(lastLogTick > 0);
  TRI_ASSERT(tailingSyncer != nullptr);

  bool didTimeout = true;
  int tries = 0;
  double timeout = 300.0;
  TRI_voc_tick_t tickReached = 0;
  while (didTimeout && tries++ < 18) {  // This will try to sync for at most ~1
                                        // hour. ((300 * 0.6) * 18 == 3240)
    if (_feature.server().isStopping()) {
      return ResultT<TRI_voc_tick_t>::error(
          TRI_ERROR_SHUTTING_DOWN,
          "SynchronizeShard: startReadLockOnLeader (soft): shutting down");
    }

    didTimeout = false;
    // Now ask for a "soft stop" on the leader, in case of mmfiles, this
    // will be a hard stop, but for rocksdb, this is a no-op:
    uint64_t lockJobId = 0;
    LOG_TOPIC("b4f2b", DEBUG, Logger::MAINTENANCE)
        << "synchronizeOneShard: startReadLockOnLeader (soft): " << ep << ":"
        << getDatabase() << ":" << collection.name();
    Result res = startReadLockOnLeader(ep, collection.name(), clientId,
                                       lockJobId, true, timeout);
    if (!res.ok()) {
      return ResultT<TRI_voc_tick_t>::error(
          res.errorNumber(),
          absl::StrCat(
              "SynchronizeShard: error in startReadLockOnLeader (soft):",
              res.errorMessage()));
    }

    auto lockAcquisitionTime = std::chrono::steady_clock::now();

    auto readLockGuard = arangodb::scopeGuard([&, this]() noexcept {
      try {
        // Always cancel the read lock.
        // Reported seperately
        NetworkFeature& nf = _feature.server().getFeature<NetworkFeature>();
        network::ConnectionPool* pool = nf.pool();
        auto res = cancelReadLockOnLeader(pool, ep, getDatabase(), lockJobId,
                                          clientId, 60.0);
        if (!res.ok()) {
          LOG_TOPIC("b15ee", INFO, Logger::MAINTENANCE)
              << "Could not cancel soft read lock on leader: "
              << res.errorMessage();
        }
      } catch (std::exception const& ex) {
        LOG_TOPIC("e32be", ERR, Logger::MAINTENANCE)
            << "Failed to cancel soft read lock on leader: " << ex.what();
      }
    });

    LOG_TOPIC("5eb37", DEBUG, Logger::MAINTENANCE)
        << "lockJobId: " << lockJobId;

    // From now on, we need to cancel the read lock on the leader regardless
    // if things go wrong or right!

    // Do a first try of a catch up with the WAL. In case of RocksDB,
    // this has not yet stopped the writes, so we have to be content
    // with nearly reaching the end of the WAL, which is a "soft" catchup.

    // We only allow to hold this lock for 60% of the timeout time, so to avoid
    // any issues with Locks timeouting on the Leader and the Client not
    // recognizing it.

    try {
      didTimeout = false;
      std::string const context =
          absl::StrCat("catching up delta changes for shard ", getDatabase(),
                       "/", collection.name());
      res = tailingSyncer->syncCollectionCatchup(collection.name(), lastLogTick,
                                                 timeout * 0.6, tickReached,
                                                 didTimeout, context);
    } catch (std::exception const& ex) {
      res = {TRI_ERROR_INTERNAL, ex.what()};
    }

    if (!res.ok()) {
      return ResultT<TRI_voc_tick_t>::error(
          res.errorNumber(),
          absl::StrCat(
              "synchronizeOneShard: error in syncCollectionCatchup for shard ",
              getDatabase(), "/", getShard(), ": ", res.errorMessage()));
    }

    // Stop the read lock again:
    NetworkFeature& nf = _feature.server().getFeature<NetworkFeature>();
    network::ConnectionPool* pool = nf.pool();

    auto lockElapsed = std::chrono::steady_clock::now() - lockAcquisitionTime;

    res = cancelReadLockOnLeader(pool, ep, getDatabase(), lockJobId, clientId,
                                 60.0);
    // We removed the readlock
    readLockGuard.cancel();
    if (!res.ok()) {
      // for debugging purposes, emit time difference here between lock
      // acquistion on the leader and the time point when we try to release
      // the lock on the leader.
      // if this time difference is longer than timeout (300s), we expect
      // to get an error back, because the lock's TTL on the leader expired.
      auto errorMessage = absl::StrCat(
          "synchronizeOneShard: error when cancelling soft read lock: ",
          res.errorMessage(), ", catchup duration: ",
          std::chrono::duration_cast<std::chrono::seconds>(lockElapsed).count(),
          "s");
      LOG_TOPIC("c37d1", INFO, Logger::MAINTENANCE) << errorMessage;
      result(TRI_ERROR_INTERNAL, errorMessage);
      return ResultT<TRI_voc_tick_t>::error(TRI_ERROR_INTERNAL, errorMessage);
    }
    lastLogTick = tickReached;
    if (didTimeout) {
      LOG_TOPIC("e516e", INFO, Logger::MAINTENANCE)
          << "Renewing softLock for " << getShard() << " on leader: " << leader;
    }
  }
  if (didTimeout) {
    LOG_TOPIC("f1a61", WARN, Logger::MAINTENANCE)
        << "Could not catchup under softLock for " << getShard()
        << " on leader: " << leader
        << " now activating hardLock. This is expected under high load.";
  }
  return ResultT<TRI_voc_tick_t>::success(tickReached);
}

Result SynchronizeShard::catchupWithExclusiveLock(
    std::string const& ep, LogicalCollection& collection,
    std::string const& clientId, std::string const& leader,
    SyncerId const syncerId, TRI_voc_tick_t lastLogTick,
    std::shared_ptr<DatabaseTailingSyncer> tailingSyncer) {
  TRI_ASSERT(tailingSyncer != nullptr);

  uint64_t lockJobId = 0;
  LOG_TOPIC("da129", DEBUG, Logger::MAINTENANCE)
      << "synchronizeOneShard: startReadLockOnLeader: " << ep << ":"
      << getDatabase() << ":" << collection.name();

  // we should not yet have an upper bound for WAL tailing.
  // the next call to startReadLockOnLeader may set it if the leader already
  // implements it (ArangoDB 3.8.3 and higher)
  TRI_ASSERT(_tailingUpperBoundTick == 0);
  TRI_IF_FAILURE("FollowerBlockRequestsLanesForSyncOnShard" +
                 collection.name()) {
    TRI_AddFailurePointDebugging("BlockSchedulerMediumQueue");
  }
  Result res =
      startReadLockOnLeader(ep, collection.name(), clientId, lockJobId, false);
  if (!res.ok()) {
    return {res.errorNumber(),
            absl::StrCat(
                "SynchronizeShard: error in startReadLockOnLeader (hard): ",
                res.errorMessage())};
  }
  auto readLockGuard = arangodb::scopeGuard([&, this]() noexcept {
    try {
      // Always cancel the read lock.
      // Reported seperately
      NetworkFeature& nf = _feature.server().getFeature<NetworkFeature>();
      network::ConnectionPool* pool = nf.pool();
      auto res = cancelReadLockOnLeader(pool, ep, getDatabase(), lockJobId,
                                        clientId, 60.0);
      if (!res.ok()) {
        LOG_TOPIC("067a8", INFO, Logger::MAINTENANCE)
            << "Could not cancel hard read lock on leader: "
            << res.errorMessage();
      }
    } catch (std::exception const& ex) {
      LOG_TOPIC("d7848", ERR, Logger::MAINTENANCE)
          << "Failed to cancel hard read lock on leader: " << ex.what();
    }
  });

  // Now we have got a unique id for this following term and have stored it
  // in _followingTermId, so we can use it to set the leader:

  // This is necessary to accept replications from the leader which can
  // happen as soon as we are in sync.
  std::string leaderIdWithTerm{leader};
  if (_followingTermId != 0) {
    leaderIdWithTerm += "_";
    leaderIdWithTerm += basics::StringUtils::itoa(_followingTermId);
  }
  // If _followingTermId is 0, then this is a leader before the update,
  // we tolerate this and simply use its ID without a term in this case.
  collection.followers()->setTheLeader(leaderIdWithTerm);
  LOG_TOPIC("d76cb", DEBUG, Logger::MAINTENANCE) << "lockJobId: " << lockJobId;

  // repurpose tailingSyncer
  tailingSyncer->setLeaderId(leaderIdWithTerm);

  try {
    std::string const context = absl::StrCat("finalizing shard ", getDatabase(),
                                             "/", collection.name());
    res = tailingSyncer->syncCollectionFinalize(
        collection.name(), lastLogTick, _tailingUpperBoundTick, context);
  } catch (std::exception const& ex) {
    res = {TRI_ERROR_INTERNAL, ex.what()};
  }

  if (!res.ok()) {
    return {
        res.errorNumber(),
        absl::StrCat(
            "synchronizeOneshard: error in syncCollectionFinalize for shard ",
            getDatabase(), "/", collection.name(), ": ", res.errorMessage())};
  }

  NetworkFeature& nf = _feature.server().getFeature<NetworkFeature>();
  network::ConnectionPool* pool = nf.pool();
  res =
      addShardFollower(pool, ep, getDatabase(), getShard(), lockJobId, clientId,
                       syncerId, _clientInfoString, 60.0, _docCountAtEnd);

  TRI_IF_FAILURE("SynchronizeShard::wrongChecksum") {
    res.reset(TRI_ERROR_REPLICATION_WRONG_CHECKSUM);
  }

  // if we get a checksum mismatch, it means that we got different counts of
  // documents on the leader and the follower, which can happen if collection
  // counts are off for whatever reason.
  // under many cicrumstances the counts will have been auto-healed by the
  // initial or the incremental replication before, so in many cases we will not
  // even get into this if case
  if (res.is(TRI_ERROR_REPLICATION_WRONG_CHECKSUM)) {
    // give up the lock on the leader, so writes aren't stopped unncessarily
    // on the leader while we are recalculating the counts
    readLockGuard.fire();

    ++collection.vocbase()
          .server()
          .getFeature<ClusterFeature>()
          .followersWrongChecksumCounter();

    // recalculate collection count on follower
    LOG_TOPIC("29384", INFO, Logger::MAINTENANCE)
        << "recalculating collection count on follower for " << getDatabase()
        << "/" << getShard();

    uint64_t docCount = 0;
    Result countRes = collectionCount(collection, docCount);
    if (countRes.fail()) {
      return countRes;
    }
    // store current count value
    uint64_t oldCount = docCount;

    // recalculate on follower. this can take a long time
    countRes = collectionReCount(collection, docCount);
    if (countRes.fail()) {
      return countRes;
    }

    LOG_TOPIC("d2689", INFO, Logger::MAINTENANCE)
        << "recalculated collection count on follower for " << getDatabase()
        << "/" << getShard() << ", old: " << oldCount << ", new: " << docCount;

    // check if our recalculation has made a difference
    if (oldCount == docCount) {
      // no change happened due to recalculation. now try recounting on leader
      // too. this is last resort and should not happen often!
      LOG_TOPIC("3dc64", INFO, Logger::MAINTENANCE)
          << "recalculating collection count on leader for " << getDatabase()
          << "/" << getShard();

      VPackBuffer<uint8_t> buffer;
      VPackBuilder tmp(buffer);
      tmp.add(VPackSlice::emptyObjectSlice());

      network::RequestOptions options;
      options.database = getDatabase();
      options.timeout = network::Timeout(900.0);  // this can be slow!!!
      options.skipScheduler = true;  // hack to speed up future.get()

      std::string const url = absl::StrCat(
          "/_api/collection/", StringUtils::urlEncode(collection.name()),
          "/recalculateCount");

      // send out the request
      auto future = network::sendRequest(pool, ep, fuerte::RestVerb::Put, url,
                                         std::move(buffer), options);

      network::Response const& r = future.get();

      Result result = r.combinedResult();

      if (result.fail()) {
        auto errorMessage = absl::StrCat(
            "addShardFollower: could not add us to the leader's follower list "
            "for ",
            getDatabase(), "/", getShard(),
            ", error while recalculating count on leader: ",
            result.errorMessage());
        LOG_TOPIC("22e0b", WARN, Logger::MAINTENANCE) << errorMessage;
        return {result.errorNumber(), std::move(errorMessage)};
      } else {
        auto const resultSlice = r.slice();
        if (VPackSlice c = resultSlice.get("count"); c.isNumber()) {
          LOG_TOPIC("bc26d", DEBUG, Logger::MAINTENANCE)
              << "leader's shard count response is " << c.getNumber<uint64_t>();
        }
      }
    }

    // still let the operation fail here, because we gave up the lock
    // already and cannot be sure the data on the leader hasn't changed in
    // the meantime. we will sort this issue out during the next maintenance
    // run
    TRI_ASSERT(res.fail());
    TRI_ASSERT(res.is(TRI_ERROR_REPLICATION_WRONG_CHECKSUM));
    return res;
  }

  // no more retrying...
  if (!res.ok()) {
    return {res.errorNumber(),
            absl::StrCat("synchronizeOneshard: error in addShardFollower: ",
                         res.errorMessage())};
  }

  // Report success:
  LOG_TOPIC("3423d", DEBUG, Logger::MAINTENANCE)
      << "synchronizeOneShard: synchronization worked for shard " << getShard();
  result(TRI_ERROR_NO_ERROR);
  return {};
}

void SynchronizeShard::setState(ActionState state) {
  if ((COMPLETE == state || FAILED == state) && _state != state) {
    bool haveRequeued = result().is(TRI_ERROR_ACTION_UNFINISHED);
    // This error happens if we abort the action because we assumed
    // that it would take too long. In this case it has been rescheduled
    // and we must not unlock the shard!
    // We also do not report the error in the agency.

    // by all means we must unlock when we leave this scope
    auto shardUnlocker = scopeGuard([this, haveRequeued]() noexcept {
      if (!haveRequeued) {
        _feature.unlockShard(getShard());
      }
    });

    if (COMPLETE == state) {
      LOG_TOPIC("50827", INFO, Logger::MAINTENANCE)
          << "SynchronizeShard: synchronization completed for shard "
          << getDatabase() << "/" << getShard()
          << ", initial document count on leader: " << _initialDocCountOnLeader
          << ", initial document count on follower: "
          << _initialDocCountOnFollower
          << ", document count at end: " << _docCountAtEnd;

      // because we succeeded now, we can wipe out all past failures
      _feature.removeReplicationError(getDatabase(), getShard());
    } else {
      TRI_ASSERT(FAILED == state);

      // check if we have hit the configured shard synchronization attempt
      // timeout. if so, this does not count as an error
      bool isTimeoutExceeded = result().is(
          TRI_ERROR_REPLICATION_SHARD_SYNC_ATTEMPT_TIMEOUT_EXCEEDED);
      if (!haveRequeued && !isTimeoutExceeded) {
        // increase failure counter for this shard. if we have accumulated
        // x many failures in a row, the shard on the follower will be
        // dropped and completely rebuilt.
        _feature.storeReplicationError(getDatabase(), getShard());
      }
      if (isTimeoutExceeded) {
        // track the number of timeouts
        _feature.countTimedOutSyncAttempt();
      }
    }

    // Acquire current version from agency and wait for it to have been dealt
    // with in local current cache. Any future current version will do, as
    // the version is incremented by the leader ahead of getting here on the
    // follower.
    uint64_t v = 0;
    auto timeout = std::chrono::duration<double>(600.0);
    auto stoppage = std::chrono::steady_clock::now() + timeout;
    auto snooze = std::chrono::milliseconds(100);
    while (!_feature.server().isStopping() &&
           std::chrono::steady_clock::now() < stoppage) {
      cluster::fetchCurrentVersion(0.1 * timeout)
          .thenValue([&v](auto&& res) {
            // we need to check if res is ok() in order to not trigger a
            // bad_optional_access exception here
            if (res.ok()) {
              v = res.get();
            }
          })
          .thenError<std::exception>([this](std::exception const& e) {
            LOG_TOPIC("3ae99", ERR, Logger::CLUSTER)
                << "Failed to acquire current version from agency while "
                   "increasing shard version"
                << " for shard " << getDatabase() << "/" << getShard() << ": "
                << e.what();
          })
          .wait();
      if (v > 0) {
        break;
      }
      std::this_thread::sleep_for(snooze);
      if (snooze < std::chrono::seconds(2)) {
        snooze += std::chrono::milliseconds(100);
      }
    }

    // We're here, cause we either ran out of time or have an actual version
    // number. In the former case, we tried our best and will safely continue
    // some 10 min later. If however v is an actual positive integer, we'll wait
    // for it to sync in out ClusterInfo cache through loadCurrent.
    if (v > 0) {
      _feature.server()
          .getFeature<ClusterFeature>()
          .clusterInfo()
          .waitForCurrentVersion(v)
          .wait();
    }
    _feature.incShardVersion(getShard());
  }
  ActionBase::setState(state);
}

std::shared_ptr<DatabaseTailingSyncer> SynchronizeShard::buildTailingSyncer(
    TRI_vocbase_t& vocbase, std::string const& endpoint) {
  // build configuration for WAL tailing
  ReplicationApplierConfiguration configuration(_feature.server());
  configuration._endpoint = endpoint;
  configuration._database = getDatabase();
  configuration._requestTimeout = 600.0;
  configuration._connectTimeout = 30.0;
  // set JWT
  if (_feature.server().hasFeature<AuthenticationFeature>()) {
    configuration._jwt = _feature.server()
                             .getFeature<AuthenticationFeature>()
                             .tokenCache()
                             .jwtToken();
  }
  // will throw if invalid
  configuration.validate();

  // build DatabaseTailingSyncer object for WAL tailing
  auto syncer = DatabaseTailingSyncer::create(vocbase, configuration,
                                              /*lastTick*/ 0, /*useTick*/ true);

  std::string const& leader = _description.get(THE_LEADER);
  if (!leader.empty()) {
    // In the initial phase we still use the normal leaderId without a following
    // term id:
    syncer->setLeaderId(leader);
  }

  return syncer;
}<|MERGE_RESOLUTION|>--- conflicted
+++ resolved
@@ -1237,24 +1237,13 @@
       VPackSlice collections = sy.get(COLLECTIONS);
       if (collections.length() == 0 ||
           collections[0].get("name").stringView() != shard) {
-<<<<<<< HEAD
-        std::stringstream error;
-        error
-            << "shard " << database << "/" << shard
-            << " seems to be gone from leader, this "
-               "can happen if a collection was dropped during synchronization!";
-        LOG_TOPIC("664ae", INFO, Logger::MAINTENANCE)
-            << "SynchronizeOneShard: " << error.str();
-        result(TRI_ERROR_INTERNAL, error.str());
-=======
         auto error = absl::StrCat(
             "shard ", database, "/", shard,
             " seems to be gone from leader, this "
             "can happen if a collection was dropped during synchronization!");
         LOG_TOPIC("664ae", WARN, Logger::MAINTENANCE)
             << "SynchronizeOneShard: " << error;
-        result(TRI_ERROR_INTERNAL);
->>>>>>> 922a6edf
+        result(TRI_ERROR_INTERNAL, error);
         return false;
       }
 
