////////////////////////////////////////////////////////////////////////////////
/// DISCLAIMER
///
/// Copyright 2014-2018 ArangoDB GmbH, Cologne, Germany
/// Copyright 2004-2014 triAGENS GmbH, Cologne, Germany
///
/// Licensed under the Apache License, Version 2.0 (the "License");
/// you may not use this file except in compliance with the License.
/// You may obtain a copy of the License at
///
///     http://www.apache.org/licenses/LICENSE-2.0
///
/// Unless required by applicable law or agreed to in writing, software
/// distributed under the License is distributed on an "AS IS" BASIS,
/// WITHOUT WARRANTIES OR CONDITIONS OF ANY KIND, either express or implied.
/// See the License for the specific language governing permissions and
/// limitations under the License.
///
/// Copyright holder is ArangoDB GmbH, Cologne, Germany
///
/// @author Kaveh Vahedipour
/// @author Matthew Von-Maszewski
////////////////////////////////////////////////////////////////////////////////

#include "SynchronizeShard.h"

#include "Agency/AgencyStrings.h"
#include "Agency/TimeString.h"
#include "ApplicationFeatures/ApplicationServer.h"
#include "Basics/VelocyPackHelper.h"
#include "Cluster/ActionDescription.h"
#include "Cluster/ClusterComm.h"
#include "Cluster/ClusterFeature.h"
#include "Cluster/FollowerInfo.h"
#include "Cluster/MaintenanceFeature.h"
#include "Cluster/ServerState.h"
#include "Replication/DatabaseInitialSyncer.h"
#include "Replication/DatabaseReplicationApplier.h"
#include "Replication/DatabaseTailingSyncer.h"
#include "Replication/GlobalInitialSyncer.h"
#include "Replication/GlobalReplicationApplier.h"
#include "Replication/ReplicationApplierConfiguration.h"
#include "Replication/ReplicationFeature.h"
#include "RestServer/DatabaseFeature.h"
#include "Transaction/StandaloneContext.h"
#include "Utils/SingleCollectionTransaction.h"
#include "VocBase/LogicalCollection.h"
#include "VocBase/Methods/Collections.h"
#include "VocBase/Methods/Databases.h"

#include <velocypack/Compare.h>
#include <velocypack/Iterator.h>
#include <velocypack/Slice.h>
#include <velocypack/velocypack-aliases.h>

using namespace arangodb::application_features;
using namespace arangodb::maintenance;
using namespace arangodb::methods;
using namespace arangodb::transaction;
using namespace arangodb;
using namespace arangodb::consensus;

std::string const ENDPOINT("endpoint");
std::string const INCLUDE("include");
std::string const INCLUDE_SYSTEM("includeSystem");
std::string const INCREMENTAL("incremental");
std::string const KEEP_BARRIER("keepBarrier");
std::string const LEADER_ID("leaderId");
std::string const BARRIER_ID("barrierId");
std::string const LAST_LOG_TICK("lastLogTick");
std::string const API_REPLICATION("/_api/replication/");
std::string const REPL_ADD_FOLLOWER(API_REPLICATION + "addFollower");
std::string const REPL_BARRIER_API(API_REPLICATION + "barrier/");
std::string const REPL_HOLD_READ_LOCK(API_REPLICATION +
                                      "holdReadLockCollection");
std::string const REPL_REM_FOLLOWER(API_REPLICATION + "removeFollower");
std::string const RESTRICT_TYPE("restrictType");
std::string const RESTRICT_COLLECTIONS("restrictCollections");
std::string const SKIP_CREATE_DROP("skipCreateDrop");
std::string const TTL("ttl");

using namespace std::chrono;

SynchronizeShard::SynchronizeShard(MaintenanceFeature& feature, ActionDescription const& desc)
    : ActionBase(feature, desc) {
  std::stringstream error;

  if (!desc.has(COLLECTION)) {
    error << "collection must be specified";
  }
  TRI_ASSERT(desc.has(COLLECTION));

  if (!desc.has(DATABASE)) {
    error << "database must be specified";
  }
  TRI_ASSERT(desc.has(DATABASE));

  if (!desc.has(SHARD)) {
    error << "SHARD must be specified";
  }
  TRI_ASSERT(desc.has(SHARD));

  if (!desc.has(THE_LEADER) || desc.get(THE_LEADER).empty()) {
    error << "leader must be specified and must be non-empty";
  }
  TRI_ASSERT(desc.has(THE_LEADER) && !desc.get(THE_LEADER).empty());

  if (!desc.has(SHARD_VERSION)) {
    error << "local shard version must be specified. ";
  }
  TRI_ASSERT(desc.has(SHARD_VERSION));

  if (!error.str().empty()) {
    LOG_TOPIC(ERR, Logger::MAINTENANCE) << "SynchronizeShard: " << error.str();
    _result.reset(TRI_ERROR_INTERNAL, error.str());
    setState(FAILED);
  }
}

SynchronizeShard::~SynchronizeShard() {}

class SynchronizeShardCallback : public arangodb::ClusterCommCallback {
 public:
  explicit SynchronizeShardCallback(SynchronizeShard* callie){};
  virtual bool operator()(arangodb::ClusterCommResult*) override final {
    return true;
  }
};

static std::stringstream& AppendShardInformationToMessage(
    std::string const& database, std::string const& shard, std::string const& planId,
    std::chrono::system_clock::time_point const& startTime, std::stringstream& msg) {
  auto const endTime = system_clock::now();
  msg << "local shard: '" << database << "/" << shard << "', "
      << "for central: '" << database << "/" << planId << "', "
      << "started: " << timepointToString(startTime) << ", "
      << "ended: " << timepointToString(endTime);
  return msg;
}

static arangodb::Result getReadLockId(std::string const& endpoint,
                                      std::string const& database, std::string const& clientId,
                                      double timeout, uint64_t& id) {
  std::string error("startReadLockOnLeader: Failed to get read lock - ");

  auto cc = arangodb::ClusterComm::instance();
  if (cc == nullptr) {  // nullptr only happens during controlled shutdown
    return arangodb::Result(TRI_ERROR_SHUTTING_DOWN,
                            "startReadLockOnLeader: Shutting down");
  }

  auto comres =
      cc->syncRequest(TRI_NewTickServer(), endpoint, rest::RequestType::GET,
                      DB + database + REPL_HOLD_READ_LOCK, std::string(),
                      std::unordered_map<std::string, std::string>(), timeout);

  auto result = comres->result;

  if (result != nullptr && result->getHttpReturnCode() == 200) {
    auto const idv = result->getBodyVelocyPack();
    auto const& idSlice = idv->slice();
    TRI_ASSERT(idSlice.isObject());
    TRI_ASSERT(idSlice.hasKey(ID));
    try {
      id = std::stoull(idSlice.get(ID).copyString());
    } catch (std::exception const&) {
      error += " expecting id to be uint64_t ";
      error += idSlice.toJson();
      return arangodb::Result(TRI_ERROR_INTERNAL, error);
    }
  } else {
    if (result) {
      error.append(result->getHttpReturnMessage());
    } else {
      error.append(comres->stringifyErrorMessage());
    }
    return arangodb::Result(TRI_ERROR_INTERNAL, error);
  }

  return arangodb::Result();
}

static arangodb::Result collectionCount(std::shared_ptr<arangodb::LogicalCollection> const& col,
                                        uint64_t& c) {
  std::string collectionName(col->name());
  auto ctx = std::make_shared<transaction::StandaloneContext>(col->vocbase());
  SingleCollectionTransaction trx(ctx, collectionName, AccessMode::Type::READ);

  Result res = trx.begin();
  if (!res.ok()) {
    LOG_TOPIC(ERR, Logger::MAINTENANCE) << "Failed to start count transaction: " << res;
    return res;
  }

  OperationResult opResult =
      trx.count(collectionName, arangodb::transaction::CountType::Normal);
  res = trx.finish(opResult.result);

  if (res.fail()) {
    LOG_TOPIC(ERR, Logger::MAINTENANCE)
        << "Failed to finish count transaction: " << res;
    return res;
  }

  VPackSlice s = opResult.slice();
  TRI_ASSERT(s.isNumber());
  c = s.getNumber<uint64_t>();

  return opResult.result;
}

static arangodb::Result addShardFollower(std::string const& endpoint,
                                         std::string const& database,
                                         std::string const& shard, uint64_t lockJobId,
                                         std::string const& clientId,
                                         double timeout = 120.0) {
  LOG_TOPIC(DEBUG, Logger::MAINTENANCE)
      << "addShardFollower: tell the leader to put us into the follower "
         "list...";

  auto cc = arangodb::ClusterComm::instance();
  if (cc == nullptr) {  // nullptr only happens during controlled shutdown
    return arangodb::Result(TRI_ERROR_SHUTTING_DOWN,
                            "startReadLockOnLeader: Shutting down");
  }

  try {
    DatabaseGuard guard(database);
    auto vocbase = &guard.database();

    auto collection = vocbase->lookupCollection(shard);
    if (collection == nullptr) {
      std::string errorMsg(
          "SynchronizeShard::addShardFollower: Failed to lookup collection ");
      errorMsg += shard;
      LOG_TOPIC(ERR, Logger::MAINTENANCE) << errorMsg;
      return arangodb::Result(TRI_ERROR_ARANGO_DATA_SOURCE_NOT_FOUND, errorMsg);
    }

    uint64_t docCount;
    Result res = collectionCount(collection, docCount);
    if (res.fail()) {
      return res;
    }
    VPackBuilder body;
    {
      VPackObjectBuilder b(&body);
      body.add(FOLLOWER_ID, VPackValue(arangodb::ServerState::instance()->getId()));
      body.add(SHARD, VPackValue(shard));
      body.add("checksum", VPackValue(std::to_string(docCount)));
      if (lockJobId != 0) {
        body.add("readLockId", VPackValue(std::to_string(lockJobId)));
      } else {  // short cut case
        if (docCount != 0) {
          // This can happen if we once were an in-sync follower and a
          // synchronization request has timed out, but still runs on our
          // side here. In this case, we can simply continue with the slow
          // path and run the full sync protocol. Therefore we error out
          // here. Note that we are in the lockJobId == 0 case, which is
          // the shortcut.
          std::string msg =
              "Short cut synchronization for shard " + shard +
              " did not work, since we got a document in the meantime.";
          LOG_TOPIC(INFO, Logger::MAINTENANCE) << msg;
          return arangodb::Result(TRI_ERROR_INTERNAL, msg);
        }
      }
    }

    auto comres =
        cc->syncRequest(TRI_NewTickServer(), endpoint, rest::RequestType::PUT,
                        DB + database + REPL_ADD_FOLLOWER, body.toJson(),
                        std::unordered_map<std::string, std::string>(), timeout);

    auto result = comres->result;
    std::string errorMessage(
        "addShardFollower: could not add us to the leader's follower list. ");
    if (result == nullptr || result->getHttpReturnCode() != 200) {
      if (lockJobId != 0) {
        errorMessage += comres->stringifyErrorMessage();
        LOG_TOPIC(ERR, Logger::MAINTENANCE) << errorMessage;
      } else {
        errorMessage += "With shortcut (can happen, no problem).";
        LOG_TOPIC(INFO, Logger::MAINTENANCE) << errorMessage;
      }
      return arangodb::Result(TRI_ERROR_INTERNAL, errorMessage);
    }

    LOG_TOPIC(DEBUG, Logger::MAINTENANCE) << "cancelReadLockOnLeader: success";
    return arangodb::Result();
  } catch (std::exception const& e) {
    std::string errorMsg(
        "SynchronizeShard::addShardFollower: Failed to lookup database ");
    errorMsg += database;
    errorMsg += " exception: ";
    errorMsg += e.what();
    LOG_TOPIC(ERR, Logger::MAINTENANCE) << errorMsg;
    return arangodb::Result(TRI_ERROR_ARANGO_DATABASE_NOT_FOUND, errorMsg);
  }
}

static arangodb::Result cancelReadLockOnLeader(std::string const& endpoint,
                                               std::string const& database, uint64_t lockJobId,
                                               std::string const& clientId,
                                               double timeout = 10.0) {
  auto cc = arangodb::ClusterComm::instance();
  if (cc == nullptr) {  // nullptr only happens during controlled shutdown
    return arangodb::Result(TRI_ERROR_SHUTTING_DOWN,
                            "cancelReadLockOnLeader: Shutting down");
  }

  VPackBuilder body;
  {
    VPackObjectBuilder b(&body);
    body.add(ID, VPackValue(std::to_string(lockJobId)));
  }

  auto comres =
      cc->syncRequest(TRI_NewTickServer(), endpoint, rest::RequestType::DELETE_REQ,
                      DB + database + REPL_HOLD_READ_LOCK, body.toJson(),
                      std::unordered_map<std::string, std::string>(), timeout);

  auto result = comres->result;

  if (result == nullptr || result->getHttpReturnCode() != 200) {
    auto errorMessage = comres->stringifyErrorMessage();
    LOG_TOPIC(ERR, Logger::MAINTENANCE)
        << "cancelReadLockOnLeader: exception caught for " << body.toJson()
        << ": " << errorMessage;
    return arangodb::Result(TRI_ERROR_INTERNAL, errorMessage);
  }

  LOG_TOPIC(DEBUG, Logger::MAINTENANCE) << "cancelReadLockOnLeader: success";
  return arangodb::Result();
}

static arangodb::Result cancelBarrier(std::string const& endpoint,
                                      std::string const& database, int64_t barrierId,
                                      std::string const& clientId, double timeout = 120.0) {
  if (barrierId <= 0) {
    return Result();
  }

  auto cc = arangodb::ClusterComm::instance();
  if (cc == nullptr) {  // nullptr only happens during controlled shutdown
    return arangodb::Result(TRI_ERROR_SHUTTING_DOWN,
                            "startReadLockOnLeader: Shutting down");
  }

  auto comres =
      cc->syncRequest(TRI_NewTickServer(), endpoint, rest::RequestType::DELETE_REQ,
                      DB + database + REPL_BARRIER_API + std::to_string(barrierId),
                      std::string(),
                      std::unordered_map<std::string, std::string>(), timeout);

  // I'm sure that syncRequest cannot return null. But the check doesn't hurt
  // and is preferable over a segfault.
  TRI_ASSERT(comres != nullptr);
  if (comres == nullptr) {
    LOG_TOPIC(ERR, Logger::MAINTENANCE)
        << "CancelBarrier: error: syncRequest returned null";
    return arangodb::Result{TRI_ERROR_INTERNAL};
  }

  if (comres->status == CL_COMM_SENT) {
    auto result = comres->result;
    if (result == nullptr ||
        (result->getHttpReturnCode() != 200 && result->getHttpReturnCode() != 204)) {
      std::string errorMessage = comres->stringifyErrorMessage();
      LOG_TOPIC(ERR, Logger::MAINTENANCE) << "CancelBarrier: error" << errorMessage;
      return arangodb::Result(TRI_ERROR_INTERNAL, errorMessage);
    }
  } else {
    std::string error(
        "CancelBarrier: failed to send message to leader : status ");
    error += ClusterCommResult::stringifyStatus(comres->status);
    LOG_TOPIC(ERR, Logger::MAINTENANCE) << error;
    return arangodb::Result(TRI_ERROR_INTERNAL, error);
  }

  LOG_TOPIC(DEBUG, Logger::MAINTENANCE) << "cancelBarrier: success";
  return arangodb::Result();
}

static inline bool isStopping() {
  return application_features::ApplicationServer::isStopping();
}

arangodb::Result SynchronizeShard::getReadLock(std::string const& endpoint,
                                               std::string const& database,
                                               std::string const& collection,
                                               std::string const& clientId, uint64_t rlid,
                                               bool soft, double timeout) {
  auto cc = arangodb::ClusterComm::instance();
  if (cc == nullptr) {  // nullptr only happens during controlled shutdown
    return arangodb::Result(TRI_ERROR_SHUTTING_DOWN,
                            "startReadLockOnLeader: Shutting down");
  }

  VPackBuilder body;
  {
    VPackObjectBuilder o(&body);
    body.add(ID, VPackValue(std::to_string(rlid)));
    body.add(COLLECTION, VPackValue(collection));
    body.add(TTL, VPackValue(timeout));
    body.add(StaticStrings::ReplicationSoftLockOnly, VPackValue(soft));
  }

  auto url = DB + database + REPL_HOLD_READ_LOCK;

  cc->asyncRequest(TRI_NewTickServer(), endpoint, rest::RequestType::POST, url,
                   std::make_shared<std::string>(body.toJson()),
                   std::unordered_map<std::string, std::string>(),
                   std::make_shared<SynchronizeShardCallback>(this), timeout, true, timeout);

  // Intentionally do not look at the outcome, even in case of an error
  // we must make sure that the read lock on the leader is not active!
  // This is done automatically below.

  double sleepTime = 0.5;
  size_t count = 0;
  size_t maxTries = static_cast<size_t>(std::floor(600.0 / sleepTime));
  while (++count < maxTries) {  // wait for some time until read lock established:

    if (isStopping()) {
      return arangodb::Result(TRI_ERROR_SHUTTING_DOWN);
    }

    // Now check that we hold the read lock:
    auto putres = cc->syncRequest(TRI_NewTickServer(), endpoint,
                                  rest::RequestType::PUT, url, body.toJson(),
                                  std::unordered_map<std::string, std::string>(), timeout);

    auto result = putres->result;
    if (result != nullptr && result->getHttpReturnCode() == 200) {
      auto const vp = putres->result->getBodyVelocyPack();
      auto const& slice = vp->slice();
      TRI_ASSERT(slice.isObject());
      VPackSlice lockHeld = slice.get("lockHeld");
      if (lockHeld.isBoolean() && lockHeld.getBool()) {
        return arangodb::Result();
      }
      LOG_TOPIC(DEBUG, Logger::MAINTENANCE)
          << "startReadLockOnLeader: Lock not yet acquired...";
    } else {
      LOG_TOPIC(DEBUG, Logger::MAINTENANCE)
          << "startReadLockOnLeader: Do not see read lock yet:"
          << putres->stringifyErrorMessage();
    }

    std::this_thread::sleep_for(duration<double>(sleepTime));
  }

  LOG_TOPIC(ERR, Logger::MAINTENANCE) << "startReadLockOnLeader: giving up";

  try {
    auto r = cc->syncRequest(TRI_NewTickServer(), endpoint,
                             rest::RequestType::DELETE_REQ, url, body.toJson(),
                             std::unordered_map<std::string, std::string>(), timeout);
    if (r->result == nullptr || r->result->getHttpReturnCode() != 200) {
      LOG_TOPIC(ERR, Logger::MAINTENANCE)
          << "startReadLockOnLeader: cancelation error for shard - " << collection
          << " " << r->getErrorCode() << ": " << r->stringifyErrorMessage();
    }
  } catch (std::exception const& e) {
    LOG_TOPIC(ERR, Logger::MAINTENANCE)
        << "startReadLockOnLeader: exception in cancel: " << e.what();
  }

  return arangodb::Result(TRI_ERROR_CLUSTER_TIMEOUT,
                          "startReadLockOnLeader: giving up");
}

arangodb::Result SynchronizeShard::startReadLockOnLeader(
    std::string const& endpoint, std::string const& database, std::string const& collection,
    std::string const& clientId, uint64_t& rlid, bool soft, double timeout) {
  // Read lock id
  rlid = 0;
  arangodb::Result result = getReadLockId(endpoint, database, clientId, timeout, rlid);
  if (!result.ok()) {
    LOG_TOPIC(ERR, Logger::MAINTENANCE) << result.errorMessage();
    return result;
  }
  LOG_TOPIC(DEBUG, Logger::MAINTENANCE) << "Got read lock id: " << rlid;

  result = getReadLock(endpoint, database, collection, clientId, rlid, soft, timeout);

  return result;
}

enum ApplierType { APPLIER_DATABASE, APPLIER_GLOBAL };

static arangodb::Result replicationSynchronize(
    std::shared_ptr<arangodb::LogicalCollection> const& col, VPackSlice const& config,
    ApplierType applierType, std::shared_ptr<VPackBuilder> sy) {
  auto& vocbase = col->vocbase();

  auto database = vocbase.name();

  auto shard = col->name();

  bool keepBarrier = config.get(KEEP_BARRIER).getBool();
  std::string leaderId;
  if (config.hasKey(LEADER_ID)) {
    leaderId = config.get(LEADER_ID).copyString();
  }

  ReplicationApplierConfiguration configuration =
      ReplicationApplierConfiguration::fromVelocyPack(config, database);
  configuration.validate();

  std::shared_ptr<InitialSyncer> syncer;

  if (applierType == APPLIER_DATABASE) {
    // database-specific synchronization
    syncer.reset(new DatabaseInitialSyncer(vocbase, configuration));

    if (!leaderId.empty()) {
      syncer->setLeaderId(leaderId);
    }
  } else if (applierType == APPLIER_GLOBAL) {
    configuration._skipCreateDrop = false;
    syncer.reset(new GlobalInitialSyncer(configuration));
  } else {
    TRI_ASSERT(false);
  }

  try {
    Result r = syncer->run(configuration._incremental);

    if (r.fail()) {
      LOG_TOPIC(ERR, Logger::REPLICATION)
          << "initial sync failed for database '" << database
          << "': " << r.errorMessage();
      THROW_ARANGO_EXCEPTION_MESSAGE(r.errorNumber(),
                                     "cannot sync from remote endpoint: " + r.errorMessage() +
                                         ". last progress message was '" +
                                         syncer->progress() + "'");
    }

    {
      VPackObjectBuilder o(sy.get());
      if (keepBarrier) {
        sy->add(BARRIER_ID, VPackValue(syncer->stealBarrier()));
      }
      sy->add(LAST_LOG_TICK, VPackValue(syncer->getLastLogTick()));
      sy->add(VPackValue(COLLECTIONS));
      {
        VPackArrayBuilder a(sy.get());
        for (auto const& i : syncer->getProcessedCollections()) {
          VPackObjectBuilder e(sy.get());
          sy->add(ID, VPackValue(i.first));
          sy->add(NAME, VPackValue(i.second));
        }
      }
    }

  } catch (arangodb::basics::Exception const& ex) {
    std::string s("cannot sync from remote endpoint: ");
    s += ex.what() + std::string(". last progress message was '") +
         syncer->progress() + "'";
    return Result(ex.code(), s);
  } catch (std::exception const& ex) {
    std::string s("cannot sync from remote endpoint: ");
    s += ex.what() + std::string(". last progress message was '") +
         syncer->progress() + "'";
    return Result(TRI_ERROR_INTERNAL, s);
  } catch (...) {
    std::string s(
        "cannot sync from remote endpoint: unknown exception. last progress "
        "message was '");
    s += syncer->progress() + "'";
    return Result(TRI_ERROR_INTERNAL, s);
  }

  return arangodb::Result();
}

static arangodb::Result replicationSynchronizeCatchup(VPackSlice const& conf, double timeout,
                                                      TRI_voc_tick_t& tickReached,
                                                      bool& didTimeout) {
  didTimeout = false;

  auto const database = conf.get(DATABASE).copyString();
  auto const collection = conf.get(COLLECTION).copyString();
  auto const leaderId = conf.get(LEADER_ID).copyString();
  auto const fromTick = conf.get("from").getNumber<uint64_t>();

  ReplicationApplierConfiguration configuration =
      ReplicationApplierConfiguration::fromVelocyPack(conf, database);
  // will throw if invalid
  configuration.validate();

  DatabaseGuard guard(database);
  DatabaseTailingSyncer syncer(guard.database(), configuration, fromTick, true, 0);

  if (!leaderId.empty()) {
    syncer.setLeaderId(leaderId);
  }

  Result r;
  try {
    r = syncer.syncCollectionCatchup(collection, timeout, tickReached, didTimeout);
  } catch (arangodb::basics::Exception const& ex) {
    r = Result(ex.code(), ex.what());
  } catch (std::exception const& ex) {
    r = Result(TRI_ERROR_INTERNAL, ex.what());
  } catch (...) {
    r = Result(TRI_ERROR_INTERNAL, "unknown exception");
  }

  if (r.fail()) {
    LOG_TOPIC(ERR, Logger::REPLICATION)
        << "syncCollectionFinalize failed: " << r.errorMessage();
  }

  return r;
}

static arangodb::Result replicationSynchronizeFinalize(VPackSlice const& conf) {
  auto const database = conf.get(DATABASE).copyString();
  auto const collection = conf.get(COLLECTION).copyString();
  auto const leaderId = conf.get(LEADER_ID).copyString();
  auto const fromTick = conf.get("from").getNumber<uint64_t>();

  ReplicationApplierConfiguration configuration =
      ReplicationApplierConfiguration::fromVelocyPack(conf, database);
  // will throw if invalid
  configuration.validate();

  DatabaseGuard guard(database);
  DatabaseTailingSyncer syncer(guard.database(), configuration, fromTick, true, 0);

  if (!leaderId.empty()) {
    syncer.setLeaderId(leaderId);
  }

  Result r;
  try {
    r = syncer.syncCollectionFinalize(collection);
  } catch (arangodb::basics::Exception const& ex) {
    r = Result(ex.code(), ex.what());
  } catch (std::exception const& ex) {
    r = Result(TRI_ERROR_INTERNAL, ex.what());
  } catch (...) {
    r = Result(TRI_ERROR_INTERNAL, "unknown exception");
  }

  if (r.fail()) {
    LOG_TOPIC(ERR, Logger::REPLICATION)
        << "syncCollectionFinalize failed: " << r.errorMessage();
  }

  return r;
}

bool SynchronizeShard::first() {
  std::string database = _description.get(DATABASE);
  std::string planId = _description.get(COLLECTION);
  std::string shard = _description.get(SHARD);
  std::string leader = _description.get(THE_LEADER);

  LOG_TOPIC(DEBUG, Logger::MAINTENANCE)
      << "SynchronizeShard: synchronizing shard '" << database << "/" << shard
      << "' for central '" << database << "/" << planId << "'";

  auto* clusterInfo = ClusterInfo::instance();
  auto const ourselves = arangodb::ServerState::instance()->getId();
  auto startTime = system_clock::now();
  auto const startTimeStr = timepointToString(startTime);
  std::string const clientId(database + planId + shard + leader);

  // First wait until the leader has created the shard (visible in
  // Current in the Agency) or we or the shard have vanished from
  // the plan:
  while (true) {
    if (isStopping()) {
      _result.reset(TRI_ERROR_SHUTTING_DOWN);
      return false;
    }

    std::vector<std::string> planned;
    auto result = clusterInfo->getShardServers(shard, planned);

    if (!result.ok() ||
        std::find(planned.begin(), planned.end(), ourselves) == planned.end() ||
        planned.front() != leader) {
      // Things have changed again, simply terminate:
      std::stringstream error;
      error << "cancelled, ";
      AppendShardInformationToMessage(database, shard, planId, startTime, error);
      LOG_TOPIC(DEBUG, Logger::MAINTENANCE) << "SynchronizeOneShard: " << error.str();
      _result.reset(TRI_ERROR_FAILED, error.str());
      return false;
    }

    auto ci = clusterInfo->getCollectionNT(database, planId);
    if (ci == nullptr) {
      std::stringstream msg;
      msg << "exception in getCollection, ";
      AppendShardInformationToMessage(database, shard, planId, startTime, msg);
      LOG_TOPIC(DEBUG, Logger::MAINTENANCE) << "SynchronizeOneShard: " << msg.str();
      _result.reset(TRI_ERROR_FAILED, msg.str());
      return false;
    }

    std::string const cid = std::to_string(ci->id());
    std::shared_ptr<CollectionInfoCurrent> cic =
        ClusterInfo::instance()->getCollectionCurrent(database, cid);
    std::vector<std::string> current = cic->servers(shard);

    if (current.empty()) {
      LOG_TOPIC(DEBUG, Logger::MAINTENANCE)
          << "synchronizeOneShard: cancelled, no servers in 'Current'";
    } else if (current.front() == leader) {
      if (std::find(current.begin(), current.end(), ourselves) == current.end()) {
        break;  // start synchronization work
      }
      // We are already there, this is rather strange, but never mind:
      std::stringstream error;
      error << "already done, ";
      AppendShardInformationToMessage(database, shard, planId, startTime, error);
      LOG_TOPIC(DEBUG, Logger::MAINTENANCE) << "SynchronizeOneShard: " << error.str();
      _result.reset(TRI_ERROR_FAILED, error.str());
      return false;
    }

    LOG_TOPIC(DEBUG, Logger::MAINTENANCE)
        << "synchronizeOneShard: waiting for leader, " << database << "/"
        << shard << ", " << database << "/" << planId;

    std::this_thread::sleep_for(duration<double>(0.2));
  }

  // Once we get here, we know that the leader is ready for sync, so we give it
  // a try:

  try {
    DatabaseGuard guard(database);
    auto vocbase = &guard.database();

    auto collection = vocbase->lookupCollection(shard);
    if (collection == nullptr) {
      std::stringstream error;
      error << "failed to lookup local shard " << shard;
      LOG_TOPIC(ERR, Logger::MAINTENANCE) << "SynchronizeOneShard: " << error.str();
      _result.reset(TRI_ERROR_ARANGO_DATA_SOURCE_NOT_FOUND, error.str());
      return false;
    }

    auto ep = clusterInfo->getServerEndpoint(leader);
    uint64_t docCount;
    if (!collectionCount(collection, docCount).ok()) {
      std::stringstream error;
      error << "failed to get a count on leader " << shard;
      LOG_TOPIC(ERR, Logger::MAINTENANCE) << "SynchronizeShard " << error.str();
      _result.reset(TRI_ERROR_INTERNAL, error.str());
      return false;
    }

    if (docCount == 0) {
      // We have a short cut:
      LOG_TOPIC(DEBUG, Logger::MAINTENANCE)
          << "synchronizeOneShard: trying short cut to synchronize local shard "
             "'"
          << database << "/" << shard << "' for central '" << database << "/"
          << planId << "'";
      try {
        auto asResult = addShardFollower(ep, database, shard, 0, clientId, 60.0);

        if (asResult.ok()) {
          if (Logger::isEnabled(LogLevel::DEBUG, Logger::MAINTENANCE)) {
            std::stringstream msg;
            msg << "synchronizeOneShard: shortcut worked, done, ";
            AppendShardInformationToMessage(database, shard, planId, startTime, msg);
            LOG_TOPIC(DEBUG, Logger::MAINTENANCE) << msg.str();
          }
          collection->followers()->setTheLeader(leader);
          notify();
          return false;
        }
      } catch (...) {
      }
    }

    LOG_TOPIC(DEBUG, Logger::MAINTENANCE)
        << "synchronizeOneShard: trying to synchronize local shard '" << database
        << "/" << shard << "' for central '" << database << "/" << planId << "'";

    try {
      // From here on we perform a number of steps, each of which can
      // fail. If it fails with an exception, it is caught, but this
      // should usually not happen. If it fails without an exception,
      // we log and use return.

      Result res;  // used multiple times for intermediate results

      // First once without a read transaction:

      if (isStopping()) {
        std::string errorMessage(
            "synchronizeOneShard: synchronization failed for shard ");
        errorMessage += shard + ": shutdown in progress, giving up";
        LOG_TOPIC(INFO, Logger::MAINTENANCE) << errorMessage;
        _result.reset(TRI_ERROR_SHUTTING_DOWN, errorMessage);
        return false;
      }

      // This is necessary to accept replications from the leader which can
      // happen as soon as we are in sync.
      collection->followers()->setTheLeader(leader);

      startTime = system_clock::now();

      VPackBuilder config;
      {
        VPackObjectBuilder o(&config);
        config.add(ENDPOINT, VPackValue(ep));
        config.add(INCREMENTAL,
                   VPackValue(docCount > 0));  // use dump if possible
        config.add(KEEP_BARRIER, VPackValue(true));
        config.add(LEADER_ID, VPackValue(leader));
        config.add(SKIP_CREATE_DROP, VPackValue(true));
        config.add(RESTRICT_TYPE, VPackValue(INCLUDE));
        config.add(VPackValue(RESTRICT_COLLECTIONS));
        {
          VPackArrayBuilder a(&config);
          config.add(VPackValue(shard));
        }
        config.add(INCLUDE_SYSTEM, VPackValue(true));
        config.add("verbose", VPackValue(false));
      }

      auto details = std::make_shared<VPackBuilder>();

      res = replicationSynchronize(collection, config.slice(), APPLIER_DATABASE, details);

      auto sy = details->slice();
      auto const endTime = system_clock::now();

      // Long shard sync initialisation
      if (endTime - startTime > seconds(5)) {
        LOG_TOPIC(INFO, Logger::MAINTENANCE)
            << "synchronizeOneShard: long call to syncCollection for shard"
            << shard << " " << res.errorMessage()
            << " start time: " << timepointToString(startTime)
            << ", end time: " << timepointToString(system_clock::now());
      }

      // If this did not work, then we cannot go on:
      if (!res.ok()) {
        std::stringstream error;
        error << "could not initially synchronize shard " << shard << ": "
              << res.errorMessage();
        LOG_TOPIC(ERR, Logger::MAINTENANCE) << "SynchronizeOneShard: " << error.str();
        _result.reset(TRI_ERROR_INTERNAL, error.str());
        return false;
      }

      // From here on, we have to call `cancelBarrier` in case of errors
      // as well as in the success case!
      int64_t barrierId = sy.get(BARRIER_ID).getNumber<int64_t>();
      TRI_DEFER(cancelBarrier(ep, database, barrierId, clientId));

      VPackSlice collections = sy.get(COLLECTIONS);

      if (collections.length() == 0 || collections[0].get("name").copyString() != shard) {
        std::stringstream error;
        error
            << "shard " << shard
            << " seems to be gone from leader, this "
               "can happen if a collection was dropped during synchronization!";
        LOG_TOPIC(WARN, Logger::MAINTENANCE) << "SynchronizeOneShard: " << error.str();
        _result.reset(TRI_ERROR_INTERNAL, error.str());
        return false;
      }

<<<<<<< HEAD
      auto lastTick = arangodb::basics::VelocyPackHelper::readNumericValue<TRI_voc_tick_t>(sy, LAST_LOG_TICK, 0);
=======
      auto lastTick =
          arangodb::basics::VelocyPackHelper::readNumericValue<TRI_voc_tick_t>(sy, LAST_LOG_TICK,
                                                                               0);
>>>>>>> fbb1de5b
      VPackBuilder builder;

      ResultT<TRI_voc_tick_t> tickResult =
          catchupWithReadLock(ep, database, *collection, clientId, shard,
                              leader, lastTick, builder);
      if (!tickResult.ok()) {
        LOG_TOPIC(INFO, Logger::MAINTENANCE) << res.errorMessage();
        _result.reset(tickResult);
        return false;
      }
      lastTick = tickResult.get();

      // Now start a exclusive transaction to stop writes:
      res = catchupWithExclusiveLock(ep, database, *collection, clientId, shard,
                                     leader, lastTick, builder);
      if (!res.ok()) {
        LOG_TOPIC(INFO, Logger::MAINTENANCE) << res.errorMessage();
        _result.reset(res);
        return false;
      }

    } catch (std::exception const& e) {
      std::stringstream error;
      error << "synchronization of";
      AppendShardInformationToMessage(database, shard, planId, startTime, error);
      error << " failed: " << e.what();
      LOG_TOPIC(ERR, Logger::MAINTENANCE) << error.str();
      _result.reset(TRI_ERROR_INTERNAL, e.what());
      return false;
    }
    // Validate that HARDLOCK only works!
  } catch (std::exception const& e) {
    // This catches the case that we could not even find the collection
    // locally, because the DatabaseGuard constructor threw.
    LOG_TOPIC(WARN, Logger::MAINTENANCE)
        << "action " << _description << " failed with exception " << e.what();
    _result.reset(TRI_ERROR_INTERNAL, e.what());
    return false;
  }

  // Tell others that we are done:
  if (Logger::isEnabled(LogLevel::INFO, Logger::MAINTENANCE)) {
    // This wrap is just to not write the stream if not needed.
    std::stringstream msg;
    AppendShardInformationToMessage(database, shard, planId, startTime, msg);
    LOG_TOPIC(INFO, Logger::MAINTENANCE) << "synchronizeOneShard: done, " << msg.str();
  }
  notify();
  return false;
}

ResultT<TRI_voc_tick_t> SynchronizeShard::catchupWithReadLock(
    std::string const& ep, std::string const& database, LogicalCollection const& collection,
    std::string const& clientId, std::string const& shard,
    std::string const& leader, TRI_voc_tick_t lastLogTick, VPackBuilder& builder) {
  bool didTimeout = true;
  int tries = 0;
  double timeout = 300.0;
  TRI_voc_tick_t tickReached = 0;
<<<<<<< HEAD
  while (didTimeout && tries++ < 18) { // This will try to sync for at most 1 hour. (200 * 18 == 3600)

    if (isStopping()) {
      std::string errorMessage =
        "synchronizeOneShard: startReadLockOnLeader (soft): shutting down";
=======
  while (didTimeout && tries++ < 18) {  // This will try to sync for at most 1 hour. (200 * 18 == 3600)

    if (isStopping()) {
      std::string errorMessage =
          "synchronizeOneShard: startReadLockOnLeader (soft): shutting down";
>>>>>>> fbb1de5b
      return ResultT<TRI_voc_tick_t>::error(TRI_ERROR_SHUTTING_DOWN, errorMessage);
    }

    didTimeout = false;
    // Now ask for a "soft stop" on the leader, in case of mmfiles, this
    // will be a hard stop, but for rocksdb, this is a no-op:
    uint64_t lockJobId = 0;
    LOG_TOPIC(DEBUG, Logger::MAINTENANCE)
        << "synchronizeOneShard: startReadLockOnLeader (soft): " << ep << ":"
        << database << ":" << collection.name();
    Result res = startReadLockOnLeader(ep, database, collection.name(),
                                       clientId, lockJobId, true, timeout);
    if (!res.ok()) {
      std::string errorMessage =
<<<<<<< HEAD
        "synchronizeOneShard: error in startReadLockOnLeader (soft):"
        + res.errorMessage();
=======
          "synchronizeOneShard: error in startReadLockOnLeader (soft):" + res.errorMessage();
>>>>>>> fbb1de5b
      return ResultT<TRI_voc_tick_t>::error(TRI_ERROR_INTERNAL, errorMessage);
    }

    auto readLockGuard = arangodb::scopeGuard([&]() {
      // Always cancel the read lock.
      // Reported seperately
      auto res = cancelReadLockOnLeader(ep, database, lockJobId, clientId, 60.0);
      if (!res.ok()) {
        LOG_TOPIC(INFO, Logger::MAINTENANCE)
            << "Could not cancel soft read lock on leader: " << res.errorMessage();
      }
    });

    LOG_TOPIC(DEBUG, Logger::MAINTENANCE) << "lockJobId: " << lockJobId;

    // From now on, we need to cancel the read lock on the leader regardless
    // if things go wrong or right!

    // Do a first try of a catch up with the WAL. In case of RocksDB,
    // this has not yet stopped the writes, so we have to be content
    // with nearly reaching the end of the WAL, which is a "soft" catchup.
    builder.clear();
    {
      VPackObjectBuilder o(&builder);
      builder.add(ENDPOINT, VPackValue(ep));
      builder.add(DATABASE, VPackValue(database));
      builder.add(COLLECTION, VPackValue(shard));
      builder.add(LEADER_ID, VPackValue(leader));
      builder.add("from", VPackValue(lastLogTick));
      builder.add("requestTimeout", VPackValue(600.0));
      builder.add("connectTimeout", VPackValue(60.0));
    }

    // We only allow to hold this lock for 60% of the timeout time, so to avoid
    // any issues with Locks timeouting on the Leader and the Client not
    // recognizing it.
    res = replicationSynchronizeCatchup(builder.slice(), timeout * 0.6, tickReached, didTimeout);

    if (!res.ok()) {
      std::string errorMessage(
          "synchronizeOneshard: error in syncCollectionCatchup: ");
      errorMessage += res.errorMessage();
      return ResultT<TRI_voc_tick_t>::error(TRI_ERROR_INTERNAL, errorMessage);
    }

    // Stop the read lock again:
    res = cancelReadLockOnLeader(ep, database, lockJobId, clientId, 60.0);
    // We removed the readlock
    readLockGuard.cancel();
    if (!res.ok()) {
      std::string errorMessage =
          "synchronizeOneShard: error when cancelling soft read lock: " + res.errorMessage();
      LOG_TOPIC(INFO, Logger::MAINTENANCE) << errorMessage;
      _result.reset(TRI_ERROR_INTERNAL, errorMessage);
      return ResultT<TRI_voc_tick_t>::error(TRI_ERROR_INTERNAL, errorMessage);
    }
    lastLogTick = tickReached;
    if (didTimeout) {
      LOG_TOPIC(INFO, Logger::MAINTENANCE)
          << "Renewing softLock for " << shard << " on leader: " << leader;
    }
  }
  if (didTimeout) {
    LOG_TOPIC(WARN, Logger::MAINTENANCE)
        << "Could not catchup under softLock for " << shard << " on leader: " << leader
        << " now activating hardLock. This is expected under high load.";
  }
  return ResultT<TRI_voc_tick_t>::success(tickReached);
}

Result SynchronizeShard::catchupWithExclusiveLock(
    std::string const& ep, std::string const& database, LogicalCollection const& collection,
    std::string const& clientId, std::string const& shard,
    std::string const& leader, TRI_voc_tick_t lastLogTick, VPackBuilder& builder) {
  uint64_t lockJobId = 0;
  LOG_TOPIC(DEBUG, Logger::MAINTENANCE)
      << "synchronizeOneShard: startReadLockOnLeader: " << ep << ":" << database
      << ":" << collection.name();
  Result res = startReadLockOnLeader(ep, database, collection.name(), clientId,
                                     lockJobId, false);
  if (!res.ok()) {
    std::string errorMessage =
        "synchronizeOneShard: error in startReadLockOnLeader (hard):" + res.errorMessage();
    return {TRI_ERROR_INTERNAL, errorMessage};
  }
  auto readLockGuard = arangodb::scopeGuard([&]() {
    // Always cancel the read lock.
    // Reported seperately
    auto res = cancelReadLockOnLeader(ep, database, lockJobId, clientId, 60.0);
    if (!res.ok()) {
      LOG_TOPIC(INFO, Logger::MAINTENANCE)
          << "Could not cancel hard read lock on leader: " << res.errorMessage();
    }
  });

  LOG_TOPIC(DEBUG, Logger::MAINTENANCE) << "lockJobId: " << lockJobId;

  builder.clear();
  {
    VPackObjectBuilder o(&builder);
    builder.add(ENDPOINT, VPackValue(ep));
    builder.add(DATABASE, VPackValue(database));
    builder.add(COLLECTION, VPackValue(shard));
    builder.add(LEADER_ID, VPackValue(leader));
    builder.add("from", VPackValue(lastLogTick));
    builder.add("requestTimeout", VPackValue(600.0));
    builder.add("connectTimeout", VPackValue(60.0));
  }

  res = replicationSynchronizeFinalize(builder.slice());

  if (!res.ok()) {
    std::string errorMessage(
        "synchronizeOneshard: error in syncCollectionFinalize: ");
    errorMessage += res.errorMessage();
    return {TRI_ERROR_INTERNAL, errorMessage};
  }

  res = addShardFollower(ep, database, shard, lockJobId, clientId, 60.0);

  if (!res.ok()) {
    std::string errorMessage(
        "synchronizeOneshard: error in addShardFollower: ");
    errorMessage += res.errorMessage();
    return {TRI_ERROR_INTERNAL, errorMessage};
  }

  // Report success:
  LOG_TOPIC(DEBUG, Logger::MAINTENANCE)
      << "synchronizeOneShard: synchronization worked for shard " << shard;
  _result.reset(TRI_ERROR_NO_ERROR);
  return {TRI_ERROR_NO_ERROR};
}

void SynchronizeShard::setState(ActionState state) {
  if ((COMPLETE == state || FAILED == state) && _state != state) {
    TRI_ASSERT(_description.has("shard"));
    _feature.incShardVersion(_description.get("shard"));
  }

  ActionBase::setState(state);
}<|MERGE_RESOLUTION|>--- conflicted
+++ resolved
@@ -875,13 +875,9 @@
         return false;
       }
 
-<<<<<<< HEAD
-      auto lastTick = arangodb::basics::VelocyPackHelper::readNumericValue<TRI_voc_tick_t>(sy, LAST_LOG_TICK, 0);
-=======
       auto lastTick =
           arangodb::basics::VelocyPackHelper::readNumericValue<TRI_voc_tick_t>(sy, LAST_LOG_TICK,
                                                                                0);
->>>>>>> fbb1de5b
       VPackBuilder builder;
 
       ResultT<TRI_voc_tick_t> tickResult =
@@ -941,19 +937,11 @@
   int tries = 0;
   double timeout = 300.0;
   TRI_voc_tick_t tickReached = 0;
-<<<<<<< HEAD
-  while (didTimeout && tries++ < 18) { // This will try to sync for at most 1 hour. (200 * 18 == 3600)
-
-    if (isStopping()) {
-      std::string errorMessage =
-        "synchronizeOneShard: startReadLockOnLeader (soft): shutting down";
-=======
   while (didTimeout && tries++ < 18) {  // This will try to sync for at most 1 hour. (200 * 18 == 3600)
 
     if (isStopping()) {
       std::string errorMessage =
           "synchronizeOneShard: startReadLockOnLeader (soft): shutting down";
->>>>>>> fbb1de5b
       return ResultT<TRI_voc_tick_t>::error(TRI_ERROR_SHUTTING_DOWN, errorMessage);
     }
 
@@ -968,12 +956,7 @@
                                        clientId, lockJobId, true, timeout);
     if (!res.ok()) {
       std::string errorMessage =
-<<<<<<< HEAD
-        "synchronizeOneShard: error in startReadLockOnLeader (soft):"
-        + res.errorMessage();
-=======
           "synchronizeOneShard: error in startReadLockOnLeader (soft):" + res.errorMessage();
->>>>>>> fbb1de5b
       return ResultT<TRI_voc_tick_t>::error(TRI_ERROR_INTERNAL, errorMessage);
     }
 
