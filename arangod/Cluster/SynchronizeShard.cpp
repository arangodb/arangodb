--- conflicted
+++ resolved
@@ -113,11 +113,7 @@
   TRI_ASSERT(desc.has(SHARD_VERSION));
 
   if (!error.str().empty()) {
-<<<<<<< HEAD
-    LOG_TOPIC(DEBUG, Logger::MAINTENANCE) << "SynchronizeShard: " << error.str();
-=======
     LOG_TOPIC("03780", ERR, Logger::MAINTENANCE) << "SynchronizeShard: " << error.str();
->>>>>>> 6f14048b
     _result.reset(TRI_ERROR_INTERNAL, error.str());
     setState(FAILED);
   }
@@ -126,13 +122,8 @@
 SynchronizeShard::~SynchronizeShard() = default;
 
 class SynchronizeShardCallback : public arangodb::ClusterCommCallback {
-<<<<<<< HEAD
-public:
-  explicit SynchronizeShardCallback(SynchronizeShard* callie){};
-=======
  public:
   explicit SynchronizeShardCallback(SynchronizeShard* callee) {}
->>>>>>> 6f14048b
   virtual bool operator()(arangodb::ClusterCommResult*) override final {
     return true;
   }
@@ -199,11 +190,7 @@
 
   Result res = trx.begin();
   if (!res.ok()) {
-<<<<<<< HEAD
-    LOG_TOPIC(DEBUG, Logger::MAINTENANCE) << "Failed to start count transaction: " << res;
-=======
     LOG_TOPIC("5be16", ERR, Logger::MAINTENANCE) << "Failed to start count transaction: " << res;
->>>>>>> 6f14048b
     return res;
   }
 
@@ -212,13 +199,8 @@
   res = trx.finish(opResult.result);
 
   if (res.fail()) {
-<<<<<<< HEAD
-    LOG_TOPIC(DEBUG, Logger::MAINTENANCE)
-      << "Failed to finish count transaction: " << res;
-=======
     LOG_TOPIC("263d2", ERR, Logger::MAINTENANCE)
         << "Failed to finish count transaction: " << res;
->>>>>>> 6f14048b
     return res;
   }
 
@@ -236,15 +218,9 @@
                                          SyncerId const syncerId,
                                          std::string const& clientInfoString,
                                          double timeout = 120.0) {
-<<<<<<< HEAD
-  LOG_TOPIC(DEBUG, Logger::MAINTENANCE)
-    << "addShardFollower: tell the leader to put us into the follower "
-    "list...";
-=======
   LOG_TOPIC("b982e", DEBUG, Logger::MAINTENANCE)
       << "addShardFollower: tell the leader to put us into the follower "
          "list...";
->>>>>>> 6f14048b
 
   auto cc = arangodb::ClusterComm::instance();
   if (cc == nullptr) {  // nullptr only happens during controlled shutdown
@@ -261,11 +237,7 @@
       std::string errorMsg(
         "SynchronizeShard::addShardFollower: Failed to lookup collection ");
       errorMsg += shard;
-<<<<<<< HEAD
-      LOG_TOPIC(DEBUG, Logger::MAINTENANCE) << errorMsg;
-=======
       LOG_TOPIC("4a8db", ERR, Logger::MAINTENANCE) << errorMsg;
->>>>>>> 6f14048b
       return arangodb::Result(TRI_ERROR_ARANGO_DATA_SOURCE_NOT_FOUND, errorMsg);
     }
 
@@ -298,15 +270,9 @@
           // here. Note that we are in the lockJobId == 0 case, which is
           // the shortcut.
           std::string msg =
-<<<<<<< HEAD
-            "Short cut synchronization for shard " + shard +
-            " did not work, since we got a document in the meantime.";
-          LOG_TOPIC(INFO, Logger::MAINTENANCE) << msg;
-=======
               "Short cut synchronization for shard " + shard +
               " did not work, since we got a document in the meantime.";
           LOG_TOPIC("ef299", INFO, Logger::MAINTENANCE) << msg;
->>>>>>> 6f14048b
           return arangodb::Result(TRI_ERROR_INTERNAL, msg);
         }
       }
@@ -323,11 +289,7 @@
     if (result == nullptr || result->getHttpReturnCode() != 200) {
       if (lockJobId != 0) {
         errorMessage += comres->stringifyErrorMessage();
-<<<<<<< HEAD
-        LOG_TOPIC(DEBUG, Logger::MAINTENANCE) << errorMessage;
-=======
         LOG_TOPIC("22e0a", ERR, Logger::MAINTENANCE) << errorMessage;
->>>>>>> 6f14048b
       } else {
         errorMessage += "With shortcut (can happen, no problem).";
         LOG_TOPIC("abf2e", INFO, Logger::MAINTENANCE) << errorMessage;
@@ -343,11 +305,7 @@
     errorMsg += database;
     errorMsg += " exception: ";
     errorMsg += e.what();
-<<<<<<< HEAD
-    LOG_TOPIC(DEBUG, Logger::MAINTENANCE) << errorMsg;
-=======
     LOG_TOPIC("6b7e8", ERR, Logger::MAINTENANCE) << errorMsg;
->>>>>>> 6f14048b
     return arangodb::Result(TRI_ERROR_ARANGO_DATABASE_NOT_FOUND, errorMsg);
   }
 }
@@ -392,15 +350,9 @@
 
   if (result == nullptr || result->getHttpReturnCode() != 200) {
     auto errorMessage = comres->stringifyErrorMessage();
-<<<<<<< HEAD
-    LOG_TOPIC(DEBUG, Logger::MAINTENANCE)
-      << "cancelReadLockOnLeader: exception caught for " << body.toJson()
-      << ": " << errorMessage;
-=======
     LOG_TOPIC("52924", ERR, Logger::MAINTENANCE)
         << "cancelReadLockOnLeader: exception caught for " << body.toJson()
         << ": " << errorMessage;
->>>>>>> 6f14048b
     return arangodb::Result(TRI_ERROR_INTERNAL, errorMessage);
   }
 
@@ -431,13 +383,8 @@
   // and is preferable over a segfault.
   TRI_ASSERT(comres != nullptr);
   if (comres == nullptr) {
-<<<<<<< HEAD
-    LOG_TOPIC(DEBUG, Logger::MAINTENANCE)
-      << "CancelBarrier: error: syncRequest returned null";
-=======
     LOG_TOPIC("00aa2", ERR, Logger::MAINTENANCE)
         << "CancelBarrier: error: syncRequest returned null";
->>>>>>> 6f14048b
     return arangodb::Result{TRI_ERROR_INTERNAL};
   }
 
@@ -446,22 +393,14 @@
     if (result == nullptr ||
         (result->getHttpReturnCode() != 200 && result->getHttpReturnCode() != 204)) {
       std::string errorMessage = comres->stringifyErrorMessage();
-<<<<<<< HEAD
-      LOG_TOPIC(DEBUG, Logger::MAINTENANCE) << "CancelBarrier: error" << errorMessage;
-=======
       LOG_TOPIC("f5733", ERR, Logger::MAINTENANCE) << "CancelBarrier: error" << errorMessage;
->>>>>>> 6f14048b
       return arangodb::Result(TRI_ERROR_INTERNAL, errorMessage);
     }
   } else {
     std::string error(
       "CancelBarrier: failed to send message to leader : status ");
     error += ClusterCommResult::stringifyStatus(comres->status);
-<<<<<<< HEAD
-    LOG_TOPIC(DEBUG, Logger::MAINTENANCE) << error;
-=======
     LOG_TOPIC("1c48a", ERR, Logger::MAINTENANCE) << error;
->>>>>>> 6f14048b
     return arangodb::Result(TRI_ERROR_INTERNAL, error);
   }
 
@@ -516,7 +455,6 @@
     if (postres->result->getHttpReturnCode() == 200) { // Habemus clausum, we have a lock
       return arangodb::Result();
     }
-<<<<<<< HEAD
     
     LOG_TOPIC(DEBUG, Logger::MAINTENANCE)
       << "startReadLockOnLeader: couldn't POST lock body, "
@@ -527,45 +465,6 @@
       return arangodb::Result(
         TRI_ERROR_INTERNAL,
         "startReadLockOnLeader: couldn't POST lock body, giving up.");
-=======
-
-    // Now check that we hold the read lock:
-    auto putres = cc->syncRequest(TRI_NewTickServer(), endpoint,
-                                  rest::RequestType::PUT, url, body.toJson(),
-                                  std::unordered_map<std::string, std::string>(), timeout);
-
-    auto result = putres->result;
-    if (result != nullptr && result->getHttpReturnCode() == 200) {
-      auto const vp = putres->result->getBodyVelocyPack();
-      auto const& slice = vp->slice();
-      TRI_ASSERT(slice.isObject());
-      VPackSlice lockHeld = slice.get("lockHeld");
-      if (lockHeld.isBoolean() && lockHeld.getBool()) {
-        return arangodb::Result();
-      }
-      LOG_TOPIC("b681f", DEBUG, Logger::MAINTENANCE)
-          << "startReadLockOnLeader: Lock not yet acquired...";
-    } else {
-      if (result != nullptr && result->getHttpReturnCode() == 404) {
-        auto const vp = result->getBodyVelocyPack();
-        auto const& slice = vp->slice();
-        if (slice.isObject()) {
-          VPackSlice s = slice.get(StaticStrings::ErrorNum);
-          if (s.isNumber()) {
-            int errorNum = s.getNumber<int>();
-            if (errorNum == TRI_ERROR_ARANGO_DATABASE_NOT_FOUND) {
-              // database is gone. we can now give up
-              break;
-            }
-          }
-        }
-        // fall-through to other cases intentional here
-      }
-
-      LOG_TOPIC("a82bc", DEBUG, Logger::MAINTENANCE)
-          << "startReadLockOnLeader: Do not see read lock yet:"
-          << putres->stringifyErrorMessage();
->>>>>>> 6f14048b
     }
     
   } else {
@@ -579,8 +478,8 @@
     timeLeft = 60.0;
   }
 
-<<<<<<< HEAD
   // Ambiguous POST, we'll try to DELETE a potentially acquired lock
+  #warning try
   auto r = cc->syncRequest(
     TRI_NewTickServer(), endpoint, rest::RequestType::DELETE_REQ, url,
     body.toJson(), std::unordered_map<std::string, std::string>(), timeLeft);
@@ -588,22 +487,6 @@
     LOG_TOPIC(DEBUG, Logger::MAINTENANCE)
       << "startReadLockOnLeader: cancelation error for shard - " << collection
       << " " << r->getErrorCode() << ": " << r->stringifyErrorMessage();
-=======
-  LOG_TOPIC("75e2b", ERR, Logger::MAINTENANCE) << "startReadLockOnLeader: giving up";
-
-  try {
-    auto r = cc->syncRequest(TRI_NewTickServer(), endpoint,
-                             rest::RequestType::DELETE_REQ, url, body.toJson(),
-                             std::unordered_map<std::string, std::string>(), timeout);
-    if (r->result == nullptr || r->result->getHttpReturnCode() != 200) {
-      LOG_TOPIC("4f34d", ERR, Logger::MAINTENANCE)
-          << "startReadLockOnLeader: cancelation error for shard - " << collection
-          << " " << r->getErrorCode() << ": " << r->stringifyErrorMessage();
-    }
-  } catch (std::exception const& e) {
-    LOG_TOPIC("7fcc9", ERR, Logger::MAINTENANCE)
-        << "startReadLockOnLeader: exception in cancel: " << e.what();
->>>>>>> 6f14048b
   }
 
   return arangodb::Result(
@@ -617,11 +500,7 @@
   rlid = 0;
   arangodb::Result result = getReadLockId(endpoint, database, clientId, timeout, rlid);
   if (!result.ok()) {
-<<<<<<< HEAD
-    LOG_TOPIC(DEBUG, Logger::MAINTENANCE) << result.errorMessage();
-=======
     LOG_TOPIC("2e5ae", ERR, Logger::MAINTENANCE) << result.errorMessage();
->>>>>>> 6f14048b
     return result;
   }
   LOG_TOPIC("c8d18", DEBUG, Logger::MAINTENANCE) << "Got read lock id: " << rlid;
@@ -633,16 +512,11 @@
 
 enum ApplierType { APPLIER_DATABASE, APPLIER_GLOBAL };
 
-<<<<<<< HEAD
-static arangodb::Result replicationSynchronize(
-  std::shared_ptr<arangodb::LogicalCollection> const& col, VPackSlice const& config,
-  ApplierType applierType, std::shared_ptr<VPackBuilder> sy) {
-=======
 static arangodb::ResultT<SyncerId> replicationSynchronize(
     std::shared_ptr<arangodb::LogicalCollection> const& col,
     VPackSlice const& config, std::string const& clientInfoString,
     ApplierType applierType, std::shared_ptr<VPackBuilder> sy) {
->>>>>>> 6f14048b
+
   auto& vocbase = col->vocbase();
 
   auto database = vocbase.name();
@@ -656,12 +530,8 @@
   }
 
   ReplicationApplierConfiguration configuration =
-<<<<<<< HEAD
-    ReplicationApplierConfiguration::fromVelocyPack(config, database);
-=======
       ReplicationApplierConfiguration::fromVelocyPack(vocbase.server(), config, database);
   configuration.setClientInfo(clientInfoString);
->>>>>>> 6f14048b
   configuration.validate();
 
   std::shared_ptr<InitialSyncer> syncer;
@@ -686,20 +556,10 @@
     Result r = syncer->run(configuration._incremental);
 
     if (r.fail()) {
-<<<<<<< HEAD
-      LOG_TOPIC(DEBUG, Logger::REPLICATION)
-        << "initial sync failed for database '" << database
-        << "': " << r.errorMessage();
-      THROW_ARANGO_EXCEPTION_MESSAGE(
-        r.errorNumber(),
-        "cannot sync from remote endpoint: " + r.errorMessage() +
-        ". last progress message was '" + syncer->progress() + "'");
-=======
       LOG_TOPIC("3efff", DEBUG, Logger::REPLICATION)
           << "initial sync failed for database '" << database
           << "': " << r.errorMessage();
       THROW_ARANGO_EXCEPTION_MESSAGE(r.errorNumber(), r.errorMessage());
->>>>>>> 6f14048b
     }
 
     {
@@ -752,11 +612,7 @@
 
   auto& server = application_features::ApplicationServer::server();
   ReplicationApplierConfiguration configuration =
-<<<<<<< HEAD
-    ReplicationApplierConfiguration::fromVelocyPack(conf, database);
-=======
       ReplicationApplierConfiguration::fromVelocyPack(server, conf, database);
->>>>>>> 6f14048b
   // will throw if invalid
   configuration.validate();
 
@@ -779,13 +635,8 @@
   }
 
   if (r.fail()) {
-<<<<<<< HEAD
-    LOG_TOPIC(DEBUG, Logger::REPLICATION)
-      << "syncCollectionFinalize failed: " << r.errorMessage();
-=======
     LOG_TOPIC("fa2ab", ERR, Logger::REPLICATION)
         << "syncCollectionFinalize failed: " << r.errorMessage();
->>>>>>> 6f14048b
   }
 
   return r;
@@ -799,11 +650,7 @@
 
   auto& server = application_features::ApplicationServer::server();
   ReplicationApplierConfiguration configuration =
-<<<<<<< HEAD
-    ReplicationApplierConfiguration::fromVelocyPack(conf, database);
-=======
       ReplicationApplierConfiguration::fromVelocyPack(server, conf, database);
->>>>>>> 6f14048b
   // will throw if invalid
   configuration.validate();
 
@@ -826,13 +673,8 @@
   }
 
   if (r.fail()) {
-<<<<<<< HEAD
-    LOG_TOPIC(DEBUG, Logger::REPLICATION)
-      << "syncCollectionFinalize failed: " << r.errorMessage();
-=======
     LOG_TOPIC("e8056", ERR, Logger::REPLICATION)
         << "syncCollectionFinalize failed: " << r.errorMessage();
->>>>>>> 6f14048b
   }
 
   return r;
@@ -843,21 +685,12 @@
   std::string planId = _description.get(COLLECTION);
   std::string shard = _description.get(SHARD);
   std::string leader = _description.get(THE_LEADER);
-<<<<<<< HEAD
-  
-  LOG_TOPIC(INFO, Logger::MAINTENANCE)
-    << "SynchronizeShard: synchronizing shard '" << database << "/" << shard
-    << "' for central '" << database << "/" << planId << "'";
-  
-  auto* clusterInfo = ClusterInfo::instance();
-=======
 
   LOG_TOPIC("fa651", DEBUG, Logger::MAINTENANCE)
       << "SynchronizeShard: synchronizing shard '" << database << "/" << shard
       << "' for central '" << database << "/" << planId << "'";
 
   auto& clusterInfo = feature().server().getFeature<ClusterFeature>().clusterInfo();
->>>>>>> 6f14048b
   auto const ourselves = arangodb::ServerState::instance()->getId();
   auto startTime = system_clock::now();
   auto const startTimeStr = timepointToString(startTime);
@@ -882,11 +715,7 @@
       std::stringstream error;
       error << "cancelled, ";
       AppendShardInformationToMessage(database, shard, planId, startTime, error);
-<<<<<<< HEAD
-      LOG_TOPIC(DEBUG, Logger::MAINTENANCE) << "SynchronizeShard: " << error.str();
-=======
       LOG_TOPIC("a1dc7", DEBUG, Logger::MAINTENANCE) << "SynchronizeOneShard: " << error.str();
->>>>>>> 6f14048b
       _result.reset(TRI_ERROR_FAILED, error.str());
       return false;
     }
@@ -896,32 +725,19 @@
       std::stringstream msg;
       msg << "exception in getCollection, ";
       AppendShardInformationToMessage(database, shard, planId, startTime, msg);
-<<<<<<< HEAD
-      LOG_TOPIC(DEBUG, Logger::MAINTENANCE) << "SynchronizeShard: " << msg.str();
-=======
       LOG_TOPIC("89972", DEBUG, Logger::MAINTENANCE) << "SynchronizeOneShard: " << msg.str();
->>>>>>> 6f14048b
       _result.reset(TRI_ERROR_FAILED, msg.str());
       return false;
     }
 
     std::string const cid = std::to_string(ci->id());
     std::shared_ptr<CollectionInfoCurrent> cic =
-<<<<<<< HEAD
-      ClusterInfo::instance()->getCollectionCurrent(database, cid);
-    std::vector<std::string> current = cic->servers(shard);
-
-    if (current.empty()) {
-      LOG_TOPIC(DEBUG, Logger::MAINTENANCE)
-        << "SynchronizeShard: cancelled, no servers in 'Current'";
-=======
         clusterInfo.getCollectionCurrent(database, cid);
     std::vector<std::string> current = cic->servers(shard);
 
     if (current.empty()) {
       LOG_TOPIC("b0ccf", DEBUG, Logger::MAINTENANCE)
           << "synchronizeOneShard: cancelled, no servers in 'Current'";
->>>>>>> 6f14048b
     } else if (current.front() == leader) {
       if (std::find(current.begin(), current.end(), ourselves) == current.end()) {
         break;  // start synchronization work
@@ -930,24 +746,14 @@
       std::stringstream error;
       error << "already done, ";
       AppendShardInformationToMessage(database, shard, planId, startTime, error);
-<<<<<<< HEAD
-      LOG_TOPIC(DEBUG, Logger::MAINTENANCE) << "SynchronizeShard: " << error.str();
-=======
       LOG_TOPIC("4abcb", DEBUG, Logger::MAINTENANCE) << "SynchronizeOneShard: " << error.str();
->>>>>>> 6f14048b
       _result.reset(TRI_ERROR_FAILED, error.str());
       return false;
     }
 
-<<<<<<< HEAD
-    LOG_TOPIC(DEBUG, Logger::MAINTENANCE)
-      << "SynchronizeShard: waiting for leader, " << database << "/"
-      << shard << ", " << database << "/" << planId;
-=======
     LOG_TOPIC("28600", DEBUG, Logger::MAINTENANCE)
         << "synchronizeOneShard: waiting for leader, " << database << "/"
         << shard << ", " << database << "/" << planId;
->>>>>>> 6f14048b
 
     std::this_thread::sleep_for(duration<double>(0.2));
   }
@@ -963,11 +769,7 @@
     if (collection == nullptr) {
       std::stringstream error;
       error << "failed to lookup local shard " << shard;
-<<<<<<< HEAD
-      LOG_TOPIC(DEBUG, Logger::MAINTENANCE) << "SynchronizeShard: " << error.str();
-=======
       LOG_TOPIC("06489", ERR, Logger::MAINTENANCE) << "SynchronizeOneShard: " << error.str();
->>>>>>> 6f14048b
       _result.reset(TRI_ERROR_ARANGO_DATA_SOURCE_NOT_FOUND, error.str());
       return false;
     }
@@ -977,11 +779,7 @@
     if (!collectionCount(collection, docCount).ok()) {
       std::stringstream error;
       error << "failed to get a count on leader " << shard;
-<<<<<<< HEAD
-      LOG_TOPIC(DEBUG, Logger::MAINTENANCE) << "SynchronizeShard " << error.str();
-=======
       LOG_TOPIC("da225", ERR, Logger::MAINTENANCE) << "SynchronizeShard " << error.str();
->>>>>>> 6f14048b
       _result.reset(TRI_ERROR_INTERNAL, error.str());
       return false;
     }
@@ -996,19 +794,11 @@
 
     if (docCount == 0) {
       // We have a short cut:
-<<<<<<< HEAD
-      LOG_TOPIC(DEBUG, Logger::MAINTENANCE)
-        << "SynchronizeShard: trying short cut to synchronize local shard "
-        "'"
-        << database << "/" << shard << "' for central '" << database << "/"
-        << planId << "'";
-=======
       LOG_TOPIC("0932a", DEBUG, Logger::MAINTENANCE)
           << "synchronizeOneShard: trying short cut to synchronize local shard "
              "'"
           << database << "/" << shard << "' for central '" << database << "/"
           << planId << "'";
->>>>>>> 6f14048b
       try {
         auto asResult =
             addShardFollower(ep, database, shard, 0, clientId, SyncerId{}, _clientInfoString, 60.0);
@@ -1028,15 +818,9 @@
       }
     }
 
-<<<<<<< HEAD
-    LOG_TOPIC(DEBUG, Logger::MAINTENANCE)
-      << "SynchronizeShard: trying to synchronize local shard '" << database
-      << "/" << shard << "' for central '" << database << "/" << planId << "'";
-=======
     LOG_TOPIC("53337", DEBUG, Logger::MAINTENANCE)
         << "synchronizeOneShard: trying to synchronize local shard '" << database
         << "/" << shard << "' for central '" << database << "/" << planId << "'";
->>>>>>> 6f14048b
 
     try {
       // From here on we perform a number of steps, each of which can
@@ -1093,33 +877,19 @@
 
       // Long shard sync initialization
       if (endTime - startTime > seconds(5)) {
-<<<<<<< HEAD
-        LOG_TOPIC(INFO, Logger::MAINTENANCE)
-          << "SynchronizeShard: long call to syncCollection for shard"
-          << shard << " " << res.errorMessage()
-          << " start time: " << timepointToString(startTime)
-          << ", end time: " << timepointToString(system_clock::now());
-=======
         LOG_TOPIC("ca7e3", INFO, Logger::MAINTENANCE)
             << "synchronizeOneShard: long call to syncCollection for shard"
             << shard << " " << syncRes.errorMessage()
             << " start time: " << timepointToString(startTime)
             << ", end time: " << timepointToString(system_clock::now());
->>>>>>> 6f14048b
       }
 
       // If this did not work, then we cannot go on:
       if (!syncRes.ok()) {
         std::stringstream error;
         error << "could not initially synchronize shard " << shard << ": "
-<<<<<<< HEAD
-              << res.errorMessage();
-        LOG_TOPIC(DEBUG, Logger::MAINTENANCE)
-          << "SynchronizeShard: " << error.str();
-=======
               << syncRes.errorMessage();
         LOG_TOPIC("c1b31", DEBUG, Logger::MAINTENANCE) << "SynchronizeOneShard: " << error.str();
->>>>>>> 6f14048b
         _result.reset(TRI_ERROR_INTERNAL, error.str());
         return false;
       }
@@ -1134,17 +904,9 @@
 
       if (collections.length() == 0 || collections[0].get("name").copyString() != shard) {
         std::stringstream error;
-<<<<<<< HEAD
         error << "shard " << shard << " seems to be gone from leader, this "
-          "can happen if a collection was dropped during synchronization!";
-        LOG_TOPIC(DEBUG, Logger::MAINTENANCE) << "SynchronizeShard: " << error.str();
-=======
-        error
-            << "shard " << shard
-            << " seems to be gone from leader, this "
                "can happen if a collection was dropped during synchronization!";
         LOG_TOPIC("664ae", WARN, Logger::MAINTENANCE) << "SynchronizeOneShard: " << error.str();
->>>>>>> 6f14048b
         _result.reset(TRI_ERROR_INTERNAL, error.str());
         return false;
       }
@@ -1178,11 +940,7 @@
       error << "synchronization of ";
       AppendShardInformationToMessage(database, shard, planId, startTime, error);
       error << " failed: " << e.what();
-<<<<<<< HEAD
-      LOG_TOPIC(DEBUG, Logger::MAINTENANCE) << error.str();
-=======
       LOG_TOPIC("1e576", ERR, Logger::MAINTENANCE) << error.str();
->>>>>>> 6f14048b
       _result.reset(TRI_ERROR_INTERNAL, e.what());
       return false;
     }
@@ -1190,13 +948,8 @@
   } catch (std::exception const& e) {
     // This catches the case that we could not even find the collection
     // locally, because the DatabaseGuard constructor threw.
-<<<<<<< HEAD
-    LOG_TOPIC(DEBUG, Logger::MAINTENANCE)
-      << "action " << _description << " failed with exception " << e.what();
-=======
     LOG_TOPIC("9f2c0", WARN, Logger::MAINTENANCE)
         << "action " << _description << " failed with exception " << e.what();
->>>>>>> 6f14048b
     _result.reset(TRI_ERROR_INTERNAL, e.what());
     return false;
   }
@@ -1206,11 +959,7 @@
     // This wrap is just to not write the stream if not needed.
     std::stringstream msg;
     AppendShardInformationToMessage(database, shard, planId, startTime, msg);
-<<<<<<< HEAD
-    LOG_TOPIC(INFO, Logger::MAINTENANCE) << "SynchronizeShard: done, " << msg.str();
-=======
     LOG_TOPIC("e6780", INFO, Logger::MAINTENANCE) << "synchronizeOneShard: done, " << msg.str();
->>>>>>> 6f14048b
   }
   notify();
   return false;
@@ -1236,15 +985,9 @@
     // Now ask for a "soft stop" on the leader, in case of mmfiles, this
     // will be a hard stop, but for rocksdb, this is a no-op:
     uint64_t lockJobId = 0;
-<<<<<<< HEAD
-    LOG_TOPIC(DEBUG, Logger::MAINTENANCE)
-      << "SynchronizeShard: startReadLockOnLeader (soft): " << ep << ":"
-      << database << ":" << collection.name();
-=======
     LOG_TOPIC("b4f2b", DEBUG, Logger::MAINTENANCE)
         << "synchronizeOneShard: startReadLockOnLeader (soft): " << ep << ":"
         << database << ":" << collection.name();
->>>>>>> 6f14048b
     Result res = startReadLockOnLeader(ep, database, collection.name(),
                                        clientId, lockJobId, true, timeout);
     if (!res.ok()) {
@@ -1254,19 +997,11 @@
     }
 
     auto readLockGuard = arangodb::scopeGuard([&]() {
-<<<<<<< HEAD
-        // Always cancel the read lock.
-        // Reported seperately
-        auto res = cancelReadLockOnLeader(ep, database, lockJobId, clientId, 60.0);
-        if (!res.ok()) {
-          LOG_TOPIC(INFO, Logger::MAINTENANCE)
-=======
       // Always cancel the read lock.
       // Reported seperately
       auto res = cancelReadLockOnLeader(ep, database, lockJobId, clientId, 60.0);
       if (!res.ok()) {
         LOG_TOPIC("b15ee", INFO, Logger::MAINTENANCE)
->>>>>>> 6f14048b
             << "Could not cancel soft read lock on leader: " << res.errorMessage();
         }
       });
@@ -1309,19 +1044,13 @@
     readLockGuard.cancel();
     if (!res.ok()) {
       std::string errorMessage =
-<<<<<<< HEAD
-        "SynchronizeShard: error when cancelling soft read lock: " + res.errorMessage();
-      LOG_TOPIC(INFO, Logger::MAINTENANCE) << errorMessage;
-=======
           "synchronizeOneShard: error when cancelling soft read lock: " + res.errorMessage();
       LOG_TOPIC("c37d1", INFO, Logger::MAINTENANCE) << errorMessage;
->>>>>>> 6f14048b
       _result.reset(TRI_ERROR_INTERNAL, errorMessage);
       return ResultT<TRI_voc_tick_t>::error(TRI_ERROR_INTERNAL, errorMessage);
     }
     lastLogTick = tickReached;
     if (didTimeout) {
-<<<<<<< HEAD
       LOG_TOPIC(INFO, Logger::MAINTENANCE)
         << "Renewing softLock for " << shard << " on leader: " << leader;
     }
@@ -1330,7 +1059,6 @@
     LOG_TOPIC(DEBUG, Logger::MAINTENANCE)
       << "Could not catchup under softLock for " << shard << " on leader: " << leader
       << " now activating hardLock. This is expected under high load.";
-=======
       LOG_TOPIC("e516e", INFO, Logger::MAINTENANCE)
           << "Renewing softLock for " << shard << " on leader: " << leader;
     }
@@ -1339,21 +1067,11 @@
     LOG_TOPIC("f1a61", WARN, Logger::MAINTENANCE)
         << "Could not catchup under softLock for " << shard << " on leader: " << leader
         << " now activating hardLock. This is expected under high load.";
->>>>>>> 6f14048b
   }
   return ResultT<TRI_voc_tick_t>::success(tickReached);
 }
 
 Result SynchronizeShard::catchupWithExclusiveLock(
-<<<<<<< HEAD
-  std::string const& ep, std::string const& database, LogicalCollection const& collection,
-  std::string const& clientId, std::string const& shard,
-  std::string const& leader, TRI_voc_tick_t lastLogTick, VPackBuilder& builder) {
-  uint64_t lockJobId = 0;
-  LOG_TOPIC(DEBUG, Logger::MAINTENANCE)
-    << "SynchronizeShard: startReadLockOnLeader: " << ep << ":" << database
-    << ":" << collection.name();
-=======
     std::string const& ep, std::string const& database, LogicalCollection const& collection,
     std::string const& clientId, std::string const& shard, std::string const& leader,
     SyncerId const syncerId, TRI_voc_tick_t lastLogTick, VPackBuilder& builder) {
@@ -1361,7 +1079,6 @@
   LOG_TOPIC("da129", DEBUG, Logger::MAINTENANCE)
       << "synchronizeOneShard: startReadLockOnLeader: " << ep << ":" << database
       << ":" << collection.name();
->>>>>>> 6f14048b
   Result res = startReadLockOnLeader(ep, database, collection.name(), clientId,
                                      lockJobId, false);
   if (!res.ok()) {
@@ -1370,19 +1087,11 @@
     return {TRI_ERROR_INTERNAL, errorMessage};
   }
   auto readLockGuard = arangodb::scopeGuard([&]() {
-<<<<<<< HEAD
-      // Always cancel the read lock.
-      // Reported seperately
-      auto res = cancelReadLockOnLeader(ep, database, lockJobId, clientId, 60.0);
-      if (!res.ok()) {
-        LOG_TOPIC(INFO, Logger::MAINTENANCE)
-=======
     // Always cancel the read lock.
     // Reported seperately
     auto res = cancelReadLockOnLeader(ep, database, lockJobId, clientId, 60.0);
     if (!res.ok()) {
       LOG_TOPIC("067a8", INFO, Logger::MAINTENANCE)
->>>>>>> 6f14048b
           << "Could not cancel hard read lock on leader: " << res.errorMessage();
       }
     });
@@ -1419,12 +1128,9 @@
     return {TRI_ERROR_INTERNAL, errorMessage};
   }
 
-<<<<<<< HEAD
-=======
   // Report success:
   LOG_TOPIC("3423d", DEBUG, Logger::MAINTENANCE)
       << "synchronizeOneShard: synchronization worked for shard " << shard;
->>>>>>> 6f14048b
   _result.reset(TRI_ERROR_NO_ERROR);
   return {TRI_ERROR_NO_ERROR};
 }
