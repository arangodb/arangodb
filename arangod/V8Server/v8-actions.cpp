////////////////////////////////////////////////////////////////////////////////
/// DISCLAIMER
///
/// Copyright 2014-2016 ArangoDB GmbH, Cologne, Germany
/// Copyright 2004-2014 triAGENS GmbH, Cologne, Germany
///
/// Licensed under the Apache License, Version 2.0 (the "License");
/// you may not use this file except in compliance with the License.
/// You may obtain a copy of the License at
///
///     http://www.apache.org/licenses/LICENSE-2.0
///
/// Unless required by applicable law or agreed to in writing, software
/// distributed under the License is distributed on an "AS IS" BASIS,
/// WITHOUT WARRANTIES OR CONDITIONS OF ANY KIND, either express or implied.
/// See the License for the specific language governing permissions and
/// limitations under the License.
///
/// Copyright holder is ArangoDB GmbH, Cologne, Germany
///
/// @author Dr. Frank Celler
////////////////////////////////////////////////////////////////////////////////

#include "v8-actions.h"
#include "Actions/ActionFeature.h"
#include "Actions/actions.h"
#include "ApplicationFeatures/ApplicationServer.h"
#include "ApplicationFeatures/V8SecurityFeature.h"
#include "Basics/MutexLocker.h"
#include "Basics/ReadLocker.h"
#include "Basics/StringUtils.h"
#include "Basics/WriteLocker.h"
#include "Basics/conversions.h"
#include "Basics/files.h"
#include "Basics/tri-strings.h"
#include "Cluster/ClusterInfo.h"
#include "Cluster/ServerState.h"
#include "Futures/Utilities.h"
#include "GeneralServer/GeneralServer.h"
#include "GeneralServer/ServerSecurityFeature.h"
#include "Logger/LogMacros.h"
#include "Logger/Logger.h"
#include "Network/Methods.h"
#include "Network/NetworkFeature.h"
#include "Network/Utils.h"
#include "Rest/GeneralRequest.h"
#include "Rest/HttpRequest.h"
#include "Rest/HttpResponse.h"
#include "Utils/ExecContext.h"
#include "V8/JavaScriptSecurityContext.h"
#include "V8/v8-buffer.h"
#include "V8/v8-conv.h"
#include "V8/v8-utils.h"
#include "V8/v8-vpack.h"
#include "V8Server/FoxxQueuesFeature.h"
#include "V8Server/V8Context.h"
#include "V8Server/V8DealerFeature.h"
#include "V8Server/v8-vocbase.h"
#include "VocBase/ticks.h"
#include "VocBase/vocbase.h"

#include <velocypack/Buffer.h>
#include <velocypack/Builder.h>
#include <velocypack/Parser.h>
#include <velocypack/velocypack-aliases.h>

using namespace arangodb;
using namespace arangodb::basics;
using namespace arangodb::rest;

static TRI_action_result_t ExecuteActionVocbase(TRI_vocbase_t*, v8::Isolate*,
                                                TRI_action_t const*,
                                                v8::Handle<v8::Function> callback,
                                                GeneralRequest*, GeneralResponse*);

////////////////////////////////////////////////////////////////////////////////
/// @brief action description for V8
////////////////////////////////////////////////////////////////////////////////

class v8_action_t final : public TRI_action_t {
 public:
  v8_action_t() : TRI_action_t(), _callbacks(), _callbacksLock() {}

  void visit(void* data) override {
    v8::Isolate* isolate = static_cast<v8::Isolate*>(data);

    WRITE_LOCKER(writeLocker, _callbacksLock);

    auto it = _callbacks.find(isolate);

    if (it != _callbacks.end()) {
      (*it).second.Reset();  // dispose persistent
      _callbacks.erase(it);  // remove entry from map
    }
  }

  //////////////////////////////////////////////////////////////////////////////
  /// @brief creates callback for a context
  //////////////////////////////////////////////////////////////////////////////

  void createCallback(v8::Isolate* isolate, v8::Handle<v8::Function> callback) {
    WRITE_LOCKER(writeLocker, _callbacksLock);

    auto it = _callbacks.find(isolate);

    if (it == _callbacks.end()) {
      _callbacks[isolate].Reset(isolate, callback);
    } else {
      LOG_TOPIC("982a6", ERR, Logger::V8) << "cannot recreate callback for '" << _url << "'";
    }
  }

  TRI_action_result_t execute(TRI_vocbase_t* vocbase, GeneralRequest* request,
                              GeneralResponse* response, Mutex* dataLock,
                              void** data) override {
    TRI_action_result_t result;

    // allow use database execution in rest calls?
    bool allowUseDatabase = _allowUseDatabase || ActionFeature::ACTION->allowUseDatabase();

    // get a V8 context
    V8ContextGuard guard(vocbase, _isSystem ?
        JavaScriptSecurityContext::createInternalContext() :
        JavaScriptSecurityContext::createRestActionContext(allowUseDatabase));

    // locate the callback
    READ_LOCKER(readLocker, _callbacksLock);

    {
      auto it = _callbacks.find(guard.isolate());

      if (it == _callbacks.end()) {
        LOG_TOPIC("94556", WARN, arangodb::Logger::FIXME)
            << "no callback function for JavaScript action '" << _url << "'";

        result.isValid = true;
        response->setResponseCode(rest::ResponseCode::NOT_FOUND);

        return result;
      }

      // and execute it
      {
        // cppcheck-suppress redundantPointerOp
        MUTEX_LOCKER(mutexLocker, *dataLock);

        if (*data != nullptr) {
          result.canceled = true;
          return result;
        }

        *data = (void*)guard.isolate();
      }
      v8::HandleScope scope(guard.isolate());
      auto localFunction = v8::Local<v8::Function>::New(guard.isolate(), it->second);

      // we can release the lock here already as no other threads will
      // work in our isolate at this time
      readLocker.unlock();

      try {
        result = ExecuteActionVocbase(vocbase, guard.isolate(), this,
                                      localFunction, request, response);
      } catch (...) {
        result.isValid = false;
      }

      {
        // cppcheck-suppress redundantPointerOp
        MUTEX_LOCKER(mutexLocker, *dataLock);
        *data = nullptr;
      }
    }

    return result;
  }

  void cancel(Mutex* dataLock, void** data) override {
    {
      // cppcheck-suppress redundantPointerOp
      MUTEX_LOCKER(mutexLocker, *dataLock);

      // either we have not yet reached the execute above or we are already done
      if (*data == nullptr) {
        *data = (void*)1;  // mark as canceled
      }

      // data is set, cancel the execution
      else {
        if (!((v8::Isolate*)*data)->IsExecutionTerminating()) {
          ((v8::Isolate*)*data)->TerminateExecution();
        }
      }
    }
  }

 private:
  //////////////////////////////////////////////////////////////////////////////
  /// @brief callback dictionary
  //////////////////////////////////////////////////////////////////////////////

  std::unordered_map<v8::Isolate*, v8::Persistent<v8::Function>> _callbacks;

  //////////////////////////////////////////////////////////////////////////////
  /// @brief lock for the callback dictionary
  //////////////////////////////////////////////////////////////////////////////

  ReadWriteLock _callbacksLock;
};

////////////////////////////////////////////////////////////////////////////////
/// @brief parses the action options
////////////////////////////////////////////////////////////////////////////////

static void ParseActionOptions(v8::Isolate* isolate, TRI_v8_global_t* v8g,
                               TRI_action_t* action, v8::Handle<v8::Object> options) {
  v8::Local<v8::Context> context = isolate->GetCurrentContext();
  TRI_GET_GLOBAL_STRING(PrefixKey);
  // check the "prefix" field
  if (TRI_HasProperty(context, isolate, options, PrefixKey)) {
    action->_isPrefix = TRI_ObjectToBoolean(isolate, options->Get(PrefixKey));
  } else {
    action->_isPrefix = false;
  }

  // check the "allowUseDatabase" field
  TRI_GET_GLOBAL_STRING(AllowUseDatabaseKey);
  if (TRI_HasProperty(context, isolate, options, AllowUseDatabaseKey)) {
    action->_allowUseDatabase =
        TRI_ObjectToBoolean(isolate, options->Get(AllowUseDatabaseKey));
  } else {
    action->_allowUseDatabase = false;
  }

  TRI_GET_GLOBAL_STRING(IsSystemKey);
  if (TRI_HasProperty(context, isolate, options, IsSystemKey)) {
    action->_isSystem =
        TRI_ObjectToBoolean(isolate, options->Get(IsSystemKey));
  } else {
    action->_isSystem = false;
  }
}

////////////////////////////////////////////////////////////////////////////////
/// @brief add cookie
////////////////////////////////////////////////////////////////////////////////

static void AddCookie(v8::Isolate* isolate, TRI_v8_global_t const* v8g,
                      HttpResponse* response, v8::Handle<v8::Object> data) {
  v8::Local<v8::Context> context = isolate->GetCurrentContext();
  std::string name;
  std::string value;
  int lifeTimeSeconds = 0;
  std::string path = "/";
  std::string domain = "";
  bool secure = false;
  bool httpOnly = false;

  TRI_GET_GLOBAL_STRING(NameKey);
  if (TRI_HasProperty(context, isolate, data, NameKey)) {
    v8::Handle<v8::Value> v = data->Get(NameKey);
    name = TRI_ObjectToString(isolate, v);
  } else {
    // something is wrong here
    return;
  }
  TRI_GET_GLOBAL_STRING(ValueKey);
  if (TRI_HasProperty(context, isolate, data, ValueKey)) {
    v8::Handle<v8::Value> v = data->Get(ValueKey);
    value = TRI_ObjectToString(isolate, v);
  } else {
    // something is wrong here
    return;
  }
  TRI_GET_GLOBAL_STRING(LifeTimeKey);
  if (TRI_HasProperty(context, isolate, data, LifeTimeKey)) {
    v8::Handle<v8::Value> v = data->Get(LifeTimeKey);
    lifeTimeSeconds = (int)TRI_ObjectToInt64(isolate, v);
  }
  TRI_GET_GLOBAL_STRING(PathKey);
  if (TRI_HasProperty(context, isolate, data, PathKey) && !data->Get(PathKey)->IsUndefined()) {
    v8::Handle<v8::Value> v = data->Get(PathKey);
    path = TRI_ObjectToString(isolate, v);
  }
  TRI_GET_GLOBAL_STRING(DomainKey);
  if (TRI_HasProperty(context, isolate, data, DomainKey) && !data->Get(DomainKey)->IsUndefined()) {
    v8::Handle<v8::Value> v = data->Get(DomainKey);
    domain = TRI_ObjectToString(isolate, v);
  }
  TRI_GET_GLOBAL_STRING(SecureKey);
  if (TRI_HasProperty(context, isolate, data, SecureKey)) {
    v8::Handle<v8::Value> v = data->Get(SecureKey);
    secure = TRI_ObjectToBoolean(isolate, v);
  }
  TRI_GET_GLOBAL_STRING(HttpOnlyKey);
  if (TRI_HasProperty(context, isolate, data, HttpOnlyKey)) {
    v8::Handle<v8::Value> v = data->Get(HttpOnlyKey);
    httpOnly = TRI_ObjectToBoolean(isolate, v);
  }

  response->setCookie(name, value, lifeTimeSeconds, path, domain, secure, httpOnly);
}

////////////////////////////////////////////////////////////////////////////////
/// @brief convert a C++ HttpRequest to a V8 request object
////////////////////////////////////////////////////////////////////////////////

v8::Handle<v8::Object> TRI_RequestCppToV8(v8::Isolate* isolate,
                                          TRI_v8_global_t const* v8g,
                                          arangodb::GeneralRequest* request,
                                          TRI_action_t const* action) {
  // setup the request
  v8::Handle<v8::Object> req = v8::Object::New(isolate);

  // Example:
  //      {
  //        path : "/full/path/suffix1/suffix2",
  //
  //        prefix : "/full/path",
  //
  //        "suffix" : [
  //          "suffix1",
  //          "suffix2"
  //        ],
  //
  //        "parameters" : {
  //          "init" : "true"
  //        },
  //
  //        "headers" : {
  //          "accept" : "text/html",
  //          "accept-encoding" : "gzip, deflate",
  //          "accept-language" : "de-de,en-us;q=0.7,en;q=0.3",
  //          "user-agent" : "Mozilla/5.0"
  //        },
  //
  //        "cookies" : {
  //          "ARANGODB_SESSION_ID" : "0cwuzusd23nw3qiwui84uwqwqw23e"
  //        },
  //
  //        "requestType" : "GET",
  //        "requestBody" : "... only for PUT and POST ...",
  //        "user" : "authenticatedUser"
  //      }

  TRI_GET_GLOBAL_STRING(AuthorizedKey);
  if (request->authenticated()) {
    req->Set(AuthorizedKey, v8::True(isolate));
  } else {
    req->Set(AuthorizedKey, v8::False(isolate));
  }

  // create user or null
  std::string const& user = request->user();

  TRI_GET_GLOBAL_STRING(UserKey);
  if (user.empty()) {
    req->Set(UserKey, v8::Null(isolate));
  } else {
    req->Set(UserKey, TRI_V8_STD_STRING(isolate, user));
  }

  TRI_GET_GLOBAL_STRING(IsAdminUser);
  if (request->authenticated()) {
    if (user.empty() || ExecContext::current().isAdminUser()) {
      req->Set(IsAdminUser, v8::True(isolate));
    } else {
      req->Set(IsAdminUser, v8::False(isolate));
    }
  } else {
    req->Set(IsAdminUser, ExecContext::isAuthEnabled() ? v8::False(isolate)
                                                       : v8::True(isolate));
  }

  // create database attribute
  std::string const& database = request->databaseName();
  TRI_ASSERT(!database.empty());

  TRI_GET_GLOBAL_STRING(DatabaseKey);
  req->Set(DatabaseKey, TRI_V8_STD_STRING(isolate, database));

  // set the full url
  std::string const& fullUrl = request->fullUrl();
  TRI_GET_GLOBAL_STRING(UrlKey);
  req->Set(UrlKey, TRI_V8_STD_STRING(isolate, fullUrl));

  // set the protocol
  TRI_GET_GLOBAL_STRING(ProtocolKey);
  if (request->transportType() == Endpoint::TransportType::HTTP) {
    req->Set(ProtocolKey, TRI_V8_ASCII_STRING(isolate, "http"));
  } else if (request->transportType() == Endpoint::TransportType::VST) {
    req->Set(ProtocolKey, TRI_V8_ASCII_STRING(isolate, "vst"));
  }

  // set the connection info
  const ConnectionInfo& info = request->connectionInfo();

  v8::Handle<v8::Object> serverArray = v8::Object::New(isolate);
  TRI_GET_GLOBAL_STRING(AddressKey);
  serverArray->Set(AddressKey, TRI_V8_STD_STRING(isolate, info.serverAddress));
  TRI_GET_GLOBAL_STRING(PortKey);
  serverArray->Set(PortKey, v8::Number::New(isolate, info.serverPort));
  TRI_GET_GLOBAL_STRING(EndpointKey);
  serverArray->Set(EndpointKey,
                   TRI_V8_STD_STRING(isolate, Endpoint::uriForm(info.endpoint)));
  TRI_GET_GLOBAL_STRING(ServerKey);
  req->Set(ServerKey, serverArray);

  TRI_GET_GLOBAL_STRING(PortTypeKey);
  req->DefineOwnProperty(TRI_IGETC, PortTypeKey,
                         TRI_V8_STD_STRING(isolate, info.portType()),
                         static_cast<v8::PropertyAttribute>(v8::ReadOnly))
      .FromMaybe(false);  // ignoring return value

  v8::Handle<v8::Object> clientArray = v8::Object::New(isolate);
  clientArray->Set(AddressKey, TRI_V8_STD_STRING(isolate, info.clientAddress));
  clientArray->Set(PortKey, v8::Number::New(isolate, info.clientPort));
  TRI_GET_GLOBAL_STRING(IdKey);
  clientArray->Set(IdKey, TRI_V8_STD_STRING(isolate, std::string("0")));
  TRI_GET_GLOBAL_STRING(ClientKey);
  req->Set(ClientKey, clientArray);

  req->Set(TRI_V8_ASCII_STRING(isolate, "internals"), v8::External::New(isolate, request));

  // copy prefix
  std::string path = request->prefix();
  TRI_GET_GLOBAL_STRING(PrefixKey);
  req->Set(PrefixKey, TRI_V8_STD_STRING(isolate, path));

  // copy header fields
  v8::Handle<v8::Object> headerFields = v8::Object::New(isolate);
  // intentional copy, as we will modify the headers later
  auto headers = request->headers();

  TRI_GET_GLOBAL_STRING(HeadersKey);
  req->Set(HeadersKey, headerFields);
  TRI_GET_GLOBAL_STRING(RequestTypeKey);
  TRI_GET_GLOBAL_STRING(RequestBodyKey);

  auto setRequestBodyJsonOrVPack = [&]() {
    if (rest::ContentType::UNSET == request->contentType()) {
      bool digesteable = false;
      try {
        VPackOptions optionsWithUniquenessCheck = VPackOptions::Defaults;
        optionsWithUniquenessCheck.checkAttributeUniqueness = true;
        auto parsed = request->payload(&optionsWithUniquenessCheck);
        if (parsed.isObject() || parsed.isArray()) {
          request->setDefaultContentType();
          digesteable = true;
        }
      } catch ( ... ) {}
      // ok, no json/vpack after all ;-)
      auto raw = request->rawPayload();
      headers[StaticStrings::ContentLength] =
        StringUtils::itoa(raw.size());
      V8Buffer* buffer = V8Buffer::New(isolate, raw.data(), raw.size());
      auto bufObj = v8::Local<v8::Object>::New(isolate, buffer->_handle);
      TRI_GET_GLOBAL_STRING(RawRequestBodyKey);
      req->Set(RawRequestBodyKey, bufObj);
      req->Set(RequestBodyKey, TRI_V8_PAIR_STRING(isolate, raw.data(), raw.size()));
      if (!digesteable) {
        return;
      }
    }

    if (rest::ContentType::JSON == request->contentType()) {
      VPackStringRef body = request->rawPayload();
      req->Set(RequestBodyKey, TRI_V8_PAIR_STRING(isolate, body.data(), body.size()));
      headers[StaticStrings::ContentLength] =
          StringUtils::itoa(request->contentLength());
    } else if (rest::ContentType::VPACK == request->contentType()) {
      // the VPACK is passed as it is to to Javascript
      // FIXME not every VPack can be converted to JSON
      VPackSlice slice = request->payload();
      std::string jsonString = slice.toJson();

      LOG_TOPIC("8afce", DEBUG, Logger::COMMUNICATION)
          << "json handed into v8 request:\n"
          << jsonString;

      req->Set(RequestBodyKey, TRI_V8_STD_STRING(isolate, jsonString));
      headers[StaticStrings::ContentLength] = StringUtils::itoa(jsonString.size());
      headers[StaticStrings::ContentTypeHeader] = StaticStrings::MimeTypeJson;
    }
  };

  // copy request type
  switch (request->requestType()) {
    case rest::RequestType::POST: {
      TRI_GET_GLOBAL_STRING(PostConstant);
      req->Set(RequestTypeKey, PostConstant);
      setRequestBodyJsonOrVPack();
      break;
    }

    case rest::RequestType::PUT: {
      TRI_GET_GLOBAL_STRING(PutConstant);
      req->Set(RequestTypeKey, PutConstant);
      setRequestBodyJsonOrVPack();
      break;
    }

    case rest::RequestType::PATCH: {
      TRI_GET_GLOBAL_STRING(PatchConstant);
      req->Set(RequestTypeKey, PatchConstant);
      setRequestBodyJsonOrVPack();
      break;
    }
    case rest::RequestType::OPTIONS: {
      TRI_GET_GLOBAL_STRING(OptionsConstant);
      req->Set(RequestTypeKey, OptionsConstant);
      break;
    }
    case rest::RequestType::DELETE_REQ: {
      TRI_GET_GLOBAL_STRING(DeleteConstant);
      req->Set(RequestTypeKey, DeleteConstant);
      break;
    }
    case rest::RequestType::HEAD: {
      TRI_GET_GLOBAL_STRING(HeadConstant);
      req->Set(RequestTypeKey, HeadConstant);
      break;
    }
    case rest::RequestType::GET:
    default: {
      TRI_GET_GLOBAL_STRING(GetConstant);
      req->Set(RequestTypeKey, GetConstant);
      break;
    }
  }

  for (auto const& it : headers) {
    headerFields->Set(TRI_V8_STD_STRING(isolate, it.first),
                      TRI_V8_STD_STRING(isolate, it.second));
  }

  // copy request parameter
  v8::Handle<v8::Object> valuesObject = v8::Object::New(isolate);

  for (auto& it : request->values()) {
    valuesObject->Set(TRI_V8_STD_STRING(isolate, it.first),
                      TRI_V8_STD_STRING(isolate, it.second));
  }

  // copy request array parameter (a[]=1&a[]=2&...)
  for (auto& arrayValue : request->arrayValues()) {
    std::string const& k = arrayValue.first;
    std::vector<std::string> const& v = arrayValue.second;

    v8::Handle<v8::Array> list = v8::Array::New(isolate, static_cast<int>(v.size()));

    for (size_t i = 0; i < v.size(); ++i) {
      list->Set((uint32_t)i, TRI_V8_STD_STRING(isolate, v[i]));
    }

    valuesObject->Set(TRI_V8_STD_STRING(isolate, k), list);
  }

  TRI_GET_GLOBAL_STRING(ParametersKey);
  req->Set(ParametersKey, valuesObject);

  // copy cookie -- only for http protocol
  if (request->transportType() == Endpoint::TransportType::HTTP) {  // FIXME
    v8::Handle<v8::Object> cookiesObject = v8::Object::New(isolate);

    HttpRequest* httpRequest = dynamic_cast<HttpRequest*>(request);
    if (httpRequest == nullptr) {
      // maybe we can just continue
      THROW_ARANGO_EXCEPTION_MESSAGE(TRI_ERROR_INTERNAL,
                                     "invalid request type");
    } else {
      for (auto& it : httpRequest->cookieValues()) {
        cookiesObject->Set(TRI_V8_STD_STRING(isolate, it.first),
                           TRI_V8_STD_STRING(isolate, it.second));
      }
    }
    TRI_GET_GLOBAL_STRING(CookiesKey);
    req->Set(CookiesKey, cookiesObject);
  }

  // copy suffix, which comes from the action:
  std::vector<std::string> const& suffixes = request->decodedSuffixes();
  std::vector<std::string> const& rawSuffixes = request->suffixes();

  uint32_t index = 0;
  char const* sep = "";

  size_t const n = suffixes.size();
  v8::Handle<v8::Array> suffixArray =
      v8::Array::New(isolate, static_cast<int>(n - action->_urlParts));
  v8::Handle<v8::Array> rawSuffixArray =
      v8::Array::New(isolate, static_cast<int>(n - action->_urlParts));

  for (size_t s = action->_urlParts; s < n; ++s) {
    suffixArray->Set(index, TRI_V8_STD_STRING(isolate, suffixes[s]));
    rawSuffixArray->Set(index, TRI_V8_STD_STRING(isolate, rawSuffixes[s]));
    ++index;

    path += sep + suffixes[s];
    sep = "/";
  }

  TRI_GET_GLOBAL_STRING(SuffixKey);
  req->Set(SuffixKey, suffixArray);
  TRI_GET_GLOBAL_STRING(RawSuffixKey);
  req->Set(RawSuffixKey, rawSuffixArray);

  // copy full path
  TRI_GET_GLOBAL_STRING(PathKey);
  req->Set(PathKey, TRI_V8_STD_STRING(isolate, path));

  return req;
}

////////////////////////////////////////////////////////////////////////////////
/// @brief convert a C++ HttpRequest to a V8 request object
////////////////////////////////////////////////////////////////////////////////

// TODO this needs to be generalized
static void ResponseV8ToCpp(v8::Isolate* isolate, TRI_v8_global_t const* v8g,
                            GeneralRequest* request, v8::Handle<v8::Object> const res,
                            GeneralResponse* response) {
  v8::Local<v8::Context> context = isolate->GetCurrentContext();
  TRI_ASSERT(request != nullptr);

  rest::ResponseCode code = rest::ResponseCode::OK;

  using arangodb::Endpoint;

  // set response code
  TRI_GET_GLOBAL_STRING(ResponseCodeKey);
  if (TRI_HasProperty(context, isolate, res, ResponseCodeKey)) {
    // Windows has issues with converting from a double to an enumeration type
    code = (rest::ResponseCode)(
        (int)(TRI_ObjectToDouble(isolate, res->Get(ResponseCodeKey))));
  }
  response->setResponseCode(code);

  // string should not be used
  std::string contentType = StaticStrings::MimeTypeJsonNoEncoding;
  bool autoContent = true;
  TRI_GET_GLOBAL_STRING(ContentTypeKey);
  if (TRI_HasProperty(context, isolate, res, ContentTypeKey)) {
    contentType = TRI_ObjectToString(isolate, res->Get(ContentTypeKey));

    if ((contentType.find(StaticStrings::MimeTypeJsonNoEncoding) == std::string::npos) &&
        (contentType.find(StaticStrings::MimeTypeVPack) == std::string::npos)) {
      autoContent = false;
    }
    switch (response->transportType()) {
      case Endpoint::TransportType::HTTP:
        if (autoContent) {
          response->setContentType(rest::ContentType::JSON);
        } else {
          response->setContentType(contentType);
        }
        break;

      case Endpoint::TransportType::VST:
        if (!autoContent) {
          response->setContentType(contentType);
        } else {
          response->setHeaderNC(arangodb::StaticStrings::ContentTypeHeader, contentType);
        }
        break;

      default:
        throw std::logic_error("unknown transport type");
    }
  }

  // .........................................................................
  // body
  // .........................................................................
  //

  bool bodySet = false;
  TRI_GET_GLOBAL_STRING(BodyKey);
  if (TRI_HasProperty(context, isolate, res, BodyKey)) {
    // check if we should apply result transformations
    // transformations turn the result from one type into another
    // a Javascript action can request transformations by
    // putting a list of transformations into the res.transformations
    // array, e.g. res.transformations = [ "base64encode" ]
    TRI_GET_GLOBAL_STRING(TransformationsKey);
    v8::Handle<v8::Value> transformArray = res->Get(TransformationsKey);

    switch (response->transportType()) {
      case Endpoint::TransportType::HTTP: {
        //  OBI FIXME - vpack
        //  HTTP SHOULD USE vpack interface

        HttpResponse* httpResponse = dynamic_cast<HttpResponse*>(response);
        if (transformArray->IsArray()) {
          TRI_GET_GLOBAL_STRING(BodyKey);
          std::string out(TRI_ObjectToString(isolate, res->Get(BodyKey)));
          v8::Handle<v8::Array> transformations = transformArray.As<v8::Array>();

          for (uint32_t i = 0; i < transformations->Length(); i++) {
            v8::Handle<v8::Value> transformator =
                transformations->Get(v8::Integer::New(isolate, i));
            std::string name = TRI_ObjectToString(isolate, transformator);

            // check available transformations
            if (name == "base64encode") {
              // base64-encode the result
              out = StringUtils::encodeBase64(out);
              // set the correct content-encoding header
              response->setHeaderNC(StaticStrings::ContentEncoding, StaticStrings::Base64);
            } else if (name == "base64decode") {
              // base64-decode the result
              out = StringUtils::decodeBase64(out);
              // set the correct content-encoding header
              response->setHeaderNC(StaticStrings::ContentEncoding, StaticStrings::Binary);
            }
          }

          // what type is out? always json?
          httpResponse->body().appendText(out);
        } else {
          TRI_GET_GLOBAL_STRING(BodyKey);
          v8::Handle<v8::Value> b = res->Get(BodyKey);
          if (V8Buffer::hasInstance(isolate, b)) {
            // body is a Buffer
            auto obj = b.As<v8::Object>();
            httpResponse->body().appendText(V8Buffer::data(isolate, obj),
                                            V8Buffer::length(isolate, obj));
          } else if (autoContent && request->contentTypeResponse() == rest::ContentType::VPACK) {
            // use velocypack
            try {
              std::string json = TRI_ObjectToString(isolate, res->Get(BodyKey));
              VPackBuffer<uint8_t> buffer;
              VPackBuilder builder(buffer);
              VPackParser parser(builder);
              parser.parse(json);
              httpResponse->setContentType(rest::ContentType::VPACK);
              httpResponse->setPayload(std::move(buffer), true);
            } catch (...) {
              httpResponse->body().appendText(TRI_ObjectToString(isolate, res->Get(BodyKey)));
            }
          } else {
            // treat body as a string
            httpResponse->body().appendText(TRI_ObjectToString(isolate, res->Get(BodyKey)));
          }
        }
      } break;

      case Endpoint::TransportType::VST: {
        VPackBuffer<uint8_t> buffer;
        VPackBuilder builder(buffer);

        v8::Handle<v8::Value> v8Body = res->Get(BodyKey);
        std::string out;

        // decode and set out
        if (transformArray->IsArray()) {
          TRI_GET_GLOBAL_STRING(BodyKey);
          out = TRI_ObjectToString(isolate, res->Get(BodyKey));  // there is one case where
                                                                 // we do not need a string
          v8::Handle<v8::Array> transformations = transformArray.As<v8::Array>();

          for (uint32_t i = 0; i < transformations->Length(); i++) {
            v8::Handle<v8::Value> transformator =
                transformations->Get(v8::Integer::New(isolate, i));
            std::string name = TRI_ObjectToString(isolate, transformator);

            // we do not decode in the vst case
            // check available transformations
            if (name == "base64decode") {
              out = StringUtils::decodeBase64(out);
            }
          }
        }

        // out is not set
        if (out.empty()) {
          if (autoContent && !V8Buffer::hasInstance(isolate, v8Body)) {
            if (v8Body->IsString()) {
              out = TRI_ObjectToString(isolate, res->Get(BodyKey));  // should get moved
            } else {
              TRI_V8ToVPack(isolate, builder, v8Body, false);
              response->setContentType(rest::ContentType::VPACK);
            }
          } else if (V8Buffer::hasInstance(isolate,
                                           v8Body)) {  // body form buffer - could
                                                       // contain json or not
            // REVIEW (fc) - is this correct?
            auto obj = v8Body.As<v8::Object>();
            out = std::string(V8Buffer::data(isolate, obj), V8Buffer::length(isolate, obj));
          } else {  // body is text - does not contain json
            out = TRI_ObjectToString(isolate, res->Get(BodyKey));  // should get moved
          }
        }

        // there is a text body
        if (!out.empty()) {
          bool gotJson = false;
          if (autoContent) {  // the text body could contain an object
            try {
              VPackParser parser(builder);  // add json as vpack to the builder
              parser.parse(out, false);
              gotJson = true;
              response->setContentType(rest::ContentType::VPACK);
            } catch (...) {  // do nothing
                             // json could not be converted
                             // there was no json - change content type?
              LOG_TOPIC("32d35", DEBUG, Logger::COMMUNICATION)
                  << "failed to parse json:\n"
                  << out;
            }
          }

          if (!gotJson) {
            // don't go via the builder - when not added via parser
            buffer.reset();
            buffer.append(out);
          }
        }

        response->setPayload(std::move(buffer), true);
        break;
      }

      default: { throw std::logic_error("unknown transport type"); }
    }
    bodySet = true;
  }

  // .........................................................................
  // body from file
  // .........................................................................
  TRI_GET_GLOBAL_STRING(BodyFromFileKey);
  if (!bodySet && TRI_HasProperty(context, isolate, res, BodyFromFileKey)) {
    TRI_Utf8ValueNFC filename(isolate, res->Get(BodyFromFileKey));
    size_t length;
    char* content = TRI_SlurpFile(*filename, &length);

    if (content == nullptr) {
      THROW_ARANGO_EXCEPTION_MESSAGE(TRI_ERROR_FILE_NOT_FOUND,
                                     std::string("unable to read file '") +
                                         *filename + "'");
    }

    switch (response->transportType()) {
      case Endpoint::TransportType::HTTP: {
        HttpResponse* httpResponse = dynamic_cast<HttpResponse*>(response);
        httpResponse->body().appendText(content, length);
        TRI_FreeString(content);
      }
      break;

      case Endpoint::TransportType::VST: {
        VPackBuffer<uint8_t> buffer;
        VPackBuilder builder(buffer);
        builder.add(VPackValuePair(reinterpret_cast<uint8_t const*>(content), length));
        TRI_FreeString(content);

        // create vpack from file
        response->setContentType(rest::ContentType::TEXT);
        response->setPayload(std::move(buffer), true);
      }
      break;

      default:
        TRI_FreeString(content);
        throw std::logic_error("unknown transport type");
    }
  }

  // .........................................................................
  // headers
  // .........................................................................

  TRI_GET_GLOBAL_STRING(HeadersKey);

  if (TRI_HasProperty(context, isolate, res, HeadersKey)) {
    v8::Handle<v8::Value> val = res->Get(HeadersKey);
    v8::Handle<v8::Object> v8Headers = val.As<v8::Object>();

    if (v8Headers->IsObject()) {
      v8::Handle<v8::Array> props = v8Headers->GetPropertyNames();

      for (uint32_t i = 0; i < props->Length(); i++) {
        v8::Handle<v8::Value> key = props->Get(v8::Integer::New(isolate, i));
        response->setHeader(TRI_ObjectToString(isolate, key),
                            TRI_ObjectToString(isolate, v8Headers->Get(key)));
      }
    }
  }

  // .........................................................................
  // cookies
  // .........................................................................

  TRI_GET_GLOBAL_STRING(CookiesKey);
  if (TRI_HasProperty(context, isolate, res, CookiesKey)) {
    v8::Handle<v8::Value> val = res->Get(CookiesKey);
    v8::Handle<v8::Object> v8Cookies = val.As<v8::Object>();

    switch (response->transportType()) {
      case Endpoint::TransportType::HTTP: {
        HttpResponse* httpResponse = dynamic_cast<HttpResponse*>(response);
        if (v8Cookies->IsArray()) {
          v8::Handle<v8::Array> v8Array = v8Cookies.As<v8::Array>();

          for (uint32_t i = 0; i < v8Array->Length(); i++) {
            v8::Handle<v8::Value> v8Cookie = v8Array->Get(i);
            if (v8Cookie->IsObject()) {
              AddCookie(isolate, v8g, httpResponse, v8Cookie.As<v8::Object>());
            }
          }
        } else if (v8Cookies->IsObject()) {
          // one cookie
          AddCookie(isolate, v8g, httpResponse, v8Cookies);
        }
      } break;

      case Endpoint::TransportType::VST:
        break;

      default:
        throw std::logic_error("unknown transport type");
    }
  }
}

////////////////////////////////////////////////////////////////////////////////
/// @brief executes an action
////////////////////////////////////////////////////////////////////////////////

static TRI_action_result_t ExecuteActionVocbase(TRI_vocbase_t* vocbase, v8::Isolate* isolate,
                                                TRI_action_t const* action,
                                                v8::Handle<v8::Function> callback,
                                                GeneralRequest* request,
                                                GeneralResponse* response) {
  v8::HandleScope scope(isolate);
  v8::TryCatch tryCatch(isolate);

  if (response == nullptr) {
    THROW_ARANGO_EXCEPTION_MESSAGE(TRI_ERROR_INTERNAL, "invalid response");
  }

  TRI_GET_GLOBALS();

  v8::Handle<v8::Object> req = TRI_RequestCppToV8(isolate, v8g, request, action);

  // create the response object
  v8::Handle<v8::Object> res = v8::Object::New(isolate);

  // register request & response in the context
  v8g->_currentRequest = req;
  v8g->_currentResponse = res;

  // execute the callback
  v8::Handle<v8::Value> args[2] = {req, res};

  // handle C++ exceptions that happen during dynamic script execution
  int errorCode;
  std::string errorMessage;

  try {
    callback->Call(callback, 2, args);
    errorCode = TRI_ERROR_NO_ERROR;
  } catch (arangodb::basics::Exception const& ex) {
    errorCode = ex.code();
    errorMessage = ex.what();
  } catch (std::bad_alloc const&) {
    errorCode = TRI_ERROR_OUT_OF_MEMORY;
  } catch (...) {
    errorCode = TRI_ERROR_INTERNAL;
  }

  // invalidate request / response objects
  v8g->_currentRequest = v8::Undefined(isolate);
  v8g->_currentResponse = v8::Undefined(isolate);

  // convert the result
  TRI_action_result_t result;
  result.isValid = true;

  if (errorCode != TRI_ERROR_NO_ERROR) {
    result.isValid = false;
    result.canceled = false;

    response->setResponseCode(rest::ResponseCode::SERVER_ERROR);

    if (errorMessage.empty()) {
      errorMessage = TRI_errno_string(errorCode);
    }

    // TODO (obi)
    if (response->transportType() == Endpoint::TransportType::HTTP) {  // FIXME
      ((HttpResponse*)response)->body().appendText(errorMessage);
    }

  }

  else if (v8g->_canceled) {
    result.isValid = false;
    result.canceled = true;
  }

  else if (tryCatch.HasCaught()) {
    if (tryCatch.CanContinue()) {
      response->setResponseCode(rest::ResponseCode::SERVER_ERROR);

      std::string jsError = TRI_StringifyV8Exception(isolate, &tryCatch);
      LOG_TOPIC("b8286", WARN, arangodb::Logger::V8)
          << "Caught an error while executing an action: " << jsError;
#ifdef ARANGODB_ENABLE_MAINTAINER_MODE
      // TODO how to generalize this?
      if (response->transportType() == Endpoint::TransportType::HTTP) {  // FIXME
        ((HttpResponse*)response)->body().appendText(TRI_StringifyV8Exception(isolate, &tryCatch));
      }
#endif
    } else {
      v8g->_canceled = true;
      result.isValid = false;
      result.canceled = true;
    }
  }

  else {
    ResponseV8ToCpp(isolate, v8g, request, res, response);
  }

  return result;
}

////////////////////////////////////////////////////////////////////////////////
/// @brief defines a new action
///
/// @FUN{internal.defineAction(@FA{name}, @FA{callback}, @FA{parameter})}
////////////////////////////////////////////////////////////////////////////////

static void JS_DefineAction(v8::FunctionCallbackInfo<v8::Value> const& args) {
  TRI_V8_TRY_CATCH_BEGIN(isolate);
  v8::HandleScope scope(isolate);
  TRI_GET_GLOBALS();

  if (args.Length() != 3) {
    TRI_V8_THROW_EXCEPTION_USAGE(
        "defineAction(<name>, <callback>, <parameter>)");
  }

  auto& server = application_features::ApplicationServer::server();
  V8SecurityFeature& v8security = server.getFeature<V8SecurityFeature>();

  if (!v8security.isAllowedToDefineHttpAction(isolate)) {
    TRI_V8_THROW_EXCEPTION_MESSAGE(TRI_ERROR_FORBIDDEN, "operation only allowed for internal scripts");
  }

  // extract the action name
  TRI_Utf8ValueNFC utf8name(isolate, args[0]);

  if (*utf8name == nullptr) {
    TRI_V8_THROW_TYPE_ERROR("<name> must be an UTF-8 string");
  }

  std::string name = *utf8name;

  // extract the action callback
  if (!args[1]->IsFunction()) {
    TRI_V8_THROW_TYPE_ERROR("<callback> must be a function");
  }

  v8::Handle<v8::Function> callback = v8::Handle<v8::Function>::Cast(args[1]);

  // extract the options
  v8::Handle<v8::Object> options;

  if (args[2]->IsObject()) {
    options = args[2]->ToObject(TRI_IGETC).FromMaybe(v8::Local<v8::Object>());
  } else {
    options = v8::Object::New(isolate);
  }

  // create an action with the given options
  auto action = std::make_shared<v8_action_t>();
  ParseActionOptions(isolate, v8g, action.get(), options);

  // store an action with the given name
  // note: this may return a previous action for the same name
  std::shared_ptr<TRI_action_t> actionForName = TRI_DefineActionVocBase(name, action);

  v8_action_t* v8ActionForName = dynamic_cast<v8_action_t*>(actionForName.get());

  if (v8ActionForName != nullptr) {
    v8ActionForName->createCallback(isolate, callback);
  } else {
    LOG_TOPIC("43be9", WARN, arangodb::Logger::FIXME)
        << "cannot create callback for V8 action";
  }

  TRI_V8_RETURN_UNDEFINED();
  TRI_V8_TRY_CATCH_END
}

////////////////////////////////////////////////////////////////////////////////
/// @brief eventually executes a function in all contexts
///
/// @FUN{internal.executeGlobalContextFunction(@FA{function-definition})}
////////////////////////////////////////////////////////////////////////////////

static void JS_ExecuteGlobalContextFunction(v8::FunctionCallbackInfo<v8::Value> const& args) {
  TRI_V8_TRY_CATCH_BEGIN(isolate);
  v8::HandleScope scope(isolate);

  if (args.Length() != 1) {
    TRI_V8_THROW_EXCEPTION_USAGE(
        "executeGlobalContextFunction(<function-type>)");
  }

  // extract the action name
  v8::String::Utf8Value utf8def(isolate, args[0]);

  if (*utf8def == nullptr) {
    TRI_V8_THROW_TYPE_ERROR("<definition> must be a UTF-8 function definition");
  }

  std::string const def = std::string(*utf8def, utf8def.length());

  // and pass it to the V8 contexts
  if (!V8DealerFeature::DEALER->addGlobalContextMethod(def)) {
    TRI_V8_THROW_EXCEPTION_MESSAGE(TRI_ERROR_INTERNAL,
                                   "invalid action definition");
  }

  TRI_V8_RETURN_UNDEFINED();
  TRI_V8_TRY_CATCH_END
}

////////////////////////////////////////////////////////////////////////////////
/// @brief get the current request
///
/// @FUN{internal.getCurrentRequest()}
////////////////////////////////////////////////////////////////////////////////

static void JS_GetCurrentRequest(v8::FunctionCallbackInfo<v8::Value> const& args) {
  TRI_V8_TRY_CATCH_BEGIN(isolate);
  v8::HandleScope scope(isolate);
  TRI_GET_GLOBALS();

  if (args.Length() != 0) {
    TRI_V8_THROW_EXCEPTION_USAGE("getCurrentRequest()");
  }

  TRI_V8_RETURN(v8g->_currentRequest);
  TRI_V8_TRY_CATCH_END
}

////////////////////////////////////////////////////////////////////////////////
/// @brief get the raw body of the current request
///
/// @FUN{internal.rawRequestBody()}
////////////////////////////////////////////////////////////////////////////////

static void JS_RawRequestBody(v8::FunctionCallbackInfo<v8::Value> const& args) {
  TRI_V8_TRY_CATCH_BEGIN(isolate);
  v8::HandleScope scope(isolate);

  if (args.Length() != 1) {
    TRI_V8_THROW_EXCEPTION_USAGE("rawRequestBody(req)");
  }

  v8::Handle<v8::Value> current = args[0];
  if (current->IsObject()) {
    v8::Handle<v8::Object> obj = v8::Handle<v8::Object>::Cast(current);
    v8::Handle<v8::Value> property =
        obj->Get(TRI_V8_ASCII_STRING(isolate, "internals"));
    if (property->IsExternal()) {
      v8::Handle<v8::External> e = v8::Handle<v8::External>::Cast(property);

      GeneralRequest* request = static_cast<GeneralRequest*>(e->Value());

      switch (request->transportType()) {
        case Endpoint::TransportType::HTTP: {
          auto httpRequest = static_cast<arangodb::HttpRequest*>(e->Value());
          if (httpRequest != nullptr) {
            V8Buffer* buffer;
            if (rest::ContentType::VPACK == request->contentType()) {
              VPackSlice slice = request->payload();
              std::string bodyStr = slice.toJson();
              buffer = V8Buffer::New(isolate, bodyStr.c_str(), bodyStr.size());
            } else {
              auto raw = httpRequest->rawPayload();
              buffer = V8Buffer::New(isolate, raw.data(), raw.size());
            }

            TRI_V8_RETURN(buffer->_handle);
          }
        } break;

        case Endpoint::TransportType::VST: {
          if (request != nullptr) {
            auto raw = request->rawPayload();
            V8Buffer* buffer = V8Buffer::New(isolate, raw.data(), raw.size());
            TRI_V8_RETURN(buffer->_handle);
          }
        } break;
      }
    }
  }

  // VPackSlice slice(data);
  // v8::Handle<v8::Value> result = TRI_VPackToV8(isolate, slice);
  TRI_V8_RETURN_UNDEFINED();
  TRI_V8_TRY_CATCH_END
}

////////////////////////////////////////////////////////////////////////////////
/// @brief get the raw body of the current request
///
/// @FUN{internal.rawRequestBody()}
////////////////////////////////////////////////////////////////////////////////

static void JS_RequestParts(v8::FunctionCallbackInfo<v8::Value> const& args) {
  TRI_V8_TRY_CATCH_BEGIN(isolate);
  v8::HandleScope scope(isolate);

  if (args.Length() != 1) {
    TRI_V8_THROW_EXCEPTION_USAGE("requestParts(req)");
  }

  v8::Handle<v8::Value> current = args[0];
  if (current->IsObject()) {
    v8::Handle<v8::Object> obj = v8::Handle<v8::Object>::Cast(current);
    v8::Handle<v8::Value> property =
        obj->Get(TRI_V8_ASCII_STRING(isolate, "internals"));
    if (property->IsExternal()) {
      v8::Handle<v8::External> e = v8::Handle<v8::External>::Cast(property);
      auto request = static_cast<arangodb::HttpRequest*>(e->Value());

      VPackStringRef bodyStr = request->rawPayload();
      char const* beg = bodyStr.data();
      char const* end = beg + bodyStr.size();

      while (beg < end && (*beg == '\r' || *beg == '\n' || *beg == ' ')) {
        ++beg;
      }

      // find delimiter
      char const* ptr = beg;
      while (ptr < end && *ptr == '-') {
        ++ptr;
      }

      while (ptr < end && *ptr != '\r' && *ptr != '\n') {
        ++ptr;
      }
      if (ptr == beg) {
        // oops
        TRI_V8_THROW_EXCEPTION_PARAMETER("request is no multipart request");
      }

      std::string const delimiter(beg, ptr - beg);
      if (ptr < end && *ptr == '\r') {
        ++ptr;
      }
      if (ptr < end && *ptr == '\n') {
        ++ptr;
      }

      std::vector<std::pair<char const*, size_t>> parts;

      while (ptr < end) {
        char const* p = TRI_IsContainedMemory(ptr, end - ptr, delimiter.c_str(),
                                              delimiter.size());
        if (p == nullptr || p + delimiter.size() + 2 >= end || p - 2 <= ptr) {
          TRI_V8_THROW_EXCEPTION_PARAMETER("bad request data");
        }

        char const* q = p;
        if (*(q - 1) == '\n') {
          --q;
        }
        if (*(q - 1) == '\r') {
          --q;
        }

        parts.push_back(std::make_pair(ptr, q - ptr));
        ptr = p + delimiter.size();
        if (*ptr == '-' && *(ptr + 1) == '-') {
          // eom
          break;
        }
        if (*ptr == '\r') {
          ++ptr;
        }
        if (ptr < end && *ptr == '\n') {
          ++ptr;
        }
      }

      v8::Handle<v8::Array> result = v8::Array::New(isolate);

      uint32_t j = 0;
      for (auto& part : parts) {
        v8::Handle<v8::Object> headersObject = v8::Object::New(isolate);

        auto ptr = part.first;
        auto end = part.first + part.second;
        char const* data = nullptr;

        while (ptr < end) {
          while (ptr < end && *ptr == ' ') {
            ++ptr;
          }
          if (ptr < end && (*ptr == '\r' || *ptr == '\n')) {
            // end of headers
            if (*ptr == '\r') {
              ++ptr;
            }
            if (ptr < end && *ptr == '\n') {
              ++ptr;
            }
            data = ptr;
            break;
          }

          // header line
          char const* eol = TRI_IsContainedMemory(ptr, end - ptr, "\r\n", 2);
          if (eol == nullptr) {
            eol = TRI_IsContainedMemory(ptr, end - ptr, "\n", 1);
          }
          if (eol == nullptr) {
            TRI_V8_THROW_EXCEPTION_PARAMETER("bad request data");
          }
          char const* colon = TRI_IsContainedMemory(ptr, end - ptr, ":", 1);
          if (colon == nullptr) {
            TRI_V8_THROW_EXCEPTION_PARAMETER("bad request data");
          }
          char const* p = colon;
          while (p > ptr && *(p - 1) == ' ') {
            --p;
          }
          ++colon;
          while (colon < eol && *colon == ' ') {
            ++colon;
          }
          char const* q = eol;
          while (q > ptr && *(q - 1) == ' ') {
            --q;
          }

          headersObject->Set(TRI_V8_PAIR_STRING(isolate, ptr, (int)(p - ptr)),
                             TRI_V8_PAIR_STRING(isolate, colon, (int)(eol - colon)));

          ptr = eol;
          if (*ptr == '\r') {
            ++ptr;
          }
          if (ptr < end && *ptr == '\n') {
            ++ptr;
          }
        }

        if (data == nullptr) {
          TRI_V8_THROW_EXCEPTION_PARAMETER("bad request data");
        }

        v8::Handle<v8::Object> partObject = v8::Object::New(isolate);
        partObject->Set(TRI_V8_ASCII_STRING(isolate, "headers"), headersObject);

<<<<<<< HEAD
        // cppcheck-suppress nullPointerAritmetic ; cannot get here, if data is nullptr
=======
        // cppcheck-suppress nullPointerArithmetic
>>>>>>> 4b59f0f9
        V8Buffer* buffer = V8Buffer::New(isolate, data, end - data);
        auto localHandle = v8::Local<v8::Object>::New(isolate, buffer->_handle);

        partObject->Set(TRI_V8_ASCII_STRING(isolate, "data"), localHandle);

        result->Set(j++, partObject);
      }

      TRI_V8_RETURN(result);
    }
  }

  TRI_V8_RETURN_UNDEFINED();
  TRI_V8_TRY_CATCH_END
}

////////////////////////////////////////////////////////////////////////////////
/// @brief get the current response
///
/// @FUN{internal.getCurrentRequest()}
////////////////////////////////////////////////////////////////////////////////

static void JS_GetCurrentResponse(v8::FunctionCallbackInfo<v8::Value> const& args) {
  TRI_V8_TRY_CATCH_BEGIN(isolate);
  v8::HandleScope scope(isolate);
  TRI_GET_GLOBALS();

  if (args.Length() != 0) {
    TRI_V8_THROW_EXCEPTION_USAGE("getCurrentResponse()");
  }

  TRI_V8_RETURN(v8g->_currentResponse);
  TRI_V8_TRY_CATCH_END
}

////////////////////////////////////////////////////////////////////////////////
/// @brief stores the V8 actions function inside the global variable
////////////////////////////////////////////////////////////////////////////////

void TRI_InitV8Actions(v8::Isolate* isolate) {
  v8::HandleScope scope(isolate);

  // .............................................................................
  // create the global functions
  // .............................................................................

  TRI_AddGlobalFunctionVocbase(
      isolate, TRI_V8_ASCII_STRING(isolate, "SYS_DEFINE_ACTION"), JS_DefineAction);
  TRI_AddGlobalFunctionVocbase(
      isolate,
      TRI_V8_ASCII_STRING(isolate, "SYS_EXECUTE_GLOBAL_CONTEXT_FUNCTION"),
      JS_ExecuteGlobalContextFunction, true);
  TRI_AddGlobalFunctionVocbase(isolate,
                               TRI_V8_ASCII_STRING(isolate,
                                                   "SYS_GET_CURRENT_REQUEST"),
                               JS_GetCurrentRequest);
  TRI_AddGlobalFunctionVocbase(isolate,
                               TRI_V8_ASCII_STRING(isolate,
                                                   "SYS_GET_CURRENT_RESPONSE"),
                               JS_GetCurrentResponse);
  TRI_AddGlobalFunctionVocbase(isolate,
                               TRI_V8_ASCII_STRING(isolate,
                                                   "SYS_RAW_REQUEST_BODY"),
                               JS_RawRequestBody, true);
  TRI_AddGlobalFunctionVocbase(isolate,
                               TRI_V8_ASCII_STRING(isolate,
                                                   "SYS_REQUEST_PARTS"),
                               JS_RequestParts, true);
}

////////////////////////////////////////////////////////////////////////////////
/// Below Debugging Functions. Only compiled in maintainer mode.
////////////////////////////////////////////////////////////////////////////////

#ifdef ARANGODB_ENABLE_FAILURE_TESTS
static int clusterSendToAllServers(std::string const& dbname,
                                   std::string const& path,  // Note: Has to be properly encoded!
                                   arangodb::rest::RequestType const& method,
                                   std::string const& body) {
  auto& server = application_features::ApplicationServer::server();
  network::ConnectionPool* pool = server.getFeature<NetworkFeature>().pool();
  if (!pool || !pool->config().clusterInfo) {
    LOG_TOPIC("98fc7", ERR, Logger::COMMUNICATION) << "Network pool unavailable.";
    return TRI_ERROR_SHUTTING_DOWN;
  }
  ClusterInfo& ci = *pool->config().clusterInfo;
  std::vector<ServerID> DBServers = ci.getCurrentDBServers();

  network::Headers headers;
  fuerte::RestVerb verb = network::arangoRestVerbToFuerte(method);

  network::RequestOptions reqOpts;
  reqOpts.database = dbname;
  reqOpts.timeout = network::Timeout(3600);

  std::vector<futures::Future<network::Response>> futures;
  futures.reserve(DBServers.size());

  // Have to propagate to DB Servers
  for (auto const& sid : DBServers) {
    VPackBuffer<uint8_t> buffer(body.size());
    buffer.append(body);
    auto f = network::sendRequest(pool, "server:" + sid, verb, path,
                                  std::move(buffer), reqOpts, headers);
    futures.emplace_back(std::move(f));
  }

  for (auto& f : futures) {
    network::Response const& res = f.get();  // throws exceptions upwards
    int commError = network::fuerteToArangoErrorCode(res);
    if (commError != TRI_ERROR_NO_ERROR) {
      return commError;
    }
  }
  return TRI_ERROR_NO_ERROR;
}
#endif

////////////////////////////////////////////////////////////////////////////////
/// @brief intentionally causes a segfault
///
/// @FUN{internal.debugSegfault(@FA{message})}
///
/// intentionally cause a segmentation violation
////////////////////////////////////////////////////////////////////////////////

#ifdef ARANGODB_ENABLE_FAILURE_TESTS
static void JS_DebugTerminate(v8::FunctionCallbackInfo<v8::Value> const& args) {
  TRI_V8_TRY_CATCH_BEGIN(isolate);
  v8::HandleScope scope(isolate);

  // extract arguments
  if (args.Length() != 1) {
    TRI_V8_THROW_EXCEPTION_USAGE("debugTerminate(<message>)");
  }

  std::string const message = TRI_ObjectToString(isolate, args[0]);

  TRI_TerminateDebugging(message.c_str());

  // we may get here if we are in non-maintainer mode

  TRI_V8_RETURN_UNDEFINED();
  TRI_V8_TRY_CATCH_END
}
#endif

////////////////////////////////////////////////////////////////////////////////
/// @brief sets a failure point
///
/// @FUN{internal.debugSetFailAt(@FA{point})}
///
/// Set a point for an intentional system failure
////////////////////////////////////////////////////////////////////////////////

#ifdef ARANGODB_ENABLE_FAILURE_TESTS
static void JS_DebugSetFailAt(v8::FunctionCallbackInfo<v8::Value> const& args) {
  TRI_V8_TRY_CATCH_BEGIN(isolate);
  v8::HandleScope scope(isolate);

  TRI_GET_GLOBALS();

  if (v8g->_vocbase == nullptr) {
    TRI_V8_THROW_EXCEPTION_MEMORY();
  }
  std::string dbname(v8g->_vocbase->name());

  // extract arguments
  if (args.Length() != 1) {
    TRI_V8_THROW_EXCEPTION_USAGE("debugSetFailAt(<point>)");
  }

  std::string const point = TRI_ObjectToString(isolate, args[0]);

  TRI_AddFailurePointDebugging(point.c_str());

  if (ServerState::instance()->isCoordinator()) {
    int res = clusterSendToAllServers(dbname,
                                      "_admin/debug/failat/" + StringUtils::urlEncode(point),
                                      arangodb::rest::RequestType::PUT, "");
    if (res != TRI_ERROR_NO_ERROR) {
      TRI_V8_THROW_EXCEPTION(res);
    }
  }

  TRI_V8_RETURN_UNDEFINED();
  TRI_V8_TRY_CATCH_END
}
#endif

////////////////////////////////////////////////////////////////////////////////
/// @brief checks a failure point
///
/// @FUN{internal.debugShouldFailAt(@FA{point})}
///
/// Checks if a specific intentional failure point is set
////////////////////////////////////////////////////////////////////////////////

#ifdef ARANGODB_ENABLE_FAILURE_TESTS
static void JS_DebugShouldFailAt(v8::FunctionCallbackInfo<v8::Value> const& args) {
  TRI_V8_TRY_CATCH_BEGIN(isolate);
  v8::HandleScope scope(isolate);

  TRI_GET_GLOBALS();

  if (v8g->_vocbase == nullptr) {
    TRI_V8_THROW_EXCEPTION_MEMORY();
  }

  // extract arguments
  if (args.Length() != 1) {
    TRI_V8_THROW_EXCEPTION_USAGE("debugShouldFailAt(<point>)");
  }

  std::string const point = TRI_ObjectToString(isolate, args[0]);

  TRI_V8_RETURN_BOOL(TRI_ShouldFailDebugging(point.c_str()));

  TRI_V8_TRY_CATCH_END
}
#endif

////////////////////////////////////////////////////////////////////////////////
/// @brief removes a failure point
///
/// @FUN{internal.debugRemoveFailAt(@FA{point})}
///
/// Remove a point for an intentional system failure
////////////////////////////////////////////////////////////////////////////////

#ifdef ARANGODB_ENABLE_FAILURE_TESTS
static void JS_DebugRemoveFailAt(v8::FunctionCallbackInfo<v8::Value> const& args) {
  TRI_V8_TRY_CATCH_BEGIN(isolate);
  v8::HandleScope scope(isolate);

  TRI_GET_GLOBALS();

  if (v8g->_vocbase == nullptr) {
    TRI_V8_THROW_EXCEPTION_MEMORY();
  }
  std::string dbname(v8g->_vocbase->name());

  // extract arguments
  if (args.Length() != 1) {
    TRI_V8_THROW_EXCEPTION_USAGE("debugRemoveFailAt(<point>)");
  }

  std::string const point = TRI_ObjectToString(isolate, args[0]);

  TRI_RemoveFailurePointDebugging(point.c_str());

  if (ServerState::instance()->isCoordinator()) {
    int res =
        clusterSendToAllServers(dbname, "_admin/debug/failat/" + StringUtils::urlEncode(point),
                                arangodb::rest::RequestType::DELETE_REQ, "");
    if (res != TRI_ERROR_NO_ERROR) {
      TRI_V8_THROW_EXCEPTION(res);
    }
  }

  TRI_V8_RETURN_UNDEFINED();
  TRI_V8_TRY_CATCH_END
}
#endif

////////////////////////////////////////////////////////////////////////////////
/// @brief clears all failure points
///
/// @FUN{internal.debugClearFailAt()}
///
/// Remove all points for intentional system failures
////////////////////////////////////////////////////////////////////////////////

static void JS_DebugClearFailAt(v8::FunctionCallbackInfo<v8::Value> const& args) {
  TRI_V8_TRY_CATCH_BEGIN(isolate);
  v8::HandleScope scope(isolate);

  // extract arguments
  if (args.Length() != 0) {
    TRI_V8_THROW_EXCEPTION_USAGE("debugClearFailAt()");
  }

// if failure testing is not enabled, this is a no-op
#ifdef ARANGODB_ENABLE_FAILURE_TESTS
  TRI_ClearFailurePointsDebugging();

  if (ServerState::instance()->isCoordinator()) {
    TRI_GET_GLOBALS();

    if (v8g->_vocbase == nullptr) {
      TRI_V8_THROW_EXCEPTION_MEMORY();
    }
    std::string dbname(v8g->_vocbase->name());

    int res =
        clusterSendToAllServers(dbname, "_admin/debug/failat",
                                arangodb::rest::RequestType::DELETE_REQ, "");
    if (res != TRI_ERROR_NO_ERROR) {
      TRI_V8_THROW_EXCEPTION(res);
    }
  }

#endif

  TRI_V8_RETURN_UNDEFINED();
  TRI_V8_TRY_CATCH_END
}

static void JS_IsFoxxApiDisabled(v8::FunctionCallbackInfo<v8::Value> const& args) {
  TRI_V8_TRY_CATCH_BEGIN(isolate)
  v8::HandleScope scope(isolate);

  auto& server = application_features::ApplicationServer::server();
  ServerSecurityFeature& security = server.getFeature<ServerSecurityFeature>();
  TRI_V8_RETURN_BOOL(security.isFoxxApiDisabled());

  TRI_V8_TRY_CATCH_END
}

static void JS_IsFoxxStoreDisabled(v8::FunctionCallbackInfo<v8::Value> const& args) {
  TRI_V8_TRY_CATCH_BEGIN(isolate)
  v8::HandleScope scope(isolate);

  auto& server = application_features::ApplicationServer::server();
  ServerSecurityFeature& security = server.getFeature<ServerSecurityFeature>();
  TRI_V8_RETURN_BOOL(security.isFoxxStoreDisabled());

  TRI_V8_TRY_CATCH_END
}

static void JS_RunInRestrictedContext(v8::FunctionCallbackInfo<v8::Value> const& args) {
  TRI_V8_TRY_CATCH_BEGIN(isolate)
  v8::HandleScope scope(isolate);

  if (args.Length() != 1 || !args[0]->IsFunction()) {
    TRI_V8_THROW_EXCEPTION_USAGE(
        "runInRestrictedContext(<function>)");
  }

  v8::Handle<v8::Function> action = v8::Local<v8::Function>::Cast(args[0]);
  if (action.IsEmpty()) {
    THROW_ARANGO_EXCEPTION_MESSAGE(TRI_ERROR_INTERNAL, "cannot cannot function instance for runInRestrictedContext");
  }

  TRI_GET_GLOBALS();

  {
    // take a copy of the previous security context
    auto oldContext = v8g->_securityContext;

    // patch security context
    v8g->_securityContext = JavaScriptSecurityContext::createRestrictedContext();

    // make sure the old context will be restored
    auto guard = scopeGuard([&oldContext, &v8g]() {
      v8g->_securityContext = oldContext;
    });

    v8::Handle<v8::Object> current = isolate->GetCurrentContext()->Global();
    v8::Handle<v8::Value> callArgs[] = {v8::Null(isolate)};
    v8::Handle<v8::Value> rv = action->Call(current, 0, callArgs);
    TRI_V8_RETURN(rv);
  }

  TRI_V8_TRY_CATCH_END
}

void TRI_InitV8ServerUtils(v8::Isolate* isolate) {
  TRI_AddGlobalFunctionVocbase(isolate,
                               TRI_V8_ASCII_STRING(isolate, "SYS_IS_FOXX_API_DISABLED"), JS_IsFoxxApiDisabled, true);
  TRI_AddGlobalFunctionVocbase(isolate,
                               TRI_V8_ASCII_STRING(isolate, "SYS_IS_FOXX_STORE_DISABLED"), JS_IsFoxxStoreDisabled, true);
  TRI_AddGlobalFunctionVocbase(isolate,
                               TRI_V8_ASCII_STRING(isolate, "SYS_RUN_IN_RESTRICTED_CONTEXT"), JS_RunInRestrictedContext, true);

  // debugging functions
  TRI_AddGlobalFunctionVocbase(isolate,
                               TRI_V8_ASCII_STRING(isolate,
                                                   "SYS_DEBUG_CLEAR_FAILAT"),
                               JS_DebugClearFailAt);

#ifdef ARANGODB_ENABLE_FAILURE_TESTS
  TRI_AddGlobalFunctionVocbase(
      isolate, TRI_V8_ASCII_STRING(isolate, "SYS_DEBUG_TERMINATE"), JS_DebugTerminate);
  TRI_AddGlobalFunctionVocbase(isolate,
                               TRI_V8_ASCII_STRING(isolate,
                                                   "SYS_DEBUG_SET_FAILAT"),
                               JS_DebugSetFailAt);
  TRI_AddGlobalFunctionVocbase(isolate,
                               TRI_V8_ASCII_STRING(isolate,
                                                   "SYS_DEBUG_REMOVE_FAILAT"),
                               JS_DebugRemoveFailAt);
  TRI_AddGlobalFunctionVocbase(isolate,
                               TRI_V8_ASCII_STRING(isolate,
                                                   "SYS_DEBUG_SHOULD_FAILAT"),
                               JS_DebugShouldFailAt);
#endif

  // poll interval for Foxx queues
  auto& server = application_features::ApplicationServer::server();
  FoxxQueuesFeature& foxxQueuesFeature = server.getFeature<FoxxQueuesFeature>();

  isolate->GetCurrentContext()
      ->Global()
      ->DefineOwnProperty(
          TRI_IGETC, TRI_V8_ASCII_STRING(isolate, "FOXX_QUEUES_POLL_INTERVAL"),
          v8::Number::New(isolate, foxxQueuesFeature.pollInterval()), v8::ReadOnly)
      .FromMaybe(false);  // ignore result
}<|MERGE_RESOLUTION|>--- conflicted
+++ resolved
@@ -1362,11 +1362,7 @@
         v8::Handle<v8::Object> partObject = v8::Object::New(isolate);
         partObject->Set(TRI_V8_ASCII_STRING(isolate, "headers"), headersObject);
 
-<<<<<<< HEAD
         // cppcheck-suppress nullPointerAritmetic ; cannot get here, if data is nullptr
-=======
-        // cppcheck-suppress nullPointerArithmetic
->>>>>>> 4b59f0f9
         V8Buffer* buffer = V8Buffer::New(isolate, data, end - data);
         auto localHandle = v8::Local<v8::Object>::New(isolate, buffer->_handle);
 
