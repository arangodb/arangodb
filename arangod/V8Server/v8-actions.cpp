--- conflicted
+++ resolved
@@ -1911,7 +1911,6 @@
   TRI_V8_TRY_CATCH_END
 }
 
-<<<<<<< HEAD
 static void JS_FoxxAllowInstallFromRemote(v8::FunctionCallbackInfo<v8::Value> const& args) {
   TRI_V8_TRY_CATCH_BEGIN(isolate)
   v8::HandleScope scope(isolate);
@@ -1923,11 +1922,8 @@
   TRI_V8_TRY_CATCH_END
 }
 
-static void JS_RunInRestrictedContext(v8::FunctionCallbackInfo<v8::Value> const& args) {
-=======
 static void JS_RunInRestrictedContext(
     v8::FunctionCallbackInfo<v8::Value> const& args) {
->>>>>>> ca6b4180
   TRI_V8_TRY_CATCH_BEGIN(isolate)
   v8::HandleScope scope(isolate);
 
@@ -2004,23 +2000,6 @@
 }
 
 void TRI_InitV8ServerUtils(v8::Isolate* isolate) {
-<<<<<<< HEAD
-  TRI_AddGlobalFunctionVocbase(isolate,
-                               TRI_V8_ASCII_STRING(isolate, "SYS_CLUSTER_API_JWT_POLICY"), JS_ClusterApiJwtPolicy, true);
-  TRI_AddGlobalFunctionVocbase(isolate,
-                               TRI_V8_ASCII_STRING(isolate, "SYS_IS_FOXX_API_DISABLED"), JS_IsFoxxApiDisabled, true);
-  TRI_AddGlobalFunctionVocbase(isolate,
-                               TRI_V8_ASCII_STRING(isolate, "SYS_IS_FOXX_STORE_DISABLED"), JS_IsFoxxStoreDisabled, true);
-  TRI_AddGlobalFunctionVocbase(isolate,
-                               TRI_V8_ASCII_STRING(isolate, "SYS_FOXX_ALLOW_INSTALL_FROM_REMOTE"), JS_FoxxAllowInstallFromRemote, true);
-  TRI_AddGlobalFunctionVocbase(isolate,
-                               TRI_V8_ASCII_STRING(isolate, "SYS_RUN_IN_RESTRICTED_CONTEXT"), JS_RunInRestrictedContext, true);
-  
-  TRI_AddGlobalFunctionVocbase(isolate,
-                               TRI_V8_ASCII_STRING(isolate,
-                                                   "SYS_CREATE_HOTBACKUP"),
-                               JS_CreateHotbackup);
-=======
   TRI_AddGlobalFunctionVocbase(
       isolate, TRI_V8_ASCII_STRING(isolate, "SYS_CLUSTER_API_JWT_POLICY"),
       JS_ClusterApiJwtPolicy, true);
@@ -2030,6 +2009,8 @@
   TRI_AddGlobalFunctionVocbase(
       isolate, TRI_V8_ASCII_STRING(isolate, "SYS_IS_FOXX_STORE_DISABLED"),
       JS_IsFoxxStoreDisabled, true);
+  TRI_AddGlobalFunctionVocbase(isolate, TRI_V8_ASCII_STRING(isolate, "SYS_FOXX_ALLOW_INSTALL_FROM_REMOTE"),
+      JS_FoxxAllowInstallFromRemote, true);
   TRI_AddGlobalFunctionVocbase(
       isolate, TRI_V8_ASCII_STRING(isolate, "SYS_RUN_IN_RESTRICTED_CONTEXT"),
       JS_RunInRestrictedContext, true);
@@ -2037,7 +2018,6 @@
   TRI_AddGlobalFunctionVocbase(
       isolate, TRI_V8_ASCII_STRING(isolate, "SYS_CREATE_HOTBACKUP"),
       JS_CreateHotbackup);
->>>>>>> ca6b4180
 
   // debugging functions
   TRI_AddGlobalFunctionVocbase(
