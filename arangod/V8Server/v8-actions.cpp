--- conflicted
+++ resolved
@@ -1550,13 +1550,8 @@
   }
 
   for (auto& f : futures) {
-<<<<<<< HEAD
     network::Response const& res = std::move(f).await_unwrap();  // throws exceptions upwards
-    int commError = network::fuerteToArangoErrorCode(res);
-=======
-    network::Response const& res = f.get();  // throws exceptions upwards
     auto commError = network::fuerteToArangoErrorCode(res);
->>>>>>> d3d6a474
     if (commError != TRI_ERROR_NO_ERROR) {
       return commError;
     }
