////////////////////////////////////////////////////////////////////////////////
/// DISCLAIMER
///
/// Copyright 2014-2016 ArangoDB GmbH, Cologne, Germany
/// Copyright 2004-2014 triAGENS GmbH, Cologne, Germany
///
/// Licensed under the Apache License, Version 2.0 (the "License");
/// you may not use this file except in compliance with the License.
/// You may obtain a copy of the License at
///
///     http://www.apache.org/licenses/LICENSE-2.0
///
/// Unless required by applicable law or agreed to in writing, software
/// distributed under the License is distributed on an "AS IS" BASIS,
/// WITHOUT WARRANTIES OR CONDITIONS OF ANY KIND, either express or implied.
/// See the License for the specific language governing permissions and
/// limitations under the License.
///
/// Copyright holder is ArangoDB GmbH, Cologne, Germany
///
/// @author Dr. Frank Celler
////////////////////////////////////////////////////////////////////////////////

#include "v8-actions.h"
#include "Actions/actions.h"
#include "Basics/MutexLocker.h"
#include "Basics/ReadLocker.h"
#include "Basics/StringUtils.h"
#include "Basics/WriteLocker.h"
#include "Basics/conversions.h"
#include "Basics/files.h"
#include "Basics/json.h"
#include "Basics/Logger.h"
#include "Basics/tri-strings.h"
#include "Cluster/ClusterComm.h"
#include "Cluster/ServerState.h"
#include "HttpServer/GeneralServer.h"
#include "Rest/GeneralRequest.h"
#include "Rest/GeneralResponse.h"
#include "RestServer/VocbaseContext.h"
#include "V8/v8-buffer.h"
#include "V8/v8-conv.h"
#include "V8/v8-utils.h"
#include "V8Server/ApplicationV8.h"
#include "V8Server/v8-vocbase.h"
#include "VocBase/server.h"
#include "VocBase/vocbase.h"

using namespace arangodb;
using namespace arangodb::basics;
using namespace arangodb::rest;

static TRI_action_result_t ExecuteActionVocbase(
    TRI_vocbase_t* vocbase, v8::Isolate* isolate, TRI_action_t const* action,
    v8::Handle<v8::Function> callback, GeneralRequest* request);

////////////////////////////////////////////////////////////////////////////////
/// @brief global V8 dealer
////////////////////////////////////////////////////////////////////////////////

static ApplicationV8* GlobalV8Dealer = nullptr;

////////////////////////////////////////////////////////////////////////////////
/// @brief action description for V8
////////////////////////////////////////////////////////////////////////////////

class v8_action_t : public TRI_action_t {
 public:
  v8_action_t() : TRI_action_t(), _callbacks(), _callbacksLock() {
    _type = "JAVASCRIPT";
  }

  //////////////////////////////////////////////////////////////////////////////
  /// @brief creates callback for a context
  //////////////////////////////////////////////////////////////////////////////

  void createCallback(v8::Isolate* isolate, v8::Handle<v8::Function> callback) {
    WRITE_LOCKER(writeLocker, _callbacksLock);

    std::map<v8::Isolate*, v8::Persistent<v8::Function>>::iterator i =
        _callbacks.find(isolate);

    if (i != _callbacks.end()) {
      i->second.Reset();
    }

    _callbacks[isolate].Reset(isolate, callback);
  }

<<<<<<< HEAD

  TRI_action_result_t execute(TRI_vocbase_t* vocbase, GeneralRequest* request,
                              Mutex* dataLock, void** data) {
=======
  TRI_action_result_t execute(TRI_vocbase_t* vocbase, HttpRequest* request,
                              Mutex* dataLock, void** data) override {
>>>>>>> 3524ee82
    TRI_action_result_t result;

    // allow use datase execution in rest calls
    extern bool ALLOW_USE_DATABASE_IN_REST_ACTIONS;
    bool allowUseDatabaseInRestActions = ALLOW_USE_DATABASE_IN_REST_ACTIONS;

    if (_allowUseDatabase) {
      allowUseDatabaseInRestActions = true;
    }

    // this is for TESTING / DEBUGGING only - do not document this feature
    ssize_t forceContext = -1;
    bool found;

    char const* c = request->header("x-arango-v8-context", found);

    if (found && c != nullptr) {
      forceContext = StringUtils::int32(c);
    }

    // get a V8 context
    ApplicationV8::V8Context* context = GlobalV8Dealer->enterContext(
        vocbase, allowUseDatabaseInRestActions, forceContext);

    // note: the context might be 0 in case of shut-down
    if (context == nullptr) {
      return result;
    }

    // locate the callback
    READ_LOCKER(readLocker, _callbacksLock);

    {
      std::map<v8::Isolate*, v8::Persistent<v8::Function>>::iterator i =
          _callbacks.find(context->isolate);

      if (i == _callbacks.end()) {
        LOG(WARN) << "no callback function for JavaScript action '" << _url << "'";

        GlobalV8Dealer->exitContext(context);

        result.isValid = true;
        result.response =
            new GeneralResponse(GeneralResponse::NOT_FOUND, request->compatibility());

        return result;
      }

      // and execute it
      {
        MUTEX_LOCKER(mutexLocker, *dataLock);

        if (*data != 0) {
          result.canceled = true;

          GlobalV8Dealer->exitContext(context);

          return result;
        }

        *data = (void*)context->isolate;
      }
      v8::HandleScope scope(context->isolate);
      auto localFunction =
          v8::Local<v8::Function>::New(context->isolate, i->second);

      try {
        result = ExecuteActionVocbase(vocbase, context->isolate, this,
                                      localFunction, request);
      } catch (...) {
        result.isValid = false;
      }

      {
        MUTEX_LOCKER(mutexLocker, *dataLock);
        *data = 0;
      }
    }
    GlobalV8Dealer->exitContext(context);

    return result;
  }

  bool cancel(Mutex* dataLock, void** data) override {
    {
      MUTEX_LOCKER(mutexLocker, *dataLock);

      // either we have not yet reached the execute above or we are already done
      if (*data == 0) {
        *data = (void*)1;  // mark as canceled
      }

      // data is set, cancel the execution
      else {
        if (!v8::V8::IsExecutionTerminating((v8::Isolate*)*data)) {
          v8::V8::TerminateExecution((v8::Isolate*)*data);
        }
      }
    }

    return true;
  }

 private:
  //////////////////////////////////////////////////////////////////////////////
  /// @brief callback dictionary
  //////////////////////////////////////////////////////////////////////////////

  std::map<v8::Isolate*, v8::Persistent<v8::Function>> _callbacks;

  //////////////////////////////////////////////////////////////////////////////
  /// @brief lock for the callback dictionary
  //////////////////////////////////////////////////////////////////////////////

  ReadWriteLock _callbacksLock;
};

////////////////////////////////////////////////////////////////////////////////
/// @brief parses the action options
////////////////////////////////////////////////////////////////////////////////

static void ParseActionOptions(v8::Isolate* isolate, TRI_v8_global_t* v8g,
                               TRI_action_t* action,
                               v8::Handle<v8::Object> options) {
  TRI_GET_GLOBAL_STRING(PrefixKey);
  // check the "prefix" field
  if (options->Has(PrefixKey)) {
    action->_isPrefix = TRI_ObjectToBoolean(options->Get(PrefixKey));
  } else {
    action->_isPrefix = false;
  }

  // check the "allowUseDatabase" field
  TRI_GET_GLOBAL_STRING(AllowUseDatabaseKey);
  if (options->Has(AllowUseDatabaseKey)) {
    action->_allowUseDatabase =
        TRI_ObjectToBoolean(options->Get(AllowUseDatabaseKey));
  } else {
    action->_allowUseDatabase = false;
  }
}

////////////////////////////////////////////////////////////////////////////////
/// @brief add cookie
////////////////////////////////////////////////////////////////////////////////

static void AddCookie(v8::Isolate* isolate, TRI_v8_global_t const* v8g,
                      GeneralResponse* response, v8::Handle<v8::Object> data) {
  std::string name;
  std::string value;
  int lifeTimeSeconds = 0;
  std::string path = "/";
  std::string domain = "";
  bool secure = false;
  bool httpOnly = false;

  TRI_GET_GLOBAL_STRING(NameKey);
  if (data->Has(NameKey)) {
    v8::Handle<v8::Value> v = data->Get(NameKey);
    name = TRI_ObjectToString(v);
  } else {
    // something is wrong here
    return;
  }
  TRI_GET_GLOBAL_STRING(ValueKey);
  if (data->Has(ValueKey)) {
    v8::Handle<v8::Value> v = data->Get(ValueKey);
    value = TRI_ObjectToString(v);
  } else {
    // something is wrong here
    return;
  }
  TRI_GET_GLOBAL_STRING(LifeTimeKey);
  if (data->Has(LifeTimeKey)) {
    v8::Handle<v8::Value> v = data->Get(LifeTimeKey);
    lifeTimeSeconds = (int)TRI_ObjectToInt64(v);
  }
  TRI_GET_GLOBAL_STRING(PathKey);
  if (data->Has(PathKey) && !data->Get(PathKey)->IsUndefined()) {
    v8::Handle<v8::Value> v = data->Get(PathKey);
    path = TRI_ObjectToString(v);
  }
  TRI_GET_GLOBAL_STRING(DomainKey);
  if (data->Has(DomainKey) && !data->Get(DomainKey)->IsUndefined()) {
    v8::Handle<v8::Value> v = data->Get(DomainKey);
    domain = TRI_ObjectToString(v);
  }
  TRI_GET_GLOBAL_STRING(SecureKey);
  if (data->Has(SecureKey)) {
    v8::Handle<v8::Value> v = data->Get(SecureKey);
    secure = TRI_ObjectToBoolean(v);
  }
  TRI_GET_GLOBAL_STRING(HttpOnlyKey);
  if (data->Has(HttpOnlyKey)) {
    v8::Handle<v8::Value> v = data->Get(HttpOnlyKey);
    httpOnly = TRI_ObjectToBoolean(v);
  }

  response->setCookie(name, value, lifeTimeSeconds, path, domain, secure,
                      httpOnly);
}

////////////////////////////////////////////////////////////////////////////////
/// @brief convert a C++ GeneralRequest to a V8 request object
////////////////////////////////////////////////////////////////////////////////

static v8::Handle<v8::Object> RequestCppToV8(v8::Isolate* isolate,
                                             TRI_v8_global_t const* v8g,
                                             GeneralRequest* request) {
  // setup the request
  v8::Handle<v8::Object> req = v8::Object::New(isolate);

  // Example:
  //      {
  //        path : "/full/path/suffix1/suffix2",
  //
  //        prefix : "/full/path",
  //
  //        "suffix" : [
  //          "suffix1",
  //          "suffix2"
  //        ],
  //
  //        "parameters" : {
  //          "init" : "true"
  //        },
  //
  //        "headers" : {
  //          "accept" : "text/html",
  //          "accept-encoding" : "gzip, deflate",
  //          "accept-language" : "de-de,en-us;q=0.7,en;q=0.3",
  //          "user-agent" : "Mozilla/5.0"
  //        },
  //
  //        "cookies" : {
  //          "ARANGODB_SESSION_ID" : "0cwuzusd23nw3qiwui84uwqwqw23e"
  //        },
  //
  //        "requestType" : "GET",
  //        "requestBody" : "... only for PUT and POST ...",
  //        "user" : "authenticatedUser"
  //      }

  // create user or null
  std::string const& user = request->user();

  TRI_GET_GLOBAL_STRING(UserKey);
  if (user.empty()) {
    req->ForceSet(UserKey, v8::Null(isolate));
  } else {
    req->ForceSet(UserKey, TRI_V8_STD_STRING(user));
  }

  // create database attribute
  std::string const& database = request->databaseName();
  TRI_ASSERT(!database.empty());

  TRI_GET_GLOBAL_STRING(DatabaseKey);
  req->ForceSet(DatabaseKey, TRI_V8_STD_STRING(database));

  // set the full url
  std::string const& fullUrl = request->fullUrl();
  TRI_GET_GLOBAL_STRING(UrlKey);
  req->ForceSet(UrlKey, TRI_V8_STD_STRING(fullUrl));

  // set the protocol
  std::string const& protocol = request->protocol();
  TRI_GET_GLOBAL_STRING(ProtocolKey);
  req->ForceSet(ProtocolKey, TRI_V8_STD_STRING(protocol));

  // set the task id
  std::string const&& taskId = StringUtils::itoa(request->clientTaskId());

  // set the connection info
  const ConnectionInfo& info = request->connectionInfo();

  v8::Handle<v8::Object> serverArray = v8::Object::New(isolate);
  TRI_GET_GLOBAL_STRING(AddressKey);
  serverArray->ForceSet(AddressKey, TRI_V8_STD_STRING(info.serverAddress));
  TRI_GET_GLOBAL_STRING(PortKey);
  serverArray->ForceSet(PortKey, v8::Number::New(isolate, info.serverPort));
  TRI_GET_GLOBAL_STRING(ServerKey);
  req->ForceSet(ServerKey, serverArray);

  TRI_GET_GLOBAL_STRING(PortTypeKey);
  req->ForceSet(
      PortTypeKey, TRI_V8_STD_STRING(info.portType()),
      static_cast<v8::PropertyAttribute>(v8::ReadOnly | v8::DontEnum));

  v8::Handle<v8::Object> clientArray = v8::Object::New(isolate);
  clientArray->ForceSet(AddressKey, TRI_V8_STD_STRING(info.clientAddress));
  clientArray->ForceSet(PortKey, v8::Number::New(isolate, info.clientPort));
  TRI_GET_GLOBAL_STRING(IdKey);
  clientArray->ForceSet(IdKey, TRI_V8_STD_STRING(taskId));
  TRI_GET_GLOBAL_STRING(ClientKey);
  req->ForceSet(ClientKey, clientArray);

  req->ForceSet(TRI_V8_ASCII_STRING("internals"),
                v8::External::New(isolate, request));

  // copy prefix
  std::string path = request->prefix();
  TRI_GET_GLOBAL_STRING(PrefixKey);
  req->ForceSet(PrefixKey, TRI_V8_STD_STRING(path));

  // copy header fields
  v8::Handle<v8::Object> headerFields = v8::Object::New(isolate);

  std::map<std::string, std::string> const& headers = request->headers();
  std::map<std::string, std::string>::const_iterator iter = headers.begin();

  for (; iter != headers.end(); ++iter) {
    headerFields->ForceSet(TRI_V8_STD_STRING(iter->first),
                           TRI_V8_STD_STRING(iter->second));
  }

  TRI_GET_GLOBAL_STRING(HeadersKey);
  req->ForceSet(HeadersKey, headerFields);
  TRI_GET_GLOBAL_STRING(RequestTypeKey);
  TRI_GET_GLOBAL_STRING(RequestBodyKey);

  // copy request type
  switch (request->requestType()) {
    case GeneralRequest::HTTP_REQUEST_POST: {
      TRI_GET_GLOBAL_STRING(PostConstant);
      req->ForceSet(RequestTypeKey, PostConstant);
      req->ForceSet(
          RequestBodyKey,
          TRI_V8_PAIR_STRING(request->body(), (int)request->bodySize()));
      break;
    }

    case GeneralRequest::HTTP_REQUEST_PUT: {
      TRI_GET_GLOBAL_STRING(PutConstant);
      req->ForceSet(RequestTypeKey, PutConstant);
      req->ForceSet(
          RequestBodyKey,
          TRI_V8_PAIR_STRING(request->body(), (int)request->bodySize()));
      break;
    }

    case GeneralRequest::HTTP_REQUEST_PATCH: {
      TRI_GET_GLOBAL_STRING(PatchConstant);
      req->ForceSet(RequestTypeKey, PatchConstant);
      req->ForceSet(
          RequestBodyKey,
          TRI_V8_PAIR_STRING(request->body(), (int)request->bodySize()));
      break;
    }
    case GeneralRequest::HTTP_REQUEST_OPTIONS: {
      TRI_GET_GLOBAL_STRING(OptionsConstant);
      req->ForceSet(RequestTypeKey, OptionsConstant);
      break;
    }
    case GeneralRequest::HTTP_REQUEST_DELETE: {
      TRI_GET_GLOBAL_STRING(DeleteConstant);
      req->ForceSet(RequestTypeKey, DeleteConstant);
      break;
    }
    case GeneralRequest::HTTP_REQUEST_HEAD: {
      TRI_GET_GLOBAL_STRING(HeadConstant);
      req->ForceSet(RequestTypeKey, HeadConstant);
      break;
    }
    case GeneralRequest::HTTP_REQUEST_GET: {
      default:
        TRI_GET_GLOBAL_STRING(GetConstant);
        req->ForceSet(RequestTypeKey, GetConstant);
        break;
    }
  }

  // copy request parameter
  v8::Handle<v8::Object> valuesObject = v8::Object::New(isolate);
  std::map<std::string, std::string> values = request->values();

  for (std::map<std::string, std::string>::iterator i = values.begin();
       i != values.end(); ++i) {
    valuesObject->ForceSet(TRI_V8_STD_STRING(i->first),
                           TRI_V8_STD_STRING(i->second));
  }

  // copy request array parameter (a[]=1&a[]=2&...)
  std::map<std::string, std::vector<char const*>*> arrayValues =
      request->arrayValues();

  for (auto& arrayValue : arrayValues) {
    std::string const& k = arrayValue.first;
    std::vector<char const*>* v = arrayValue.second;

    v8::Handle<v8::Array> list =
        v8::Array::New(isolate, static_cast<int>(v->size()));

    for (size_t i = 0; i < v->size(); ++i) {
      list->Set((uint32_t)i, TRI_V8_ASCII_STRING(v->at(i)));
    }

    valuesObject->ForceSet(TRI_V8_STD_STRING(k), list);
  }

  TRI_GET_GLOBAL_STRING(ParametersKey);
  req->ForceSet(ParametersKey, valuesObject);

  // copy cookies
  v8::Handle<v8::Object> cookiesObject = v8::Object::New(isolate);

  std::map<std::string, std::string> const& cookies = request->cookieValues();
  iter = cookies.begin();

  for (; iter != cookies.end(); ++iter) {
    cookiesObject->ForceSet(TRI_V8_STD_STRING(iter->first),
                            TRI_V8_STD_STRING(iter->second));
  }

  TRI_GET_GLOBAL_STRING(CookiesKey);
  req->ForceSet(CookiesKey, cookiesObject);

  // determine API compatibility version
  int32_t compatibility = request->compatibility();
  TRI_GET_GLOBAL_STRING(CompatibilityKey);
  req->ForceSet(CompatibilityKey, v8::Integer::New(isolate, compatibility));

  return req;
}

////////////////////////////////////////////////////////////////////////////////
/// @brief convert a C++ GeneralRequest to a V8 request object
////////////////////////////////////////////////////////////////////////////////

static GeneralResponse* ResponseV8ToCpp(v8::Isolate* isolate,
                                     TRI_v8_global_t const* v8g,
                                     v8::Handle<v8::Object> const res,
                                     uint32_t compatibility) {
  GeneralResponse::HttpResponseCode code = GeneralResponse::OK;

  TRI_GET_GLOBAL_STRING(ResponseCodeKey);
  if (res->Has(ResponseCodeKey)) {
    // Windows has issues with converting from a double to an enumeration type
    code = (GeneralResponse::HttpResponseCode)(
        (int)(TRI_ObjectToDouble(res->Get(ResponseCodeKey))));
  }

  auto response = std::make_unique<GeneralResponse>(code, compatibility);

  TRI_GET_GLOBAL_STRING(ContentTypeKey);
  if (res->Has(ContentTypeKey)) {
    response->setContentType(TRI_ObjectToString(res->Get(ContentTypeKey)));
  }

  // .........................................................................
  // body
  // .........................................................................

  TRI_GET_GLOBAL_STRING(BodyKey);
  TRI_GET_GLOBAL_STRING(BodyFromFileKey);
  TRI_GET_GLOBAL_STRING(HeadersKey);
  TRI_GET_GLOBAL_STRING(CookiesKey);

  if (res->Has(BodyKey)) {
    // check if we should apply result transformations
    // transformations turn the result from one type into another
    // a Javascript action can request transformations by
    // putting a list of transformations into the res.transformations
    // array, e.g. res.transformations = [ "base64encode" ]
    TRI_GET_GLOBAL_STRING(TransformationsKey);
    v8::Handle<v8::Value> val = res->Get(TransformationsKey);

    if (val->IsArray()) {
      TRI_GET_GLOBAL_STRING(BodyKey);
      std::string out(TRI_ObjectToString(res->Get(BodyKey)));
      v8::Handle<v8::Array> transformations = val.As<v8::Array>();

      for (uint32_t i = 0; i < transformations->Length(); i++) {
        v8::Handle<v8::Value> transformator =
            transformations->Get(v8::Integer::New(isolate, i));
        std::string name = TRI_ObjectToString(transformator);

        // check available transformations
        if (name == "base64encode") {
          // base64-encode the result
          out = StringUtils::encodeBase64(out);
          // set the correct content-encoding header
          response->setHeader("content-encoding", "base64");
        } else if (name == "base64decode") {
          // base64-decode the result
          out = StringUtils::decodeBase64(out);
          // set the correct content-encoding header
          response->setHeader("content-encoding", "binary");
        }
      }

      response->body().appendText(out);
    } else {
      TRI_GET_GLOBAL_STRING(BodyKey);
      v8::Handle<v8::Value> b = res->Get(BodyKey);
      if (V8Buffer::hasInstance(isolate, b)) {
        // body is a Buffer
        auto obj = b.As<v8::Object>();
        response->body().appendText(V8Buffer::data(obj), V8Buffer::length(obj));
      } else {
        // treat body as a string
        std::string&& obj(TRI_ObjectToString(res->Get(BodyKey)));
        response->body().appendText(obj);
      }
    }
  }

  // .........................................................................
  // body from file
  // .........................................................................

  else if (res->Has(BodyFromFileKey)) {
    TRI_Utf8ValueNFC filename(TRI_UNKNOWN_MEM_ZONE, res->Get(BodyFromFileKey));
    size_t length;
    char* content = TRI_SlurpFile(TRI_UNKNOWN_MEM_ZONE, *filename, &length);

    if (content != nullptr) {
      response->body().appendText(content, length);
      TRI_FreeString(TRI_UNKNOWN_MEM_ZONE, content);
    } else {
      std::string msg = std::string("cannot read file '") + *filename + "': " +
                        TRI_last_error();

      response->body().appendText(msg.c_str(), msg.size());
      response->setResponseCode(GeneralResponse::SERVER_ERROR);
    }
  }

  // .........................................................................
  // headers
  // .........................................................................

  if (res->Has(HeadersKey)) {
    v8::Handle<v8::Value> val = res->Get(HeadersKey);
    v8::Handle<v8::Object> v8Headers = val.As<v8::Object>();

    if (v8Headers->IsObject()) {
      v8::Handle<v8::Array> props = v8Headers->GetPropertyNames();

      for (uint32_t i = 0; i < props->Length(); i++) {
        v8::Handle<v8::Value> key = props->Get(v8::Integer::New(isolate, i));
        response->setHeader(TRI_ObjectToString(key),
                            TRI_ObjectToString(v8Headers->Get(key)));
      }
    }
  }

  // .........................................................................
  // cookies
  // .........................................................................

  if (res->Has(CookiesKey)) {
    v8::Handle<v8::Value> val = res->Get(CookiesKey);
    v8::Handle<v8::Object> v8Cookies = val.As<v8::Object>();

    if (v8Cookies->IsArray()) {
      v8::Handle<v8::Array> v8Array = v8Cookies.As<v8::Array>();

      for (uint32_t i = 0; i < v8Array->Length(); i++) {
        v8::Handle<v8::Value> v8Cookie = v8Array->Get(i);
        if (v8Cookie->IsObject()) {
          AddCookie(isolate, v8g, response.get(), v8Cookie.As<v8::Object>());
        }
      }
    } else if (v8Cookies->IsObject()) {
      // one cookie
      AddCookie(isolate, v8g, response.get(), v8Cookies);
    }
  }

  return response.release();
}

////////////////////////////////////////////////////////////////////////////////
/// @brief executes an action
////////////////////////////////////////////////////////////////////////////////

static TRI_action_result_t ExecuteActionVocbase(
    TRI_vocbase_t* vocbase, v8::Isolate* isolate, TRI_action_t const* action,
<<<<<<< HEAD
    v8::Handle<v8::Function> callback, GeneralRequest* request) {
  v8::TryCatch tryCatch;
=======
    v8::Handle<v8::Function> callback, HttpRequest* request) {
>>>>>>> 3524ee82
  v8::HandleScope scope(isolate);
  v8::TryCatch tryCatch;

  TRI_GET_GLOBALS();

  v8::Handle<v8::Object> req = RequestCppToV8(isolate, v8g, request);

  // copy suffix, which comes from the action:
  std::string path = request->prefix();
  v8::Handle<v8::Array> suffixArray = v8::Array::New(isolate);
  std::vector<std::string> const& suffix = request->suffix();

  uint32_t index = 0;
  char const* sep = "";

  for (size_t s = action->_urlParts; s < suffix.size(); ++s) {
    suffixArray->Set(index++, TRI_V8_STD_STRING(suffix[s]));

    path += sep + suffix[s];
    sep = "/";
  }

  TRI_GET_GLOBAL_STRING(SuffixKey);
  req->ForceSet(SuffixKey, suffixArray);

  // copy full path
  TRI_GET_GLOBAL_STRING(PathKey);
  req->ForceSet(PathKey, TRI_V8_STD_STRING(path));

  // create the response object
  v8::Handle<v8::Object> res = v8::Object::New(isolate);

  // register request & response in the context
  v8g->_currentRequest = req;
  v8g->_currentResponse = res;

  // execute the callback
  v8::Handle<v8::Value> args[2] = {req, res};

  // handle C++ exceptions that happen during dynamic script execution
  int errorCode;
  std::string errorMessage;

  try {
    callback->Call(callback, 2, args);
    errorCode = TRI_ERROR_NO_ERROR;
  } catch (arangodb::basics::Exception const& ex) {
    errorCode = ex.code();
    errorMessage = ex.what();
  } catch (std::bad_alloc const&) {
    errorCode = TRI_ERROR_OUT_OF_MEMORY;
  } catch (...) {
    errorCode = TRI_ERROR_INTERNAL;
  }

  // invalidate request / response objects
  v8g->_currentRequest = v8::Undefined(isolate);
  v8g->_currentResponse = v8::Undefined(isolate);

  // convert the result
  TRI_action_result_t result;
  result.isValid = true;

  if (errorCode != TRI_ERROR_NO_ERROR) {
    result.isValid = false;
    result.canceled = false;

    GeneralResponse* response =
        new GeneralResponse(GeneralResponse::SERVER_ERROR, request->compatibility());
    if (errorMessage.empty()) {
      errorMessage = TRI_errno_string(errorCode);
    }
    response->body().appendText(errorMessage);
  }

  else if (v8g->_canceled) {
    result.isValid = false;
    result.canceled = true;
  }

  else if (tryCatch.HasCaught()) {
    if (tryCatch.CanContinue()) {
     GeneralResponse* response = new GeneralResponse(GeneralResponse::SERVER_ERROR,
                                                request->compatibility());
      response->body().appendText(TRI_StringifyV8Exception(isolate, &tryCatch));

      result.response = response;
    } else {
      v8g->_canceled = true;
      result.isValid = false;
      result.canceled = true;
    }
  }

  else {
    result.response =
        ResponseV8ToCpp(isolate, v8g, res, request->compatibility());
  }

  return result;
}

////////////////////////////////////////////////////////////////////////////////
/// @brief defines a new action
///
/// @FUN{internal.defineAction(@FA{name}, @FA{callback}, @FA{parameter})}
////////////////////////////////////////////////////////////////////////////////

static void JS_DefineAction(v8::FunctionCallbackInfo<v8::Value> const& args) {
  TRI_V8_TRY_CATCH_BEGIN(isolate);
  v8::HandleScope scope(isolate);
  TRI_GET_GLOBALS();

  if (args.Length() != 3) {
    TRI_V8_THROW_EXCEPTION_USAGE(
        "defineAction(<name>, <callback>, <parameter>)");
  }

  // extract the action name
  TRI_Utf8ValueNFC utf8name(TRI_UNKNOWN_MEM_ZONE, args[0]);

  if (*utf8name == 0) {
    TRI_V8_THROW_TYPE_ERROR("<name> must be an UTF-8 string");
  }

  std::string name = *utf8name;

  // extract the action callback
  if (!args[1]->IsFunction()) {
    TRI_V8_THROW_TYPE_ERROR("<callback> must be a function");
  }

  v8::Handle<v8::Function> callback = v8::Handle<v8::Function>::Cast(args[1]);

  // extract the options
  v8::Handle<v8::Object> options;

  if (args[2]->IsObject()) {
    options = args[2]->ToObject();
  } else {
    options = v8::Object::New(isolate);
  }

  // create an action with the given options
  v8_action_t* action = new v8_action_t();
  ParseActionOptions(isolate, v8g, action, options);

  // store an action with the given name
  TRI_action_t* result = TRI_DefineActionVocBase(name, action);

  // and define the callback
  if (result != nullptr) {
    action = dynamic_cast<v8_action_t*>(result);

    if (action != nullptr) {
      action->createCallback(isolate, callback);
    } else {
      LOG(ERR) << "cannot create callback for V8 action";
    }
  } else {
    LOG(ERR) << "cannot define V8 action";
  }

  TRI_V8_RETURN_UNDEFINED();
  TRI_V8_TRY_CATCH_END
}

////////////////////////////////////////////////////////////////////////////////
/// @brief eventually executes a function in all contexts
///
/// @FUN{internal.executeGlobalContextFunction(@FA{function-definition})}
////////////////////////////////////////////////////////////////////////////////

static void JS_ExecuteGlobalContextFunction(
    v8::FunctionCallbackInfo<v8::Value> const& args) {
  TRI_V8_TRY_CATCH_BEGIN(isolate);
  v8::HandleScope scope(isolate);

  if (args.Length() != 1) {
    TRI_V8_THROW_EXCEPTION_USAGE(
        "executeGlobalContextFunction(<function-type>)");
  }

  // extract the action name
  v8::String::Utf8Value utf8def(args[0]);

  if (*utf8def == 0) {
    TRI_V8_THROW_TYPE_ERROR("<definition> must be a UTF-8 function definition");
  }

  std::string const def = *utf8def;

  // and pass it to the V8 contexts
  if (!GlobalV8Dealer->addGlobalContextMethod(def)) {
    TRI_V8_THROW_EXCEPTION_MESSAGE(TRI_ERROR_INTERNAL,
                                   "invalid action definition");
  }

  TRI_V8_RETURN_UNDEFINED();
  TRI_V8_TRY_CATCH_END
}

////////////////////////////////////////////////////////////////////////////////
/// @brief get the current request
///
/// @FUN{internal.getCurrentRequest()}
////////////////////////////////////////////////////////////////////////////////

static void JS_GetCurrentRequest(
    v8::FunctionCallbackInfo<v8::Value> const& args) {
  TRI_V8_TRY_CATCH_BEGIN(isolate);
  v8::HandleScope scope(isolate);
  TRI_GET_GLOBALS();

  if (args.Length() != 0) {
    TRI_V8_THROW_EXCEPTION_USAGE("getCurrentRequest()");
  }

  TRI_V8_RETURN(v8g->_currentRequest);
  TRI_V8_TRY_CATCH_END
}

////////////////////////////////////////////////////////////////////////////////
/// @brief get the raw body of the current request
///
/// @FUN{internal.rawRequestBody()}
////////////////////////////////////////////////////////////////////////////////

static void JS_RawRequestBody(v8::FunctionCallbackInfo<v8::Value> const& args) {
  TRI_V8_TRY_CATCH_BEGIN(isolate);
  v8::HandleScope scope(isolate);

  if (args.Length() != 1) {
    TRI_V8_THROW_EXCEPTION_USAGE("rawRequestBody(req)");
  }

  v8::Handle<v8::Value> current = args[0];
  if (current->IsObject()) {
    v8::Handle<v8::Object> obj = v8::Handle<v8::Object>::Cast(current);
    v8::Handle<v8::Value> property = obj->Get(TRI_V8_ASCII_STRING("internals"));
    if (property->IsExternal()) {
      v8::Handle<v8::External> e = v8::Handle<v8::External>::Cast(property);
      auto request = static_cast<arangodb::rest::GeneralRequest*>(e->Value());

      if (request != nullptr) {
        V8Buffer* buffer =
            V8Buffer::New(isolate, request->body(), request->bodySize());

        TRI_V8_RETURN(buffer->_handle);
      }
    }
  }

  TRI_V8_RETURN_UNDEFINED();
  TRI_V8_TRY_CATCH_END
}

////////////////////////////////////////////////////////////////////////////////
/// @brief get the raw body of the current request
///
/// @FUN{internal.rawRequestBody()}
////////////////////////////////////////////////////////////////////////////////

static void JS_RequestParts(v8::FunctionCallbackInfo<v8::Value> const& args) {
  TRI_V8_TRY_CATCH_BEGIN(isolate);
  v8::HandleScope scope(isolate);

  if (args.Length() != 1) {
    TRI_V8_THROW_EXCEPTION_USAGE("requestParts(req)");
  }

  v8::Handle<v8::Value> current = args[0];
  if (current->IsObject()) {
    v8::Handle<v8::Object> obj = v8::Handle<v8::Object>::Cast(current);
    v8::Handle<v8::Value> property = obj->Get(TRI_V8_ASCII_STRING("internals"));
    if (property->IsExternal()) {
      v8::Handle<v8::External> e = v8::Handle<v8::External>::Cast(property);
      auto request = static_cast<arangodb::rest::GeneralRequest*>(e->Value());

      char const* beg = request->body();
      char const* end = beg + request->bodySize();

      while (beg < end && (*beg == '\r' || *beg == '\n' || *beg == ' ')) {
        ++beg;
      }

      // find delimiter
      char const* ptr = beg;
      while (ptr < end && *ptr == '-') {
        ++ptr;
      }

      while (ptr < end && *ptr != '\r' && *ptr != '\n') {
        ++ptr;
      }
      if (ptr == beg) {
        // oops
        TRI_V8_THROW_EXCEPTION_PARAMETER("request is no multipart request");
      }

      std::string const delimiter(beg, ptr - beg);
      if (ptr < end && *ptr == '\r') {
        ++ptr;
      }
      if (ptr < end && *ptr == '\n') {
        ++ptr;
      }

      std::vector<std::pair<char const*, size_t>> parts;

      while (ptr < end) {
        char const* p = TRI_IsContainedMemory(ptr, end - ptr, delimiter.c_str(),
                                              delimiter.size());
        if (p == nullptr || p + delimiter.size() + 2 >= end || p - 2 <= ptr) {
          TRI_V8_THROW_EXCEPTION_PARAMETER("bad request data");
        }

        char const* q = p;
        if (*(q - 1) == '\n') {
          --q;
        }
        if (*(q - 1) == '\r') {
          --q;
        }

        parts.push_back(std::make_pair(ptr, q - ptr));
        ptr = p + delimiter.size();
        if (*ptr == '-' && *(ptr + 1) == '-') {
          // eom
          break;
        }
        if (*ptr == '\r') {
          ++ptr;
        }
        if (ptr < end && *ptr == '\n') {
          ++ptr;
        }
      }

      v8::Handle<v8::Array> result = v8::Array::New(isolate);

      uint32_t j = 0;
      for (auto& part : parts) {
        v8::Handle<v8::Object> headersObject = v8::Object::New(isolate);

        auto ptr = part.first;
        auto end = part.first + part.second;
        char const* data = nullptr;

        while (ptr < end) {
          while (ptr < end && *ptr == ' ') {
            ++ptr;
          }
          if (ptr < end && (*ptr == '\r' || *ptr == '\n')) {
            // end of headers
            if (*ptr == '\r') {
              ++ptr;
            }
            if (ptr < end && *ptr == '\n') {
              ++ptr;
            }
            data = ptr;
            break;
          }

          // header line
          char const* eol = TRI_IsContainedMemory(ptr, end - ptr, "\r\n", 2);
          if (eol == nullptr) {
            eol = TRI_IsContainedMemory(ptr, end - ptr, "\n", 1);
          }
          if (eol == nullptr) {
            TRI_V8_THROW_EXCEPTION_PARAMETER("bad request data");
          }
          char const* colon = TRI_IsContainedMemory(ptr, end - ptr, ":", 1);
          if (colon == nullptr) {
            TRI_V8_THROW_EXCEPTION_PARAMETER("bad request data");
          }
          char const* p = colon;
          while (p > ptr && *(p - 1) == ' ') {
            --p;
          }
          ++colon;
          while (colon < eol && *colon == ' ') {
            ++colon;
          }
          char const* q = eol;
          while (q > ptr && *(q - 1) == ' ') {
            --q;
          }

          headersObject->Set(TRI_V8_PAIR_STRING(ptr, (int)(p - ptr)),
                             TRI_V8_PAIR_STRING(colon, (int)(eol - colon)));

          ptr = eol;
          if (*ptr == '\r') {
            ++ptr;
          }
          if (ptr < end && *ptr == '\n') {
            ++ptr;
          }
        }

        if (data == nullptr) {
          TRI_V8_THROW_EXCEPTION_PARAMETER("bad request data");
        }

        v8::Handle<v8::Object> partObject = v8::Object::New(isolate);
        partObject->Set(TRI_V8_ASCII_STRING("headers"), headersObject);

        V8Buffer* buffer = V8Buffer::New(isolate, data, end - data);
        auto localHandle = v8::Local<v8::Object>::New(isolate, buffer->_handle);

        partObject->Set(TRI_V8_ASCII_STRING("data"), localHandle);

        result->Set(j++, partObject);
      }

      TRI_V8_RETURN(result);
    }
  }

  TRI_V8_RETURN_UNDEFINED();
  TRI_V8_TRY_CATCH_END
}

////////////////////////////////////////////////////////////////////////////////
/// @brief get the current response
///
/// @FUN{internal.getCurrentRequest()}
////////////////////////////////////////////////////////////////////////////////

static void JS_GetCurrentResponse(
    v8::FunctionCallbackInfo<v8::Value> const& args) {
  TRI_V8_TRY_CATCH_BEGIN(isolate);
  v8::HandleScope scope(isolate);
  TRI_GET_GLOBALS();

  if (args.Length() != 0) {
    TRI_V8_THROW_EXCEPTION_USAGE("getCurrentResponse()");
  }

  TRI_V8_RETURN(v8g->_currentResponse);
  TRI_V8_TRY_CATCH_END
}

////////////////////////////////////////////////////////////////////////////////
/// @brief sendChunk
////////////////////////////////////////////////////////////////////////////////

static void JS_SendChunk(v8::FunctionCallbackInfo<v8::Value> const& args) {
  TRI_V8_TRY_CATCH_BEGIN(isolate);
  v8::HandleScope scope(isolate);

  if (args.Length() != 2) {
    TRI_V8_THROW_EXCEPTION_USAGE("sendChunk(<id>, <value>)");
  }

  TRI_Utf8ValueNFC idStr(TRI_UNKNOWN_MEM_ZONE, args[0]);
  uint64_t id = StringUtils::uint64(*idStr);

  TRI_Utf8ValueNFC data(TRI_UNKNOWN_MEM_ZONE, args[1]);

  int res = GeneralServer::sendChunk(id, *data);

  if (res != TRI_ERROR_NO_ERROR && res != TRI_ERROR_TASK_NOT_FOUND) {
    TRI_V8_THROW_EXCEPTION_MESSAGE(TRI_ERROR_INTERNAL, "cannot send chunk");
  }

  TRI_V8_RETURN(res == TRI_ERROR_NO_ERROR ? v8::True(isolate)
                                          : v8::False(isolate));
  TRI_V8_TRY_CATCH_END
}

////////////////////////////////////////////////////////////////////////////////
/// @brief createSid
////////////////////////////////////////////////////////////////////////////////

static void JS_CreateSid(v8::FunctionCallbackInfo<v8::Value> const& args) {
  TRI_V8_TRY_CATCH_BEGIN(isolate);
  v8::HandleScope scope(isolate);

  if (args.Length() != 2) {
    TRI_V8_THROW_EXCEPTION_USAGE("createSid(<sid>, <username>)");
  }

  TRI_GET_GLOBALS();

  TRI_Utf8ValueNFC sidStr(TRI_UNKNOWN_MEM_ZONE, args[0]);
  TRI_Utf8ValueNFC username(TRI_UNKNOWN_MEM_ZONE, args[1]);

  if (v8g->_vocbase == nullptr || *sidStr == nullptr || *username == nullptr) {
    TRI_V8_THROW_EXCEPTION_MEMORY();
  }

  VocbaseContext::createSid(v8g->_vocbase->_name, *sidStr, *username);

  TRI_V8_RETURN_UNDEFINED();
  TRI_V8_TRY_CATCH_END
}

////////////////////////////////////////////////////////////////////////////////
/// @brief clearSid
////////////////////////////////////////////////////////////////////////////////

static void JS_ClearSid(v8::FunctionCallbackInfo<v8::Value> const& args) {
  TRI_V8_TRY_CATCH_BEGIN(isolate);
  v8::HandleScope scope(isolate);

  if (args.Length() != 1) {
    TRI_V8_THROW_EXCEPTION_USAGE("clearSid(<sid>)");
  }

  TRI_GET_GLOBALS();

  TRI_Utf8ValueNFC sidStr(TRI_UNKNOWN_MEM_ZONE, args[0]);

  if (v8g->_vocbase == nullptr || *sidStr == nullptr) {
    TRI_V8_THROW_EXCEPTION_MEMORY();
  }

  VocbaseContext::clearSid(v8g->_vocbase->_name, *sidStr);

  TRI_V8_RETURN_UNDEFINED();
  TRI_V8_TRY_CATCH_END
}

////////////////////////////////////////////////////////////////////////////////
/// @brief accessSid
////////////////////////////////////////////////////////////////////////////////

static void JS_AccessSid(v8::FunctionCallbackInfo<v8::Value> const& args) {
  TRI_V8_TRY_CATCH_BEGIN(isolate);
  v8::HandleScope scope(isolate);

  if (args.Length() != 1) {
    TRI_V8_THROW_EXCEPTION_USAGE("accessSid(<sid>)");
  }

  TRI_GET_GLOBALS();

  TRI_Utf8ValueNFC sidStr(TRI_UNKNOWN_MEM_ZONE, args[0]);

  if (v8g->_vocbase == nullptr || *sidStr == nullptr) {
    TRI_V8_THROW_EXCEPTION_MEMORY();
  }

  double lastAccess = VocbaseContext::accessSid(v8g->_vocbase->_name, *sidStr);

  TRI_V8_RETURN(v8::Number::New(isolate, lastAccess));
  TRI_V8_TRY_CATCH_END
}

////////////////////////////////////////////////////////////////////////////////
/// @brief stores the V8 actions function inside the global variable
////////////////////////////////////////////////////////////////////////////////

void TRI_InitV8Actions(v8::Isolate* isolate, v8::Handle<v8::Context> context,
                       TRI_vocbase_t* vocbase, ApplicationV8* applicationV8) {
  v8::HandleScope scope(isolate);

  GlobalV8Dealer = applicationV8;

  // .............................................................................
  // create the global functions
  // .............................................................................

  TRI_AddGlobalFunctionVocbase(
      isolate, context, TRI_V8_ASCII_STRING("SYS_ACCESS_SID"), JS_AccessSid);
  TRI_AddGlobalFunctionVocbase(
      isolate, context, TRI_V8_ASCII_STRING("SYS_CLEAR_SID"), JS_ClearSid);
  TRI_AddGlobalFunctionVocbase(
      isolate, context, TRI_V8_ASCII_STRING("SYS_CREATE_SID"), JS_CreateSid);
  TRI_AddGlobalFunctionVocbase(isolate, context,
                               TRI_V8_ASCII_STRING("SYS_DEFINE_ACTION"),
                               JS_DefineAction);
  TRI_AddGlobalFunctionVocbase(
      isolate, context,
      TRI_V8_ASCII_STRING("SYS_EXECUTE_GLOBAL_CONTEXT_FUNCTION"),
      JS_ExecuteGlobalContextFunction);
  TRI_AddGlobalFunctionVocbase(isolate, context,
                               TRI_V8_ASCII_STRING("SYS_GET_CURRENT_REQUEST"),
                               JS_GetCurrentRequest);
  TRI_AddGlobalFunctionVocbase(isolate, context,
                               TRI_V8_ASCII_STRING("SYS_GET_CURRENT_RESPONSE"),
                               JS_GetCurrentResponse);
  TRI_AddGlobalFunctionVocbase(isolate, context,
                               TRI_V8_ASCII_STRING("SYS_RAW_REQUEST_BODY"),
                               JS_RawRequestBody, true);
  TRI_AddGlobalFunctionVocbase(isolate, context,
                               TRI_V8_ASCII_STRING("SYS_REQUEST_PARTS"),
                               JS_RequestParts, true);
  TRI_AddGlobalFunctionVocbase(
      isolate, context, TRI_V8_ASCII_STRING("SYS_SEND_CHUNK"), JS_SendChunk);
}

////////////////////////////////////////////////////////////////////////////////
/// Below Debugging Functions. Only compiled in maintainer mode.
////////////////////////////////////////////////////////////////////////////////

#ifdef ARANGODB_ENABLE_FAILURE_TESTS
static bool clusterSendToAllServers(
    std::string const& dbname,
<<<<<<< HEAD
    std::string const& path, // Note: Has to be properly encoded!
    arangodb::rest::GeneralRequest::RequestType const& method,
=======
    std::string const& path,  // Note: Has to be properly encoded!
    arangodb::rest::HttpRequest::HttpRequestType const& method,
>>>>>>> 3524ee82
    std::string const& body) {
  ClusterInfo* ci = ClusterInfo::instance();
  ClusterComm* cc = ClusterComm::instance();
  std::string url = "/_db/" + StringUtils::urlEncode(dbname) + "/" + path;

  // Have to propagate to DB Servers
  std::vector<ServerID> DBServers;
  CoordTransactionID coordTransactionID = TRI_NewTickServer();
  auto reqBodyString = std::make_shared<std::string>(body);

  DBServers = ci->getCurrentDBServers();
  for (auto const& sid : DBServers) {
    std::unique_ptr<std::map<std::string, std::string>> headers(
        new std::map<std::string, std::string>());
    cc->asyncRequest("", coordTransactionID, "server:" + sid, method, url,
                     reqBodyString, headers, nullptr, 3600.0);
  }

  // Now listen to the results:
  size_t count = DBServers.size();

  for (; count > 0; count--) {
    auto res = cc->wait("", coordTransactionID, 0, "", 0.0);
    if (res.status == CL_COMM_TIMEOUT) {
      cc->drop("", coordTransactionID, 0, "");
      return TRI_ERROR_CLUSTER_TIMEOUT;
    }
    if (res.status == CL_COMM_ERROR || res.status == CL_COMM_DROPPED) {
      cc->drop("", coordTransactionID, 0, "");
      return TRI_ERROR_INTERNAL;
    }
  }
  return TRI_ERROR_NO_ERROR;
}
#endif

////////////////////////////////////////////////////////////////////////////////
/// @brief intentionally causes a segfault
///
/// @FUN{internal.debugSegfault(@FA{message})}
///
/// intentionally cause a segmentation violation
////////////////////////////////////////////////////////////////////////////////

#ifdef ARANGODB_ENABLE_FAILURE_TESTS
static void JS_DebugSegfault(v8::FunctionCallbackInfo<v8::Value> const& args) {
  TRI_V8_TRY_CATCH_BEGIN(isolate);
  v8::HandleScope scope(isolate);

  // extract arguments
  if (args.Length() != 1) {
    TRI_V8_THROW_EXCEPTION_USAGE("debugSegfault(<message>)");
  }

  std::string const message = TRI_ObjectToString(args[0]);

  TRI_SegfaultDebugging(message.c_str());

  // we may get here if we are in non-maintainer mode

  TRI_V8_RETURN_UNDEFINED();
  TRI_V8_TRY_CATCH_END
}
#endif

////////////////////////////////////////////////////////////////////////////////
/// @brief sets a failure point
///
/// @FUN{internal.debugSetFailAt(@FA{point})}
///
/// Set a point for an intentional system failure
////////////////////////////////////////////////////////////////////////////////

#ifdef ARANGODB_ENABLE_FAILURE_TESTS
static void JS_DebugSetFailAt(v8::FunctionCallbackInfo<v8::Value> const& args) {
  TRI_V8_TRY_CATCH_BEGIN(isolate);
  v8::HandleScope scope(isolate);

  TRI_GET_GLOBALS();

  if (v8g->_vocbase == nullptr) {
    TRI_V8_THROW_EXCEPTION_MEMORY();
  }
  std::string dbname(v8g->_vocbase->_name);

  // extract arguments
  if (args.Length() != 1) {
    TRI_V8_THROW_EXCEPTION_USAGE("debugSetFailAt(<point>)");
  }

  std::string const point = TRI_ObjectToString(args[0]);

  TRI_AddFailurePointDebugging(point.c_str());

  if (ServerState::instance()->isCoordinator()) {
<<<<<<< HEAD
    int res = clusterSendToAllServers(dbname, "_admin/debug/failat/" + StringUtils::urlEncode(point),
                                      arangodb::rest::GeneralRequest::RequestType::HTTP_REQUEST_PUT, "");
=======
    int res = clusterSendToAllServers(
        dbname, "_admin/debug/failat/" + StringUtils::urlEncode(point),
        arangodb::rest::HttpRequest::HttpRequestType::HTTP_REQUEST_PUT, "");
>>>>>>> 3524ee82
    if (res != TRI_ERROR_NO_ERROR) {
      TRI_V8_THROW_EXCEPTION(res);
    }
  }

  TRI_V8_RETURN_UNDEFINED();
  TRI_V8_TRY_CATCH_END
}
#endif

////////////////////////////////////////////////////////////////////////////////
/// @brief removes a failure point
///
/// @FUN{internal.debugRemoveFailAt(@FA{point})}
///
/// Remove a point for an intentional system failure
////////////////////////////////////////////////////////////////////////////////

#ifdef ARANGODB_ENABLE_FAILURE_TESTS
static void JS_DebugRemoveFailAt(
    v8::FunctionCallbackInfo<v8::Value> const& args) {
  TRI_V8_TRY_CATCH_BEGIN(isolate);
  v8::HandleScope scope(isolate);

  TRI_GET_GLOBALS();

  if (v8g->_vocbase == nullptr) {
    TRI_V8_THROW_EXCEPTION_MEMORY();
  }
  std::string dbname(v8g->_vocbase->_name);

  // extract arguments
  if (args.Length() != 1) {
    TRI_V8_THROW_EXCEPTION_USAGE("debugRemoveFailAt(<point>)");
  }

  std::string const point = TRI_ObjectToString(args[0]);

  TRI_RemoveFailurePointDebugging(point.c_str());

  if (ServerState::instance()->isCoordinator()) {
<<<<<<< HEAD
    int res = clusterSendToAllServers(dbname, "_admin/debug/failat/" + StringUtils::urlEncode(point),
                                      arangodb::rest::GeneralRequest::RequestType::HTTP_REQUEST_DELETE, "");
=======
    int res = clusterSendToAllServers(
        dbname, "_admin/debug/failat/" + StringUtils::urlEncode(point),
        arangodb::rest::HttpRequest::HttpRequestType::HTTP_REQUEST_DELETE, "");
>>>>>>> 3524ee82
    if (res != TRI_ERROR_NO_ERROR) {
      TRI_V8_THROW_EXCEPTION(res);
    }
  }

  TRI_V8_RETURN_UNDEFINED();
  TRI_V8_TRY_CATCH_END
}
#endif

////////////////////////////////////////////////////////////////////////////////
/// @brief clears all failure points
///
/// @FUN{internal.debugClearFailAt()}
///
/// Remove all points for intentional system failures
////////////////////////////////////////////////////////////////////////////////

static void JS_DebugClearFailAt(
    v8::FunctionCallbackInfo<v8::Value> const& args) {
  TRI_V8_TRY_CATCH_BEGIN(isolate);
  v8::HandleScope scope(isolate);

  // extract arguments
  if (args.Length() != 0) {
    TRI_V8_THROW_EXCEPTION_USAGE("debugClearFailAt()");
  }

// if failure testing is not enabled, this is a no-op
#ifdef ARANGODB_ENABLE_FAILURE_TESTS
  TRI_ClearFailurePointsDebugging();

  if (ServerState::instance()->isCoordinator()) {
    TRI_GET_GLOBALS();

    if (v8g->_vocbase == nullptr) {
      TRI_V8_THROW_EXCEPTION_MEMORY();
    }
    std::string dbname(v8g->_vocbase->_name);

    int res = clusterSendToAllServers(
        dbname, "_admin/debug/failat",
<<<<<<< HEAD
        arangodb::rest::GeneralRequest::RequestType::HTTP_REQUEST_DELETE,
        "");
=======
        arangodb::rest::HttpRequest::HttpRequestType::HTTP_REQUEST_DELETE, "");
>>>>>>> 3524ee82
    if (res != TRI_ERROR_NO_ERROR) {
      TRI_V8_THROW_EXCEPTION(res);
    }
  }

#endif

  TRI_V8_RETURN_UNDEFINED();
  TRI_V8_TRY_CATCH_END
}

void TRI_InitV8DebugUtils(v8::Isolate* isolate, v8::Handle<v8::Context> context,
                          std::string const& startupPath,
                          std::string const& modules) {
  // debugging functions
  TRI_AddGlobalFunctionVocbase(isolate, context,
                               TRI_V8_ASCII_STRING("SYS_DEBUG_CLEAR_FAILAT"),
                               JS_DebugClearFailAt);
#ifdef ARANGODB_ENABLE_FAILURE_TESTS
  TRI_AddGlobalFunctionVocbase(isolate, context,
                               TRI_V8_ASCII_STRING("SYS_DEBUG_SEGFAULT"),
                               JS_DebugSegfault);
  TRI_AddGlobalFunctionVocbase(isolate, context,
                               TRI_V8_ASCII_STRING("SYS_DEBUG_SET_FAILAT"),
                               JS_DebugSetFailAt);
  TRI_AddGlobalFunctionVocbase(isolate, context,
                               TRI_V8_ASCII_STRING("SYS_DEBUG_REMOVE_FAILAT"),
                               JS_DebugRemoveFailAt);
#endif
}<|MERGE_RESOLUTION|>--- conflicted
+++ resolved
@@ -87,14 +87,8 @@
     _callbacks[isolate].Reset(isolate, callback);
   }
 
-<<<<<<< HEAD
-
   TRI_action_result_t execute(TRI_vocbase_t* vocbase, GeneralRequest* request,
                               Mutex* dataLock, void** data) {
-=======
-  TRI_action_result_t execute(TRI_vocbase_t* vocbase, HttpRequest* request,
-                              Mutex* dataLock, void** data) override {
->>>>>>> 3524ee82
     TRI_action_result_t result;
 
     // allow use datase execution in rest calls
@@ -674,12 +668,8 @@
 
 static TRI_action_result_t ExecuteActionVocbase(
     TRI_vocbase_t* vocbase, v8::Isolate* isolate, TRI_action_t const* action,
-<<<<<<< HEAD
     v8::Handle<v8::Function> callback, GeneralRequest* request) {
   v8::TryCatch tryCatch;
-=======
-    v8::Handle<v8::Function> callback, HttpRequest* request) {
->>>>>>> 3524ee82
   v8::HandleScope scope(isolate);
   v8::TryCatch tryCatch;
 
@@ -1282,13 +1272,8 @@
 #ifdef ARANGODB_ENABLE_FAILURE_TESTS
 static bool clusterSendToAllServers(
     std::string const& dbname,
-<<<<<<< HEAD
     std::string const& path, // Note: Has to be properly encoded!
     arangodb::rest::GeneralRequest::RequestType const& method,
-=======
-    std::string const& path,  // Note: Has to be properly encoded!
-    arangodb::rest::HttpRequest::HttpRequestType const& method,
->>>>>>> 3524ee82
     std::string const& body) {
   ClusterInfo* ci = ClusterInfo::instance();
   ClusterComm* cc = ClusterComm::instance();
@@ -1384,14 +1369,9 @@
   TRI_AddFailurePointDebugging(point.c_str());
 
   if (ServerState::instance()->isCoordinator()) {
-<<<<<<< HEAD
-    int res = clusterSendToAllServers(dbname, "_admin/debug/failat/" + StringUtils::urlEncode(point),
-                                      arangodb::rest::GeneralRequest::RequestType::HTTP_REQUEST_PUT, "");
-=======
     int res = clusterSendToAllServers(
-        dbname, "_admin/debug/failat/" + StringUtils::urlEncode(point),
-        arangodb::rest::HttpRequest::HttpRequestType::HTTP_REQUEST_PUT, "");
->>>>>>> 3524ee82
+          dbname, "_admin/debug/failat/" + StringUtils::urlEncode(point),
+          arangodb::rest::GeneralRequest::RequestType::HTTP_REQUEST_PUT, "");
     if (res != TRI_ERROR_NO_ERROR) {
       TRI_V8_THROW_EXCEPTION(res);
     }
@@ -1433,14 +1413,9 @@
   TRI_RemoveFailurePointDebugging(point.c_str());
 
   if (ServerState::instance()->isCoordinator()) {
-<<<<<<< HEAD
-    int res = clusterSendToAllServers(dbname, "_admin/debug/failat/" + StringUtils::urlEncode(point),
-                                      arangodb::rest::GeneralRequest::RequestType::HTTP_REQUEST_DELETE, "");
-=======
     int res = clusterSendToAllServers(
         dbname, "_admin/debug/failat/" + StringUtils::urlEncode(point),
-        arangodb::rest::HttpRequest::HttpRequestType::HTTP_REQUEST_DELETE, "");
->>>>>>> 3524ee82
+        arangodb::rest::GeneralRequest::RequestType::HTTP_REQUEST_DELETE, "");
     if (res != TRI_ERROR_NO_ERROR) {
       TRI_V8_THROW_EXCEPTION(res);
     }
@@ -1483,12 +1458,7 @@
 
     int res = clusterSendToAllServers(
         dbname, "_admin/debug/failat",
-<<<<<<< HEAD
-        arangodb::rest::GeneralRequest::RequestType::HTTP_REQUEST_DELETE,
-        "");
-=======
-        arangodb::rest::HttpRequest::HttpRequestType::HTTP_REQUEST_DELETE, "");
->>>>>>> 3524ee82
+        arangodb::rest::GeneralRequest::RequestType::HTTP_REQUEST_DELETE, "");
     if (res != TRI_ERROR_NO_ERROR) {
       TRI_V8_THROW_EXCEPTION(res);
     }
