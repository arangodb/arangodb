--- conflicted
+++ resolved
@@ -32,10 +32,6 @@
 
 using namespace arangodb;
 using namespace arangodb::basics;
-<<<<<<< HEAD
-// using namespace arangodb::rest;
-=======
->>>>>>> f9c2d7a0
 
 /// @brief check if a name belongs to a collection
 bool EqualCollection(CollectionNameResolver const* resolver,
