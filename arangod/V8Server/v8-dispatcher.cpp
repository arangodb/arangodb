--- conflicted
+++ resolved
@@ -736,11 +736,7 @@
   if (vocbase == nullptr || vocbase->isDropped()) {
     TRI_V8_THROW_EXCEPTION(TRI_ERROR_ARANGO_DATABASE_NOT_FOUND);
   }
-<<<<<<< HEAD
-
-=======
-  
->>>>>>> 451abcb2
+  
   if (args.Length() < 2 || !args[0]->IsString() || !args[1]->IsNumber()) {
     TRI_V8_THROW_EXCEPTION_USAGE("createQueue(<id>, <maxWorkers>)");
   }
@@ -757,11 +753,7 @@
   
   std::string key = TRI_ObjectToString(args[0]);
   uint64_t maxWorkers = TRI_ObjectToUInt64(args[1], false);
-<<<<<<< HEAD
-
-=======
-  
->>>>>>> 451abcb2
+  
   VPackBuilder doc;
   doc.openObject();
   doc.add(StaticStrings::KeyString, VPackValue(key));
@@ -801,11 +793,7 @@
   if (vocbase == nullptr || vocbase->isDropped()) {
     TRI_V8_THROW_EXCEPTION(TRI_ERROR_ARANGO_DATABASE_NOT_FOUND);
   }
-<<<<<<< HEAD
-
-=======
-  
->>>>>>> 451abcb2
+  
   if (args.Length() < 1) {
     TRI_V8_THROW_EXCEPTION_USAGE("deleteQueue(<id>)");
   }
@@ -821,11 +809,7 @@
   
   LOG_TOPIC(TRACE, Logger::FIXME) << "Removing queue " << key;
   auto ctx = transaction::V8Context::Create(vocbase, false);
-<<<<<<< HEAD
   SingleCollectionTransaction trx(ctx, "_queues", AccessMode::Type::WRITE);
-=======
-  SingleCollectionTransaction trx(ctx, "_queues", AccessMode::Type::EXCLUSIVE);
->>>>>>> 451abcb2
   trx.addHint(transaction::Hints::Hint::SINGLE_OPERATION);
   Result res = trx.begin();
   if (!res.ok()) {
