--- conflicted
+++ resolved
@@ -37,7 +37,6 @@
 #include "Transaction/Helpers.h"
 #include "Transaction/Hints.h"
 #include "Transaction/V8Context.h"
-#include "Utils/CollectionNameResolver.h"
 #include "Utils/Events.h"
 #include "Utils/SingleCollectionTransaction.h"
 #include "V8/v8-conv.h"
@@ -69,14 +68,6 @@
   v8::Isolate* isolate = args.GetIsolate();
   v8::HandleScope scope(isolate);
 
-  if (ExecContext::CURRENT_EXECCONTEXT != nullptr) {
-    AuthLevel level = ExecContext::CURRENT_EXECCONTEXT->authContext()->databaseAuthLevel();
-
-    if (level != AuthLevel::RW) {
-      TRI_V8_THROW_EXCEPTION(TRI_ERROR_FORBIDDEN);
-    }
-  }
-
   arangodb::LogicalCollection* collection =
       TRI_UnwrapClass<arangodb::LogicalCollection>(args.Holder(),
                                                    WRP_VOCBASE_COL_TYPE);
@@ -84,118 +75,12 @@
   if (collection == nullptr) {
     TRI_V8_THROW_EXCEPTION_INTERNAL("cannot extract collection");
   }
-
 
   if (args.Length() != 1 || !args[0]->IsObject()) {
     std::string name(functionName);
     name.append("(<description>)");
     TRI_V8_THROW_EXCEPTION_USAGE(name.c_str());
   }
-<<<<<<< HEAD
-
-
-  VPackBuilder builder;
-  int res = EnhanceIndexJson(args, builder, create);
-
-  if (res != TRI_ERROR_NO_ERROR) {
-    TRI_V8_THROW_EXCEPTION(res);
-  }
-
-
-  VPackSlice slice = builder.slice();
-  if (res == TRI_ERROR_NO_ERROR && ServerState::instance()->isCoordinator()) {
-    TRI_ASSERT(slice.isObject());
-
-    std::string const dbname(collection->dbName());
-    std::string const collname(collection->name());
-    auto c = ClusterInfo::instance()->getCollection(dbname, collname);
-
-
-    // check if there is an attempt to create a unique index on non-shard keys
-    if (create) {
-      Index::validateFields(slice);
-
-      VPackSlice v = slice.get("unique");
-
-      /* the following combinations of shardKeys and indexKeys are allowed/not
-      allowed:
-
-      shardKeys     indexKeys
-              a             a        ok
-              a             b    not ok
-              a           a b        ok
-            a b             a    not ok
-            a b             b    not ok
-            a b           a b        ok
-            a b         a b c        ok
-          a b c           a b    not ok
-          a b c         a b c        ok
-      */
-
-      if (v.isBoolean() && v.getBoolean()) {
-        // unique index, now check if fields and shard keys match
-        VPackSlice flds = slice.get("fields");
-        if (flds.isArray() && c->numberOfShards() > 1) {
-          std::vector<std::string> const& shardKeys = c->shardKeys();
-          std::unordered_set<std::string> indexKeys;
-          size_t n = static_cast<size_t>(flds.length());
-
-          for (size_t i = 0; i < n; ++i) {
-            VPackSlice f = flds.at(i);
-            if (!f.isString()) {
-              // index attributes must be strings
-              TRI_V8_THROW_EXCEPTION_MESSAGE(
-                  TRI_ERROR_INTERNAL, "index field names should be strings");
-            }
-            indexKeys.emplace(f.copyString());
-          }
-
-          // all shard-keys must be covered by the index
-          for (auto& it : shardKeys) {
-            if (indexKeys.find(it) == indexKeys.end()) {
-              TRI_V8_THROW_EXCEPTION_MESSAGE(
-                  TRI_ERROR_CLUSTER_UNSUPPORTED,
-                  "shard key '" + it + "' must be present in unique index");
-            }
-          }
-        }
-      }
-    }
-  }
-
-  TRI_ASSERT(!slice.isNone());
-  events::CreateIndex(collection->name(), slice);
-
-  // ensure an index, coordinator case
-  if (ServerState::instance()->isCoordinator()) {
-    VPackBuilder resultBuilder;
-    std::string errorMsg;
-#ifdef USE_ENTERPRISE
-    int res = EnsureIndexCoordinatorEnterprise(collection, slice, create,
-                                               resultBuilder, errorMsg);
-#else
-    std::string const databaseName(collection->dbName());
-    std::string const cid = collection->cid_as_string();
-    int res = EnsureIndexCoordinator(databaseName, cid, slice, create,
-                                     resultBuilder, errorMsg);
-#endif
-    if (res != TRI_ERROR_NO_ERROR) {
-      TRI_V8_THROW_EXCEPTION_MESSAGE(res, errorMsg);
-    }
-    if (resultBuilder.slice().isNone()) {
-      if (!create) {
-        // did not find a suitable index
-        TRI_V8_RETURN_NULL();
-      }
-
-      TRI_V8_THROW_EXCEPTION_MEMORY();
-    }
-    v8::Handle<v8::Value> ret =
-        IndexRep(isolate, collection->name(), resultBuilder.slice());
-    TRI_V8_RETURN(ret);
-  } else {
-    EnsureIndexLocal(args, collection, slice, create);
-=======
   
   VPackBuilder builder;
   TRI_V8ToVPackSimple(isolate, builder, args[0]);
@@ -204,7 +89,6 @@
   Result res = methods::Indexes::ensureIndex(collection, builder.slice(), create, output);
   if (!res.ok()) {
     TRI_V8_THROW_EXCEPTION_MESSAGE(res.errorNumber(), res.errorMessage());
->>>>>>> 492d8326
   }
   v8::Handle<v8::Value> result = TRI_VPackToV8(isolate, output.slice());
   TRI_V8_RETURN(result);
@@ -246,14 +130,6 @@
     v8::FunctionCallbackInfo<v8::Value> const& args) {
   TRI_V8_TRY_CATCH_BEGIN(isolate);
   v8::HandleScope scope(isolate);
-
-  if (ExecContext::CURRENT_EXECCONTEXT != nullptr) {
-    AuthLevel level = ExecContext::CURRENT_EXECCONTEXT->authContext()->databaseAuthLevel();
-
-    if (level != AuthLevel::RW) {
-      TRI_V8_THROW_EXCEPTION(TRI_ERROR_FORBIDDEN);
-    }
-  }
 
   PREVENT_EMBEDDED_TRANSACTION();
 
@@ -319,17 +195,8 @@
 
 static void CreateVocBase(v8::FunctionCallbackInfo<v8::Value> const& args,
                           TRI_col_type_e collectionType) {
-
   v8::Isolate* isolate = args.GetIsolate();
   v8::HandleScope scope(isolate);
-
-  if (ExecContext::CURRENT_EXECCONTEXT != nullptr) {
-    AuthLevel level = ExecContext::CURRENT_EXECCONTEXT->authContext()->databaseAuthLevel();
-
-    if (level != AuthLevel::RW) {
-      TRI_V8_THROW_EXCEPTION(TRI_ERROR_FORBIDDEN);
-    }
-  }
 
   TRI_vocbase_t* vocbase = GetContextVocBase(isolate);
 
