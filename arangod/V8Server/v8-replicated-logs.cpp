////////////////////////////////////////////////////////////////////////////////
/// DISCLAIMER
///
/// Copyright 2014-2023 ArangoDB GmbH, Cologne, Germany
/// Copyright 2004-2014 triAGENS GmbH, Cologne, Germany
///
/// Licensed under the Apache License, Version 2.0 (the "License");
/// you may not use this file except in compliance with the License.
/// You may obtain a copy of the License at
///
///     http://www.apache.org/licenses/LICENSE-2.0
///
/// Unless required by applicable law or agreed to in writing, software
/// distributed under the License is distributed on an "AS IS" BASIS,
/// WITHOUT WARRANTIES OR CONDITIONS OF ANY KIND, either express or implied.
/// See the License for the specific language governing permissions and
/// limitations under the License.
///
/// Copyright holder is ArangoDB GmbH, Cologne, Germany
///
/// @author Lars Maier
////////////////////////////////////////////////////////////////////////////////

#include <Futures/Future.h>

#include "V8/v8-helper.h"
#include "v8-replicated-logs.h"

#include "V8/v8-vpack.h"
#include "VocBase/vocbase.h"
#include "v8-externals.h"
#include "v8-vocbaseprivate.h"

#include "velocypack/Iterator.h"
#include "Inspection/VPack.h"

#include "Basics/StaticStrings.h"
#include "Basics/ResultT.h"
#include "Replication2/Methods.h"
#include "Replication2/ReplicatedLog/AgencyLogSpecification.h"
#include "Replication2/ReplicatedLog/LogCommon.h"
#include "Replication2/ReplicatedLog/LogLeader.h"
#include "Replication2/ReplicatedLog/Utilities.h"

#include <absl/strings/str_cat.h>

using namespace arangodb::replication2;

v8::Handle<v8::Object> WrapReplicatedLog(v8::Isolate* isolate, LogId id) {
  v8::EscapableHandleScope scope(isolate);
  TRI_GET_GLOBALS();
  TRI_GET_GLOBAL(VocbaseReplicatedLogTempl, v8::ObjectTemplate);
  auto& vocbase = GetContextVocBase(isolate);
  auto context = TRI_IGETC;
  v8::Handle<v8::Object> result =
      VocbaseReplicatedLogTempl->NewInstance(TRI_IGETC).FromMaybe(
          v8::Local<v8::Object>());

  if (result.IsEmpty()) {
    return scope.Escape<v8::Object>(result);
  }

  result->SetInternalField(  // required for TRI_UnwrapClass(...)
      SLOT_CLASS_TYPE,
      v8::Integer::New(isolate, WRP_VOCBASE_REPLICATED_LOG_TYPE)  // args
  );
  result->SetInternalField(
      SLOT_CLASS,
      v8::Uint32::NewFromUnsigned(isolate, static_cast<uint32_t>(id.id())));

  TRI_GET_GLOBAL_STRING(_DbNameKey);
  result->Set(context, _DbNameKey, TRI_V8_STD_STRING(isolate, vocbase.name()))
      .FromMaybe(false);

  return scope.Escape<v8::Object>(result);
}

static LogId UnwrapReplicatedLog(v8::Isolate* isolate,
                                 v8::Local<v8::Object> const& obj) {
  if (obj->InternalFieldCount() <= SLOT_CLASS) {
    return LogId{0};
  }
  auto slot = obj->GetInternalField(SLOT_CLASS_TYPE);
  if (slot->Int32Value(TRI_IGETC).ToChecked() !=
      WRP_VOCBASE_REPLICATED_LOG_TYPE) {
    return LogId{0};
  }

  return LogId{
      obj->GetInternalField(SLOT_CLASS)->Uint32Value(TRI_IGETC).ToChecked()};
}

static void JS_GetReplicatedLog(
    v8::FunctionCallbackInfo<v8::Value> const& args) {
  TRI_V8_TRY_CATCH_BEGIN(isolate);
  v8::HandleScope scope(isolate);
  auto& vocbase = GetContextVocBase(isolate);
  if (args.Length() != 1) {
    TRI_V8_THROW_EXCEPTION_USAGE("_replicatedLog(<id>)");
  }

  auto id = LogId{TRI_ObjectToUInt64(isolate, args[0], true)};
  if (!arangodb::ExecContext::current().isAdminUser()) {
    TRI_V8_THROW_EXCEPTION_MESSAGE(
        TRI_ERROR_FORBIDDEN,
        std::string("No access to replicated log '") + to_string(id) + "'");
  }

  std::ignore =
      ReplicatedLogMethods::createInstance(vocbase)->getStatus(id).get();
  auto result = WrapReplicatedLog(isolate, id);
  TRI_V8_RETURN(result);

  TRI_V8_TRY_CATCH_END
}

static void JS_CreateReplicatedLog(
    v8::FunctionCallbackInfo<v8::Value> const& args) {
  TRI_V8_TRY_CATCH_BEGIN(isolate);
  v8::HandleScope scope(isolate);

  if (!arangodb::ExecContext::current().isAdminUser()) {
    TRI_V8_THROW_EXCEPTION_MESSAGE(
        TRI_ERROR_FORBIDDEN, std::string("Creating replicated log forbidden"));
  }

  auto& vocbase = GetContextVocBase(isolate);
  if (args.Length() != 1) {
    TRI_V8_THROW_EXCEPTION_USAGE("_createReplicatedLog(<spec>)");
  }

  auto spec = std::invoke([&] {
    VPackBuilder builder;
    TRI_V8ToVPack(isolate, builder, args[0], false, false);
    return arangodb::velocypack::deserialize<
        ReplicatedLogMethods::CreateOptions>(builder.slice());
  });

  auto res = ReplicatedLogMethods::createInstance(vocbase)
                 ->createReplicatedLog(spec)
                 .get();
  if (res.fail()) {
    THROW_ARANGO_EXCEPTION(res.result());
  }
  auto result = WrapReplicatedLog(isolate, res->id);
  TRI_V8_RETURN(result);
  TRI_V8_TRY_CATCH_END
}

static void JS_Id(v8::FunctionCallbackInfo<v8::Value> const& args) {
  TRI_V8_TRY_CATCH_BEGIN(isolate);
  v8::HandleScope scope(isolate);

  auto id = UnwrapReplicatedLog(isolate, args.Holder());
  if (!arangodb::ExecContext::current().isAdminUser()) {
    TRI_V8_THROW_EXCEPTION_MESSAGE(
        TRI_ERROR_FORBIDDEN,
        std::string("No access to replicated log '") + to_string(id) + "'");
  }

  TRI_V8_RETURN(v8::Uint32::NewFromUnsigned(
      isolate, static_cast<std::uint32_t>(id.id())));

  TRI_V8_TRY_CATCH_END
}

static void JS_Drop(v8::FunctionCallbackInfo<v8::Value> const& args) {
  TRI_V8_TRY_CATCH_BEGIN(isolate);
  v8::HandleScope scope(isolate);

  auto& vocbase = GetContextVocBase(isolate);
  auto id = UnwrapReplicatedLog(isolate, args.Holder());
  if (!arangodb::ExecContext::current().isAdminUser()) {
    TRI_V8_THROW_EXCEPTION_MESSAGE(
        TRI_ERROR_FORBIDDEN,
        std::string("No access to replicated log '") + to_string(id) + "'");
  }

  if (auto res = ReplicatedLogMethods::createInstance(vocbase)
                     ->deleteReplicatedLog(id)
                     .get();
      !res.ok()) {
    TRI_V8_THROW_EXCEPTION(res);
  }

  TRI_V8_TRY_CATCH_END
}

namespace {
// Parse common options of JS_Insert and JS_MultiInsert.
auto parseInsertOptionsAt(v8::Isolate* isolate,
                          v8::FunctionCallbackInfo<v8::Value> const& args,
                          int pos) -> std::pair<bool, bool> {
  auto waitForSync = false;
  auto dontWaitForCommit = false;
  if (args.Length() > pos) {
    auto builder = VPackBuilder();
    TRI_V8ToVPack(isolate, builder, args[pos], false, false);
    auto const options = builder.slice();
    if (auto slice = options.get(arangodb::StaticStrings::WaitForSyncString);
        !slice.isNone()) {
      waitForSync = slice.getBool();
    }
    if (auto slice = options.get(arangodb::StaticStrings::DontWaitForCommit);
        !slice.isNone()) {
      dontWaitForCommit = slice.getBool();
    }
  }
  return {waitForSync, dontWaitForCommit};
}
}  // namespace

static void JS_Insert(v8::FunctionCallbackInfo<v8::Value> const& args) {
  TRI_V8_TRY_CATCH_BEGIN(isolate);
  v8::HandleScope scope(isolate);

  auto& vocbase = GetContextVocBase(isolate);
  auto id = UnwrapReplicatedLog(isolate, args.Holder());
  if (!arangodb::ExecContext::current().isAdminUser()) {
    TRI_V8_THROW_EXCEPTION_MESSAGE(
        TRI_ERROR_FORBIDDEN,
        std::string("No access to replicated log '") + to_string(id) + "'");
  }

  if (args.Length() < 1 || args.Length() > 2) {
    TRI_V8_THROW_EXCEPTION_USAGE(
        "insert(<payload> [, {waitForSync, dontWaitForCommit}])");
  }

  auto const [waitForSync, dontWaitForCommit] =
      parseInsertOptionsAt(isolate, args, 1);

  VPackBuilder builder;
  TRI_V8ToVPack(isolate, builder, args[0], false, false);

  if (dontWaitForCommit) {
    auto const logIndex =
        ReplicatedLogMethods::createInstance(vocbase)
            ->insertWithoutCommit(
                id, LogPayload::createFromSlice(builder.slice()), waitForSync)
            .get();
    VPackBuilder response;
    {
      VPackObjectBuilder ob(&response);
      response.add("index", VPackValue(logIndex));
    }
    TRI_V8_RETURN(TRI_VPackToV8(isolate, response.slice()));
  } else {
    auto result = ReplicatedLogMethods::createInstance(vocbase)
                      ->insert(id, LogPayload::createFromSlice(builder.slice()),
                               waitForSync)
                      .get();
    VPackBuilder response;
    {
      VPackObjectBuilder ob(&response);
      response.add("index", VPackValue(result.first));
      response.add(VPackValue("result"));
      result.second.toVelocyPack(response);
    }
    TRI_V8_RETURN(TRI_VPackToV8(isolate, response.slice()));
  }

  TRI_V8_TRY_CATCH_END
}

static void JS_Ping(v8::FunctionCallbackInfo<v8::Value> const& args) {
  TRI_V8_TRY_CATCH_BEGIN(isolate);
  v8::HandleScope scope(isolate);

  auto& vocbase = GetContextVocBase(isolate);
  auto id = UnwrapReplicatedLog(isolate, args.Holder());
  if (!arangodb::ExecContext::current().isAdminUser()) {
    TRI_V8_THROW_EXCEPTION_MESSAGE(
        TRI_ERROR_FORBIDDEN,
        std::string("No access to replicated log '") + to_string(id) + "'");
  }

  if (args.Length() > 1) {
    TRI_V8_THROW_EXCEPTION_USAGE("ping([message])");
  }

  std::optional<std::string> message;

  if (args.Length() > 0) {
    VPackBuilder builder;
    TRI_V8ToVPack(isolate, builder, args[0], false, false);
    message = builder.slice().copyString();
  }

  auto result = ReplicatedLogMethods::createInstance(vocbase)
                    ->ping(id, std::move(message))
                    .get();
  VPackBuilder response;
  {
    VPackObjectBuilder ob(&response);
    response.add("index", VPackValue(result.first));
    response.add(VPackValue("result"));
    result.second.toVelocyPack(response);
  }
  TRI_V8_RETURN(TRI_VPackToV8(isolate, response.slice()));

  TRI_V8_TRY_CATCH_END
}

static void JS_MultiInsert(v8::FunctionCallbackInfo<v8::Value> const& args) {
  TRI_V8_TRY_CATCH_BEGIN(isolate)
  v8::HandleScope scope(isolate);

  auto& vocbase = GetContextVocBase(isolate);
  auto id = UnwrapReplicatedLog(isolate, args.Holder());
  if (!arangodb::ExecContext::current().isAdminUser()) {
    TRI_V8_THROW_EXCEPTION_MESSAGE(
        TRI_ERROR_FORBIDDEN,
        std::string("No access to replicated log '") + to_string(id) + "'");
  }

  if (args.Length() < 1 || args.Length() > 2) {
    TRI_V8_THROW_EXCEPTION_USAGE(
        "multiInsert(<payload> [, {waitForSync, dontWaitForCommit}])");
  }

  auto const [waitForSync, dontWaitForCommit] =
      parseInsertOptionsAt(isolate, args, 1);

  VPackBufferUInt8 payload;
  VPackBuilder builder(payload);
  TRI_V8ToVPack(isolate, builder, args[0], false, false);
  auto slice = builder.slice();
  if (!slice.isArray()) {
    TRI_V8_THROW_EXCEPTION_USAGE(
        "multiInsert(<payload> [, {waitForSync, dontWaitForCommit}]) expects "
        "array");
  }

  if (dontWaitForCommit) {
    TRI_V8_THROW_EXCEPTION_MESSAGE(
        TRI_ERROR_NOT_IMPLEMENTED,
        "dontWaitForCommit is not implemented for multiple inserts");
  } else {
    replicated_log::VPackArrayToLogPayloadIterator iter{slice};
    auto result = ReplicatedLogMethods::createInstance(vocbase)
                      ->insert(id, iter, waitForSync)
                      .get();

    VPackBuilder response;
    {
      VPackObjectBuilder ob(&response);
      {
        VPackArrayBuilder ab{&response, "indexes"};
        for (auto const logIndex : result.first) {
          response.add(VPackValue(logIndex));
        }
      }
      response.add(VPackValue("result"));
      result.second.toVelocyPack(response);
    }
    TRI_V8_RETURN(TRI_VPackToV8(isolate, response.slice()));
  }

  TRI_V8_TRY_CATCH_END
}

static void JS_Status(v8::FunctionCallbackInfo<v8::Value> const& args) {
  TRI_V8_TRY_CATCH_BEGIN(isolate);
  v8::HandleScope scope(isolate);
  auto& vocbase = GetContextVocBase(isolate);
  auto id = UnwrapReplicatedLog(isolate, args.Holder());
  if (!arangodb::ExecContext::current().isAdminUser()) {
    TRI_V8_THROW_EXCEPTION_MESSAGE(
        TRI_ERROR_FORBIDDEN,
        std::string("No access to replicated log '") + to_string(id) + "'");
  }

  auto result =
      ReplicatedLogMethods::createInstance(vocbase)->getStatus(id).get();
  auto response = std::visit(
      [](auto&& r) {
        VPackBuilder response;
        r.toVelocyPack(response);
        return response;
      },
      std::move(result));
  TRI_V8_RETURN(TRI_VPackToV8(isolate, response.slice()));
  TRI_V8_TRY_CATCH_END
}

static void JS_GlobalStatus(v8::FunctionCallbackInfo<v8::Value> const& args) {
  TRI_V8_TRY_CATCH_BEGIN(isolate);
  v8::HandleScope scope(isolate);
  auto& vocbase = GetContextVocBase(isolate);
  auto id = UnwrapReplicatedLog(isolate, args.Holder());
  if (!arangodb::ExecContext::current().isAdminUser()) {
    TRI_V8_THROW_EXCEPTION_MESSAGE(
        TRI_ERROR_FORBIDDEN,
        std::string("No access to replicated log '") + to_string(id) + "'");
  }

  bool isLocal = std::invoke([&] {
    if (args.Length() > 0) {
      auto builder = VPackBuilder();
      TRI_V8ToVPack(isolate, builder, args[0], false, false);
      auto const options = builder.slice();
      if (auto slice = options.get("useLocalCache"); slice.isTrue()) {
        return true;
      }
    }

    return false;
  });

  auto source =
      isLocal
          ? replicated_log::GlobalStatus::SpecificationSource::kLocalCache
          : replicated_log::GlobalStatus::SpecificationSource::kRemoteAgency;

  auto result = ReplicatedLogMethods::createInstance(vocbase)
                    ->getGlobalStatus(id, source)
                    .get();
  VPackBuilder response;
  result.toVelocyPack(response);
  TRI_V8_RETURN(TRI_VPackToV8(isolate, response.slice()));
  TRI_V8_TRY_CATCH_END
}

static void JS_Head(v8::FunctionCallbackInfo<v8::Value> const& args) {
  TRI_V8_TRY_CATCH_BEGIN(isolate);
  v8::HandleScope scope(isolate);
  auto& vocbase = GetContextVocBase(isolate);
  auto id = UnwrapReplicatedLog(isolate, args.Holder());
  if (!arangodb::ExecContext::current().isAdminUser()) {
    TRI_V8_THROW_EXCEPTION_MESSAGE(
        TRI_ERROR_FORBIDDEN,
        std::string("No access to replicated log '") + to_string(id) + "'");
  }

  std::size_t length;
  if (args.Length() == 0) {
    length = ReplicatedLogMethods::kDefaultLimit;
  } else if (args.Length() == 1) {
    length = TRI_ObjectToUInt64(isolate, args[0], true);
  } else {
    TRI_V8_THROW_EXCEPTION_USAGE("head(<limit = 10>)");
  }

  auto iter =
      ReplicatedLogMethods::createInstance(vocbase)->head(id, length).get();
  VPackBuilder response;
  {
    VPackArrayBuilder ab(&response);
    while (auto entry = iter->next()) {
      entry->toVelocyPack(response);
    }
  }
  TRI_V8_RETURN(TRI_VPackToV8(isolate, response.slice()));
  TRI_V8_TRY_CATCH_END
}

static void JS_Tail(v8::FunctionCallbackInfo<v8::Value> const& args) {
  TRI_V8_TRY_CATCH_BEGIN(isolate);

  v8::HandleScope scope(isolate);
  auto& vocbase = GetContextVocBase(isolate);
  auto id = UnwrapReplicatedLog(isolate, args.Holder());
  if (!arangodb::ExecContext::current().isAdminUser()) {
    TRI_V8_THROW_EXCEPTION_MESSAGE(
        TRI_ERROR_FORBIDDEN,
        std::string("No access to replicated log '") + to_string(id) + "'");
  }

  std::size_t length;
  if (args.Length() == 0) {
    length = ReplicatedLogMethods::kDefaultLimit;
  } else if (args.Length() == 1) {
    length = TRI_ObjectToUInt64(isolate, args[0], true);
  } else {
    TRI_V8_THROW_EXCEPTION_USAGE("tail(<limit = 10>)");
  }

  auto iter =
      ReplicatedLogMethods::createInstance(vocbase)->tail(id, length).get();
  VPackBuilder response;
  {
    VPackArrayBuilder ab(&response);
    while (auto entry = iter->next()) {
      entry->toVelocyPack(response);
    }
  }
  TRI_V8_RETURN(TRI_VPackToV8(isolate, response.slice()));
  TRI_V8_TRY_CATCH_END
}

static void JS_Slice(v8::FunctionCallbackInfo<v8::Value> const& args) {
  TRI_V8_TRY_CATCH_BEGIN(isolate);

  v8::HandleScope scope(isolate);
  auto& vocbase = GetContextVocBase(isolate);
  auto id = UnwrapReplicatedLog(isolate, args.Holder());
  if (!arangodb::ExecContext::current().isAdminUser()) {
    TRI_V8_THROW_EXCEPTION_MESSAGE(
        TRI_ERROR_FORBIDDEN,
        std::string("No access to replicated log '") + to_string(id) + "'");
  }

  if (args.Length() > 2) {
    TRI_V8_THROW_EXCEPTION_USAGE("slice(<start>, <stop>)");
  }

  auto startIdx = LogIndex(0);
  if (args.Length() > 0) {
    startIdx = LogIndex(TRI_ObjectToUInt64(isolate, args[0], true));
  }
  auto stopIdx = LogIndex(startIdx + ReplicatedLogMethods::kDefaultLimit + 1);
  if (args.Length() > 1) {
    stopIdx = LogIndex(TRI_ObjectToUInt64(isolate, args[1], true));
  }

  auto iter = ReplicatedLogMethods::createInstance(vocbase)
                  ->slice(id, startIdx, stopIdx)
                  .get();
  VPackBuilder response;
  {
    VPackArrayBuilder ab(&response);
    while (auto entry = iter->next()) {
      entry->toVelocyPack(response);
    }
  }
  TRI_V8_RETURN(TRI_VPackToV8(isolate, response.slice()));
  TRI_V8_TRY_CATCH_END
}

static void JS_Poll(v8::FunctionCallbackInfo<v8::Value> const& args) {
  TRI_V8_TRY_CATCH_BEGIN(isolate);

  v8::HandleScope scope(isolate);
  auto& vocbase = GetContextVocBase(isolate);
  auto id = UnwrapReplicatedLog(isolate, args.Holder());
  if (!arangodb::ExecContext::current().isAdminUser()) {
    TRI_V8_THROW_EXCEPTION_MESSAGE(
        TRI_ERROR_FORBIDDEN,
        std::string("No access to replicated log '") + to_string(id) + "'");
  }

  if (args.Length() > 2) {
    TRI_V8_THROW_EXCEPTION_USAGE("poll(<first = 0, limit = 10>)");
  }
  auto first = LogIndex(0);
  auto limit = ReplicatedLogMethods::kDefaultLimit;

  if (args.Length() > 0) {
    first = LogIndex(TRI_ObjectToUInt64(isolate, args[0], true));
  }
  if (args.Length() > 1) {
    limit = TRI_ObjectToUInt64(isolate, args[1], true);
  }

  auto iter = ReplicatedLogMethods::createInstance(vocbase)
                  ->poll(id, first, limit)
                  .get();
  VPackBuilder response;
  {
    VPackArrayBuilder ab(&response);
    while (auto entry = iter->next()) {
      entry->toVelocyPack(response);
    }
  }
  TRI_V8_RETURN(TRI_VPackToV8(isolate, response.slice()));
  TRI_V8_TRY_CATCH_END
}

static void JS_At(v8::FunctionCallbackInfo<v8::Value> const& args) {
  TRI_V8_TRY_CATCH_BEGIN(isolate);

  v8::HandleScope scope(isolate);
  auto& vocbase = GetContextVocBase(isolate);
  auto id = UnwrapReplicatedLog(isolate, args.Holder());
  if (!arangodb::ExecContext::current().isAdminUser()) {
    TRI_V8_THROW_EXCEPTION_MESSAGE(
        TRI_ERROR_FORBIDDEN,
        std::string("No access to replicated log '") + to_string(id) + "'");
  }

  LogIndex index;
  if (args.Length() != 1) {
    TRI_V8_THROW_EXCEPTION_USAGE("at(<index>)");
  } else {
    index = LogIndex(TRI_ObjectToUInt64(isolate, args[0], true));
  }

<<<<<<< HEAD
  auto iter = ReplicatedLogMethods::createInstance(vocbase)
                  ->slice(id, index, index + 1)
                  .get();
  auto entry = iter->next();
=======
  auto entry = ReplicatedLogMethods::createInstance(vocbase)
                   ->getLogEntryByIndex(id, index)
                   .get();
  if (!entry) {
    TRI_V8_RETURN(
        TRI_VPackToV8(isolate, arangodb::velocypack::Slice::nullSlice()));
  }
>>>>>>> c6b74778
  VPackBuilder response;
  entry.value().toVelocyPack(response);
  TRI_V8_RETURN(TRI_VPackToV8(isolate, response.slice()));
  TRI_V8_TRY_CATCH_END
}

static void JS_Release(v8::FunctionCallbackInfo<v8::Value> const& args) {
  TRI_V8_TRY_CATCH_BEGIN(isolate);

  v8::HandleScope scope(isolate);
  auto& vocbase = GetContextVocBase(isolate);
  auto id = UnwrapReplicatedLog(isolate, args.Holder());
  if (!arangodb::ExecContext::current().isAdminUser()) {
    TRI_V8_THROW_EXCEPTION_MESSAGE(
        TRI_ERROR_FORBIDDEN,
        std::string("No access to replicated log '") + to_string(id) + "'");
  }

  LogIndex index;
  if (args.Length() != 1) {
    TRI_V8_THROW_EXCEPTION_USAGE("release(<index>)");
  } else {
    index = LogIndex(TRI_ObjectToUInt64(isolate, args[0], true));
  }

  auto result =
      ReplicatedLogMethods::createInstance(vocbase)->release(id, index).get();
  if (result.fail()) {
    THROW_ARANGO_EXCEPTION(result);
  }
  TRI_V8_TRY_CATCH_END
}

static void JS_Compact(v8::FunctionCallbackInfo<v8::Value> const& args) {
  TRI_V8_TRY_CATCH_BEGIN(isolate);

  v8::HandleScope scope(isolate);
  auto& vocbase = GetContextVocBase(isolate);
  auto id = UnwrapReplicatedLog(isolate, args.Holder());
  if (!arangodb::ExecContext::current().isAdminUser()) {
    TRI_V8_THROW_EXCEPTION_MESSAGE(
        TRI_ERROR_FORBIDDEN,
        std::string("No access to replicated log '") + to_string(id) + "'");
  }

  if (args.Length() != 0) {
    TRI_V8_THROW_EXCEPTION_USAGE("compact()");
  }

  auto result =
      ReplicatedLogMethods::createInstance(vocbase)->compact(id).get();

  VPackBuilder response;
  arangodb::velocypack::serialize(response, result);
  TRI_V8_RETURN(TRI_VPackToV8(isolate, response.slice()));
  TRI_V8_TRY_CATCH_END
}

void TRI_InitV8ReplicatedLogs(TRI_v8_global_t* v8g, v8::Isolate* isolate) {
  auto db = v8::Local<v8::ObjectTemplate>::New(isolate, v8g->VocbaseTempl);
  TRI_AddMethodVocbase(isolate, db,
                       TRI_V8_ASCII_STRING(isolate, "_replicatedLog"),
                       JS_GetReplicatedLog);
  TRI_AddMethodVocbase(isolate, db,
                       TRI_V8_ASCII_STRING(isolate, "_createReplicatedLog"),
                       JS_CreateReplicatedLog);

  v8::Handle<v8::ObjectTemplate> rt;
  v8::Handle<v8::FunctionTemplate> ft;

  ft = v8::FunctionTemplate::New(isolate);
  ft->SetClassName(TRI_V8_ASCII_STRING(isolate, "ArangoReplicatedLog"));

  rt = ft->InstanceTemplate();
  rt->SetInternalFieldCount(2);  // SLOT_CLASS_TYPE + SLOT_LOG_ID

  TRI_AddMethodVocbase(isolate, rt, TRI_V8_ASCII_STRING(isolate, "id"), JS_Id);
  TRI_AddMethodVocbase(isolate, rt, TRI_V8_ASCII_STRING(isolate, "drop"),
                       JS_Drop);
  TRI_AddMethodVocbase(isolate, rt, TRI_V8_ASCII_STRING(isolate, "insert"),
                       JS_Insert);
  TRI_AddMethodVocbase(isolate, rt, TRI_V8_ASCII_STRING(isolate, "ping"),
                       JS_Ping);
  TRI_AddMethodVocbase(isolate, rt, TRI_V8_ASCII_STRING(isolate, "multiInsert"),
                       JS_MultiInsert);
  TRI_AddMethodVocbase(isolate, rt, TRI_V8_ASCII_STRING(isolate, "status"),
                       JS_Status);
  TRI_AddMethodVocbase(isolate, rt,
                       TRI_V8_ASCII_STRING(isolate, "globalStatus"),
                       JS_GlobalStatus);
  TRI_AddMethodVocbase(isolate, rt, TRI_V8_ASCII_STRING(isolate, "head"),
                       JS_Head);
  TRI_AddMethodVocbase(isolate, rt, TRI_V8_ASCII_STRING(isolate, "tail"),
                       JS_Tail);
  TRI_AddMethodVocbase(isolate, rt, TRI_V8_ASCII_STRING(isolate, "slice"),
                       JS_Slice);
  TRI_AddMethodVocbase(isolate, rt, TRI_V8_ASCII_STRING(isolate, "at"), JS_At);
  TRI_AddMethodVocbase(isolate, rt, TRI_V8_ASCII_STRING(isolate, "release"),
                       JS_Release);
  TRI_AddMethodVocbase(isolate, rt, TRI_V8_ASCII_STRING(isolate, "compact"),
                       JS_Compact);
  TRI_AddMethodVocbase(isolate, rt, TRI_V8_ASCII_STRING(isolate, "poll"),
                       JS_Poll);

  v8g->VocbaseReplicatedLogTempl.Reset(isolate, rt);
  TRI_AddGlobalFunctionVocbase(
      isolate, TRI_V8_ASCII_STRING(isolate, "ArangoReplicatedLog"),
      ft->GetFunction(TRI_IGETC).FromMaybe(v8::Local<v8::Function>()));
}<|MERGE_RESOLUTION|>--- conflicted
+++ resolved
@@ -586,20 +586,14 @@
     index = LogIndex(TRI_ObjectToUInt64(isolate, args[0], true));
   }
 
-<<<<<<< HEAD
   auto iter = ReplicatedLogMethods::createInstance(vocbase)
                   ->slice(id, index, index + 1)
                   .get();
   auto entry = iter->next();
-=======
-  auto entry = ReplicatedLogMethods::createInstance(vocbase)
-                   ->getLogEntryByIndex(id, index)
-                   .get();
   if (!entry) {
     TRI_V8_RETURN(
         TRI_VPackToV8(isolate, arangodb::velocypack::Slice::nullSlice()));
   }
->>>>>>> c6b74778
   VPackBuilder response;
   entry.value().toVelocyPack(response);
   TRI_V8_RETURN(TRI_VPackToV8(isolate, response.slice()));
