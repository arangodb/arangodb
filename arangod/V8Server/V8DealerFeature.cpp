--- conflicted
+++ resolved
@@ -366,14 +366,7 @@
   uint64_t const reducedWaitTime =
       static_cast<uint64_t>(_gcFrequency * 1000.0 * 200.0);
 
-<<<<<<< HEAD
-  // turn off memory allocation failures before going into v8 code 
-  TRI_DisallowMemoryFailures();
-
   while (!_stopping) {
-=======
-  while (_stopping == 0) {
->>>>>>> 282be208
     try {
       V8Context* context = nullptr;
       bool wasDirty = false;
