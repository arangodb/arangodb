--- conflicted
+++ resolved
@@ -134,28 +134,10 @@
       "path to the directory containing JavaScript startup scripts",
       new StringParameter(&_startupDirectory));
 
-<<<<<<< HEAD
-  options->addOption(
-      "--javascript.module-directory",
-      "additional paths containing JavaScript modules",
-      new VectorParameter<StringParameter>(&_moduleDirectories),
-      arangodb::options::makeFlags(arangodb::options::Flags::Hidden));
-
-  options->addOption(
-     "--javascript.copy-installation",
-     "copy contents of 'javascript.startup-directory' on first start",
-     new BooleanParameter(&_copyInstallation));
-
-  options->addOption(
-      "--javascript.v8-contexts",
-      "maximum number of V8 contexts that are created for executing JavaScript actions",
-      new UInt64Parameter(&_nrMaxContexts));
-=======
   options->addOption("--javascript.module-directory",
                      "additional paths containing JavaScript modules",
                      new VectorParameter<StringParameter>(&_moduleDirectories),
                      arangodb::options::makeFlags(arangodb::options::Flags::Hidden));
->>>>>>> fbb1de5b
 
   options->addOption(
       "--javascript.copy-installation",
@@ -232,10 +214,6 @@
   ctx->normalizePath(_startupDirectory, "javascript.startup-directory", true);
   ctx->normalizePath(_moduleDirectories, "javascript.module-directory", false);
 
-<<<<<<< HEAD
-
-=======
->>>>>>> fbb1de5b
   // try to append the current version name to the startup directory,
   // so instead of "/path/to/js" we will get "/path/to/js/3.4.0"
   std::string const versionAppendix =
@@ -312,16 +290,10 @@
     }
   }
 
-<<<<<<< HEAD
-  LOG_TOPIC(DEBUG, Logger::V8) << "effective startup-directory: " << _startupDirectory <<
-                                  ", effective module-directories: " << _moduleDirectories <<
-                                  ", node-modules-directory: " << _nodeModulesDirectory;
-=======
   LOG_TOPIC(DEBUG, Logger::V8)
       << "effective startup-directory: " << _startupDirectory
       << ", effective module-directories: " << _moduleDirectories
       << ", node-modules-directory: " << _nodeModulesDirectory;
->>>>>>> fbb1de5b
 
   _startupLoader.setDirectory(_startupDirectory);
   ServerState::instance()->setJavaScriptPath(_startupDirectory);
@@ -455,15 +427,10 @@
 
   _nodeModulesDirectory = _startupDirectory;
 
-<<<<<<< HEAD
-  const std::string checksumFile = FileUtils::buildFilename(_startupDirectory, StaticStrings::checksumFileJs);
-  const std::string copyChecksumFile = FileUtils::buildFilename(copyJSPath, StaticStrings::checksumFileJs);
-=======
   const std::string checksumFile =
       FileUtils::buildFilename(_startupDirectory, StaticStrings::checksumFileJs);
   const std::string copyChecksumFile =
       FileUtils::buildFilename(copyJSPath, StaticStrings::checksumFileJs);
->>>>>>> fbb1de5b
 
   bool overwriteCopy = false;
   if (!FileUtils::exists(copyJSPath) || !FileUtils::exists(checksumFile) ||
@@ -490,12 +457,8 @@
       FATAL_ERROR_EXIT();
     }
 
-<<<<<<< HEAD
-    LOG_TOPIC(DEBUG, Logger::V8) << "Copying JS installation files from '" << _startupDirectory << "' to '" << copyJSPath << "'";
-=======
     LOG_TOPIC(DEBUG, Logger::V8) << "Copying JS installation files from '"
                                  << _startupDirectory << "' to '" << copyJSPath << "'";
->>>>>>> fbb1de5b
     int res = TRI_ERROR_NO_ERROR;
     if (FileUtils::exists(copyJSPath)) {
       res = TRI_RemoveDirectory(copyJSPath.c_str());
@@ -1013,13 +976,8 @@
         break;
       }
 
-<<<<<<< HEAD
-
-      bool const contextLimitNotExceeded = (_contexts.size() + _nrInflightContexts < _nrMaxContexts);
-=======
       bool const contextLimitNotExceeded =
           (_contexts.size() + _nrInflightContexts < _nrMaxContexts);
->>>>>>> fbb1de5b
 
       if (contextLimitNotExceeded && _dynamicContextCreationBlockers == 0) {
         ++_nrInflightContexts;
