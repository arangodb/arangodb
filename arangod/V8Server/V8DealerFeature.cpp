--- conflicted
+++ resolved
@@ -640,10 +640,6 @@
   }
 }
 
-<<<<<<< HEAD
-V8Context* V8DealerFeature::enterContext(ExecContext const* exec,
-                                         TRI_vocbase_t* vocbase,
-=======
 /// @brief forceContext == -1 means that any free context may be
 /// picked, or a new one will be created if we have not exceeded
 /// the maximum number of contexts
@@ -652,8 +648,8 @@
 /// reached the maximum number of contexts. this can be used to
 /// force the creation of another context for high priority tasks
 /// forceContext >= 0 means picking the context with that exact id 
-V8Context* V8DealerFeature::enterContext(TRI_vocbase_t* vocbase,
->>>>>>> eb221d97
+V8Context* V8DealerFeature::enterContext(ExecContext const* exec,
+                                         TRI_vocbase_t* vocbase,
                                          bool allowUseDatabase,
                                          ssize_t forceContext) {
   TRI_ASSERT(vocbase != nullptr);
