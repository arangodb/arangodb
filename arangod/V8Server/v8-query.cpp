--- conflicted
+++ resolved
@@ -239,13 +239,6 @@
     TRI_V8_THROW_EXCEPTION(countResult.code);
   }
 
-<<<<<<< HEAD
-  if (!res.ok()) {
-    TRI_V8_THROW_EXCEPTION(res);
-  }
-
-=======
->>>>>>> fa48111e
   VPackSlice count = countResult.slice();
   TRI_ASSERT(count.isNumber());
 
@@ -271,7 +264,7 @@
   resultBuilder.close();
   
   res = trx.finish(countResult.code);
-  if (res != TRI_ERROR_NO_ERROR) {
+  if (res.fail()) {
     TRI_V8_THROW_EXCEPTION(res);
   }
 
