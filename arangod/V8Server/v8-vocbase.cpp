////////////////////////////////////////////////////////////////////////////////
/// @brief V8-vocbase bridge
///
/// @file
///
/// DISCLAIMER
///
/// Copyright 2004-2013 triAGENS GmbH, Cologne, Germany
///
/// Licensed under the Apache License, Version 2.0 (the "License");
/// you may not use this file except in compliance with the License.
/// You may obtain a copy of the License at
///
///     http://www.apache.org/licenses/LICENSE-2.0
///
/// Unless required by applicable law or agreed to in writing, software
/// distributed under the License is distributed on an "AS IS" BASIS,
/// WITHOUT WARRANTIES OR CONDITIONS OF ANY KIND, either express or implied.
/// See the License for the specific language governing permissions and
/// limitations under the License.
///
/// Copyright holder is triAGENS GmbH, Cologne, Germany
///
/// @author Dr. Frank Celler
/// @author Copyright 2011-2013, triAGENS GmbH, Cologne, Germany
////////////////////////////////////////////////////////////////////////////////

#include "v8-vocbase.h"

#include "BasicsC/common.h"

#include "Ahuacatl/ahuacatl-codegen.h"
#include "Ahuacatl/ahuacatl-collections.h"
#include "Ahuacatl/ahuacatl-context.h"
#include "Ahuacatl/ahuacatl-explain.h"
#include "Ahuacatl/ahuacatl-result.h"
#include "Basics/StringUtils.h"
#include "Basics/Utf8Helper.h"
#include "BasicsC/conversions.h"
#include "BasicsC/files.h"
#include "BasicsC/json.h"
#include "BasicsC/json-utilities.h"
#include "BasicsC/logging.h"
#include "BasicsC/tri-strings.h"
#include "CapConstraint/cap-constraint.h"
#include "FulltextIndex/fulltext-index.h"
#include "HttpServer/ApplicationEndpointServer.h"
#include "Replication/InitialSyncer.h"
#include "Rest/SslInterface.h"
#include "ShapedJson/shape-accessor.h"
#include "ShapedJson/shaped-json.h"
#include "Utils/AhuacatlGuard.h"
#include "Utils/AhuacatlTransaction.h"
#include "Utils/Barrier.h"
#include "Utils/CollectionNameResolver.h"
#include "Utils/DocumentHelper.h"
#include "Utils/EmbeddableTransaction.h"
#include "Utils/ExplicitTransaction.h"
#include "Utils/SingleCollectionReadOnlyTransaction.h"
#include "Utils/SingleCollectionWriteTransaction.h"
#include "Utils/StandaloneTransaction.h"
#include "Utils/V8TransactionContext.h"
#include "V8/v8-conv.h"
#include "V8/v8-execution.h"
#include "V8/v8-utils.h"
#include "VocBase/auth.h"
#include "VocBase/datafile.h"
#include "VocBase/document-collection.h"
#include "VocBase/edge-collection.h"
#include "VocBase/general-cursor.h"
#include "VocBase/key-generator.h"
#include "VocBase/replication-applier.h"
#include "VocBase/replication-logger.h"
#include "VocBase/server.h"
#include "VocBase/voc-shaper.h"
#include "v8.h"
#include "V8/JSLoader.h"

#ifdef TRI_ENABLE_CLUSTER
#include "Basics/JsonHelper.h"
#include "Cluster/AgencyComm.h"
#include "Cluster/ClusterInfo.h"
#include "Cluster/ServerState.h"
#include "Cluster/ClusterComm.h"
#include "Cluster/ClusterMethods.h"
#endif

#include "unicode/timezone.h"
#include "unicode/utypes.h"
#include "unicode/datefmt.h"
#include "unicode/smpdtfmt.h"
#include "unicode/dtfmtsym.h"

using namespace std;
using namespace triagens::basics;
using namespace triagens::arango;
using namespace triagens::rest;

// -----------------------------------------------------------------------------
// --SECTION--                                              forward declarations
// -----------------------------------------------------------------------------

static v8::Handle<v8::Value> WrapGeneralCursor (void* cursor);

// -----------------------------------------------------------------------------
// --SECTION--                                                   private defines
// -----------------------------------------------------------------------------

////////////////////////////////////////////////////////////////////////////////
/// @addtogroup VocBase
/// @{
////////////////////////////////////////////////////////////////////////////////

////////////////////////////////////////////////////////////////////////////////
/// @brief shortcut for read-only transaction class type
////////////////////////////////////////////////////////////////////////////////

#define ReadTransactionType SingleCollectionReadOnlyTransaction<EmbeddableTransaction<V8TransactionContext> >

////////////////////////////////////////////////////////////////////////////////
/// @brief macro to make sure we won't continue if we are inside a transaction
////////////////////////////////////////////////////////////////////////////////

#define PREVENT_EMBEDDED_TRANSACTION(scope)                               \
  if (V8TransactionContext::isEmbedded()) {                               \
    TRI_V8_EXCEPTION(scope, TRI_ERROR_TRANSACTION_DISALLOWED_OPERATION);  \
  }

////////////////////////////////////////////////////////////////////////////////
/// @brief free a string if defined, nop otherwise
////////////////////////////////////////////////////////////////////////////////

#define FREE_STRING(zone, what)                                           \
  if (what != 0) {                                                        \
    TRI_Free(zone, what);                                                 \
    what = 0;                                                             \
  }

////////////////////////////////////////////////////////////////////////////////
/// @}
////////////////////////////////////////////////////////////////////////////////

// -----------------------------------------------------------------------------
// --SECTION--                                                 private constants
// -----------------------------------------------------------------------------

////////////////////////////////////////////////////////////////////////////////
/// @addtogroup VocBase
/// @{
////////////////////////////////////////////////////////////////////////////////

////////////////////////////////////////////////////////////////////////////////
/// @brief slot for a "barrier"
////////////////////////////////////////////////////////////////////////////////

static int const SLOT_BARRIER = 2;

////////////////////////////////////////////////////////////////////////////////
/// @brief slot for a "collection"
////////////////////////////////////////////////////////////////////////////////

static int const SLOT_COLLECTION = 2;

////////////////////////////////////////////////////////////////////////////////
/// @brief wrapped class for TRI_vocbase_t
///
/// Layout:
/// - SLOT_CLASS_TYPE
/// - SLOT_CLASS
////////////////////////////////////////////////////////////////////////////////

static int32_t const WRP_VOCBASE_TYPE = 1;

////////////////////////////////////////////////////////////////////////////////
/// @brief wrapped class for TRI_vocbase_col_t
///
/// Layout:
/// - SLOT_CLASS_TYPE
/// - SLOT_CLASS
/// - SLOT_COLLECTION
////////////////////////////////////////////////////////////////////////////////

static int32_t const WRP_VOCBASE_COL_TYPE = 2;

////////////////////////////////////////////////////////////////////////////////
/// @brief wrapped class for general cursors
///
/// Layout:
/// - SLOT_CLASS_TYPE
/// - SLOT_CLASS
////////////////////////////////////////////////////////////////////////////////

static int32_t const WRP_GENERAL_CURSOR_TYPE = 3;

////////////////////////////////////////////////////////////////////////////////
/// @brief wrapped class for TRI_shaped_json_t
///
/// Layout:
/// - SLOT_CLASS_TYPE
/// - SLOT_CLASS
/// - SLOT_BARRIER
////////////////////////////////////////////////////////////////////////////////

static int32_t const WRP_SHAPED_JSON_TYPE = 4;

////////////////////////////////////////////////////////////////////////////////
/// @}
////////////////////////////////////////////////////////////////////////////////

// -----------------------------------------------------------------------------
// --SECTION--                                                  HELPER FUNCTIONS
// -----------------------------------------------------------------------------

// -----------------------------------------------------------------------------
// --SECTION--                                                 private functions
// -----------------------------------------------------------------------------

////////////////////////////////////////////////////////////////////////////////
/// @addtogroup VocBase
/// @{
////////////////////////////////////////////////////////////////////////////////

////////////////////////////////////////////////////////////////////////////////
/// @brief cluster coordinator case, parse a key and possible revision
////////////////////////////////////////////////////////////////////////////////

static int parseKeyAndRef(v8::Handle<v8::Value> arg, 
                          string& key,
                          TRI_voc_rid_t& rev) {
  TRI_v8_global_t* v8g = (TRI_v8_global_t*) v8::Isolate::GetCurrent()->GetData();
  rev = 0;
  if (arg->IsString()) {
    key = TRI_ObjectToString(arg);
  }
  else if (arg->IsObject()) {
    v8::Handle<v8::Object> obj = arg.As<v8::Object>();
    if (obj->Has(v8g->_KeyKey) && obj->Get(v8g->_KeyKey)->IsString()) {
      key = TRI_ObjectToString(obj->Get(v8g->_KeyKey));
    }
    else if (obj->Has(v8g->_IdKey) && obj->Get(v8g->_IdKey)->IsString()) {
      key = TRI_ObjectToString(obj->Get(v8g->_IdKey));
      // part after / will be taken below
    }
    else {
      return TRI_ERROR_ARANGO_DOCUMENT_TYPE_INVALID;
    }
    if (obj->Has(v8g->_RevKey) && obj->Get(v8g->_RevKey)->IsString()) {
      rev = TRI_ObjectToUInt64(obj->Get(v8g->_RevKey), true);
    }
  }
  else {
    return TRI_ERROR_ARANGO_DOCUMENT_TYPE_INVALID;
  }

  size_t pos = key.find('/');
  if (pos != string::npos) {
    key = key.substr(pos+1);
  }
  return TRI_ERROR_NO_ERROR;
}

////////////////////////////////////////////////////////////////////////////////
/// @brief get the name of the current database
////////////////////////////////////////////////////////////////////////////////
  
#ifdef TRI_ENABLE_CLUSTER
static char const* GetCurrentDatabaseName () { 
  TRI_v8_global_t* v8g = (TRI_v8_global_t*) v8::Isolate::GetCurrent()->GetData();

  char const* name = static_cast<char const*>(v8g->_originalDatabase);

  if (name == 0) {
    name = "_system";
  }

  return name;
}
#endif

////////////////////////////////////////////////////////////////////////////////
/// @brief convert a collection info into a TRI_vocbase_col_t
////////////////////////////////////////////////////////////////////////////////

#ifdef TRI_ENABLE_CLUSTER
static TRI_vocbase_col_t* CollectionInfoToVocBaseCol (TRI_vocbase_t* vocbase,
                                                      CollectionInfo const& ci,
                                                      char const* dbname) {
  TRI_vocbase_col_t* c = (TRI_vocbase_col_t*) TRI_Allocate(TRI_UNKNOWN_MEM_ZONE, sizeof(TRI_vocbase_col_t), false);

  if (c == 0) {
    return 0;
  }
  
  c->_isLocal    = false;
  c->_vocbase    = vocbase;
  c->_type       = ci.type();
  c->_cid        = ci.id();
  c->_planId     = ci.id();
  c->_status     = ci.status();
  c->_collection = 0;

  std::string const name = ci.name(); 

  memset(c->_name, 0, TRI_COL_NAME_LENGTH + 1); 
  memcpy(c->_name, name.c_str(), name.size());
  memset(c->_path, 0, TRI_COL_PATH_LENGTH + 1); 
  
  memset(c->_dbName, 0, TRI_COL_NAME_LENGTH + 1); 
  memcpy(c->_dbName, dbname, strlen(dbname));

  c->_canDrop   = true;
  c->_canUnload = true;
  c->_canRename = true;

  TRI_InitReadWriteLock(&c->_lock);

  return c;
}
#endif

////////////////////////////////////////////////////////////////////////////////
/// @brief get all cluster collections
////////////////////////////////////////////////////////////////////////////////

#ifdef TRI_ENABLE_CLUSTER
static TRI_vector_pointer_t GetCollectionsCluster (TRI_vocbase_t* vocbase,
                                                   char const* database) {
  TRI_vector_pointer_t result;
  TRI_InitVectorPointer(&result, TRI_UNKNOWN_MEM_ZONE);
  
  std::vector<TRI_shared_ptr<CollectionInfo> > const& collections 
      = ClusterInfo::instance()->getCollections(database);

  for (size_t i = 0, n = collections.size(); i < n; ++i) {
    TRI_vocbase_col_t* c = CollectionInfoToVocBaseCol(vocbase,*(collections[i]),
                                                      database);

    if (c != 0) {
      TRI_PushBackVectorPointer(&result, c);
    }
  }
     
  return result;
}
#endif

////////////////////////////////////////////////////////////////////////////////
/// @brief get all cluster collection names
////////////////////////////////////////////////////////////////////////////////

#ifdef TRI_ENABLE_CLUSTER
static TRI_vector_string_t GetCollectionNamesCluster (TRI_vocbase_t* vocbase,
                                                       char const* database) {
  TRI_vector_string_t result;
  TRI_InitVectorString(&result, TRI_UNKNOWN_MEM_ZONE);
  
  std::vector<TRI_shared_ptr<CollectionInfo> > const& collections 
      = ClusterInfo::instance()->getCollections(database);

  for (size_t i = 0, n = collections.size(); i < n; ++i) {
    string const& name = collections[i]->name();
    char* s = TRI_DuplicateString2Z(TRI_UNKNOWN_MEM_ZONE, name.c_str(),
                                                          name.size());

    if (s != 0) {
      TRI_PushBackVectorString(&result, s);
    }
  }
     
  return result;
}
#endif

////////////////////////////////////////////////////////////////////////////////
/// @brief create a v8 collection id value from the internal collection id
////////////////////////////////////////////////////////////////////////////////

static inline v8::Handle<v8::Value> V8CollectionId (const TRI_voc_cid_t cid) {
  v8::HandleScope scope;

  char buffer[21];
  size_t len = TRI_StringUInt64InPlace((uint64_t) cid, (char*) &buffer);

  return scope.Close(v8::String::New((const char*) buffer, len));
}

////////////////////////////////////////////////////////////////////////////////
/// @brief create a v8 tick id value from the internal tick id
////////////////////////////////////////////////////////////////////////////////

static inline v8::Handle<v8::Value> V8TickId (const TRI_voc_tick_t tick) {
  v8::HandleScope scope;

  char buffer[21];
  size_t len = TRI_StringUInt64InPlace((uint64_t) tick, (char*) &buffer);

  return scope.Close(v8::String::New((const char*) buffer, len));
}

////////////////////////////////////////////////////////////////////////////////
/// @brief create a v8 revision id value from the internal revision id
////////////////////////////////////////////////////////////////////////////////

static inline v8::Handle<v8::Value> V8RevisionId (const TRI_voc_rid_t rid) {
  v8::HandleScope scope;

  char buffer[21];
  size_t len = TRI_StringUInt64InPlace((uint64_t) rid, (char*) &buffer);

  return scope.Close(v8::String::New((const char*) buffer, len));
}

////////////////////////////////////////////////////////////////////////////////
/// @brief create a v8 document id value from the parameters
////////////////////////////////////////////////////////////////////////////////

static inline v8::Handle<v8::Value> V8DocumentId (const string& collectionName,
                                                  const string& key) {
  v8::HandleScope scope;

  const string id = DocumentHelper::assembleDocumentId(collectionName, key);

  return scope.Close(v8::String::New(id.c_str(), id.size()));
}

////////////////////////////////////////////////////////////////////////////////
/// @brief extract the forceSync flag from the arguments
/// must specify the argument index starting from 1
////////////////////////////////////////////////////////////////////////////////

static bool ExtractForceSync (v8::Arguments const& argv,
                              const int index) {
  assert(index > 0);

  const bool forceSync = (argv.Length() >= index && TRI_ObjectToBoolean(argv[index - 1]));
  return forceSync;
}

////////////////////////////////////////////////////////////////////////////////
/// @brief extract the update policy from the arguments
/// must specify the argument index starting from 1
////////////////////////////////////////////////////////////////////////////////

static TRI_doc_update_policy_e ExtractUpdatePolicy (v8::Arguments const& argv,
                                                    const int index) {
  assert(index > 0);

  // default value
  TRI_doc_update_policy_e policy = TRI_DOC_UPDATE_ERROR;

  if (argv.Length() >= index) {
    if (TRI_ObjectToBoolean(argv[index - 1])) {
      // overwrite!
      policy = TRI_DOC_UPDATE_LAST_WRITE;
    }
    else {
      policy = TRI_DOC_UPDATE_CONFLICT;
    }
  }

  return policy;
}

////////////////////////////////////////////////////////////////////////////////
/// @brief wraps a C++ into a v8::Object
////////////////////////////////////////////////////////////////////////////////

template<class T>
static v8::Handle<v8::Object> WrapClass (v8::Persistent<v8::ObjectTemplate> classTempl, int32_t type, T* y) {

  // handle scope for temporary handles
  v8::HandleScope scope;

  // create the new handle to return, and set its template type
  v8::Handle<v8::Object> result = classTempl->NewInstance();

  if (result.IsEmpty()) {
    // error
    return scope.Close(result);
  }

  // set the c++ pointer for unwrapping later
  result->SetInternalField(SLOT_CLASS_TYPE, v8::Integer::New(type));
  result->SetInternalField(SLOT_CLASS, v8::External::New(y));

  return scope.Close(result);
}

////////////////////////////////////////////////////////////////////////////////
/// @brief get the vocbase pointer from the current V8 context
////////////////////////////////////////////////////////////////////////////////

static inline TRI_vocbase_t* GetContextVocBase () {
  TRI_v8_global_t* v8g = (TRI_v8_global_t*) v8::Isolate::GetCurrent()->GetData();

  assert(v8g->_vocbase != 0);
  TRI_vocbase_t* vocbase = static_cast<TRI_vocbase_t*>(v8g->_vocbase);

  return vocbase;
}

////////////////////////////////////////////////////////////////////////////////
/// @brief checks if argument is a document identifier
////////////////////////////////////////////////////////////////////////////////

static bool ParseDocumentHandle (v8::Handle<v8::Value> arg,
                                 string& collectionName,
                                 TRI_voc_key_t& key) {
  assert(collectionName == "");

  if (! arg->IsString()) {
    return false;
  }

  // the handle must always be an ASCII string. These is no need to normalise it first
  v8::String::Utf8Value str(arg);

  if (*str == 0) {
    return false;
  }

  // collection name / document key
  size_t split;
  if (TRI_ValidateDocumentIdKeyGenerator(*str, &split)) {
    collectionName = string(*str, split);
    key = TRI_DuplicateString2Z(TRI_CORE_MEM_ZONE, *str + split + 1, str.length() - split - 1);
    return true;
  }

  // document key only
  if (TRI_ValidateKeyKeyGenerator(*str)) {
    key = TRI_DuplicateString2Z(TRI_CORE_MEM_ZONE, *str, str.length());
    return true;
  }

  return false;
}

////////////////////////////////////////////////////////////////////////////////
/// @brief extracts a document key from a document
////////////////////////////////////////////////////////////////////////////////

static int ExtractDocumentKey (v8::Handle<v8::Value> arg,
                               TRI_voc_key_t& key) {
  TRI_v8_global_t* v8g = (TRI_v8_global_t*) v8::Isolate::GetCurrent()->GetData();
  key = 0;

  if (arg->IsObject() && ! arg->IsArray()) {
    v8::Local<v8::Object> obj = arg->ToObject();

    if (obj->Has(v8g->_KeyKey)) {
      v8::Handle<v8::Value> v = obj->Get(v8g->_KeyKey);

      if (v->IsString()) {
        // string key
        // keys must not contain any special characters, so it is not necessary
        // to normalise them first
        v8::String::Utf8Value str(v);

        if (*str == 0) {
          return TRI_ERROR_ARANGO_DOCUMENT_KEY_BAD;
        }

        key = TRI_DuplicateString2(*str, str.length());
        return TRI_ERROR_NO_ERROR;
      }
      else {
        return TRI_ERROR_ARANGO_DOCUMENT_KEY_BAD;
      }
    }
    else {
      return TRI_ERROR_ARANGO_DOCUMENT_KEY_MISSING;
    }
  }
  else {
    // anything else than an object will be rejected
    return TRI_ERROR_ARANGO_DOCUMENT_TYPE_INVALID;
  }
}

////////////////////////////////////////////////////////////////////////////////
/// @brief checks if argument is an index identifier
////////////////////////////////////////////////////////////////////////////////

static bool IsIndexHandle (v8::Handle<v8::Value> arg,
                           string& collectionName,
                           TRI_idx_iid_t& iid) {

  assert(collectionName == "");
  assert(iid == 0);

  if (arg->IsNumber()) {
    // numeric index id
    iid = (TRI_idx_iid_t) arg->ToNumber()->Value();
    return true;
  }

  if (! arg->IsString()) {
    return false;
  }

  v8::String::Utf8Value str(arg);

  if (*str == 0) {
    return false;
  }

  size_t split;
  if (TRI_ValidateIndexIdIndex(*str, &split)) {
    collectionName = string(*str, split);
    iid = TRI_UInt64String2(*str + split + 1, str.length() - split - 1);
    return true;
  }

  if (TRI_ValidateIdIndex(*str)) {
    iid = TRI_UInt64String2(*str, str.length());
    return true;
  }

  return false;
}

////////////////////////////////////////////////////////////////////////////////
/// @brief weak reference callback for collections
////////////////////////////////////////////////////////////////////////////////

static void WeakCollectionCallback (v8::Isolate* isolate,
                                    v8::Persistent<v8::Value> object,
                                    void* parameter) {
  TRI_v8_global_t* v8g = (TRI_v8_global_t*) v8::Isolate::GetCurrent()->GetData();
  TRI_vocbase_col_t* collection = (TRI_vocbase_col_t*) parameter;

  v8::HandleScope scope; // do not remove, will fail otherwise!!

  // decrease the reference-counter for the database
  TRI_ReleaseVocBase(collection->_vocbase);
  
  // find the persistent handle
  v8::Persistent<v8::Value> persistent = v8g->JSCollections[collection];
  v8g->JSCollections.erase(collection);

  if (! collection->_isLocal) {
    TRI_Free(TRI_UNKNOWN_MEM_ZONE, collection);
  }

  // dispose and clear the persistent handle
  persistent.Dispose(isolate);
  persistent.Clear();
}

////////////////////////////////////////////////////////////////////////////////
/// @brief loads a collection for usage
////////////////////////////////////////////////////////////////////////////////

static TRI_vocbase_col_t const* UseCollection (v8::Handle<v8::Object> collection,
                                               v8::Handle<v8::Object>* err) {

  int res = TRI_ERROR_INTERNAL;
  TRI_vocbase_col_t* col = TRI_UnwrapClass<TRI_vocbase_col_t>(collection, WRP_VOCBASE_COL_TYPE);

  if (col != 0) {
#ifdef TRI_ENABLE_CLUSTER
    if (! col->_isLocal) {
      *err = TRI_CreateErrorObject(TRI_ERROR_NOT_IMPLEMENTED);
      TRI_set_errno(TRI_ERROR_NOT_IMPLEMENTED);
      return 0;
    }
#endif

    res = TRI_UseCollectionVocBase(col->_vocbase, col);

    if (res == TRI_ERROR_NO_ERROR && 
        col->_collection != 0) {
      // no error
      return col;
    }
  }

  // some error occurred
  *err = TRI_CreateErrorObject(res, "cannot use/load collection", true);
  TRI_set_errno(res);
  return 0;
}

////////////////////////////////////////////////////////////////////////////////
/// @brief releases a collection
////////////////////////////////////////////////////////////////////////////////

static void ReleaseCollection (TRI_vocbase_col_t const* collection) {
  TRI_ReleaseCollectionVocBase(collection->_vocbase, const_cast<TRI_vocbase_col_t*>(collection));
}

////////////////////////////////////////////////////////////////////////////////
/// @brief returns the index representation
////////////////////////////////////////////////////////////////////////////////

static v8::Handle<v8::Value> IndexRep (string const& collectionName, 
                                       TRI_json_t const* idx) {
  v8::HandleScope scope;

  assert(idx != 0);

  v8::Handle<v8::Object> rep = TRI_ObjectJson(idx)->ToObject();

  string iid = TRI_ObjectToString(rep->Get(TRI_V8_SYMBOL("id")));
  const string id = collectionName + TRI_INDEX_HANDLE_SEPARATOR_STR + iid;
  rep->Set(TRI_V8_SYMBOL("id"), v8::String::New(id.c_str(), id.size()));

  return scope.Close(rep);
}

////////////////////////////////////////////////////////////////////////////////
/// @brief index comparator, used by the coordinator to detect if two index
/// contents are the same
////////////////////////////////////////////////////////////////////////////////

#ifdef TRI_ENABLE_CLUSTER
static bool IndexComparator (TRI_json_t const* lhs,
                             TRI_json_t const* rhs) {
  TRI_json_t* typeJson = TRI_LookupArrayJson(lhs, "type");
  assert(TRI_IsStringJson(typeJson));

  // type must be identical
  if (! TRI_CheckSameValueJson(typeJson, TRI_LookupArrayJson(rhs, "type"))) {
    return false;
  }
  
  TRI_idx_type_e type = TRI_TypeIndex(typeJson->_value._string.data);


  // unique must be identical if present
  TRI_json_t* value = TRI_LookupArrayJson(lhs, "unique");
  if (TRI_IsBooleanJson(value)) {
    if (! TRI_CheckSameValueJson(value, TRI_LookupArrayJson(rhs, "unique"))) {
      return false;
    }
  }

 
  if (type == TRI_IDX_TYPE_GEO1_INDEX) {
    // geoJson must be identical if present
    value = TRI_LookupArrayJson(lhs, "geoJson");
    if (TRI_IsBooleanJson(value)) {
      if (! TRI_CheckSameValueJson(value, TRI_LookupArrayJson(rhs, "geoJson"))) {
        return false;
      }
    }
  }
  else if (type == TRI_IDX_TYPE_FULLTEXT_INDEX) {
    // minLength
    value = TRI_LookupArrayJson(lhs, "minLength");
    if (TRI_IsNumberJson(value)) {
      if (! TRI_CheckSameValueJson(value, TRI_LookupArrayJson(rhs, "minLength"))) {
        return false;
      }
    }
  }
  else if (type == TRI_IDX_TYPE_CAP_CONSTRAINT) {
    // size, byteSize
    value = TRI_LookupArrayJson(lhs, "size");
    if (TRI_IsNumberJson(value)) {
      if (! TRI_CheckSameValueJson(value, TRI_LookupArrayJson(rhs, "size"))) {
        return false;
      }
    }
    
    value = TRI_LookupArrayJson(lhs, "byteSize");
    if (TRI_IsNumberJson(value)) {
      if (! TRI_CheckSameValueJson(value, TRI_LookupArrayJson(rhs, "byteSize"))) {
        return false;
      }
    }
  }

  // fields must be identical if present
  value = TRI_LookupArrayJson(lhs, "fields");
  if (TRI_IsListJson(value)) {
    if (! TRI_CheckSameValueJson(value, TRI_LookupArrayJson(rhs, "fields"))) {
      return false;
    }
  }

  return true;
}
#endif


////////////////////////////////////////////////////////////////////////////////
/// @brief extract the unique flag from the data
////////////////////////////////////////////////////////////////////////////////

bool ExtractBoolFlag (v8::Handle<v8::Object> const& obj,
                      char const* name,
                      bool defaultValue) {
  // extract unique flag
  if (obj->Has(TRI_V8_SYMBOL(name))) {
    return TRI_ObjectToBoolean(obj->Get(TRI_V8_SYMBOL(name)));
  }

  return defaultValue;
}

////////////////////////////////////////////////////////////////////////////////
/// @brief process the fields list and add them to the json
////////////////////////////////////////////////////////////////////////////////

int ProcessBitarrayIndexFields (v8::Handle<v8::Object> const& obj,
                                TRI_json_t* json) {
  vector<string> fields;

  if (obj->Has(TRI_V8_SYMBOL("fields")) && obj->Get(TRI_V8_SYMBOL("fields"))->IsArray()) {
    // "fields" is a list of fields
    v8::Handle<v8::Array> fieldList = v8::Handle<v8::Array>::Cast(obj->Get(TRI_V8_SYMBOL("fields")));

    const uint32_t n = fieldList->Length();

    if (n % 2 != 0) {
      // must have an even number of fields
      return TRI_ERROR_BAD_PARAMETER;
    }
    
    for (uint32_t i = 0; i < n; i += 2) {
      if (! fieldList->Get(i)->IsString()) {
        return TRI_ERROR_BAD_PARAMETER;
      }

      const string f = TRI_ObjectToString(fieldList->Get(i));

      if (f.empty() || f[0] == '_') {
        // accessing internal attributes is disallowed
        return TRI_ERROR_BAD_PARAMETER;
      }

      if (std::find(fields.begin(), fields.end(), f) != fields.end()) {
        // duplicate attribute name
        return TRI_ERROR_ARANGO_INDEX_BITARRAY_CREATION_FAILURE_DUPLICATE_ATTRIBUTES;
      }

      if (! fieldList->Get(i + 1)->IsArray()) {
        // parameter at uneven position must be a list
        return TRI_ERROR_BAD_PARAMETER;
      }

      fields.push_back(f);
    }
  }
  
  if (fields.empty()) {
    return TRI_ERROR_BAD_PARAMETER;
  }

  TRI_json_t* fieldJson = TRI_ObjectToJson(obj->Get(TRI_V8_SYMBOL("fields")));

  if (fieldJson == 0) {
    return TRI_ERROR_OUT_OF_MEMORY;
  }
     
  TRI_Insert3ArrayJson(TRI_UNKNOWN_MEM_ZONE, json, "fields", fieldJson);

  return TRI_ERROR_NO_ERROR;
}

////////////////////////////////////////////////////////////////////////////////
/// @brief process the fields list and add them to the json
////////////////////////////////////////////////////////////////////////////////

int ProcessIndexFields (v8::Handle<v8::Object> const& obj,
                        TRI_json_t* json,
                        int numFields = 0) {
  vector<string> fields;

  if (obj->Has(TRI_V8_SYMBOL("fields")) && obj->Get(TRI_V8_SYMBOL("fields"))->IsArray()) {
    // "fields" is a list of fields
    v8::Handle<v8::Array> fieldList = v8::Handle<v8::Array>::Cast(obj->Get(TRI_V8_SYMBOL("fields")));

    const uint32_t n = fieldList->Length();
    
    for (uint32_t i = 0; i < n; ++i) {
      if (! fieldList->Get(i)->IsString()) {
        return TRI_ERROR_BAD_PARAMETER;
      }

      const string f = TRI_ObjectToString(fieldList->Get(i));

      if (f.empty() || f[0] == '_') {
        // accessing internal attributes is disallowed
        return TRI_ERROR_BAD_PARAMETER;
      }

      if (std::find(fields.begin(), fields.end(), f) != fields.end()) {
        // duplicate attribute name
        return TRI_ERROR_BAD_PARAMETER;
      }

      fields.push_back(f);
    }
  }
  
  if (fields.empty() || 
      (numFields > 0 && (int) fields.size() != numFields)) {
    return TRI_ERROR_BAD_PARAMETER;
  }

  TRI_json_t* fieldJson = TRI_ObjectToJson(obj->Get(TRI_V8_SYMBOL("fields")));

  if (fieldJson == 0) {
    return TRI_ERROR_OUT_OF_MEMORY;
  }
     
  TRI_Insert3ArrayJson(TRI_UNKNOWN_MEM_ZONE, json, "fields", fieldJson);

  return TRI_ERROR_NO_ERROR;
}

////////////////////////////////////////////////////////////////////////////////
/// @brief process the geojson flag and add it to the json
////////////////////////////////////////////////////////////////////////////////

int ProcessIndexGeoJsonFlag (v8::Handle<v8::Object> const& obj,
                            TRI_json_t* json) {
  bool geoJson = ExtractBoolFlag(obj, "geoJson", false);
  TRI_Insert3ArrayJson(TRI_UNKNOWN_MEM_ZONE, json, "geoJson", TRI_CreateBooleanJson(TRI_UNKNOWN_MEM_ZONE, geoJson));

  return TRI_ERROR_NO_ERROR;
}

////////////////////////////////////////////////////////////////////////////////
/// @brief process the unique flag and add it to the json
////////////////////////////////////////////////////////////////////////////////

int ProcessIndexUniqueFlag (v8::Handle<v8::Object> const& obj,
                            TRI_json_t* json) {
  bool unique = ExtractBoolFlag(obj, "unique", false);
  TRI_Insert3ArrayJson(TRI_UNKNOWN_MEM_ZONE, json, "unique", TRI_CreateBooleanJson(TRI_UNKNOWN_MEM_ZONE, unique));

  return TRI_ERROR_NO_ERROR;
}

////////////////////////////////////////////////////////////////////////////////
/// @brief process the ignoreNull flag and add it to the json
////////////////////////////////////////////////////////////////////////////////

int ProcessIndexIgnoreNullFlag (v8::Handle<v8::Object> const& obj,
                                TRI_json_t* json) {
  bool ignoreNull = ExtractBoolFlag(obj, "ignoreNull", false);
  TRI_Insert3ArrayJson(TRI_UNKNOWN_MEM_ZONE, json, "ignoreNull", TRI_CreateBooleanJson(TRI_UNKNOWN_MEM_ZONE, ignoreNull));
  
  return TRI_ERROR_NO_ERROR;
}

////////////////////////////////////////////////////////////////////////////////
/// @brief process the undefined flag and add it to the json
////////////////////////////////////////////////////////////////////////////////

int ProcessIndexUndefinedFlag (v8::Handle<v8::Object> const& obj,
                               TRI_json_t* json) {
  bool undefined = ExtractBoolFlag(obj, "undefined", false);
  TRI_Insert3ArrayJson(TRI_UNKNOWN_MEM_ZONE, json, "undefined", TRI_CreateBooleanJson(TRI_UNKNOWN_MEM_ZONE, undefined));

  return TRI_ERROR_NO_ERROR;
}

////////////////////////////////////////////////////////////////////////////////
/// @brief enhances the json of a geo1 index
////////////////////////////////////////////////////////////////////////////////

static int EnhanceJsonIndexGeo1 (v8::Handle<v8::Object> const& obj,
                                 TRI_json_t* json) {
  int res = ProcessIndexFields(obj, json, 1);
  ProcessIndexUniqueFlag(obj, json);
  ProcessIndexIgnoreNullFlag(obj, json);
  ProcessIndexGeoJsonFlag(obj, json);
  return res;
}

////////////////////////////////////////////////////////////////////////////////
/// @brief enhances the json of a geo2 index
////////////////////////////////////////////////////////////////////////////////

static int EnhanceJsonIndexGeo2 (v8::Handle<v8::Object> const& obj,
                                 TRI_json_t* json) {
  int res = ProcessIndexFields(obj, json, 2);
  ProcessIndexUniqueFlag(obj, json);
  ProcessIndexIgnoreNullFlag(obj, json);
  return res;
}

////////////////////////////////////////////////////////////////////////////////
/// @brief enhances the json of a hash index
////////////////////////////////////////////////////////////////////////////////

static int EnhanceJsonIndexHash (v8::Handle<v8::Object> const& obj,
                                 TRI_json_t* json) {
  int res = ProcessIndexFields(obj, json);
  ProcessIndexUniqueFlag(obj, json);
  return res;
}

////////////////////////////////////////////////////////////////////////////////
/// @brief enhances the json of a skiplist index
////////////////////////////////////////////////////////////////////////////////

static int EnhanceJsonIndexSkiplist (v8::Handle<v8::Object> const& obj,
                                     TRI_json_t* json) {
  int res = ProcessIndexFields(obj, json);
  ProcessIndexUniqueFlag(obj, json);
  return res;
}

////////////////////////////////////////////////////////////////////////////////
/// @brief enhances the json of a bitarray index
////////////////////////////////////////////////////////////////////////////////

static int EnhanceJsonIndexBitarray (v8::Handle<v8::Object> const& obj,
                                     TRI_json_t* json) {
  int res = ProcessBitarrayIndexFields(obj, json);
  ProcessIndexUndefinedFlag(obj, json);

  if (TRI_LookupArrayJson(json, "unique") != NULL) {
    // unique bitarrays are not supported
    return TRI_ERROR_BAD_PARAMETER;
  }

  return res;
}

////////////////////////////////////////////////////////////////////////////////
/// @brief enhances the json of a fulltext index
////////////////////////////////////////////////////////////////////////////////

static int EnhanceJsonIndexFulltext (v8::Handle<v8::Object> const& obj,
                                     TRI_json_t* json) {
  int res = ProcessIndexFields(obj, json, 1);

  // handle "minLength" attribute
  int minWordLength = TRI_FULLTEXT_MIN_WORD_LENGTH_DEFAULT;
  if (obj->Has(TRI_V8_SYMBOL("minLength")) && obj->Get(TRI_V8_SYMBOL("minLength"))->IsNumber()) {
    minWordLength = (int) TRI_ObjectToInt64(obj->Get(TRI_V8_SYMBOL("minLength")));
  }
  TRI_Insert3ArrayJson(TRI_UNKNOWN_MEM_ZONE, json, "minLength", TRI_CreateNumberJson(TRI_UNKNOWN_MEM_ZONE, minWordLength));

  return res;
}

////////////////////////////////////////////////////////////////////////////////
/// @brief enhances the json of a cap constraint
////////////////////////////////////////////////////////////////////////////////

static int EnhanceJsonIndexCap (v8::Handle<v8::Object> const& obj,
                                TRI_json_t* json) {
  // handle "size" attribute
  size_t count = 0;
  if (obj->Has(TRI_V8_SYMBOL("size")) && obj->Get(TRI_V8_SYMBOL("size"))->IsNumber()) {
    int64_t value = TRI_ObjectToInt64(obj->Get(TRI_V8_SYMBOL("size")));
  
    if (value < 0 || value > UINT32_MAX) {
      return TRI_ERROR_BAD_PARAMETER;
    }
    count = (size_t) value;
  }

  // handle "byteSize" attribute
  int64_t byteSize = 0;
  if (obj->Has(TRI_V8_SYMBOL("byteSize")) && obj->Get(TRI_V8_SYMBOL("byteSize"))->IsNumber()) {
    byteSize = TRI_ObjectToInt64(obj->Get(TRI_V8_SYMBOL("byteSize")));
  }

  if (count == 0 && byteSize <= 0) {
    return TRI_ERROR_BAD_PARAMETER;
  }
    
  if (byteSize < 0 || (byteSize > 0 && byteSize < TRI_CAP_CONSTRAINT_MIN_SIZE)) {
    return TRI_ERROR_BAD_PARAMETER;
  }
  
  TRI_Insert3ArrayJson(TRI_UNKNOWN_MEM_ZONE, json, "size", TRI_CreateNumberJson(TRI_UNKNOWN_MEM_ZONE, count));
  TRI_Insert3ArrayJson(TRI_UNKNOWN_MEM_ZONE, json, "byteSize", TRI_CreateNumberJson(TRI_UNKNOWN_MEM_ZONE, byteSize));

  return TRI_ERROR_NO_ERROR;
}

////////////////////////////////////////////////////////////////////////////////
/// @brief enhances the json of an index
////////////////////////////////////////////////////////////////////////////////

static int EnhanceIndexJson (v8::Arguments const& argv,
                             TRI_json_t*& json) {
  v8::Handle<v8::Object> obj = argv[0].As<v8::Object>();

  // extract index type  
  TRI_idx_type_e type = TRI_IDX_TYPE_UNKNOWN;
  if (obj->Has(TRI_V8_SYMBOL("type")) && obj->Get(TRI_V8_SYMBOL("type"))->IsString()) {
    TRI_Utf8ValueNFC typeString(TRI_UNKNOWN_MEM_ZONE, obj->Get(TRI_V8_SYMBOL("type")));

    if (*typeString == 0) {
      return TRI_ERROR_OUT_OF_MEMORY;
    }

    type = TRI_TypeIndex(*typeString);
  }

  if (type == TRI_IDX_TYPE_UNKNOWN) {
    return TRI_ERROR_BAD_PARAMETER;
  }

  json = TRI_CreateArrayJson(TRI_UNKNOWN_MEM_ZONE);

  if (json == 0) {
    return TRI_ERROR_OUT_OF_MEMORY;
  }
  
  if (obj->Has(TRI_V8_SYMBOL("id"))) {
    uint64_t id = TRI_ObjectToUInt64(obj->Get(TRI_V8_SYMBOL("id")), true);
    if (id > 0) {
      char* idString = TRI_StringUInt64(id);
      TRI_Insert3ArrayJson(TRI_UNKNOWN_MEM_ZONE, json, "id", TRI_CreateStringCopyJson(TRI_UNKNOWN_MEM_ZONE, idString));
      TRI_FreeString(TRI_CORE_MEM_ZONE, idString);
    }
  }

  TRI_Insert3ArrayJson(TRI_UNKNOWN_MEM_ZONE, 
                       json, 
                       "type", 
                       TRI_CreateStringCopyJson(TRI_UNKNOWN_MEM_ZONE, TRI_TypeNameIndex(type)));
  
  int res = TRI_ERROR_INTERNAL;

  switch (type) {
    case TRI_IDX_TYPE_UNKNOWN: 
    case TRI_IDX_TYPE_PRIORITY_QUEUE_INDEX: {
      break;
    }

    case TRI_IDX_TYPE_PRIMARY_INDEX:
    case TRI_IDX_TYPE_EDGE_INDEX: {
      break;
    }

    case TRI_IDX_TYPE_GEO1_INDEX:
      res = EnhanceJsonIndexGeo1(obj, json);
      break;
    case TRI_IDX_TYPE_GEO2_INDEX:
      res = EnhanceJsonIndexGeo2(obj, json);
      break;
    case TRI_IDX_TYPE_HASH_INDEX:
      res = EnhanceJsonIndexHash(obj, json);
      break;
    case TRI_IDX_TYPE_SKIPLIST_INDEX:
      res = EnhanceJsonIndexSkiplist(obj, json);
      break;
    case TRI_IDX_TYPE_BITARRAY_INDEX:
      res = EnhanceJsonIndexBitarray(obj, json);
      break;
    case TRI_IDX_TYPE_FULLTEXT_INDEX: 
      res = EnhanceJsonIndexFulltext(obj, json);
      break;
    case TRI_IDX_TYPE_CAP_CONSTRAINT: 
      res = EnhanceJsonIndexCap(obj, json);
      break;
  }

  return res;
}

////////////////////////////////////////////////////////////////////////////////
/// @brief ensures an index, coordinator case
////////////////////////////////////////////////////////////////////////////////

#ifdef TRI_ENABLE_CLUSTER
static v8::Handle<v8::Value> EnsureIndexCoordinator (TRI_vocbase_col_t const* collection,
                                                     TRI_json_t const* json,
                                                     bool create) {
  v8::HandleScope scope;

  assert(collection != 0);
  assert(json != 0);

  string const databaseName(collection->_dbName);
  string const cid = StringUtils::itoa(collection->_cid);
  // TODO: protect against races on _name
  string const collectionName(collection->_name);

  TRI_json_t* resultJson = 0; 
  string errorMsg;
  int res = ClusterInfo::instance()->ensureIndexCoordinator(databaseName, 
                                                            cid, 
                                                            json,
                                                            create,
                                                            &IndexComparator,
                                                            resultJson,
                                                            errorMsg, 
                                                            360.0);
  
  if (res != TRI_ERROR_NO_ERROR) {
    TRI_V8_EXCEPTION_MESSAGE(scope, res, errorMsg);
  }

  if (resultJson == 0) {
    TRI_V8_EXCEPTION_MEMORY(scope);
  }
  
  v8::Handle<v8::Value> ret = IndexRep(collectionName, resultJson);
  TRI_FreeJson(TRI_UNKNOWN_MEM_ZONE, resultJson);
  
  return scope.Close(ret);
}
#endif

////////////////////////////////////////////////////////////////////////////////
/// @brief ensures an index, locally
////////////////////////////////////////////////////////////////////////////////

static v8::Handle<v8::Value> EnsureIndexLocal (TRI_vocbase_col_t const* collection,
                                               TRI_json_t const* json,
                                               bool create) {
  v8::HandleScope scope;

  assert(collection != 0);
  assert(json != 0);
  
  // extract type
  TRI_json_t* value = TRI_LookupArrayJson(json, "type");
  assert(TRI_IsStringJson(value));

  TRI_idx_type_e type = TRI_TypeIndex(value->_value._string.data);
 
  // extract unique
  bool unique = false;
  value = TRI_LookupArrayJson(json, "unique");
  if (TRI_IsBooleanJson(value)) {
    unique = value->_value._boolean;
  }
  
  TRI_vector_pointer_t attributes;
  TRI_InitVectorPointer(&attributes, TRI_CORE_MEM_ZONE);

  TRI_vector_pointer_t values;
  TRI_InitVectorPointer(&values, TRI_CORE_MEM_ZONE);
 
  // extract id 
  TRI_idx_iid_t iid = 0;
  value = TRI_LookupArrayJson(json, "id");
  if (TRI_IsStringJson(value)) {
    iid = TRI_UInt64String2(value->_value._string.data, value->_value._string.length - 1);
  }

  // extract fields
  value = TRI_LookupArrayJson(json, "fields");
  if (TRI_IsListJson(value)) {
    // note: "fields" is not mandatory for all index types
    if (type == TRI_IDX_TYPE_BITARRAY_INDEX) {
      // copy all field names (attributes) plus the values (json)
      for (size_t i = 0; i < value->_value._objects._length; i += 2) {
        // add attribute
        TRI_json_t const* v = (TRI_json_t const*) TRI_AtVector(&value->_value._objects, i);
        assert(TRI_IsStringJson(v));
        TRI_PushBackVectorPointer(&attributes, v->_value._string.data);
        
        // add value
        v = (TRI_json_t const*) TRI_AtVector(&value->_value._objects, i + 1);
        assert(TRI_IsListJson(v));
        TRI_PushBackVectorPointer(&values, (void*) v);
      }
    }
    else {
      // copy all field names (attributes)
      for (size_t i = 0; i < value->_value._objects._length; ++i) {
        TRI_json_t const* v = (TRI_json_t const*) TRI_AtVector(&value->_value._objects, i);

        assert(TRI_IsStringJson(v));
        TRI_PushBackVectorPointer(&attributes, v->_value._string.data);
      }
    }
  }
  
  CollectionNameResolver resolver(collection->_vocbase);
  ReadTransactionType trx(collection->_vocbase, resolver, collection->_cid);

  int res = trx.begin();
  if (res != TRI_ERROR_NO_ERROR) {
    TRI_DestroyVectorPointer(&values);
    TRI_DestroyVectorPointer(&attributes);
    TRI_V8_EXCEPTION(scope, res);
  }

  TRI_document_collection_t* document = (TRI_document_collection_t*) trx.primaryCollection();
  const string collectionName = string(collection->_name);

  bool created = false;
  TRI_index_t* idx = 0;

  switch (type) {
    case TRI_IDX_TYPE_UNKNOWN:
    case TRI_IDX_TYPE_PRIMARY_INDEX:
    case TRI_IDX_TYPE_EDGE_INDEX:
    case TRI_IDX_TYPE_PRIORITY_QUEUE_INDEX: {
      // these indexes cannot be created directly
      TRI_V8_EXCEPTION(scope, TRI_ERROR_INTERNAL);
    }

    case TRI_IDX_TYPE_GEO1_INDEX: {
      assert(attributes._length == 1);
      
      bool ignoreNull = false;
      TRI_json_t* value = TRI_LookupArrayJson(json, "ignoreNull");
      if (TRI_IsBooleanJson(value)) {
        ignoreNull = value->_value._boolean;
      }
      
      bool geoJson = false;
      value = TRI_LookupArrayJson(json, "geoJson");
      if (TRI_IsBooleanJson(value)) {
        geoJson = value->_value._boolean;
      }

      if (create) {
        idx = TRI_EnsureGeoIndex1DocumentCollection(document, 
                                                    iid,
                                                    (char const*) TRI_AtVectorPointer(&attributes, 0),
                                                    geoJson, 
                                                    unique, 
                                                    ignoreNull, 
                                                    &created, 
                                                    TRI_GetIdServer());
      }
      else {
        idx = TRI_LookupGeoIndex1DocumentCollection(document, 
                                                    (char const*) TRI_AtVectorPointer(&attributes, 0),
                                                     geoJson, 
                                                     unique, 
                                                     ignoreNull);
      }
      break;
    }

<<<<<<< HEAD
    case TRI_IDX_TYPE_GEO2_INDEX: {
      assert(attributes._length == 2);
      
      bool ignoreNull = false;
      TRI_json_t* value = TRI_LookupArrayJson(json, "ignoreNull");
      if (TRI_IsBooleanJson(value)) {
        ignoreNull = value->_value._boolean;
      }

      if (create) {
        idx = TRI_EnsureGeoIndex2DocumentCollection(document, 
                                                    iid,
                                                    (char const*) TRI_AtVectorPointer(&attributes, 0),
                                                    (char const*) TRI_AtVectorPointer(&attributes, 1),
                                                    unique, 
                                                    ignoreNull, 
                                                    &created, 
                                                    TRI_GetIdServer());
      }
      else {
        idx = TRI_LookupGeoIndex2DocumentCollection(document, 
                                                    (char const*) TRI_AtVectorPointer(&attributes, 0),
                                                    (char const*) TRI_AtVectorPointer(&attributes, 1),
                                                     unique, 
                                                     ignoreNull);
      }
      break;
    }
=======
static v8::Handle<v8::Value> SaveVocbaseCol (
    SingleCollectionWriteTransaction<EmbeddableTransaction<V8TransactionContext>, 1>* trx,
    TRI_vocbase_col_t* col,
    v8::Arguments const& argv) {
  v8::HandleScope scope;

  if (argv.Length() < 1 || argv.Length() > 2) {
    TRI_V8_EXCEPTION_USAGE(scope, "save(<data>, [<waitForSync>])");
  }
  
  const bool forceSync = ExtractForceSync(argv, 2);
>>>>>>> 941f4c88

    case TRI_IDX_TYPE_HASH_INDEX: {
      assert(attributes._length > 0);

      if (create) {
        idx = TRI_EnsureHashIndexDocumentCollection(document,
                                                    iid, 
                                                    &attributes, 
                                                    unique, 
                                                    &created, 
                                                    TRI_GetIdServer());
      }
      else {
        idx = TRI_LookupHashIndexDocumentCollection(document, 
                                                    &attributes, 
                                                    unique);
      }

      break;
    }

    case TRI_IDX_TYPE_SKIPLIST_INDEX: {
      assert(attributes._length > 0);

      if (create) {
        idx = TRI_EnsureSkiplistIndexDocumentCollection(document, 
                                                        iid,
                                                        &attributes, 
                                                        unique, 
                                                        &created, 
                                                        TRI_GetIdServer());
      }
      else {
        idx = TRI_LookupSkiplistIndexDocumentCollection(document, 
                                                        &attributes, 
                                                        unique);
      }
      break;
    }
      
    case TRI_IDX_TYPE_FULLTEXT_INDEX: {
      assert(attributes._length == 1);

      int minWordLength = TRI_FULLTEXT_MIN_WORD_LENGTH_DEFAULT;
      TRI_json_t* value = TRI_LookupArrayJson(json, "minLength");
      if (TRI_IsNumberJson(value)) {
        minWordLength = (int) value->_value._number;
      }

      if (create) {
        idx = TRI_EnsureFulltextIndexDocumentCollection(document,
                                                        iid, 
                                                        (char const*) TRI_AtVectorPointer(&attributes, 0),
                                                        false, 
                                                        minWordLength, 
                                                        &created, 
                                                        TRI_GetIdServer());
      }
      else {
        idx = TRI_LookupFulltextIndexDocumentCollection(document, 
                                                        (char const*) TRI_AtVectorPointer(&attributes, 0),
                                                        false,
                                                        minWordLength);
      }
      break;
    }

    case TRI_IDX_TYPE_BITARRAY_INDEX: {
      assert(attributes._length > 0);

      bool supportUndefined = false;
      TRI_json_t* value = TRI_LookupArrayJson(json, "undefined");
      if (TRI_IsBooleanJson(value)) {
        supportUndefined = value->_value._boolean;
      }

<<<<<<< HEAD
      if (create) {
        int errorCode = TRI_ERROR_NO_ERROR;
        char* errorStr = 0;

        idx = TRI_EnsureBitarrayIndexDocumentCollection(document,
                                                        iid,
                                                        &attributes, 
                                                        &values, 
                                                        supportUndefined, 
                                                        &created, 
                                                        &errorCode, 
                                                        &errorStr,
                                                        TRI_GetIdServer());
        if (errorCode != 0) {
          TRI_set_errno(errorCode);
        }
      
        if (errorStr != 0) {
          TRI_FreeString(TRI_CORE_MEM_ZONE, errorStr);
        }
      }
      else {
        idx = TRI_LookupBitarrayIndexDocumentCollection(document,
                                                        &attributes);
      }
      break;
    }
=======
static v8::Handle<v8::Value> SaveEdgeCol (
    SingleCollectionWriteTransaction<EmbeddableTransaction<V8TransactionContext>, 1>* trx,
    TRI_vocbase_col_t* col,
    v8::Arguments const& argv) {
  v8::HandleScope scope;
  TRI_v8_global_t* v8g = (TRI_v8_global_t*) v8::Isolate::GetCurrent()->GetData();

  if (argv.Length() < 3 || argv.Length() > 4) {
    TRI_V8_EXCEPTION_USAGE(scope, "save(<from>, <to>, <data>, [<waitForSync>])");
  }

  CollectionNameResolver resolver(col->_vocbase);
>>>>>>> 941f4c88

    case TRI_IDX_TYPE_CAP_CONSTRAINT: {
      size_t size = 0;
      TRI_json_t* value = TRI_LookupArrayJson(json, "size");
      if (TRI_IsNumberJson(value)) {
        size = (size_t) value->_value._number;
      }

      int64_t byteSize = 0;
      value = TRI_LookupArrayJson(json, "byteSize");
      if (TRI_IsNumberJson(value)) {
        byteSize = (int64_t) value->_value._number;
      }

      if (create) {
        idx = TRI_EnsureCapConstraintDocumentCollection(document,
                                                        iid,
                                                        size, 
                                                        byteSize, 
                                                        &created, 
                                                        TRI_GetIdServer());
      }
      else {
        idx = TRI_LookupCapConstraintDocumentCollection(document);
      }
      break;
    }
  }

  if (idx == 0 && create) {
    // something went wrong during creation
    int res = TRI_errno();
    TRI_DestroyVectorPointer(&values);
    TRI_DestroyVectorPointer(&attributes);

    TRI_V8_EXCEPTION(scope, res);
  }
  
  TRI_DestroyVectorPointer(&values);
  TRI_DestroyVectorPointer(&attributes);


  if (idx == 0 && ! create) {
    // no index found
    return scope.Close(v8::Null());
  }

  // found some index to return
  TRI_json_t* indexJson = idx->json(idx, false);

  if (indexJson == 0) {
    TRI_V8_EXCEPTION_MEMORY(scope);
  }
  
  v8::Handle<v8::Value> ret = IndexRep(collectionName, indexJson);
  TRI_FreeJson(TRI_CORE_MEM_ZONE, indexJson);
  
  if (ret->IsObject()) {
    ret->ToObject()->Set(v8::String::New("isNewlyCreated"), v8::Boolean::New(create && created));
  }

  return scope.Close(ret);
}

////////////////////////////////////////////////////////////////////////////////
/// @brief ensures an index
////////////////////////////////////////////////////////////////////////////////

static v8::Handle<v8::Value> EnsureIndex (v8::Arguments const& argv,
                                          bool create,
                                          char const* functionName) {
  v8::HandleScope scope;
  
  PREVENT_EMBEDDED_TRANSACTION(scope);  

  TRI_vocbase_col_t* collection = TRI_UnwrapClass<TRI_vocbase_col_t>(argv.Holder(), WRP_VOCBASE_COL_TYPE);

  if (collection == 0) {
    TRI_V8_EXCEPTION_INTERNAL(scope, "cannot extract collection");
  }
  
  if (argv.Length() != 1 || ! argv[0]->IsObject()) {
    string name(functionName);
    name.append("(<description>)");
    TRI_V8_EXCEPTION_USAGE(scope, name.c_str());
  }

  TRI_json_t* json = 0;
  int res = EnhanceIndexJson(argv, json);

  if (res != TRI_ERROR_NO_ERROR) {
    if (json != 0) {
      TRI_FreeJson(TRI_UNKNOWN_MEM_ZONE, json);
    }
    TRI_V8_EXCEPTION(scope, res);
  }

  assert(json != 0);
  
  v8::Handle<v8::Value> ret;

#ifdef TRI_ENABLE_CLUSTER
  // ensure an index, coordinator case
  if (ServerState::instance()->isCoordinator()) {
    ret = EnsureIndexCoordinator(collection, json, create);
  }
  else {
    ret = EnsureIndexLocal(collection, json, create);
  }
#else
  ret = EnsureIndexLocal(collection, json, create);
#endif

  TRI_FreeJson(TRI_UNKNOWN_MEM_ZONE, json);

  return scope.Close(ret);
}

////////////////////////////////////////////////////////////////////////////////
/// @brief looks up a document, coordinator case in a cluster
///
/// If generateDocument is false, this implements ".exists" rather than
/// ".document".
////////////////////////////////////////////////////////////////////////////////

#ifdef TRI_ENABLE_CLUSTER
static v8::Handle<v8::Value> DocumentVocbaseCol_Coordinator (
                                  TRI_vocbase_col_t const* collection,
                                  v8::Arguments const& argv,
                                  bool generateDocument) {
  v8::HandleScope scope;

  // First get the initial data:
  string const dbname(collection->_dbName);
  // TODO: someone might rename the collection while we're reading its name...
  string const collname(collection->_name);

  string key;
  TRI_voc_rid_t rev = 0;
  int error = parseKeyAndRef(argv[0], key, rev);
  if (error != TRI_ERROR_NO_ERROR) {
    TRI_V8_EXCEPTION(scope, error);
  }

  triagens::rest::HttpResponse::HttpResponseCode responseCode;
  map<string, string> headers;
  map<string, string> resultHeaders;
  string resultBody;

  error = triagens::arango::getDocumentOnCoordinator(
            dbname, collname, key, rev, headers,
            generateDocument,
            responseCode, resultHeaders, resultBody);

  if (error != TRI_ERROR_NO_ERROR) {
    TRI_V8_EXCEPTION(scope, error);
  }

  // report what the DBserver told us: this could now be 200 or
  // 404/412
  // For the error processing we have to distinguish whether we are in
  // the ".exists" case (generateDocument==false) or the ".document" case
  // (generateDocument==true).
  TRI_json_t* json = 0;
  if (generateDocument) {
    json = TRI_JsonString(TRI_UNKNOWN_MEM_ZONE, resultBody.c_str());
  }
  if (responseCode >= triagens::rest::HttpResponse::BAD) {
    if (!TRI_IsArrayJson(json)) {
      if (generateDocument) {
        if (0 != json) {
          TRI_FreeJson(TRI_UNKNOWN_MEM_ZONE, json);
        }
        TRI_V8_EXCEPTION(scope, TRI_ERROR_INTERNAL);
      }
      else {
        return scope.Close(v8::False());
      }
    }
    if (generateDocument) {
      int errorNum = 0;
      string errorMessage;
      if (0 != json) {
        TRI_json_t* subjson = TRI_LookupArrayJson(json, "errorNum");
        if (0 != subjson && TRI_IsNumberJson(subjson)) {
          errorNum = static_cast<int>(subjson->_value._number);
        }
        subjson = TRI_LookupArrayJson(json, "errorMessage");
        if (0 != subjson && TRI_IsStringJson(subjson)) {
          errorMessage = string(subjson->_value._string.data,
                                subjson->_value._string.length-1);
        }
        TRI_FreeJson(TRI_UNKNOWN_MEM_ZONE, json);
      }
      TRI_V8_EXCEPTION_MESSAGE(scope, errorNum, errorMessage);
    }
    else {
      return scope.Close(v8::False());
    }
  }
  if (generateDocument) {
    v8::Handle<v8::Value> ret = TRI_ObjectJson(json);
    if (0 != json) {
      TRI_FreeJson(TRI_UNKNOWN_MEM_ZONE, json);
    }
    return scope.Close(ret);
  }
  else {
    // Note that for this case we will never get a 304 "NOT_MODIFIED"
    if (json != 0) {
      TRI_FreeJson(TRI_UNKNOWN_MEM_ZONE, json);
    }
    return scope.Close(v8::True());
  }
}
#endif

////////////////////////////////////////////////////////////////////////////////
/// @brief looks up a document and returns it
////////////////////////////////////////////////////////////////////////////////

static v8::Handle<v8::Value> DocumentVocbaseCol (const bool useCollection,
                                                 v8::Arguments const& argv) {
  v8::HandleScope scope;

  // first and only argument should be a document idenfifier
  if (argv.Length() != 1) {
    TRI_V8_EXCEPTION_USAGE(scope, "document(<document-handle>)");
  }

  TRI_voc_key_t key = 0;
  TRI_voc_rid_t rid;
  TRI_vocbase_t* vocbase;
  TRI_vocbase_col_t const* col = 0;

  if (useCollection) {
    // called as db.collection.document()
    col = TRI_UnwrapClass<TRI_vocbase_col_t>(argv.Holder(), WRP_VOCBASE_COL_TYPE);

    if (col == 0) {
      TRI_V8_EXCEPTION_INTERNAL(scope, "cannot extract collection");
    }

    vocbase = col->_vocbase;
  }
  else {
    // called as db._document()
    vocbase = GetContextVocBase();
  }

  if (vocbase == 0) {
    TRI_V8_EXCEPTION(scope, TRI_ERROR_ARANGO_DATABASE_NOT_FOUND);
  }

#ifdef TRI_ENABLE_CLUSTER
  if (ServerState::instance()->isCoordinator()) {
    return scope.Close(DocumentVocbaseCol_Coordinator(col, argv, true));
  }
#endif

  CollectionNameResolver resolver(vocbase);
  v8::Handle<v8::Value> err = TRI_ParseDocumentOrDocumentHandle(resolver, col, key, rid, argv[0]);
  
  if (key == 0) {
    TRI_V8_EXCEPTION(scope, TRI_ERROR_ARANGO_DOCUMENT_HANDLE_BAD);
  }

  if (! err.IsEmpty()) {
    TRI_FreeString(TRI_CORE_MEM_ZONE, key);
    return scope.Close(v8::ThrowException(err));
  }

  assert(col != 0);
  assert(key != 0);

  ReadTransactionType trx(vocbase, resolver, col->_cid);

  int res = trx.begin();

  if (res != TRI_ERROR_NO_ERROR) {
    TRI_FreeString(TRI_CORE_MEM_ZONE, key);
    TRI_V8_EXCEPTION(scope, res);
  }

  TRI_barrier_t* barrier = TRI_CreateBarrierElement(&(trx.primaryCollection()->_barrierList));

  if (barrier == 0) {
    TRI_FreeString(TRI_CORE_MEM_ZONE, key);
    TRI_V8_EXCEPTION_MEMORY(scope);
  }

  assert(barrier != 0);

  bool freeBarrier = true;

  v8::Handle<v8::Value> result;
  TRI_doc_mptr_t document;
  res = trx.read(&document, key);

  if (res == TRI_ERROR_NO_ERROR) {
    result = TRI_WrapShapedJson<ReadTransactionType >(trx, col->_cid, &document, barrier);

    if (! result.IsEmpty()) {
      freeBarrier = false;
    }
  }

  res = trx.finish(res);
  TRI_FreeString(TRI_CORE_MEM_ZONE, key);

  if (res != TRI_ERROR_NO_ERROR || document._key == 0 || document._data == 0) {
    if (freeBarrier) {
      TRI_FreeBarrier(barrier);
    }

    if (res == TRI_ERROR_NO_ERROR) {
      res = TRI_ERROR_ARANGO_DOCUMENT_NOT_FOUND;
    }

    TRI_V8_EXCEPTION(scope, res);
  }

  if (rid != 0 && document._rid != rid) {
    if (freeBarrier) {
      TRI_FreeBarrier(barrier);
    }

    TRI_V8_EXCEPTION_MESSAGE(scope, TRI_ERROR_ARANGO_CONFLICT, "revision not found");
  }

  return scope.Close(result);
}

////////////////////////////////////////////////////////////////////////////////
/// @brief looks up a document and returns whether it exists
////////////////////////////////////////////////////////////////////////////////

static v8::Handle<v8::Value> ExistsVocbaseCol (const bool useCollection,
                                               v8::Arguments const& argv) {
  v8::HandleScope scope;

  // first and only argument should be a document idenfifier
  if (argv.Length() != 1) {
    TRI_V8_EXCEPTION_USAGE(scope, "exists(<document-handle>)");
  }

  TRI_voc_key_t key = 0;
  TRI_voc_rid_t rid;
  TRI_vocbase_t* vocbase;
  TRI_vocbase_col_t const* col = 0;

  if (useCollection) {
    // called as db.collection.exists()
    col = TRI_UnwrapClass<TRI_vocbase_col_t>(argv.Holder(), WRP_VOCBASE_COL_TYPE);

    if (col == 0) {
      TRI_V8_EXCEPTION_INTERNAL(scope, "cannot extract collection");
    }

    vocbase = col->_vocbase;
  }
  else {
    // called as db._exists()
    vocbase = GetContextVocBase();
  }
  
  if (vocbase == 0) {
    TRI_V8_EXCEPTION(scope, TRI_ERROR_ARANGO_DATABASE_NOT_FOUND);
  }

#ifdef TRI_ENABLE_CLUSTER
  if (ServerState::instance()->isCoordinator()) {
    return scope.Close(DocumentVocbaseCol_Coordinator(col, argv, false));
  }
#endif

  CollectionNameResolver resolver(vocbase);
  v8::Handle<v8::Value> err = TRI_ParseDocumentOrDocumentHandle(resolver, col, key, rid, argv[0]);
  
  if (key == 0) {
    TRI_V8_EXCEPTION(scope, TRI_ERROR_ARANGO_DOCUMENT_HANDLE_BAD);
  }

  if (! err.IsEmpty()) {
    TRI_FreeString(TRI_CORE_MEM_ZONE, key);

    // check if we got an error object in return
    if (err->IsObject()) {
      // yes
      v8::Handle<v8::Array> e = v8::Handle<v8::Array>::Cast(err);

      // get the error object's error code
      if (e->HasOwnProperty(v8::String::New("errorNum"))) {
        // if error code is "collection not found", we'll return false
        if ((int) TRI_ObjectToInt64(e->Get(v8::String::New("errorNum"))) == TRI_ERROR_ARANGO_COLLECTION_NOT_FOUND) {
          return scope.Close(v8::False());
        }
      }
    }

    // for any other error that happens, we'll rethrow it
    return scope.Close(v8::ThrowException(err));
  }

  assert(col != 0);
  assert(key != 0);

  ReadTransactionType trx(vocbase, resolver, col->_cid);

  int res = trx.begin();

  if (res != TRI_ERROR_NO_ERROR) {
    TRI_V8_EXCEPTION(scope, res);
  }

  v8::Handle<v8::Value> result;
  TRI_doc_mptr_t document;
  res = trx.read(&document, key);
  res = trx.finish(res);
  
  TRI_FreeString(TRI_CORE_MEM_ZONE, key);

  if (res != TRI_ERROR_NO_ERROR || document._key == 0 || document._data == 0) {
    if (res == TRI_ERROR_NO_ERROR) {
      res = TRI_ERROR_ARANGO_DOCUMENT_NOT_FOUND;
    }
  }

  if (res == TRI_ERROR_NO_ERROR && rid != 0 && document._rid != rid) {
    res = TRI_ERROR_ARANGO_DOCUMENT_NOT_FOUND;
  }

  if (res == TRI_ERROR_NO_ERROR) {
    return scope.Close(v8::True());
  }
  else if (res == TRI_ERROR_ARANGO_DOCUMENT_NOT_FOUND) {
    return scope.Close(v8::False());
  }

  TRI_V8_EXCEPTION(scope, res);
}

////////////////////////////////////////////////////////////////////////////////
/// @brief modifies a document, coordinator case in a cluster
////////////////////////////////////////////////////////////////////////////////

#ifdef TRI_ENABLE_CLUSTER
static v8::Handle<v8::Value> ModifyVocbaseCol_Coordinator (
                                  TRI_vocbase_col_t const* collection,
                                  TRI_doc_update_policy_e policy,
                                  bool waitForSync,
                                  bool isPatch,
                                  bool keepNull, // only counts if isPatch==true
                                  v8::Arguments const& argv) {
  v8::HandleScope scope;

  // First get the initial data:
  string const dbname(collection->_dbName);
  string const collname(collection->_name);

  string key;
  TRI_voc_rid_t rev = 0;
  int error = parseKeyAndRef(argv[0], key, rev);
  if (error != TRI_ERROR_NO_ERROR) {
    TRI_V8_EXCEPTION(scope, error);
  }

  TRI_json_t* json = TRI_ObjectToJson(argv[1]);
  if (0 == json || json->_type != TRI_JSON_ARRAY) {
    TRI_FreeJson(TRI_UNKNOWN_MEM_ZONE, json);
    TRI_V8_EXCEPTION(scope, TRI_ERROR_ARANGO_DOCUMENT_TYPE_INVALID);
  }

  triagens::rest::HttpResponse::HttpResponseCode responseCode;
  map<string, string> headers;
  map<string, string> resultHeaders;
  string resultBody;

  error = triagens::arango::modifyDocumentOnCoordinator(
        dbname, collname, key, rev, policy, waitForSync, isPatch,
        keepNull, json, headers, responseCode, resultHeaders, resultBody);
  // Note that the json has been freed inside!
  
  if (error != TRI_ERROR_NO_ERROR) {
    TRI_V8_EXCEPTION(scope, error);
  }

  // report what the DBserver told us: this could now be 201/202 or
  // 400/404
  json = TRI_JsonString(TRI_UNKNOWN_MEM_ZONE, resultBody.c_str());
  if (responseCode >= triagens::rest::HttpResponse::BAD) {
    if (!TRI_IsArrayJson(json)) {
      if (0 != json) {
        TRI_FreeJson(TRI_UNKNOWN_MEM_ZONE, json);
      }
      TRI_V8_EXCEPTION(scope, TRI_ERROR_INTERNAL);
    }
    int errorNum = 0;
    TRI_json_t* subjson = TRI_LookupArrayJson(json, "errorNum");
    if (0 != subjson && TRI_IsNumberJson(subjson)) {
      errorNum = static_cast<int>(subjson->_value._number);
    }
    string errorMessage;
    subjson = TRI_LookupArrayJson(json, "errorMessage");
    if (0 != subjson && TRI_IsStringJson(subjson)) {
      errorMessage = string(subjson->_value._string.data,
                            subjson->_value._string.length-1);
    }
    TRI_FreeJson(TRI_UNKNOWN_MEM_ZONE, json);
    TRI_V8_EXCEPTION_MESSAGE(scope, errorNum, errorMessage);
  }
  v8::Handle<v8::Value> ret = TRI_ObjectJson(json);
  if (0 != json) {
    TRI_FreeJson(TRI_UNKNOWN_MEM_ZONE, json);
  }
  return scope.Close(ret);
}
#endif


////////////////////////////////////////////////////////////////////////////////
/// @brief replaces a document
////////////////////////////////////////////////////////////////////////////////

static v8::Handle<v8::Value> ReplaceVocbaseCol (const bool useCollection,
                                                v8::Arguments const& argv) {
  v8::HandleScope scope;

  // check the arguments
  if (argv.Length() < 2) {
    TRI_V8_EXCEPTION_USAGE(scope, "replace(<document>, <data>, <overwrite>, <waitForSync>)");
  }
  
  // we're only accepting "real" object documents
  if (! argv[1]->IsObject() || argv[1]->IsArray()) {
    TRI_V8_EXCEPTION(scope, TRI_ERROR_ARANGO_DOCUMENT_TYPE_INVALID);
  }

  const TRI_doc_update_policy_e policy = ExtractUpdatePolicy(argv, 3);
  const bool forceSync = ExtractForceSync(argv, 4);

  TRI_voc_key_t key = 0;
  TRI_voc_rid_t rid;
  TRI_voc_rid_t actualRevision = 0;

  TRI_vocbase_t* vocbase;
  TRI_vocbase_col_t const* col = 0;

  if (useCollection) {
    // called as db.collection.replace()
    col = TRI_UnwrapClass<TRI_vocbase_col_t>(argv.Holder(), WRP_VOCBASE_COL_TYPE);

    if (col == 0) {
      TRI_V8_EXCEPTION_INTERNAL(scope, "cannot extract collection");
    }

    vocbase = col->_vocbase;
  }
  else {
    // called as db._replace()
    vocbase = GetContextVocBase();
  }
  
  if (vocbase == 0) {
    TRI_V8_EXCEPTION(scope, TRI_ERROR_ARANGO_DATABASE_NOT_FOUND);
  }

#ifdef TRI_ENABLE_CLUSTER
  if (ServerState::instance()->isCoordinator()) {
    return scope.Close(ModifyVocbaseCol_Coordinator(col, policy, forceSync,
                                        false,  // isPatch
                                        true,   // keepNull, does not matter
                                        argv));
  }
#endif

  CollectionNameResolver resolver(vocbase);
  v8::Handle<v8::Value> err = TRI_ParseDocumentOrDocumentHandle(resolver, col, key, rid, argv[0]);
  
  if (key == 0) {
    TRI_V8_EXCEPTION(scope, TRI_ERROR_ARANGO_DOCUMENT_HANDLE_BAD);
  }

  if (! err.IsEmpty()) {
    TRI_FreeString(TRI_CORE_MEM_ZONE, key);
    return scope.Close(v8::ThrowException(err));
  }

  assert(col != 0);
  assert(key != 0);

  SingleCollectionWriteTransaction<EmbeddableTransaction<V8TransactionContext>, 1> trx(vocbase, resolver, col->_cid);
  int res = trx.begin();

  if (res != TRI_ERROR_NO_ERROR) {
    TRI_FreeString(TRI_CORE_MEM_ZONE, key);
    TRI_V8_EXCEPTION(scope, res);
  }
    
  TRI_primary_collection_t* primary = trx.primaryCollection();
  TRI_memory_zone_t* zone = primary->_shaper->_memoryZone;

  TRI_doc_mptr_t document;

#ifdef TRI_ENABLE_CLUSTER
  if (ServerState::instance()->isDBserver()) {
    // compare attributes in shardKeys
    const string cidString = StringUtils::itoa(primary->base._info._planId);

    TRI_json_t* json = TRI_ObjectToJson(argv[1]);

    if (json == 0) {
      TRI_FreeString(TRI_CORE_MEM_ZONE, key);
      TRI_V8_EXCEPTION_MEMORY(scope);
    }
  
    trx.lockWrite();
    res = trx.read(&document, key);

    if (res != TRI_ERROR_NO_ERROR || document._key == 0 || document._data == 0) {
      TRI_FreeJson(TRI_UNKNOWN_MEM_ZONE, json);
      TRI_FreeString(TRI_CORE_MEM_ZONE, key);
      TRI_V8_EXCEPTION(scope, res);
    }
  
    TRI_shaped_json_t shaped;
    TRI_EXTRACT_SHAPED_JSON_MARKER(shaped, document._data);
    TRI_json_t* old = TRI_JsonShapedJson(primary->_shaper, &shaped);

    if (old == 0) {
      TRI_FreeJson(TRI_UNKNOWN_MEM_ZONE, json);
      TRI_FreeString(TRI_CORE_MEM_ZONE, key);
      TRI_V8_EXCEPTION_MEMORY(scope);
    }

    if (shardKeysChanged(col->_dbName, cidString, old, json, false)) {
      TRI_FreeJson(TRI_UNKNOWN_MEM_ZONE, old);
      TRI_FreeJson(TRI_UNKNOWN_MEM_ZONE, json);
      TRI_FreeString(TRI_CORE_MEM_ZONE, key);
      TRI_V8_EXCEPTION(scope, TRI_ERROR_CLUSTER_MUST_NOT_CHANGE_SHARDING_ATTRIBUTES);
    } 
    
    TRI_FreeJson(TRI_UNKNOWN_MEM_ZONE, json);
    TRI_FreeJson(TRI_UNKNOWN_MEM_ZONE, old);
  }
#endif


  TRI_shaped_json_t* shaped = TRI_ShapedJsonV8Object(argv[1], primary->_shaper);

  if (shaped == 0) {
    TRI_FreeString(TRI_CORE_MEM_ZONE, key);
    TRI_V8_EXCEPTION_MESSAGE(scope, TRI_errno(), "<data> cannot be converted into JSON shape");
  }

  res = trx.updateDocument(key, &document, shaped, policy, forceSync, rid, &actualRevision);

  res = trx.finish(res);
  
  TRI_FreeShapedJson(zone, shaped);
  TRI_FreeString(TRI_CORE_MEM_ZONE, key);

  if (res != TRI_ERROR_NO_ERROR) {
    TRI_V8_EXCEPTION(scope, res);
  }

  assert(document._key != 0);

  TRI_v8_global_t* v8g = (TRI_v8_global_t*) v8::Isolate::GetCurrent()->GetData();

  v8::Handle<v8::Object> result = v8::Object::New();
  result->Set(v8g->_IdKey, V8DocumentId(resolver.getCollectionName(col->_cid), document._key));
  result->Set(v8g->_RevKey, V8RevisionId(document._rid));
  result->Set(v8g->_OldRevKey, V8RevisionId(actualRevision));
  result->Set(v8g->_KeyKey, v8::String::New(document._key));

  return scope.Close(result);
}

////////////////////////////////////////////////////////////////////////////////
/// @brief saves a document
////////////////////////////////////////////////////////////////////////////////

static v8::Handle<v8::Value> SaveVocbaseCol (
    SingleCollectionWriteTransaction<EmbeddableTransaction<V8TransactionContext>, 1>* trx,
    TRI_vocbase_col_t* col,
    v8::Arguments const& argv,
    bool replace) {
  v8::HandleScope scope;

  if (argv.Length() < 1 || argv.Length() > 2) {
    if (replace) {
      TRI_V8_EXCEPTION_USAGE(scope, "saveOrReplace(<data>, [<waitForSync>])");
    }
    else {
      TRI_V8_EXCEPTION_USAGE(scope, "save(<data>, [<waitForSync>])");
    }
  }
  
  const bool forceSync = ExtractForceSync(argv, 2);

  // set document key
  TRI_voc_key_t key = 0;
  TRI_v8_global_t* v8g = (TRI_v8_global_t*) v8::Isolate::GetCurrent()->GetData();
  int res;

  if (argv[0]->IsObject()) {
    res = ExtractDocumentKey(argv[0]->ToObject(), key);

    if (res != TRI_ERROR_NO_ERROR && res != TRI_ERROR_ARANGO_DOCUMENT_KEY_MISSING) {
      TRI_V8_EXCEPTION(scope, res);
    }
  }
  else {
    TRI_V8_EXCEPTION(scope, TRI_ERROR_ARANGO_DOCUMENT_TYPE_INVALID);
  }

  TRI_primary_collection_t* primary = trx->primaryCollection();
  TRI_memory_zone_t* zone = primary->_shaper->_memoryZone;
  TRI_shaped_json_t* shaped = TRI_ShapedJsonV8Object(argv[0], primary->_shaper);

  if (shaped == 0) {
    if (key != 0) {
      TRI_FreeString(TRI_CORE_MEM_ZONE, key);
    }
    TRI_V8_EXCEPTION_MESSAGE(scope, TRI_errno(), "<data> cannot be converted into JSON shape");
  }

  Barrier barrier(primary);

  TRI_doc_mptr_t document;
  res = trx->createDocument(key, &document, shaped, forceSync);

  res = trx->finish(res);
  
  TRI_FreeShapedJson(zone, shaped); 
    
  if (key != 0) {
    TRI_FreeString(TRI_CORE_MEM_ZONE, key);
  }

  if (res != TRI_ERROR_NO_ERROR) {
    TRI_V8_EXCEPTION(scope, res);
  }

  assert(document._key != 0);

  v8::Handle<v8::Object> result = v8::Object::New();
  
  result->Set(v8g->_IdKey, V8DocumentId(trx->resolver().getCollectionName(col->_cid), document._key));
  result->Set(v8g->_RevKey, V8RevisionId(document._rid));
  result->Set(v8g->_KeyKey, v8::String::New(document._key));
  
  return scope.Close(result);
}

////////////////////////////////////////////////////////////////////////////////
/// @brief saves a new edge document
///
/// @FUN{@FA{edge-collection}.save(@FA{from}, @FA{to}, @FA{document})}
///
/// Saves a new edge and returns the document-handle. @FA{from} and @FA{to}
/// must be documents or document references.
///
/// @FUN{@FA{edge-collection}.save(@FA{from}, @FA{to}, @FA{document}, @FA{waitForSync})}
///
/// The optional @FA{waitForSync} parameter can be used to force
/// synchronisation of the document creation operation to disk even in case
/// that the @LIT{waitForSync} flag had been disabled for the entire collection.
/// Thus, the @FA{waitForSync} parameter can be used to force synchronisation
/// of just specific operations. To use this, set the @FA{waitForSync} parameter
/// to @LIT{true}. If the @FA{waitForSync} parameter is not specified or set to
/// @LIT{false}, then the collection's default @LIT{waitForSync} behavior is
/// applied. The @FA{waitForSync} parameter cannot be used to disable
/// synchronisation for collections that have a default @LIT{waitForSync} value
/// of @LIT{true}.
///
/// @EXAMPLES
///
/// @TINYEXAMPLE{shell_create-edge,create an edge}
////////////////////////////////////////////////////////////////////////////////

static v8::Handle<v8::Value> SaveEdgeCol (
    SingleCollectionWriteTransaction<EmbeddableTransaction<V8TransactionContext>, 1>* trx,
    TRI_vocbase_col_t* col,
    v8::Arguments const& argv,
    bool replace) {
  v8::HandleScope scope;
  TRI_v8_global_t* v8g = (TRI_v8_global_t*) v8::Isolate::GetCurrent()->GetData();

  if (argv.Length() < 3 || argv.Length() > 4) {
    if (replace) {
      TRI_V8_EXCEPTION_USAGE(scope, "saveOrReplace(<from>, <to>, <data>, [<waitForSync>])");
    }
    else {
      TRI_V8_EXCEPTION_USAGE(scope, "save(<from>, <to>, <data>, [<waitForSync>])");
    }
  }

  CollectionNameResolver resolver(col->_vocbase);

  // set document key
  TRI_voc_key_t key = 0;
  int res;

  if (argv[2]->IsObject() && ! argv[2]->IsArray()) {
    res = ExtractDocumentKey(argv[2]->ToObject(), key);

    if (res != TRI_ERROR_NO_ERROR && res != TRI_ERROR_ARANGO_DOCUMENT_KEY_MISSING) {
      TRI_V8_EXCEPTION(scope, res);
    }
  }
  else {
    TRI_V8_EXCEPTION(scope, TRI_ERROR_ARANGO_DOCUMENT_TYPE_INVALID);
  }

  const bool forceSync = ExtractForceSync(argv, 4);

  TRI_document_edge_t edge;
  // the following values are defaults that will be overridden below
  edge._fromCid = trx->cid();
  edge._toCid   = trx->cid();
  edge._fromKey = 0;
  edge._toKey   = 0;

  v8::Handle<v8::Value> err;

  // extract from
  TRI_vocbase_col_t const* fromCollection = 0;
  TRI_voc_rid_t fromRid;

  err = TRI_ParseDocumentOrDocumentHandle(resolver, fromCollection, edge._fromKey, fromRid, argv[0]);

  if (! err.IsEmpty()) {
    if (edge._fromKey != 0) {
      TRI_Free(TRI_CORE_MEM_ZONE, edge._fromKey);
    }
    FREE_STRING(TRI_CORE_MEM_ZONE, key);
    return scope.Close(v8::ThrowException(err));
  }

  edge._fromCid = fromCollection->_cid;

  // extract to
  TRI_vocbase_col_t const* toCollection = 0;
  TRI_voc_rid_t toRid;

  err = TRI_ParseDocumentOrDocumentHandle(resolver, toCollection, edge._toKey, toRid, argv[1]);

  if (! err.IsEmpty()) {
    FREE_STRING(TRI_CORE_MEM_ZONE, edge._fromKey);
    FREE_STRING(TRI_CORE_MEM_ZONE, edge._toKey);
    FREE_STRING(TRI_CORE_MEM_ZONE, key);
    return scope.Close(v8::ThrowException(err));
  }

  edge._toCid = toCollection->_cid;

  TRI_primary_collection_t* primary = trx->primaryCollection();
  TRI_memory_zone_t* zone = primary->_shaper->_memoryZone;

  // extract shaped data
  TRI_shaped_json_t* shaped = TRI_ShapedJsonV8Object(argv[2], primary->_shaper);

  if (shaped == 0) {
    FREE_STRING(TRI_CORE_MEM_ZONE, edge._fromKey);
    FREE_STRING(TRI_CORE_MEM_ZONE, edge._toKey);
    FREE_STRING(TRI_CORE_MEM_ZONE, key);
    TRI_V8_EXCEPTION_MESSAGE(scope, TRI_errno(), "<data> cannot be converted into JSON shape");
  }


  TRI_doc_mptr_t document;
  res = trx->createEdge(key, &document, shaped, forceSync, &edge);
  res = trx->finish(res);
   
  TRI_FreeShapedJson(zone, shaped);
  FREE_STRING(TRI_CORE_MEM_ZONE, edge._fromKey);
  FREE_STRING(TRI_CORE_MEM_ZONE, edge._toKey);
  FREE_STRING(TRI_CORE_MEM_ZONE, key);

  if (res != TRI_ERROR_NO_ERROR) {
    TRI_V8_EXCEPTION(scope, res);
  }

  assert(document._key != 0);

  v8::Handle<v8::Object> result = v8::Object::New();
  result->Set(v8g->_IdKey, V8DocumentId(resolver.getCollectionName(col->_cid), document._key));
  result->Set(v8g->_RevKey, V8RevisionId(document._rid));
  result->Set(v8g->_KeyKey, v8::String::New(document._key));

  return scope.Close(result);
}

////////////////////////////////////////////////////////////////////////////////
/// @brief updates (patches) a document
////////////////////////////////////////////////////////////////////////////////

static v8::Handle<v8::Value> UpdateVocbaseCol (const bool useCollection,
                                               v8::Arguments const& argv) {
  v8::HandleScope scope;

  // check the arguments
  if (argv.Length() < 2 || argv.Length() > 5) {
    TRI_V8_EXCEPTION_USAGE(scope, "update(<document>, <data>, <overwrite>, <keepnull>, <waitForSync>)");
  }

  const TRI_doc_update_policy_e policy = ExtractUpdatePolicy(argv, 3);
  // delete null attributes
  // default value: null values are saved as Null
  const bool nullMeansRemove = (argv.Length() >= 4 && ! TRI_ObjectToBoolean(argv[3]));
  const bool forceSync = ExtractForceSync(argv, 5);


  TRI_voc_key_t key = 0;
  TRI_voc_rid_t rid;
  TRI_voc_rid_t actualRevision = 0;
  TRI_vocbase_t* vocbase;
  TRI_vocbase_col_t const* col = 0;

  if (useCollection) {
    // called as db.collection.update()
    col = TRI_UnwrapClass<TRI_vocbase_col_t>(argv.Holder(), WRP_VOCBASE_COL_TYPE);

    if (col == 0) {
      TRI_V8_EXCEPTION_INTERNAL(scope, "cannot extract collection");
    }

    vocbase = col->_vocbase;
  }
  else {
    // called as db._update()
    vocbase = GetContextVocBase();
  }
  
  if (vocbase == 0) {
    TRI_V8_EXCEPTION(scope, TRI_ERROR_ARANGO_DATABASE_NOT_FOUND);
  }

#ifdef TRI_ENABLE_CLUSTER
  if (ServerState::instance()->isCoordinator()) {
    return scope.Close(ModifyVocbaseCol_Coordinator(col, policy, forceSync,
                                        true,  // isPatch
                                        !nullMeansRemove,     // keepNull
                                        argv));
  }
#endif

  CollectionNameResolver resolver(vocbase);
  v8::Handle<v8::Value> err = TRI_ParseDocumentOrDocumentHandle(resolver, col, key, rid, argv[0]);
  
  if (! err.IsEmpty()) {
    FREE_STRING(TRI_CORE_MEM_ZONE, key);
    return scope.Close(v8::ThrowException(err));
  }
  
  if (key == 0) {
    TRI_V8_EXCEPTION(scope, TRI_ERROR_ARANGO_DOCUMENT_HANDLE_BAD);
  }

  assert(col != 0);
  assert(key != 0);

  if (! argv[1]->IsObject() || argv[1]->IsArray()) {
    // we're only accepting "real" object documents
    FREE_STRING(TRI_CORE_MEM_ZONE, key);
    TRI_V8_EXCEPTION(scope, TRI_ERROR_ARANGO_DOCUMENT_TYPE_INVALID);
  }

  TRI_json_t* json = TRI_ObjectToJson(argv[1]);

  if (json == 0) {
    FREE_STRING(TRI_CORE_MEM_ZONE, key);
    TRI_V8_EXCEPTION_MESSAGE(scope, TRI_errno(), "<data> is no valid JSON");
  }


  SingleCollectionWriteTransaction<EmbeddableTransaction<V8TransactionContext>, 1> trx(vocbase, resolver, col->_cid);
  int res = trx.begin();

  if (res != TRI_ERROR_NO_ERROR) {
    TRI_FreeJson(TRI_UNKNOWN_MEM_ZONE, json);
    FREE_STRING(TRI_CORE_MEM_ZONE, key);
    TRI_V8_EXCEPTION(scope, res);
  }

  // we must use a write-lock that spans both the initial read and the update.
  // otherwise the operation is not atomic
  trx.lockWrite();

  TRI_doc_mptr_t document;
  res = trx.read(&document, key);

  if (res != TRI_ERROR_NO_ERROR) {
    TRI_FreeJson(TRI_UNKNOWN_MEM_ZONE, json);
    FREE_STRING(TRI_CORE_MEM_ZONE, key);
    TRI_V8_EXCEPTION(scope, res);
  }

  TRI_primary_collection_t* primary = trx.primaryCollection();
  TRI_memory_zone_t* zone = primary->_shaper->_memoryZone;

  TRI_shaped_json_t shaped;
  TRI_EXTRACT_SHAPED_JSON_MARKER(shaped, document._data);
  TRI_json_t* old = TRI_JsonShapedJson(primary->_shaper, &shaped);

  if (old == 0) {
    TRI_FreeJson(TRI_UNKNOWN_MEM_ZONE, json);
    FREE_STRING(TRI_CORE_MEM_ZONE, key);
    TRI_V8_EXCEPTION_MEMORY(scope);
  }

#ifdef TRI_ENABLE_CLUSTER
  if (ServerState::instance()->isDBserver()) {
    // compare attributes in shardKeys
    const string cidString = StringUtils::itoa(primary->base._info._planId);

    if (shardKeysChanged(col->_dbName, cidString, old, json, true)) {
      TRI_FreeJson(primary->_shaper->_memoryZone, old);
      TRI_FreeJson(TRI_UNKNOWN_MEM_ZONE, json);
      FREE_STRING(TRI_CORE_MEM_ZONE, key);
    
      TRI_V8_EXCEPTION(scope, TRI_ERROR_CLUSTER_MUST_NOT_CHANGE_SHARDING_ATTRIBUTES);
    } 
  }
#endif

  TRI_json_t* patchedJson = TRI_MergeJson(TRI_UNKNOWN_MEM_ZONE, old, json, nullMeansRemove);
  TRI_FreeJson(zone, old);
  TRI_FreeJson(TRI_UNKNOWN_MEM_ZONE, json);

  if (patchedJson == 0) {
    FREE_STRING(TRI_CORE_MEM_ZONE, key);
    TRI_V8_EXCEPTION_MEMORY(scope);
  }

  res = trx.updateDocument(key, &document, patchedJson, policy, forceSync, rid, &actualRevision);
  res = trx.finish(res);

  TRI_FreeJson(TRI_UNKNOWN_MEM_ZONE, patchedJson);
  FREE_STRING(TRI_CORE_MEM_ZONE, key);

  if (res != TRI_ERROR_NO_ERROR) {
    TRI_V8_EXCEPTION(scope, res);
  }

  assert(document._key != 0);

  TRI_v8_global_t* v8g = (TRI_v8_global_t*) v8::Isolate::GetCurrent()->GetData();

  v8::Handle<v8::Object> result = v8::Object::New();
  result->Set(v8g->_IdKey, V8DocumentId(resolver.getCollectionName(col->_cid), document._key));
  result->Set(v8g->_RevKey, V8RevisionId(document._rid));
  result->Set(v8g->_OldRevKey, V8RevisionId(actualRevision));
  result->Set(v8g->_KeyKey, v8::String::New(document._key));

  return scope.Close(result);
}

////////////////////////////////////////////////////////////////////////////////
/// @brief deletes a document, coordinator case in a cluster
////////////////////////////////////////////////////////////////////////////////

#ifdef TRI_ENABLE_CLUSTER
static v8::Handle<v8::Value> RemoveVocbaseCol_Coordinator (
                                  TRI_vocbase_col_t const* collection,
                                  TRI_doc_update_policy_e policy,
                                  bool waitForSync,
                                  v8::Arguments const& argv) {
  v8::HandleScope scope;

  // First get the initial data:
  string const dbname(collection->_dbName);
  string const collname(collection->_name);

  string key;
  TRI_voc_rid_t rev = 0;
  int error = parseKeyAndRef(argv[0], key, rev);
  if (error != TRI_ERROR_NO_ERROR) {
    TRI_V8_EXCEPTION(scope, error);
  }

  triagens::rest::HttpResponse::HttpResponseCode responseCode;
  map<string, string> resultHeaders;
  string resultBody;
  map<string, string> headers;

  error = triagens::arango::deleteDocumentOnCoordinator(
            dbname, collname, key, rev, policy, waitForSync, headers,
            responseCode, resultHeaders, resultBody);

  if (error != TRI_ERROR_NO_ERROR) {
    TRI_V8_EXCEPTION(scope, error);
  }
  // report what the DBserver told us: this could now be 200/202 or
  // 404/412
  TRI_json_t* json = TRI_JsonString(TRI_UNKNOWN_MEM_ZONE, resultBody.c_str());
  if (responseCode >= triagens::rest::HttpResponse::BAD) {
    if (!TRI_IsArrayJson(json)) {
      if (0 != json) {
        TRI_FreeJson(TRI_UNKNOWN_MEM_ZONE, json);
      }
      TRI_V8_EXCEPTION(scope, TRI_ERROR_INTERNAL);
    }
    int errorNum = 0;
    TRI_json_t* subjson = TRI_LookupArrayJson(json, "errorNum");
    if (0 != subjson && TRI_IsNumberJson(subjson)) {
      errorNum = static_cast<int>(subjson->_value._number);
    }
    string errorMessage;
    subjson = TRI_LookupArrayJson(json, "errorMessage");
    if (0 != subjson && TRI_IsStringJson(subjson)) {
      errorMessage = string(subjson->_value._string.data,
                            subjson->_value._string.length-1);
    }
    TRI_FreeJson(TRI_UNKNOWN_MEM_ZONE, json);
    TRI_V8_EXCEPTION_MESSAGE(scope, errorNum, errorMessage);
  }
  v8::Handle<v8::Value> ret = TRI_ObjectJson(json);
  if (0 != json) {
    TRI_FreeJson(TRI_UNKNOWN_MEM_ZONE, json);
  }
  return scope.Close(ret);
}
#endif

////////////////////////////////////////////////////////////////////////////////
/// @brief deletes a document
////////////////////////////////////////////////////////////////////////////////

static v8::Handle<v8::Value> RemoveVocbaseCol (const bool useCollection,
                                               v8::Arguments const& argv) {
  v8::HandleScope scope;

  // check the arguments
  if (argv.Length() < 1 || argv.Length() > 3) {
    TRI_V8_EXCEPTION_USAGE(scope, "remove(<document>, <overwrite>, <waitForSync>)");
  }

  const TRI_doc_update_policy_e policy = ExtractUpdatePolicy(argv, 2);
  const bool forceSync = ExtractForceSync(argv, 3);

  TRI_voc_key_t key = 0;
  TRI_voc_rid_t rid;
  TRI_voc_rid_t actualRevision = 0;
  TRI_vocbase_t* vocbase;
  TRI_vocbase_col_t const* col = 0;

  if (useCollection) {
    // called as db.collection.remove()
    col = TRI_UnwrapClass<TRI_vocbase_col_t>(argv.Holder(), WRP_VOCBASE_COL_TYPE);

    if (col == 0) {
      TRI_V8_EXCEPTION_INTERNAL(scope, "cannot extract collection");
    }

    vocbase = col->_vocbase;
  }
  else {
    // called as db._remove()
    vocbase = GetContextVocBase();
  }
  
  if (vocbase == 0) {
    TRI_V8_EXCEPTION(scope, TRI_ERROR_ARANGO_DATABASE_NOT_FOUND);
  }

#ifdef TRI_ENABLE_CLUSTER
  if (ServerState::instance()->isCoordinator()) {
    return scope.Close(
               RemoveVocbaseCol_Coordinator(col, policy, forceSync, argv));
  }
#endif

  CollectionNameResolver resolver(vocbase);
  v8::Handle<v8::Value> err = TRI_ParseDocumentOrDocumentHandle(resolver, col, key, rid, argv[0]);
  
  if (key == 0) {
    TRI_V8_EXCEPTION(scope, TRI_ERROR_ARANGO_DOCUMENT_HANDLE_BAD);
  }

  if (! err.IsEmpty()) {
    TRI_FreeString(TRI_CORE_MEM_ZONE, key);
    return scope.Close(v8::ThrowException(err));
  }

  assert(col != 0);
  assert(key != 0);

  SingleCollectionWriteTransaction<EmbeddableTransaction<V8TransactionContext>, 1> trx(vocbase, resolver, col->_cid);
  int res = trx.begin();

  if (res != TRI_ERROR_NO_ERROR) {
    TRI_FreeString(TRI_CORE_MEM_ZONE, key);
    TRI_V8_EXCEPTION(scope, res);
  }

  res = trx.deleteDocument(key, policy, forceSync, rid, &actualRevision);
  res = trx.finish(res);
  
  TRI_FreeString(TRI_CORE_MEM_ZONE, key);

  if (res != TRI_ERROR_NO_ERROR) {
    if (res == TRI_ERROR_ARANGO_DOCUMENT_NOT_FOUND && policy == TRI_DOC_UPDATE_LAST_WRITE) {
      return scope.Close(v8::False());
    }
    else {
      TRI_V8_EXCEPTION(scope, res);
    }
  }

  return scope.Close(v8::True());
}

////////////////////////////////////////////////////////////////////////////////
/// @brief create a collection on the coordinator
////////////////////////////////////////////////////////////////////////////////

#ifdef TRI_ENABLE_CLUSTER

static v8::Handle<v8::Value> CreateCollectionCoordinator (
                                  v8::Arguments const& argv,
                                  TRI_col_type_e collectionType,
                                  std::string const& databaseName,
                                  TRI_col_info_t& parameter,
                                  TRI_vocbase_t* vocbase) {
  v8::HandleScope scope;
  
  const string name = TRI_ObjectToString(argv[0]);
  
  if (! TRI_IsAllowedNameCollection(parameter._isSystem, name.c_str())) {
    TRI_V8_EXCEPTION(scope, TRI_ERROR_ARANGO_ILLEGAL_NAME);
  }

  uint64_t numberOfShards = 1;
  vector<string> shardKeys;
      
  // default shard key
  shardKeys.push_back("_key");
  
  if (2 <= argv.Length()) {
    if (! argv[1]->IsObject()) {
      TRI_V8_TYPE_ERROR(scope, "<properties> must be an object");
    }

    v8::Handle<v8::Object> p = argv[1]->ToObject();

    if (p->Has(v8::String::New("numberOfShards"))) {
      numberOfShards = TRI_ObjectToUInt64(p->Get(v8::String::New("numberOfShards")), false);
    }
    
    if (p->Has(TRI_V8_SYMBOL("shardKeys"))) {
      shardKeys.clear();

      if (p->Get(TRI_V8_SYMBOL("shardKeys"))->IsArray()) {
        v8::Handle<v8::Array> k = v8::Handle<v8::Array>::Cast(p->Get(TRI_V8_SYMBOL("shardKeys")));

        for (uint32_t i = 0 ; i < k->Length(); ++i) {
          v8::Handle<v8::Value> v = k->Get(i);
          if (v->IsString()) {
            string const key = TRI_ObjectToString(v);

            // system attributes are not allowed (except _key)
            if (! key.empty() && (key[0] != '_' || key == "_key")) {
              shardKeys.push_back(key);
            }
          }
        }
      }
    }
  }

  if (numberOfShards == 0 || numberOfShards > 1000) {
    TRI_V8_EXCEPTION_PARAMETER(scope, "invalid number of shards");
  }
    
  if (shardKeys.empty() || shardKeys.size() > 8) {
    TRI_V8_EXCEPTION_PARAMETER(scope, "invalid number of shard keys");
  }

  ClusterInfo* ci = ClusterInfo::instance();

  // fetch a unique id for the new collection plus one for each shard to create
  uint64_t id = ci->uniqid(1 + numberOfShards);

  // collection id is the first unique id we got
  const string cid = StringUtils::itoa(id);

  // fetch list of available servers in cluster, and shuffle them randomly
  vector<string> dbServers = ci->getCurrentDBServers();

  if (dbServers.empty()) {
    TRI_V8_EXCEPTION_MESSAGE(scope, TRI_ERROR_INTERNAL, "no database servers found in cluster");
  }

  random_shuffle(dbServers.begin(), dbServers.end());

  // now create the shards
  std::map<std::string, std::string> shards; 
  for (uint64_t i = 0; i < numberOfShards; ++i) {
    // determine responsible server
    string serverId = dbServers[i % dbServers.size()];

    // determine shard id
    string shardId = "s" + StringUtils::itoa(id + 1 + i);

    shards.insert(std::make_pair(shardId, serverId));
  }
 
  // now create the JSON for the collection 
  TRI_json_t* json = TRI_CreateArrayJson(TRI_UNKNOWN_MEM_ZONE);

  if (json == 0) {
    TRI_V8_EXCEPTION(scope, TRI_ERROR_OUT_OF_MEMORY);
  }

  TRI_Insert3ArrayJson(TRI_UNKNOWN_MEM_ZONE, json, "id", TRI_CreateString2CopyJson(TRI_UNKNOWN_MEM_ZONE, cid.c_str(), cid.size()));
  TRI_Insert3ArrayJson(TRI_UNKNOWN_MEM_ZONE, json, "name", TRI_CreateString2CopyJson(TRI_UNKNOWN_MEM_ZONE, name.c_str(), name.size()));
  TRI_Insert3ArrayJson(TRI_UNKNOWN_MEM_ZONE, json, "type", TRI_CreateNumberJson(TRI_UNKNOWN_MEM_ZONE, (int) collectionType));
  TRI_Insert3ArrayJson(TRI_UNKNOWN_MEM_ZONE, json, "status", TRI_CreateNumberJson(TRI_UNKNOWN_MEM_ZONE, (int) TRI_VOC_COL_STATUS_LOADED));
  TRI_Insert3ArrayJson(TRI_UNKNOWN_MEM_ZONE, json, "deleted", TRI_CreateBooleanJson(TRI_UNKNOWN_MEM_ZONE, parameter._deleted));
  TRI_Insert3ArrayJson(TRI_UNKNOWN_MEM_ZONE, json, "doCompact", TRI_CreateBooleanJson(TRI_UNKNOWN_MEM_ZONE, parameter._doCompact));
  TRI_Insert3ArrayJson(TRI_UNKNOWN_MEM_ZONE, json, "isSystem", TRI_CreateBooleanJson(TRI_UNKNOWN_MEM_ZONE, parameter._isSystem));
  TRI_Insert3ArrayJson(TRI_UNKNOWN_MEM_ZONE, json, "isVolatile", TRI_CreateBooleanJson(TRI_UNKNOWN_MEM_ZONE, parameter._isVolatile)); 
  TRI_Insert3ArrayJson(TRI_UNKNOWN_MEM_ZONE, json, "waitForSync", TRI_CreateBooleanJson(TRI_UNKNOWN_MEM_ZONE, parameter._waitForSync));
  TRI_Insert3ArrayJson(TRI_UNKNOWN_MEM_ZONE, json, "journalSize", TRI_CreateNumberJson(TRI_UNKNOWN_MEM_ZONE, parameter._maximalSize));

  if (parameter._keyOptions != 0) {
    TRI_Insert3ArrayJson(TRI_UNKNOWN_MEM_ZONE, json, "keyOptions", TRI_CopyJson(TRI_UNKNOWN_MEM_ZONE, parameter._keyOptions));
  }

  TRI_Insert3ArrayJson(TRI_UNKNOWN_MEM_ZONE, json, "shardKeys", JsonHelper::stringList(TRI_UNKNOWN_MEM_ZONE, shardKeys));
  TRI_Insert3ArrayJson(TRI_UNKNOWN_MEM_ZONE, json, "shards", JsonHelper::stringObject(TRI_UNKNOWN_MEM_ZONE, shards));

  string errorMsg;
  int myerrno = ci->createCollectionCoordinator( databaseName, cid, 
                                                 numberOfShards, json,
                                                 errorMsg, 240.0 );

  TRI_FreeJson(TRI_UNKNOWN_MEM_ZONE, json);

  if (myerrno != TRI_ERROR_NO_ERROR) {
    TRI_V8_EXCEPTION_MESSAGE(scope, myerrno, errorMsg);
  }
  ci->loadPlannedCollections();

  TRI_shared_ptr<CollectionInfo> const& c 
      = ci->getCollection( databaseName, cid );
  TRI_vocbase_col_t* newcoll = CollectionInfoToVocBaseCol(vocbase, *c,
                                                          databaseName.c_str());
  return scope.Close(TRI_WrapCollection(newcoll));
}

#endif

////////////////////////////////////////////////////////////////////////////////
/// @brief create a collection
////////////////////////////////////////////////////////////////////////////////

static v8::Handle<v8::Value> CreateVocBase (v8::Arguments const& argv, 
                                            TRI_col_type_e collectionType) {
  v8::HandleScope scope;

  TRI_vocbase_t* vocbase = GetContextVocBase();
  
  if (vocbase == 0) {
    TRI_V8_EXCEPTION(scope, TRI_ERROR_ARANGO_DATABASE_NOT_FOUND);
  }

  // ...........................................................................
  // We require exactly 1 or exactly 2 arguments -- anything else is an error
  // ...........................................................................

  if (argv.Length() < 1 || argv.Length() > 2) {
    TRI_V8_EXCEPTION_USAGE(scope, "_create(<name>, <properties>)");
  }

  PREVENT_EMBEDDED_TRANSACTION(scope); 


  // set default journal size
  TRI_voc_size_t effectiveSize = vocbase->_settings.defaultMaximalSize;

  // extract the name
  const string name = TRI_ObjectToString(argv[0]);

  // extract the parameters
  TRI_col_info_t parameter;
    
  if (2 <= argv.Length()) {
    if (! argv[1]->IsObject()) {
      TRI_V8_TYPE_ERROR(scope, "<properties> must be an object");
    }

    v8::Handle<v8::Object> p = argv[1]->ToObject();
    TRI_v8_global_t* v8g = (TRI_v8_global_t*) v8::Isolate::GetCurrent()->GetData();

    if (p->Has(v8g->JournalSizeKey)) {
      double s = TRI_ObjectToDouble(p->Get(v8g->JournalSizeKey));

      if (s < TRI_JOURNAL_MINIMAL_SIZE) {
        TRI_V8_EXCEPTION_PARAMETER(scope, "<properties>.journalSize is too small");
      }

      // overwrite journal size with user-specified value
      effectiveSize = (TRI_voc_size_t) s;
    }

    // get optional values
    TRI_json_t* keyOptions = 0;
    if (p->Has(v8g->KeyOptionsKey)) {
      keyOptions = TRI_ObjectToJson(p->Get(v8g->KeyOptionsKey));
    }

    // TRI_InitCollectionInfo will copy keyOptions
    TRI_InitCollectionInfo(vocbase, &parameter, name.c_str(), collectionType, effectiveSize, keyOptions);

    if (keyOptions != 0) {
      TRI_FreeJson(TRI_UNKNOWN_MEM_ZONE, keyOptions);
    }
    
    if (p->Has(v8::String::New("planId"))) {
      parameter._planId = TRI_ObjectToUInt64(p->Get(v8::String::New("planId")), true);
    }

    if (p->Has(v8g->WaitForSyncKey)) {
      parameter._waitForSync = TRI_ObjectToBoolean(p->Get(v8g->WaitForSyncKey));
    }

    if (p->Has(v8g->DoCompactKey)) {
      parameter._doCompact = TRI_ObjectToBoolean(p->Get(v8g->DoCompactKey));
    }
    else {
      // default value for compaction
      parameter._doCompact = true;
    }

    if (p->Has(v8g->IsSystemKey)) {
      parameter._isSystem = TRI_ObjectToBoolean(p->Get(v8g->IsSystemKey));
    }

    if (p->Has(v8g->IsVolatileKey)) {
#ifdef TRI_HAVE_ANONYMOUS_MMAP
      parameter._isVolatile = TRI_ObjectToBoolean(p->Get(v8g->IsVolatileKey));
#else
      TRI_FreeCollectionInfoOptions(&parameter);
      TRI_V8_EXCEPTION_PARAMETER(scope, "volatile collections are not supported on this platform");
#endif
    }

    if (parameter._isVolatile && parameter._waitForSync) {
      // the combination of waitForSync and isVolatile makes no sense
      TRI_FreeCollectionInfoOptions(&parameter);
      TRI_V8_EXCEPTION_PARAMETER(scope, "volatile collections do not support the waitForSync option");
    }

  }
  else {
    TRI_InitCollectionInfo(vocbase, &parameter, name.c_str(), collectionType, effectiveSize, 0);
  }


#ifdef TRI_ENABLE_CLUSTER
  if (ServerState::instance()->isCoordinator()) {
    char const* databaseName = GetCurrentDatabaseName();
    if (! ClusterInfo::instance()->doesDatabaseExist(databaseName)) {
      TRI_FreeCollectionInfoOptions(&parameter);
      TRI_V8_EXCEPTION_PARAMETER(scope, "selected database is not a cluster database");
    }

    v8::Handle<v8::Value> result = CreateCollectionCoordinator(argv, collectionType, databaseName, parameter, vocbase);
    TRI_FreeCollectionInfoOptions(&parameter);

    return scope.Close(result);
  }
#endif

  TRI_vocbase_col_t const* collection = TRI_CreateCollectionVocBase(vocbase, 
                                                                    &parameter, 
                                                                    0, 
                                                                    TRI_GetIdServer());

  TRI_FreeCollectionInfoOptions(&parameter);

  if (collection == 0) {
    TRI_V8_EXCEPTION_MESSAGE(scope, TRI_errno(), "cannot create collection");
  }

  v8::Handle<v8::Value> result = TRI_WrapCollection(collection);

  if (result.IsEmpty()) {
    TRI_V8_EXCEPTION_MEMORY(scope);
  }

  return scope.Close(result);
}

////////////////////////////////////////////////////////////////////////////////
/// @brief create an Ahuacatl error in a javascript object
////////////////////////////////////////////////////////////////////////////////

static v8::Handle<v8::Object> CreateErrorObjectAhuacatl (TRI_aql_error_t* error) {
  v8::HandleScope scope;

  char* message = TRI_GetErrorMessageAql(error);

  if (message) {
    std::string str(message);
    TRI_Free(TRI_UNKNOWN_MEM_ZONE, message);

    return scope.Close(TRI_CreateErrorObject(TRI_GetErrorCodeAql(error), str));
  }

  return scope.Close(TRI_CreateErrorObject(TRI_ERROR_OUT_OF_MEMORY));
}

////////////////////////////////////////////////////////////////////////////////
/// @brief function that encapsulates execution of an AQL query
////////////////////////////////////////////////////////////////////////////////

static v8::Handle<v8::Value> ExecuteQueryNativeAhuacatl (TRI_aql_context_t* const context,
                                                         const TRI_json_t* const parameters) {
  v8::HandleScope scope;

  // parse & validate
  // bind values
  if (! TRI_ValidateQueryContextAql(context) ||
      ! TRI_BindQueryContextAql(context, parameters) ||
      ! TRI_SetupCollectionsContextAql(context)) {
    v8::Handle<v8::Object> errorObject = CreateErrorObjectAhuacatl(&context->_error);

    return scope.Close(v8::ThrowException(errorObject));
  }

  // note: a query is not necessarily collection-based.
  // this means that the _collections array might contain 0 collections!
  CollectionNameResolver resolver(context->_vocbase);
  AhuacatlTransaction<EmbeddableTransaction<V8TransactionContext> > trx(context->_vocbase, resolver, context);

  int res = trx.begin();

  if (res != TRI_ERROR_NO_ERROR) {
    // check if there is some error data registered in the transaction
    const string errorData = trx.getErrorData();

    if (errorData.empty()) {
      // no error data. return a regular error message
      TRI_V8_EXCEPTION(scope, res);
    }
    else {
      // there is specific error data. return a more tailored error message
      const string errorMsg = "cannot execute query: " + string(TRI_errno_string(res)) + ": '" + errorData + "'";
      return scope.Close(v8::ThrowException(TRI_CreateErrorObject(res, errorMsg)));
    }
  }

  // optimise
  if (! TRI_OptimiseQueryContextAql(context)) {
    v8::Handle<v8::Object> errorObject = CreateErrorObjectAhuacatl(&context->_error);

    return scope.Close(v8::ThrowException(errorObject));
  }

  // add barriers for all collections used
  if (! TRI_AddBarrierCollectionsAql(context)) {
    TRI_V8_EXCEPTION_INTERNAL(scope, "cannot add barrier");
  }


  // generate code
  size_t codeLength = 0;
  char* code = TRI_GenerateCodeAql(context, &codeLength);

  if (code == 0 || 
      context->_error._code != TRI_ERROR_NO_ERROR) {
    v8::Handle<v8::Object> errorObject = CreateErrorObjectAhuacatl(&context->_error);

    return scope.Close(v8::ThrowException(errorObject));
  }

  assert(codeLength > 0);
  // execute code
  v8::Handle<v8::Value> result = TRI_ExecuteJavaScriptString(v8::Context::GetCurrent(), 
                                                             v8::String::New(code, codeLength), 
                                                             TRI_V8_SYMBOL("query"), 
                                                             false);

  trx.finish(TRI_ERROR_NO_ERROR);
  
  TRI_Free(TRI_UNKNOWN_MEM_ZONE, code);

  // return the result as a javascript array
  return scope.Close(result);
}

////////////////////////////////////////////////////////////////////////////////
/// @brief run a query and return the results as a cursor
////////////////////////////////////////////////////////////////////////////////

static v8::Handle<v8::Value> ExecuteQueryCursorAhuacatl (TRI_vocbase_t* const vocbase,
                                                         TRI_aql_context_t* const context,
                                                         const TRI_json_t* const parameters,
                                                         const bool doCount,
                                                         const uint32_t batchSize) {
  v8::HandleScope scope;
  v8::TryCatch tryCatch;

  v8::Handle<v8::Value> result = ExecuteQueryNativeAhuacatl(context, parameters);

  if (tryCatch.HasCaught()) {
    return scope.Close(v8::ThrowException(tryCatch.Exception()));
  }
  
  if (! result->IsObject()) {
    // some error happened
    return scope.Close(result);
  }
  
  v8::Handle<v8::Object> resultObject = v8::Handle<v8::Object>::Cast(result);
  if (! resultObject->Has(TRI_V8_SYMBOL("docs"))) {
    // some error happened
    return scope.Close(result);
  }

  v8::Handle<v8::Value> docs = resultObject->Get(TRI_V8_SYMBOL("docs"));

  if (! docs->IsArray()) {
    // some error happened
    return scope.Close(result);
  }

  // result is an array...
  v8::Handle<v8::Array> r = v8::Handle<v8::Array>::Cast(docs);

  if (r->Length() <= batchSize) {
    // return the array value as it is. this is a performance optimisation
    return scope.Close(result);
  }

  // return the result as a cursor object. 
  // transform the result into JSON first
  TRI_json_t* json = TRI_ObjectToJson(docs);

  if (json == 0) {
    TRI_V8_EXCEPTION_MEMORY(scope);
  }

  TRI_general_cursor_result_t* cursorResult = TRI_CreateResultAql(json);

  if (cursorResult == 0) {
    TRI_FreeJson(TRI_UNKNOWN_MEM_ZONE, json);
    TRI_V8_EXCEPTION_MEMORY(scope);
  }
  
  // extra return values
  TRI_json_t* extra = 0;
  if (resultObject->Has(TRI_V8_SYMBOL("extra"))) {
    extra = TRI_ObjectToJson(resultObject->Get(TRI_V8_SYMBOL("extra")));
  }

  TRI_general_cursor_t* cursor = TRI_CreateGeneralCursor(vocbase, cursorResult, doCount, batchSize, extra);

  if (cursor == 0) {
    TRI_Free(TRI_UNKNOWN_MEM_ZONE, cursorResult);
    TRI_FreeJson(TRI_UNKNOWN_MEM_ZONE, json);
    if (extra != 0) {
      TRI_FreeJson(TRI_UNKNOWN_MEM_ZONE, extra);
    }
    TRI_V8_EXCEPTION_MEMORY(scope);
  }

  assert(cursor != 0);

  v8::Handle<v8::Value> cursorObject = WrapGeneralCursor(cursor);

  if (cursorObject.IsEmpty()) {
    TRI_V8_EXCEPTION_MEMORY(scope);
  }

  return scope.Close(cursorObject);
}

////////////////////////////////////////////////////////////////////////////////
/// @}
////////////////////////////////////////////////////////////////////////////////

// -----------------------------------------------------------------------------
// --SECTION--                                                   GENERAL CURSORS
// -----------------------------------------------------------------------------

// -----------------------------------------------------------------------------
// --SECTION--                                                 private functions
// -----------------------------------------------------------------------------

////////////////////////////////////////////////////////////////////////////////
/// @addtogroup VocBase
/// @{
////////////////////////////////////////////////////////////////////////////////

////////////////////////////////////////////////////////////////////////////////
/// @brief weak reference callback for general cursors
////////////////////////////////////////////////////////////////////////////////

static void WeakGeneralCursorCallback (v8::Isolate* isolate,
                                       v8::Persistent<v8::Value> object,
                                       void* parameter) {
  v8::HandleScope scope; // do not remove, will fail otherwise!!
  
  TRI_general_cursor_t* cursor = (TRI_general_cursor_t*) parameter;
  
  TRI_ReleaseGeneralCursor(cursor);
  
  // decrease the reference-counter for the database
  TRI_ReleaseVocBase(cursor->_vocbase);

  // dispose and clear the persistent handle
  object.Dispose(isolate);
  object.Clear();
}

////////////////////////////////////////////////////////////////////////////////
/// @brief stores a general cursor in a V8 object
////////////////////////////////////////////////////////////////////////////////

static v8::Handle<v8::Value> WrapGeneralCursor (void* cursor) {
  v8::HandleScope scope;
  v8::TryCatch tryCatch;

  assert(cursor != 0);

  v8::Isolate* isolate = v8::Isolate::GetCurrent();
  TRI_v8_global_t* v8g = (TRI_v8_global_t*) isolate->GetData();

  v8::Handle<v8::Object> result = v8g->GeneralCursorTempl->NewInstance();

  if (! result.IsEmpty()) {
    TRI_general_cursor_t* c = (TRI_general_cursor_t*) cursor;
    TRI_UseGeneralCursor(c);
    // increase the reference-counter for the database
    TRI_UseVocBase(c->_vocbase);

    v8::Persistent<v8::Value> persistent = v8::Persistent<v8::Value>::New(isolate, v8::External::New(cursor));

    if (tryCatch.HasCaught()) {
      return scope.Close(v8::Undefined());
    }

    result->SetInternalField(SLOT_CLASS_TYPE, v8::Integer::New(WRP_GENERAL_CURSOR_TYPE));
    result->SetInternalField(SLOT_CLASS, persistent);

    persistent.MakeWeak(isolate, cursor, WeakGeneralCursorCallback);
  }

  return scope.Close(result);
}

////////////////////////////////////////////////////////////////////////////////
/// @brief extracts a cursor from a V8 object
////////////////////////////////////////////////////////////////////////////////

static TRI_general_cursor_t* UnwrapGeneralCursor (v8::Handle<v8::Object> cursorObject) {
  return TRI_UnwrapClass<TRI_general_cursor_t>(cursorObject, WRP_GENERAL_CURSOR_TYPE);
}

////////////////////////////////////////////////////////////////////////////////
/// @}
////////////////////////////////////////////////////////////////////////////////

// -----------------------------------------------------------------------------
// --SECTION--                                              javascript functions
// -----------------------------------------------------------------------------

////////////////////////////////////////////////////////////////////////////////
/// @addtogroup VocBase
/// @{
////////////////////////////////////////////////////////////////////////////////

////////////////////////////////////////////////////////////////////////////////
/// @brief executes a transaction
////////////////////////////////////////////////////////////////////////////////

static v8::Handle<v8::Value> JS_Transaction (v8::Arguments const& argv) {
  v8::HandleScope scope;
  v8::TryCatch tryCatch;

  if (argv.Length() != 1 || ! argv[0]->IsObject()) {
    TRI_V8_EXCEPTION_USAGE(scope, "TRANSACTION(<object>)");
  }

  TRI_vocbase_t* vocbase = GetContextVocBase();

  if (vocbase == 0) {
    TRI_V8_EXCEPTION(scope, TRI_ERROR_ARANGO_DATABASE_NOT_FOUND);
  }

  // treat the argument as an object from now on
  v8::Handle<v8::Object> object = v8::Handle<v8::Object>::Cast(argv[0]);

  // extract the properties from the object
  
  // "lockTimeout"
  double lockTimeout = (double) (TRI_TRANSACTION_DEFAULT_LOCK_TIMEOUT / 1000000ULL);

  if (object->Has(TRI_V8_SYMBOL("lockTimeout"))) {
    static const string timeoutError = "<lockTimeout> must be a valid numeric value"; 
    
    if (! object->Get(TRI_V8_SYMBOL("lockTimeout"))->IsNumber()) {
      TRI_V8_EXCEPTION_PARAMETER(scope, timeoutError);
    }

    lockTimeout = (double) TRI_ObjectToDouble(object->Get(TRI_V8_SYMBOL("lockTimeout")));

    if (lockTimeout < 0.0) {
      TRI_V8_EXCEPTION_PARAMETER(scope, timeoutError);
    }
  }

  // "waitForSync"
  bool waitForSync = false;

  if (object->Has(TRI_V8_SYMBOL("waitForSync"))) {
    if (! object->Get(TRI_V8_SYMBOL("waitForSync"))->IsBoolean()) {
      TRI_V8_EXCEPTION_PARAMETER(scope, "<waitForSync> must be a boolean value");
    }
    
    waitForSync = TRI_ObjectToBoolean(object->Get(TRI_V8_SYMBOL("waitForSync")));
  }
  
  // "replicate"
  bool replicate = true;

  if (object->Has(TRI_V8_SYMBOL("replicate"))) {
    if (! object->Get(TRI_V8_SYMBOL("replicate"))->IsBoolean()) {
      TRI_V8_EXCEPTION_PARAMETER(scope, "<replicate> must be a boolean value");
    }
    
    replicate = TRI_ObjectToBoolean(object->Get(TRI_V8_SYMBOL("replicate")));
  }

  // "collections"
  static const string collectionError = "missing/invalid collections definition for transaction";

  if (! object->Has(TRI_V8_SYMBOL("collections")) || ! object->Get(TRI_V8_SYMBOL("collections"))->IsObject()) {
    TRI_V8_EXCEPTION_PARAMETER(scope, collectionError);
  }
  
  // extract collections
  v8::Handle<v8::Array> collections = v8::Handle<v8::Array>::Cast(object->Get(TRI_V8_SYMBOL("collections")));

  if (collections.IsEmpty()) {
    TRI_V8_EXCEPTION_PARAMETER(scope, collectionError);
  }
  
  bool isValid = true;
  vector<string> readCollections;
  vector<string> writeCollections;

  // collections.read
  if (collections->Has(TRI_V8_SYMBOL("read"))) {
    if (collections->Get(TRI_V8_SYMBOL("read"))->IsArray()) {
      v8::Handle<v8::Array> names = v8::Handle<v8::Array>::Cast(collections->Get(TRI_V8_SYMBOL("read")));

      for (uint32_t i = 0 ; i < names->Length(); ++i) {
        v8::Handle<v8::Value> collection = names->Get(i);
        if (! collection->IsString()) {
          isValid = false;
          break;
        }

        readCollections.push_back(TRI_ObjectToString(collection));
      }
    }
    else if (collections->Get(TRI_V8_SYMBOL("read"))->IsString()) {
      readCollections.push_back(TRI_ObjectToString(collections->Get(TRI_V8_SYMBOL("read"))));
    }
    else {
      isValid = false;
    }
  }
  
  // collections.write
  if (collections->Has(TRI_V8_SYMBOL("write"))) {
    if (collections->Get(TRI_V8_SYMBOL("write"))->IsArray()) {
      v8::Handle<v8::Array> names = v8::Handle<v8::Array>::Cast(collections->Get(TRI_V8_SYMBOL("write")));

      for (uint32_t i = 0 ; i < names->Length(); ++i) {
        v8::Handle<v8::Value> collection = names->Get(i);
        if (! collection->IsString()) {
          isValid = false;
          break;
        }
      
        writeCollections.push_back(TRI_ObjectToString(collection));
      }
    }
    else if (collections->Get(TRI_V8_SYMBOL("write"))->IsString()) {
      writeCollections.push_back(TRI_ObjectToString(collections->Get(TRI_V8_SYMBOL("write"))));
    }
    else {
      isValid = false;
    }
  }

  if (! isValid) {
    TRI_V8_EXCEPTION_PARAMETER(scope, collectionError);
  }

  // extract the "action" property
  static const string actionError = "missing/invalid action definition for transaction";

  if (! object->Has(TRI_V8_SYMBOL("action"))) {
    TRI_V8_EXCEPTION_PARAMETER(scope, actionError);
  }

  // function parameters
  v8::Handle<v8::Value> params;

  if (object->Has(TRI_V8_SYMBOL("params"))) {
    params = v8::Handle<v8::Array>::Cast(object->Get(TRI_V8_SYMBOL("params")));
  }
  else {
    params = v8::Undefined();
  }
  
  if (params.IsEmpty()) {
    TRI_V8_EXCEPTION(scope, TRI_ERROR_INTERNAL);
  }
  

  v8::Handle<v8::Object> current = v8::Context::GetCurrent()->Global();

  // callback function
  v8::Handle<v8::Function> action;

  if (object->Get(TRI_V8_SYMBOL("action"))->IsFunction()) {
    action = v8::Handle<v8::Function>::Cast(object->Get(TRI_V8_SYMBOL("action")));
  }
  else if (object->Get(TRI_V8_SYMBOL("action"))->IsString()) {
    // get built-in Function constructor (see ECMA-262 5th edition 15.3.2)
    v8::Local<v8::Function> ctor = v8::Local<v8::Function>::Cast(current->Get(v8::String::New("Function")));

    // Invoke Function constructor to create function with the given body and no arguments
    string body = TRI_ObjectToString(object->Get(TRI_V8_SYMBOL("action"))->ToString());
    body = "return (" + body + ")(params);";
    v8::Handle<v8::Value> args[2] = { v8::String::New("params"), v8::String::New(body.c_str(), body.size()) };
    v8::Local<v8::Object> function = ctor->NewInstance(2, args);

    action = v8::Local<v8::Function>::Cast(function);
  }
  else {
    TRI_V8_EXCEPTION_PARAMETER(scope, actionError);
  }
  
  if (action.IsEmpty()) {
    TRI_V8_EXCEPTION_PARAMETER(scope, actionError);
  }


  // start actual transaction
  CollectionNameResolver resolver(vocbase);
  ExplicitTransaction<StandaloneTransaction<V8TransactionContext> > trx(vocbase, 
                                                                        resolver, 
                                                                        readCollections, 
                                                                        writeCollections, 
                                                                        lockTimeout,
                                                                        waitForSync,
                                                                        replicate); 

  int res = trx.begin();

  if (res != TRI_ERROR_NO_ERROR) {
    TRI_V8_EXCEPTION(scope, res);
  }

  v8::Handle<v8::Value> args = params;
  v8::Handle<v8::Value> result = action->Call(current, 1, &args);
    
  if (tryCatch.HasCaught()) {
    trx.abort();

    return scope.Close(v8::ThrowException(tryCatch.Exception()));
  }

  res = trx.commit();

  if (res != TRI_ERROR_NO_ERROR) {
    TRI_V8_EXCEPTION(scope, res);
  }
  
  return scope.Close(result);
}

////////////////////////////////////////////////////////////////////////////////
/// @brief normalize UTF 16 strings
////////////////////////////////////////////////////////////////////////////////

static v8::Handle<v8::Value> JS_normalize_string (v8::Arguments const& argv) {
  v8::HandleScope scope;

  if (argv.Length() != 1) {
    TRI_V8_EXCEPTION_USAGE(scope, "NORMALIZE_STRING(<string>)");
  }

  return scope.Close(TRI_normalize_V8_Obj(argv[0]));
}

////////////////////////////////////////////////////////////////////////////////
/// @brief compare two UTF 16 strings
////////////////////////////////////////////////////////////////////////////////

static v8::Handle<v8::Value> JS_compare_string (v8::Arguments const& argv) {
  v8::HandleScope scope;

  if (argv.Length() != 2) {
    TRI_V8_EXCEPTION_USAGE(scope, "COMPARE_STRING(<left string>, <right string>)");
  }

  v8::String::Value left(argv[0]);
  v8::String::Value right(argv[1]);

  // ..........................................................................
  // Take note here: we are assuming that the ICU type UChar is two bytes.
  // There is no guarantee that this will be the case on all platforms and
  // compilers.
  // ..........................................................................
  int result = Utf8Helper::DefaultUtf8Helper.compareUtf16(*left, left.length(), *right, right.length());

  return scope.Close(v8::Integer::New(result));
}

////////////////////////////////////////////////////////////////////////////////
/// @brief get list of timezones
////////////////////////////////////////////////////////////////////////////////

static v8::Handle<v8::Value> JS_getIcuTimezones (v8::Arguments const& argv) {
  v8::HandleScope scope;

  if (argv.Length() != 0) {
    TRI_V8_EXCEPTION_USAGE(scope, "TIMEZONES()");
  }

  v8::Handle<v8::Array> result = v8::Array::New();
  
  UErrorCode status = U_ZERO_ERROR;
  
  StringEnumeration* timeZones = TimeZone::createEnumeration();
  if (timeZones) {  
    int32_t idsCount = timeZones->count(status);
    
    for (int32_t i = 0; i < idsCount && U_ZERO_ERROR == status; ++i) {
      int32_t resultLength;
      const char* str = timeZones->next(&resultLength, status);
      result->Set(i, v8::String::New(str, resultLength));    
    }
    
    delete timeZones;
  }
  
  return scope.Close(result);
}

////////////////////////////////////////////////////////////////////////////////
/// @brief get list of locales
////////////////////////////////////////////////////////////////////////////////

static v8::Handle<v8::Value> JS_getIcuLocales (v8::Arguments const& argv) {
  v8::HandleScope scope;

  if (argv.Length() != 0) {
    TRI_V8_EXCEPTION_USAGE(scope, "LOCALES()");
  }

  v8::Handle<v8::Array> result = v8::Array::New();
  
  int32_t count = 0;
  const Locale* locales = Locale::getAvailableLocales(count);
  if (locales) { 
    
    for (int32_t i = 0; i < count; ++i) {
      const Locale* l = locales + i;      
      const char* str = l->getBaseName();
      
      result->Set(i, v8::String::New(str, strlen(str)));    
    }
  }
  
  return scope.Close(result);
}

////////////////////////////////////////////////////////////////////////////////
/// @brief format datetime
////////////////////////////////////////////////////////////////////////////////

static v8::Handle<v8::Value> JS_formatDatetime (v8::Arguments const& argv) {
  v8::HandleScope scope;

  if (argv.Length() < 2) {
    TRI_V8_EXCEPTION_USAGE(scope, "FORMAT_DATETIME(<datetime in sec>, <pattern>, [<timezone>, [<locale>]])");
  }

  int64_t datetime = TRI_ObjectToInt64(argv[0]);
  v8::String::Value pattern(argv[1]);

  TimeZone* tz = 0;
  if (argv.Length() > 2) {
    v8::String::Value value(argv[2]);
    
    // ..........................................................................
    // Take note here: we are assuming that the ICU type UChar is two bytes.
    // There is no guarantee that this will be the case on all platforms and
    // compilers.
    // ..........................................................................

    UnicodeString ts((const UChar *) *value, value.length());            
    tz = TimeZone::createTimeZone(ts);
  }
  else {
    tz = TimeZone::createDefault();  
  }
  
  Locale locale;
  if (argv.Length() > 3) {
    string name = TRI_ObjectToString(argv[3]);     
    locale = Locale::createFromName(name.c_str());
  }
  else {
    // use language of default collator
    string name = Utf8Helper::DefaultUtf8Helper.getCollatorLanguage();
    locale = Locale::createFromName(name.c_str());
  }
  
  UnicodeString formattedString;
  UErrorCode status = U_ZERO_ERROR;
  UnicodeString aPattern((const UChar *) *pattern, pattern.length());
  DateFormatSymbols* ds = new DateFormatSymbols(locale, status);
  SimpleDateFormat* s = new SimpleDateFormat(aPattern, ds, status);
  s->setTimeZone(*tz);
  s->format(datetime * 1000, formattedString);
    
  string resultString;
  formattedString.toUTF8String(resultString);
  delete s;
  delete tz;
  
  return scope.Close(v8::String::New(resultString.c_str(), resultString.length()));
}

////////////////////////////////////////////////////////////////////////////////
/// @brief parse datetime
////////////////////////////////////////////////////////////////////////////////

static v8::Handle<v8::Value> JS_parseDatetime (v8::Arguments const& argv) {
  v8::HandleScope scope;

  if (argv.Length() < 2) {
    TRI_V8_EXCEPTION_USAGE(scope, "PARSE_DATETIME(<datetime string>, <pattern>, [<timezone>, [<locale>]])");
  }

  v8::String::Value datetimeString(argv[0]);
  v8::String::Value pattern(argv[1]);

  TimeZone* tz = 0;
  if (argv.Length() > 2) {
    v8::String::Value value(argv[2]);
    
    // ..........................................................................
    // Take note here: we are assuming that the ICU type UChar is two bytes.
    // There is no guarantee that this will be the case on all platforms and
    // compilers.
    // ..........................................................................

    UnicodeString ts((const UChar *) *value, value.length());            
    tz = TimeZone::createTimeZone(ts);
  }
  else {
    tz = TimeZone::createDefault();  
  }
  
  Locale locale;
  if (argv.Length() > 3) {
    string name = TRI_ObjectToString(argv[3]);     
    locale = Locale::createFromName(name.c_str());
  }
  else {
    // use language of default collator
    string name = Utf8Helper::DefaultUtf8Helper.getCollatorLanguage();
    locale = Locale::createFromName(name.c_str());
  }
  
  UnicodeString formattedString((const UChar *) *datetimeString, datetimeString.length());
  UErrorCode status = U_ZERO_ERROR;
  UnicodeString aPattern((const UChar *) *pattern, pattern.length());
  DateFormatSymbols* ds = new DateFormatSymbols(locale, status);
  SimpleDateFormat* s = new SimpleDateFormat(aPattern, ds, status);
  s->setTimeZone(*tz);
  
  UDate udate = s->parse(formattedString, status);
  
  delete s;
  delete tz;
  
  return scope.Close(v8::Number::New(udate / 1000));
}

////////////////////////////////////////////////////////////////////////////////
/// @brief reloads the authentication info from collection _users
////////////////////////////////////////////////////////////////////////////////

static v8::Handle<v8::Value> JS_ReloadAuth (v8::Arguments const& argv) {
  v8::HandleScope scope;

  TRI_vocbase_t* vocbase = GetContextVocBase();

  if (vocbase == 0) {
    TRI_V8_EXCEPTION(scope, TRI_ERROR_ARANGO_DATABASE_NOT_FOUND);
  }

  if (argv.Length() != 0) {
    TRI_V8_EXCEPTION_USAGE(scope, "RELOAD_AUTH()");
  }

  bool result = TRI_ReloadAuthInfo(vocbase);

  return scope.Close(result ? v8::True() : v8::False());
}

////////////////////////////////////////////////////////////////////////////////
/// @brief generates a general cursor from a list
////////////////////////////////////////////////////////////////////////////////

static v8::Handle<v8::Value> JS_CreateCursor (v8::Arguments const& argv) {
  v8::HandleScope scope;

  TRI_vocbase_t* vocbase = GetContextVocBase();

  if (vocbase == 0) {
    TRI_V8_EXCEPTION(scope, TRI_ERROR_ARANGO_DATABASE_NOT_FOUND);
  }

  if (argv.Length() < 1) {
    TRI_V8_EXCEPTION_USAGE(scope, "CREATE_CURSOR(<list>, <doCount>, <batchSize>)");
  }

  if (! argv[0]->IsArray()) {
    TRI_V8_TYPE_ERROR(scope, "<list> must be a list");
  }
    
  // extract objects
  v8::Handle<v8::Array> array = v8::Handle<v8::Array>::Cast(argv[0]);
  TRI_json_t* json = TRI_ObjectToJson(array);

  if (json == 0) {
    TRI_V8_TYPE_ERROR(scope, "cannot convert <list> to JSON");
  }

  // return number of total records in cursor?
  bool doCount = false;

  if (argv.Length() >= 2) {
    doCount = TRI_ObjectToBoolean(argv[1]);
  }

  // maximum number of results to return at once
  uint32_t batchSize = 1000;

  if (argv.Length() >= 3) {
    int64_t maxValue = TRI_ObjectToInt64(argv[2]);

    if (maxValue > 0 && maxValue < (int64_t) UINT32_MAX) {
      batchSize = (uint32_t) maxValue;
    }
  }

  // create a cursor
  TRI_general_cursor_t* cursor = 0;
  TRI_general_cursor_result_t* cursorResult = TRI_CreateResultAql(json);

  if (cursorResult != 0) {
    cursor = TRI_CreateGeneralCursor(vocbase, cursorResult, doCount, batchSize, 0);

    if (cursor == 0) {
      TRI_Free(TRI_UNKNOWN_MEM_ZONE, cursorResult);
      TRI_FreeJson(TRI_UNKNOWN_MEM_ZONE, json);
    }
  }
  else {
    TRI_FreeJson(TRI_UNKNOWN_MEM_ZONE, json);
  }

  if (cursor == 0) {
    TRI_V8_EXCEPTION_INTERNAL(scope, "cannot create cursor");
  }

  v8::Handle<v8::Value> cursorObject = WrapGeneralCursor(cursor);

  if (cursorObject.IsEmpty()) {
    TRI_V8_EXCEPTION_MEMORY(scope);
  }

  return scope.Close(cursorObject);
}

////////////////////////////////////////////////////////////////////////////////
/// @brief destroys a general cursor
////////////////////////////////////////////////////////////////////////////////

static v8::Handle<v8::Value> JS_DisposeGeneralCursor (v8::Arguments const& argv) {
  v8::HandleScope scope;

  if (argv.Length() != 0) {
    TRI_V8_EXCEPTION_USAGE(scope, "dispose()");
  }

  bool found = TRI_DropGeneralCursor(UnwrapGeneralCursor(argv.Holder()));

  return scope.Close(v8::Boolean::New(found));
}

////////////////////////////////////////////////////////////////////////////////
/// @brief returns the id of a general cursor
////////////////////////////////////////////////////////////////////////////////

static v8::Handle<v8::Value> JS_IdGeneralCursor (v8::Arguments const& argv) {
  v8::HandleScope scope;

  if (argv.Length() != 0) {
    TRI_V8_EXCEPTION_USAGE(scope, "id()");
  }

  TRI_voc_tick_t id = TRI_IdGeneralCursor(UnwrapGeneralCursor(argv.Holder()));

  if (id != 0) {
    return scope.Close(V8TickId(id));
  }

  TRI_V8_EXCEPTION(scope, TRI_ERROR_CURSOR_NOT_FOUND);
}

////////////////////////////////////////////////////////////////////////////////
/// @brief returns the number of results
////////////////////////////////////////////////////////////////////////////////

static v8::Handle<v8::Value> JS_CountGeneralCursor (v8::Arguments const& argv) {
  v8::HandleScope scope;

  if (argv.Length() != 0) {
    TRI_V8_EXCEPTION_USAGE(scope, "count()");
  }

  size_t length = TRI_CountGeneralCursor(UnwrapGeneralCursor(argv.Holder()));

  return scope.Close(v8::Number::New((double) length));
}

////////////////////////////////////////////////////////////////////////////////
/// @brief returns the next result from the general cursor
////////////////////////////////////////////////////////////////////////////////

static v8::Handle<v8::Value> JS_NextGeneralCursor (v8::Arguments const& argv) {
  v8::HandleScope scope;

  if (argv.Length() != 0) {
    TRI_V8_EXCEPTION_USAGE(scope, "next()");
  }


  v8::Handle<v8::Value> value;
  TRI_general_cursor_t* cursor;

  cursor = (TRI_general_cursor_t*) TRI_UseGeneralCursor(UnwrapGeneralCursor(argv.Holder()));

  if (cursor != 0) {
    bool result = false;

    TRI_LockGeneralCursor(cursor);

    if (cursor->_length == 0) {
      TRI_UnlockGeneralCursor(cursor);
      TRI_ReleaseGeneralCursor(cursor);

      return scope.Close(v8::Undefined());
    }

    // exceptions must be caught in the following part because we hold an exclusive
    // lock that might otherwise not be freed
    v8::TryCatch tryCatch;

    try {
      TRI_general_cursor_row_t row = cursor->next(cursor);

      if (row == 0) {
        value = v8::Undefined();
      }
      else {
        value = TRI_ObjectJson((TRI_json_t*) row);
        result = true;
      }
    }
    catch (...) {
    }

    TRI_UnlockGeneralCursor(cursor);
    TRI_ReleaseGeneralCursor(cursor);

    if (result && ! tryCatch.HasCaught()) {
      return scope.Close(value);
    }

    if (tryCatch.HasCaught()) {
      return scope.Close(v8::ThrowException(tryCatch.Exception()));
    }
  }

  TRI_V8_EXCEPTION(scope, TRI_ERROR_CURSOR_NOT_FOUND);
}

////////////////////////////////////////////////////////////////////////////////
/// @brief persist the general cursor for usage in subsequent requests
////////////////////////////////////////////////////////////////////////////////

static v8::Handle<v8::Value> JS_PersistGeneralCursor (v8::Arguments const& argv) {
  v8::HandleScope scope;

  if (argv.Length() != 0) {
    TRI_V8_EXCEPTION_USAGE(scope, "persist()");
  }

  TRI_PersistGeneralCursor(UnwrapGeneralCursor(argv.Holder()), 30.0);
  return scope.Close(v8::True());
}

////////////////////////////////////////////////////////////////////////////////
/// @brief return all following rows from the cursor in one go
///
/// This function constructs multiple rows at once and should be preferred over
/// hasNext()...next() when iterating over bigger result sets
////////////////////////////////////////////////////////////////////////////////

static v8::Handle<v8::Value> JS_ToArrayGeneralCursor (v8::Arguments const& argv) {
  v8::HandleScope scope;

  if (argv.Length() != 0) {
    TRI_V8_EXCEPTION_USAGE(scope, "toArray()");
  }

  v8::Handle<v8::Array> rows = v8::Array::New();
  TRI_general_cursor_t* cursor = TRI_UseGeneralCursor(UnwrapGeneralCursor(argv.Holder()));

  if (cursor != 0) {
    bool result = false;

    TRI_LockGeneralCursor(cursor);

    // exceptions must be caught in the following part because we hold an exclusive
    // lock that might otherwise not be freed
    v8::TryCatch tryCatch;

    try {
      uint32_t max = (uint32_t) cursor->getBatchSize(cursor);

      for (uint32_t i = 0; i < max; ++i) {
        TRI_general_cursor_row_t row = cursor->next(cursor);
        if (row == 0) {
          break;
        }
        rows->Set(i, TRI_ObjectJson((TRI_json_t*) row));
      }

      result = true;
    }
    catch (...) {
    }

    TRI_UnlockGeneralCursor(cursor);
    TRI_ReleaseGeneralCursor(cursor);

    if (result && ! tryCatch.HasCaught()) {
      return scope.Close(rows);
    }

    if (tryCatch.HasCaught()) {
      return scope.Close(v8::ThrowException(tryCatch.Exception()));
    }
  }

  TRI_V8_EXCEPTION(scope, TRI_ERROR_CURSOR_NOT_FOUND);
}

////////////////////////////////////////////////////////////////////////////////
/// @brief alias for toArray()
/// @deprecated
////////////////////////////////////////////////////////////////////////////////

static v8::Handle<v8::Value> JS_GetRowsGeneralCursor (v8::Arguments const& argv) {
  return JS_ToArrayGeneralCursor(argv);
}

////////////////////////////////////////////////////////////////////////////////
/// @brief return max number of results per transfer for cursor
////////////////////////////////////////////////////////////////////////////////

static v8::Handle<v8::Value> JS_GetBatchSizeGeneralCursor (v8::Arguments const& argv) {
  v8::HandleScope scope;

  if (argv.Length() != 0) {
    TRI_V8_EXCEPTION_USAGE(scope, "getBatchSize()");
  }

  TRI_general_cursor_t* cursor = TRI_UseGeneralCursor(UnwrapGeneralCursor(argv.Holder()));

  if (cursor != 0) {
    TRI_LockGeneralCursor(cursor);
    uint32_t max = cursor->getBatchSize(cursor);
    TRI_UnlockGeneralCursor(cursor);
    TRI_ReleaseGeneralCursor(cursor);

    return scope.Close(v8::Number::New((size_t) max));
  }

  TRI_V8_EXCEPTION(scope, TRI_ERROR_CURSOR_NOT_FOUND);
}

////////////////////////////////////////////////////////////////////////////////
/// @brief return extra data for cursor
////////////////////////////////////////////////////////////////////////////////

static v8::Handle<v8::Value> JS_GetExtraGeneralCursor (v8::Arguments const& argv) {
  v8::HandleScope scope;

  if (argv.Length() != 0) {
    TRI_V8_EXCEPTION_USAGE(scope, "getExtra()");
  }

  TRI_general_cursor_t* cursor = TRI_UseGeneralCursor(UnwrapGeneralCursor(argv.Holder()));

  if (cursor != 0) {
    TRI_LockGeneralCursor(cursor);
    TRI_json_t* extra = cursor->getExtra(cursor);

    if (extra != 0 && extra->_type == TRI_JSON_ARRAY) {
      TRI_UnlockGeneralCursor(cursor);
      TRI_ReleaseGeneralCursor(cursor);

      return scope.Close(TRI_ObjectJson(extra));
    }

    TRI_UnlockGeneralCursor(cursor);
    TRI_ReleaseGeneralCursor(cursor);

    return scope.Close(v8::Undefined());
  }

  TRI_V8_EXCEPTION(scope, TRI_ERROR_CURSOR_NOT_FOUND);
}

////////////////////////////////////////////////////////////////////////////////
/// @brief return if count flag was set for cursor
////////////////////////////////////////////////////////////////////////////////

static v8::Handle<v8::Value> JS_HasCountGeneralCursor (v8::Arguments const& argv) {
  v8::HandleScope scope;

  if (argv.Length() != 0) {
    TRI_V8_EXCEPTION_USAGE(scope, "hasCount()");
  }

  TRI_general_cursor_t* cursor = TRI_UseGeneralCursor(UnwrapGeneralCursor(argv.Holder()));

  if (cursor != 0) {
    TRI_LockGeneralCursor(cursor);
    bool hasCount = cursor->hasCount(cursor);
    TRI_UnlockGeneralCursor(cursor);
    TRI_ReleaseGeneralCursor(cursor);

    return scope.Close(hasCount ? v8::True() : v8::False());
  }

  TRI_V8_EXCEPTION(scope, TRI_ERROR_CURSOR_NOT_FOUND);
}

////////////////////////////////////////////////////////////////////////////////
/// @brief checks if the cursor is exhausted
////////////////////////////////////////////////////////////////////////////////

static v8::Handle<v8::Value> JS_HasNextGeneralCursor (v8::Arguments const& argv) {
  v8::HandleScope scope;
  v8::TryCatch tryCatch;

  if (argv.Length() != 0) {
    TRI_V8_EXCEPTION_USAGE(scope, "hasNext()");
  }

  TRI_general_cursor_t* cursor = TRI_UseGeneralCursor(UnwrapGeneralCursor(argv.Holder()));

  if (cursor != 0) {
    TRI_LockGeneralCursor(cursor);
    bool hasNext = cursor->hasNext(cursor);
    TRI_UnlockGeneralCursor(cursor);
    TRI_ReleaseGeneralCursor(cursor);

    return scope.Close(v8::Boolean::New(hasNext));
  }

  TRI_V8_EXCEPTION(scope, TRI_ERROR_CURSOR_NOT_FOUND);
}

////////////////////////////////////////////////////////////////////////////////
/// @brief get a (persistent) cursor by its id
////////////////////////////////////////////////////////////////////////////////

static v8::Handle<v8::Value> JS_Cursor (v8::Arguments const& argv) {
  v8::HandleScope scope;

  if (argv.Length() != 1) {
    TRI_V8_EXCEPTION_USAGE(scope, "CURSOR(<cursor-identifier>)");
  }

  TRI_vocbase_t* vocbase = GetContextVocBase();
  
  if (vocbase == 0) {
    TRI_V8_EXCEPTION(scope, TRI_ERROR_ARANGO_DATABASE_NOT_FOUND);
  }

  // get the id
  v8::Handle<v8::Value> idArg = argv[0]->ToString();

  if (! idArg->IsString()) {
    TRI_V8_TYPE_ERROR(scope, "expecting a string for <cursor-identifier>)");
  }

  const string idString = TRI_ObjectToString(idArg);
  uint64_t id = TRI_UInt64String(idString.c_str());

  TRI_general_cursor_t* cursor = TRI_FindGeneralCursor(vocbase, (TRI_voc_tick_t) id);

  if (cursor == 0) {
    TRI_V8_EXCEPTION(scope, TRI_ERROR_CURSOR_NOT_FOUND);
  }

  v8::Handle<v8::Value> cursorObject = WrapGeneralCursor(cursor);

  if (cursorObject.IsEmpty()) {
    TRI_V8_EXCEPTION_MEMORY(scope);
  }

  return scope.Close(cursorObject);
}

////////////////////////////////////////////////////////////////////////////////
/// @brief delete a (persistent) cursor by its id
////////////////////////////////////////////////////////////////////////////////

static v8::Handle<v8::Value> JS_DeleteCursor (v8::Arguments const& argv) {
  v8::HandleScope scope;

  if (argv.Length() != 1) {
    TRI_V8_EXCEPTION_USAGE(scope, "DELETE_CURSOR(<cursor-identifier>)");
  }

  TRI_vocbase_t* vocbase = GetContextVocBase();
  
  if (vocbase == 0) {
    TRI_V8_EXCEPTION(scope, TRI_ERROR_ARANGO_DATABASE_NOT_FOUND);
  }
  
  // get the id
  v8::Handle<v8::Value> idArg = argv[0]->ToString();

  if (! idArg->IsString()) {
    TRI_V8_TYPE_ERROR(scope, "expecting a string for <cursor-identifier>)");
  }

  const string idString = TRI_ObjectToString(idArg);
  uint64_t id = TRI_UInt64String(idString.c_str());
  
  bool found = TRI_RemoveGeneralCursor(vocbase, id);

  return scope.Close(v8::Boolean::New(found));
}

////////////////////////////////////////////////////////////////////////////////
/// @}
////////////////////////////////////////////////////////////////////////////////

// -----------------------------------------------------------------------------
// --SECTION--                                                       REPLICATION
// -----------------------------------------------------------------------------

////////////////////////////////////////////////////////////////////////////////
/// @addtogroup VocBase
/// @{
////////////////////////////////////////////////////////////////////////////////

////////////////////////////////////////////////////////////////////////////////
/// @brief start the replication logger manually
////////////////////////////////////////////////////////////////////////////////

static v8::Handle<v8::Value> JS_StartLoggerReplication (v8::Arguments const& argv) {
  v8::HandleScope scope;

  if (argv.Length() != 0) {
    TRI_V8_EXCEPTION_USAGE(scope, "REPLICATION_LOGGER_START()");
  }

  TRI_vocbase_t* vocbase = GetContextVocBase();
  
  if (vocbase == 0) {
    TRI_V8_EXCEPTION(scope, TRI_ERROR_ARANGO_DATABASE_NOT_FOUND);
  }

  if (vocbase->_replicationLogger == 0) {
    TRI_V8_EXCEPTION(scope, TRI_ERROR_INTERNAL);
  }

  int res = TRI_StartReplicationLogger(vocbase->_replicationLogger);
  
  if (res != TRI_ERROR_NO_ERROR) {
    TRI_V8_EXCEPTION_MESSAGE(scope, res, "cannot start replication logger");
  }

  return scope.Close(v8::True());
}

////////////////////////////////////////////////////////////////////////////////
/// @brief stop the replication logger manually
////////////////////////////////////////////////////////////////////////////////

static v8::Handle<v8::Value> JS_StopLoggerReplication (v8::Arguments const& argv) {
  v8::HandleScope scope;

  if (argv.Length() != 0) {
    TRI_V8_EXCEPTION_USAGE(scope, "REPLICATION_LOGGER_STOP()");
  }

  TRI_vocbase_t* vocbase = GetContextVocBase();
  
  if (vocbase == 0) {
    TRI_V8_EXCEPTION(scope, TRI_ERROR_ARANGO_DATABASE_NOT_FOUND);
  }

  if (vocbase->_replicationLogger == 0) {
    TRI_V8_EXCEPTION(scope, TRI_ERROR_INTERNAL);
  }

  int res = TRI_StopReplicationLogger(vocbase->_replicationLogger);
  
  if (res != TRI_ERROR_NO_ERROR) {
    TRI_V8_EXCEPTION_MESSAGE(scope, res, "cannot stop replication logger");
  }

  return scope.Close(v8::True());
}

////////////////////////////////////////////////////////////////////////////////
/// @brief get the state of the replication logger
////////////////////////////////////////////////////////////////////////////////

static v8::Handle<v8::Value> JS_StateLoggerReplication (v8::Arguments const& argv) {
  v8::HandleScope scope;

  if (argv.Length() != 0) {
    TRI_V8_EXCEPTION_USAGE(scope, "REPLICATION_LOGGER_STATE()");
  }

  TRI_vocbase_t* vocbase = GetContextVocBase();
  
  if (vocbase == 0) {
    TRI_V8_EXCEPTION(scope, TRI_ERROR_ARANGO_DATABASE_NOT_FOUND);
  }

  if (vocbase->_replicationLogger == 0) {
    TRI_V8_EXCEPTION(scope, TRI_ERROR_INTERNAL);
  }
  
  TRI_json_t* json = TRI_JsonReplicationLogger(vocbase->_replicationLogger);

  if (json == 0) {
    TRI_V8_EXCEPTION(scope, TRI_ERROR_OUT_OF_MEMORY);
  }

  v8::Handle<v8::Value> result = TRI_ObjectJson(json);
  TRI_FreeJson(TRI_CORE_MEM_ZONE, json);

  return scope.Close(result);
}

////////////////////////////////////////////////////////////////////////////////
/// @brief configure the replication logger manually
////////////////////////////////////////////////////////////////////////////////

static v8::Handle<v8::Value> JS_ConfigureLoggerReplication (v8::Arguments const& argv) {
  v8::HandleScope scope;

  TRI_vocbase_t* vocbase = GetContextVocBase();
  
  if (vocbase == 0) {
    TRI_V8_EXCEPTION(scope, TRI_ERROR_ARANGO_DATABASE_NOT_FOUND);
  }
  
  if (vocbase->_replicationLogger == 0) {
    TRI_V8_EXCEPTION(scope, TRI_ERROR_INTERNAL);
  }
  
  if (argv.Length() == 0) {
    // no argument: return the current configuration
    
    TRI_replication_logger_configuration_t config;
    
    TRI_ReadLockReadWriteLock(&vocbase->_replicationLogger->_statusLock);
    TRI_CopyConfigurationReplicationLogger(&vocbase->_replicationLogger->_configuration, &config);
    TRI_ReadUnlockReadWriteLock(&vocbase->_replicationLogger->_statusLock);
  
    TRI_json_t* json = TRI_JsonConfigurationReplicationLogger(&config);
    
    if (json == 0) {
      TRI_V8_EXCEPTION_MEMORY(scope);
    }

    v8::Handle<v8::Value> result = TRI_ObjectJson(json);
    TRI_FreeJson(TRI_CORE_MEM_ZONE, json);
  
    return scope.Close(result);
  }

  else {
    // set the configuration

    if (argv.Length() != 1 || ! argv[0]->IsObject()) {
      TRI_V8_EXCEPTION_USAGE(scope, "REPLICATION_LOGGER_CONFIGURE(<configuration>)");
    }

    TRI_replication_logger_configuration_t config;

    // fill with previous configuration
    TRI_ReadLockReadWriteLock(&vocbase->_replicationLogger->_statusLock);
    TRI_CopyConfigurationReplicationLogger(&vocbase->_replicationLogger->_configuration, &config);
    TRI_ReadUnlockReadWriteLock(&vocbase->_replicationLogger->_statusLock);

    // treat the argument as an object from now on
    v8::Handle<v8::Object> object = v8::Handle<v8::Object>::Cast(argv[0]);
    
    if (object->Has(TRI_V8_SYMBOL("autoStart"))) {
      if (object->Get(TRI_V8_SYMBOL("autoStart"))->IsBoolean()) {
        config._autoStart = TRI_ObjectToBoolean(object->Get(TRI_V8_SYMBOL("autoStart")));
      }
    }

    if (object->Has(TRI_V8_SYMBOL("logRemoteChanges"))) {
      if (object->Get(TRI_V8_SYMBOL("logRemoteChanges"))->IsBoolean()) {
        config._logRemoteChanges = TRI_ObjectToBoolean(object->Get(TRI_V8_SYMBOL("logRemoteChanges")));
      }
    }
    
    if (object->Has(TRI_V8_SYMBOL("maxEvents"))) {
      config._maxEvents = TRI_ObjectToUInt64(object->Get(TRI_V8_SYMBOL("maxEvents")), true);
    }
    
    if (object->Has(TRI_V8_SYMBOL("maxEventsSize"))) {
      config._maxEventsSize = TRI_ObjectToUInt64(object->Get(TRI_V8_SYMBOL("maxEventsSize")), true);
    }

    int res = TRI_ConfigureReplicationLogger(vocbase->_replicationLogger, &config);

    if (res != TRI_ERROR_NO_ERROR) {
      TRI_V8_EXCEPTION(scope, res);
    }
    
    TRI_json_t* json = TRI_JsonConfigurationReplicationLogger(&config);

    if (json == 0) {
      TRI_V8_EXCEPTION_MEMORY(scope);
    }

    v8::Handle<v8::Value> result = TRI_ObjectJson(json);
    TRI_FreeJson(TRI_CORE_MEM_ZONE, json);
  
    return scope.Close(result);
  }
}

////////////////////////////////////////////////////////////////////////////////
/// @brief sync data from a remote master
////////////////////////////////////////////////////////////////////////////////

static v8::Handle<v8::Value> JS_SynchroniseReplication (v8::Arguments const& argv) {
  v8::HandleScope scope;

  if (argv.Length() != 1) {
    TRI_V8_EXCEPTION_USAGE(scope, "REPLICATION_SYNCHRONISE(<config>)");
  }

  TRI_vocbase_t* vocbase = GetContextVocBase();
  
  if (vocbase == 0) {
    TRI_V8_EXCEPTION(scope, TRI_ERROR_ARANGO_DATABASE_NOT_FOUND);
  }
    
  // treat the argument as an object from now on
  v8::Handle<v8::Object> object = v8::Handle<v8::Object>::Cast(argv[0]);

  string endpoint;
  if (object->Has(TRI_V8_SYMBOL("endpoint"))) {
    endpoint = TRI_ObjectToString(object->Get(TRI_V8_SYMBOL("endpoint")));
  }
  
  string database;
  if (object->Has(TRI_V8_SYMBOL("database"))) {
    database = TRI_ObjectToString(object->Get(TRI_V8_SYMBOL("database")));
  }
  else {
    database = string(vocbase->_name);
  }

  string username;
  if (object->Has(TRI_V8_SYMBOL("username"))) {
    username = TRI_ObjectToString(object->Get(TRI_V8_SYMBOL("username")));
  }
  
  string password;
  if (object->Has(TRI_V8_SYMBOL("password"))) {
    password = TRI_ObjectToString(object->Get(TRI_V8_SYMBOL("password")));
  }

  map<string, bool> restrictCollections;
  if (object->Has(TRI_V8_SYMBOL("restrictCollections")) && object->Get(TRI_V8_SYMBOL("restrictCollections"))->IsArray()) {
    v8::Handle<v8::Array> a = v8::Handle<v8::Array>::Cast(object->Get(TRI_V8_SYMBOL("restrictCollections")));

    const uint32_t n = a->Length();

    for (uint32_t i = 0; i < n; ++i) {
      v8::Handle<v8::Value> cname = a->Get(i);

      if (cname->IsString()) {
        restrictCollections.insert(pair<string, bool>(TRI_ObjectToString(cname), true));
      }
    }
  }
  
  string restrictType;
  if (object->Has(TRI_V8_SYMBOL("restrictType"))) {
    restrictType = TRI_ObjectToString(object->Get(TRI_V8_SYMBOL("restrictType")));
  }
  
  bool verbose = true;
  if (object->Has(TRI_V8_SYMBOL("verbose"))) {
    verbose = TRI_ObjectToBoolean(object->Get(TRI_V8_SYMBOL("verbose")));
  }

  if (endpoint.empty()) {
    TRI_V8_EXCEPTION_PARAMETER(scope, "<endpoint> must be a valid endpoint")
  }
  
  if ((restrictType.empty() && ! restrictCollections.empty()) ||
      (! restrictType.empty() && restrictCollections.empty()) ||
      (! restrictType.empty() && restrictType != "include" && restrictType != "exclude")) {
    TRI_V8_EXCEPTION_PARAMETER(scope, "invalid value for <restrictCollections> or <restrictType>");
  }

  TRI_replication_applier_configuration_t config;
  TRI_InitConfigurationReplicationApplier(&config);
  config._endpoint = TRI_DuplicateString2Z(TRI_CORE_MEM_ZONE, endpoint.c_str(), endpoint.size());
  config._database = TRI_DuplicateString2Z(TRI_CORE_MEM_ZONE, database.c_str(), database.size());
  config._username = TRI_DuplicateString2Z(TRI_CORE_MEM_ZONE, username.c_str(), username.size());
  config._password = TRI_DuplicateString2Z(TRI_CORE_MEM_ZONE, password.c_str(), password.size());
    
  if (object->Has(TRI_V8_SYMBOL("chunkSize"))) {
    if (object->Get(TRI_V8_SYMBOL("chunkSize"))->IsNumber()) {
      config._chunkSize = TRI_ObjectToUInt64(object->Get(TRI_V8_SYMBOL("chunkSize")), true);
    }
  }

  string errorMsg = "";
  InitialSyncer syncer(vocbase, &config, restrictCollections, restrictType, verbose);
  TRI_DestroyConfigurationReplicationApplier(&config);

  int res = TRI_ERROR_NO_ERROR;
  v8::Handle<v8::Object> result = v8::Object::New();

  try {
    res = syncer.run(errorMsg);

    result->Set(v8::String::New("lastLogTick"), V8TickId(syncer.getLastLogTick()));

    map<TRI_voc_cid_t, string>::const_iterator it;
    map<TRI_voc_cid_t, string> const& c = syncer.getProcessedCollections();

    uint32_t j = 0;
    v8::Handle<v8::Array> collections = v8::Array::New();
    for (it = c.begin(); it != c.end(); ++it) {
      const string cidString = StringUtils::itoa((*it).first);

      v8::Handle<v8::Object> ci = v8::Object::New();
      ci->Set(TRI_V8_SYMBOL("id"), v8::String::New(cidString.c_str(), cidString.size()));
      ci->Set(TRI_V8_SYMBOL("name"), v8::String::New((*it).second.c_str(), (*it).second.size()));

      collections->Set(j++, ci);
    }

    result->Set(v8::String::New("collections"), collections);
  }
  catch (...) {
  }
  
  if (res != TRI_ERROR_NO_ERROR) {
    TRI_V8_EXCEPTION_MESSAGE(scope, res, "cannot sync from remote endpoint: " + errorMsg);
  }

  return scope.Close(result);
}

////////////////////////////////////////////////////////////////////////////////
/// @brief return the server's id
////////////////////////////////////////////////////////////////////////////////

static v8::Handle<v8::Value> JS_ServerIdReplication (v8::Arguments const& argv) {
  v8::HandleScope scope;

  const string serverId = StringUtils::itoa(TRI_GetIdServer());
  return scope.Close(v8::String::New(serverId.c_str(), serverId.size()));
}

////////////////////////////////////////////////////////////////////////////////
/// @brief configure the replication applier manually
////////////////////////////////////////////////////////////////////////////////

static v8::Handle<v8::Value> JS_ConfigureApplierReplication (v8::Arguments const& argv) {
  v8::HandleScope scope;

  TRI_vocbase_t* vocbase = GetContextVocBase();
  
  if (vocbase == 0) {
    TRI_V8_EXCEPTION(scope, TRI_ERROR_ARANGO_DATABASE_NOT_FOUND);
  }
  
  if (vocbase->_replicationApplier == 0) {
    TRI_V8_EXCEPTION(scope, TRI_ERROR_INTERNAL);
  }
  
  if (argv.Length() == 0) {
    // no argument: return the current configuration
    
    TRI_replication_applier_configuration_t config;
    TRI_InitConfigurationReplicationApplier(&config);
    
    TRI_ReadLockReadWriteLock(&vocbase->_replicationApplier->_statusLock);
    TRI_CopyConfigurationReplicationApplier(&vocbase->_replicationApplier->_configuration, &config);
    TRI_ReadUnlockReadWriteLock(&vocbase->_replicationApplier->_statusLock);
  
    TRI_json_t* json = TRI_JsonConfigurationReplicationApplier(&config);
    TRI_DestroyConfigurationReplicationApplier(&config);
    
    if (json == 0) {
      TRI_V8_EXCEPTION_MEMORY(scope);
    }

    v8::Handle<v8::Value> result = TRI_ObjectJson(json);
    TRI_FreeJson(TRI_CORE_MEM_ZONE, json);
  
    return scope.Close(result);
  }

  else {
    // set the configuration

    if (argv.Length() != 1 || ! argv[0]->IsObject()) {
      TRI_V8_EXCEPTION_USAGE(scope, "REPLICATION_APPLIER_CONFIGURE(<configuration>)");
    }

    TRI_replication_applier_configuration_t config;
    TRI_InitConfigurationReplicationApplier(&config);

    // fill with previous configuration
    TRI_ReadLockReadWriteLock(&vocbase->_replicationApplier->_statusLock);
    TRI_CopyConfigurationReplicationApplier(&vocbase->_replicationApplier->_configuration, &config);
    TRI_ReadUnlockReadWriteLock(&vocbase->_replicationApplier->_statusLock);


    // treat the argument as an object from now on
    v8::Handle<v8::Object> object = v8::Handle<v8::Object>::Cast(argv[0]);

    if (object->Has(TRI_V8_SYMBOL("endpoint"))) {
      if (object->Get(TRI_V8_SYMBOL("endpoint"))->IsString()) {
        string endpoint = TRI_ObjectToString(object->Get(TRI_V8_SYMBOL("endpoint")));
    
        if (config._endpoint != 0) {
          TRI_Free(TRI_CORE_MEM_ZONE, config._endpoint);
        }
        config._endpoint = TRI_DuplicateString2Z(TRI_CORE_MEM_ZONE, endpoint.c_str(), endpoint.size());
      }
    }
    
    if (object->Has(TRI_V8_SYMBOL("database"))) {
      if (object->Get(TRI_V8_SYMBOL("database"))->IsString()) {
        string database = TRI_ObjectToString(object->Get(TRI_V8_SYMBOL("database")));
    
        if (config._database != 0) {
          TRI_Free(TRI_CORE_MEM_ZONE, config._database);
        }
        config._database = TRI_DuplicateString2Z(TRI_CORE_MEM_ZONE, database.c_str(), database.size());
      }
    }
    else {
      if (config._database == 0) {
        // no database set, use current
        config._database = TRI_DuplicateStringZ(TRI_CORE_MEM_ZONE, vocbase->_name);
      }
    }

    assert(config._database != 0);
    
    if (object->Has(TRI_V8_SYMBOL("username"))) {
      if (object->Get(TRI_V8_SYMBOL("username"))->IsString()) {
        string username = TRI_ObjectToString(object->Get(TRI_V8_SYMBOL("username")));
    
        if (config._username != 0) {
          TRI_Free(TRI_CORE_MEM_ZONE, config._username);
        }
        config._username = TRI_DuplicateString2Z(TRI_CORE_MEM_ZONE, username.c_str(), username.size());
      }
    }
    
    if (object->Has(TRI_V8_SYMBOL("password"))) {
      if (object->Get(TRI_V8_SYMBOL("password"))->IsString()) {
        string password = TRI_ObjectToString(object->Get(TRI_V8_SYMBOL("password")));
    
        if (config._password != 0) {
          TRI_Free(TRI_CORE_MEM_ZONE, config._password);
        }
        config._password = TRI_DuplicateString2Z(TRI_CORE_MEM_ZONE, password.c_str(), password.size());
      }
    }

    if (object->Has(TRI_V8_SYMBOL("requestTimeout"))) {
      if (object->Get(TRI_V8_SYMBOL("requestTimeout"))->IsNumber()) {
        config._requestTimeout = TRI_ObjectToDouble(object->Get(TRI_V8_SYMBOL("requestTimeout")));
      }
    }

    if (object->Has(TRI_V8_SYMBOL("connectTimeout"))) {
      if (object->Get(TRI_V8_SYMBOL("connectTimeout"))->IsNumber()) {
        config._connectTimeout = TRI_ObjectToDouble(object->Get(TRI_V8_SYMBOL("connectTimeout")));
      }
    }

    if (object->Has(TRI_V8_SYMBOL("ignoreErrors"))) {
      if (object->Get(TRI_V8_SYMBOL("ignoreErrors"))->IsNumber()) {
        config._ignoreErrors = TRI_ObjectToUInt64(object->Get(TRI_V8_SYMBOL("ignoreErrors")), false);
      }
    }

    if (object->Has(TRI_V8_SYMBOL("maxConnectRetries"))) {
      if (object->Get(TRI_V8_SYMBOL("maxConnectRetries"))->IsNumber()) {
        config._maxConnectRetries = TRI_ObjectToUInt64(object->Get(TRI_V8_SYMBOL("maxConnectRetries")), false);
      }
    }
    
    if (object->Has(TRI_V8_SYMBOL("sslProtocol"))) {
      if (object->Get(TRI_V8_SYMBOL("sslProtocol"))->IsNumber()) {
        config._sslProtocol = (uint32_t) TRI_ObjectToUInt64(object->Get(TRI_V8_SYMBOL("sslProtocol")), false);
      }
    }
    
    if (object->Has(TRI_V8_SYMBOL("chunkSize"))) {
      if (object->Get(TRI_V8_SYMBOL("chunkSize"))->IsNumber()) {
        config._chunkSize = TRI_ObjectToUInt64(object->Get(TRI_V8_SYMBOL("chunkSize")), true);
      }
    }

    if (object->Has(TRI_V8_SYMBOL("autoStart"))) {
      if (object->Get(TRI_V8_SYMBOL("autoStart"))->IsBoolean()) {
        config._autoStart = TRI_ObjectToBoolean(object->Get(TRI_V8_SYMBOL("autoStart")));
      }
    }

    if (object->Has(TRI_V8_SYMBOL("adaptivePolling"))) {
      if (object->Get(TRI_V8_SYMBOL("adaptivePolling"))->IsBoolean()) {
        config._adaptivePolling = TRI_ObjectToBoolean(object->Get(TRI_V8_SYMBOL("adaptivePolling")));
      }
    }

    int res = TRI_ConfigureReplicationApplier(vocbase->_replicationApplier, &config);

    if (res != TRI_ERROR_NO_ERROR) {
      TRI_DestroyConfigurationReplicationApplier(&config);
      TRI_V8_EXCEPTION(scope, res);
    }

    TRI_json_t* json = TRI_JsonConfigurationReplicationApplier(&config);
    TRI_DestroyConfigurationReplicationApplier(&config);
    
    if (json == 0) {
      TRI_V8_EXCEPTION_MEMORY(scope);
    }

    v8::Handle<v8::Value> result = TRI_ObjectJson(json);
    TRI_FreeJson(TRI_CORE_MEM_ZONE, json);

    return scope.Close(result);
  }
}

////////////////////////////////////////////////////////////////////////////////
/// @brief start the replication applier manually
////////////////////////////////////////////////////////////////////////////////

static v8::Handle<v8::Value> JS_StartApplierReplication (v8::Arguments const& argv) {
  v8::HandleScope scope;

  TRI_vocbase_t* vocbase = GetContextVocBase();
  
  if (vocbase == 0) {
    TRI_V8_EXCEPTION(scope, TRI_ERROR_ARANGO_DATABASE_NOT_FOUND);
  }

  if (vocbase->_replicationApplier == 0) {
    TRI_V8_EXCEPTION(scope, TRI_ERROR_INTERNAL);
  }
  
  if (argv.Length() > 1) {
    TRI_V8_EXCEPTION_USAGE(scope, "REPLICATION_APPLIER_START(<from>)");
  }

  TRI_voc_tick_t initialTick = 0;
  bool useTick = false;

  if (argv.Length() == 1) {
    initialTick = TRI_ObjectToUInt64(argv[0], true); 
    useTick = true;
  }

  int res = TRI_StartReplicationApplier(vocbase->_replicationApplier,
                                        initialTick,
                                        useTick);
  
  if (res != TRI_ERROR_NO_ERROR) {
    TRI_V8_EXCEPTION_MESSAGE(scope, res, "cannot start replication applier");
  }

  return scope.Close(v8::True());
}

////////////////////////////////////////////////////////////////////////////////
/// @brief stop the replication applier manually
////////////////////////////////////////////////////////////////////////////////

static v8::Handle<v8::Value> JS_StopApplierReplication (v8::Arguments const& argv) {
  v8::HandleScope scope;

  if (argv.Length() != 0) {
    TRI_V8_EXCEPTION_USAGE(scope, "REPLICATION_APPLIER_STOP()");
  }

  TRI_vocbase_t* vocbase = GetContextVocBase();
  
  if (vocbase == 0) {
    TRI_V8_EXCEPTION(scope, TRI_ERROR_ARANGO_DATABASE_NOT_FOUND);
  }

  if (vocbase->_replicationApplier == 0) {
    TRI_V8_EXCEPTION(scope, TRI_ERROR_INTERNAL);
  }

  int res = TRI_StopReplicationApplier(vocbase->_replicationApplier, true);
  
  if (res != TRI_ERROR_NO_ERROR) {
    TRI_V8_EXCEPTION_MESSAGE(scope, res, "cannot stop replication applier");
  }

  return scope.Close(v8::True());
}

////////////////////////////////////////////////////////////////////////////////
/// @brief get the state of the replication applier
////////////////////////////////////////////////////////////////////////////////

static v8::Handle<v8::Value> JS_StateApplierReplication (v8::Arguments const& argv) {
  v8::HandleScope scope;

  if (argv.Length() != 0) {
    TRI_V8_EXCEPTION_USAGE(scope, "REPLICATION_APPLIER_STATE()");
  }

  TRI_vocbase_t* vocbase = GetContextVocBase();
  
  if (vocbase == 0) {
    TRI_V8_EXCEPTION(scope, TRI_ERROR_ARANGO_DATABASE_NOT_FOUND);
  }

  if (vocbase->_replicationLogger == 0) {
    TRI_V8_EXCEPTION(scope, TRI_ERROR_INTERNAL);
  }

  TRI_json_t* json = TRI_JsonReplicationApplier(vocbase->_replicationApplier);
  
  if (json == 0) {
    TRI_V8_EXCEPTION(scope, TRI_ERROR_OUT_OF_MEMORY);
  }

  v8::Handle<v8::Value> result = TRI_ObjectJson(json);
  TRI_FreeJson(TRI_CORE_MEM_ZONE, json);

  return scope.Close(result);
}

////////////////////////////////////////////////////////////////////////////////
/// @brief stop the replication applier and "forget" all state
////////////////////////////////////////////////////////////////////////////////

static v8::Handle<v8::Value> JS_ForgetApplierReplication (v8::Arguments const& argv) {
  v8::HandleScope scope;

  if (argv.Length() != 0) {
    TRI_V8_EXCEPTION_USAGE(scope, "REPLICATION_APPLIER_FORGET()");
  }

  TRI_vocbase_t* vocbase = GetContextVocBase();
  
  if (vocbase == 0) {
    TRI_V8_EXCEPTION(scope, TRI_ERROR_ARANGO_DATABASE_NOT_FOUND);
  }

  if (vocbase->_replicationApplier == 0) {
    TRI_V8_EXCEPTION(scope, TRI_ERROR_INTERNAL);
  }
  
  int res = TRI_ForgetReplicationApplier(vocbase->_replicationApplier);

  if (res != TRI_ERROR_NO_ERROR) {
    TRI_V8_EXCEPTION(scope, res);
  }

  return scope.Close(v8::True());
}

////////////////////////////////////////////////////////////////////////////////
/// @}
////////////////////////////////////////////////////////////////////////////////

// -----------------------------------------------------------------------------
// --SECTION--                                                          AHUACATL
// -----------------------------------------------------------------------------

////////////////////////////////////////////////////////////////////////////////
/// @addtogroup VocBase
/// @{
////////////////////////////////////////////////////////////////////////////////

////////////////////////////////////////////////////////////////////////////////
/// @brief creates code for an AQL query and runs it
////////////////////////////////////////////////////////////////////////////////

static v8::Handle<v8::Value> JS_RunAhuacatl (v8::Arguments const& argv) {
  v8::HandleScope scope;
  v8::TryCatch tryCatch;
  const uint32_t argc = argv.Length();

  if (argc < 1 || argc > 4) {
    TRI_V8_EXCEPTION_USAGE(scope, "AHUACATL_RUN(<querystring>, <bindvalues>, <cursorOptions>, <options>)"); 
  }

  TRI_vocbase_t* vocbase = GetContextVocBase();

  if (vocbase == 0) {
    TRI_V8_EXCEPTION(scope, TRI_ERROR_ARANGO_DATABASE_NOT_FOUND);
  }

  // get the query string
  v8::Handle<v8::Value> queryArg = argv[0];

  if (! queryArg->IsString()) {
    TRI_V8_TYPE_ERROR(scope, "expecting string for <querystring>");
  }

  const string queryString = TRI_ObjectToString(queryArg);
  
  // bind parameters
  TRI_json_t* parameters = 0;

  if (argc > 1 && argv[1]->IsObject()) {
    parameters = TRI_ObjectToJson(argv[1]);
  }

  // cursor options
  // -------------------------------------------------

  // return number of total records in cursor?
  bool doCount       = false;
  
  // maximum number of results to return at once
  uint32_t batchSize = UINT32_MAX;

  if (argc > 2 && argv[2]->IsObject()) {
    // treat the argument as an object from now on
    v8::Handle<v8::Object> options = v8::Handle<v8::Object>::Cast(argv[2]);
  
    if (options->Has(TRI_V8_SYMBOL("count"))) {
      doCount = TRI_ObjectToBoolean(options->Get(TRI_V8_SYMBOL("count")));
    }
    
    if (options->Has(TRI_V8_SYMBOL("batchSize"))) {
      int64_t maxValue = TRI_ObjectToInt64(options->Get(TRI_V8_SYMBOL("batchSize")));
     
      if (maxValue > 0 && maxValue < (int64_t) UINT32_MAX) {
        batchSize = (uint32_t) maxValue;
      }
    }
  }
  
  // user options
  // -------------------------------------------------

  TRI_json_t* userOptions = 0;
  if (argc > 3 && argv[3]->IsObject()) {
    // treat the argument as an object from now on
    v8::Handle<v8::Object> options = v8::Handle<v8::Object>::Cast(argv[3]);

    userOptions = TRI_ObjectToJson(options);
  }

  AhuacatlGuard context(vocbase, queryString, userOptions);

  if (! context.valid()) {
    if (userOptions != 0) {
      TRI_FreeJson(TRI_UNKNOWN_MEM_ZONE, userOptions);
    }

    if (parameters != 0) {
      TRI_FreeJson(TRI_UNKNOWN_MEM_ZONE, parameters);
    }

    TRI_V8_EXCEPTION_MEMORY(scope);
  }

  v8::Handle<v8::Value> result;
  result = ExecuteQueryCursorAhuacatl(vocbase, context.ptr(), parameters, doCount, batchSize);
  context.free();
  
  if (userOptions != 0) {
    TRI_FreeJson(TRI_UNKNOWN_MEM_ZONE, userOptions);
  }
    
  if (parameters != 0) {
    TRI_FreeJson(TRI_UNKNOWN_MEM_ZONE, parameters);
  }
    
  if (tryCatch.HasCaught()) {
    if (tryCatch.Exception()->IsObject() && v8::Handle<v8::Array>::Cast(tryCatch.Exception())->HasOwnProperty(v8::String::New("errorNum"))) {
      // we already have an ArangoError object
      return scope.Close(v8::ThrowException(tryCatch.Exception()));
    }

    // create a new error object
    v8::Handle<v8::Object> errorObject = TRI_CreateErrorObject(TRI_ERROR_QUERY_SCRIPT, TRI_ObjectToString(tryCatch.Exception()).c_str());
    return scope.Close(v8::ThrowException(errorObject));
  }

  return scope.Close(result);
}

////////////////////////////////////////////////////////////////////////////////
/// @brief explains an AQL query
////////////////////////////////////////////////////////////////////////////////

static v8::Handle<v8::Value> JS_ExplainAhuacatl (v8::Arguments const& argv) {
  v8::HandleScope scope;
  v8::TryCatch tryCatch;
  const uint32_t argc = argv.Length();

  if (argc < 1 || argc > 3) {
    TRI_V8_EXCEPTION_USAGE(scope, "AHUACATL_EXPLAIN(<querystring>, <bindvalues>, <performoptimisations>)");
  }

  TRI_vocbase_t* vocbase = GetContextVocBase();
  
  if (vocbase == 0) {
    TRI_V8_EXCEPTION(scope, TRI_ERROR_ARANGO_DATABASE_NOT_FOUND);
  }

  // get the query string
  v8::Handle<v8::Value> queryArg = argv[0];
  if (! queryArg->IsString()) {
    TRI_V8_TYPE_ERROR(scope, "expecting string for <querystring>");
  }

  const string queryString = TRI_ObjectToString(queryArg);

  // bind parameters
  TRI_json_t* parameters = 0;
  if (argc > 1) {
    // parameters may still be null afterwards!
    parameters = TRI_ObjectToJson(argv[1]);
  }

  AhuacatlGuard guard(vocbase, queryString, 0);

  if (! guard.valid()) {
    if (parameters != 0) {
      TRI_FreeJson(TRI_UNKNOWN_MEM_ZONE, parameters);
    }
    TRI_V8_EXCEPTION_MEMORY(scope);
  }

  TRI_aql_context_t* context = guard.ptr();

  bool performOptimisations = true;
  if (argc > 2) {
    // turn off optimisations ?
    performOptimisations = TRI_ObjectToBoolean(argv[2]);
  }

  TRI_json_t* explain = 0;

  if (! TRI_ValidateQueryContextAql(context) ||
      ! TRI_BindQueryContextAql(context, parameters) ||
      ! TRI_SetupCollectionsContextAql(context)) {
  
    if (parameters != 0) {
      TRI_FreeJson(TRI_UNKNOWN_MEM_ZONE, parameters);
    }

    v8::Handle<v8::Object> errorObject = CreateErrorObjectAhuacatl(&context->_error);
    return scope.Close(v8::ThrowException(errorObject));
  }
    
  if (parameters != 0) {
    TRI_FreeJson(TRI_UNKNOWN_MEM_ZONE, parameters);
  }

  // note: a query is not necessarily collection-based.
  // this means that the _collections array might contain 0 collections!
  CollectionNameResolver resolver(vocbase);
  AhuacatlTransaction<EmbeddableTransaction<V8TransactionContext> > trx(vocbase, resolver, context);

  int res = trx.begin();
  
  if (res != TRI_ERROR_NO_ERROR) {
    // check if there is some error data registered in the transaction
    const string errorData = trx.getErrorData();

    if (errorData.empty()) {
      // no error data. return a regular error message
      TRI_V8_EXCEPTION_MESSAGE(scope, res, "cannot explain query");
    }
    else {
      // there is specific error data. return a more tailored error message
      const string errorMsg = "cannot explain query: " + string(TRI_errno_string(res)) + ": '" + errorData + "'";
      return scope.Close(v8::ThrowException(TRI_CreateErrorObject(res, errorMsg)));
    }
  }

  if ((performOptimisations && ! TRI_OptimiseQueryContextAql(context)) ||
      ! (explain = TRI_ExplainAql(context))) {
    v8::Handle<v8::Object> errorObject = CreateErrorObjectAhuacatl(&context->_error);
    return scope.Close(v8::ThrowException(errorObject));
  }

  trx.finish(TRI_ERROR_NO_ERROR);

  assert(explain);

  v8::Handle<v8::Value> result;
  result = TRI_ObjectJson(explain);
  TRI_FreeJson(TRI_UNKNOWN_MEM_ZONE, explain);
  guard.free();

  if (tryCatch.HasCaught()) {
    if (tryCatch.Exception()->IsObject() && v8::Handle<v8::Array>::Cast(tryCatch.Exception())->HasOwnProperty(v8::String::New("errorNum"))) {
      // we already have an ArangoError object
      return scope.Close(v8::ThrowException(tryCatch.Exception()));
    }

    // create a new error object
    v8::Handle<v8::Object> errorObject = TRI_CreateErrorObject(TRI_ERROR_QUERY_SCRIPT, TRI_ObjectToString(tryCatch.Exception()).c_str());
    return scope.Close(v8::ThrowException(errorObject));
  }

  return scope.Close(result);
}

////////////////////////////////////////////////////////////////////////////////
/// @brief parses an AQL query and returns the parse result
////////////////////////////////////////////////////////////////////////////////

static v8::Handle<v8::Value> JS_ParseAhuacatl (v8::Arguments const& argv) {
  v8::HandleScope scope;
  v8::TryCatch tryCatch;

  if (argv.Length() != 1) {
    TRI_V8_EXCEPTION_USAGE(scope, "AHUACATL_PARSE(<querystring>)");
  }

  TRI_vocbase_t* vocbase = GetContextVocBase();
  
  if (vocbase == 0) {
    TRI_V8_EXCEPTION(scope, TRI_ERROR_ARANGO_DATABASE_NOT_FOUND);
  }


  // get the query string
  v8::Handle<v8::Value> queryArg = argv[0];

  if (!queryArg->IsString()) {
    TRI_V8_TYPE_ERROR(scope, "expecting string for <querystring>");
  }

  string queryString = TRI_ObjectToString(queryArg);

  AhuacatlGuard context(vocbase, queryString, 0);

  if (! context.valid()) {
    TRI_V8_EXCEPTION_MEMORY(scope);
  }

  // parse & validate
  if (! TRI_ValidateQueryContextAql(context.ptr())) {
    v8::Handle<v8::Object> errorObject = CreateErrorObjectAhuacatl(&(context.ptr())->_error);
    return scope.Close(v8::ThrowException(errorObject));
  }

  // setup result
  v8::Handle<v8::Object> result = v8::Object::New();

  result->Set(v8::String::New("parsed"), v8::True());

  // return the bind parameter names
  result->Set(v8::String::New("parameters"), TRI_ArrayAssociativePointer(&(context.ptr())->_parameters._names));
  // return the collection names
  result->Set(v8::String::New("collections"), TRI_ArrayAssociativePointer(&(context.ptr())->_collectionNames));
  context.free();

  if (tryCatch.HasCaught()) {
    if (tryCatch.Exception()->IsObject() && v8::Handle<v8::Array>::Cast(tryCatch.Exception())->HasOwnProperty(v8::String::New("errorNum"))) {
      // we already have an ArangoError object
      return scope.Close(v8::ThrowException(tryCatch.Exception()));
    }

    // create a new error object
    v8::Handle<v8::Object> errorObject = TRI_CreateErrorObject(TRI_ERROR_QUERY_SCRIPT, TRI_ObjectToString(tryCatch.Exception()).c_str());
    return scope.Close(v8::ThrowException(errorObject));
  }

  return scope.Close(result);
}

////////////////////////////////////////////////////////////////////////////////
/// @}
////////////////////////////////////////////////////////////////////////////////

// -----------------------------------------------------------------------------
// --SECTION--                                          TRI_DATAFILE_T FUNCTIONS
// -----------------------------------------------------------------------------

// -----------------------------------------------------------------------------
// --SECTION--                                              javascript functions
// -----------------------------------------------------------------------------

////////////////////////////////////////////////////////////////////////////////
/// @addtogroup VocBase
/// @{
////////////////////////////////////////////////////////////////////////////////

////////////////////////////////////////////////////////////////////////////////
/// @brief migrate an "old" collection to a newer version
////////////////////////////////////////////////////////////////////////////////

static v8::Handle<v8::Value> JS_UpgradeVocbaseCol (v8::Arguments const& argv) {
  v8::HandleScope scope;

  // some typedefs for deprecated markers, only used inside this function
  typedef uint64_t voc_did_t;

  typedef struct {
    TRI_df_marker_t base;

    voc_did_t _did;        // this is the tick for a create, but not an update
    TRI_voc_rid_t _rid;    // this is the tick for an create and update
    TRI_voc_tid_t _sid;

    TRI_shape_sid_t _shape;
  }
  doc_document_marker_t_deprecated;

  typedef struct {
    doc_document_marker_t_deprecated base;

    TRI_voc_cid_t _toCid;
    voc_did_t _toDid;

    TRI_voc_cid_t _fromCid;
    voc_did_t _fromDid;
  }
  doc_edge_marker_t_deprecated;

  typedef struct {
    TRI_df_marker_t base;

    voc_did_t _did;        // this is the tick for a create, but not an update
    TRI_voc_rid_t _rid;    // this is the tick for an create and update
    TRI_voc_tid_t _sid;
  }
  doc_deletion_marker_t_deprecated;

  ssize_t writeResult;

  if (argv.Length() != 0) {
    TRI_V8_EXCEPTION_USAGE(scope, "upgrade()");
  }

  TRI_vocbase_col_t const* collection;

  // extract the collection
  v8::Handle<v8::Object> err;
  collection = UseCollection(argv.Holder(), &err);

  if (collection == 0) {
    return scope.Close(v8::ThrowException(err));
  }

  TRI_primary_collection_t* primary = collection->_collection;

  TRI_collection_t* col = &primary->base;

#ifdef TRI_ENABLE_LOGGER
  const char* name = col->_info._name;
#endif
  TRI_col_version_t version = col->_info._version;

  if (version >= 3) {
    LOG_ERROR("Cannot upgrade collection '%s' with version '%d' in directory '%s'", name, version, col->_directory);
    ReleaseCollection(collection);
    return scope.Close(v8::False());
  }

  LOG_INFO("Upgrading collection '%s' with version '%d' in directory '%s'", name, version, col->_directory);

  // get all filenames
  size_t i;
  TRI_vector_pointer_t files;
  TRI_InitVectorPointer(&files, TRI_UNKNOWN_MEM_ZONE);
  for (i = 0; i < col->_datafiles._length; ++i) {
    TRI_datafile_t* df = (TRI_datafile_t*) TRI_AtVectorPointer(&col->_datafiles, i);
    TRI_PushBackVectorPointer(&files, df);
  }
  for (i = 0; i < col->_journals._length; ++i) {
    TRI_datafile_t* df = (TRI_datafile_t*) TRI_AtVectorPointer(&col->_journals, i);
    TRI_PushBackVectorPointer(&files, df);
  }
  for (i = 0; i < col->_compactors._length; ++i) {
    TRI_datafile_t* df = (TRI_datafile_t*) TRI_AtVectorPointer(&col->_compactors, i);
    TRI_PushBackVectorPointer(&files, df);
  }

  // convert each file
  for (size_t j = 0; j < files._length; ++j) {
    int fd, fdout;

    TRI_datafile_t* df = (TRI_datafile_t*) TRI_AtVectorPointer(&files, j);

    int64_t fileSize = TRI_SizeFile(df->_filename);
    int64_t writtenSize = 0;

    LOG_INFO("convert file '%s' (size = %lld)", df->_filename, (long long) fileSize);

    fd = TRI_OPEN(df->_filename, O_RDONLY);
    if (fd < 0) {
      LOG_ERROR("could not open file '%s' for reading", df->_filename);

      TRI_DestroyVectorPointer(&files);
      ReleaseCollection(collection);

      return scope.Close(v8::False());
    }

    ostringstream outfile;
    outfile << df->_filename << ".new";

    fdout = TRI_CREATE(outfile.str().c_str(), O_CREAT | O_EXCL | O_RDWR, S_IRUSR | S_IWUSR);
    if (fdout < 0) {
      LOG_ERROR("could not open file '%s' for writing", outfile.str().c_str());

      TRI_DestroyVectorPointer(&files);
      ReleaseCollection(collection);

      TRI_CLOSE(fd);
      return scope.Close(v8::False());
    }

    //LOG_INFO("fd: %d, fdout: %d", fd, fdout);

    TRI_df_marker_t marker;

    while (true) {
      // read marker header
      ssize_t bytesRead = TRI_READ(fd, &marker, sizeof(marker));

      if (bytesRead == 0) {
        // eof
        break;
      }

      if (bytesRead < (ssize_t) sizeof(marker)) {
        // eof
        LOG_WARNING("bytesRead = %d < sizeof(marker) = %d", (int) bytesRead, (int) sizeof(marker));
        break;
      }

      if (marker._size == 0) {
        // eof
        break;
      }

      if (bytesRead == sizeof(marker)) {
        // read marker body

        if (marker._size < sizeof(marker)) {
          // eof
          LOG_WARNING("marker._size = %d < sizeof(marker) = %d", (int) marker._size, (int) sizeof(marker));
          break;
        }

        off_t paddedSize = TRI_DF_ALIGN_BLOCK(marker._size);

        char* payload = new char[paddedSize];

        // copy header

        memcpy(payload, &marker, sizeof(marker));

        if (marker._size > sizeof(marker)) {
          //int r = ::read(fd, p + sizeof(marker), marker._size - sizeof(marker));
          int r = TRI_READ(fd, payload + sizeof(marker), paddedSize - sizeof(marker));
          if (r < (int) (paddedSize - sizeof(marker))) {
            LOG_WARNING("read less than paddedSize - sizeof(marker) = %d", r);
            break;
          }
        }

        if ((int) marker._type == 0) {
          // eof
          break;
        }

        switch (marker._type) {
          case TRI_DOC_MARKER_DOCUMENT: {
            doc_document_marker_t_deprecated* oldMarker = (doc_document_marker_t_deprecated*) payload;
            TRI_doc_document_key_marker_t newMarker;
            TRI_voc_size_t newMarkerSize = sizeof(TRI_doc_document_key_marker_t);

            char* body = ((char*) oldMarker) + sizeof(doc_document_marker_t_deprecated);
            TRI_voc_size_t bodySize = oldMarker->base._size - sizeof(doc_document_marker_t_deprecated);
            TRI_voc_size_t bodySizePadded = paddedSize - sizeof(doc_document_marker_t_deprecated);

            char* keyBody;
            TRI_voc_size_t keyBodySize;

            TRI_voc_size_t keySize;
            char didBuffer[33];

            memset(&newMarker, 0, newMarkerSize);

            sprintf(didBuffer,"%llu", (unsigned long long) oldMarker->_did);
            keySize = strlen(didBuffer) + 1;
            keyBodySize = TRI_DF_ALIGN_BLOCK(keySize);
            keyBody = (char*) TRI_Allocate(TRI_CORE_MEM_ZONE, keyBodySize, true);
            TRI_CopyString(keyBody, didBuffer, keySize);

            newMarker._rid = oldMarker->_rid;
            newMarker._tid = 0;
            newMarker._shape = oldMarker->_shape;
            newMarker._offsetKey = newMarkerSize;
            newMarker._offsetJson = newMarkerSize + keyBodySize;

            newMarker.base._type = TRI_DOC_MARKER_KEY_DOCUMENT;
            newMarker.base._tick = oldMarker->base._tick;
            newMarker.base._size = newMarkerSize + keyBodySize + bodySize;
            TRI_FillCrcKeyMarkerDatafile(df, &newMarker.base, newMarkerSize, keyBody, keyBodySize, body, bodySize);

            writeResult = TRI_WRITE(fdout, &newMarker, sizeof(newMarker));
            writeResult = TRI_WRITE(fdout, keyBody, keyBodySize);
            writeResult = TRI_WRITE(fdout, body, bodySizePadded);

            //LOG_INFO("found doc marker, type: '%d', did: '%d', rid: '%d', size: '%d', crc: '%d'", marker._type, oldMarker->_did, oldMarker->_rid,newMarker.base._size,newMarker.base._crc);

            TRI_Free(TRI_CORE_MEM_ZONE, keyBody);

            writtenSize += sizeof(newMarker) + keyBodySize + bodySizePadded;
            break;
          }

          case TRI_DOC_MARKER_EDGE: {
            doc_edge_marker_t_deprecated* oldMarker = (doc_edge_marker_t_deprecated*) payload;
            TRI_doc_edge_key_marker_t newMarker;
            TRI_voc_size_t newMarkerSize = sizeof(TRI_doc_edge_key_marker_t);

            char* body = ((char*) oldMarker) + sizeof(doc_edge_marker_t_deprecated);
            TRI_voc_size_t bodySize = oldMarker->base.base._size - sizeof(doc_edge_marker_t_deprecated);
            TRI_voc_size_t bodySizePadded = paddedSize - sizeof(doc_edge_marker_t_deprecated);

            char* keyBody;
            TRI_voc_size_t keyBodySize;

            size_t keySize;
            size_t toSize;
            size_t fromSize;

            char didBuffer[33];
            char toDidBuffer[33];
            char fromDidBuffer[33];

            memset(&newMarker, 0, newMarkerSize);

            sprintf(didBuffer,"%llu", (unsigned long long) oldMarker->base._did);
            sprintf(toDidBuffer,"%llu", (unsigned long long) oldMarker->_toDid);
            sprintf(fromDidBuffer,"%llu", (unsigned long long) oldMarker->_fromDid);

            keySize = strlen(didBuffer) + 1;
            toSize = strlen(toDidBuffer) + 1;
            fromSize = strlen(fromDidBuffer) + 1;

            keyBodySize = TRI_DF_ALIGN_BLOCK(keySize + toSize + fromSize);
            keyBody = (char*) TRI_Allocate(TRI_CORE_MEM_ZONE, keyBodySize, true);

            TRI_CopyString(keyBody,                    didBuffer,     keySize);
            TRI_CopyString(keyBody + keySize,          toDidBuffer,   toSize);
            TRI_CopyString(keyBody + keySize + toSize, fromDidBuffer, fromSize);

            newMarker.base._rid = oldMarker->base._rid;
            newMarker.base._tid = 0;
            newMarker.base._shape = oldMarker->base._shape;
            newMarker.base._offsetKey = newMarkerSize;
            newMarker.base._offsetJson = newMarkerSize + keyBodySize;

            newMarker._offsetToKey = newMarkerSize + keySize;
            newMarker._offsetFromKey = newMarkerSize + keySize + toSize;
            newMarker._toCid = oldMarker->_toCid;
            newMarker._fromCid = oldMarker->_fromCid;

            newMarker.base.base._size = newMarkerSize + keyBodySize + bodySize;
            newMarker.base.base._type = TRI_DOC_MARKER_KEY_EDGE;
            newMarker.base.base._tick = oldMarker->base.base._tick;
            TRI_FillCrcKeyMarkerDatafile(df, &newMarker.base.base, newMarkerSize, keyBody, keyBodySize, body, bodySize);

            writeResult = TRI_WRITE(fdout, &newMarker, newMarkerSize);
            (void) writeResult;
            writeResult = TRI_WRITE(fdout, keyBody, keyBodySize);
            (void) writeResult;
            writeResult = TRI_WRITE(fdout, body, bodySizePadded);
            (void) writeResult;

            //LOG_INFO("found edge marker, type: '%d', did: '%d', rid: '%d', size: '%d', crc: '%d'", marker._type, oldMarker->base._did, oldMarker->base._rid,newMarker.base.base._size,newMarker.base.base._crc);

            TRI_Free(TRI_CORE_MEM_ZONE, keyBody);

            writtenSize += newMarkerSize + keyBodySize + bodySizePadded;
            break;
          }

          case TRI_DOC_MARKER_DELETION: {
            doc_deletion_marker_t_deprecated* oldMarker = (doc_deletion_marker_t_deprecated*) payload;
            TRI_doc_deletion_key_marker_t newMarker;
            TRI_voc_size_t newMarkerSize = sizeof(TRI_doc_deletion_key_marker_t);

            TRI_voc_size_t keyBodySize;
            char* keyBody;
            TRI_voc_size_t keySize;
            char didBuffer[33];

            memset(&newMarker, 0, newMarkerSize);

            sprintf(didBuffer,"%llu", (unsigned long long) oldMarker->_did);
            keySize = strlen(didBuffer) + 1;
            keyBodySize = TRI_DF_ALIGN_BLOCK(keySize);
            keyBody = (char*) TRI_Allocate(TRI_CORE_MEM_ZONE, keyBodySize, true);
            TRI_CopyString(keyBody, didBuffer, keySize);

            newMarker._rid = oldMarker->_rid;
            newMarker._tid = 0;
            newMarker._offsetKey = newMarkerSize;

            newMarker.base._size = newMarkerSize + keyBodySize;
            newMarker.base._type = TRI_DOC_MARKER_KEY_DELETION;
            newMarker.base._tick = oldMarker->base._tick;
            TRI_FillCrcKeyMarkerDatafile(df, &newMarker.base, newMarkerSize, keyBody, keyBodySize, NULL, 0);

            writeResult = TRI_WRITE(fdout, &newMarker, newMarkerSize);
            (void) writeResult;
            writeResult = TRI_WRITE(fdout, (char*) keyBody, keyBodySize);
            (void) writeResult;

            //LOG_INFO("found deletion marker, type: '%d', did: '%d', rid: '%d'", marker._type, oldMarker->_did, oldMarker->_rid);

            TRI_Free(TRI_CORE_MEM_ZONE, keyBody);

            writtenSize += newMarker.base._size;
            break;
          }

          default: {
            // copy other types without modification
            writeResult = TRI_WRITE(fdout, payload, paddedSize);
            (void) writeResult;
            writtenSize += paddedSize;
            //LOG_INFO("found marker, type: '%d'", marker._type);

          }
        }

        delete [] payload;
      }
      else {
        LOG_ERROR("Could not read data from file '%s' while upgrading collection '%s'.", df->_filename, name);
        LOG_ERROR("Remove collection manually.");
        TRI_CLOSE(fd);
        TRI_CLOSE(fdout);

        TRI_DestroyVectorPointer(&files);
        ReleaseCollection(collection);

        return scope.Close(v8::False());
      }
    }

    // fill up
    if (writtenSize < fileSize) {
      const int max = 10000;
      char b[max];
      memset(b, 0, max);

      while (writtenSize + max < fileSize) {
        writeResult = TRI_WRITE(fdout, b, max);
        (void) writeResult;
        writtenSize += max;
      }

      if (writtenSize < fileSize) {
        writeResult = TRI_WRITE(fdout, b, fileSize - writtenSize);
        (void) writeResult;
      }
    }

    // file converted!
    TRI_CLOSE(fd);
    TRI_CLOSE(fdout);
  }


  int ok = TRI_ERROR_NO_ERROR;

  for (size_t j = 0; j < files._length; ++j) {
    ostringstream outfile1;
    ostringstream outfile2;

    TRI_datafile_t* df = (TRI_datafile_t*) TRI_AtVectorPointer(&files, j);
    outfile1 << df->_filename << ".old";

    ok = TRI_RenameFile(df->_filename, outfile1.str().c_str());
    if (ok != TRI_ERROR_NO_ERROR) {
      LOG_ERROR("Could not rename file '%s' while upgrading collection '%s'.", df->_filename, name);
      break;
    }

    outfile2 << df->_filename << ".new";

    ok = TRI_RenameFile(outfile2.str().c_str(), df->_filename);
    if (ok != TRI_ERROR_NO_ERROR) {
      LOG_ERROR("Could not rename file '%s' while upgrading collection '%s'.", outfile2.str().c_str(), name);
      break;
    }
  }

  //  int TRI_UnlinkFile (char const* filename);


  TRI_DestroyVectorPointer(&files);

  ReleaseCollection(collection);

  if (ok != TRI_ERROR_NO_ERROR) {
    return scope.Close(v8::False());
  }

  return scope.Close(v8::True());
}

////////////////////////////////////////////////////////////////////////////////
/// @brief returns information about the datafiles
///
/// @FUN{@FA{collection}.datafileScan(@FA{path})}
///
/// Returns information about the datafiles. The collection must be unloaded.
////////////////////////////////////////////////////////////////////////////////

static v8::Handle<v8::Value> JS_DatafileScanVocbaseCol (v8::Arguments const& argv) {
  v8::HandleScope scope;

  TRI_vocbase_col_t* collection = TRI_UnwrapClass<TRI_vocbase_col_t>(argv.Holder(), WRP_VOCBASE_COL_TYPE);

  if (collection == 0) {
    TRI_V8_EXCEPTION_INTERNAL(scope, "cannot extract collection");
  }

  if (argv.Length() != 1) {
    TRI_V8_EXCEPTION_USAGE(scope, "datafileScan(<path>)");
  }

  string path = TRI_ObjectToString(argv[0]);

  TRI_READ_LOCK_STATUS_VOCBASE_COL(collection);

  if (collection->_status != TRI_VOC_COL_STATUS_UNLOADED &&
      collection->_status != TRI_VOC_COL_STATUS_CORRUPTED) {
    TRI_READ_UNLOCK_STATUS_VOCBASE_COL(collection);
    TRI_V8_EXCEPTION(scope, TRI_ERROR_ARANGO_COLLECTION_NOT_UNLOADED);
  }

  TRI_df_scan_t scan = TRI_ScanDatafile(path.c_str());

  // build result
  v8::Handle<v8::Object> result = v8::Object::New();

  result->Set(v8::String::New("currentSize"), v8::Number::New(scan._currentSize));
  result->Set(v8::String::New("maximalSize"), v8::Number::New(scan._maximalSize));
  result->Set(v8::String::New("endPosition"), v8::Number::New(scan._endPosition));
  result->Set(v8::String::New("numberMarkers"), v8::Number::New(scan._numberMarkers));
  result->Set(v8::String::New("status"), v8::Number::New(scan._status));

  v8::Handle<v8::Array> entries = v8::Array::New();
  result->Set(v8::String::New("entries"), entries);

  for (size_t i = 0;  i < scan._entries._length;  ++i) {
    TRI_df_scan_entry_t* entry = (TRI_df_scan_entry_t*) TRI_AtVector(&scan._entries, i);

    v8::Handle<v8::Object> o = v8::Object::New();

    o->Set(v8::String::New("position"), v8::Number::New(entry->_position));
    o->Set(v8::String::New("size"), v8::Number::New(entry->_size));
    o->Set(v8::String::New("tick"), V8TickId(entry->_tick));
    o->Set(v8::String::New("type"), v8::Number::New((int) entry->_type));
    o->Set(v8::String::New("status"), v8::Number::New((int) entry->_status));

    entries->Set(i, o);
  }

  TRI_DestroyDatafileScan(&scan);

  TRI_READ_UNLOCK_STATUS_VOCBASE_COL(collection);
  return scope.Close(result);
}

////////////////////////////////////////////////////////////////////////////////
/// @}
////////////////////////////////////////////////////////////////////////////////

// -----------------------------------------------------------------------------
// --SECTION--                                       TRI_VOCBASE_COL_T FUNCTIONS
// -----------------------------------------------------------------------------

// -----------------------------------------------------------------------------
// --SECTION--                                              javascript functions
// -----------------------------------------------------------------------------

////////////////////////////////////////////////////////////////////////////////
/// @addtogroup VocBase
/// @{
////////////////////////////////////////////////////////////////////////////////


////////////////////////////////////////////////////////////////////////////////
/// @brief ensures that an index exists
///
/// @FUN{@FA{collection}.ensureIndex(@FA{index-description})}
///
/// Ensures that an index according to the @FA{index-description} exists. A
/// new index will be created if none exists with the given description.
///
/// The @FA{index-description} must contain at a `type` attribute. `type` can
/// be one of the following values:
/// - `hash`: hash index
/// - `skiplist`: skiplist index
/// - `fulltext`: fulltext index
/// - `bitarray`: bitarray index
/// - `geo1`: geo index, with one attribute
/// - `geo2`: geo index, with two attributes
/// - `cap`: cap constraint
///
/// Calling this method returns an index object. Whether or not the index 
/// object existed before the call or was created due to the call is indicated
/// in the return attribute `isNewlyCreated`.
///
////////////////////////////////////////////////////////////////////////////////

static v8::Handle<v8::Value> JS_EnsureIndexVocbaseCol (v8::Arguments const& argv) {
  v8::HandleScope scope;
  
  PREVENT_EMBEDDED_TRANSACTION(scope);  
  
  return scope.Close(EnsureIndex(argv, true, "ensureIndex"));  
}

////////////////////////////////////////////////////////////////////////////////
/// @brief looks up an index
////////////////////////////////////////////////////////////////////////////////

static v8::Handle<v8::Value> JS_LookupIndexVocbaseCol (v8::Arguments const& argv) {
  v8::HandleScope scope;
  
  return scope.Close(EnsureIndex(argv, false, "lookupIndex"));  
}

////////////////////////////////////////////////////////////////////////////////
/// @brief counts the number of documents in a result set
///
/// @FUN{@FA{collection}.count()}
///
/// Returns the number of living documents in the collection.
///
/// @EXAMPLES
///
/// @verbinclude shell-collection-count
////////////////////////////////////////////////////////////////////////////////

static v8::Handle<v8::Value> JS_CountVocbaseCol (v8::Arguments const& argv) {
  v8::HandleScope scope;

  TRI_vocbase_col_t* collection = TRI_UnwrapClass<TRI_vocbase_col_t>(argv.Holder(), WRP_VOCBASE_COL_TYPE);

  if (collection == 0) {
    TRI_V8_EXCEPTION_INTERNAL(scope, "cannot extract collection");
  }
  
  if (argv.Length() != 0) {
    TRI_V8_EXCEPTION_USAGE(scope, "count()");
  }

#ifdef TRI_ENABLE_CLUSTER
  if (ServerState::instance()->isCoordinator()) {
    // First get the initial data:
    string const dbname(collection->_dbName);
  
    // TODO: someone might rename the collection while we're reading its name...
    string const collname(collection->_name);

    uint64_t count = 0;
    int error = triagens::arango::countOnCoordinator(dbname, collname, count);

    if (error != TRI_ERROR_NO_ERROR) {
      TRI_V8_EXCEPTION(scope, error);
    }

    return scope.Close(v8::Number::New(count));
  }
#endif  

  CollectionNameResolver resolver(collection->_vocbase);
  ReadTransactionType trx(collection->_vocbase, resolver, collection->_cid);

  int res = trx.begin();

  if (res != TRI_ERROR_NO_ERROR) {
    TRI_V8_EXCEPTION(scope, res);
  }

  TRI_primary_collection_t* primary = trx.primaryCollection();

  // READ-LOCK start
  trx.lockRead();

  const TRI_voc_size_t s = primary->size(primary);

  trx.finish(res);
  // READ-LOCK end

  return scope.Close(v8::Number::New((double) s));
}

////////////////////////////////////////////////////////////////////////////////
/// @brief returns information about the datafiles
///
/// @FUN{@FA{collection}.datafiles()}
///
/// Returns information about the datafiles. The collection must be unloaded.
////////////////////////////////////////////////////////////////////////////////

static v8::Handle<v8::Value> JS_DatafilesVocbaseCol (v8::Arguments const& argv) {
  v8::HandleScope scope;

  TRI_vocbase_col_t* collection = TRI_UnwrapClass<TRI_vocbase_col_t>(argv.Holder(), WRP_VOCBASE_COL_TYPE);

  if (collection == 0) {
    TRI_V8_EXCEPTION_INTERNAL(scope, "cannot extract collection");
  }
  
  TRI_SHARDING_COLLECTION_NOT_YET_IMPLEMENTED(scope, collection);

  TRI_READ_LOCK_STATUS_VOCBASE_COL(collection);

  if (collection->_status != TRI_VOC_COL_STATUS_UNLOADED &&
      collection->_status != TRI_VOC_COL_STATUS_CORRUPTED) {
    TRI_READ_UNLOCK_STATUS_VOCBASE_COL(collection);
    TRI_V8_EXCEPTION(scope, TRI_ERROR_ARANGO_COLLECTION_NOT_UNLOADED);
  }

  TRI_col_file_structure_t structure = TRI_FileStructureCollectionDirectory(collection->_path);

  // release lock
  TRI_READ_UNLOCK_STATUS_VOCBASE_COL(collection);

  // build result
  v8::Handle<v8::Object> result = v8::Object::New();

  // journals
  v8::Handle<v8::Array> journals = v8::Array::New();
  result->Set(v8::String::New("journals"), journals);

  for (size_t i = 0;  i < structure._journals._length;  ++i) {
    journals->Set(i, v8::String::New(structure._journals._buffer[i]));
  }

  // compactors
  v8::Handle<v8::Array> compactors = v8::Array::New();
  result->Set(v8::String::New("compactors"), compactors);

  for (size_t i = 0;  i < structure._compactors._length;  ++i) {
    compactors->Set(i, v8::String::New(structure._compactors._buffer[i]));
  }

  // datafiles
  v8::Handle<v8::Array> datafiles = v8::Array::New();
  result->Set(v8::String::New("datafiles"), datafiles);

  for (size_t i = 0;  i < structure._datafiles._length;  ++i) {
    datafiles->Set(i, v8::String::New(structure._datafiles._buffer[i]));
  }

  // free result
  TRI_DestroyFileStructureCollection(&structure);

  return scope.Close(result);
}

////////////////////////////////////////////////////////////////////////////////
/// @brief looks up a document
///
/// @FUN{@FA{collection}.document(@FA{document})}
///
/// The @FN{document} method finds a document given its identifier.  It returns
/// the document. Note that the returned document contains two
/// pseudo-attributes, namely @LIT{_id} and @LIT{_rev}. @LIT{_id} contains the
/// document-handle and @LIT{_rev} the revision of the document.
///
/// An error is thrown if the @LIT{_rev} does not longer match the current
/// revision of the document.
///
/// An error is also thrown if the document does not exist.
///
/// @FUN{@FA{collection}.document(@FA{document-handle})}
///
/// As before. Instead of document a @FA{document-handle} can be passed as
/// first argument.
///
/// @EXAMPLES
///
/// Returns the document for a document-handle:
///
/// @code
/// arango> db.example.document("1432124/2873916");
/// { "_id" : "1432124/2873916", "_rev" : "2873916", "Hello" : "World" }
/// @endcode
///
/// An error is raised if the document is unknown:
///
/// @code
/// arango> db.example.document("1432124/123456");
/// JavaScript exception in file '(arango)' at 1,12:
///   [ArangoError 1202: document not found: document not found]
/// !db.example.document("1432124/123456");
/// !           ^
/// @endcode
///
/// An error is raised if the handle is invalid:
///
/// @code
/// arango> db.example.document("12345");
/// JavaScript exception in file '(arango)' at 1,12:
///   [ArangoError 10: bad parameter: <document-identifier> must be a document identifier]
/// !db.example.document("12345");
/// !           ^
/// @endcode
////////////////////////////////////////////////////////////////////////////////

static v8::Handle<v8::Value> JS_DocumentVocbaseCol (v8::Arguments const& argv) {
  return DocumentVocbaseCol(true, argv);
}

////////////////////////////////////////////////////////////////////////////////
/// @brief drops a collection, case of a coordinator in a cluster
////////////////////////////////////////////////////////////////////////////////

#ifdef TRI_ENABLE_CLUSTER

static v8::Handle<v8::Value> JS_DropVocbaseCol_Coordinator (TRI_vocbase_col_t* collection) {
  v8::HandleScope scope;

  string const databaseName(collection->_dbName);

  // First we need the collection ID as a string:
  string const cid = StringUtils::itoa(collection->_cid);
  
  // delete the collection name from the db.<xxx> cache
  string cacheKey(collection->_name);
  cacheKey.push_back('*');
  v8::Local<v8::String> cacheName = v8::String::New(cacheKey.c_str(), cacheKey.size());

  v8::Handle<v8::Value> db = v8::Context::GetCurrent()->Global()->Get(v8::String::New("db"));
  if (db->IsObject()) {
    v8::Handle<v8::Object> dbObj = v8::Handle<v8::Object>::Cast(db);
    dbObj->Delete(cacheName);
  }

  ClusterInfo* ci = ClusterInfo::instance();
  string errorMsg;
  
  int myerrno = ci->dropCollectionCoordinator( databaseName, cid, 
                                               errorMsg, 120.0);
  if (myerrno != TRI_ERROR_NO_ERROR) {
    TRI_V8_EXCEPTION_MESSAGE(scope, myerrno, errorMsg);
  }

  return scope.Close(v8::True());
}

#endif

////////////////////////////////////////////////////////////////////////////////
/// @brief drops a collection
///
/// @FUN{@FA{collection}.drop()}
///
/// Drops a @FA{collection} and all its indexes.
///
/// @EXAMPLES
///
/// Drops a collection:
///
/// @verbinclude shell_collection-drop
////////////////////////////////////////////////////////////////////////////////

static v8::Handle<v8::Value> JS_DropVocbaseCol (v8::Arguments const& argv) {
  v8::HandleScope scope;
  int res;

  TRI_vocbase_col_t* collection = TRI_UnwrapClass<TRI_vocbase_col_t>(argv.Holder(), WRP_VOCBASE_COL_TYPE);

  if (collection == 0) {
    TRI_V8_EXCEPTION_INTERNAL(scope, "cannot extract collection");
  }
  
  PREVENT_EMBEDDED_TRANSACTION(scope);  
  
#ifdef TRI_ENABLE_CLUSTER
  // If we are a coordinator in a cluster, we have to behave differently:
  if (ServerState::instance()->isCoordinator()) {
    return scope.Close(JS_DropVocbaseCol_Coordinator(collection));
  }
#endif

  res = TRI_DropCollectionVocBase(collection->_vocbase, collection, TRI_GetIdServer());

  if (res != TRI_ERROR_NO_ERROR) {
    TRI_V8_EXCEPTION_MESSAGE(scope, res, "cannot drop collection");
  }
    
  return scope.Close(v8::Undefined());
}

////////////////////////////////////////////////////////////////////////////////
/// @brief drops an index
///
/// @FUN{@FA{collection}.dropIndex(@FA{index})}
///
/// Drops the index. If the index does not exist, then @LIT{false} is
/// returned. If the index existed and was dropped, then @LIT{true} is
/// returned. Note that you cannot drop the primary index.
///
/// @FUN{@FA{collection}.dropIndex(@FA{index-handle})}
///
/// Same as above. Instead of an index an index handle can be given.
///
/// @EXAMPLES
///
/// @verbinclude shell_index-drop-index
////////////////////////////////////////////////////////////////////////////////

static v8::Handle<v8::Value> JS_DropIndexVocbaseCol (v8::Arguments const& argv) {
  v8::HandleScope scope;
  
  PREVENT_EMBEDDED_TRANSACTION(scope);  

  v8::Handle<v8::Object> err;
  TRI_vocbase_col_t const* collection = UseCollection(argv.Holder(), &err);

  if (collection == 0) {
    return scope.Close(v8::ThrowException(err));
  }
  
  TRI_primary_collection_t* primary = collection->_collection;

  TRI_document_collection_t* document = (TRI_document_collection_t*) primary;

  if (argv.Length() != 1) {
    ReleaseCollection(collection);
    TRI_V8_EXCEPTION_USAGE(scope, "dropIndex(<index-handle>)");
  }

  TRI_index_t* idx = TRI_LookupIndexByHandle(collection, argv[0], true, &err);

  if (idx == 0) {
    if (err.IsEmpty()) {
      ReleaseCollection(collection);
      return scope.Close(v8::False());
    }
    else {
      ReleaseCollection(collection);
      return scope.Close(v8::ThrowException(err));
    }
  }

  if (idx->_iid == 0) {
    ReleaseCollection(collection);
    return scope.Close(v8::False());
  }

  // .............................................................................
  // inside a write transaction
  // .............................................................................

  bool ok = TRI_DropIndexDocumentCollection(document, idx->_iid, TRI_GetIdServer());

  // .............................................................................
  // outside a write transaction
  // .............................................................................

  ReleaseCollection(collection);
  return scope.Close(ok ? v8::True() : v8::False());
}

////////////////////////////////////////////////////////////////////////////////
/// @brief checks whether a document exists
///
/// @FUN{@FA{collection}.exists(@FA{document})}
///
/// The @FN{exists} method determines whether a document exists given its 
/// identifier.  Instead of returning the found document or an error, this
/// method will return either @LIT{true} or @LIT{false}. It can thus be used 
/// for easy existence checks.
///
/// The @FN{document} method finds a document given its identifier.  It returns
/// the document. Note that the returned document contains two
/// pseudo-attributes, namely @LIT{_id} and @LIT{_rev}. @LIT{_id} contains the
/// document-handle and @LIT{_rev} the revision of the document.
///
/// No error will be thrown if the sought document or collection does not 
/// exist.
/// Still this method will throw an error if used improperly, e.g. when called
/// with a non-document handle, a non-document, or when a cross-collection
/// request is performed.
///
/// @FUN{@FA{collection}.exists(@FA{document-handle})}
///
/// As before. Instead of document a @FA{document-handle} can be passed as
/// first argument.
////////////////////////////////////////////////////////////////////////////////

static v8::Handle<v8::Value> JS_ExistsVocbaseCol (v8::Arguments const& argv) {
  return ExistsVocbaseCol(true, argv);
}

////////////////////////////////////////////////////////////////////////////////
/// @brief returns the figures of a collection
///
/// @FUN{@FA{collection}.figures()}
///
/// Returns an object containing all collection figures.
///
/// - @LIT{alive.count}: The number of living documents.
/// - @LIT{alive.size}: The total size in bytes used by all
///   living documents.
/// - @LIT{dead.count}: The number of dead documents.
/// - @LIT{dead.size}: The total size in bytes used by all
///   dead documents.
/// - @LIT{dead.deletion}: The total number of deletion markers.
/// - @LIT{datafiles.count}: The number of active datafiles.
/// - @LIT{datafiles.fileSize}: The total filesize of the active datafiles.
/// - @LIT{journals.count}: The number of journal files.
/// - @LIT{journals.fileSize}: The total filesize of the journal files.
/// - @LIT{compactors.count}: The number of compactor files.
/// - @LIT{compactors.fileSize}: The total filesize of the compactor files.
/// - @LIT{shapefiles.count}: The number of shape files.
/// - @LIT{shapefiles.fileSize}: The total filesize of the shape files.
/// - @LIT{shapes.count}: The total number of shapes used in the collection
///   (this includes shapes that are not in use anymore)
/// - @LIT{shapes.fileSize}: The total filesize of the shapes files.
/// - @LIT{attributes.count}: The total number of attributes used in the 
///   collection (this includes attributes that are not in use anymore)
///
/// @EXAMPLES
///
/// @verbinclude shell_collection-figures
////////////////////////////////////////////////////////////////////////////////

static v8::Handle<v8::Value> JS_FiguresVocbaseCol (v8::Arguments const& argv) {
  v8::HandleScope scope;

  TRI_vocbase_col_t* collection = TRI_UnwrapClass<TRI_vocbase_col_t>(argv.Holder(), WRP_VOCBASE_COL_TYPE);

  if (collection == 0) {
    TRI_V8_EXCEPTION_INTERNAL(scope, "cannot extract collection");
  }
  
  TRI_SHARDING_COLLECTION_NOT_YET_IMPLEMENTED(scope, collection);

  v8::Handle<v8::Object> result = v8::Object::New();

  CollectionNameResolver resolver(collection->_vocbase);
  ReadTransactionType trx(collection->_vocbase, resolver, collection->_cid);

  int res = trx.begin();

  if (res != TRI_ERROR_NO_ERROR) {
    TRI_V8_EXCEPTION_MESSAGE(scope, res, "cannot fetch figures");
  }

  // READ-LOCK start
  trx.lockRead();

  TRI_primary_collection_t* primary = collection->_collection;
  TRI_doc_collection_info_t* info = primary->figures(primary);

  res = trx.finish(res);
  // READ-LOCK end

  if (res != TRI_ERROR_NO_ERROR || info == 0) {
    if (info != 0) {
      TRI_Free(TRI_UNKNOWN_MEM_ZONE, info);
    }
    TRI_V8_EXCEPTION(scope, res);
  }

  assert(info != 0);

  if (info == NULL) {
    TRI_V8_EXCEPTION_MEMORY(scope);
  }

  v8::Handle<v8::Object> alive = v8::Object::New();

  result->Set(v8::String::New("alive"), alive);
  alive->Set(v8::String::New("count"), v8::Number::New((double) info->_numberAlive));
  alive->Set(v8::String::New("size"), v8::Number::New((double) info->_sizeAlive));

  v8::Handle<v8::Object> dead = v8::Object::New();

  result->Set(v8::String::New("dead"), dead);
  dead->Set(v8::String::New("count"), v8::Number::New((double) info->_numberDead));
  dead->Set(v8::String::New("size"), v8::Number::New((double) info->_sizeDead));
  dead->Set(v8::String::New("deletion"), v8::Number::New((double) info->_numberDeletion));

  // datafile info
  v8::Handle<v8::Object> dfs = v8::Object::New();

  result->Set(v8::String::New("datafiles"), dfs);
  dfs->Set(v8::String::New("count"), v8::Number::New(info->_numberDatafiles));
  dfs->Set(v8::String::New("fileSize"), v8::Number::New(info->_datafileSize));

  // journal info
  v8::Handle<v8::Object> js = v8::Object::New();

  result->Set(v8::String::New("journals"), js);
  js->Set(v8::String::New("count"), v8::Number::New(info->_numberJournalfiles));
  js->Set(v8::String::New("fileSize"), v8::Number::New(info->_journalfileSize));
  
  // compactors info
  v8::Handle<v8::Object> cs = v8::Object::New();

  result->Set(v8::String::New("compactors"), cs);
  cs->Set(v8::String::New("count"), v8::Number::New(info->_numberCompactorfiles));
  cs->Set(v8::String::New("fileSize"), v8::Number::New(info->_compactorfileSize));
  
  // shapefiles info
  v8::Handle<v8::Object> sf = v8::Object::New();

  result->Set(v8::String::New("shapefiles"), sf);
  sf->Set(v8::String::New("count"), v8::Number::New(info->_numberShapefiles));
  sf->Set(v8::String::New("fileSize"), v8::Number::New(info->_shapefileSize));

  // shape info
  v8::Handle<v8::Object> shapes = v8::Object::New();
  result->Set(v8::String::New("shapes"), shapes);
  shapes->Set(v8::String::New("count"), v8::Number::New(info->_numberShapes));
  shapes->Set(v8::String::New("size"), v8::Number::New(info->_sizeShapes));
  
  // attributes info
  v8::Handle<v8::Object> attributes = v8::Object::New();
  result->Set(v8::String::New("attributes"), attributes);
  attributes->Set(v8::String::New("count"), v8::Number::New(info->_numberAttributes));
  attributes->Set(v8::String::New("size"), v8::Number::New(info->_sizeAttributes));

  TRI_Free(TRI_UNKNOWN_MEM_ZONE, info);

  return scope.Close(result);
}

////////////////////////////////////////////////////////////////////////////////
/// @brief returns information about the indexes, coordinator case
////////////////////////////////////////////////////////////////////////////////

#ifdef TRI_ENABLE_CLUSTER
static v8::Handle<v8::Value> GetIndexesCoordinator (TRI_vocbase_col_t const* collection) {
  v8::HandleScope scope;
    
  string const databaseName(collection->_dbName);
  string const cid = StringUtils::itoa(collection->_cid);
  string const collectionName(collection->_name);
    
  TRI_shared_ptr<CollectionInfo> c = ClusterInfo::instance()->getCollection(databaseName, cid);
  
  v8::Handle<v8::Array> ret = v8::Array::New();

  if (! (*c).empty()) {
    TRI_json_t const* json = (*c).getIndexes();

    if (TRI_IsListJson(json)) {
      uint32_t j = 0;

      for (size_t i = 0;  i < json->_value._objects._length; ++i) {
        TRI_json_t const* v = (TRI_json_t const*) TRI_AtVector(&json->_value._objects, i);

        if (v != 0) {
          ret->Set(j++, IndexRep(collectionName, v));
        }
      }
    }
  }

  return scope.Close(ret);
}
#endif

////////////////////////////////////////////////////////////////////////////////
/// @brief returns information about the indexes
///
/// @FUN{getIndexes(@FA{withStats})}
///
/// Returns a list of all indexes defined for the collection. 
/// If @FA{withStats} is @LIT{true} then for each index the number of
/// elements stored in it is returned in the @LIT{numUsed} component,
/// if this information is exported by the particular index.
///
/// @EXAMPLES
///
/// @verbinclude shell_index-read-all
////////////////////////////////////////////////////////////////////////////////

static v8::Handle<v8::Value> JS_GetIndexesVocbaseCol (v8::Arguments const& argv) {
  v8::HandleScope scope;

  bool withStats = false;
  if (argv.Length() > 0) { 
    withStats = TRI_ObjectToBoolean(argv[0]);
  }

  TRI_vocbase_col_t* collection = TRI_UnwrapClass<TRI_vocbase_col_t>(argv.Holder(), WRP_VOCBASE_COL_TYPE);

  if (collection == 0) {
    TRI_V8_EXCEPTION_INTERNAL(scope, "cannot extract collection");
  }
 
#ifdef TRI_ENABLE_CLUSTER
  if (ServerState::instance()->isCoordinator()) {
    return scope.Close(GetIndexesCoordinator(collection));
  }
#endif

  CollectionNameResolver resolver(collection->_vocbase);
  ReadTransactionType trx(collection->_vocbase, resolver, collection->_cid);

  int res = trx.begin();

  if (res != TRI_ERROR_NO_ERROR) {
    TRI_V8_EXCEPTION(scope, res);
  }
  
  // READ-LOCK start
  trx.lockRead();

  TRI_document_collection_t* document = (TRI_document_collection_t*) trx.primaryCollection();
  const string collectionName = string(collection->_name);

  // get list of indexes
  TRI_vector_pointer_t* indexes = TRI_IndexesDocumentCollection(document, withStats);

  trx.finish(res);
  // READ-LOCK end

  if (indexes == 0) {
    TRI_V8_EXCEPTION_MEMORY(scope);
  }

  v8::Handle<v8::Array> result = v8::Array::New();

  uint32_t n = (uint32_t) indexes->_length;

  for (uint32_t i = 0, j = 0;  i < n;  ++i) {
    TRI_json_t* idx = (TRI_json_t*) indexes->_buffer[i];

    if (idx != 0) {
      result->Set(j++, IndexRep(collectionName, idx));
      TRI_FreeJson(TRI_CORE_MEM_ZONE, idx);
    }
  }

  TRI_FreeVectorPointer(TRI_CORE_MEM_ZONE, indexes);

  return scope.Close(result);
}

////////////////////////////////////////////////////////////////////////////////
/// @brief loads a collection
///
/// @FUN{@FA{collection}.load()}
///
/// Loads a collection into memory.
///
/// @EXAMPLES
///
/// @verbinclude shell_collection-load
////////////////////////////////////////////////////////////////////////////////

static v8::Handle<v8::Value> JS_LoadVocbaseCol (v8::Arguments const& argv) {
  v8::HandleScope scope;

#ifdef TRI_ENABLE_CLUSTER
  if (ServerState::instance()->isCoordinator()) {
    TRI_vocbase_col_t const* collection = TRI_UnwrapClass<TRI_vocbase_col_t>(argv.Holder(), WRP_VOCBASE_COL_TYPE);

    if (collection == 0) {
      TRI_V8_EXCEPTION_INTERNAL(scope, "cannot extract collection");
    }

    string const databaseName(collection->_dbName);
    
    if (! ClusterInfo::instance()->doesDatabaseExist(databaseName)) {
      TRI_V8_EXCEPTION_PARAMETER(scope, "selected database is not a cluster database");
    }
    
    string const cid = StringUtils::itoa(collection->_cid);
    int res = ClusterInfo::instance()->setCollectionStatusCoordinator(databaseName, cid, TRI_VOC_COL_STATUS_LOADED);

    if (res != TRI_ERROR_NO_ERROR) {
      TRI_V8_EXCEPTION(scope, res);
    }
  
    return scope.Close(v8::Undefined());
  }
#endif

  v8::Handle<v8::Object> err;
  TRI_vocbase_col_t const* collection = UseCollection(argv.Holder(), &err);

  if (collection == 0) {
    return scope.Close(v8::ThrowException(err));
  }

  ReleaseCollection(collection);
  return scope.Close(v8::Undefined());
}

////////////////////////////////////////////////////////////////////////////////
/// @brief returns the name of a collection
////////////////////////////////////////////////////////////////////////////////

static v8::Handle<v8::Value> JS_NameVocbaseCol (v8::Arguments const& argv) {
  v8::HandleScope scope;

  TRI_vocbase_col_t const* collection = TRI_UnwrapClass<TRI_vocbase_col_t>(argv.Holder(), WRP_VOCBASE_COL_TYPE);

  if (collection == 0) {
    TRI_V8_EXCEPTION_INTERNAL(scope, "cannot extract collection");
  }
  
#ifdef TRI_ENABLE_CLUSTER
  if (! collection->_isLocal) {
    v8::Handle<v8::Value> result = v8::String::New(collection->_name);
    return scope.Close(result);
  }
#endif

  // this copies the name into a new place so we can safely access it later
  // if we wouldn't do this, we would risk other threads modifying the name while
  // we're reading it
  char* name = TRI_GetCollectionNameByIdVocBase(collection->_vocbase, collection->_cid);

  if (name == 0) {
    return scope.Close(v8::Undefined());
  }

  v8::Handle<v8::Value> result = v8::String::New(name);
  TRI_Free(TRI_UNKNOWN_MEM_ZONE, name);

  return scope.Close(result);
}

#ifdef TRI_ENABLE_CLUSTER

static v8::Handle<v8::Value> JS_PlanIdVocbaseCol (v8::Arguments const& argv) {
  v8::HandleScope scope;

  TRI_vocbase_col_t const* collection = TRI_UnwrapClass<TRI_vocbase_col_t>(argv.Holder(), WRP_VOCBASE_COL_TYPE);

  if (collection == 0) {
    TRI_V8_EXCEPTION_INTERNAL(scope, "cannot extract collection");
  }

  if (ServerState::instance()->isCoordinator()) {
    return scope.Close(V8CollectionId(collection->_cid));
  }

  return scope.Close(V8CollectionId(collection->_planId));
}

#endif

////////////////////////////////////////////////////////////////////////////////
/// @brief gets or sets the properties of a collection
///
/// @FUN{@FA{collection}.properties()}
///
/// Returns an object containing all collection properties.
///
/// - @LIT{waitForSync}: If @LIT{true} creating a document will only return
///   after the data was synced to disk.
///
/// - @LIT{journalSize} : The size of the journal in bytes.
///
/// - @LIT{isVolatile}: If @LIT{true} then the collection data will be
///   kept in memory only and ArangoDB will not write or sync the data
///   to disk.
///
/// - @LIT{keyOptions} (optional) additional options for key generation. This is
///   a JSON array containing the following attributes (note: some of the
///   attributes are optional):
///   - @LIT{type}: the type of the key generator used for the collection.
///   - @LIT{allowUserKeys}: if set to @LIT{true}, then it is allowed to supply
///     own key values in the @LIT{_key} attribute of a document. If set to
///     @LIT{false}, then the key generator will solely be responsible for
///     generating keys and supplying own key values in the @LIT{_key} attribute
///     of documents is considered an error.
///   - @LIT{increment}: increment value for @LIT{autoincrement} key generator.
///     Not used for other key generator types.
///   - @LIT{offset}: initial offset value for @LIT{autoincrement} key generator.
///     Not used for other key generator types.
///
/// @FUN{@FA{collection}.properties(@FA{properties})}
///
/// Changes the collection properties. @FA{properties} must be a object with
/// one or more of the following attribute(s):
///
/// - @LIT{waitForSync}: If @LIT{true} creating a document will only return
///   after the data was synced to disk.
///
/// - @LIT{journalSize} : The size of the journal in bytes.
///
/// Note that it is not possible to change the journal size after the journal or
/// datafile has been created. Changing this parameter will only effect newly
/// created journals. Also note that you cannot lower the journal size to less
/// then size of the largest document already stored in the collection.
///
/// Note: some other collection properties, such as @LIT{type}, @LIT{isVolatile},
/// or @LIT{keyOptions} cannot be changed once the collection is created.
///
/// @EXAMPLES
///
/// Read all properties
///
/// @verbinclude shell_collection-properties
///
/// Change a property
///
/// @verbinclude shell_collection-properties-change
////////////////////////////////////////////////////////////////////////////////

static v8::Handle<v8::Value> JS_PropertiesVocbaseCol (v8::Arguments const& argv) {
  v8::HandleScope scope;
  TRI_v8_global_t* v8g = (TRI_v8_global_t*) v8::Isolate::GetCurrent()->GetData();

  TRI_vocbase_col_t const* collection = TRI_UnwrapClass<TRI_vocbase_col_t>(argv.Holder(), WRP_VOCBASE_COL_TYPE);

  if (collection == 0) {
    TRI_V8_EXCEPTION_INTERNAL(scope, "cannot extract collection");
  }
  
#ifdef TRI_ENABLE_CLUSTER
  if (ServerState::instance()->isCoordinator()) {
    std::string const databaseName = std::string(collection->_dbName);
    TRI_col_info_t info = ClusterInfo::instance()->getCollectionProperties(databaseName, StringUtils::itoa(collection->_cid));

    if (0 < argv.Length()) {
      v8::Handle<v8::Value> par = argv[0];

      if (par->IsObject()) {
        v8::Handle<v8::Object> po = par->ToObject();

        // extract doCompact flag
        if (po->Has(v8g->DoCompactKey)) {
          info._doCompact = TRI_ObjectToBoolean(po->Get(v8g->DoCompactKey));
        }

        // extract sync flag
        if (po->Has(v8g->WaitForSyncKey)) {
          info._waitForSync = TRI_ObjectToBoolean(po->Get(v8g->WaitForSyncKey));
        }

        // extract the journal size
        if (po->Has(v8g->JournalSizeKey)) {
          info._maximalSize = (TRI_voc_size_t) TRI_ObjectToUInt64(po->Get(v8g->JournalSizeKey), false);

          if (info._maximalSize < TRI_JOURNAL_MINIMAL_SIZE) {
            if (info._keyOptions != 0) {
              TRI_FreeJson(TRI_UNKNOWN_MEM_ZONE, info._keyOptions);
            }
            TRI_V8_EXCEPTION_PARAMETER(scope, "<properties>.journalSize too small");
          }
        }

        if (po->Has(v8g->IsVolatileKey)) {
          if (TRI_ObjectToBoolean(po->Get(v8g->IsVolatileKey)) != info._isVolatile) {
            if (info._keyOptions != 0) {
              TRI_FreeJson(TRI_UNKNOWN_MEM_ZONE, info._keyOptions);
            }
            TRI_V8_EXCEPTION_PARAMETER(scope, "isVolatile option cannot be changed at runtime");
          }
        }

        if (info._isVolatile && info._waitForSync) {
          if (info._keyOptions != 0) {
            TRI_FreeJson(TRI_UNKNOWN_MEM_ZONE, info._keyOptions);
          }
          TRI_V8_EXCEPTION_PARAMETER(scope, "volatile collections do not support the waitForSync option");
        }
      }
    
      int res = ClusterInfo::instance()->setCollectionPropertiesCoordinator(databaseName, StringUtils::itoa(collection->_cid), &info);

      if (res != TRI_ERROR_NO_ERROR) {
        if (info._keyOptions != 0) {
          TRI_FreeJson(TRI_UNKNOWN_MEM_ZONE, info._keyOptions);
        }
        TRI_V8_EXCEPTION(scope, res);
      }
    }


    // return the current parameter set
    v8::Handle<v8::Object> result = v8::Object::New();

    result->Set(v8g->DoCompactKey, info._doCompact ? v8::True() : v8::False());
    result->Set(v8g->IsSystemKey, info._isSystem ? v8::True() : v8::False());
    result->Set(v8g->IsVolatileKey, info._isVolatile ? v8::True() : v8::False());
    result->Set(v8g->JournalSizeKey, v8::Number::New(info._maximalSize));
    result->Set(v8g->WaitForSyncKey, info._waitForSync ? v8::True() : v8::False());

    TRI_shared_ptr<CollectionInfo> c = ClusterInfo::instance()->getCollection(databaseName, StringUtils::itoa(collection->_cid));
    v8::Handle<v8::Array> shardKeys = v8::Array::New();
    const vector<string> sks = (*c).shardKeys();
    for (size_t i = 0; i < sks.size(); ++i) {
      shardKeys->Set((uint32_t) i, v8::String::New(sks[i].c_str()));
    }
    result->Set(v8::String::New("shardKeys"), shardKeys);
    result->Set(v8::String::New("numberOfShards"), v8::Number::New((*c).numberOfShards()));

    if (info._keyOptions != 0) {
      result->Set(v8g->KeyOptionsKey, TRI_ObjectJson(info._keyOptions)->ToObject());
      TRI_FreeJson(TRI_UNKNOWN_MEM_ZONE, info._keyOptions);
    }

    return scope.Close(result);
  }
#endif

  v8::Handle<v8::Object> err;
  collection = UseCollection(argv.Holder(), &err);

  if (collection == 0) {
    return scope.Close(v8::ThrowException(err));
  }

  TRI_primary_collection_t* primary = collection->_collection;
  TRI_collection_t* base = &primary->base;

  TRI_document_collection_t* document = (TRI_document_collection_t*) primary;

  // check if we want to change some parameters
  if (0 < argv.Length()) {
    v8::Handle<v8::Value> par = argv[0];

    if (par->IsObject()) {
      v8::Handle<v8::Object> po = par->ToObject();

      // get the old values
      TRI_LOCK_JOURNAL_ENTRIES_DOC_COLLECTION(document);

      TRI_voc_size_t maximalSize = base->_info._maximalSize;
      bool doCompact     = base->_info._doCompact;
      bool waitForSync   = base->_info._waitForSync;

      TRI_UNLOCK_JOURNAL_ENTRIES_DOC_COLLECTION(document);

      // extract doCompact flag
      if (po->Has(v8g->DoCompactKey)) {
        doCompact = TRI_ObjectToBoolean(po->Get(v8g->DoCompactKey));
      }

      // extract sync flag
      if (po->Has(v8g->WaitForSyncKey)) {
        waitForSync = TRI_ObjectToBoolean(po->Get(v8g->WaitForSyncKey));
      }

      // extract the journal size
      if (po->Has(v8g->JournalSizeKey)) {
        maximalSize = (TRI_voc_size_t) TRI_ObjectToUInt64(po->Get(v8g->JournalSizeKey), false);

        if (maximalSize < TRI_JOURNAL_MINIMAL_SIZE) {
          ReleaseCollection(collection);
          TRI_V8_EXCEPTION_PARAMETER(scope, "<properties>.journalSize too small");
        }
      }

      if (po->Has(v8g->IsVolatileKey)) {
        if (TRI_ObjectToBoolean(po->Get(v8g->IsVolatileKey)) != base->_info._isVolatile) {
          ReleaseCollection(collection);
          TRI_V8_EXCEPTION_PARAMETER(scope, "isVolatile option cannot be changed at runtime");
        }
      }

      if (base->_info._isVolatile && waitForSync) {
        // the combination of waitForSync and isVolatile makes no sense
        ReleaseCollection(collection);
        TRI_V8_EXCEPTION_PARAMETER(scope, "volatile collections do not support the waitForSync option");
      }

      // update collection
      TRI_col_info_t newParameter;

      newParameter._doCompact   = doCompact;
      newParameter._maximalSize = maximalSize;
      newParameter._waitForSync = waitForSync;

      // try to write new parameter to file
      int res = TRI_UpdateCollectionInfo(base->_vocbase, base, &newParameter);

      if (res != TRI_ERROR_NO_ERROR) {
        ReleaseCollection(collection);
        TRI_V8_EXCEPTION(scope, res);
      }

      TRI_json_t* json = TRI_CreateJsonCollectionInfo(&base->_info);
      TRI_LogChangePropertiesCollectionReplication(base->_vocbase, 
                                                   base->_info._cid, 
                                                   base->_info._name, 
                                                   json, 
                                                   TRI_GetIdServer()); 
      TRI_FreeJson(TRI_CORE_MEM_ZONE, json);
    }
  }

  // return the current parameter set
  v8::Handle<v8::Object> result = v8::Object::New();

  result->Set(v8g->DoCompactKey, base->_info._doCompact ? v8::True() : v8::False());
  result->Set(v8g->IsSystemKey, base->_info._isSystem ? v8::True() : v8::False());
  result->Set(v8g->IsVolatileKey, base->_info._isVolatile ? v8::True() : v8::False());
  result->Set(v8g->JournalSizeKey, v8::Number::New(base->_info._maximalSize));

  TRI_json_t* keyOptions = primary->_keyGenerator->toJson(primary->_keyGenerator);

  if (keyOptions != 0) {
    result->Set(v8g->KeyOptionsKey, TRI_ObjectJson(keyOptions)->ToObject());

    TRI_FreeJson(TRI_CORE_MEM_ZONE, keyOptions);
  }
  else {
    result->Set(v8g->KeyOptionsKey, v8::Array::New());
  }
  result->Set(v8g->WaitForSyncKey, base->_info._waitForSync ? v8::True() : v8::False());

  ReleaseCollection(collection);
  return scope.Close(result);
}

////////////////////////////////////////////////////////////////////////////////
/// @brief removes a document
///
/// @FUN{@FA{collection}.remove(@FA{document})}
///
/// Removes a document. If there is revision mismatch, then an error is thrown.
///
/// @FUN{@FA{collection}.remove(@FA{document}, true)}
///
/// Removes a document. If there is revision mismatch, then mismatch is ignored
/// and document is deleted. The function returns @LIT{true} if the document
/// existed and was deleted. It returns @LIT{false}, if the document was already
/// deleted.
///
/// @FUN{@FA{collection}.remove(@FA{document}, true, @FA{waitForSync})}
///
/// The optional @FA{waitForSync} parameter can be used to force synchronisation
/// of the document deletion operation to disk even in case that the
/// @LIT{waitForSync} flag had been disabled for the entire collection.  Thus,
/// the @FA{waitForSync} parameter can be used to force synchronisation of just
/// specific operations. To use this, set the @FA{waitForSync} parameter to
/// @LIT{true}. If the @FA{waitForSync} parameter is not specified or set to
/// @LIT{false}, then the collection's default @LIT{waitForSync} behavior is
/// applied. The @FA{waitForSync} parameter cannot be used to disable
/// synchronisation for collections that have a default @LIT{waitForSync} value
/// of @LIT{true}.
///
/// @FUN{@FA{collection}.remove(@FA{document-handle}, @FA{data})}
///
/// As before. Instead of document a @FA{document-handle} can be passed as
/// first argument.
///
/// @EXAMPLES
///
/// Remove a document:
///
/// @code
/// arango> a1 = db.example.save({ a : 1 });
/// { "_id" : "116308/3449537", "_rev" : "3449537" }
/// arango> db.example.document(a1);
/// { "_id" : "116308/3449537", "_rev" : "3449537", "a" : 1 }
/// arango> db.example.remove(a1);
/// true
/// arango> db.example.document(a1);
/// JavaScript exception in file '(arango)' at 1,12: [ArangoError 1202: document not found: document not found]
/// !db.example.document(a1);
/// !           ^
/// @endcode
///
/// Remove a document with a conflict:
///
/// @code
/// arango> a1 = db.example.save({ a : 1 });
/// { "_id" : "116308/3857139", "_rev" : "3857139" }
/// arango> a2 = db.example.replace(a1, { a : 2 });
/// { "_id" : "116308/3857139", "_rev" : "3922675", "_oldRev" : 3857139 }
/// arango> db.example.remove(a1);
/// JavaScript exception in file '(arango)' at 1,18: [ArangoError 1200: conflict: cannot remove document]
/// !db.example.remove(a1);
/// !                 ^
/// arango> db.example.remove(a1, true);
/// true
/// arango> db.example.document(a1);
/// JavaScript exception in file '(arango)' at 1,12: [ArangoError 1202: document not found: document not found]
/// !db.example.document(a1);
/// !           ^
/// @endcode
////////////////////////////////////////////////////////////////////////////////

static v8::Handle<v8::Value> JS_RemoveVocbaseCol (v8::Arguments const& argv) {
  return RemoveVocbaseCol(true, argv);
}

////////////////////////////////////////////////////////////////////////////////
/// @brief renames a collection
///
/// @FUN{@FA{collection}.rename(@FA{new-name})}
///
/// Renames a collection using the @FA{new-name}. The @FA{new-name} must not
/// already be used for a different collection. @FA{new-name} must also be a
/// valid collection name. For more information on valid collection names please refer
/// to @ref NamingConventions.
///
/// If renaming fails for any reason, an error is thrown.
///
/// @EXAMPLES
///
/// @verbinclude shell_collection-rename
////////////////////////////////////////////////////////////////////////////////

static v8::Handle<v8::Value> JS_RenameVocbaseCol (v8::Arguments const& argv) {
  v8::HandleScope scope;

  if (argv.Length() < 1) {
    TRI_V8_EXCEPTION_USAGE(scope, "rename(<name>)");
  }

  string name = TRI_ObjectToString(argv[0]);

  // second parameter "override" is to override renaming restrictions, e.g.
  // renaming from a system collection name to a non-system collection name and
  // vice versa. this parameter is not publicly exposed but used internally
  bool override = false;
  if (argv.Length() > 1) {
    override = TRI_ObjectToBoolean(argv[1]);
  }

  if (name.empty()) {
    TRI_V8_EXCEPTION_PARAMETER(scope, "<name> must be non-empty");
  }

  TRI_vocbase_col_t* collection = TRI_UnwrapClass<TRI_vocbase_col_t>(argv.Holder(), WRP_VOCBASE_COL_TYPE);

  if (collection == 0) {
    TRI_V8_EXCEPTION_INTERNAL(scope, "cannot extract collection");
  }
  
  PREVENT_EMBEDDED_TRANSACTION(scope);  

#ifdef TRI_ENABLE_CLUSTER
  if (ServerState::instance()->isCoordinator()) {
    // renaming a collection in a cluster is unsupported
    TRI_V8_EXCEPTION(scope, TRI_ERROR_CLUSTER_UNSUPPORTED);
  }
#endif

  int res = TRI_RenameCollectionVocBase(collection->_vocbase, 
                                        collection, 
                                        name.c_str(), 
                                        override,
                                        TRI_GetIdServer());

  if (res != TRI_ERROR_NO_ERROR) {
    TRI_V8_EXCEPTION_MESSAGE(scope, res, "cannot rename collection");
  }

  return scope.Close(v8::Undefined());
}

////////////////////////////////////////////////////////////////////////////////
/// @brief replaces a document
///
/// @FUN{@FA{collection}.replace(@FA{document}, @FA{data})}
///
/// Replaces an existing @FA{document}. The @FA{document} must be a document in
/// the current collection. This document is then replaced with the
/// @FA{data} given as second argument.
///
/// The method returns a document with the attributes @LIT{_id}, @LIT{_rev} and
/// @LIT{_oldRev}.  The attribute @LIT{_id} contains the document handle of the
/// updated document, the attribute @LIT{_rev} contains the document revision of
/// the updated document, the attribute @LIT{_oldRev} contains the revision of
/// the old (now replaced) document.
///
/// If there is a conflict, i. e. if the revision of the @LIT{document} does not
/// match the revision in the collection, then an error is thrown.
///
/// @FUN{@FA{collection}.replace(@FA{document}, @FA{data}, true)}
///
/// As before, but in case of a conflict, the conflict is ignored and the old
/// document is overwritten.
///
/// @FUN{@FA{collection}.replace(@FA{document}, @FA{data}, true, @FA{waitForSync})}
///
/// The optional @FA{waitForSync} parameter can be used to force
/// synchronisation of the document replacement operation to disk even in case
/// that the @LIT{waitForSync} flag had been disabled for the entire collection.
/// Thus, the @FA{waitForSync} parameter can be used to force synchronisation
/// of just specific operations. To use this, set the @FA{waitForSync} parameter
/// to @LIT{true}. If the @FA{waitForSync} parameter is not specified or set to
/// @LIT{false}, then the collection's default @LIT{waitForSync} behavior is
/// applied. The @FA{waitForSync} parameter cannot be used to disable
/// synchronisation for collections that have a default @LIT{waitForSync} value
/// of @LIT{true}.
///
/// @FUN{@FA{collection}.replace(@FA{document-handle}, @FA{data})}
///
/// As before. Instead of document a @FA{document-handle} can be passed as
/// first argument.
///
/// @EXAMPLES
///
/// Create and update a document:
///
/// @TINYEXAMPLE{shell_replace-document,replacing a document}
///
/// Use a document handle:
///
/// @TINYEXAMPLE{shell_replace-document-handle,replacing a document}
////////////////////////////////////////////////////////////////////////////////

static v8::Handle<v8::Value> JS_ReplaceVocbaseCol (v8::Arguments const& argv) {
  return ReplaceVocbaseCol(true, argv);
}

////////////////////////////////////////////////////////////////////////////////
/// @brief returns the revision id of a collection
///
/// @FUN{@FA{collection}.revision()}
///
/// Returns the revision id of the collection
///
/// The revision id is updated when the document data is modified, either by
/// inserting, deleting, updating or replacing documents in it.
///
/// The revision id of a collection can be used by clients to check whether
/// data in a collection has changed or if it is still unmodified since a
/// previous fetch of the revision id.
///
/// The revision id returned is a string value. Clients should treat this value
/// as an opaque string, and only use it for equality/non-equality comparisons.
////////////////////////////////////////////////////////////////////////////////

static v8::Handle<v8::Value> JS_RevisionVocbaseCol (v8::Arguments const& argv) {
  v8::HandleScope scope;

  TRI_vocbase_col_t* collection = TRI_UnwrapClass<TRI_vocbase_col_t>(argv.Holder(), WRP_VOCBASE_COL_TYPE);

  if (collection == 0) {
    TRI_V8_EXCEPTION_INTERNAL(scope, "cannot extract collection");
  }
  
  TRI_SHARDING_COLLECTION_NOT_YET_IMPLEMENTED(scope, collection);

  CollectionNameResolver resolver(collection->_vocbase);
  ReadTransactionType trx(collection->_vocbase, resolver, collection->_cid);

  int res = trx.begin();

  if (res != TRI_ERROR_NO_ERROR) {
    TRI_V8_EXCEPTION_MESSAGE(scope, res, "cannot fetch revision");
  }

  // READ-LOCK start
  trx.lockRead();
  TRI_primary_collection_t* primary = collection->_collection;
  TRI_voc_rid_t rid = primary->base._info._revision;

  trx.finish(res);
  // READ-LOCK end

  return scope.Close(V8RevisionId(rid));
}

////////////////////////////////////////////////////////////////////////////////
/// @brief rotates the current journal of a collection
///
/// @FUN{@FA{collection}.rotate()}
///
/// Rotates the current journal of a collection (i.e. makes the journal a 
/// read-only datafile). The purpose of the rotation is to include the
/// datafile in a following compaction run and perform earlier garbage 
/// collection.
////////////////////////////////////////////////////////////////////////////////

static v8::Handle<v8::Value> JS_RotateVocbaseCol (v8::Arguments const& argv) {
  v8::HandleScope scope;

  v8::Handle<v8::Object> err;
  TRI_vocbase_col_t const* collection = UseCollection(argv.Holder(), &err);

  if (collection == 0) {
    return scope.Close(v8::ThrowException(err));
  }

  TRI_primary_collection_t* primary = collection->_collection;

  TRI_document_collection_t* document = (TRI_document_collection_t*) primary;

  int res = TRI_RotateJournalDocumentCollection(document);

  ReleaseCollection(collection);

  if (res != TRI_ERROR_NO_ERROR) {
    TRI_V8_EXCEPTION_MESSAGE(scope, res, "could not rotate journal");
  }

  return scope.Close(v8::Undefined());
}

////////////////////////////////////////////////////////////////////////////////
/// @brief updates a document
///
/// @FUN{@FA{collection}.update(@FA{document}, @FA{data}, @FA{overwrite}, @FA{keepNull}, @FA{waitForSync})}
///
/// Updates an existing @FA{document}. The @FA{document} must be a document in
/// the current collection. This document is then patched with the
/// @FA{data} given as second argument. The optional @FA{overwrite} parameter can
/// be used to control the behavior in case of version conflicts (see below).
/// The optional @FA{keepNull} parameter can be used to modify the behavior when
/// handling @LIT{null} values. Normally, @LIT{null} values are stored in the
/// database. By setting the @FA{keepNull} parameter to @LIT{false}, this behavior
/// can be changed so that all attributes in @FA{data} with @LIT{null} values will
/// be removed from the target document.
///
/// The optional @FA{waitForSync} parameter can be used to force
/// synchronisation of the document update operation to disk even in case
/// that the @LIT{waitForSync} flag had been disabled for the entire collection.
/// Thus, the @FA{waitForSync} parameter can be used to force synchronisation
/// of just specific operations. To use this, set the @FA{waitForSync} parameter
/// to @LIT{true}. If the @FA{waitForSync} parameter is not specified or set to
/// @LIT{false}, then the collection's default @LIT{waitForSync} behavior is
/// applied. The @FA{waitForSync} parameter cannot be used to disable
/// synchronisation for collections that have a default @LIT{waitForSync} value
/// of @LIT{true}.
///
/// The method returns a document with the attributes @LIT{_id}, @LIT{_rev} and
/// @LIT{_oldRev}.  The attribute @LIT{_id} contains the document handle of the
/// updated document, the attribute @LIT{_rev} contains the document revision of
/// the updated document, the attribute @LIT{_oldRev} contains the revision of
/// the old (now replaced) document.
///
/// If there is a conflict, i. e. if the revision of the @LIT{document} does not
/// match the revision in the collection, then an error is thrown.
///
/// @FUN{@FA{collection}.update(@FA{document}, @FA{data}, true)}
///
/// As before, but in case of a conflict, the conflict is ignored and the old
/// document is overwritten.
///
/// @FUN{@FA{collection}.update(@FA{document-handle}, @FA{data})}
///
/// As before. Instead of document a @FA{document-handle} can be passed as
/// first argument.
///
/// @EXAMPLES
///
/// Create and update a document:
///
/// @TINYEXAMPLE{shell_update-document,updating a document}
///
/// Use a document handle:
///
/// @TINYEXAMPLE{shell_update-document-handle,updating a document}
///
/// Use the keepNull parameter to remove attributes with null values:
///
/// @TINYEXAMPLE{shell_update-document-keep-null,updating a document}
///
/// Patching array values:
///
/// @TINYEXAMPLE{shell_update-document-array,updating a document}
////////////////////////////////////////////////////////////////////////////////

static v8::Handle<v8::Value> JS_UpdateVocbaseCol (v8::Arguments const& argv) {
  return UpdateVocbaseCol(true, argv);
}

////////////////////////////////////////////////////////////////////////////////
/// @brief saves a document, coordinator case in a cluster
////////////////////////////////////////////////////////////////////////////////

#ifdef TRI_ENABLE_CLUSTER
static v8::Handle<v8::Value> JS_SaveVocbaseCol_Coordinator (
                                  TRI_vocbase_col_t* collection,
                                  v8::Arguments const& argv) {
  v8::HandleScope scope;

  // First get the initial data:
  string const dbname(collection->_dbName);

  // TODO: someone might rename the collection while we're reading its name...
  string const collname(collection->_name);

  // Now get the arguments:
  if (argv.Length() < 1 || argv.Length() > 2) {
    TRI_V8_EXCEPTION_USAGE(scope, "save(<data>, [<waitForSync>])");
  }
  TRI_json_t* json = TRI_ObjectToJson(argv[0]);
  const bool waitForSync = ExtractForceSync(argv, 2);
  if (!TRI_IsArrayJson(json)) {
    if (0 != json) {
      TRI_FreeJson(TRI_UNKNOWN_MEM_ZONE, json);
    }
    TRI_V8_EXCEPTION(scope, TRI_ERROR_ARANGO_DOCUMENT_TYPE_INVALID);
  }

  triagens::rest::HttpResponse::HttpResponseCode responseCode;
  map<string, string> headers;
  map<string, string> resultHeaders;
  string resultBody;

  int error = triagens::arango::createDocumentOnCoordinator(
            dbname, collname, waitForSync, json, headers,
            responseCode, resultHeaders, resultBody);
  // Note that the json has been freed inside!

  if (error != TRI_ERROR_NO_ERROR) {
    TRI_V8_EXCEPTION(scope, error);
  }
  // report what the DBserver told us: this could now be 201/202 or
  // 400/404
  json = TRI_JsonString(TRI_UNKNOWN_MEM_ZONE, resultBody.c_str());
  if (responseCode >= triagens::rest::HttpResponse::BAD) {
    if (!TRI_IsArrayJson(json)) {
      if (0 != json) {
        TRI_FreeJson(TRI_UNKNOWN_MEM_ZONE, json);
      }
      TRI_V8_EXCEPTION(scope, TRI_ERROR_INTERNAL);
    }
    int errorNum = 0;
    TRI_json_t* subjson = TRI_LookupArrayJson(json, "errorNum");
    if (0 != subjson && TRI_IsNumberJson(subjson)) {
      errorNum = static_cast<int>(subjson->_value._number);
    }
    string errorMessage;
    subjson = TRI_LookupArrayJson(json, "errorMessage");
    if (0 != subjson && TRI_IsStringJson(subjson)) {
      errorMessage = string(subjson->_value._string.data,
                            subjson->_value._string.length-1);
    }
    TRI_FreeJson(TRI_UNKNOWN_MEM_ZONE, json);
    TRI_V8_EXCEPTION_MESSAGE(scope, errorNum, errorMessage);
  }
  v8::Handle<v8::Value> ret = TRI_ObjectJson(json);
  if (0 != json) {
    TRI_FreeJson(TRI_UNKNOWN_MEM_ZONE, json);
  }
  return scope.Close(ret);
}
#endif

////////////////////////////////////////////////////////////////////////////////
/// @brief saves an edge, coordinator case in a cluster
////////////////////////////////////////////////////////////////////////////////

#ifdef TRI_ENABLE_CLUSTER
static v8::Handle<v8::Value> JS_SaveEdgeCol_Coordinator (
                                  TRI_vocbase_col_t* collection,
                                  v8::Arguments const& argv) {
  v8::HandleScope scope;

  // First get the initial data:
  string const dbname(collection->_dbName);

  // TODO: someone might rename the collection while we're reading its name...
  string const collname(collection->_name);

  // Now get the arguments:
  if (argv.Length() < 3 || argv.Length() > 4) {
    TRI_V8_EXCEPTION_USAGE(scope, "save(<from>, <to>, <data>, [<waitForSync>])");
  }
  string _from = TRI_ObjectToString(argv[0]);
  string _to = TRI_ObjectToString(argv[1]);
  TRI_json_t* json = TRI_ObjectToJson(argv[2]);
  const bool waitForSync = ExtractForceSync(argv, 3);
  if (!TRI_IsArrayJson(json)) {
    if (0 != json) {
      TRI_FreeJson(TRI_UNKNOWN_MEM_ZONE, json);
    }
    TRI_V8_EXCEPTION(scope, TRI_ERROR_ARANGO_DOCUMENT_TYPE_INVALID);
  }

  triagens::rest::HttpResponse::HttpResponseCode responseCode;
  map<string, string> resultHeaders;
  string resultBody;

  int error = triagens::arango::createEdgeOnCoordinator(
            dbname, collname, waitForSync, json, _from.c_str(), _to.c_str(),
            responseCode, resultHeaders, resultBody);
  // Note that the json has been freed inside!

  if (error != TRI_ERROR_NO_ERROR) {
    TRI_V8_EXCEPTION(scope, error);
  }
  // report what the DBserver told us: this could now be 201/202 or
  // 400/404
  json = TRI_JsonString(TRI_UNKNOWN_MEM_ZONE, resultBody.c_str());
  if (responseCode >= triagens::rest::HttpResponse::BAD) {
    if (!TRI_IsArrayJson(json)) {
      if (0 != json) {
        TRI_FreeJson(TRI_UNKNOWN_MEM_ZONE, json);
      }
      TRI_V8_EXCEPTION(scope, TRI_ERROR_INTERNAL);
    }
    int errorNum = 0;
    TRI_json_t* subjson = TRI_LookupArrayJson(json, "errorNum");
    if (0 != subjson && TRI_IsNumberJson(subjson)) {
      errorNum = static_cast<int>(subjson->_value._number);
    }
    string errorMessage;
    subjson = TRI_LookupArrayJson(json, "errorMessage");
    if (0 != subjson && TRI_IsStringJson(subjson)) {
      errorMessage = string(subjson->_value._string.data,
                            subjson->_value._string.length-1);
    }
    TRI_FreeJson(TRI_UNKNOWN_MEM_ZONE, json);
    TRI_V8_EXCEPTION_MESSAGE(scope, errorNum, errorMessage);
  }
  v8::Handle<v8::Value> ret = TRI_ObjectJson(json);
  if (0 != json) {
    TRI_FreeJson(TRI_UNKNOWN_MEM_ZONE, json);
  }
  return scope.Close(ret);
}
#endif

////////////////////////////////////////////////////////////////////////////////
/// @brief saves a new document
///
/// @FUN{@FA{collection}.save(@FA{data})}
///
/// Creates a new document in the @FA{collection} from the given @FA{data}. The
/// @FA{data} must be a hash array. It must not contain attributes starting
/// with @LIT{_}.
///
/// The method returns a document with the attributes @LIT{_id} and @LIT{_rev}.
/// The attribute @LIT{_id} contains the document handle of the newly created
/// document, the attribute @LIT{_rev} contains the document revision.
///
/// @FUN{@FA{collection}.save(@FA{data}, @FA{waitForSync})}
///
/// Creates a new document in the @FA{collection} from the given @FA{data} as
/// above. The optional @FA{waitForSync} parameter can be used to force
/// synchronisation of the document creation operation to disk even in case
/// that the @LIT{waitForSync} flag had been disabled for the entire collection.
/// Thus, the @FA{waitForSync} parameter can be used to force synchronisation
/// of just specific operations. To use this, set the @FA{waitForSync} parameter
/// to @LIT{true}. If the @FA{waitForSync} parameter is not specified or set to
/// @LIT{false}, then the collection's default @LIT{waitForSync} behavior is
/// applied. The @FA{waitForSync} parameter cannot be used to disable
/// synchronisation for collections that have a default @LIT{waitForSync} value
/// of @LIT{true}.
///
/// @EXAMPLES
///
/// @verbinclude shell_create-document
////////////////////////////////////////////////////////////////////////////////

static v8::Handle<v8::Value> JS_SaveVocbaseCol (v8::Arguments const& argv) {
  v8::HandleScope scope;

  TRI_vocbase_col_t* collection = TRI_UnwrapClass<TRI_vocbase_col_t>(argv.Holder(), WRP_VOCBASE_COL_TYPE);

  if (collection == 0) {
    TRI_V8_EXCEPTION_INTERNAL(scope, "cannot extract collection");
  }
  
#ifdef TRI_ENABLE_CLUSTER
  if (ServerState::instance()->isCoordinator()) {
    if ((TRI_col_type_e) collection->_type == TRI_COL_TYPE_DOCUMENT) {
      return scope.Close(JS_SaveVocbaseCol_Coordinator(collection, argv));
    }
    else {
      return scope.Close(JS_SaveEdgeCol_Coordinator(collection, argv));
    }
  }
#endif

  CollectionNameResolver resolver(collection->_vocbase);
  SingleCollectionWriteTransaction<EmbeddableTransaction<V8TransactionContext>, 1> trx(collection->_vocbase, resolver, collection->_cid);

  int res = trx.begin();

  if (res != TRI_ERROR_NO_ERROR) {
    TRI_V8_EXCEPTION(scope, res);
  }

  v8::Handle<v8::Value> result;

  if ((TRI_col_type_e) collection->_type == TRI_COL_TYPE_DOCUMENT) {
    result = SaveVocbaseCol(&trx, collection, argv);
  }
  else if ((TRI_col_type_e) collection->_type == TRI_COL_TYPE_EDGE) {
    result = SaveEdgeCol(&trx, collection, argv);
  }

  return scope.Close(result);
}

////////////////////////////////////////////////////////////////////////////////
/// @brief sets a parameter attribute of a collection
///
/// This function does evil things so it is hidden
////////////////////////////////////////////////////////////////////////////////

static v8::Handle<v8::Value> JS_SetAttributeVocbaseCol (v8::Arguments const& argv) {
  v8::HandleScope scope;

  TRI_vocbase_col_t* collection = TRI_UnwrapClass<TRI_vocbase_col_t>(argv.Holder(), WRP_VOCBASE_COL_TYPE);

  if (collection == 0) {
    TRI_V8_EXCEPTION_INTERNAL(scope, "cannot extract collection");
  }
  
  TRI_SHARDING_COLLECTION_NOT_YET_IMPLEMENTED(scope, collection);

  if (argv.Length() != 2) {
    TRI_V8_EXCEPTION_USAGE(scope, "setAttribute(<key>, <value>)");
  }

  string key = TRI_ObjectToString(argv[0]);
  string value = TRI_ObjectToString(argv[1]);

  TRI_WRITE_LOCK_STATUS_VOCBASE_COL(collection);
  TRI_col_info_t info;
  int res = TRI_LoadCollectionInfo(collection->_path, &info, false);

  if (res == TRI_ERROR_NO_ERROR) {
    if (key == "type") {
      info._type = (TRI_col_type_e) atoi(value.c_str());
    }
    else if (key == "version") {
      info._version = atoi(value.c_str());
    }
    else {
      res = TRI_ERROR_BAD_PARAMETER;
    }

    if (res == TRI_ERROR_NO_ERROR) {
      res = TRI_SaveCollectionInfo(collection->_path, &info, collection->_vocbase->_settings.forceSyncProperties);
    }
  }

  TRI_FreeCollectionInfoOptions(&info);

  TRI_WRITE_UNLOCK_STATUS_VOCBASE_COL(collection);

  if (res != TRI_ERROR_NO_ERROR) {
    TRI_V8_EXCEPTION_MESSAGE(scope, res, "setAttribute failed");
  }

  return scope.Close(v8::Undefined());
}

////////////////////////////////////////////////////////////////////////////////
/// @brief returns the status of a collection
////////////////////////////////////////////////////////////////////////////////

static v8::Handle<v8::Value> JS_StatusVocbaseCol (v8::Arguments const& argv) {
  v8::HandleScope scope;

  TRI_vocbase_col_t* collection = TRI_UnwrapClass<TRI_vocbase_col_t>(argv.Holder(), WRP_VOCBASE_COL_TYPE);

  if (collection == 0) {
    TRI_V8_EXCEPTION_INTERNAL(scope, "cannot extract collection");
  }

#ifdef TRI_ENABLE_CLUSTER
  if (ServerState::instance()->isCoordinator()) {
    std::string const databaseName = std::string(collection->_dbName);
    
    if (! ClusterInfo::instance()->doesDatabaseExist(databaseName)) {
      TRI_V8_EXCEPTION_PARAMETER(scope, "selected database is not a cluster database");
    }

    TRI_shared_ptr<CollectionInfo> const& ci 
        = ClusterInfo::instance()->getCollection(databaseName, 
                                        StringUtils::itoa(collection->_cid));
    return scope.Close(v8::Number::New((int) ci->status()));
  } 
  // fallthru intentional 
#endif

  TRI_READ_LOCK_STATUS_VOCBASE_COL(collection);
  TRI_vocbase_col_status_e status = collection->_status;
  TRI_READ_UNLOCK_STATUS_VOCBASE_COL(collection);

  return scope.Close(v8::Number::New((int) status));
}

////////////////////////////////////////////////////////////////////////////////
/// @brief truncates a collection
////////////////////////////////////////////////////////////////////////////////

static v8::Handle<v8::Value> JS_TruncateVocbaseCol (v8::Arguments const& argv) {
  v8::HandleScope scope;

  const bool forceSync = ExtractForceSync(argv, 1);

  TRI_vocbase_col_t* collection = TRI_UnwrapClass<TRI_vocbase_col_t>(argv.Holder(), WRP_VOCBASE_COL_TYPE);

  if (collection == 0) {
    TRI_V8_EXCEPTION_INTERNAL(scope, "cannot extract collection");
  }
  
  TRI_SHARDING_COLLECTION_NOT_YET_IMPLEMENTED(scope, collection);
  
  CollectionNameResolver resolver(collection->_vocbase);
  SingleCollectionWriteTransaction<EmbeddableTransaction<V8TransactionContext>, UINT64_MAX> trx(collection->_vocbase, resolver, collection->_cid);
  int res = trx.begin();
  
  if (res != TRI_ERROR_NO_ERROR) {
    TRI_V8_EXCEPTION(scope, res);
  }
  
  TRI_barrier_t* barrier = TRI_CreateBarrierElement(&(trx.primaryCollection()->_barrierList));

  if (barrier == 0) {
    TRI_V8_EXCEPTION_MEMORY(scope);
  }

  res = trx.truncate(forceSync);
  res = trx.finish(res);

  TRI_FreeBarrier(barrier);

  if (res != TRI_ERROR_NO_ERROR) {
    TRI_V8_EXCEPTION(scope, res);
  }

  return scope.Close(v8::Undefined());
}

////////////////////////////////////////////////////////////////////////////////
/// @brief truncates a datafile
////////////////////////////////////////////////////////////////////////////////

static v8::Handle<v8::Value> JS_TruncateDatafileVocbaseCol (v8::Arguments const& argv) {
  v8::HandleScope scope;

  TRI_vocbase_col_t* collection = TRI_UnwrapClass<TRI_vocbase_col_t>(argv.Holder(), WRP_VOCBASE_COL_TYPE);

  if (collection == 0) {
    TRI_V8_EXCEPTION_INTERNAL(scope, "cannot extract collection");
  }
  
  TRI_SHARDING_COLLECTION_NOT_YET_IMPLEMENTED(scope, collection);

  if (argv.Length() != 2) {
    TRI_V8_EXCEPTION_USAGE(scope, "truncateDatafile(<datafile>, <size>)");
  }

  string path = TRI_ObjectToString(argv[0]);
  size_t size = (size_t) TRI_ObjectToInt64(argv[1]);

  TRI_READ_LOCK_STATUS_VOCBASE_COL(collection);

  if (collection->_status != TRI_VOC_COL_STATUS_UNLOADED) {
    TRI_READ_UNLOCK_STATUS_VOCBASE_COL(collection);
    TRI_V8_EXCEPTION(scope, TRI_ERROR_ARANGO_COLLECTION_NOT_UNLOADED);
  }

  int res = TRI_TruncateDatafile(path.c_str(), size);

  TRI_READ_UNLOCK_STATUS_VOCBASE_COL(collection);

  if (res != TRI_ERROR_NO_ERROR) {
    TRI_V8_EXCEPTION_MESSAGE(scope, res, "cannot truncate datafile");
  }

  return scope.Close(v8::Undefined());
}

////////////////////////////////////////////////////////////////////////////////
/// @brief returns the type of a collection
///
/// @FUN{@FA{collection}.type()}
///
/// Returns the type of a collection. Possible values are:
/// - 2: document collection
/// - 3: edge collection
////////////////////////////////////////////////////////////////////////////////

static v8::Handle<v8::Value> JS_TypeVocbaseCol (v8::Arguments const& argv) {
  v8::HandleScope scope;

  TRI_vocbase_col_t* collection = TRI_UnwrapClass<TRI_vocbase_col_t>(argv.Holder(), WRP_VOCBASE_COL_TYPE);

  if (collection == 0) {
    TRI_V8_EXCEPTION_INTERNAL(scope, "cannot extract collection");
  }

#ifdef TRI_ENABLE_CLUSTER
  if (ServerState::instance()->isCoordinator()) {
    std::string const databaseName = std::string(collection->_dbName);
    
    if (! ClusterInfo::instance()->doesDatabaseExist(databaseName)) {
      TRI_V8_EXCEPTION_PARAMETER(scope, "selected database is not a cluster database");
    }

    TRI_shared_ptr<CollectionInfo> const& ci 
        = ClusterInfo::instance()->getCollection(databaseName,
                                      StringUtils::itoa(collection->_cid));
    return scope.Close(v8::Number::New((int) ci->type()));
  } 
  // fallthru intentional 
#endif


  TRI_READ_LOCK_STATUS_VOCBASE_COL(collection);
  TRI_col_type_e type = (TRI_col_type_e) collection->_type;
  TRI_READ_UNLOCK_STATUS_VOCBASE_COL(collection);

  return scope.Close(v8::Number::New((int) type));
}

////////////////////////////////////////////////////////////////////////////////
/// @brief unloads a collection
///
/// @FUN{@FA{collection}.unload()}
///
/// Starts unloading a collection from memory. Note that unloading is deferred
/// until all query have finished.
///
/// @EXAMPLES
///
/// @verbinclude shell_collection-unload
////////////////////////////////////////////////////////////////////////////////

static v8::Handle<v8::Value> JS_UnloadVocbaseCol (v8::Arguments const& argv) {
  v8::HandleScope scope;

  TRI_vocbase_col_t* collection = TRI_UnwrapClass<TRI_vocbase_col_t>(argv.Holder(), WRP_VOCBASE_COL_TYPE);

  if (collection == 0) {
    TRI_V8_EXCEPTION_INTERNAL(scope, "cannot extract collection");
  }

  int res;
   
#ifdef TRI_ENABLE_CLUSTER
  if (ServerState::instance()->isCoordinator()) {
    string const databaseName(collection->_dbName);
    
    if (! ClusterInfo::instance()->doesDatabaseExist(databaseName)) {
      TRI_V8_EXCEPTION_PARAMETER(scope, "selected database is not a cluster database");
    }
    
    res = ClusterInfo::instance()->setCollectionStatusCoordinator(databaseName, StringUtils::itoa(collection->_cid), TRI_VOC_COL_STATUS_UNLOADED);
  }
  else {
    res = TRI_UnloadCollectionVocBase(collection->_vocbase, collection, false);
  }
#else 

  res = TRI_UnloadCollectionVocBase(collection->_vocbase, collection, false);

#endif

  if (res != TRI_ERROR_NO_ERROR) {
    TRI_V8_EXCEPTION(scope, res);
  }

  return scope.Close(v8::Undefined());
}

////////////////////////////////////////////////////////////////////////////////
/// @brief returns the version of a collection
////////////////////////////////////////////////////////////////////////////////

static v8::Handle<v8::Value> JS_VersionVocbaseCol (v8::Arguments const& argv) {
  v8::HandleScope scope;

  TRI_vocbase_col_t* collection = TRI_UnwrapClass<TRI_vocbase_col_t>(argv.Holder(), WRP_VOCBASE_COL_TYPE);

  if (collection == 0) {
    TRI_V8_EXCEPTION_INTERNAL(scope, "cannot extract collection");
  }

#ifdef TRI_ENABLE_CLUSTER
  if (ServerState::instance()->isCoordinator()) {
    std::string const databaseName = std::string(collection->_dbName);
    
    if (! ClusterInfo::instance()->doesDatabaseExist(databaseName)) {
      TRI_V8_EXCEPTION_PARAMETER(scope, "selected database is not a cluster database");
    }

    return scope.Close(v8::Number::New((int) TRI_COL_VERSION_15));
  } 
  // fallthru intentional 
#endif
  
  TRI_col_info_t info;

  TRI_READ_LOCK_STATUS_VOCBASE_COL(collection);
  int res = TRI_LoadCollectionInfo(collection->_path, &info, false);
  TRI_READ_UNLOCK_STATUS_VOCBASE_COL(collection);

  TRI_FreeCollectionInfoOptions(&info);

  if (res != TRI_ERROR_NO_ERROR) {
    TRI_V8_EXCEPTION_MESSAGE(scope, res, "cannot fetch collection info");
  }

  return scope.Close(v8::Number::New((int) info._version));
}

////////////////////////////////////////////////////////////////////////////////
/// @}
////////////////////////////////////////////////////////////////////////////////

// -----------------------------------------------------------------------------
// --SECTION--                                           TRI_VOCBASE_T FUNCTIONS
// -----------------------------------------------------------------------------

// -----------------------------------------------------------------------------
// --SECTION--                                                 private functions
// -----------------------------------------------------------------------------

////////////////////////////////////////////////////////////////////////////////
/// @addtogroup VocBase
/// @{
////////////////////////////////////////////////////////////////////////////////

////////////////////////////////////////////////////////////////////////////////
/// @brief wraps a TRI_vocbase_t
////////////////////////////////////////////////////////////////////////////////

static v8::Handle<v8::Object> WrapVocBase (TRI_vocbase_t const* database) {
  v8::HandleScope scope;

  TRI_v8_global_t* v8g = (TRI_v8_global_t*) v8::Isolate::GetCurrent()->GetData();
  v8::Handle<v8::Object> result = WrapClass(v8g->VocbaseTempl,
                                            WRP_VOCBASE_TYPE,
                                            const_cast<TRI_vocbase_t*>(database));
  
  return scope.Close(result);
}

////////////////////////////////////////////////////////////////////////////////
/// @brief selects a collection from the vocbase
///
/// @FUN{db.@FA{collection-name}}
///
/// Returns the collection with the given @FA{collection-name}. If no such
/// collection exists, create a collection named @FA{collection-name} with the
/// default properties.
///
/// @EXAMPLES
///
/// @verbinclude shell_read-collection-short-cut
////////////////////////////////////////////////////////////////////////////////

static v8::Handle<v8::Value> MapGetVocBase (v8::Local<v8::String> name,
                                            const v8::AccessorInfo& info) {
  v8::HandleScope scope;

  TRI_vocbase_t* vocbase = GetContextVocBase();

  if (vocbase == 0) {
    TRI_V8_EXCEPTION(scope, TRI_ERROR_ARANGO_DATABASE_NOT_FOUND);
  }

  // convert the JavaScript string to a string
  v8::String::Utf8Value s(name);
  const char* key = *s;

  // empty or null
  if (key == 0 || *key == '\0') {
    return scope.Close(v8::Handle<v8::Value>());
  }

  if (strcmp(key, "_COMPLETIONS") == 0 ||
      strcmp(key, "hasOwnProperty") == 0 ||  // this prevents calling the property getter again (i.e. recursion!)
      strcmp(key, "toString") == 0 ||
      strcmp(key, "toJSON") == 0) {
    return scope.Close(v8::Handle<v8::Value>());
  }

  TRI_vocbase_col_t* collection = 0;

  // generate a name under which the cached property is stored
  string cacheKey(key, s.length());
  cacheKey.push_back('*');

  v8::Local<v8::String> cacheName = v8::String::New(cacheKey.c_str(), cacheKey.size());
  v8::Handle<v8::Object> holder = info.Holder()->ToObject();
  
  if (holder->HasRealNamedProperty(cacheName)) {
    v8::Handle<v8::Object> value = holder->GetRealNamedProperty(cacheName)->ToObject();

    collection = TRI_UnwrapClass<TRI_vocbase_col_t>(value, WRP_VOCBASE_COL_TYPE);

    // check if the collection is from the same database
    if (collection != 0 && collection->_vocbase == vocbase) {
      TRI_READ_LOCK_STATUS_VOCBASE_COL(collection);
      TRI_vocbase_col_status_e status = collection->_status;
      TRI_voc_cid_t cid = collection->_cid;
      TRI_READ_UNLOCK_STATUS_VOCBASE_COL(collection);
 
      // check if the collection is still alive 
      if (status != TRI_VOC_COL_STATUS_DELETED && cid > 0) {
        TRI_v8_global_t* v8g = (TRI_v8_global_t*) v8::Isolate::GetCurrent()->GetData();  

        if (value->Has(v8g->_IdKey)) {
          TRI_voc_cid_t cachedCid = (TRI_voc_cid_t) TRI_ObjectToUInt64(value->Get(v8g->_IdKey), true);

          if (cachedCid == cid) {
            // cache hit
            return scope.Close(value);
          }

          // cid has changed (i.e. collection has been dropped and re-created)
        }  
      }
    }

    // cache miss
    holder->Delete(cacheName);
  }

#ifdef TRI_ENABLE_CLUSTER
  if (ServerState::instance()->isCoordinator()) {
    char const* originalDatabase = GetCurrentDatabaseName();
    
    if (! ClusterInfo::instance()->doesDatabaseExist(originalDatabase)) {
      TRI_V8_EXCEPTION_PARAMETER(scope, "selected database is not a cluster database");
    }

    TRI_shared_ptr<CollectionInfo> const& ci 
        = ClusterInfo::instance()->getCollection(originalDatabase,
                                                 std::string(key));
    collection = CollectionInfoToVocBaseCol(vocbase, *ci, originalDatabase);

    if (collection != 0 && collection->_cid == 0) {
      TRI_Free(TRI_UNKNOWN_MEM_ZONE, collection);
      return scope.Close(v8::Handle<v8::Value>());
    }
  }
  else {
    collection = TRI_LookupCollectionByNameVocBase(vocbase, key);
  }
#else
  // look up the collection
  collection = TRI_LookupCollectionByNameVocBase(vocbase, key);
#endif

  if (collection == 0) {
    if (*key == '_') {
      // we need to do this here...
      // otherwise we'd hide all non-collection attributes such as
      // db._drop
      return scope.Close(v8::Handle<v8::Value>());
    }

    return scope.Close(v8::Undefined());
  }

  v8::Handle<v8::Value> result = TRI_WrapCollection(collection);

  if (result.IsEmpty()) {
    return scope.Close(v8::Undefined());
  }
 
  holder->Set(cacheName, result, v8::DontEnum);

  return scope.Close(result);
}

////////////////////////////////////////////////////////////////////////////////
/// @}
////////////////////////////////////////////////////////////////////////////////

// -----------------------------------------------------------------------------
// --SECTION--                                              javascript functions
// -----------------------------------------------------------------------------

////////////////////////////////////////////////////////////////////////////////
/// @addtogroup VocBase
/// @{
////////////////////////////////////////////////////////////////////////////////

////////////////////////////////////////////////////////////////////////////////
/// @brief retrieves a collection from a V8 argument
////////////////////////////////////////////////////////////////////////////////
  
static TRI_vocbase_col_t* GetCollectionFromArgument (TRI_vocbase_t* vocbase,
                                                     v8::Handle<v8::Value> const& val) {
  // number
  if (val->IsNumber() || val->IsNumberObject()) {
    uint64_t cid = (uint64_t) TRI_ObjectToUInt64(val, true);

    return TRI_LookupCollectionByIdVocBase(vocbase, cid);
  }

  string const name = TRI_ObjectToString(val);
  return TRI_LookupCollectionByNameVocBase(vocbase, name.c_str());
}

////////////////////////////////////////////////////////////////////////////////
/// @brief returns a single collection or null
///
/// @FUN{db._collection(@FA{collection-name})}
///
/// Returns the collection with the given name or null if no such collection
/// exists.
///
/// @FUN{db._collection(@FA{collection-identifier})}
///
/// Returns the collection with the given identifier or null if no such
/// collection exists. Accessing collections by identifier is discouraged for
/// end users. End users should access collections using the collection name.
///
/// @EXAMPLES
///
/// Get a collection by name:
///
/// @verbinclude shell_read-collection-name
///
/// Get a collection by id:
///
/// @verbinclude shell_read-collection-id
///
/// Unknown collection:
///
/// @verbinclude shell_read-collection-unknown
////////////////////////////////////////////////////////////////////////////////

static v8::Handle<v8::Value> JS_CollectionVocbase (v8::Arguments const& argv) {
  v8::HandleScope scope;

  TRI_vocbase_t* vocbase = GetContextVocBase();

  if (vocbase == 0) {
    TRI_V8_EXCEPTION(scope, TRI_ERROR_ARANGO_DATABASE_NOT_FOUND);
  }

  // expecting one argument
  if (argv.Length() != 1) {
    TRI_V8_EXCEPTION_USAGE(scope, "_collection(<name>|<identifier>)");
  }

  v8::Handle<v8::Value> val = argv[0];
  TRI_vocbase_col_t const* collection = 0;

#ifdef TRI_ENABLE_CLUSTER
  if (ServerState::instance()->isCoordinator()) {
    char const* originalDatabase = GetCurrentDatabaseName();
    string const name = TRI_ObjectToString(val);
    TRI_shared_ptr<CollectionInfo> const& ci 
        = ClusterInfo::instance()->getCollection(originalDatabase, name);

    if ((*ci).id() == 0) {
      // not found
      return scope.Close(v8::Null());
    }

    collection = CollectionInfoToVocBaseCol(vocbase, *ci, originalDatabase);
  }
  else {
    collection = GetCollectionFromArgument(vocbase, val);
  }
#else

  collection = GetCollectionFromArgument(vocbase, val);

#endif  

  if (collection == 0) {
    return scope.Close(v8::Null());
  }

  v8::Handle<v8::Value> result = TRI_WrapCollection(collection);

  if (result.IsEmpty()) {
    TRI_V8_EXCEPTION_MEMORY(scope);
  }

  return scope.Close(result);
}

////////////////////////////////////////////////////////////////////////////////
/// @brief returns all collections
///
/// @FUN{db._collections()}
///
/// Returns all collections of the given database.
///
/// @EXAMPLES
///
/// @verbinclude shell_read-collection-all
////////////////////////////////////////////////////////////////////////////////

static v8::Handle<v8::Value> JS_CollectionsVocbase (v8::Arguments const& argv) {
  v8::HandleScope scope;

  TRI_vocbase_t* vocbase = GetContextVocBase();

  if (vocbase == 0) {
    TRI_V8_EXCEPTION(scope, TRI_ERROR_ARANGO_DATABASE_NOT_FOUND);
  }

#ifdef TRI_ENABLE_CLUSTER

  TRI_vector_pointer_t colls;

  // if we are a coordinator, we need to fetch the collection info from the agency
  if (ServerState::instance()->isCoordinator()) {
    char const* databaseName = GetCurrentDatabaseName();
  
    if (! ClusterInfo::instance()->doesDatabaseExist(databaseName)) {
      TRI_V8_EXCEPTION_PARAMETER(scope, "selected database is not a cluster database");
    }

    colls = GetCollectionsCluster(vocbase, databaseName);
  }
  else {
    colls = TRI_CollectionsVocBase(vocbase);
  }

#else
    
  TRI_vector_pointer_t colls = TRI_CollectionsVocBase(vocbase);

#endif

  bool error = false;
  // already create an array of the correct size
  v8::Handle<v8::Array> result = v8::Array::New();

  uint32_t n = (uint32_t) colls._length;
  for (uint32_t i = 0;  i < n;  ++i) {
    TRI_vocbase_col_t const* collection = (TRI_vocbase_col_t const*) colls._buffer[i];

    v8::Handle<v8::Value> c = TRI_WrapCollection(collection);

    if (c.IsEmpty()) {
      error = true;
      break;
    }

    result->Set(i, c);
  }

  TRI_DestroyVectorPointer(&colls);
      
  if (error) {
    TRI_V8_EXCEPTION_MEMORY(scope);
  }

  return scope.Close(result);
}

////////////////////////////////////////////////////////////////////////////////
/// @brief returns all collection names
////////////////////////////////////////////////////////////////////////////////

static v8::Handle<v8::Value> JS_CompletionsVocbase (v8::Arguments const& argv) {
  v8::HandleScope scope;

  TRI_vocbase_t* vocbase = GetContextVocBase();

  if (vocbase == 0) {
    return scope.Close(v8::Array::New());
  }

#ifdef TRI_ENABLE_CLUSTER
  TRI_vector_string_t names;
  if (ServerState::instance()->isCoordinator()) {
    char const* databaseName = GetCurrentDatabaseName();
    
    if (ClusterInfo::instance()->doesDatabaseExist(databaseName)) {
      names = GetCollectionNamesCluster(vocbase, databaseName);
    }
    else {
      TRI_InitVectorString(&names, TRI_UNKNOWN_MEM_ZONE);
    }
  }
  else {
    names = TRI_CollectionNamesVocBase(vocbase);
  }

#else

  TRI_vector_string_t names = TRI_CollectionNamesVocBase(vocbase);

#endif

  size_t n = names._length;
  uint32_t j = 0;

  v8::Handle<v8::Array> result = v8::Array::New();
  // add collection names
  for (size_t i = 0;  i < n;  ++i) {
    char const* name = TRI_AtVectorString(&names, i);

    if (name != 0) {
      result->Set(j++, v8::String::New(name));
    }
  }

  TRI_DestroyVectorString(&names);

  // add function names. these are hard coded
  result->Set(j++, v8::String::New("_collection()"));
  result->Set(j++, v8::String::New("_collections()"));
  result->Set(j++, v8::String::New("_create()"));
  result->Set(j++, v8::String::New("_createDatabase()"));
  result->Set(j++, v8::String::New("_createDocumentCollection()"));
  result->Set(j++, v8::String::New("_createEdgeCollection()"));
  result->Set(j++, v8::String::New("_createStatement()"));
  result->Set(j++, v8::String::New("_document()"));
  result->Set(j++, v8::String::New("_drop()"));
  result->Set(j++, v8::String::New("_dropDatabase()"));
  result->Set(j++, v8::String::New("_executeTransaction()"));
  result->Set(j++, v8::String::New("_exists()"));
  result->Set(j++, v8::String::New("_id"));
  result->Set(j++, v8::String::New("_isSystem()"));
  result->Set(j++, v8::String::New("_listDatabases()"));
  result->Set(j++, v8::String::New("_name()"));
  result->Set(j++, v8::String::New("_path()"));
  result->Set(j++, v8::String::New("_query()"));
  result->Set(j++, v8::String::New("_remove()"));
  result->Set(j++, v8::String::New("_replace()"));
  result->Set(j++, v8::String::New("_update()"));
  result->Set(j++, v8::String::New("_useDatabase()"));
  result->Set(j++, v8::String::New("_version()"));

  return scope.Close(result);
}

////////////////////////////////////////////////////////////////////////////////
/// @brief creates a new document or edge collection
///
/// @FUN{db._create(@FA{collection-name})}
///
/// Creates a new document collection named @FA{collection-name}.
/// If the collection name already exists or if the name format is invalid, an
/// error is thrown. For more information on valid collection names please refer
/// to @ref NamingConventions.
///
/// @FUN{db._create(@FA{collection-name}, @FA{properties})}
///
/// @FA{properties} must be an object with the following attributes:
///
/// - @LIT{waitForSync} (optional, default @LIT{false}): If @LIT{true} creating
///   a document will only return after the data was synced to disk.
///
/// - @LIT{journalSize} (optional, default is a @ref CommandLineArangod
///   "configuration parameter"):  The maximal size of
///   a journal or datafile.  Note that this also limits the maximal
///   size of a single object. Must be at least 1MB.
///
/// - @LIT{isSystem} (optional, default is @LIT{false}): If @LIT{true}, create a
///   system collection. In this case @FA{collection-name} should start with
///   an underscore. End users should normally create non-system collections
///   only. API implementors may be required to create system collections in
///   very special occasions, but normally a regular collection will do.
///
/// - @LIT{isVolatile} (optional, default is @LIT{false}): If @LIT{true} then the
///   collection data is kept in-memory only and not made persistent. Unloading
///   the collection will cause the collection data to be discarded. Stopping
///   or re-starting the server will also cause full loss of data in the
///   collection. Setting this option will make the resulting collection be
///   slightly faster than regular collections because ArangoDB does not
///   enforce any synchronisation to disk and does not calculate any CRC
///   checksums for datafiles (as there are no datafiles).
///
/// - @LIT{keyOptions} (optional) additional options for key generation. If
///   specified, then @LIT{keyOptions} should be a JSON array containing the
///   following attributes (note: some of them are optional):
///   - @LIT{type}: specifies the type of the key generator. The currently
///     available generators are @LIT{traditional} and @LIT{autoincrement}.
///   - @LIT{allowUserKeys}: if set to @LIT{true}, then it is allowed to supply
///     own key values in the @LIT{_key} attribute of a document. If set to
///     @LIT{false}, then the key generator will solely be responsible for
///     generating keys and supplying own key values in the @LIT{_key} attribute
///     of documents is considered an error.
///   - @LIT{increment}: increment value for @LIT{autoincrement} key generator.
///     Not used for other key generator types.
///   - @LIT{offset}: initial offset value for @LIT{autoincrement} key generator.
///     Not used for other key generator types.
///
/// @EXAMPLES
///
/// With defaults:
///
/// @verbinclude shell_create-collection
///
/// With properties:
///
/// @verbinclude shell_create-collection-properties
///
/// With a key generator:
///
/// @verbinclude shell_create-collection-keygen
///
/// With a special key option:
///
/// @verbinclude shell_create-collection-keyoptions
////////////////////////////////////////////////////////////////////////////////

static v8::Handle<v8::Value> JS_CreateVocbase (v8::Arguments const& argv) {
  return CreateVocBase(argv, TRI_COL_TYPE_DOCUMENT);
}

////////////////////////////////////////////////////////////////////////////////
/// @brief creates a new document collection
///
/// @FUN{db._createDocumentCollection(@FA{collection-name})}
///
/// @FUN{db._createDocumentCollection(@FA{collection-name}, @FA{properties})}
///
/// Creates a new document collection named @FA{collection-name}.
/// This is an alias for @ref JS_CreateVocbase, with the difference that the
/// collection type is not automatically detected.
////////////////////////////////////////////////////////////////////////////////

static v8::Handle<v8::Value> JS_CreateDocumentCollectionVocbase (v8::Arguments const& argv) {
  return CreateVocBase(argv, TRI_COL_TYPE_DOCUMENT);
}

////////////////////////////////////////////////////////////////////////////////
/// @brief creates a new edge collection
///
/// @FUN{db._createEdgeCollection(@FA{collection-name})}
///
/// Creates a new edge collection named @FA{collection-name}. If the
/// collection name already exists, then an error is thrown. The default value
/// for @LIT{waitForSync} is @LIT{false}.
///
/// @FUN{db._createEdgeCollection(@FA{collection-name}, @FA{properties})}
///
/// @FA{properties} must be an object with the following attributes:
///
/// - @LIT{waitForSync} (optional, default @LIT{false}): If @LIT{true} creating
///   a document will only return after the data was synced to disk.
///
/// - @LIT{journalSize} (optional, default is a @ref CommandLineArangod
///   "configuration parameter"):  The maximal size of
///   a journal or datafile.  Note that this also limits the maximal
///   size of a single object. Must be at least 1MB.
///
/// @EXAMPLES
///
/// See @ref JS_CreateVocbase for examples.
////////////////////////////////////////////////////////////////////////////////

static v8::Handle<v8::Value> JS_CreateEdgeCollectionVocbase (v8::Arguments const& argv) {
  return CreateVocBase(argv, TRI_COL_TYPE_EDGE);
}

////////////////////////////////////////////////////////////////////////////////
/// @brief removes a document
///
/// @FUN{@FA{db}._remove(@FA{document})}
///
/// Removes a document. If there is revision mismatch, then an error is thrown.
///
/// @FUN{@FA{db}._remove(@FA{document}, true)}
///
/// Removes a document. If there is revision mismatch, then mismatch is ignored
/// and document is deleted. The function returns @LIT{true} if the document
/// existed and was deleted. It returns @LIT{false}, if the document was already
/// deleted.
///
/// @FUN{@FA{db}._remove(@FA{document}, true, @FA{waitForSync})}
///
/// The optional @FA{waitForSync} parameter can be used to force synchronisation
/// of the document deletion operation to disk even in case that the
/// @LIT{waitForSync} flag had been disabled for the entire collection.  Thus,
/// the @FA{waitForSync} parameter can be used to force synchronisation of just
/// specific operations. To use this, set the @FA{waitForSync} parameter to
/// @LIT{true}. If the @FA{waitForSync} parameter is not specified or set to
/// @LIT{false}, then the collection's default @LIT{waitForSync} behavior is
/// applied. The @FA{waitForSync} parameter cannot be used to disable
/// synchronisation for collections that have a default @LIT{waitForSync} value
/// of @LIT{true}.
///
/// @FUN{@FA{db}._remove(@FA{document-handle}, @FA{data})}
///
/// As before. Instead of document a @FA{document-handle} can be passed as first
/// argument.
///
/// @EXAMPLES
///
/// Remove a document:
///
/// @code
/// arango> a1 = db.example.save({ a : 1 });
/// { "_id" : "116308/4214943", "_rev" : "4214943" }
/// arango> db._remove(a1);
/// true
/// arango> db._remove(a1);
/// JavaScript exception in file '(arango)' at 1,4: [ArangoError 1202: document not found: cannot remove document]
/// !db._remove(a1);
/// !   ^
/// arango> db._remove(a1, true);
/// false
/// @endcode
///
/// Remove a document with a conflict:
///
/// @code
/// arango> a1 = db.example.save({ a : 1 });
/// { "_id" : "116308/4042634", "_rev" : "4042634" }
/// arango> a2 = db._replace(a1, { a : 2 });
/// { "_id" : "116308/4042634", "_rev" : "4108170", "_oldRev" : 4042634 }
/// arango> db._delete(a1);
/// JavaScript exception in file '(arango)' at 1,4: [ArangoError 1200: conflict: cannot delete document]
/// !db._delete(a1);
/// !   ^
/// arango> db._delete(a1, true);
/// true
/// arango> db._document(a1);
/// JavaScript exception in file '(arango)' at 1,4: [ArangoError 1202: document not found: document not found]
/// !db._document(a1);
/// !   ^
/// @endcode
////////////////////////////////////////////////////////////////////////////////

static v8::Handle<v8::Value> JS_RemoveVocbase (v8::Arguments const& argv) {
  return RemoveVocbaseCol(false, argv);
}

////////////////////////////////////////////////////////////////////////////////
/// @brief looks up a document and returns it
///
/// @FUN{@FA{db}._document(@FA{document})}
///
/// This method finds a document given its identifier.  It returns the document. 
/// Note that the returned document contains some pseudo-attributes, namely 
/// @LIT{_id}, @LIT{_key}, and @LIT{_rev}. @LIT{_id} and @LIT{_key} contain the 
/// document handle and key, and @LIT{_rev} contains the revision of the 
/// document.
///
/// An error is thrown if the @LIT{_rev} does not longer match the current
/// revision of the document.
///
/// @FUN{@FA{db}._document(@FA{document-handle})}
///
/// As before. Instead of document a @FA{document-handle} can be passed as
/// first argument.
///
/// @EXAMPLES
///
/// Returns the document:
///
/// @verbinclude shell_read-document-db
////////////////////////////////////////////////////////////////////////////////

static v8::Handle<v8::Value> JS_DocumentVocbase (v8::Arguments const& argv) {
  return DocumentVocbaseCol(false, argv);
}

////////////////////////////////////////////////////////////////////////////////
/// @brief checks whether a document exists
///
/// @FUN{@FA{db}._exists(@FA{document})}
///
/// This method determines whether a document exists given its identifier.  
/// Instead of returning the found document or an error, this method will 
/// return either @LIT{true} or @LIT{false}. It can thus be used 
/// for easy existence checks.
///
/// No error will be thrown if the sought document or collection does not 
/// exist.
/// Still this method will throw an error if used improperly, e.g. when called
/// with a non-document handle.
///
/// @FUN{@FA{db}._exists(@FA{document-handle})}
////////////////////////////////////////////////////////////////////////////////

static v8::Handle<v8::Value> JS_ExistsVocbase (v8::Arguments const& argv) {
  return ExistsVocbaseCol(false, argv);
}

////////////////////////////////////////////////////////////////////////////////
/// @brief replaces a document
///
/// @FUN{@FA{db}._replace(@FA{document}, @FA{data})}
///
/// The method returns a document with the attributes @LIT{_id}, @LIT{_rev} and
/// @LIT{_oldRev}.  The attribute @LIT{_id} contains the document handle of the
/// updated document, the attribute @LIT{_rev} contains the document revision of
/// the updated document, the attribute @LIT{_oldRev} contains the revision of
/// the old (now replaced) document.
///
/// If there is a conflict, i. e. if the revision of the @LIT{document} does not
/// match the revision in the collection, then an error is thrown.
///
/// @FUN{@FA{db}._replace(@FA{document}, @FA{data}, true)}
///
/// As before, but in case of a conflict, the conflict is ignored and the old
/// document is overwritten.
///
/// @FUN{@FA{db}._replace(@FA{document}, @FA{data}, true, @FA{waitForSync})}
///
/// The optional @FA{waitForSync} parameter can be used to force
/// synchronisation of the document replacement operation to disk even in case
/// that the @LIT{waitForSync} flag had been disabled for the entire collection.
/// Thus, the @FA{waitForSync} parameter can be used to force synchronisation
/// of just specific operations. To use this, set the @FA{waitForSync} parameter
/// to @LIT{true}. If the @FA{waitForSync} parameter is not specified or set to
/// @LIT{false}, then the collection's default @LIT{waitForSync} behavior is
/// applied. The @FA{waitForSync} parameter cannot be used to disable
/// synchronisation for collections that have a default @LIT{waitForSync} value
/// of @LIT{true}.
///
/// @FUN{@FA{db}._replace(@FA{document-handle}, @FA{data})}
///
/// As before. Instead of document a @FA{document-handle} can be passed as
/// first argument.
///
/// @EXAMPLES
///
/// Create and replace a document:
///
/// @TINYEXAMPLE{shell_replace-document-db,replacing a document}
////////////////////////////////////////////////////////////////////////////////

static v8::Handle<v8::Value> JS_ReplaceVocbase (v8::Arguments const& argv) {
  return ReplaceVocbaseCol(false, argv);
}

////////////////////////////////////////////////////////////////////////////////
/// @brief update a document
///
/// @FUN{@FA{db}._update(@FA{document}, @FA{data}, @FA{overwrite}, @FA{keepNull}, @FA{waitForSync})}
///
/// Updates an existing @FA{document}. The @FA{document} must be a document in
/// the current collection. This document is then patched with the
/// @FA{data} given as second argument. The optional @FA{overwrite} parameter can
/// be used to control the behavior in case of version conflicts (see below).
/// The optional @FA{keepNull} parameter can be used to modify the behavior when
/// handling @LIT{null} values. Normally, @LIT{null} values are stored in the
/// database. By setting the @FA{keepNull} parameter to @LIT{false}, this behavior
/// can be changed so that all attributes in @FA{data} with @LIT{null} values will
/// be removed from the target document.
///
/// The optional @FA{waitForSync} parameter can be used to force
/// synchronisation of the document update operation to disk even in case
/// that the @LIT{waitForSync} flag had been disabled for the entire collection.
/// Thus, the @FA{waitForSync} parameter can be used to force synchronisation
/// of just specific operations. To use this, set the @FA{waitForSync} parameter
/// to @LIT{true}. If the @FA{waitForSync} parameter is not specified or set to
/// @LIT{false}, then the collection's default @LIT{waitForSync} behavior is
/// applied. The @FA{waitForSync} parameter cannot be used to disable
/// synchronisation for collections that have a default @LIT{waitForSync} value
/// of @LIT{true}.
///
/// The method returns a document with the attributes @LIT{_id}, @LIT{_rev} and
/// @LIT{_oldRev}. The attribute @LIT{_id} contains the document handle of the
/// updated document, the attribute @LIT{_rev} contains the document revision of
/// the updated document, the attribute @LIT{_oldRev} contains the revision of
/// the old (now replaced) document.
///
/// If there is a conflict, i. e. if the revision of the @LIT{document} does not
/// match the revision in the collection, then an error is thrown.
///
/// @FUN{@FA{db}._update(@FA{document}, @FA{data}, true)}
///
/// As before, but in case of a conflict, the conflict is ignored and the old
/// document is overwritten.
///
/// @FUN{@FA{db}._update(@FA{document-handle}, @FA{data})}
///
/// As before. Instead of document a @FA{document-handle} can be passed as
/// first argument.
///
/// @EXAMPLES
///
/// Create and update a document:
///
/// @TINYEXAMPLE{shell_update-document-db,updating a document}
////////////////////////////////////////////////////////////////////////////////

static v8::Handle<v8::Value> JS_UpdateVocbase (v8::Arguments const& argv) {
  return UpdateVocbaseCol(false, argv);
}

////////////////////////////////////////////////////////////////////////////////
/// @brief return the server version string
///
/// @FUN{@FA{db}._version()}
///
/// Returns the server version string.
////////////////////////////////////////////////////////////////////////////////

static v8::Handle<v8::Value> JS_VersionServer (v8::Arguments const& argv) {
  v8::HandleScope scope;

  return scope.Close(v8::String::New(TRI_VERSION));
}

////////////////////////////////////////////////////////////////////////////////
/// @brief return the path to database files
///
/// @FUN{@FA{db}._path()}
///
/// Returns the filesystem path of the current database as a string. 
////////////////////////////////////////////////////////////////////////////////

static v8::Handle<v8::Value> JS_PathDatabase (v8::Arguments const& argv) {
  v8::HandleScope scope;

  TRI_vocbase_t* vocbase = GetContextVocBase();

  if (vocbase == 0) {
    TRI_V8_EXCEPTION(scope, TRI_ERROR_ARANGO_DATABASE_NOT_FOUND);
  }
  
  return scope.Close(v8::String::New(vocbase->_path));
}

////////////////////////////////////////////////////////////////////////////////
/// @brief return the database id
///
/// @FUN{@FA{db}._id()}
///
/// Returns the id of the current database as a string. 
////////////////////////////////////////////////////////////////////////////////

static v8::Handle<v8::Value> JS_IdDatabase (v8::Arguments const& argv) {
  v8::HandleScope scope;

  TRI_vocbase_t* vocbase = GetContextVocBase();
  
  if (vocbase == 0) {
    TRI_V8_EXCEPTION(scope, TRI_ERROR_ARANGO_DATABASE_NOT_FOUND);
  }
  
  return scope.Close(V8TickId(vocbase->_id));
}

////////////////////////////////////////////////////////////////////////////////
/// @brief return the database name
///
/// @FUN{@FA{db}._name()}
///
/// Returns the name of the current database as a string. 
////////////////////////////////////////////////////////////////////////////////

static v8::Handle<v8::Value> JS_NameDatabase (v8::Arguments const& argv) {
  v8::HandleScope scope;

  TRI_vocbase_t* vocbase = GetContextVocBase();
  
  if (vocbase == 0) {
    TRI_V8_EXCEPTION(scope, TRI_ERROR_ARANGO_DATABASE_NOT_FOUND);
  }
  
  return scope.Close(v8::String::New(vocbase->_name));
}

////////////////////////////////////////////////////////////////////////////////
/// @brief return the database type
///
/// @FUN{@FA{db}._isSystem()}
///
/// Returns whether the currently used database is the `_system` database.
/// The system database has some special privileges and properties, for example,
/// database management operations such as create or drop can only be executed
/// from within this database. Additionally, the `_system` database itself 
/// cannot be dropped.
////////////////////////////////////////////////////////////////////////////////

static v8::Handle<v8::Value> JS_IsSystemDatabase (v8::Arguments const& argv) {
  v8::HandleScope scope;

  TRI_vocbase_t* vocbase = GetContextVocBase();
  
  if (vocbase == 0) {
    TRI_V8_EXCEPTION(scope, TRI_ERROR_ARANGO_DATABASE_NOT_FOUND);
  }
  
  return scope.Close(v8::Boolean::New(TRI_IsSystemVocBase(vocbase)));
}

////////////////////////////////////////////////////////////////////////////////
/// @brief change the current database
///
/// @FUN{@FA{db}._useDatabase(@FA{name})}
///
/// Changes the current database to the database specified by @FA{name}. Note
/// that the database specified by @FA{name} must already exist.
///
/// Changing the database might be disallowed in some contexts, for example
/// server-side actions (including Foxx).
///
/// When performing this command from arangosh, the current credentials (username 
/// and password) will be re-used. These credentials might not be valid to
/// connect to the database specified by @FA{name}. Additionally, the database
/// only be accessed from certain endpoints only. In this case, switching the
/// database might not work, and the connection / session should be closed and
/// restarted with different username and password credentials and/or 
/// endpoint data.
////////////////////////////////////////////////////////////////////////////////

static v8::Handle<v8::Value> JS_UseDatabase (v8::Arguments const& argv) {
  v8::HandleScope scope;

  if (argv.Length() != 1) {
    TRI_V8_EXCEPTION_USAGE(scope, "db._useDatabase(<name>)");
  }

  TRI_v8_global_t* v8g = (TRI_v8_global_t*) v8::Isolate::GetCurrent()->GetData();  

  if (! v8g->_allowUseDatabase) {
    TRI_V8_EXCEPTION(scope, TRI_ERROR_FORBIDDEN);
  }

  const string name = TRI_ObjectToString(argv[0]);
  
  TRI_vocbase_t* vocbase = GetContextVocBase();
  
  if (vocbase == 0) {
    TRI_V8_EXCEPTION(scope, TRI_ERROR_INTERNAL);
  }

  if (TRI_EqualString(name.c_str(), vocbase->_name)) {
    // same database. nothing to do
    return scope.Close(WrapVocBase(vocbase));
  }
  
  // check if the other database exists, and increase its refcount
  vocbase = TRI_UseDatabaseServer((TRI_server_t*) v8g->_server, name.c_str());  

  if (vocbase != 0) {
    // switch databases
    void* orig = v8g->_vocbase;
    assert(orig != 0);

    v8g->_vocbase = vocbase;

    TRI_ReleaseDatabaseServer((TRI_server_t*) v8g->_server, (TRI_vocbase_t*) orig);
    
    return scope.Close(WrapVocBase(vocbase));
  }

  TRI_V8_EXCEPTION(scope, TRI_ERROR_ARANGO_DATABASE_NOT_FOUND);
}

////////////////////////////////////////////////////////////////////////////////
/// @brief return the list of all existing databases in a coordinator
////////////////////////////////////////////////////////////////////////////////

#ifdef TRI_ENABLE_CLUSTER
static v8::Handle<v8::Value> JS_ListDatabases_Coordinator 
                                       (v8::Arguments const& argv) {
  v8::HandleScope scope;

  // Arguments are already checked, there are 0 or 3.

  ClusterInfo* ci = ClusterInfo::instance();

  if (argv.Length() == 0) {
    vector<DatabaseID> list = ci->listDatabases(true);
    v8::Handle<v8::Array> result = v8::Array::New();
    for (size_t i = 0;  i < list.size();  ++i) {    
      result->Set((uint32_t) i, v8::String::New(list[i].c_str(), 
                                                list[i].size()));
    }
    return scope.Close(result);
  }
  else {
    // We have to ask a DBServer, any will do:
    int tries = 0;
    vector<ServerID> DBServers;
    while (++tries <= 2) {
      DBServers = ci->getCurrentDBServers();

      if (! DBServers.empty()) {
        ServerID sid = DBServers[0];
        ClusterComm* cc = ClusterComm::instance();
        ClusterCommResult* res;
        map<string, string> headers;
        headers["Authentication"] = TRI_ObjectToString(argv[2]);
        res = cc->syncRequest("", 0, "server:"+sid, 
                              triagens::rest::HttpRequest::HTTP_REQUEST_GET,
                              "/_api/database/user", string(""), headers, 0.0);
        if (res->status == CL_COMM_SENT) {
          // We got an array back as JSON, let's parse it and build a v8
          string body = res->result->getBody().str();
          delete res;
          TRI_json_t* json = JsonHelper::fromString(body);
          if (json != 0 && JsonHelper::isArray(json)) {
            TRI_json_t const* dotresult = JsonHelper::getArrayElement(json,"result");
            if (dotresult != 0) {
              vector<string> list = JsonHelper::stringList(dotresult);
              TRI_FreeJson(TRI_UNKNOWN_MEM_ZONE, json);
              v8::Handle<v8::Array> result = v8::Array::New();
              for (size_t i = 0;  i < list.size();  ++i) {    
                result->Set((uint32_t) i, v8::String::New(list[i].c_str(), 
                                                          list[i].size()));
              }
              return scope.Close(result);
            }
            TRI_FreeJson(TRI_UNKNOWN_MEM_ZONE, json);
          }
        }
        else {
          delete res;
        }
      }
      ci->loadCurrentDBServers();   // just in case some new have arrived
    }
    // Give up:
    return scope.Close(v8::Undefined());
  }
}
#endif

////////////////////////////////////////////////////////////////////////////////
/// @brief return the list of all existing databases
///
/// @FUN{@FA{db}._listDatabases()}
///
/// Returns the list of all databases. This method can only be used from within
/// the `_system` database. 
////////////////////////////////////////////////////////////////////////////////

static v8::Handle<v8::Value> JS_ListDatabases (v8::Arguments const& argv) {
  v8::HandleScope scope;

  const uint32_t argc = argv.Length();
  if (argc != 0 && argc != 3) {
    TRI_V8_EXCEPTION_USAGE(scope, "db._listDatabases()");
  }
  
  TRI_vocbase_t* vocbase = GetContextVocBase();
  
  if (vocbase == 0) {
    TRI_V8_EXCEPTION(scope, TRI_ERROR_ARANGO_DATABASE_NOT_FOUND);
  }
  
  if (argc == 0 && 
      ! TRI_IsSystemVocBase(vocbase)) {
    TRI_V8_EXCEPTION(scope, TRI_ERROR_ARANGO_USE_SYSTEM_DATABASE);
  }

#ifdef TRI_ENABLE_CLUSTER
  // If we are a coordinator in a cluster, we have to behave differently:
  if (ServerState::instance()->isCoordinator()) {
    if (argc == 0) {
      // check if we are in the system database
      char const* name = GetCurrentDatabaseName();
      if (! TRI_EqualString(name, "_system")) {
        TRI_V8_EXCEPTION(scope, TRI_ERROR_ARANGO_USE_SYSTEM_DATABASE);
      }
    }
  
    return scope.Close(JS_ListDatabases_Coordinator(argv));
  }
#endif
  
  TRI_v8_global_t* v8g = (TRI_v8_global_t*) v8::Isolate::GetCurrent()->GetData(); 

  TRI_vector_string_t names;
  TRI_InitVectorString(&names, TRI_UNKNOWN_MEM_ZONE);

  int res;

  if (argc == 0) {
    // return all databases
    res = TRI_GetDatabaseNamesServer((TRI_server_t*) v8g->_server, &names);
  }
  else {
    // return all databases for a specific user
    string username = TRI_ObjectToString(argv[0]);
    string password = TRI_ObjectToString(argv[1]);
    res = TRI_GetUserDatabasesServer((TRI_server_t*) v8g->_server, username.c_str(), password.c_str(), &names);
  }
  
  if (res != TRI_ERROR_NO_ERROR) {
    TRI_DestroyVectorString(&names);
    TRI_V8_EXCEPTION(scope, res);
  }

  v8::Handle<v8::Array> result = v8::Array::New();
  for (size_t i = 0;  i < names._length;  ++i) {    
    result->Set((uint32_t) i, v8::String::New((char const*) TRI_AtVectorString(&names, i)));
  }

  TRI_DestroyVectorString(&names);
  
  return scope.Close(result);
}

////////////////////////////////////////////////////////////////////////////////
/// @brief create a new database, case of a coordinator in a cluster
////////////////////////////////////////////////////////////////////////////////

#ifdef TRI_ENABLE_CLUSTER

////////////////////////////////////////////////////////////////////////////////
/// @brief helper function for the agency
///
/// `place` can be "/Target", "/Plan" or "/Current" and name is the database
/// name.
////////////////////////////////////////////////////////////////////////////////

static v8::Handle<v8::Value> JS_CreateDatabase_Coordinator (v8::Arguments const& argv) {
  v8::HandleScope scope;
  
  // First work with the arguments to create a JSON entry:
  const string name = TRI_ObjectToString(argv[0]);

  if (! TRI_IsAllowedNameVocBase(false, name.c_str())) {
    TRI_V8_EXCEPTION(scope, TRI_ERROR_ARANGO_DATABASE_NAME_INVALID);
  }

  TRI_json_t* json = TRI_CreateArrayJson(TRI_UNKNOWN_MEM_ZONE);

  if (0 == json) {
    TRI_V8_EXCEPTION_MEMORY(scope);
  }

  uint64_t id = ClusterInfo::instance()->uniqid();

  TRI_Insert3ArrayJson(TRI_UNKNOWN_MEM_ZONE, json, "id",
      TRI_CreateStringCopyJson(TRI_UNKNOWN_MEM_ZONE,
                               StringUtils::itoa(id).c_str()));
  TRI_Insert3ArrayJson(TRI_UNKNOWN_MEM_ZONE, json, "name",
      TRI_CreateStringCopyJson(TRI_UNKNOWN_MEM_ZONE,
                               TRI_ObjectToString(argv[0]).c_str()));
  if (argv.Length() > 1) {
    TRI_Insert3ArrayJson(TRI_UNKNOWN_MEM_ZONE, json, "options",
                         TRI_ObjectToJson(argv[1]));
    if (argv.Length() > 2) {
      TRI_Insert3ArrayJson(TRI_UNKNOWN_MEM_ZONE, json, "users",
                           TRI_ObjectToJson(argv[2]));
    }
  }

  ClusterInfo* ci = ClusterInfo::instance();
  string errorMsg;
  int myerrno = ci->createDatabaseCoordinator( name, json, errorMsg, 120.0);
  TRI_FreeJson(TRI_UNKNOWN_MEM_ZONE, json);
  if (myerrno != TRI_ERROR_NO_ERROR) {
    TRI_V8_EXCEPTION_MESSAGE(scope, myerrno, errorMsg);
  }
  return scope.Close(v8::True());
}

#endif

////////////////////////////////////////////////////////////////////////////////
/// @brief create a new database
///
/// @FUN{@FA{db}._createDatabase(@FA{name}, @FA{options}, @FA{users})}
///
/// Creates a new database with the name specified by @FA{name}. 
/// There are restrictions for database names (see @ref DatabaseNames).
///
/// Note that even if the database is created successfully, there will be no
/// change into the current database to the new database. Changing the current
/// database must explicitly be requested by using the @ref HandlingDatabasesUse
/// "db._useDatabase" method.
///
/// The optional @FA{users} attribute can be used to create initial users for
/// the new database. If specified, it must be a list of user objects. Each user 
/// object can contain the following attributes:
///
/// - `username`: the user name as a string. This attribute is mandatory.
///
/// - `passwd`: the user password as a string. If not specified, then it defaults
///   to the empty string.
///
/// - `active`: a boolean flag indicating whether the user accout should be
///   actived or not. The default value is `true`.
///
/// - `extra`: an optional JSON object with extra user information. The data
///   contained in `extra` will be stored for the user but not be interpreted
///   further by ArangoDB.
///
/// If no initial users are specified, a default user `root` will be created 
/// with an empty string password. This ensures that the new database will be 
/// accessible via HTTP after it is created.
///
/// This method can only be used from within the `_system` database. 
////////////////////////////////////////////////////////////////////////////////

static v8::Handle<v8::Value> JS_CreateDatabase (v8::Arguments const& argv) {
  v8::HandleScope scope;

  if (argv.Length() < 1 || argv.Length() > 3) {
    TRI_V8_EXCEPTION_USAGE(scope, "db._createDatabase(<name>, <options>, <users>)");
  }

  TRI_vocbase_t* vocbase = GetContextVocBase();
 
  if (vocbase == 0) {
    TRI_V8_EXCEPTION(scope, TRI_ERROR_ARANGO_DATABASE_NOT_FOUND);
  }

  if (! TRI_IsSystemVocBase(vocbase)) {
    TRI_V8_EXCEPTION(scope, TRI_ERROR_ARANGO_USE_SYSTEM_DATABASE);
  }

#ifdef TRI_ENABLE_CLUSTER
  if (ServerState::instance()->isCoordinator()) {
    // check if we are in the system database
    char const* name = GetCurrentDatabaseName();
    if (! TRI_EqualString(name, "_system")) {
      TRI_V8_EXCEPTION(scope, TRI_ERROR_ARANGO_USE_SYSTEM_DATABASE);
    }
    
    return scope.Close(JS_CreateDatabase_Coordinator(argv));
  }
#endif
  

  TRI_v8_global_t* v8g = (TRI_v8_global_t*) v8::Isolate::GetCurrent()->GetData();  
 
  // get database defaults from server
  TRI_vocbase_defaults_t defaults;
  TRI_GetDatabaseDefaultsServer((TRI_server_t*) v8g->_server, &defaults);
  
  v8::Local<v8::String> keyRemoveOnDrop = v8::String::New("removeOnDrop");
  v8::Local<v8::String> keyRemoveOnCompacted = v8::String::New("removeOnCompacted");
  v8::Local<v8::String> keyDefaultMaximalSize = v8::String::New("defaultMaximalSize");
  v8::Local<v8::String> keyDefaultWaitForSync = v8::String::New("defaultWaitForSync");
  v8::Local<v8::String> keyForceSyncProperties = v8::String::New("forceSyncProperties");
  v8::Local<v8::String> keyRequireAuthentication = v8::String::New("requireAuthentication");
  v8::Local<v8::String> keyRequireAuthenticationUnixSockets = v8::String::New("requireAuthenticationUnixSockets");
  v8::Local<v8::String> keyAuthenticateSystemOnly = v8::String::New("authenticateSystemOnly");
  
  // overwrite database defaults from argv[2]
  if (argv.Length() > 1 && argv[1]->IsObject()) {
    v8::Handle<v8::Object> options = argv[1]->ToObject();

    if (options->Has(keyRemoveOnDrop)) {
      defaults.removeOnDrop = options->Get(keyRemoveOnDrop)->BooleanValue();
    }

    if (options->Has(keyRemoveOnCompacted)) {
      defaults.removeOnCompacted = options->Get(keyRemoveOnCompacted)->BooleanValue();
    }

    if (options->Has(keyDefaultMaximalSize)) {
      defaults.defaultMaximalSize = (TRI_voc_size_t) options->Get(keyDefaultMaximalSize)->IntegerValue();
    }

    if (options->Has(keyDefaultWaitForSync)) {
      defaults.defaultWaitForSync = options->Get(keyDefaultWaitForSync)->BooleanValue();
    }

    if (options->Has(keyForceSyncProperties)) {
      defaults.forceSyncProperties = options->Get(keyForceSyncProperties)->BooleanValue();
    }

    if (options->Has(keyRequireAuthentication)) {
      defaults.requireAuthentication = options->Get(keyRequireAuthentication)->BooleanValue();
    }

    if (options->Has(keyRequireAuthenticationUnixSockets)) {
      defaults.requireAuthenticationUnixSockets = options->Get(keyRequireAuthenticationUnixSockets)->BooleanValue();
    }
    
    if (options->Has(keyAuthenticateSystemOnly)) {
      defaults.authenticateSystemOnly = options->Get(keyAuthenticateSystemOnly)->BooleanValue();
    }
  }
  
  const string name = TRI_ObjectToString(argv[0]);

  TRI_vocbase_t* database;
  int res = TRI_CreateDatabaseServer((TRI_server_t*) v8g->_server, name.c_str(), &defaults, &database);

  if (res != TRI_ERROR_NO_ERROR) {
    TRI_V8_EXCEPTION(scope, res);
  }

  assert(database != 0);

  // copy users into context
  if (argv.Length() >= 3 && argv[2]->IsArray()) {
    v8::Handle<v8::Object> users = v8::Object::New();
    users->Set(v8::String::New("users"), argv[2]);

    v8::Context::GetCurrent()->Global()->Set(v8::String::New("UPGRADE_ARGS"), users);
  }
  else {
    v8::Context::GetCurrent()->Global()->Set(v8::String::New("UPGRADE_ARGS"), v8::Object::New());
  }

  if (TRI_V8RunVersionCheck(database, (JSLoader*) v8g->_loader, v8::Context::GetCurrent())) {
    // version check ok
    TRI_V8InitialiseFoxx(database, v8::Context::GetCurrent());
  }
  else {
    // version check failed
    // TODO: report an error
  }

  // populate the authentication cache. otherwise no one can access the new database
  TRI_ReloadAuthInfo(database);
 
  // finally decrease the reference-counter 
  TRI_ReleaseVocBase(database);

  return scope.Close(v8::True());
}

////////////////////////////////////////////////////////////////////////////////
/// @brief drop a database, case of a coordinator in a cluster
////////////////////////////////////////////////////////////////////////////////

#ifdef TRI_ENABLE_CLUSTER

static v8::Handle<v8::Value> JS_DropDatabase_Coordinator (v8::Arguments const& argv) {
  v8::HandleScope scope;

  // Arguments are already checked, there is exactly one argument
  
  const string name = TRI_ObjectToString(argv[0]);

  ClusterInfo* ci = ClusterInfo::instance();
  string errorMsg;
  int myerrno = ci->dropDatabaseCoordinator( name, errorMsg, 120.0);
  if (myerrno != TRI_ERROR_NO_ERROR) {
    TRI_V8_EXCEPTION_MESSAGE(scope, myerrno, errorMsg);
  }

  return scope.Close(v8::True());
}

#endif


////////////////////////////////////////////////////////////////////////////////
/// @brief drop an existing database
///
/// @FUN{@FA{db}._dropDatabase(@FA{name})}
///
/// Drops the database specified by @FA{name}. The database specified by 
/// @FA{name} must exist. 
///
/// Note that dropping databases is only possible from within the `_system` 
/// database. The `_system` database itself cannot be dropped.
/// 
/// Databases are dropped asynchronously, and will be physically removed if 
/// all clients have disconnected and references have been garbage-collected.
////////////////////////////////////////////////////////////////////////////////

static v8::Handle<v8::Value> JS_DropDatabase (v8::Arguments const& argv) {
  v8::HandleScope scope;

  if (argv.Length() != 1) {
    TRI_V8_EXCEPTION_USAGE(scope, "db._dropDatabase(<name>)");
  }

  TRI_vocbase_t* vocbase = GetContextVocBase();
  
  if (vocbase == 0) {
    TRI_V8_EXCEPTION(scope, TRI_ERROR_ARANGO_DATABASE_NOT_FOUND);
  }

  if (! TRI_IsSystemVocBase(vocbase)) {
    TRI_V8_EXCEPTION(scope, TRI_ERROR_ARANGO_USE_SYSTEM_DATABASE);
  }
  
#ifdef TRI_ENABLE_CLUSTER
  // If we are a coordinator in a cluster, we have to behave differently:
  if (ServerState::instance()->isCoordinator()) {
    char const* name = GetCurrentDatabaseName();
    if (! TRI_EqualString(name, "_system")) {
      TRI_V8_EXCEPTION(scope, TRI_ERROR_ARANGO_USE_SYSTEM_DATABASE);
    }

    return scope.Close(JS_DropDatabase_Coordinator(argv));
  }
#endif

  const string name = TRI_ObjectToString(argv[0]);
  TRI_v8_global_t* v8g = (TRI_v8_global_t*) v8::Isolate::GetCurrent()->GetData();  

  int res = TRI_DropDatabaseServer((TRI_server_t*) v8g->_server, name.c_str());

  if (res != TRI_ERROR_NO_ERROR) {
    TRI_V8_EXCEPTION(scope, res);
  }
  
  TRI_V8ReloadRouting(v8::Context::GetCurrent());
    
  return scope.Close(v8::True());
}

////////////////////////////////////////////////////////////////////////////////
/// @brief configure a new endpoint
///
/// @FUN{CONFIGURE_ENDPOINT}
////////////////////////////////////////////////////////////////////////////////

static v8::Handle<v8::Value> JS_ConfigureEndpoint (v8::Arguments const& argv) {
  v8::HandleScope scope;

  if (argv.Length() < 1 || argv.Length() > 2) {
    TRI_V8_EXCEPTION_USAGE(scope, "db._configureEndpoint(<endpoint>, <databases>)");
  }
  
  TRI_v8_global_t* v8g = (TRI_v8_global_t*) v8::Isolate::GetCurrent()->GetData();  
  TRI_server_t* server = (TRI_server_t*) v8g->_server;
  ApplicationEndpointServer* s = static_cast<ApplicationEndpointServer*>(server->_applicationEndpointServer);

  if (s == 0) {
    // not implemented in console mode
    TRI_V8_EXCEPTION(scope, TRI_ERROR_NOT_IMPLEMENTED);
  }

  TRI_vocbase_t* vocbase = GetContextVocBase();
  
  if (vocbase == 0) {
    TRI_V8_EXCEPTION(scope, TRI_ERROR_ARANGO_DATABASE_NOT_FOUND);
  }
  
  if (! TRI_IsSystemVocBase(vocbase)) {
    TRI_V8_EXCEPTION(scope, TRI_ERROR_ARANGO_USE_SYSTEM_DATABASE);
  }

  const string endpoint = TRI_ObjectToString(argv[0]);

  // register dbNames
  vector<string> dbNames;

  if (argv.Length() > 1) {
    if (! argv[1]->IsArray()) {
      TRI_V8_EXCEPTION_PARAMETER(scope, "<databases> must be a list");
    }

    v8::Handle<v8::Array> list = v8::Handle<v8::Array>::Cast(argv[1]);

    const uint32_t n = list->Length();
    for (uint32_t i = 0; i < n; ++i) {
      v8::Handle<v8::Value> name = list->Get(i);

      if (name->IsString()) {
        const string dbName = TRI_ObjectToString(name);

        if (! TRI_IsAllowedNameVocBase(true, dbName.c_str())) {
          TRI_V8_EXCEPTION_PARAMETER(scope, "<databases> must be a list of database names");
        }

        dbNames.push_back(dbName);
      }
      else {
        TRI_V8_EXCEPTION_PARAMETER(scope, "<databases> must be a list of database names");
      }
    }
  }

  bool result = s->addEndpoint(endpoint, dbNames, true);
    
  if (! result) {
    TRI_V8_EXCEPTION_MESSAGE(scope, TRI_ERROR_BAD_PARAMETER, "unable to bind to endpoint");
  }

  return scope.Close(v8::True());
}

////////////////////////////////////////////////////////////////////////////////
/// @brief removes a new endpoint
///
/// @FUN{REMOVE_ENDPOINT}
////////////////////////////////////////////////////////////////////////////////

static v8::Handle<v8::Value> JS_RemoveEndpoint (v8::Arguments const& argv) {
  v8::HandleScope scope;

  if (argv.Length() < 1 || argv.Length() > 2) {
    TRI_V8_EXCEPTION_USAGE(scope, "db._removeEndpoint(<endpoint>)");
  }
  
  TRI_v8_global_t* v8g = (TRI_v8_global_t*) v8::Isolate::GetCurrent()->GetData();  
  TRI_server_t* server = (TRI_server_t*) v8g->_server;
  ApplicationEndpointServer* s = static_cast<ApplicationEndpointServer*>(server->_applicationEndpointServer);

  if (s == 0) {
    // not implemented in console mode
    TRI_V8_EXCEPTION(scope, TRI_ERROR_NOT_IMPLEMENTED);
  }

  TRI_vocbase_t* vocbase = GetContextVocBase();
  
  if (vocbase == 0) {
    TRI_V8_EXCEPTION(scope, TRI_ERROR_ARANGO_DATABASE_NOT_FOUND);
  }
  
  if (! TRI_IsSystemVocBase(vocbase)) {
    TRI_V8_EXCEPTION(scope, TRI_ERROR_ARANGO_USE_SYSTEM_DATABASE);
  }

  bool result = s->removeEndpoint(TRI_ObjectToString(argv[0]));

  if (! result) {
    TRI_V8_EXCEPTION(scope, TRI_ERROR_ARANGO_ENDPOINT_NOT_FOUND);
  }
  
  return scope.Close(v8::True());
}

////////////////////////////////////////////////////////////////////////////////
/// @brief returns a list of all endpoints
///
/// @FUN{LIST_ENDPOINTS}
////////////////////////////////////////////////////////////////////////////////

static v8::Handle<v8::Value> JS_ListEndpoints (v8::Arguments const& argv) {
  v8::HandleScope scope;

  if (argv.Length() != 0) {
    TRI_V8_EXCEPTION_USAGE(scope, "db._listEndpoints()");
  }
  
  TRI_v8_global_t* v8g = (TRI_v8_global_t*) v8::Isolate::GetCurrent()->GetData();  
  TRI_server_t* server = (TRI_server_t*) v8g->_server;
  ApplicationEndpointServer* s = static_cast<ApplicationEndpointServer*>(server->_applicationEndpointServer);

  if (s == 0) {
    // not implemented in console mode
    TRI_V8_EXCEPTION(scope, TRI_ERROR_NOT_IMPLEMENTED);
  }

  TRI_vocbase_t* vocbase = GetContextVocBase();
  
  if (vocbase == 0) {
    TRI_V8_EXCEPTION(scope, TRI_ERROR_ARANGO_DATABASE_NOT_FOUND);
  }
  
  if (! TRI_IsSystemVocBase(vocbase)) {
    TRI_V8_EXCEPTION(scope, TRI_ERROR_ARANGO_USE_SYSTEM_DATABASE);
  }

  const map<string, vector<string> >& endpoints = s->getEndpoints();

  v8::Handle<v8::Array> result = v8::Array::New();
  uint32_t j = 0;

  map<string, vector<string> >::const_iterator it;
  for (it = endpoints.begin(); it != endpoints.end(); ++it) {
    v8::Handle<v8::Array> dbNames = v8::Array::New();

    for (uint32_t i = 0; i < (*it).second.size(); ++i) {
      dbNames->Set(i, v8::String::New((*it).second.at(i).c_str()));
    }

    v8::Handle<v8::Object> item = v8::Object::New();
    item->Set(v8::String::New("endpoint"), v8::String::New((*it).first.c_str()));
    item->Set(v8::String::New("databases"), dbNames);
    
    result->Set(j++, item);
  }
  
  return scope.Close(result);
}

////////////////////////////////////////////////////////////////////////////////
/// @}
////////////////////////////////////////////////////////////////////////////////

// -----------------------------------------------------------------------------
// --SECTION--                                             SHAPED JSON FUNCTIONS
// -----------------------------------------------------------------------------

// -----------------------------------------------------------------------------
// --SECTION--                                                 private functions
// -----------------------------------------------------------------------------

////////////////////////////////////////////////////////////////////////////////
/// @addtogroup VocBase
/// @{
////////////////////////////////////////////////////////////////////////////////

////////////////////////////////////////////////////////////////////////////////
/// @brief weak reference callback for a barrier
////////////////////////////////////////////////////////////////////////////////

static void WeakBarrierCallback (v8::Isolate* isolate,
                                 v8::Persistent<v8::Value> object,
                                 void* parameter) {
  TRI_v8_global_t* v8g = (TRI_v8_global_t*) isolate->GetData();
  TRI_barrier_blocker_t* barrier = (TRI_barrier_blocker_t*) parameter;

  LOG_TRACE("weak-callback for barrier called");

  // find the persistent handle
  v8::Persistent<v8::Value> persistent = v8g->JSBarriers[barrier];
  v8g->JSBarriers.erase(barrier);

  // dispose and clear the persistent handle
  persistent.Dispose(isolate);
  persistent.Clear();

  TRI_vocbase_t* vocbase;
  if (! barrier->_mustFree) {
    vocbase = barrier->base._container->_collection->base._vocbase;
  }
  else {
    vocbase = 0;
  }

  // free the barrier
  TRI_FreeBarrier(&barrier->base);
    
  if (vocbase != 0) {
    // decrease the reference-counter for the database
    TRI_ReleaseVocBase(vocbase);
  }
}

////////////////////////////////////////////////////////////////////////////////
/// @brief selects a named attribute from the shaped json
////////////////////////////////////////////////////////////////////////////////

static v8::Handle<v8::Value> MapGetNamedShapedJson (v8::Local<v8::String> name,
                                                    const v8::AccessorInfo& info) {
  v8::HandleScope scope;

  // sanity check
  v8::Handle<v8::Object> self = info.Holder();

  if (self->InternalFieldCount() <= SLOT_BARRIER) {
    // we better not throw here... otherwise this will cause a segfault
    return scope.Close(v8::Handle<v8::Value>());
  }

  // get shaped json
  void* marker = TRI_UnwrapClass<void*>(self, WRP_SHAPED_JSON_TYPE);

  if (marker == 0) {
    return scope.Close(v8::Handle<v8::Value>());
  }

  // convert the JavaScript string to a string
  const string key = TRI_ObjectToString(name);

  if (key.size() == 0) {
    // we must not throw a v8 exception here because this will cause follow up errors
    return scope.Close(v8::Handle<v8::Value>());
  }

  char const* ckey = key.c_str();

  if (ckey[0] == '_' || strchr(ckey, '.') != 0) {
    return scope.Close(v8::Handle<v8::Value>());
  }

  // get the underlying collection
  TRI_barrier_t* barrier = static_cast<TRI_barrier_t*>(v8::Handle<v8::External>::Cast(self->GetInternalField(SLOT_BARRIER))->Value());
  TRI_primary_collection_t* collection = barrier->_container->_collection;

  // get shape accessor
  TRI_shaper_t* shaper = collection->_shaper;
  TRI_shape_pid_t pid = shaper->lookupAttributePathByName(shaper, ckey);

  if (pid == 0) {
    return scope.Close(v8::Handle<v8::Value>());
  }

  TRI_shaped_json_t document;
  TRI_EXTRACT_SHAPED_JSON_MARKER(document, marker);

  TRI_shaped_json_t json;
  TRI_shape_t const* shape;

  bool ok = TRI_ExtractShapedJsonVocShaper(shaper, &document, 0, pid, &json, &shape);

  if (ok) {
    if (shape == 0) {
      return scope.Close(v8::Handle<v8::Value>());
    }
    else {
      return scope.Close(TRI_JsonShapeData(shaper, shape, json._data.data, json._data.length));
    }
  }
  else {
    // we must not throw a v8 exception here because this will cause follow up errors
    return scope.Close(v8::Handle<v8::Value>());
  }
}

////////////////////////////////////////////////////////////////////////////////
/// @brief selects the keys from the shaped json
////////////////////////////////////////////////////////////////////////////////

static v8::Handle<v8::Array> KeysOfShapedJson (const v8::AccessorInfo& info) {
  v8::HandleScope scope;
  TRI_v8_global_t* v8g;

  v8g = (TRI_v8_global_t*) v8::Isolate::GetCurrent()->GetData();

  v8::Handle<v8::Array> result = v8::Array::New();

  // sanity check
  v8::Handle<v8::Object> self = info.Holder();

  if (self->InternalFieldCount() <= SLOT_BARRIER) {
    return scope.Close(result);
  }

  // get shaped json
  void* marker = TRI_UnwrapClass<void*>(self, WRP_SHAPED_JSON_TYPE);

  if (marker == 0) {
    return scope.Close(result);
  }

  TRI_barrier_t* barrier = static_cast<TRI_barrier_t*>(v8::Handle<v8::External>::Cast(self->GetInternalField(SLOT_BARRIER))->Value());
  TRI_primary_collection_t* collection = barrier->_container->_collection;

  // check for array shape
  TRI_shaper_t* shaper = collection->_shaper;

  TRI_shape_sid_t sid;
  TRI_EXTRACT_SHAPE_IDENTIFIER_MARKER(sid, marker);

  TRI_shape_t const* shape = shaper->lookupShapeId(shaper, sid);

  if (shape == 0 || shape->_type != TRI_SHAPE_ARRAY) {
    return scope.Close(result);
  }

  TRI_array_shape_t const* s;
  TRI_shape_aid_t const* aids;
  TRI_shape_size_t i;
  TRI_shape_size_t n;
  char const* qtr;

  // shape is an array
  s = (TRI_array_shape_t const*) shape;

  // number of entries
  n = s->_fixedEntries + s->_variableEntries;

  // calculate position of attribute ids
  qtr = (char const*) shape;
  qtr += sizeof(TRI_array_shape_t);
  qtr += n * sizeof(TRI_shape_sid_t);
  aids = (TRI_shape_aid_t const*) qtr;

  uint32_t count = 0;
  for (i = 0;  i < n;  ++i, ++aids) {
    char const* att = shaper->lookupAttributeId(shaper, *aids);

    if (att != 0) {
      result->Set(count++, v8::String::New(att));
    }
  }

  result->Set(count++, v8g->_IdKey);
  result->Set(count++, v8g->_RevKey);
  result->Set(count++, v8g->_KeyKey);

  return scope.Close(result);
}

////////////////////////////////////////////////////////////////////////////////
/// @brief check if a property is present
////////////////////////////////////////////////////////////////////////////////

static v8::Handle<v8::Integer> PropertyQueryShapedJson (v8::Local<v8::String> name, 
                                                        const v8::AccessorInfo& info) {
  v8::HandleScope scope;

  // sanity check
  v8::Handle<v8::Object> self = info.Holder();

  if (self->InternalFieldCount() <= SLOT_BARRIER) {
    return scope.Close(v8::Handle<v8::Integer>());
  }

  // get shaped json
  void* marker = TRI_UnwrapClass<TRI_shaped_json_t>(self, WRP_SHAPED_JSON_TYPE);

  if (marker == 0) {
    return scope.Close(v8::Handle<v8::Integer>());
  }

  // convert the JavaScript string to a string
  string key = TRI_ObjectToString(name);

  if (key == "") {
    return scope.Close(v8::Handle<v8::Integer>());
  }

  if (key[0] == '_') {
    if (key == "_id" || key == TRI_VOC_ATTRIBUTE_REV || key == TRI_VOC_ATTRIBUTE_KEY) {
      return scope.Close(v8::Handle<v8::Integer>(v8::Integer::New(v8::ReadOnly)));
    }
  }

  // get underlying collection
  TRI_barrier_t* barrier = static_cast<TRI_barrier_t*>(v8::Handle<v8::External>::Cast(self->GetInternalField(SLOT_BARRIER))->Value());
  TRI_primary_collection_t* collection = barrier->_container->_collection;

  // get shape accessor
  TRI_shaper_t* shaper = collection->_shaper;
  TRI_shape_pid_t pid = shaper->findAttributePathByName(shaper, key.c_str());

  TRI_shape_sid_t sid;
  TRI_EXTRACT_SHAPE_IDENTIFIER_MARKER(sid, marker);

  TRI_shape_access_t const* acc = TRI_FindAccessorVocShaper(shaper, sid, pid);

  // key not found
  if (acc == 0 || acc->_shape == 0) {
    return scope.Close(v8::Handle<v8::Integer>());
  }

  return scope.Close(v8::Handle<v8::Integer>(v8::Integer::New(v8::ReadOnly)));
}

////////////////////////////////////////////////////////////////////////////////
/// @brief selects an indexed attribute from the shaped json
////////////////////////////////////////////////////////////////////////////////

static v8::Handle<v8::Value> MapGetIndexedShapedJson (uint32_t idx,
                                                      const v8::AccessorInfo& info) {
  v8::HandleScope scope;
  
  char buffer[11];
  size_t len;

  len = TRI_StringUInt32InPlace(idx, (char*) &buffer);

  v8::Local<v8::String> strVal = v8::String::New((char*) &buffer, len);

  return scope.Close(MapGetNamedShapedJson(strVal, info));
}

////////////////////////////////////////////////////////////////////////////////
/// @}
////////////////////////////////////////////////////////////////////////////////

// -----------------------------------------------------------------------------
// --SECTION--                                                            MODULE
// -----------------------------------------------------------------------------

////////////////////////////////////////////////////////////////////////////////
/// @brief parse document or document handle from a v8 value (string | object)
////////////////////////////////////////////////////////////////////////////////

bool ExtractDocumentHandle (v8::Handle<v8::Value> val,
                            string& collectionName,
                            TRI_voc_key_t& key,
                            TRI_voc_rid_t& rid) {
  // reset the collection identifier and the revision
  collectionName = "";
  rid = 0;

  // extract the document identifier and revision from a string
  if (val->IsString()) {
    return ParseDocumentHandle(val, collectionName, key);
  }

  // extract the document identifier and revision from a document object
  if (val->IsObject()) {
    TRI_v8_global_t* v8g = (TRI_v8_global_t*) v8::Isolate::GetCurrent()->GetData();

    v8::Handle<v8::Object> obj = val->ToObject();
    v8::Handle<v8::Value> didVal = obj->Get(v8g->_IdKey);

    if (! ParseDocumentHandle(didVal, collectionName, key)) {
      return false;
    }

    if (! obj->Has(v8g->_RevKey)) {
      return true;
    }

    rid = TRI_ObjectToUInt64(obj->Get(v8g->_RevKey), true);

    if (rid == 0) {
      return false;
    }

    return true;
  }

  // unknown value type. give up
  return false;
}

////////////////////////////////////////////////////////////////////////////////
/// @brief parse document or document handle from a v8 value (string | object)
////////////////////////////////////////////////////////////////////////////////

v8::Handle<v8::Value> TRI_ParseDocumentOrDocumentHandle (const CollectionNameResolver& resolver,
                                                         TRI_vocbase_col_t const*& collection,
                                                         TRI_voc_key_t& key,
                                                         TRI_voc_rid_t& rid,
                                                         v8::Handle<v8::Value> val) {
  v8::HandleScope scope;

  assert(key == 0);

  // reset the collection identifier and the revision
  string collectionName = "";
  rid = 0;

  // try to extract the collection name, key, and revision from the object passed
  if (! ExtractDocumentHandle(val, collectionName, key, rid)) {
    return scope.Close(TRI_CreateErrorObject(TRI_ERROR_ARANGO_DOCUMENT_HANDLE_BAD,
                                            "<document-handle> must be a valid document-handle"));
  }

  // we have at least a key, we also might have a collection name
  assert(key != 0);


  if (collectionName == "") {
    // only a document key without collection name was passed
    if (collection == 0) {
      // we do not know the collection
      return scope.Close(TRI_CreateErrorObject(TRI_ERROR_ARANGO_DOCUMENT_HANDLE_BAD,
                                               "<document-handle> must be a document-handle"));
    }
    // we use the current collection's name
    collectionName = resolver.getCollectionName(collection->_cid);
  }
  else {
    // we read a collection name from the document id
    // check cross-collection requests
    if (collection != 0) {
      if (collectionName != resolver.getCollectionName(collection->_cid)) {
        return scope.Close(TRI_CreateErrorObject(TRI_ERROR_ARANGO_CROSS_COLLECTION_REQUEST,
                                                 "cannot execute cross collection query"));
      }
    }
  }

  assert(collectionName != "");

  if (collection == 0) {
    // no collection object was passed, now check the user-supplied collection name
    const TRI_vocbase_col_t* col = resolver.getCollectionStruct(collectionName);
    if (col == 0) {
      // collection not found
      return scope.Close(TRI_CreateErrorObject(TRI_ERROR_ARANGO_COLLECTION_NOT_FOUND,
                                               "collection of <document-handle> is unknown"));
    }

    collection = col;
  }

  assert(collection != 0);

  v8::Handle<v8::Value> empty;
  return scope.Close(empty);
}

////////////////////////////////////////////////////////////////////////////////
/// @brief looks up an index identifier
////////////////////////////////////////////////////////////////////////////////

TRI_index_t* TRI_LookupIndexByHandle (TRI_vocbase_col_t const* collection,
                                      v8::Handle<v8::Value> val,
                                      bool ignoreNotFound,
                                      v8::Handle<v8::Object>* err) {
  // reset the collection identifier and the revision
  string collectionName = "";
  TRI_idx_iid_t iid = 0;

  // assume we are already loaded
  assert(collection != 0);
  assert(collection->_collection != 0);

  // extract the document identifier and revision from a string
  if (val->IsString() || val->IsStringObject() || val->IsNumber()) {
    if (! IsIndexHandle(val, collectionName, iid)) {
      *err = TRI_CreateErrorObject(TRI_ERROR_ARANGO_INDEX_HANDLE_BAD,
                                   "<index-handle> must be an index-handle");
      return 0;
    }
  }

  // extract the document identifier and revision from a string
  else if (val->IsObject()) {
    TRI_v8_global_t* v8g = (TRI_v8_global_t*) v8::Isolate::GetCurrent()->GetData();

    v8::Handle<v8::Object> obj = val->ToObject();
    v8::Handle<v8::Value> iidVal = obj->Get(v8g->IdKey);

    if (! IsIndexHandle(iidVal, collectionName, iid)) {
      *err = TRI_CreateErrorObject(TRI_ERROR_ARANGO_INDEX_HANDLE_BAD,
                                   "expecting an index-handle in id");
      return 0;
    }
  }

  if (collectionName != "") {
    if (collectionName != collection->_name) {
      // I wish this error provided me with more information!
      // e.g. 'cannot access index outside the collection it was defined in'
      *err = TRI_CreateErrorObject(TRI_ERROR_ARANGO_CROSS_COLLECTION_REQUEST,
                                   "cannot execute cross collection index");
      return 0;
    }
  }

  TRI_index_t* idx = TRI_LookupIndex(collection->_collection, iid);

  if (idx == 0) {
    if (! ignoreNotFound) {
      *err = TRI_CreateErrorObject(TRI_ERROR_ARANGO_INDEX_NOT_FOUND, "index is unknown");
    }
  }

  return idx;
}

////////////////////////////////////////////////////////////////////////////////
/// @brief wraps a TRI_vocbase_col_t
////////////////////////////////////////////////////////////////////////////////

v8::Handle<v8::Object> TRI_WrapCollection (TRI_vocbase_col_t const* collection) {
  v8::HandleScope scope;

  TRI_v8_global_t* v8g = (TRI_v8_global_t*) v8::Isolate::GetCurrent()->GetData();
  v8::Handle<v8::Object> result = v8g->VocbaseColTempl->NewInstance();
  
  if (! result.IsEmpty()) {
    v8::Isolate* isolate = v8::Isolate::GetCurrent();
    TRI_vocbase_col_t* c = const_cast<TRI_vocbase_col_t*>(collection);

    result->SetInternalField(SLOT_CLASS_TYPE, v8::Integer::New(WRP_VOCBASE_COL_TYPE));
    result->SetInternalField(SLOT_CLASS, v8::External::New(c));
  
    map< void*, v8::Persistent<v8::Value> >::iterator i = v8g->JSCollections.find(c);

    if (i == v8g->JSCollections.end()) {
      // increase the reference-counter for the database
      TRI_UseVocBase(collection->_vocbase);

      v8::Persistent<v8::Value> persistent = v8::Persistent<v8::Value>::New(isolate, v8::External::New(c));
      result->SetInternalField(SLOT_COLLECTION, persistent);
    
      v8g->JSCollections[c] = persistent;
      persistent.MakeWeak(isolate, c, WeakCollectionCallback);
    }
    else {
      result->SetInternalField(SLOT_COLLECTION, i->second);
    }

    result->Set(v8g->_IdKey, V8CollectionId(collection->_cid), v8::ReadOnly);
    result->Set(v8g->_DbNameKey, v8::String::New(collection->_dbName));
  }

  return scope.Close(result);
}

////////////////////////////////////////////////////////////////////////////////
/// @brief wraps a TRI_shaped_json_t
////////////////////////////////////////////////////////////////////////////////

template<class T>
v8::Handle<v8::Value> TRI_WrapShapedJson (T& trx,
                                          TRI_voc_cid_t cid,
                                          TRI_doc_mptr_t const* document,
                                          TRI_barrier_t* barrier) {
  v8::HandleScope scope;
  
  TRI_ASSERT_MAINTAINER(document != 0);
  TRI_ASSERT_MAINTAINER(document->_key != 0);
  TRI_ASSERT_MAINTAINER(document->_data != 0);
  TRI_ASSERT_MAINTAINER(barrier != 0);

  v8::Isolate* isolate = v8::Isolate::GetCurrent();
  TRI_v8_global_t* v8g = (TRI_v8_global_t*) isolate->GetData();

  assert(barrier != 0);

  // create the new handle to return, and set its template type
  v8::Handle<v8::Object> result = v8g->ShapedJsonTempl->NewInstance();

  if (result.IsEmpty()) {
    // error
    // TODO check for empty results
    return scope.Close(result);
  }

  TRI_barrier_blocker_t* blocker = (TRI_barrier_blocker_t*) barrier;
  bool doCopy = trx.mustCopyShapedJson();

  if (doCopy) {
    // we'll create our own copy of the data
    TRI_df_marker_t const* m = static_cast<TRI_df_marker_t const*>(document->_data);

    if (blocker->_data != 0 && blocker->_mustFree) {
      TRI_Free(TRI_UNKNOWN_MEM_ZONE, blocker->_data);
      blocker->_data = 0;
      blocker->_mustFree = false;
    }

    blocker->_data = TRI_Allocate(TRI_UNKNOWN_MEM_ZONE, m->_size, false);

    if (blocker->_data == 0) {
      // out of memory
      return scope.Close(result);
    }

    memcpy(blocker->_data, m, m->_size);

    blocker->_mustFree = true;
  }
  else {
    // we'll use the pointer into the datafile
    blocker->_data = const_cast<void*>(document->_data);
  }


  // point the 0 index Field to the c++ pointer for unwrapping later
  result->SetInternalField(SLOT_CLASS_TYPE, v8::Integer::New(WRP_SHAPED_JSON_TYPE));
  result->SetInternalField(SLOT_CLASS, v8::External::New(blocker->_data));

  map< void*, v8::Persistent<v8::Value> >::iterator i = v8g->JSBarriers.find(barrier);

  if (i == v8g->JSBarriers.end()) {
    if (! blocker->_mustFree) {
      // increase the reference-counter for the database
      TRI_UseVocBase(barrier->_container->_collection->base._vocbase);
    }

    v8::Persistent<v8::Value> persistent = v8::Persistent<v8::Value>::New(isolate, v8::External::New(barrier));
    result->SetInternalField(SLOT_BARRIER, persistent);

    v8g->JSBarriers[barrier] = persistent;
    persistent.MakeWeak(isolate, barrier, WeakBarrierCallback);
  }
  else {
    result->SetInternalField(SLOT_BARRIER, i->second);
  }

  // store the document reference
  TRI_voc_rid_t rid = document->_rid;

  result->Set(v8g->_IdKey, V8DocumentId(trx.resolver().getCollectionName(cid), document->_key), v8::ReadOnly);
  result->Set(v8g->_RevKey, V8RevisionId(rid), v8::ReadOnly);
  result->Set(v8g->_KeyKey, v8::String::New(document->_key), v8::ReadOnly);

  TRI_df_marker_type_t type = ((TRI_df_marker_t*) document->_data)->_type;

  if (type == TRI_DOC_MARKER_KEY_EDGE) {
    TRI_doc_edge_key_marker_t* marker = (TRI_doc_edge_key_marker_t*) document->_data;

#ifndef TRI_ENABLE_CLUSTER
    result->Set(v8g->_FromKey, V8DocumentId(trx.resolver().getCollectionName(marker->_fromCid), ((char*) marker) + marker->_offsetFromKey));
    result->Set(v8g->_ToKey, V8DocumentId(trx.resolver().getCollectionName(marker->_toCid), ((char*) marker) + marker->_offsetToKey));
#else
    result->Set(v8g->_FromKey, V8DocumentId(trx.resolver().getCollectionNameCluster(marker->_fromCid), ((char*) marker) + marker->_offsetFromKey));
    result->Set(v8g->_ToKey, V8DocumentId(trx.resolver().getCollectionNameCluster(marker->_toCid), ((char*) marker) + marker->_offsetToKey));
#endif
  }

  // and return
  return scope.Close(result);
}

////////////////////////////////////////////////////////////////////////////////
/// @brief return the private WRP_VOCBASE_COL_TYPE value
////////////////////////////////////////////////////////////////////////////////

int32_t TRI_GetVocBaseColType () {
  return WRP_VOCBASE_COL_TYPE;
}

////////////////////////////////////////////////////////////////////////////////
/// @brief run version check
////////////////////////////////////////////////////////////////////////////////

bool TRI_V8RunVersionCheck (void* vocbase, 
                            JSLoader* startupLoader,
                            v8::Handle<v8::Context> context) {
  assert(startupLoader != 0);
  
  v8::HandleScope scope;
  TRI_v8_global_t* v8g = (TRI_v8_global_t*) v8::Isolate::GetCurrent()->GetData();
  void* orig = v8g->_vocbase;
  v8g->_vocbase = vocbase;      
      
  v8::Handle<v8::Value> result = startupLoader->executeGlobalScript(context, "server/version-check.js");
 
  v8g->_vocbase = orig;
  
  return TRI_ObjectToBoolean(result);
}

////////////////////////////////////////////////////////////////////////////////
/// @brief initialize foxx
////////////////////////////////////////////////////////////////////////////////

void TRI_V8InitialiseFoxx (void* vocbase, 
                           v8::Handle<v8::Context> context) {
  void* orig = 0;

  {
    v8::HandleScope scope;      
    TRI_v8_global_t* v8g = (TRI_v8_global_t*) v8::Isolate::GetCurrent()->GetData();  
    orig = v8g->_vocbase;
    v8g->_vocbase = vocbase;      
  }
    
  v8::HandleScope scope;      
  TRI_ExecuteJavaScriptString(context,
                              v8::String::New("require(\"internal\").initializeFoxx()"),
                              v8::String::New("initialize foxx"),
                              false);
  {
    v8::HandleScope scope;
    TRI_v8_global_t* v8g = (TRI_v8_global_t*) v8::Isolate::GetCurrent()->GetData();  
    v8g->_vocbase = orig;
  }  
}

////////////////////////////////////////////////////////////////////////////////
/// @brief reloads routing
////////////////////////////////////////////////////////////////////////////////

void TRI_V8ReloadRouting (v8::Handle<v8::Context> context) {
  v8::HandleScope scope;      

  TRI_ExecuteJavaScriptString(context,
                              v8::String::New("require('internal').executeGlobalContextFunction('require(\\'org/arangodb/actions\\').reloadRouting()')"),
                              v8::String::New("reload routing"),
                              false);
}

////////////////////////////////////////////////////////////////////////////////
/// @brief creates a TRI_vocbase_t global context
////////////////////////////////////////////////////////////////////////////////

void TRI_InitV8VocBridge (v8::Handle<v8::Context> context,
                          TRI_server_t* server,
                          TRI_vocbase_t* vocbase,
                          JSLoader* loader, 
                          const size_t threadNumber) {
  v8::HandleScope scope;

  // check the isolate
  v8::Isolate* isolate = v8::Isolate::GetCurrent();
  TRI_v8_global_t* v8g = TRI_CreateV8Globals(isolate);

  // register the server
  v8g->_server = server;

  // register the database
  v8g->_vocbase = vocbase;
  
  // register the startup loader
  v8g->_loader = loader;


  v8::Handle<v8::ObjectTemplate> rt;
  v8::Handle<v8::FunctionTemplate> ft;
  v8::Handle<v8::Template> pt;

  // .............................................................................
  // generate the TRI_vocbase_t template
  // .............................................................................

  ft = v8::FunctionTemplate::New();
  ft->SetClassName(TRI_V8_SYMBOL("ArangoDatabase"));

  rt = ft->InstanceTemplate();
  rt->SetInternalFieldCount(2);
  rt->SetNamedPropertyHandler(MapGetVocBase);

  // for any database function added here, be sure to add it to in function
  // JS_CompletionsVocbase, too for the auto-completion
  TRI_AddMethodVocbase(rt, "_collection", JS_CollectionVocbase);
  TRI_AddMethodVocbase(rt, "_collections", JS_CollectionsVocbase);
  TRI_AddMethodVocbase(rt, "_COMPLETIONS", JS_CompletionsVocbase, true);
  TRI_AddMethodVocbase(rt, "_create", JS_CreateVocbase, true);
  TRI_AddMethodVocbase(rt, "_createDocumentCollection", JS_CreateDocumentCollectionVocbase);
  TRI_AddMethodVocbase(rt, "_createEdgeCollection", JS_CreateEdgeCollectionVocbase);
  TRI_AddMethodVocbase(rt, "_document", JS_DocumentVocbase);
  TRI_AddMethodVocbase(rt, "_exists", JS_ExistsVocbase);
  TRI_AddMethodVocbase(rt, "_remove", JS_RemoveVocbase);
  TRI_AddMethodVocbase(rt, "_replace", JS_ReplaceVocbase);
  TRI_AddMethodVocbase(rt, "_update", JS_UpdateVocbase);

  TRI_AddMethodVocbase(rt, "_version", JS_VersionServer);

  TRI_AddMethodVocbase(rt, "_id", JS_IdDatabase);
  TRI_AddMethodVocbase(rt, "_isSystem", JS_IsSystemDatabase);
  TRI_AddMethodVocbase(rt, "_name", JS_NameDatabase);
  TRI_AddMethodVocbase(rt, "_path", JS_PathDatabase);
  TRI_AddMethodVocbase(rt, "_createDatabase", JS_CreateDatabase);
  TRI_AddMethodVocbase(rt, "_dropDatabase", JS_DropDatabase);
  TRI_AddMethodVocbase(rt, "_listDatabases", JS_ListDatabases);
  TRI_AddMethodVocbase(rt, "_useDatabase", JS_UseDatabase);
  
  v8g->VocbaseTempl = v8::Persistent<v8::ObjectTemplate>::New(isolate, rt);
  TRI_AddGlobalFunctionVocbase(context, "ArangoDatabase", ft->GetFunction());

  // .............................................................................
  // generate the TRI_shaped_json_t template
  // .............................................................................

  ft = v8::FunctionTemplate::New();
  ft->SetClassName(TRI_V8_SYMBOL("ShapedJson"));

  rt = ft->InstanceTemplate();
  rt->SetInternalFieldCount(3);

  // accessor for named properties (e.g. doc.abcdef)
  rt->SetNamedPropertyHandler(MapGetNamedShapedJson,    // NamedPropertyGetter,
                              0,                        // NamedPropertySetter setter = 0
                              PropertyQueryShapedJson,  // NamedPropertyQuery,
                              0,                        // NamedPropertyDeleter deleter = 0,
                              KeysOfShapedJson          // NamedPropertyEnumerator,
                                                        // Handle<Value> data = Handle<Value>());
                              );
  
  // accessor for indexed properties (e.g. doc[1])
  rt->SetIndexedPropertyHandler(MapGetIndexedShapedJson,  // IndexedPropertyGetter,
                                0,                        // IndexedPropertySetter setter = 0
                                0,                        // IndexedPropertyQuery,
                                0,                        // IndexedPropertyDeleter deleter = 0,
                                0                         // IndexedPropertyEnumerator,
                                                          // Handle<Value> data = Handle<Value>());
                              );

  v8g->ShapedJsonTempl = v8::Persistent<v8::ObjectTemplate>::New(isolate, rt);
  TRI_AddGlobalFunctionVocbase(context, "ShapedJson", ft->GetFunction());

  // .............................................................................
  // generate the TRI_vocbase_col_t template
  // .............................................................................

  ft = v8::FunctionTemplate::New();
  ft->SetClassName(TRI_V8_SYMBOL("ArangoCollection"));

  rt = ft->InstanceTemplate();
  rt->SetInternalFieldCount(3);

  TRI_AddMethodVocbase(rt, "count", JS_CountVocbaseCol);
  TRI_AddMethodVocbase(rt, "datafiles", JS_DatafilesVocbaseCol);
  TRI_AddMethodVocbase(rt, "datafileScan", JS_DatafileScanVocbaseCol);
  TRI_AddMethodVocbase(rt, "document", JS_DocumentVocbaseCol);
  TRI_AddMethodVocbase(rt, "drop", JS_DropVocbaseCol);
  TRI_AddMethodVocbase(rt, "dropIndex", JS_DropIndexVocbaseCol);
  TRI_AddMethodVocbase(rt, "ensureIndex", JS_EnsureIndexVocbaseCol);
  TRI_AddMethodVocbase(rt, "lookupIndex", JS_LookupIndexVocbaseCol);
  TRI_AddMethodVocbase(rt, "exists", JS_ExistsVocbaseCol);
  TRI_AddMethodVocbase(rt, "figures", JS_FiguresVocbaseCol);
  TRI_AddMethodVocbase(rt, "getIndexes", JS_GetIndexesVocbaseCol);
  TRI_AddMethodVocbase(rt, "load", JS_LoadVocbaseCol);
  TRI_AddMethodVocbase(rt, "name", JS_NameVocbaseCol);
#ifdef TRI_ENABLE_CLUSTER  
  TRI_AddMethodVocbase(rt, "planId", JS_PlanIdVocbaseCol);
#endif
  TRI_AddMethodVocbase(rt, "properties", JS_PropertiesVocbaseCol);
  TRI_AddMethodVocbase(rt, "remove", JS_RemoveVocbaseCol);
  TRI_AddMethodVocbase(rt, "revision", JS_RevisionVocbaseCol);
  TRI_AddMethodVocbase(rt, "rename", JS_RenameVocbaseCol);
  TRI_AddMethodVocbase(rt, "rotate", JS_RotateVocbaseCol);
  TRI_AddMethodVocbase(rt, "setAttribute", JS_SetAttributeVocbaseCol, true);
  TRI_AddMethodVocbase(rt, "status", JS_StatusVocbaseCol);
  TRI_AddMethodVocbase(rt, "TRUNCATE", JS_TruncateVocbaseCol, true);
  TRI_AddMethodVocbase(rt, "truncateDatafile", JS_TruncateDatafileVocbaseCol);
  TRI_AddMethodVocbase(rt, "type", JS_TypeVocbaseCol);
  TRI_AddMethodVocbase(rt, "unload", JS_UnloadVocbaseCol);
  TRI_AddMethodVocbase(rt, "upgrade", JS_UpgradeVocbaseCol, true);
  TRI_AddMethodVocbase(rt, "version", JS_VersionVocbaseCol);

  TRI_AddMethodVocbase(rt, "replace", JS_ReplaceVocbaseCol);
  TRI_AddMethodVocbase(rt, "save", JS_SaveVocbaseCol);
  TRI_AddMethodVocbase(rt, "update", JS_UpdateVocbaseCol);

  v8g->VocbaseColTempl = v8::Persistent<v8::ObjectTemplate>::New(isolate, rt);
  TRI_AddGlobalFunctionVocbase(context, "ArangoCollection", ft->GetFunction());

  // .............................................................................
  // generate the general cursor template
  // .............................................................................

  ft = v8::FunctionTemplate::New();
  ft->SetClassName(TRI_V8_SYMBOL("ArangoCursor"));

  rt = ft->InstanceTemplate();
  rt->SetInternalFieldCount(2);

  TRI_AddMethodVocbase(rt, "count", JS_CountGeneralCursor);
  TRI_AddMethodVocbase(rt, "dispose", JS_DisposeGeneralCursor);
  TRI_AddMethodVocbase(rt, "getBatchSize", JS_GetBatchSizeGeneralCursor);
  TRI_AddMethodVocbase(rt, "getExtra", JS_GetExtraGeneralCursor);
  TRI_AddMethodVocbase(rt, "getRows", JS_GetRowsGeneralCursor, true); // DEPRECATED, use toArray
  TRI_AddMethodVocbase(rt, "hasCount", JS_HasCountGeneralCursor);
  TRI_AddMethodVocbase(rt, "hasNext", JS_HasNextGeneralCursor);
  TRI_AddMethodVocbase(rt, "id", JS_IdGeneralCursor);
  TRI_AddMethodVocbase(rt, "next", JS_NextGeneralCursor);
  TRI_AddMethodVocbase(rt, "persist", JS_PersistGeneralCursor);
  TRI_AddMethodVocbase(rt, "toArray", JS_ToArrayGeneralCursor);

  v8g->GeneralCursorTempl = v8::Persistent<v8::ObjectTemplate>::New(isolate, rt);
  TRI_AddGlobalFunctionVocbase(context, "ArangoCursor", ft->GetFunction());

  // .............................................................................
  // generate global functions
  // .............................................................................

  // AQL functions. not intended to be used by end users
  TRI_AddGlobalFunctionVocbase(context, "AHUACATL_RUN", JS_RunAhuacatl, true);
  TRI_AddGlobalFunctionVocbase(context, "AHUACATL_EXPLAIN", JS_ExplainAhuacatl, true);
  TRI_AddGlobalFunctionVocbase(context, "AHUACATL_PARSE", JS_ParseAhuacatl, true);

  // cursor functions. not intended to be used by end users
  TRI_AddGlobalFunctionVocbase(context, "CURSOR", JS_Cursor, true);
  TRI_AddGlobalFunctionVocbase(context, "CREATE_CURSOR", JS_CreateCursor, true);
  TRI_AddGlobalFunctionVocbase(context, "DELETE_CURSOR", JS_DeleteCursor, true);
  
  // replication functions. not intended to be used by end users
  TRI_AddGlobalFunctionVocbase(context, "REPLICATION_LOGGER_START", JS_StartLoggerReplication, true);
  TRI_AddGlobalFunctionVocbase(context, "REPLICATION_LOGGER_STOP", JS_StopLoggerReplication, true);
  TRI_AddGlobalFunctionVocbase(context, "REPLICATION_LOGGER_STATE", JS_StateLoggerReplication, true);
  TRI_AddGlobalFunctionVocbase(context, "REPLICATION_LOGGER_CONFIGURE", JS_ConfigureLoggerReplication, true);
  TRI_AddGlobalFunctionVocbase(context, "REPLICATION_SYNCHRONISE", JS_SynchroniseReplication, true);
  TRI_AddGlobalFunctionVocbase(context, "REPLICATION_SERVER_ID", JS_ServerIdReplication, true);
  TRI_AddGlobalFunctionVocbase(context, "REPLICATION_APPLIER_CONFIGURE", JS_ConfigureApplierReplication, true);
  TRI_AddGlobalFunctionVocbase(context, "REPLICATION_APPLIER_START", JS_StartApplierReplication, true);
  TRI_AddGlobalFunctionVocbase(context, "REPLICATION_APPLIER_STOP", JS_StopApplierReplication, true);
  TRI_AddGlobalFunctionVocbase(context, "REPLICATION_APPLIER_STATE", JS_StateApplierReplication, true);
  TRI_AddGlobalFunctionVocbase(context, "REPLICATION_APPLIER_FORGET", JS_ForgetApplierReplication, true);

  TRI_AddGlobalFunctionVocbase(context, "COMPARE_STRING", JS_compare_string);
  TRI_AddGlobalFunctionVocbase(context, "NORMALIZE_STRING", JS_normalize_string);
  TRI_AddGlobalFunctionVocbase(context, "TIMEZONES", JS_getIcuTimezones);
  TRI_AddGlobalFunctionVocbase(context, "LOCALES", JS_getIcuLocales);
  TRI_AddGlobalFunctionVocbase(context, "FORMAT_DATETIME", JS_formatDatetime);
  TRI_AddGlobalFunctionVocbase(context, "PARSE_DATETIME", JS_parseDatetime);

  TRI_AddGlobalFunctionVocbase(context, "CONFIGURE_ENDPOINT", JS_ConfigureEndpoint, true);
  TRI_AddGlobalFunctionVocbase(context, "REMOVE_ENDPOINT", JS_RemoveEndpoint, true);
  TRI_AddGlobalFunctionVocbase(context, "LIST_ENDPOINTS", JS_ListEndpoints, true);
  TRI_AddGlobalFunctionVocbase(context, "RELOAD_AUTH", JS_ReloadAuth, true);
  TRI_AddGlobalFunctionVocbase(context, "TRANSACTION", JS_Transaction, true);

  // .............................................................................
  // create global variables
  // .............................................................................
  
  v8::Handle<v8::Value> v = WrapVocBase(vocbase);
  if (v.IsEmpty()) {
    // TODO: raise an error here
    LOG_ERROR("out of memory when initialising VocBase");
  }
  else {
    TRI_AddGlobalVariableVocbase(context, "db", v);
  }

  // current thread number
  context->Global()->Set(TRI_V8_SYMBOL("THREAD_NUMBER"), v8::Number::New(threadNumber), v8::ReadOnly);
}

////////////////////////////////////////////////////////////////////////////////
/// @}
////////////////////////////////////////////////////////////////////////////////

// Local Variables:
// mode: outline-minor
// outline-regexp: "/// @brief\\|/// {@inheritDoc}\\|/// @addtogroup\\|/// @page\\|// --SECTION--\\|/// @\\}"
// End:<|MERGE_RESOLUTION|>--- conflicted
+++ resolved
@@ -1333,7 +1333,6 @@
       break;
     }
 
-<<<<<<< HEAD
     case TRI_IDX_TYPE_GEO2_INDEX: {
       assert(attributes._length == 2);
       
@@ -1362,19 +1361,6 @@
       }
       break;
     }
-=======
-static v8::Handle<v8::Value> SaveVocbaseCol (
-    SingleCollectionWriteTransaction<EmbeddableTransaction<V8TransactionContext>, 1>* trx,
-    TRI_vocbase_col_t* col,
-    v8::Arguments const& argv) {
-  v8::HandleScope scope;
-
-  if (argv.Length() < 1 || argv.Length() > 2) {
-    TRI_V8_EXCEPTION_USAGE(scope, "save(<data>, [<waitForSync>])");
-  }
-  
-  const bool forceSync = ExtractForceSync(argv, 2);
->>>>>>> 941f4c88
 
     case TRI_IDX_TYPE_HASH_INDEX: {
       assert(attributes._length > 0);
@@ -1451,7 +1437,6 @@
         supportUndefined = value->_value._boolean;
       }
 
-<<<<<<< HEAD
       if (create) {
         int errorCode = TRI_ERROR_NO_ERROR;
         char* errorStr = 0;
@@ -1479,20 +1464,6 @@
       }
       break;
     }
-=======
-static v8::Handle<v8::Value> SaveEdgeCol (
-    SingleCollectionWriteTransaction<EmbeddableTransaction<V8TransactionContext>, 1>* trx,
-    TRI_vocbase_col_t* col,
-    v8::Arguments const& argv) {
-  v8::HandleScope scope;
-  TRI_v8_global_t* v8g = (TRI_v8_global_t*) v8::Isolate::GetCurrent()->GetData();
-
-  if (argv.Length() < 3 || argv.Length() > 4) {
-    TRI_V8_EXCEPTION_USAGE(scope, "save(<from>, <to>, <data>, [<waitForSync>])");
-  }
-
-  CollectionNameResolver resolver(col->_vocbase);
->>>>>>> 941f4c88
 
     case TRI_IDX_TYPE_CAP_CONSTRAINT: {
       size_t size = 0;
@@ -2179,17 +2150,11 @@
 static v8::Handle<v8::Value> SaveVocbaseCol (
     SingleCollectionWriteTransaction<EmbeddableTransaction<V8TransactionContext>, 1>* trx,
     TRI_vocbase_col_t* col,
-    v8::Arguments const& argv,
-    bool replace) {
+    v8::Arguments const& argv) {
   v8::HandleScope scope;
 
   if (argv.Length() < 1 || argv.Length() > 2) {
-    if (replace) {
-      TRI_V8_EXCEPTION_USAGE(scope, "saveOrReplace(<data>, [<waitForSync>])");
-    }
-    else {
-      TRI_V8_EXCEPTION_USAGE(scope, "save(<data>, [<waitForSync>])");
-    }
+    TRI_V8_EXCEPTION_USAGE(scope, "save(<data>, [<waitForSync>])");
   }
   
   const bool forceSync = ExtractForceSync(argv, 2);
@@ -2278,18 +2243,12 @@
 static v8::Handle<v8::Value> SaveEdgeCol (
     SingleCollectionWriteTransaction<EmbeddableTransaction<V8TransactionContext>, 1>* trx,
     TRI_vocbase_col_t* col,
-    v8::Arguments const& argv,
-    bool replace) {
+    v8::Arguments const& argv) {
   v8::HandleScope scope;
   TRI_v8_global_t* v8g = (TRI_v8_global_t*) v8::Isolate::GetCurrent()->GetData();
 
   if (argv.Length() < 3 || argv.Length() > 4) {
-    if (replace) {
-      TRI_V8_EXCEPTION_USAGE(scope, "saveOrReplace(<from>, <to>, <data>, [<waitForSync>])");
-    }
-    else {
-      TRI_V8_EXCEPTION_USAGE(scope, "save(<from>, <to>, <data>, [<waitForSync>])");
-    }
+    TRI_V8_EXCEPTION_USAGE(scope, "save(<from>, <to>, <data>, [<waitForSync>])");
   }
 
   CollectionNameResolver resolver(col->_vocbase);
