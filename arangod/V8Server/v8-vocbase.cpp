////////////////////////////////////////////////////////////////////////////////
/// DISCLAIMER
///
/// Copyright 2014-2024 ArangoDB GmbH, Cologne, Germany
/// Copyright 2004-2014 triAGENS GmbH, Cologne, Germany
///
/// Licensed under the Business Source License 1.1 (the "License");
/// you may not use this file except in compliance with the License.
/// You may obtain a copy of the License at
///
///     https://github.com/arangodb/arangodb/blob/devel/LICENSE
///
/// Unless required by applicable law or agreed to in writing, software
/// distributed under the License is distributed on an "AS IS" BASIS,
/// WITHOUT WARRANTIES OR CONDITIONS OF ANY KIND, either express or implied.
/// See the License for the specific language governing permissions and
/// limitations under the License.
///
/// Copyright holder is ArangoDB GmbH, Cologne, Germany
///
/// @author Dr. Frank Celler
////////////////////////////////////////////////////////////////////////////////

#ifndef USE_V8
#error this file is not supposed to be used in builds with -DUSE_V8=Off
#endif

#include "v8-vocbaseprivate.h"

#include <unicode/dtfmtsym.h>
#include <unicode/smpdtfmt.h>
#include <unicode/timezone.h>

#include <velocypack/Iterator.h>
#include <velocypack/Slice.h>

#include <v8.h>
#include <iostream>
#include <thread>

#include "Agency/State.h"
#include "ApplicationFeatures/ApplicationServer.h"
#include "ApplicationFeatures/HttpEndpointProvider.h"
#include "Aql/ExpressionContext.h"
#include "Aql/Query.h"
#include "Aql/QueryCache.h"
#include "Aql/QueryExecutionState.h"
#include "Aql/QueryList.h"
#include "Aql/QueryPlanCache.h"
#include "Aql/QueryResultV8.h"
#include "Aql/QueryString.h"
#include "Async/async.h"
#include "Basics/HybridLogicalClock.h"
#include "Basics/StaticStrings.h"
#include "Basics/Utf8Helper.h"
#include "Basics/application-exit.h"
#include "Basics/conversions.h"
#include "Basics/tri-strings.h"
#include "Cluster/ClusterFeature.h"
#include "Cluster/ClusterInfo.h"
#include "Cluster/ServerState.h"
#include "Cluster/TraverserEngine.h"
#include "GeneralServer/AuthenticationFeature.h"
#include "GeneralServer/GeneralServerFeature.h"
#include "Logger/LogMacros.h"
#include "Logger/Logger.h"
#include "Logger/LoggerStream.h"
#include "Rest/Version.h"
#include "RestHandler/RestVersionHandler.h"
#include "RestServer/ConsoleThread.h"
#include "RestServer/DatabaseFeature.h"
#include "RocksDBEngine/RocksDBEngine.h"
#include "Statistics/StatisticsFeature.h"
#include "StorageEngine/EngineSelectorFeature.h"
#include "StorageEngine/StorageEngine.h"
#include "Transaction/Manager.h"
#include "Transaction/ManagerFeature.h"
#include "Transaction/V8Context.h"
#include "Utils/Events.h"
#include "Utils/ExecContext.h"
#include "V8/JSLoader.h"
#include "V8/v8-conv.h"
#include "V8/v8-helper.h"
#include "V8/v8-utils.h"
#include "V8/v8-vpack.h"
#include "V8Server/V8DealerFeature.h"
#include "V8Server/v8-analyzers.h"
#include "V8Server/v8-collection.h"
#include "V8Server/v8-externals.h"
#include "V8Server/v8-general-graph.h"
#include "V8Server/v8-replicated-logs.h"
#include "V8Server/v8-replication.h"
#include "V8Server/v8-statistics.h"
#include "V8Server/v8-users.h"
#include "V8Server/v8-views.h"
#include "V8Server/v8-voccursor.h"
#include "V8Server/v8-vocindex.h"
#include "VocBase/LogicalCollection.h"
#include "VocBase/Methods/Databases.h"
#include "VocBase/Methods/Queries.h"
#include "VocBase/Methods/Transactions.h"

using namespace arangodb;
using namespace arangodb::basics;
using namespace arangodb::rest;

////////////////////////////////////////////////////////////////////////////////
/// @brief wraps a C++ into a v8::Object
////////////////////////////////////////////////////////////////////////////////

template<class T>
static v8::Handle<v8::Object> WrapClass(
    v8::Isolate* isolate, v8::Persistent<v8::ObjectTemplate>& classTempl,
    int32_t type, T* y) {
  v8::EscapableHandleScope scope(isolate);
  auto context = TRI_IGETC;
  auto localClassTemplate =
      v8::Local<v8::ObjectTemplate>::New(isolate, classTempl);
  // create the new handle to return, and set its template type
  v8::Handle<v8::Object> result =
      localClassTemplate->NewInstance(context).FromMaybe(
          v8::Local<v8::Object>());

  if (result.IsEmpty()) {
    // error
    return scope.Escape<v8::Object>(result);
  }

  // set the c++ pointer for unwrapping later
  result->SetInternalField(SLOT_CLASS_TYPE, v8::Integer::New(isolate, type));
  result->SetInternalField(SLOT_CLASS, v8::External::New(isolate, y));

  return scope.Escape<v8::Object>(result);
}

////////////////////////////////////////////////////////////////////////////////
/// @brief executes a transaction
////////////////////////////////////////////////////////////////////////////////

static void JS_Transaction(v8::FunctionCallbackInfo<v8::Value> const& args) {
  TRI_V8_TRY_CATCH_BEGIN(isolate);
  v8::HandleScope scope(isolate);

  // check if we have some transaction object
  if (args.Length() != 1 || !args[0]->IsObject()) {
    TRI_V8_THROW_EXCEPTION_USAGE("TRANSACTION(<object>)");
  }

  // filled by function
  v8::Handle<v8::Value> result;
  v8::TryCatch tryCatch(isolate);
  Result rv = executeTransactionJS(isolate, args[0], result, tryCatch);

  // do not rethrow if already canceled
  if (isContextCanceled(isolate)) {
    TRI_V8_RETURN(result);
  }

  // has caught and could not be converted to arangoError
  // otherwise it would have been reseted
  if (tryCatch.HasCaught()) {
    tryCatch.ReThrow();
    return;
  }

  if (rv.fail()) {
    THROW_ARANGO_EXCEPTION(rv);
  }

  TRI_V8_RETURN(result);
  TRI_V8_TRY_CATCH_END
}

/// @brief returns the list of currently running managed transactions
static void JS_Transactions(v8::FunctionCallbackInfo<v8::Value> const& args) {
  TRI_V8_TRY_CATCH_BEGIN(isolate);
  v8::HandleScope scope(isolate);

  auto& vocbase = GetContextVocBase(isolate);

  // check if we have some transaction object
  if (args.Length() != 0) {
    TRI_V8_THROW_EXCEPTION_USAGE("TRANSACTIONS()");
  }

  VPackBuilder builder;
  builder.openArray();

  bool const fanout = ServerState::instance()->isCoordinator();
  transaction::Manager* mgr = transaction::ManagerFeature::manager();
  if (!mgr) {
    TRI_V8_THROW_EXCEPTION(TRI_ERROR_SHUTTING_DOWN);
  }
  std::string user;
  if (arangodb::ExecContext::isAuthEnabled()) {
    user = ExecContext::current().user();
  }
  mgr->toVelocyPack(builder, vocbase.name(), user, fanout, /*details*/ false);

  builder.close();

  v8::Handle<v8::Value> result = TRI_VPackToV8(isolate, builder.slice());

  TRI_V8_RETURN(result);
  TRI_V8_TRY_CATCH_END
}

////////////////////////////////////////////////////////////////////////////////
/// @brief normalize UTF 16 strings
////////////////////////////////////////////////////////////////////////////////

static void JS_NormalizeString(
    v8::FunctionCallbackInfo<v8::Value> const& args) {
  TRI_V8_TRY_CATCH_BEGIN(isolate);
  v8::HandleScope scope(isolate);

  if (args.Length() != 1) {
    TRI_V8_THROW_EXCEPTION_USAGE("NORMALIZE_STRING(<string>)");
  }

  TRI_normalize_V8_Obj(args, args[0]);
  TRI_V8_TRY_CATCH_END
}

static void JS_Compact(v8::FunctionCallbackInfo<v8::Value> const& args) {
  TRI_V8_TRY_CATCH_BEGIN(isolate);
  v8::HandleScope scope(isolate);

  v8::Local<v8::Context> context = isolate->GetCurrentContext();

  if (ExecContext::isAuthEnabled() && !ExecContext::current().isSuperuser()) {
    TRI_V8_THROW_EXCEPTION(TRI_ERROR_FORBIDDEN);
  }

  bool changeLevel = false;
  bool compactBottomMostLevel = false;

  if (args.Length() > 0) {
    if (args[0]->IsObject()) {
      v8::Handle<v8::Object> obj =
          args[0]->ToObject(TRI_IGETC).FromMaybe(v8::Local<v8::Object>());
      if (TRI_HasProperty(context, isolate, obj, "changeLevel")) {
        changeLevel = TRI_ObjectToBoolean(
            isolate,
            obj->Get(context, TRI_V8_ASCII_STRING(isolate, "changeLevel"))
                .FromMaybe(v8::Local<v8::Value>()));
      }
      if (TRI_HasProperty(context, isolate, obj, "compactBottomMostLevel")) {
        compactBottomMostLevel = TRI_ObjectToBoolean(
            isolate, obj->Get(context, TRI_V8_ASCII_STRING(
                                           isolate, "compactBottomMostLevel"))
                         .FromMaybe(v8::Local<v8::Value>()));
      }
    }
  }

  TRI_GET_SERVER_GLOBALS(ArangodServer);
  StorageEngine& engine =
      v8g->server().getFeature<EngineSelectorFeature>().engine();
  Result res = engine.compactAll(changeLevel, compactBottomMostLevel);

  if (res.fail()) {
    TRI_V8_THROW_EXCEPTION_FULL(res.errorNumber(), res.errorMessage());
  }

  TRI_V8_RETURN_UNDEFINED();
  TRI_V8_TRY_CATCH_END
}

////////////////////////////////////////////////////////////////////////////////
/// @brief compare two UTF 16 strings
////////////////////////////////////////////////////////////////////////////////

static void JS_CompareString(v8::FunctionCallbackInfo<v8::Value> const& args) {
  TRI_V8_TRY_CATCH_BEGIN(isolate);
  v8::HandleScope scope(isolate);

  if (args.Length() != 2) {
    TRI_V8_THROW_EXCEPTION_USAGE(
        "COMPARE_STRING(<left string>, <right string>)");
  }

  v8::String::Value left(isolate, args[0]);
  v8::String::Value right(isolate, args[1]);

  // ..........................................................................
  // Take note here: we are assuming that the ICU type UChar is two bytes.
  // There is no guarantee that this will be the case on all platforms and
  // compilers.
  // ..........................................................................
  int result = Utf8Helper::DefaultUtf8Helper.compareUtf16(
      *left, left.length(), *right, right.length());

  TRI_V8_RETURN(v8::Integer::New(isolate, result));
  TRI_V8_TRY_CATCH_END
}

////////////////////////////////////////////////////////////////////////////////
/// @brief get list of timezones
////////////////////////////////////////////////////////////////////////////////

static void JS_GetIcuTimezones(
    v8::FunctionCallbackInfo<v8::Value> const& args) {
  TRI_V8_TRY_CATCH_BEGIN(isolate);
  v8::HandleScope scope(isolate);
  auto context = TRI_IGETC;

  if (args.Length() != 0) {
    TRI_V8_THROW_EXCEPTION_USAGE("TIMEZONES()");
  }

  v8::Handle<v8::Array> result = v8::Array::New(isolate);

  UErrorCode status = U_ZERO_ERROR;

  icu_64_64::StringEnumeration* timeZones =
      icu_64_64::TimeZone::createEnumeration();
  if (timeZones) {
    int32_t idsCount = timeZones->count(status);

    for (int32_t i = 0; i < idsCount && U_ZERO_ERROR == status; ++i) {
      int32_t resultLength;
      char const* str = timeZones->next(&resultLength, status);
      result
          ->Set(context, (uint32_t)i,
                TRI_V8_PAIR_STRING(isolate, str, resultLength))
          .FromMaybe(false);
    }

    delete timeZones;
  }

  TRI_V8_RETURN(result);
  TRI_V8_TRY_CATCH_END
}

////////////////////////////////////////////////////////////////////////////////
/// @brief get list of locales
////////////////////////////////////////////////////////////////////////////////

static void JS_GetIcuLocales(v8::FunctionCallbackInfo<v8::Value> const& args) {
  TRI_V8_TRY_CATCH_BEGIN(isolate);
  v8::HandleScope scope(isolate);
  auto context = TRI_IGETC;

  if (args.Length() != 0) {
    TRI_V8_THROW_EXCEPTION_USAGE("LOCALES()");
  }

  v8::Handle<v8::Array> result = v8::Array::New(isolate);

  int32_t count = 0;
  const icu_64_64::Locale* locales =
      icu_64_64::Locale::getAvailableLocales(count);
  if (locales) {
    for (int32_t i = 0; i < count; ++i) {
      const icu_64_64::Locale* l = locales + i;
      char const* str = l->getBaseName();

      result
          ->Set(context, (uint32_t)i,
                TRI_V8_PAIR_STRING(isolate, str, strlen(str)))
          .FromMaybe(false);
    }
  }

  TRI_V8_RETURN(result);
  TRI_V8_TRY_CATCH_END
}

////////////////////////////////////////////////////////////////////////////////
/// @brief format datetime
////////////////////////////////////////////////////////////////////////////////

static void JS_FormatDatetime(v8::FunctionCallbackInfo<v8::Value> const& args) {
  TRI_V8_TRY_CATCH_BEGIN(isolate);
  v8::HandleScope scope(isolate);
  auto context = TRI_IGETC;

  if (args.Length() < 2) {
    TRI_V8_THROW_EXCEPTION_USAGE(
        "FORMAT_DATETIME(<datetime in sec>, <pattern>, [<timezone>, "
        "[<locale>]])");
  }

  int64_t datetime = TRI_ObjectToInt64(isolate, args[0]);
  v8::String::Value pattern(
      isolate, args[1]->ToString(context).FromMaybe(v8::Handle<v8::String>()));

  icu_64_64::TimeZone* tz = nullptr;
  if (args.Length() > 2) {
    v8::String::Value value(isolate, args[2]->ToString(context).FromMaybe(
                                         v8::Handle<v8::String>()));

    // ..........................................................................
    // Take note here: we are assuming that the ICU type UChar is two bytes.
    // There is no guarantee that this will be the case on all platforms and
    // compilers.
    // ..........................................................................

    icu_64_64::UnicodeString ts((const UChar*)*value, value.length());
    tz = icu_64_64::TimeZone::createTimeZone(ts);
  } else {
    tz = icu_64_64::TimeZone::createDefault();
  }

  icu_64_64::Locale locale;
  if (args.Length() > 3) {
    std::string name = TRI_ObjectToString(isolate, args[3]);
    locale = icu_64_64::Locale::createFromName(name.c_str());
  } else {
    // use language of default collator
    std::string name = Utf8Helper::DefaultUtf8Helper.getCollatorLanguage();
    locale = icu_64_64::Locale::createFromName(name.c_str());
  }

  icu_64_64::UnicodeString formattedString;
  UErrorCode status = U_ZERO_ERROR;
  icu_64_64::UnicodeString aPattern((const UChar*)*pattern, pattern.length());
  icu_64_64::DateFormatSymbols* ds =
      new icu_64_64::DateFormatSymbols(locale, status);
  icu_64_64::SimpleDateFormat* s =
      new icu_64_64::SimpleDateFormat(aPattern, ds, status);
  s->setTimeZone(*tz);
  s->format((UDate)(datetime * 1000), formattedString);

  std::string resultString;
  formattedString.toUTF8String(resultString);
  delete s;
  delete tz;

  TRI_V8_RETURN_STD_STRING(resultString);
  TRI_V8_TRY_CATCH_END
}

////////////////////////////////////////////////////////////////////////////////
/// @brief parse datetime
////////////////////////////////////////////////////////////////////////////////

static void JS_ParseDatetime(v8::FunctionCallbackInfo<v8::Value> const& args) {
  TRI_V8_TRY_CATCH_BEGIN(isolate);
  v8::HandleScope scope(isolate);
  auto context = TRI_IGETC;

  if (args.Length() < 2) {
    TRI_V8_THROW_EXCEPTION_USAGE(
        "PARSE_DATETIME(<datetime string>, <pattern>, [<timezone>, "
        "[<locale>]])");
  }

  v8::String::Value datetimeString(
      isolate, args[0]->ToString(context).FromMaybe(v8::Handle<v8::String>()));
  v8::String::Value pattern(
      isolate, args[1]->ToString(context).FromMaybe(v8::Handle<v8::String>()));

  icu_64_64::TimeZone* tz = nullptr;
  if (args.Length() > 2) {
    v8::String::Value value(isolate, args[2]->ToString(context).FromMaybe(
                                         v8::Handle<v8::String>()));

    // ..........................................................................
    // Take note here: we are assuming that the ICU type UChar is two bytes.
    // There is no guarantee that this will be the case on all platforms and
    // compilers.
    // ..........................................................................

    icu_64_64::UnicodeString ts((const UChar*)*value, value.length());
    tz = icu_64_64::TimeZone::createTimeZone(ts);
  } else {
    tz = icu_64_64::TimeZone::createDefault();
  }

  icu_64_64::Locale locale;
  if (args.Length() > 3) {
    std::string name = TRI_ObjectToString(isolate, args[3]);
    locale = icu_64_64::Locale::createFromName(name.c_str());
  } else {
    // use language of default collator
    std::string name = Utf8Helper::DefaultUtf8Helper.getCollatorLanguage();
    locale = icu_64_64::Locale::createFromName(name.c_str());
  }

  icu_64_64::UnicodeString formattedString((const UChar*)*datetimeString,
                                           datetimeString.length());
  UErrorCode status = U_ZERO_ERROR;
  icu_64_64::UnicodeString aPattern((const UChar*)*pattern, pattern.length());
  icu_64_64::DateFormatSymbols* ds =
      new icu_64_64::DateFormatSymbols(locale, status);
  icu_64_64::SimpleDateFormat* s =
      new icu_64_64::SimpleDateFormat(aPattern, ds, status);
  s->setTimeZone(*tz);

  UDate udate = s->parse(formattedString, status);

  delete s;
  delete tz;

  TRI_V8_RETURN(v8::Number::New(isolate, udate / 1000));
  TRI_V8_TRY_CATCH_END
}

////////////////////////////////////////////////////////////////////////////////
/// @brief parses an AQL query
////////////////////////////////////////////////////////////////////////////////

static void JS_ParseAql(v8::FunctionCallbackInfo<v8::Value> const& args) {
  TRI_V8_TRY_CATCH_BEGIN(isolate);
  v8::HandleScope scope(isolate);
  auto context = TRI_IGETC;
  auto& vocbase = GetContextVocBase(isolate);

  if (args.Length() != 1) {
    TRI_V8_THROW_EXCEPTION_USAGE("AQL_PARSE(<querystring>)");
  }

  // get the query string
  if (!args[0]->IsString()) {
    TRI_V8_THROW_TYPE_ERROR("expecting string for <querystring>");
  }

  std::string const queryString(TRI_ObjectToString(isolate, args[0]));
  // If we execute an AQL query from V8 we need to unset the nolock headers
  auto origin = transaction::OperationOriginAQL{"parsing query"};
  auto query = arangodb::aql::Query::create(
      transaction::V8Context::create(vocbase, origin, true),
      aql::QueryString(queryString), nullptr);
  auto parseResult = query->parse();

  if (parseResult.result.fail()) {
    TRI_V8_THROW_EXCEPTION_FULL(parseResult.result.errorNumber(),
                                parseResult.result.errorMessage());
  }

  v8::Handle<v8::Object> result = v8::Object::New(isolate);
  result
      ->Set(context, TRI_V8_ASCII_STRING(isolate, "parsed"), v8::True(isolate))
      .FromMaybe(false);

  {
    v8::Handle<v8::Array> collections = v8::Array::New(isolate);
    result
        ->Set(context, TRI_V8_ASCII_STRING(isolate, "collections"), collections)
        .FromMaybe(false);
    uint32_t i = 0;
    for (auto& elem : parseResult.collectionNames) {
      collections->Set(context, i++, TRI_V8_STD_STRING(isolate, (elem)))
          .FromMaybe(false);
    }
  }

  {
    v8::Handle<v8::Array> bindVars = v8::Array::New(isolate);
    uint32_t i = 0;
    for (auto const& elem : parseResult.bindParameters) {
      bindVars->Set(context, i++, TRI_V8_STD_STRING(isolate, (elem)))
          .FromMaybe(false);
    }
    result->Set(context, TRI_V8_ASCII_STRING(isolate, "parameters"),
                bindVars)
        .FromMaybe(false);  // parameters is deprecated
    result->Set(context, TRI_V8_ASCII_STRING(isolate, "bindVars"), bindVars)
        .FromMaybe(false);
  }

  result
      ->Set(context, TRI_V8_ASCII_STRING(isolate, "ast"),
            TRI_VPackToV8(isolate, parseResult.data->slice()))
      .FromMaybe(false);

  if (parseResult.extra == nullptr ||
      !parseResult.extra->slice().hasKey("warnings")) {
    result
        ->Set(context, TRI_V8_ASCII_STRING(isolate, "warnings"),
              v8::Array::New(isolate))
        .FromMaybe(false);
  } else {
    result
        ->Set(
            context, TRI_V8_ASCII_STRING(isolate, "warnings"),
            TRI_VPackToV8(isolate, parseResult.extra->slice().get("warnings")))
        .FromMaybe(false);
  }

  TRI_V8_RETURN(result);
  TRI_V8_TRY_CATCH_END
}

////////////////////////////////////////////////////////////////////////////////
/// @brief registers a warning for the currently running AQL query
static void JS_WarningAql(v8::FunctionCallbackInfo<v8::Value> const& args) {
  TRI_V8_TRY_CATCH_BEGIN(isolate);
  v8::HandleScope scope(isolate);

  if (args.Length() != 2) {
    TRI_V8_THROW_EXCEPTION_USAGE("AQL_WARNING(<code>, <message>)");
  }

  // get the query string
  if (!args[1]->IsString()) {
    TRI_V8_THROW_TYPE_ERROR("expecting string for <message>");
  }

  TRI_GET_GLOBALS();

  if (v8g->_expressionContext != nullptr) {
    // only register the error if we have a query...
    // note: we may not have a query if the AQL functions are called without
    // a query, e.g. during tests
    auto code =
        ErrorCode{static_cast<int>(TRI_ObjectToInt64(isolate, args[0]))};
    std::string const message = TRI_ObjectToString(isolate, args[1]);

    auto expressionContext =
        static_cast<arangodb::aql::ExpressionContext*>(v8g->_expressionContext);
    expressionContext->registerWarning(code, message.c_str());
  } else {
    TRI_V8_THROW_TYPE_ERROR(
        "must only be invoked from AQL user defined functions");
  }
  TRI_V8_RETURN_UNDEFINED();
  TRI_V8_TRY_CATCH_END
}

////////////////////////////////////////////////////////////////////////////////
/// @brief explains an AQL query
////////////////////////////////////////////////////////////////////////////////

static void JS_ExplainAql(v8::FunctionCallbackInfo<v8::Value> const& args) {
  TRI_V8_TRY_CATCH_BEGIN(isolate);
  v8::HandleScope scope(isolate);
  auto context = TRI_IGETC;
  auto& vocbase = GetContextVocBase(isolate);

  if (args.Length() < 1 || args.Length() > 3) {
    TRI_V8_THROW_EXCEPTION_USAGE(
        "AQL_EXPLAIN(<queryString>, <bindVars>, <options>)");
  }

  // get the query string
  if (!args[0]->IsString()) {
    TRI_V8_THROW_TYPE_ERROR("expecting string for <queryString>");
  }

  std::string queryString(TRI_ObjectToString(isolate, args[0]));

  // bind parameters
  std::shared_ptr<VPackBuilder> bindVars;

  if (args.Length() > 1) {
    if (!args[1]->IsUndefined() && !args[1]->IsNull() && !args[1]->IsObject()) {
      TRI_V8_THROW_TYPE_ERROR("expecting object for <bindVars>");
    }
    if (args[1]->IsObject()) {
      bindVars = std::make_shared<VPackBuilder>();

      TRI_V8ToVPack(isolate, *(bindVars.get()), args[1], false);
    }
  }

  VPackBuilder options;
  if (args.Length() > 2) {
    // handle options
    if (!args[2]->IsObject()) {
      TRI_V8_THROW_TYPE_ERROR("expecting object for <options>");
    }
    TRI_V8ToVPack(isolate, options, args[2], false);
  }

  // bind parameters will be freed by the query later
  auto origin = transaction::OperationOriginAQL{"explaining query"};
  auto query = arangodb::aql::Query::create(
      transaction::V8Context::create(vocbase, origin, true),
      aql::QueryString(std::move(queryString)), std::move(bindVars),
      aql::QueryOptions(options.slice()));
  auto queryResult = query->explain();

  if (queryResult.result.fail()) {
    TRI_V8_THROW_EXCEPTION_FULL(queryResult.result.errorNumber(),
                                queryResult.result.errorMessage());
  }

  v8::Handle<v8::Object> result = v8::Object::New(isolate);

  if (queryResult.planCacheKey.has_value()) {
    result
        ->Set(context, TRI_V8_ASCII_STRING(isolate, "planCacheKey"),
              TRI_V8UInt64String<size_t>(isolate,
                                         queryResult.planCacheKey.value()))
        .FromMaybe(false);
  }

  if (queryResult.data != nullptr) {
    if (query->queryOptions().allPlans) {
      result
          ->Set(context, TRI_V8_ASCII_STRING(isolate, "plans"),
                TRI_VPackToV8(isolate, queryResult.data->slice()))
          .FromMaybe(false);
    } else {
      result
          ->Set(context, TRI_V8_ASCII_STRING(isolate, "plan"),
                TRI_VPackToV8(isolate, queryResult.data->slice()))
          .FromMaybe(false);
      result
          ->Set(context, TRI_V8_ASCII_STRING(isolate, "cacheable"),
                v8::Boolean::New(isolate, queryResult.cached))
          .FromMaybe(false);
    }

    if (queryResult.extra != nullptr) {
      VPackSlice warnings = queryResult.extra->slice().get("warnings");
      if (warnings.isNone()) {
        result
            ->Set(context, TRI_V8_ASCII_STRING(isolate, "warnings"),
                  v8::Array::New(isolate))
            .FromMaybe(false);
      } else {
        result
            ->Set(context, TRI_V8_ASCII_STRING(isolate, "warnings"),
                  TRI_VPackToV8(isolate,
                                queryResult.extra->slice().get("warnings")))
            .FromMaybe(false);
      }
      VPackSlice stats = queryResult.extra->slice().get("stats");
      if (stats.isNone()) {
        result
            ->Set(context, TRI_V8_ASCII_STRING(isolate, "stats"),
                  v8::Object::New(isolate))
            .FromMaybe(false);
      } else {
        result
            ->Set(context, TRI_V8_ASCII_STRING(isolate, "stats"),
                  TRI_VPackToV8(isolate, stats))
            .FromMaybe(false);
      }
    } else {
      result
          ->Set(context, TRI_V8_ASCII_STRING(isolate, "warnings"),
                v8::Array::New(isolate))
          .FromMaybe(false);
      result
          ->Set(context, TRI_V8_ASCII_STRING(isolate, "stats"),
                v8::Object::New(isolate))
          .FromMaybe(false);
    }
  }

  TRI_V8_RETURN(result);
  TRI_V8_TRY_CATCH_END
}

////////////////////////////////////////////////////////////////////////////////
/// @brief executes an AQL query
////////////////////////////////////////////////////////////////////////////////

static void JS_ExecuteAqlJson(v8::FunctionCallbackInfo<v8::Value> const& args) {
  TRI_V8_TRY_CATCH_BEGIN(isolate);
  v8::HandleScope scope(isolate);
  auto context = TRI_IGETC;
  auto& vocbase = GetContextVocBase(isolate);

  if (args.Length() < 1 || args.Length() > 2) {
    TRI_V8_THROW_EXCEPTION_USAGE("AQL_EXECUTEJSON(<queryjson>, <options>)");
  }

  if (!args[0]->IsObject()) {
    TRI_V8_THROW_TYPE_ERROR("expecting object for <queryjson>");
  }

  VPackBuilder queryBuilder;
  TRI_V8ToVPack(isolate, queryBuilder, args[0], false);

  VPackBuilder options;
  if (args.Length() > 1) {
    if (!args[1]->IsUndefined() && !args[1]->IsObject()) {
      TRI_V8_THROW_TYPE_ERROR("expecting object for <options>");
    }

    TRI_V8ToVPack(isolate, options, args[1], false);
  }

  auto origin = transaction::OperationOriginAQL{"executing query from JSON"};
  auto query = aql::Query::create(
      transaction::V8Context::create(vocbase, origin, true), aql::QueryString{},
      /*bindParameters*/ nullptr, aql::QueryOptions(options.slice()));

  VPackSlice collections = queryBuilder.slice().get("collections");
  VPackSlice variables = queryBuilder.slice().get("variables");

  TRI_ASSERT(!ServerState::instance()->isDBServer());
<<<<<<< HEAD
  [&]() -> futures::Future<futures::Unit> {
    co_return co_await query->prepareFromVelocyPack(
        /*querySlice*/ VPackSlice::emptyObjectSlice(), collections,
        VPackSlice::noneSlice(), variables,
        /*snippets*/ queryBuilder.slice().get("nodes"), /*simple*/ true,
        analyzersRevision);
  }()
               .waitAndGet();
=======
  auto const snippets = queryBuilder.slice().get("nodes");
  auto const querySlice = velocypack::Slice::emptyObjectSlice();
  auto const viewsSlice = velocypack::Slice::noneSlice();
  query->prepareFromVelocyPack(querySlice, collections, viewsSlice, variables,
                               snippets);
  query->instantiatePlan(snippets);
>>>>>>> e0f005ec

  aql::QueryResult queryResult = query->executeSync();

  if (queryResult.result.fail()) {
    TRI_V8_THROW_EXCEPTION_FULL(queryResult.result.errorNumber(),
                                queryResult.result.errorMessage());
  }

  // return the array value as it is. this is a performance optimization
  v8::Handle<v8::Object> result = v8::Object::New(isolate);
  if (queryResult.data != nullptr) {
    result
        ->Set(context, TRI_V8_ASCII_STRING(isolate, "json"),
              TRI_VPackToV8(isolate, queryResult.data->slice(),
                            queryResult.context->getVPackOptions()))
        .FromMaybe(false);
  }
  if (queryResult.extra != nullptr) {
    VPackSlice stats = queryResult.extra->slice().get("stats");
    if (!stats.isNone()) {
      result
          ->Set(context, TRI_V8_ASCII_STRING(isolate, "stats"),
                TRI_VPackToV8(isolate, stats))
          .FromMaybe(false);
    }
    VPackSlice profile = queryResult.extra->slice().get("profile");
    if (!profile.isNone()) {
      result
          ->Set(context, TRI_V8_ASCII_STRING(isolate, "profile"),
                TRI_VPackToV8(isolate, profile))
          .FromMaybe(false);
    }
  }

  if (queryResult.extra == nullptr ||
      !queryResult.extra->slice().hasKey("warnings")) {
    result
        ->Set(context, TRI_V8_ASCII_STRING(isolate, "warnings"),
              v8::Array::New(isolate))
        .FromMaybe(false);
  } else {
    result
        ->Set(
            context, TRI_V8_ASCII_STRING(isolate, "warnings"),
            TRI_VPackToV8(isolate, queryResult.extra->slice().get("warnings")))
        .FromMaybe(false);
  }
  result
      ->Set(context, TRI_V8_ASCII_STRING(isolate, "cached"),
            v8::Boolean::New(isolate, queryResult.cached))
      .FromMaybe(false);

  TRI_V8_RETURN(result);
  TRI_V8_TRY_CATCH_END
}

////////////////////////////////////////////////////////////////////////////////
/// @brief executes an AQL query
////////////////////////////////////////////////////////////////////////////////

static void JS_ExecuteAql(v8::FunctionCallbackInfo<v8::Value> const& args) {
  TRI_V8_TRY_CATCH_BEGIN(isolate);
  v8::HandleScope scope(isolate);
  auto context = TRI_IGETC;
  auto& vocbase = GetContextVocBase(isolate);

  if (args.Length() < 1 || args.Length() > 3) {
    TRI_V8_THROW_EXCEPTION_USAGE(
        "AQL_EXECUTE(<queryString>, <bindVars>, <options>)");
  }

  // get the query string
  if (!args[0]->IsString()) {
    TRI_V8_THROW_TYPE_ERROR("expecting string for <queryString>");
  }

  std::string queryString(TRI_ObjectToString(isolate, args[0]));

  // bind parameters
  std::shared_ptr<VPackBuilder> bindVars;

  if (args.Length() > 1) {
    if (!args[1]->IsUndefined() && !args[1]->IsNull() && !args[1]->IsObject()) {
      TRI_V8_THROW_TYPE_ERROR("expecting object for <bindVars>");
    }
    if (args[1]->IsObject()) {
      bindVars = std::make_shared<VPackBuilder>();
      TRI_V8ToVPack(isolate, *(bindVars.get()), args[1], false);
    }
  }

  // options
  VPackBuilder options;
  if (args.Length() > 2) {
    if (!args[2]->IsObject()) {
      TRI_V8_THROW_TYPE_ERROR("expecting object for <options>");
    }
    TRI_V8ToVPack(isolate, options, args[2], false);
  }

  TRI_GET_GLOBALS();
  auto origin = transaction::OperationOriginAQL{"executing query"};
  auto v8Context = transaction::V8Context::create(vocbase, origin, true);
  if (v8g->_transactionContext != nullptr) {
    if (v8g->_transactionContext->isTransactionJS()) {
      v8Context->setJStransaction();
    }
    if (v8g->_transactionContext->isReadOnlyTransaction()) {
      v8Context->setReadOnly();
    }
  }
  auto query = arangodb::aql::Query::create(
      std::move(v8Context), aql::QueryString(std::move(queryString)),
      std::move(bindVars), aql::QueryOptions(options.slice()));

  arangodb::aql::QueryResultV8 queryResult = query->executeV8(isolate);

  if (queryResult.result.fail()) {
    if (queryResult.result.is(TRI_ERROR_REQUEST_CANCELED)) {
      TRI_GET_GLOBALS();
      v8g->_canceled = true;
    }
    TRI_V8_THROW_EXCEPTION_FULL(queryResult.result.errorNumber(),
                                queryResult.result.errorMessage());
  }

  // return the array value as it is. this is a performance optimization
  v8::Handle<v8::Object> result = v8::Object::New(isolate);

  if (queryResult.planCacheKey.has_value()) {
    result
        ->Set(context, TRI_V8_ASCII_STRING(isolate, "planCacheKey"),
              TRI_V8UInt64String<size_t>(isolate,
                                         queryResult.planCacheKey.value()))
        .FromMaybe(false);
  }

  if (!queryResult.v8Data.IsEmpty()) {
    result
        ->Set(context, TRI_V8_ASCII_STRING(isolate, "json"), queryResult.v8Data)
        .FromMaybe(false);
  }

  if (queryResult.extra != nullptr) {
    VPackSlice extra = queryResult.extra->slice();
    VPackSlice stats = extra.get("stats");
    if (!stats.isNone()) {
      result
          ->Set(context, TRI_V8_ASCII_STRING(isolate, "stats"),
                TRI_VPackToV8(isolate, stats))
          .FromMaybe(false);
    }
    VPackSlice warnings = extra.get("warnings");
    if (warnings.isNone()) {
      result
          ->Set(context, TRI_V8_ASCII_STRING(isolate, "warnings"),
                v8::Array::New(isolate))
          .FromMaybe(false);
    } else {
      result
          ->Set(context, TRI_V8_ASCII_STRING(isolate, "warnings"),
                TRI_VPackToV8(isolate, warnings))
          .FromMaybe(false);
    }
    VPackSlice profile = extra.get("profile");
    if (!profile.isNone()) {
      result
          ->Set(context, TRI_V8_ASCII_STRING(isolate, "profile"),
                TRI_VPackToV8(isolate, profile))
          .FromMaybe(false);
    }
    VPackSlice plan = extra.get("plan");
    if (!plan.isNone()) {
      result
          ->Set(context, TRI_V8_ASCII_STRING(isolate, "plan"),
                TRI_VPackToV8(isolate, plan))
          .FromMaybe(false);
    }
  }

  result
      ->Set(context, TRI_V8_ASCII_STRING(isolate, "cached"),
            v8::Boolean::New(isolate, queryResult.cached))
      .FromMaybe(false);

  TRI_V8_RETURN(result);
  TRI_V8_TRY_CATCH_END
}

////////////////////////////////////////////////////////////////////////////////
/// @brief retrieve global query options or configure them
////////////////////////////////////////////////////////////////////////////////

static void JS_QueriesPropertiesAql(
    v8::FunctionCallbackInfo<v8::Value> const& args) {
  TRI_V8_TRY_CATCH_BEGIN(isolate);
  v8::HandleScope scope(isolate);
  auto context = TRI_IGETC;
  auto& vocbase = GetContextVocBase(isolate);
  auto* queryList = vocbase.queryList();
  TRI_ASSERT(queryList != nullptr);

  if (args.Length() > 1) {
    TRI_V8_THROW_EXCEPTION_USAGE("AQL_QUERIES_PROPERTIES(<options>)");
  }

  if (args.Length() == 1) {
    // store options
    if (!args[0]->IsObject()) {
      TRI_V8_THROW_EXCEPTION_USAGE("AQL_QUERIES_PROPERTIES(<options>)");
    }

    auto obj = args[0]->ToObject(context).FromMaybe(v8::Handle<v8::Object>());
    if (TRI_HasProperty(context, isolate, obj, "enabled")) {
      queryList->enabled(TRI_ObjectToBoolean(
          isolate, obj->Get(context, TRI_V8_ASCII_STRING(isolate, "enabled"))
                       .FromMaybe(v8::Local<v8::Value>())));
    }
    if (TRI_HasProperty(context, isolate, obj, "trackSlowQueries")) {
      queryList->trackSlowQueries(TRI_ObjectToBoolean(
          isolate,
          obj->Get(context, TRI_V8_ASCII_STRING(isolate, "trackSlowQueries"))
              .FromMaybe(v8::Local<v8::Value>())));
    }
    if (TRI_HasProperty(context, isolate, obj, "trackBindVars")) {
      queryList->trackBindVars(TRI_ObjectToBoolean(
          isolate,
          obj->Get(context, TRI_V8_ASCII_STRING(isolate, "trackBindVars"))
              .FromMaybe(v8::Local<v8::Value>())));
    }
    if (TRI_HasProperty(context, isolate, obj, "maxSlowQueries")) {
      queryList->maxSlowQueries(static_cast<size_t>(TRI_ObjectToInt64(
          isolate,
          obj->Get(context, TRI_V8_ASCII_STRING(isolate, "maxSlowQueries"))
              .FromMaybe(v8::Local<v8::Value>()))));
    }
    if (TRI_HasProperty(context, isolate, obj, "slowQueryThreshold")) {
      queryList->slowQueryThreshold(TRI_ObjectToDouble(
          isolate,
          obj->Get(context, TRI_V8_ASCII_STRING(isolate, "slowQueryThreshold"))
              .FromMaybe(v8::Local<v8::Value>())));
    }
    if (TRI_HasProperty(context, isolate, obj, "slowStreamingQueryThreshold")) {
      queryList->slowStreamingQueryThreshold(TRI_ObjectToDouble(
          isolate,
          obj->Get(context,
                   TRI_V8_ASCII_STRING(isolate, "slowStreamingQueryThreshold"))
              .FromMaybe(v8::Local<v8::Value>())));
    }
    if (TRI_HasProperty(context, isolate, obj, "maxQueryStringLength")) {
      queryList->maxQueryStringLength(static_cast<size_t>(TRI_ObjectToInt64(
          isolate, obj->Get(context, TRI_V8_ASCII_STRING(
                                         isolate, "maxQueryStringLength"))
                       .FromMaybe(v8::Local<v8::Value>()))));
    }

    // intentionally falls through
  }

  // return current settings
  auto result = v8::Object::New(isolate);
  result
      ->Set(context, TRI_V8_ASCII_STRING(isolate, "enabled"),
            v8::Boolean::New(isolate, queryList->enabled()))
      .FromMaybe(false);
  result
      ->Set(context, TRI_V8_ASCII_STRING(isolate, "trackSlowQueries"),
            v8::Boolean::New(isolate, queryList->trackSlowQueries()))
      .FromMaybe(false);
  result
      ->Set(context, TRI_V8_ASCII_STRING(isolate, "trackBindVars"),
            v8::Boolean::New(isolate, queryList->trackBindVars()))
      .FromMaybe(false);
  result
      ->Set(context, TRI_V8_ASCII_STRING(isolate, "maxSlowQueries"),
            v8::Number::New(isolate,
                            static_cast<double>(queryList->maxSlowQueries())))
      .FromMaybe(false);
  result
      ->Set(context, TRI_V8_ASCII_STRING(isolate, "slowQueryThreshold"),
            v8::Number::New(isolate, queryList->slowQueryThreshold()))
      .FromMaybe(false);
  result
      ->Set(context,
            TRI_V8_ASCII_STRING(isolate, "slowStreamingQueryThreshold"),
            v8::Number::New(isolate, queryList->slowStreamingQueryThreshold()))
      .FromMaybe(false);
  result
      ->Set(context, TRI_V8_ASCII_STRING(isolate, "maxQueryStringLength"),
            v8::Number::New(isolate, static_cast<double>(
                                         queryList->maxQueryStringLength())))
      .FromMaybe(false);

  TRI_V8_RETURN(result);
  TRI_V8_TRY_CATCH_END
}

////////////////////////////////////////////////////////////////////////////////
/// @brief returns the list of currently running queries
////////////////////////////////////////////////////////////////////////////////

static void JS_QueriesCurrentAql(
    v8::FunctionCallbackInfo<v8::Value> const& args) {
  TRI_V8_TRY_CATCH_BEGIN(isolate);
  v8::HandleScope scope(isolate);

  if (args.Length() > 1) {
    TRI_V8_THROW_EXCEPTION_USAGE("AQL_QUERIES_CURRENT(params)");
  }

  auto& vocbase = GetContextVocBase(isolate);
  bool allDatabases = false;
  if (args.Length() > 0) {
    if (args[0]->IsObject()) {
      v8::Handle<v8::Object> obj =
          args[0]->ToObject(TRI_IGETC).FromMaybe(v8::Local<v8::Object>());
      allDatabases = TRI_GetOptionalBooleanProperty(isolate, obj, "all", false);
    } else {
      allDatabases = TRI_ObjectToBoolean(isolate, args[0]);
    }
  }

  bool const fanout = ServerState::instance()->isCoordinator();

  VPackBuilder b;
  Result res = methods::Queries::listCurrent(vocbase, b, allDatabases, fanout);

  if (res.fail()) {
    TRI_V8_THROW_EXCEPTION(res);
  }
  TRI_V8_RETURN(TRI_VPackToV8(isolate, b.slice()));

  TRI_V8_TRY_CATCH_END
}

////////////////////////////////////////////////////////////////////////////////
/// @brief returns the list of slow running queries
////////////////////////////////////////////////////////////////////////////////

static void JS_QueriesSlowAql(v8::FunctionCallbackInfo<v8::Value> const& args) {
  TRI_V8_TRY_CATCH_BEGIN(isolate);
  v8::HandleScope scope(isolate);

  if (args.Length() > 1) {
    TRI_V8_THROW_EXCEPTION_USAGE("AQL_QUERIES_SLOW(params)");
  }

  auto& vocbase = GetContextVocBase(isolate);
  bool allDatabases = false;
  if (args.Length() > 0) {
    if (args[0]->IsObject()) {
      v8::Handle<v8::Object> obj =
          args[0]->ToObject(TRI_IGETC).FromMaybe(v8::Local<v8::Object>());
      allDatabases = TRI_GetOptionalBooleanProperty(isolate, obj, "all", false);
    } else {
      allDatabases = TRI_ObjectToBoolean(isolate, args[0]);
    }
  }

  bool const fanout = ServerState::instance()->isCoordinator();

  VPackBuilder b;
  Result res = methods::Queries::listSlow(vocbase, b, allDatabases, fanout);

  if (res.fail()) {
    TRI_V8_THROW_EXCEPTION(res);
  }
  TRI_V8_RETURN(TRI_VPackToV8(isolate, b.slice()));

  TRI_V8_TRY_CATCH_END
}

////////////////////////////////////////////////////////////////////////////////
/// @brief clears the list of slow queries
////////////////////////////////////////////////////////////////////////////////

static void JS_QueriesClearSlowAql(
    v8::FunctionCallbackInfo<v8::Value> const& args) {
  TRI_V8_TRY_CATCH_BEGIN(isolate);
  v8::HandleScope scope(isolate);

  if (args.Length() > 1) {
    TRI_V8_THROW_EXCEPTION_USAGE("AQL_QUERIES_CLEAR_SLOW(params)");
  }

  auto& vocbase = GetContextVocBase(isolate);
  bool allDatabases = false;
  if (args.Length() > 0) {
    if (args[0]->IsObject()) {
      v8::Handle<v8::Object> obj =
          args[0]->ToObject(TRI_IGETC).FromMaybe(v8::Local<v8::Object>());
      allDatabases = TRI_GetOptionalBooleanProperty(isolate, obj, "all", false);
    } else {
      allDatabases = TRI_ObjectToBoolean(isolate, args[0]);
    }
  }

  bool const fanout = ServerState::instance()->isCoordinator();

  Result res = methods::Queries::clearSlow(vocbase, allDatabases, fanout);

  if (res.fail()) {
    TRI_V8_THROW_EXCEPTION(res);
  }
  TRI_V8_RETURN_TRUE();

  TRI_V8_TRY_CATCH_END
}

////////////////////////////////////////////////////////////////////////////////
/// @brief kills an AQL query
////////////////////////////////////////////////////////////////////////////////

static void JS_QueriesKillAql(v8::FunctionCallbackInfo<v8::Value> const& args) {
  TRI_V8_TRY_CATCH_BEGIN(isolate);
  v8::HandleScope scope(isolate);

  if (args.Length() != 1) {
    TRI_V8_THROW_EXCEPTION_USAGE("AQL_QUERIES_KILL(<params>)");
  }

  auto& vocbase = GetContextVocBase(isolate);
  uint64_t id = 0;
  bool allDatabases = false;
  if (args.Length() > 0) {
    if (args[0]->IsObject()) {
      auto context = TRI_IGETC;

      v8::Handle<v8::Object> obj =
          args[0]->ToObject(TRI_IGETC).FromMaybe(v8::Local<v8::Object>());
      allDatabases = TRI_GetOptionalBooleanProperty(isolate, obj, "all", false);
      id = TRI_GetOptionalBooleanProperty(isolate, obj, "all", false);
      if (TRI_HasProperty(context, isolate, obj, "id")) {
        id = TRI_ObjectToUInt64(
            isolate,
            obj->Get(context, TRI_V8_ASCII_STRING(isolate, "id"))
                .FromMaybe(v8::Local<v8::Value>()),
            true);
      }
    } else {
      id = TRI_ObjectToUInt64(isolate, args[0], true);
    }
  }

  Result res = methods::Queries::kill(vocbase, id, allDatabases);

  if (res.fail()) {
    TRI_V8_THROW_EXCEPTION(res);
  }
  TRI_V8_RETURN_TRUE();

  TRI_V8_TRY_CATCH_END
}

////////////////////////////////////////////////////////////////////////////////
/// @brief configures the AQL query cache
////////////////////////////////////////////////////////////////////////////////

static void JS_QueryCachePropertiesAql(
    v8::FunctionCallbackInfo<v8::Value> const& args) {
  TRI_V8_TRY_CATCH_BEGIN(isolate);
  v8::HandleScope scope(isolate);

  if (args.Length() > 1 || (args.Length() == 1 && !args[0]->IsObject())) {
    TRI_V8_THROW_EXCEPTION_USAGE("AQL_QUERY_CACHE_PROPERTIES(<properties>)");
  }

  auto queryCache = arangodb::aql::QueryCache::instance();
  VPackBuilder builder;

  if (args.Length() == 1) {
    // called with options
    TRI_V8ToVPack(isolate, builder, args[0], false);
    queryCache->properties(builder.slice());
  }

  builder.clear();
  queryCache->toVelocyPack(builder);
  TRI_V8_RETURN(TRI_VPackToV8(isolate, builder.slice()));

  // fetch current configuration and return it
  TRI_V8_TRY_CATCH_END
}

static void JS_QueryCacheQueriesAql(
    v8::FunctionCallbackInfo<v8::Value> const& args) {
  TRI_V8_TRY_CATCH_BEGIN(isolate);
  v8::HandleScope scope(isolate);

  if (args.Length() != 0) {
    TRI_V8_THROW_EXCEPTION_USAGE("AQL_QUERY_CACHE_QUERIES()");
  }

  auto& vocbase = GetContextVocBase(isolate);

  VPackBuilder builder;
  arangodb::aql::QueryCache::instance()->queriesToVelocyPack(&vocbase, builder);
  TRI_V8_RETURN(TRI_VPackToV8(isolate, builder.slice()));
  TRI_V8_TRY_CATCH_END
}

////////////////////////////////////////////////////////////////////////////////
/// @brief invalidates the AQL query cache
////////////////////////////////////////////////////////////////////////////////

static void JS_QueryCacheInvalidateAql(
    v8::FunctionCallbackInfo<v8::Value> const& args) {
  TRI_V8_TRY_CATCH_BEGIN(isolate);
  v8::HandleScope scope(isolate);

  if (args.Length() != 0) {
    TRI_V8_THROW_EXCEPTION_USAGE("AQL_QUERY_CACHE_INVALIDATE()");
  }

  arangodb::aql::QueryCache::instance()->invalidate();
  TRI_V8_TRY_CATCH_END
}

////////////////////////////////////////////////////////////////////////////////
/// @brief invalidates the AQL query plan cache
////////////////////////////////////////////////////////////////////////////////

static void JS_QueryPlanCacheInvalidate(
    v8::FunctionCallbackInfo<v8::Value> const& args) {
  TRI_V8_TRY_CATCH_BEGIN(isolate);
  v8::HandleScope scope(isolate);

  if (args.Length() != 0) {
    TRI_V8_THROW_EXCEPTION_USAGE("AQL_QUERY_PLAN_CACHE_INVALIDATE()");
  }

  if (!ExecContext::current().canUseDatabase(auth::Level::RW)) {
    TRI_V8_THROW_EXCEPTION(TRI_ERROR_FORBIDDEN);
  }

  auto& vocbase = GetContextVocBase(isolate);
  vocbase.queryPlanCache().invalidateAll();
  TRI_V8_TRY_CATCH_END
}

static void JS_QueryPlanCachePlans(
    v8::FunctionCallbackInfo<v8::Value> const& args) {
  TRI_V8_TRY_CATCH_BEGIN(isolate);
  v8::HandleScope scope(isolate);

  if (args.Length() != 0) {
    TRI_V8_THROW_EXCEPTION_USAGE("AQL_QUERY_PLAN_CACHE_PLANS()");
  }

  if (!ExecContext::current().canUseDatabase(auth::Level::RO)) {
    TRI_V8_THROW_EXCEPTION(TRI_ERROR_FORBIDDEN);
  }

  auto& vocbase = GetContextVocBase(isolate);

  auto filter = [](aql::QueryPlanCache::Key const& key,
                   aql::QueryPlanCache::Value const& value) -> bool {
    if (ExecContext::isAuthEnabled() && !ExecContext::current().isSuperuser()) {
      // check if non-superusers have at least read permissions on all
      // collections/views used in the query
      for (auto const& dataSource : value.dataSources) {
        if (!ExecContext::current().canUseCollection(dataSource.second.name,
                                                     auth::Level::RO)) {
          return false;
        }
      }
    }
    return true;
  };

  VPackBuilder builder;
  vocbase.queryPlanCache().toVelocyPack(builder, filter);
  TRI_V8_RETURN(TRI_VPackToV8(isolate, builder.slice()));
  TRI_V8_TRY_CATCH_END
}

////////////////////////////////////////////////////////////////////////////////
/// @brief wraps a TRI_vocbase_t
////////////////////////////////////////////////////////////////////////////////

static v8::Handle<v8::Object> WrapVocBase(v8::Isolate* isolate,
                                          TRI_vocbase_t* database) {
  TRI_GET_GLOBALS();

  v8::Handle<v8::Object> result =
      WrapClass(isolate, v8g->VocbaseTempl, WRP_VOCBASE_TYPE, database);
  return result;
}

static void MapGetVocBase(v8::Local<v8::Name> const name,
                          v8::PropertyCallbackInfo<v8::Value> const& args) {
  v8::Isolate* isolate = args.GetIsolate();
  v8::HandleScope scope(isolate);
  auto context = TRI_IGETC;
  auto& vocbase = GetContextVocBase(isolate);

  // convert the JavaScript string to a string
  v8::String::Utf8Value s(isolate, name);
  char* key = *s;

  size_t keyLength = s.length();
  if (keyLength > 2 && key[keyLength - 2] == '(') {
    keyLength -= 2;
    key[keyLength] = '\0';
  }

  // empty or null
  if (key == nullptr || *key == '\0') {
    TRI_V8_RETURN(v8::Handle<v8::Value>());
  }

  if (strcmp(key, "hasOwnProperty") == 0 ||  // this prevents calling the
                                             // property getter again (i.e.
                                             // recursion!)
      strcmp(key, "toString") == 0 || strcmp(key, "toJSON") == 0) {
    TRI_V8_RETURN(v8::Handle<v8::Value>());
  }

  // generate a name under which the cached property is stored
  std::string cacheKey(key, keyLength);
  cacheKey.push_back('*');

  v8::Local<v8::String> cacheName = TRI_V8_STD_STRING(isolate, cacheKey);
  v8::Handle<v8::Object> holder =
      args.Holder()->ToObject(context).FromMaybe(v8::Local<v8::Object>());

  if (*key == '_') {
    // special treatment for all properties starting with _
    v8::Local<v8::String> const l =
        TRI_V8_PAIR_STRING(isolate, key, (int)keyLength);

    if (TRI_HasRealNamedProperty(context, isolate, holder, l)) {
      // some internal function inside db
      TRI_V8_RETURN(v8::Handle<v8::Value>());
    }

    // something in the prototype chain?
    v8::Local<v8::Value> v =
        holder->GetRealNamedPropertyInPrototypeChain(context, l)
            .FromMaybe(v8::Local<v8::Value>());

    if (!v.IsEmpty()) {
      if (!v->IsExternal()) {
        // something but an external... this means we can directly return this
        TRI_V8_RETURN(v8::Handle<v8::Value>());
      }
    }
  }

  TRI_GET_GLOBALS();

  auto globals = isolate->GetCurrentContext()->Global();

  v8::Handle<v8::Object> cacheObject;
  TRI_GET_GLOBAL_STRING(_DbCacheKey);
  if (TRI_HasProperty(context, isolate, globals, _DbCacheKey)) {
    cacheObject = globals->Get(context, _DbCacheKey)
                      .FromMaybe(v8::Local<v8::Value>())
                      ->ToObject(context)
                      .FromMaybe(v8::Local<v8::Object>());
  }

  if (!cacheObject.IsEmpty() &&
      TRI_HasRealNamedProperty(context, isolate, cacheObject, cacheName)) {
    v8::Handle<v8::Object> value =
        cacheObject->GetRealNamedProperty(context, cacheName)
            .FromMaybe(v8::Local<v8::Value>())
            ->ToObject(context)
            .FromMaybe(v8::Local<v8::Object>());
    auto* collection = UnwrapCollection(isolate, value);

    // check if the collection is from the same database and
    // hasn't been deleted
    if (!ServerState::instance()->isCoordinator() && collection &&
        &(collection->vocbase()) == &vocbase && !collection->deleted()) {
      if (auto cid = collection->id(); cid.isSet()) {
        TRI_GET_GLOBAL_STRING(_IdKey);
        if (TRI_HasProperty(context, isolate, value, _IdKey)) {
          DataSourceId cachedCid{TRI_ObjectToUInt64(
              isolate,
              value->Get(context, _IdKey).FromMaybe(v8::Local<v8::Value>()),
              true)};

          TRI_GET_GLOBAL_STRING(VersionKeyHidden);
          uint32_t cachedVersion = static_cast<uint32_t>(TRI_ObjectToInt64(
              isolate, value->Get(context, VersionKeyHidden)
                           .FromMaybe(v8::Local<v8::Value>())));
          auto internalVersion = collection->v8CacheVersion();

          if (cachedCid == cid && cachedVersion == internalVersion) {
            // cache hit
            TRI_V8_RETURN(value);
          }
          // store the updated version number in the object for future
          // comparisons
          value
              ->DefineOwnProperty(
                  context, VersionKeyHidden,
                  v8::Number::New(isolate, (double)internalVersion),
                  v8::DontEnum)
              .FromMaybe(false);  // Ignore result...

          // cid has changed (i.e. collection has been dropped and re-created)
          // or version has changed
        }
      }
    }

    // cache miss
    cacheObject->Delete(context, cacheName).FromMaybe(false);  // Ignore result
  }

  std::shared_ptr<arangodb::LogicalCollection> collection;

  if (ServerState::instance()->isCoordinator()) {
    if (vocbase.server().hasFeature<ClusterFeature>()) {
      collection = vocbase.server()
                       .getFeature<ClusterFeature>()
                       .clusterInfo()
                       .getCollectionNT(vocbase.name(), std::string(key));
    }
  } else {
    collection = vocbase.lookupCollection(std::string_view(key, keyLength));
  }

  if (collection == nullptr) {
    if (*key == '_') {
      TRI_V8_RETURN(v8::Handle<v8::Value>());
    }

    TRI_V8_RETURN_UNDEFINED();
  }

  v8::Handle<v8::Value> result = WrapCollection(isolate, collection);

  if (result.IsEmpty()) {
    TRI_V8_RETURN_UNDEFINED();
  }

  if (!cacheObject.IsEmpty()) {
    cacheObject->Set(context, cacheName, result).FromMaybe(false);
  }

  TRI_V8_RETURN(result);
}

////////////////////////////////////////////////////////////////////////////////
/// @brief return the name and capabilities of the storage engine
////////////////////////////////////////////////////////////////////////////////

static void JS_Engine(v8::FunctionCallbackInfo<v8::Value> const& args) {
  TRI_V8_TRY_CATCH_BEGIN(isolate);
  v8::HandleScope scope(isolate);

  // return engine data
  TRI_GET_SERVER_GLOBALS(ArangodServer);
  StorageEngine& engine =
      v8g->server().getFeature<EngineSelectorFeature>().engine();
  VPackBuilder builder;
  engine.getCapabilities(builder);

  TRI_V8_RETURN(TRI_VPackToV8(isolate, builder.slice()));

  TRI_V8_TRY_CATCH_END
}

////////////////////////////////////////////////////////////////////////////////
/// @brief return statistics for the storage engine
////////////////////////////////////////////////////////////////////////////////

static void JS_EngineStats(v8::FunctionCallbackInfo<v8::Value> const& args) {
  TRI_V8_TRY_CATCH_BEGIN(isolate);
  v8::HandleScope scope(isolate);

  // return engine data
  TRI_GET_SERVER_GLOBALS(ArangodServer);
  StorageEngine& engine =
      v8g->server().getFeature<EngineSelectorFeature>().engine();
  VPackBuilder builder;
  engine.getStatistics(builder);

  v8::Handle<v8::Value> result = TRI_VPackToV8(isolate, builder.slice());
  TRI_V8_RETURN(result);
  TRI_V8_TRY_CATCH_END
}

static void JS_VersionServer(v8::FunctionCallbackInfo<v8::Value> const& args) {
  TRI_V8_TRY_CATCH_BEGIN(isolate);
  v8::HandleScope scope(isolate);

  bool details = false;
  if (args.Length() > 0) {
    details = TRI_ObjectToBoolean(isolate, args[0]);
  }

  if (!details) {
    // return version string
    TRI_V8_RETURN(TRI_V8_ASCII_STRING(isolate, ARANGODB_VERSION));
  }

  TRI_GET_SERVER_GLOBALS(ArangodServer);
  VPackBuilder builder;
  arangodb::RestVersionHandler::getVersion(v8g->server(), true, true, builder);

  TRI_V8_RETURN(TRI_VPackToV8(isolate, builder.slice()));
  TRI_V8_TRY_CATCH_END
}

static void JS_PathDatabase(v8::FunctionCallbackInfo<v8::Value> const& args) {
  TRI_V8_TRY_CATCH_BEGIN(isolate);
  v8::HandleScope scope(isolate);
  TRI_GET_SERVER_GLOBALS(ArangodServer);
  StorageEngine& engine =
      v8g->server().getFeature<EngineSelectorFeature>().engine();

  TRI_V8_RETURN_STD_STRING(engine.databasePath());
  TRI_V8_TRY_CATCH_END
}

static void JS_VersionFilenameDatabase(
    v8::FunctionCallbackInfo<v8::Value> const& args) {
  TRI_V8_TRY_CATCH_BEGIN(isolate);
  v8::HandleScope scope(isolate);
  auto& vocbase = GetContextVocBase(isolate);
  TRI_GET_SERVER_GLOBALS(ArangodServer);
  StorageEngine& engine =
      v8g->server().getFeature<EngineSelectorFeature>().engine();

  TRI_V8_RETURN_STD_STRING(engine.versionFilename(vocbase.id()));
  TRI_V8_TRY_CATCH_END
}

static void JS_IdDatabase(v8::FunctionCallbackInfo<v8::Value> const& args) {
  TRI_V8_TRY_CATCH_BEGIN(isolate);
  v8::HandleScope scope(isolate);
  auto& vocbase = GetContextVocBase(isolate);

  TRI_V8_RETURN(TRI_V8UInt64String<TRI_voc_tick_t>(isolate, vocbase.id()));
  TRI_V8_TRY_CATCH_END
}

static void JS_NameDatabase(v8::FunctionCallbackInfo<v8::Value> const& args) {
  TRI_V8_TRY_CATCH_BEGIN(isolate);
  v8::HandleScope scope(isolate);
  auto& vocbase = GetContextVocBase(isolate);
  auto& n = vocbase.name();

  TRI_V8_RETURN_STD_STRING(n);
  TRI_V8_TRY_CATCH_END
}

static void JS_IsSystemDatabase(
    v8::FunctionCallbackInfo<v8::Value> const& args) {
  TRI_V8_TRY_CATCH_BEGIN(isolate);
  v8::HandleScope scope(isolate);
  auto& vocbase = GetContextVocBase(isolate);

  TRI_V8_RETURN(v8::Boolean::New(isolate, vocbase.isSystem()));
  TRI_V8_TRY_CATCH_END
}

////////////////////////////////////////////////////////////////////////////////
/// @brief fake this method so the interface is similar to the client.
////////////////////////////////////////////////////////////////////////////////

static void JS_FakeFlushCache(v8::FunctionCallbackInfo<v8::Value> const& args) {
  TRI_V8_TRY_CATCH_BEGIN(isolate);
  TRI_V8_RETURN_UNDEFINED();
  TRI_V8_TRY_CATCH_END;
}

static void JS_UseDatabase(v8::FunctionCallbackInfo<v8::Value> const& args) {
  TRI_V8_TRY_CATCH_BEGIN(isolate);
  v8::HandleScope scope(isolate);

  if (args.Length() != 1) {
    TRI_V8_THROW_EXCEPTION_USAGE("db._useDatabase(<name>)");
  }

  TRI_GET_SERVER_GLOBALS(ArangodServer);

  if (!v8g->_securityContext.canUseDatabase()) {
    TRI_V8_THROW_EXCEPTION(TRI_ERROR_FORBIDDEN);
  }

  auto& databaseFeature = v8g->server().getFeature<DatabaseFeature>();
  std::string const name = TRI_ObjectToString(isolate, args[0]);

  if (auto* vocbase = &GetContextVocBase(isolate);
      vocbase->isDropped() && name != StaticStrings::SystemDatabase) {
    // still allow changing back into the _system database even if
    // the current database has been dropped
    TRI_V8_THROW_EXCEPTION(TRI_ERROR_ARANGO_DATABASE_NOT_FOUND);
  }

  // check if the other database exists, and increase its refcount
  auto vocbase = databaseFeature.useDatabase(name);

  if (vocbase == nullptr) {
    TRI_V8_THROW_EXCEPTION(TRI_ERROR_ARANGO_DATABASE_NOT_FOUND);
  }

  TRI_ASSERT(!vocbase->isDangling());

  // switch databases
  VocbasePtr orig{std::exchange(v8g->_vocbase, vocbase.release())};
  TRI_ASSERT(orig != nullptr);
  orig.reset();

  TRI_V8_RETURN(WrapVocBase(isolate, v8g->_vocbase));
  TRI_V8_TRY_CATCH_END
}

static void JS_Databases(v8::FunctionCallbackInfo<v8::Value> const& args) {
  TRI_V8_TRY_CATCH_BEGIN(isolate);
  v8::HandleScope scope(isolate);
  auto context = TRI_IGETC;

  uint32_t const argc = args.Length();
  if (argc > 1) {
    TRI_V8_THROW_EXCEPTION_USAGE("db._databases()");
  }

  auto& vocbase = GetContextVocBase(isolate);

  if (argc == 0 && !vocbase.isSystem()) {
    TRI_V8_THROW_EXCEPTION(TRI_ERROR_ARANGO_USE_SYSTEM_DATABASE);
  }

  std::string user;

  if (argc > 0) {
    user = TRI_ObjectToString(isolate, args[0]);
  }

  TRI_GET_SERVER_GLOBALS(ArangodServer);
  std::vector<std::string> names =
      methods::Databases::list(v8g->server(), user);
  v8::Handle<v8::Array> result = v8::Array::New(isolate, (int)names.size());

  for (size_t i = 0; i < names.size(); ++i) {
    result->Set(context, (uint32_t)i, TRI_V8_STD_STRING(isolate, names[i]))
        .FromMaybe(false);
  }

  TRI_V8_RETURN(result);
  TRI_V8_TRY_CATCH_END
}

static void JS_CreateDatabase(v8::FunctionCallbackInfo<v8::Value> const& args) {
  TRI_V8_TRY_CATCH_BEGIN(isolate);
  v8::HandleScope scope(isolate);
  auto context = TRI_IGETC;

  if (args.Length() < 1 || args.Length() > 3) {
    events::CreateDatabase("", Result(TRI_ERROR_BAD_PARAMETER),
                           ExecContext::current());
    TRI_V8_THROW_EXCEPTION_USAGE(
        "db._createDatabase(<name>, <options>, <users>)");
  }

  auto& vocbase = GetContextVocBase(isolate);

  TRI_ASSERT(!vocbase.isDangling());

  if (!vocbase.isSystem()) {
    events::CreateDatabase("", Result(TRI_ERROR_ARANGO_USE_SYSTEM_DATABASE),
                           ExecContext::current());
    TRI_V8_THROW_EXCEPTION(TRI_ERROR_ARANGO_USE_SYSTEM_DATABASE);
  }

  VPackBuilder options;
  if (args.Length() >= 2 && args[1]->IsObject()) {
    TRI_V8ToVPack(isolate, options, args[1], false);
  } else {
    options.openObject();
    options.close();
  }

  VPackBuilder users;

  if (args.Length() >= 3 && args[2]->IsArray()) {
    VPackArrayBuilder a(&users);
    v8::Handle<v8::Array> ar = v8::Handle<v8::Array>::Cast(args[2]);

    for (uint32_t i = 0; i < ar->Length(); ++i) {
      v8::Handle<v8::Value> user =
          ar->Get(context, i).FromMaybe(v8::Local<v8::Value>());

      if (!user->IsObject()) {
        events::CreateDatabase("", Result(TRI_ERROR_BAD_PARAMETER),
                               ExecContext::current());
        TRI_V8_THROW_EXCEPTION_MESSAGE(TRI_ERROR_BAD_PARAMETER,
                                       "user is not an object");
      }

      TRI_V8ToVPack(isolate, users, user, false, false);
    }
  }

  std::string const dbName = TRI_ObjectToString(isolate, args[0]);
  Result res =
      methods::Databases::create(vocbase.server(), ExecContext::current(),
                                 dbName, users.slice(), options.slice());

  if (res.fail()) {
    TRI_V8_THROW_EXCEPTION(res);
  }

  TRI_V8_RETURN_TRUE();
  TRI_V8_TRY_CATCH_END
}

static void JS_DropDatabase(v8::FunctionCallbackInfo<v8::Value> const& args) {
  TRI_V8_TRY_CATCH_BEGIN(isolate);
  v8::HandleScope scope(isolate);

  if (args.Length() != 1) {
    events::DropDatabase("", Result(TRI_ERROR_BAD_PARAMETER),
                         ExecContext::current());
    TRI_V8_THROW_EXCEPTION_USAGE("db._dropDatabase(<name>)");
  }

  auto& vocbase = GetContextVocBase(isolate);

  if (!vocbase.isSystem()) {
    events::DropDatabase("", Result(TRI_ERROR_ARANGO_USE_SYSTEM_DATABASE),
                         ExecContext::current());
    TRI_V8_THROW_EXCEPTION(TRI_ERROR_ARANGO_USE_SYSTEM_DATABASE);
  }

  std::string const name = TRI_ObjectToString(isolate, args[0]);
  auto res = methods::Databases::drop(ExecContext::current(), &vocbase, name);

  if (res.fail()) {
    TRI_V8_THROW_EXCEPTION(res);
  }

  TRI_V8_RETURN_TRUE();
  TRI_V8_TRY_CATCH_END
}

static void JS_DBProperties(v8::FunctionCallbackInfo<v8::Value> const& args) {
  TRI_V8_TRY_CATCH_BEGIN(isolate);
  v8::HandleScope scope(isolate);

  uint32_t const argc = args.Length();
  if (argc > 0) {
    TRI_V8_THROW_EXCEPTION_USAGE("db._properties()");
  }

  auto& vocbase = GetContextVocBase(isolate);

  VPackBuilder builder;
  vocbase.toVelocyPack(builder);

  auto result = TRI_VPackToV8(isolate, builder.slice());

  TRI_V8_RETURN(result);
  TRI_V8_TRY_CATCH_END
}

////////////////////////////////////////////////////////////////////////////////
/// @brief returns a list of all endpoints
///
/// @FUN{ENDPOINTS}
////////////////////////////////////////////////////////////////////////////////

static void JS_Endpoints(v8::FunctionCallbackInfo<v8::Value> const& args) {
  TRI_V8_TRY_CATCH_BEGIN(isolate);
  v8::HandleScope scope(isolate);
  auto context = TRI_IGETC;

  if (args.Length() != 0) {
    TRI_V8_THROW_EXCEPTION_USAGE("db._endpoints()");
  }

  TRI_GET_SERVER_GLOBALS(ArangodServer);
  TRI_ASSERT(v8g->server().hasFeature<HttpEndpointProvider>());
  auto& endpoints = v8g->server().getFeature<HttpEndpointProvider>();
  auto& vocbase = GetContextVocBase(isolate);

  if (!vocbase.isSystem()) {
    TRI_V8_THROW_EXCEPTION(TRI_ERROR_ARANGO_USE_SYSTEM_DATABASE);
  }

  v8::Handle<v8::Array> result = v8::Array::New(isolate);
  uint32_t j = 0;

  for (auto const& it : endpoints.httpEndpoints()) {
    v8::Handle<v8::Object> item = v8::Object::New(isolate);
    item->Set(context, TRI_V8_ASCII_STRING(isolate, "endpoint"),
              TRI_V8_STD_STRING(isolate, it))
        .FromMaybe(false);

    result->Set(context, j++, item).FromMaybe(false);
  }

  TRI_V8_RETURN(result);
  TRI_V8_TRY_CATCH_END
}

static void JS_TrustedProxies(v8::FunctionCallbackInfo<v8::Value> const& args) {
  TRI_V8_TRY_CATCH_BEGIN(isolate);
  auto context = TRI_IGETC;

  TRI_GET_SERVER_GLOBALS(ArangodServer);
  auto& gs = v8g->server().getFeature<GeneralServerFeature>();
  if (gs.proxyCheck()) {
    v8::Handle<v8::Array> result = v8::Array::New(isolate);

    uint32_t i = 0;
    for (auto const& proxyDef : gs.trustedProxies()) {
      result->Set(context, i++, TRI_V8_STD_STRING(isolate, proxyDef))
          .FromMaybe(false);
    }
    TRI_V8_RETURN(result);
  } else {
    TRI_V8_RETURN(v8::Null(isolate));
  }

  TRI_V8_TRY_CATCH_END
}

static void JS_AuthenticationEnabled(
    v8::FunctionCallbackInfo<v8::Value> const& args) {
  // mop: one could argue that this is a function because this might be
  // changable on the fly at some time but the sad truth is server startup
  // order
  // v8 is initialized after GeneralServerFeature
  TRI_V8_TRY_CATCH_BEGIN(isolate);
  v8::HandleScope scope(isolate);

  TRI_GET_SERVER_GLOBALS(ArangodServer);
  auto& authentication = v8g->server().getFeature<AuthenticationFeature>();

  v8::Handle<v8::Boolean> result =
      v8::Boolean::New(isolate, authentication.isActive());

  TRI_V8_RETURN(result);
  TRI_V8_TRY_CATCH_END
}

////////////////////////////////////////////////////////////////////////////////
/// @brief decode a _rev time stamp
////////////////////////////////////////////////////////////////////////////////

static void JS_DecodeRev(v8::FunctionCallbackInfo<v8::Value> const& args) {
  TRI_V8_TRY_CATCH_BEGIN(isolate);
  v8::HandleScope scope(isolate);
  auto context = TRI_IGETC;

  if (args.Length() != 1 || !args[0]->IsString()) {
    TRI_V8_THROW_EXCEPTION_USAGE("DECODE_REV(<string>)");
  }

  std::string rev = TRI_ObjectToString(isolate, args[0]);
  uint64_t revInt = HybridLogicalClock::decodeTimeStamp(rev);
  v8::Handle<v8::Object> result = v8::Object::New(isolate);
  if (revInt == UINT64_MAX) {
    result
        ->Set(context, TRI_V8_ASCII_STRING(isolate, "date"),
              TRI_V8_ASCII_STRING(isolate, "illegal"))
        .FromMaybe(false);
    result
        ->Set(context, TRI_V8_ASCII_STRING(isolate, "count"),
              v8::Number::New(isolate, 0.0))
        .FromMaybe(false);
  } else {
    uint64_t timeMilli = HybridLogicalClock::extractTime(revInt);
    uint64_t count = HybridLogicalClock::extractCount(revInt);

    time_t timeSeconds = timeMilli / 1000;
    uint64_t millis = timeMilli % 1000;
    struct tm date;
    TRI_gmtime(timeSeconds, &date);
    char buffer[32];
    strftime(buffer, 32, "%Y-%m-%dT%H:%M:%S.000Z", &date);
    buffer[20] = static_cast<char>(millis / 100) + '0';
    buffer[21] = ((millis / 10) % 10) + '0';
    buffer[22] = (millis % 10) + '0';
    buffer[24] = 0;

    result
        ->Set(context, TRI_V8_ASCII_STRING(isolate, "date"),
              TRI_V8_ASCII_STRING(isolate, buffer))
        .FromMaybe(false);
    result
        ->Set(context, TRI_V8_ASCII_STRING(isolate, "count"),
              v8::Number::New(isolate, static_cast<double>(count)))
        .FromMaybe(false);
  }

  TRI_V8_RETURN(result);

  TRI_V8_TRY_CATCH_END
}

////////////////////////////////////////////////////////////////////////////////
/// @brief returns the current context
////////////////////////////////////////////////////////////////////////////////

void JS_ArangoDBContext(v8::FunctionCallbackInfo<v8::Value> const& args) {
  TRI_V8_TRY_CATCH_BEGIN(isolate);
  v8::HandleScope scope(isolate);
  auto context = TRI_IGETC;

  if (args.Length() != 0) {
    TRI_V8_THROW_EXCEPTION_USAGE("ARANGODB_CONTEXT()");
  }

  v8::Handle<v8::Object> result = v8::Object::New(isolate);

  ExecContext const& exec = ExecContext::current();
  if (!exec.user().empty()) {
    result
        ->Set(context, TRI_V8_ASCII_STRING(isolate, "user"),
              TRI_V8_STD_STRING(isolate, exec.user()))
        .FromMaybe(false);
  }

  TRI_V8_RETURN(result);

  TRI_V8_TRY_CATCH_END;
}

/// @brief return a list of all wal files (empty list if not rocksdb)
static void JS_CurrentWalFiles(
    v8::FunctionCallbackInfo<v8::Value> const& args) {
  TRI_V8_TRY_CATCH_BEGIN(isolate);
  v8::HandleScope scope(isolate);
  auto context = TRI_IGETC;

  TRI_GET_SERVER_GLOBALS(ArangodServer);
  StorageEngine& engine =
      v8g->server().getFeature<EngineSelectorFeature>().engine();
  std::vector<std::string> names = engine.currentWalFiles();
  std::sort(names.begin(), names.end());

  // already create an array of the correct size
  uint32_t const n = static_cast<uint32_t>(names.size());
  v8::Handle<v8::Array> result = v8::Array::New(isolate, static_cast<int>(n));

  for (uint32_t i = 0; i < n; ++i) {
    result->Set(context, i, TRI_V8_STD_STRING(isolate, names[i]))
        .FromMaybe(false);
  }

  TRI_V8_RETURN(result);
  TRI_V8_TRY_CATCH_END
}

static void JS_SystemStatistics(
    v8::FunctionCallbackInfo<v8::Value> const& args) {
  TRI_V8_TRY_CATCH_BEGIN(isolate);
  v8::HandleScope scope(isolate);

  auto& vocbase = GetContextVocBase(isolate);

  if (args.Length() != 1 || !args[0]->IsNumber()) {
    TRI_V8_THROW_EXCEPTION_USAGE("SYSTEM_STATISTICS(start)");
  }

  double start = TRI_ObjectToDouble(isolate, args[0]);

  VPackBuilder builder;
  Result res = vocbase.server()
                   .getFeature<StatisticsFeature>()
                   .getClusterSystemStatistics(vocbase, start, builder);

  if (res.fail()) {
    TRI_V8_THROW_EXCEPTION(res);
  }

  v8::Handle<v8::Value> result = TRI_VPackToV8(isolate, builder.slice());

  TRI_V8_RETURN(result);
  TRI_V8_TRY_CATCH_END
}

////////////////////////////////////////////////////////////////////////////////
/// @brief this is for single server mode to dump an agency
////////////////////////////////////////////////////////////////////////////////

static void JS_AgencyDump(v8::FunctionCallbackInfo<v8::Value> const& args) {
  TRI_V8_TRY_CATCH_BEGIN(isolate);
  v8::HandleScope scope(isolate);

  auto context = TRI_IGETC;
  auto& vocbase = GetContextVocBase(isolate);

  if (args.Length() != 0) {
    TRI_V8_THROW_EXCEPTION_USAGE("AGENCY_DUMP()");
  }

  uint64_t index = 0;
  uint64_t term = 0;
  auto b = arangodb::consensus::State::latestAgencyState(vocbase, index, term);

  v8::Handle<v8::Object> result = v8::Object::New(isolate);
  result
      ->Set(context, TRI_V8_ASCII_STRING(isolate, "index"),
            v8::Number::New(isolate, static_cast<double>(index)))
      .FromMaybe(false);
  result
      ->Set(context, TRI_V8_ASCII_STRING(isolate, "term"),
            v8::Number::New(isolate, static_cast<double>(term)))
      .FromMaybe(false);
  result
      ->Set(context, TRI_V8_ASCII_STRING(isolate, "data"),
            TRI_VPackToV8(isolate, b->slice()))
      .FromMaybe(false);

  TRI_V8_RETURN(result);
  TRI_V8_TRY_CATCH_END
}

#ifdef USE_ENTERPRISE

////////////////////////////////////////////////////////////////////////////////
/// @brief this is rotates the encryption keys, only for testing
////////////////////////////////////////////////////////////////////////////////

static void JS_EncryptionKeyReload(
    v8::FunctionCallbackInfo<v8::Value> const& args) {
  TRI_V8_TRY_CATCH_BEGIN(isolate);
  v8::HandleScope scope(isolate);

  if (args.Length() != 0) {
    TRI_V8_THROW_EXCEPTION_USAGE("encryptionKeyReload()");
  }

  TRI_GET_SERVER_GLOBALS(ArangodServer);
  auto& selector = v8g->server().getFeature<EngineSelectorFeature>();
  if (!selector.isRocksDB()) {
    THROW_ARANGO_EXCEPTION(TRI_ERROR_NOT_IMPLEMENTED);
  }

  auto& engine = selector.engine<RocksDBEngine>();
  auto res = engine.rotateUserEncryptionKeys();
  if (res.fail()) {
    TRI_V8_THROW_EXCEPTION(res);
  }

  TRI_V8_RETURN_TRUE();
  TRI_V8_TRY_CATCH_END
}

#endif

////////////////////////////////////////////////////////////////////////////////
/// @brief creates a TRI_vocbase_t global context
////////////////////////////////////////////////////////////////////////////////

void TRI_InitV8VocBridge(v8::Isolate* isolate, v8::Handle<v8::Context> context,
                         arangodb::aql::QueryRegistry* /*queryRegistry*/,
                         TRI_vocbase_t& vocbase, size_t threadNumber) {
  auto& server = vocbase.server();

  v8::HandleScope scope(isolate);

  // check the isolate
  TRI_GET_SERVER_GLOBALS(ArangodServer);

  TRI_ASSERT(v8g->_transactionContext == nullptr);
  // register the database
  v8g->_vocbase = &vocbase;

  // ...........................................................................
  // generate the TRI_vocbase_t template
  // ...........................................................................

  v8::Handle<v8::FunctionTemplate> ft = v8::FunctionTemplate::New(isolate);
  ft->SetClassName(TRI_V8_ASCII_STRING(isolate, "ArangoDatabase"));

  v8::Handle<v8::ObjectTemplate> ArangoNS = ft->InstanceTemplate();
  ArangoNS->SetInternalFieldCount(2);

  ArangoNS->SetHandler(v8::NamedPropertyHandlerConfiguration(MapGetVocBase));

  // for any database function added here, be sure to add it to in function
  // JS_CompletionsVocbase, too for the auto-completion
  TRI_AddMethodVocbase(isolate, ArangoNS,
                       TRI_V8_ASCII_STRING(isolate, "_compact"), JS_Compact);

  TRI_AddMethodVocbase(isolate, ArangoNS,
                       TRI_V8_ASCII_STRING(isolate, "_engine"), JS_Engine);
  TRI_AddMethodVocbase(isolate, ArangoNS,
                       TRI_V8_ASCII_STRING(isolate, "_engineStats"),
                       JS_EngineStats);
  TRI_AddMethodVocbase(isolate, ArangoNS,
                       TRI_V8_ASCII_STRING(isolate, "_version"),
                       JS_VersionServer);
  TRI_AddMethodVocbase(isolate, ArangoNS, TRI_V8_ASCII_STRING(isolate, "_id"),
                       JS_IdDatabase);
  TRI_AddMethodVocbase(isolate, ArangoNS,
                       TRI_V8_ASCII_STRING(isolate, "_isSystem"),
                       JS_IsSystemDatabase);
  TRI_AddMethodVocbase(isolate, ArangoNS, TRI_V8_ASCII_STRING(isolate, "_name"),
                       JS_NameDatabase);
  TRI_AddMethodVocbase(isolate, ArangoNS, TRI_V8_ASCII_STRING(isolate, "_path"),
                       JS_PathDatabase);
  TRI_AddMethodVocbase(isolate, ArangoNS,
                       TRI_V8_ASCII_STRING(isolate, "_currentWalFiles"),
                       JS_CurrentWalFiles, true);
  TRI_AddMethodVocbase(isolate, ArangoNS,
                       TRI_V8_ASCII_STRING(isolate, "_versionFilename"),
                       JS_VersionFilenameDatabase, true);
  TRI_AddMethodVocbase(isolate, ArangoNS,
                       TRI_V8_ASCII_STRING(isolate, "_createDatabase"),
                       JS_CreateDatabase);
  TRI_AddMethodVocbase(isolate, ArangoNS,
                       TRI_V8_ASCII_STRING(isolate, "_dropDatabase"),
                       JS_DropDatabase);
  TRI_AddMethodVocbase(isolate, ArangoNS,
                       TRI_V8_ASCII_STRING(isolate, "_databases"),
                       JS_Databases);
  TRI_AddMethodVocbase(isolate, ArangoNS,
                       TRI_V8_ASCII_STRING(isolate, "_useDatabase"),
                       JS_UseDatabase);
  TRI_AddMethodVocbase(isolate, ArangoNS,
                       TRI_V8_ASCII_STRING(isolate, "_properties"),
                       JS_DBProperties);
  TRI_AddMethodVocbase(isolate, ArangoNS,
                       TRI_V8_ASCII_STRING(isolate, "_flushCache"),
                       JS_FakeFlushCache, true);

  v8g->VocbaseTempl.Reset(isolate, ArangoNS);
  TRI_AddGlobalFunctionVocbase(
      isolate, TRI_V8_ASCII_STRING(isolate, "ArangoDatabase"),
      ft->GetFunction(context).FromMaybe(v8::Local<v8::Function>()));

  arangodb::iresearch::TRI_InitV8Analyzers(*v8g, isolate);
  TRI_InitV8Statistics(isolate, context);

  TRI_InitV8IndexArangoDB(isolate, ArangoNS);

  TRI_InitV8Collections(context, &vocbase, v8g, isolate, ArangoNS);
  TRI_InitV8Views(*v8g, isolate);
  TRI_InitV8ReplicatedLogs(v8g, isolate);
  TRI_InitV8Users(context, &vocbase, v8g, isolate);
  TRI_InitV8GeneralGraph(context, &vocbase, v8g, isolate);

  TRI_InitV8cursor(context, v8g);

  StorageEngine& engine = server.getFeature<EngineSelectorFeature>().engine();
  engine.addV8Functions();

  // .............................................................................
  // generate global functions
  // .............................................................................

  // AQL functions. not intended to be used directly by end users
  TRI_AddGlobalFunctionVocbase(isolate,
                               TRI_V8_ASCII_STRING(isolate, "AQL_EXECUTE"),
                               JS_ExecuteAql, true);
  TRI_AddGlobalFunctionVocbase(isolate,
                               TRI_V8_ASCII_STRING(isolate, "AQL_EXECUTEJSON"),
                               JS_ExecuteAqlJson, true);
  TRI_AddGlobalFunctionVocbase(isolate,
                               TRI_V8_ASCII_STRING(isolate, "AQL_EXPLAIN"),
                               JS_ExplainAql, true);
  TRI_AddGlobalFunctionVocbase(
      isolate, TRI_V8_ASCII_STRING(isolate, "AQL_PARSE"), JS_ParseAql, true);
  TRI_AddGlobalFunctionVocbase(isolate,
                               TRI_V8_ASCII_STRING(isolate, "AQL_WARNING"),
                               JS_WarningAql, true);
  TRI_AddGlobalFunctionVocbase(
      isolate, TRI_V8_ASCII_STRING(isolate, "AQL_QUERIES_PROPERTIES"),
      JS_QueriesPropertiesAql, true);
  TRI_AddGlobalFunctionVocbase(
      isolate, TRI_V8_ASCII_STRING(isolate, "AQL_QUERIES_CURRENT"),
      JS_QueriesCurrentAql, true);
  TRI_AddGlobalFunctionVocbase(isolate,
                               TRI_V8_ASCII_STRING(isolate, "AQL_QUERIES_SLOW"),
                               JS_QueriesSlowAql, true);
  TRI_AddGlobalFunctionVocbase(
      isolate, TRI_V8_ASCII_STRING(isolate, "AQL_QUERIES_CLEAR_SLOW"),
      JS_QueriesClearSlowAql, true);
  TRI_AddGlobalFunctionVocbase(isolate,
                               TRI_V8_ASCII_STRING(isolate, "AQL_QUERIES_KILL"),
                               JS_QueriesKillAql, true);
  TRI_AddGlobalFunctionVocbase(
      isolate, TRI_V8_ASCII_STRING(isolate, "AQL_QUERY_CACHE_PROPERTIES"),
      JS_QueryCachePropertiesAql, true);
  TRI_AddGlobalFunctionVocbase(
      isolate, TRI_V8_ASCII_STRING(isolate, "AQL_QUERY_CACHE_QUERIES"),
      JS_QueryCacheQueriesAql, true);
  TRI_AddGlobalFunctionVocbase(
      isolate, TRI_V8_ASCII_STRING(isolate, "AQL_QUERY_CACHE_INVALIDATE"),
      JS_QueryCacheInvalidateAql, true);
  TRI_AddGlobalFunctionVocbase(
      isolate, TRI_V8_ASCII_STRING(isolate, "AQL_QUERY_PLAN_CACHE_INVALIDATE"),
      JS_QueryPlanCacheInvalidate, true);
  TRI_AddGlobalFunctionVocbase(
      isolate, TRI_V8_ASCII_STRING(isolate, "AQL_QUERY_PLAN_CACHE_PLANS"),
      JS_QueryPlanCachePlans, true);

  TRI_InitV8Replication(isolate, context, &vocbase, threadNumber, v8g);

  TRI_AddGlobalFunctionVocbase(isolate,
                               TRI_V8_ASCII_STRING(isolate, "COMPARE_STRING"),
                               JS_CompareString, true);
  TRI_AddGlobalFunctionVocbase(isolate,
                               TRI_V8_ASCII_STRING(isolate, "NORMALIZE_STRING"),
                               JS_NormalizeString, true);
  TRI_AddGlobalFunctionVocbase(isolate,
                               TRI_V8_ASCII_STRING(isolate, "TIMEZONES"),
                               JS_GetIcuTimezones, true);
  TRI_AddGlobalFunctionVocbase(isolate, TRI_V8_ASCII_STRING(isolate, "LOCALES"),
                               JS_GetIcuLocales, true);
  TRI_AddGlobalFunctionVocbase(isolate,
                               TRI_V8_ASCII_STRING(isolate, "FORMAT_DATETIME"),
                               JS_FormatDatetime, true);
  TRI_AddGlobalFunctionVocbase(isolate,
                               TRI_V8_ASCII_STRING(isolate, "PARSE_DATETIME"),
                               JS_ParseDatetime, true);

  TRI_AddGlobalFunctionVocbase(
      isolate, TRI_V8_ASCII_STRING(isolate, "ENDPOINTS"), JS_Endpoints, true);
  TRI_AddGlobalFunctionVocbase(isolate,
                               TRI_V8_ASCII_STRING(isolate, "TRANSACTION"),
                               JS_Transaction, true);
  TRI_AddGlobalFunctionVocbase(isolate,
                               TRI_V8_ASCII_STRING(isolate, "TRANSACTIONS"),
                               JS_Transactions, true);

  TRI_AddGlobalFunctionVocbase(
      isolate, TRI_V8_ASCII_STRING(isolate, "AUTHENTICATION_ENABLED"),
      JS_AuthenticationEnabled, true);

  TRI_AddGlobalFunctionVocbase(isolate,
                               TRI_V8_ASCII_STRING(isolate, "TRUSTED_PROXIES"),
                               JS_TrustedProxies, true);

  TRI_AddGlobalFunctionVocbase(
      isolate, TRI_V8_ASCII_STRING(isolate, "DECODE_REV"), JS_DecodeRev, true);

  TRI_AddGlobalFunctionVocbase(isolate,
                               TRI_V8_ASCII_STRING(isolate, "ARANGODB_CONTEXT"),
                               JS_ArangoDBContext, true);

  TRI_AddGlobalFunctionVocbase(isolate,
                               TRI_V8_ASCII_STRING(isolate, "AGENCY_DUMP"),
                               JS_AgencyDump, true);

  TRI_AddGlobalFunctionVocbase(
      isolate, TRI_V8_ASCII_STRING(isolate, "SYSTEM_STATISTICS"),
      JS_SystemStatistics, true);

#ifdef USE_ENTERPRISE
  if (server.hasFeature<V8DealerFeature>() &&
      server.getFeature<V8DealerFeature>().allowAdminExecute()) {
    TRI_AddGlobalFunctionVocbase(
        isolate, TRI_V8_ASCII_STRING(isolate, "ENCRYPTION_KEY_RELOAD"),
        JS_EncryptionKeyReload, true);
  }
#endif

  // .............................................................................
  // create global variables
  // .............................................................................

  v8::Handle<v8::Object> v = WrapVocBase(isolate, &vocbase);

  if (v.IsEmpty()) {
    LOG_TOPIC("a97c7", FATAL, arangodb::Logger::FIXME)
        << "out of memory when initializing VocBase";
    FATAL_ERROR_ABORT();
  }

  TRI_AddGlobalVariableVocbase(isolate, TRI_V8_ASCII_STRING(isolate, "db"), v);

  // add collections cache object
  context->Global()
      ->DefineOwnProperty(TRI_IGETC,
                          TRI_V8_ASCII_STRING(isolate, "__dbcache__"),
                          v8::Object::New(isolate), v8::DontEnum)
      .FromMaybe(false);  // ignore result

  // extended names enabled
  context->Global()
      ->DefineOwnProperty(
          TRI_IGETC, TRI_V8_ASCII_STRING(isolate, "FE_EXTENDED_NAMES"),
          v8::Boolean::New(
              isolate, server.getFeature<DatabaseFeature>().extendedNames()),
          v8::PropertyAttribute(v8::ReadOnly | v8::DontEnum))
      .FromMaybe(false);  // ignore result

  // current thread number
  context->Global()
      ->DefineOwnProperty(
          TRI_IGETC, TRI_V8_ASCII_STRING(isolate, "THREAD_NUMBER"),
          v8::Number::New(isolate, (double)threadNumber), v8::ReadOnly)
      .FromMaybe(false);  // ignore result

  // whether or not statistics are enabled
  context->Global()
      ->DefineOwnProperty(
          TRI_IGETC, TRI_V8_ASCII_STRING(isolate, "ENABLE_STATISTICS"),
          v8::Boolean::New(isolate,
                           server.getFeature<StatisticsFeature>().isEnabled()),
          v8::PropertyAttribute(v8::ReadOnly | v8::DontEnum))
      .FromMaybe(false);  // ignore result

  // replication factors
  context->Global()
      ->DefineOwnProperty(
          TRI_IGETC, TRI_V8_ASCII_STRING(isolate, "DEFAULT_REPLICATION_FACTOR"),
          v8::Number::New(
              isolate,
              server.getFeature<ClusterFeature>().defaultReplicationFactor()),
          v8::PropertyAttribute(v8::ReadOnly | v8::DontEnum))
      .FromMaybe(false);  // ignore result

  context->Global()
      ->DefineOwnProperty(
          TRI_IGETC, TRI_V8_ASCII_STRING(isolate, "MIN_REPLICATION_FACTOR"),
          v8::Number::New(
              isolate,
              server.getFeature<ClusterFeature>().minReplicationFactor()),
          v8::PropertyAttribute(v8::ReadOnly | v8::DontEnum))
      .FromMaybe(false);  // ignore result

  context->Global()
      ->DefineOwnProperty(
          TRI_IGETC, TRI_V8_ASCII_STRING(isolate, "MAX_REPLICATION_FACTOR"),
          v8::Number::New(
              isolate,
              server.getFeature<ClusterFeature>().maxReplicationFactor()),
          v8::PropertyAttribute(v8::ReadOnly | v8::DontEnum))
      .FromMaybe(false);  // ignore result

  // max number of shards
  context->Global()
      ->DefineOwnProperty(
          TRI_IGETC, TRI_V8_ASCII_STRING(isolate, "MAX_NUMBER_OF_SHARDS"),
          v8::Number::New(
              isolate, server.getFeature<ClusterFeature>().maxNumberOfShards()),
          v8::PropertyAttribute(v8::ReadOnly | v8::DontEnum))
      .FromMaybe(false);  // ignore result

  // max number of move shards
  context->Global()
      ->DefineOwnProperty(
          TRI_IGETC, TRI_V8_ASCII_STRING(isolate, "MAX_NUMBER_OF_MOVE_SHARDS"),
          v8::Number::New(
              isolate,
              server.getFeature<ClusterFeature>().maxNumberOfMoveShards()),
          v8::PropertyAttribute(v8::ReadOnly | v8::DontEnum))
      .FromMaybe(false);  // ignore result

  // force one shard collections?
  context->Global()
      ->DefineOwnProperty(
          TRI_IGETC, TRI_V8_ASCII_STRING(isolate, "FORCE_ONE_SHARD"),
          v8::Boolean::New(isolate,
                           server.getFeature<ClusterFeature>().forceOneShard()),
          v8::PropertyAttribute(v8::ReadOnly | v8::DontEnum))
      .FromMaybe(false);  // ignore result

  // session timeout (used by web interface)
  context->Global()
      ->DefineOwnProperty(
          TRI_IGETC, TRI_V8_ASCII_STRING(isolate, "SESSION_TIMEOUT"),
          v8::Number::New(
              isolate,
              static_cast<double>(
                  AuthenticationFeature::instance()->sessionTimeout())),
          v8::PropertyAttribute(v8::ReadOnly | v8::DontEnum))
      .FromMaybe(false);  // ignore result

  // a thread-global variable that will contain the AQL module.
  // do not remove this, otherwise AQL queries will break
  context->Global()
      ->DefineOwnProperty(TRI_IGETC, TRI_V8_ASCII_STRING(isolate, "_AQL"),
                          v8::Undefined(isolate), v8::DontEnum)
      .FromMaybe(false);  // ignore result
}<|MERGE_RESOLUTION|>--- conflicted
+++ resolved
@@ -787,23 +787,15 @@
   VPackSlice variables = queryBuilder.slice().get("variables");
 
   TRI_ASSERT(!ServerState::instance()->isDBServer());
-<<<<<<< HEAD
-  [&]() -> futures::Future<futures::Unit> {
-    co_return co_await query->prepareFromVelocyPack(
-        /*querySlice*/ VPackSlice::emptyObjectSlice(), collections,
-        VPackSlice::noneSlice(), variables,
-        /*snippets*/ queryBuilder.slice().get("nodes"), /*simple*/ true,
-        analyzersRevision);
-  }()
-               .waitAndGet();
-=======
   auto const snippets = queryBuilder.slice().get("nodes");
   auto const querySlice = velocypack::Slice::emptyObjectSlice();
   auto const viewsSlice = velocypack::Slice::noneSlice();
   query->prepareFromVelocyPack(querySlice, collections, viewsSlice, variables,
                                snippets);
-  query->instantiatePlan(snippets);
->>>>>>> e0f005ec
+  [&]() -> futures::Future<futures::Unit> {
+    co_return co_await query->instantiatePlan(snippets);
+  }()
+               .waitAndGet();
 
   aql::QueryResult queryResult = query->executeSync();
 
