--- conflicted
+++ resolved
@@ -793,20 +793,13 @@
   }
 
   TRI_ASSERT(!ServerState::instance()->isDBServer());
-<<<<<<< HEAD
-  VPackBuilder ignoreResponse;
   [&]() -> futures::Future<futures::Unit> {
     co_return co_await query->prepareFromVelocyPack(
         /*querySlice*/ VPackSlice::emptyObjectSlice(), collections, variables,
-        /*snippets*/ snippetBuilder.slice());
+        /*snippets*/ queryBuilder.slice().get("nodes"), /*simple*/ true,
+        analyzersRevision);
   }()
                .waitAndGet();
-=======
-  query->prepareFromVelocyPack(
-      /*querySlice*/ VPackSlice::emptyObjectSlice(), collections, variables,
-      /*snippets*/ queryBuilder.slice().get("nodes"), /*simple*/ true,
-      analyzersRevision);
->>>>>>> 3850f620
 
   aql::QueryResult queryResult = query->executeSync();
 
