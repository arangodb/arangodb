--- conflicted
+++ resolved
@@ -2012,7 +2012,6 @@
   if (!vocbase->isSystem()) {
     TRI_V8_THROW_EXCEPTION(TRI_ERROR_ARANGO_USE_SYSTEM_DATABASE);
   }
-<<<<<<< HEAD
 
   if (ExecContext::CURRENT_EXECCONTEXT != nullptr) {
     AuthLevel level = ExecContext::CURRENT_EXECCONTEXT->authContext()->systemAuthLevel();
@@ -2022,18 +2021,6 @@
     }
   }
 
-  // clear collections in cache object
-  TRI_ClearObjectCacheV8(isolate);
-
-  // If we are a coordinator in a cluster, we have to behave differently:
-  if (ServerState::instance()->isCoordinator()) {
-    DropDatabaseCoordinator(args);
-    return;
-  }
-
-=======
-  
->>>>>>> 492d8326
   std::string const name = TRI_ObjectToString(args[0]);
   Result res = methods::Database::drop(vocbase, name);
   if (!res.ok()) {
