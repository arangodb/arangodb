////////////////////////////////////////////////////////////////////////////////
/// @brief V8 engine configuration
///
/// @file
///
/// DISCLAIMER
///
/// Copyright 2004-2012 triagens GmbH, Cologne, Germany
///
/// Licensed under the Apache License, Version 2.0 (the "License");
/// you may not use this file except in compliance with the License.
/// You may obtain a copy of the License at
///
///     http://www.apache.org/licenses/LICENSE-2.0
///
/// Unless required by applicable law or agreed to in writing, software
/// distributed under the License is distributed on an "AS IS" BASIS,
/// WITHOUT WARRANTIES OR CONDITIONS OF ANY KIND, either express or implied.
/// See the License for the specific language governing permissions and
/// limitations under the License.
///
/// Copyright holder is triAGENS GmbH, Cologne, Germany
///
/// @author Dr. Frank Celler
/// @author Copyright 2011-2012, triAGENS GmbH, Cologne, Germany
////////////////////////////////////////////////////////////////////////////////

#include "ApplicationV8.h"

#include "Basics/ConditionLocker.h"
#include "Basics/ReadLocker.h"
#include "Basics/WriteLocker.h"
#include "Logger/Logger.h"
#include "V8/v8-conv.h"
#include "V8/v8-shell.h"
#include "V8/v8-utils.h"
#include "V8Server/v8-actions.h"
#include "V8Server/v8-query.h"
#include "V8Server/v8-vocbase.h"

using namespace triagens::basics;
using namespace triagens::arango;
using namespace std;

#include "js/common/bootstrap/js-modules.h"
#include "js/common/bootstrap/js-print.h"
#include "js/common/bootstrap/js-errors.h"
#include "js/server/js-ahuacatl.h"
#include "js/server/js-server.h"

// -----------------------------------------------------------------------------
// --SECTION--                                                  class V8GcThread
// -----------------------------------------------------------------------------

////////////////////////////////////////////////////////////////////////////////
/// @addtogroup ArangoDB
/// @{
////////////////////////////////////////////////////////////////////////////////

namespace {

////////////////////////////////////////////////////////////////////////////////
/// @brief garbage collector
////////////////////////////////////////////////////////////////////////////////

  class V8GcThread : public Thread {
    public:
      V8GcThread (ApplicationV8* applicationV8) 
        : Thread("v8-gc"),
          _applicationV8(applicationV8),
          _lock(),
          _lastGcStamp(TRI_microtime()) {
      }

    public:

////////////////////////////////////////////////////////////////////////////////
/// @brief collect garbage in an endless loop (main functon of GC thread)
////////////////////////////////////////////////////////////////////////////////

      void run () {
        _applicationV8->collectGarbage();
      }

////////////////////////////////////////////////////////////////////////////////
/// @brief get the timestamp of the last GC
////////////////////////////////////////////////////////////////////////////////

      double getLastGcStamp () {
        READ_LOCKER(_lock);
        return _lastGcStamp;
      }

////////////////////////////////////////////////////////////////////////////////
/// @brief set the global GC timestamp 
////////////////////////////////////////////////////////////////////////////////

      void updateGcStamp (double value) {
        WRITE_LOCKER(_lock);
        _lastGcStamp = value;
      }

    private:
      ApplicationV8* _applicationV8;
      ReadWriteLock _lock;
      double _lastGcStamp;
  };
}

////////////////////////////////////////////////////////////////////////////////
/// @}
////////////////////////////////////////////////////////////////////////////////

// -----------------------------------------------------------------------------
// --SECTION--                                                      public types
// -----------------------------------------------------------------------------

////////////////////////////////////////////////////////////////////////////////
/// @addtogroup ArangoDB
/// @{
////////////////////////////////////////////////////////////////////////////////

////////////////////////////////////////////////////////////////////////////////
/// @brief adds a global method
////////////////////////////////////////////////////////////////////////////////

void ApplicationV8::V8Context::addGlobalContextMethod (string const& method) {
  _globalMethods.push_back(method);
}

////////////////////////////////////////////////////////////////////////////////
/// @brief executes all global methods
////////////////////////////////////////////////////////////////////////////////

void ApplicationV8::V8Context::handleGlobalContextMethods () {
  v8::HandleScope scope;

  for (vector<string>::iterator i = _globalMethods.begin();  i != _globalMethods.end();  ++i) {
    string const& func = *i;

    LOGGER_DEBUG << "executing global context methods '" << func << "' for context " << _id;

    TRI_ExecuteJavaScriptString(_context,
                                v8::String::New(func.c_str()),
                                v8::String::New("global context method"),
                                false);
  }

  _globalMethods.clear();
}

////////////////////////////////////////////////////////////////////////////////
/// @}
////////////////////////////////////////////////////////////////////////////////

// -----------------------------------------------------------------------------
// --SECTION--                                               class ApplicationV8
// -----------------------------------------------------------------------------

// -----------------------------------------------------------------------------
// --SECTION--                                      constructors and destructors
// -----------------------------------------------------------------------------

////////////////////////////////////////////////////////////////////////////////
/// @addtogroup ArangoDB
/// @{
////////////////////////////////////////////////////////////////////////////////

////////////////////////////////////////////////////////////////////////////////
/// @brief constructor
////////////////////////////////////////////////////////////////////////////////

ApplicationV8::ApplicationV8 (string const& binaryPath)
  : ApplicationFeature("V8"),
    _startupPath(),
    _startupModules(),
    _actionPath(),
    _useActions(true),
    _gcInterval(1000),
    _gcFrequency(10.0),
    _startupLoader(),
    _actionLoader(),
    _vocbase(0),
    _nrInstances(0),
    _contexts(0),
    _contextCondition(),
    _freeContexts(),
    _dirtyContexts(),
    _busyContexts(),
    _stopping(0) {
}

////////////////////////////////////////////////////////////////////////////////
/// @brief destructor
////////////////////////////////////////////////////////////////////////////////

ApplicationV8::~ApplicationV8 () {
}

////////////////////////////////////////////////////////////////////////////////
/// @}
////////////////////////////////////////////////////////////////////////////////

// -----------------------------------------------------------------------------
// --SECTION--                                                    public methods
// -----------------------------------------------------------------------------

////////////////////////////////////////////////////////////////////////////////
/// @addtogroup ArangoDB
/// @{
////////////////////////////////////////////////////////////////////////////////

////////////////////////////////////////////////////////////////////////////////
/// @brief sets the concurrency
////////////////////////////////////////////////////////////////////////////////

void ApplicationV8::setConcurrency (size_t n) {
  _nrInstances = n;
}

////////////////////////////////////////////////////////////////////////////////
/// @brief sets the database
////////////////////////////////////////////////////////////////////////////////

void ApplicationV8::setVocbase (TRI_vocbase_t* vocbase) {
  _vocbase = vocbase;
}

////////////////////////////////////////////////////////////////////////////////
/// @brief enters an context
////////////////////////////////////////////////////////////////////////////////

ApplicationV8::V8Context* ApplicationV8::enterContext () {
  CONDITION_LOCKER(guard, _contextCondition);

  while (_freeContexts.empty()) {
    LOGGER_DEBUG << "waiting for unused V8 context";
    guard.wait();
  }

  LOGGER_TRACE << "found unused V8 context";

  V8Context* context = _freeContexts.back();
  _freeContexts.pop_back();
  _busyContexts.insert(context);

  context->_locker = new v8::Locker(context->_isolate);
  context->_isolate->Enter();
  context->_context->Enter();

  context->handleGlobalContextMethods();

  return context;
}

////////////////////////////////////////////////////////////////////////////////
/// @brief exists an context
////////////////////////////////////////////////////////////////////////////////

void ApplicationV8::exitContext (V8Context* context) {
  V8GcThread* gc = dynamic_cast<V8GcThread*>(_gcThread);
<<<<<<< HEAD
  assert(gc != 0);
  double lastGc = gc->getLastGcStamp();
        
=======

  assert(gc != 0);
  double lastGc = gc->getLastGcStamp();

  CONDITION_LOCKER(guard, _contextCondition);

  context->handleGlobalContextMethods();

>>>>>>> ba77d4d1
  context->_context->Exit();
  context->_isolate->Exit();
  delete context->_locker;
  
  ++context->_dirt;

  if (context->_lastGcStamp + _gcFrequency < lastGc) {
    LOGGER_TRACE << "periodic gc interval reached";
    _dirtyContexts.push_back(context);
    _busyContexts.erase(context);
  }
  else if (context->_dirt >= _gcInterval) {
    LOGGER_TRACE << "maximum number of requests reached";
    _dirtyContexts.push_back(context);
    _busyContexts.erase(context);
  }
  else {
    _freeContexts.push_back(context);
    _busyContexts.erase(context);
  }
  
  guard.broadcast();

  LOGGER_TRACE << "returned dirty V8 context";
}

////////////////////////////////////////////////////////////////////////////////
/// @brief adds a global context functions to be executed asap
////////////////////////////////////////////////////////////////////////////////

<<<<<<< HEAD
    if (context->_lastGcStamp + _gcFrequency < lastGc) {
      LOGGER_TRACE << "V8 context has reached GC timeout threshold and will be scheduled for GC";
      _dirtyContexts.push_back(context);
    }
    else if (context->_dirt >= _gcInterval) {
      LOGGER_TRACE << "V8 context has reached maximum number of requests and will be scheduled for GC";
      _dirtyContexts.push_back(context);
    }
    else {
      _freeContexts.push_back(context);
    }
=======
void ApplicationV8::addGlobalContextMethod (string const& method) {
  CONDITION_LOCKER(guard, _contextCondition);
  
  for (vector<V8Context*>::iterator i = _freeContexts.begin();  i != _freeContexts.end();  ++i) {
    V8Context* context = *i;

    context->addGlobalContextMethod(method);
  }

  for (vector<V8Context*>::iterator i = _dirtyContexts.begin();  i != _dirtyContexts.end();  ++i) {
    V8Context* context = *i;

    context->addGlobalContextMethod(method);
  }

  for (set<V8Context*>::iterator i = _busyContexts.begin();  i != _busyContexts.end();  ++i) {
    V8Context* context = *i;

    context->addGlobalContextMethod(method);
  }
}

////////////////////////////////////////////////////////////////////////////////
/// @brief determine which of the free contexts should be picked for the GC
////////////////////////////////////////////////////////////////////////////////

ApplicationV8::V8Context* ApplicationV8::pickContextForGc () {
  size_t n = _freeContexts.size();

  if (n == 0) {
    // this is easy...
    return 0;
  }

  V8GcThread* gc = dynamic_cast<V8GcThread*>(_gcThread);
  V8Context* context = 0;

  // we got more than 1 context to clean up, pick the one with the "oldest" GC stamp
  size_t pickedContextNr = 0; // index of context with lowest GC stamp
  
  for (size_t i = 0; i < n; ++i) {
    // compare last GC stamp
    if (_freeContexts[i]->_lastGcStamp <= _freeContexts[pickedContextNr]->_lastGcStamp) {
      pickedContextNr = i;
    }
  }
  // we now have the context to clean up in pickedContextNr
    
  // this is the context to clean up
  context = _freeContexts[pickedContextNr];
  assert(context != 0);
  
  // now compare its last GC timestamp with the last global GC stamp
  if (context->_lastGcStamp + _gcFrequency >= gc->getLastGcStamp()) {
    // no need yet to clean up the context
    return 0;
  }
>>>>>>> ba77d4d1

  // we'll pop the context from the vector. the context might be at any position in the vector
  // so we need to move the other elements around
  if (n > 1) {
    for (size_t i = pickedContextNr; i < n - 1; ++i) {
      _freeContexts[i] = _freeContexts[i + 1];
    }
  }
  _freeContexts.pop_back();

  return context;
}

////////////////////////////////////////////////////////////////////////////////
/// @brief determine which of the free contexts should be picked for the GC
////////////////////////////////////////////////////////////////////////////////

ApplicationV8::V8Context* ApplicationV8::pickContextForGc () {
  size_t n = _freeContexts.size();

  if (n == 0) {
    // this is easy...
    return 0;
  }

  V8GcThread* gc = dynamic_cast<V8GcThread*>(_gcThread);
  V8Context* context = 0;

  // we got more than 1 context to clean up, pick the one with the "oldest" GC stamp
  size_t pickedContextNr = 0; // index of context with lowest GC stamp
  
  for (size_t i = 0; i < n; ++i) {
    // compare last GC stamp
    if (_freeContexts[i]->_lastGcStamp <= _freeContexts[pickedContextNr]->_lastGcStamp) {
      pickedContextNr = i;
    }
  }
  // we now have the context to clean up in pickedContextNr
    
  // this is the context to clean up
  context = _freeContexts[pickedContextNr];
  assert(context != 0);

  // now compare its last GC timestamp with the last global GC stamp
  if (context->_lastGcStamp + _gcFrequency >= gc->getLastGcStamp()) {
    // no need yet to clean up the context
    return 0;
  }

  // we'll pop the context from the vector. the context might be at any position in the vector
  // so we need to move the other elements around
  if (n > 1) {
    for (size_t i = pickedContextNr; i < n - 1; ++i) {
      _freeContexts[i] = _freeContexts[i + 1];
    }
  }
  _freeContexts.pop_back();

  return context;
}

////////////////////////////////////////////////////////////////////////////////
/// @brief runs the garbage collection
////////////////////////////////////////////////////////////////////////////////

void ApplicationV8::collectGarbage () {
  V8GcThread* gc = dynamic_cast<V8GcThread*>(_gcThread);
  assert(gc != 0);
<<<<<<< HEAD

=======
  
>>>>>>> ba77d4d1
  // this flag will be set to true if we timed out waiting for a GC signal
  // if set to true, the next cycle will use a reduced wait time so the GC
  // can be performed more early for all dirty contexts. The flag is set
  // to false again once all contexts have been cleaned up and there is nothing
  // more to do
  bool useReducedWait = false;

  // the time we'll wait for a signal
  uint64_t regularWaitTime = (uint64_t) (_gcFrequency * 1000.0 * 1000.0);

  // the time we'll wait for a signal when the previous wait timed out
  uint64_t reducedWaitTime = (uint64_t) (_gcFrequency * 1000.0 * 100.0);

  while (_stopping == 0) {
    V8Context* context = 0;
    bool gotSignal = false;

    {
      CONDITION_LOCKER(guard, _contextCondition);

      if (_dirtyContexts.empty()) {
        uint64_t waitTime = useReducedWait ? reducedWaitTime : regularWaitTime;
<<<<<<< HEAD
        // we'll wait for a signal or a timeout
        gotSignal = guard.wait(waitTime);

=======
        // we'll wait for a signal or a timeout 
        gotSignal = guard.wait(waitTime);
        
>>>>>>> ba77d4d1
        // use a reduced wait time in the next round because we seem to be idle
        // the reduced wait time will allow use to perfom GC for more contexts
        useReducedWait = ! gotSignal;
      }

      if (! _dirtyContexts.empty()) {
        context = _dirtyContexts.back();
        _dirtyContexts.pop_back();
        useReducedWait = false;
      }
      else if (! gotSignal && ! _freeContexts.empty()) {
        // we timed out waiting for a signal, so we have idle time that we can
        // spend on running the GC pro-actively
        // We'll pick one of the free contexts and clean it up
        context = pickContextForGc();

        // there is no context to clean up, probably they all have been cleaned up
        // already. increase the wait time so we don't cycle to much in the GC loop
        // and waste CPU unnecessary
        useReducedWait =  (context != 0);
      }
    }
   
    // update last gc time   
    double lastGc = TRI_microtime();
    gc->updateGcStamp(lastGc);

    // update last gc time   
    double lastGc = TRI_microtime();
    gc->updateGcStamp(lastGc);

    if (context != 0) {
      LOGGER_TRACE << "collecting V8 garbage";

      context->_locker = new v8::Locker(context->_isolate);
      context->_isolate->Enter();
      context->_context->Enter();

      while (!v8::V8::IdleNotification()) {
      }

      context->_context->Exit();
      context->_isolate->Exit();
      delete context->_locker;

      context->_dirt = 0;
      context->_lastGcStamp = lastGc;

      {
        CONDITION_LOCKER(guard, _contextCondition);

        _freeContexts.push_back(context);
        guard.broadcast();
      }
    }
  }
}

////////////////////////////////////////////////////////////////////////////////
/// @brief disables actions
////////////////////////////////////////////////////////////////////////////////

void ApplicationV8::disableActions () {
  _useActions = false;
}

////////////////////////////////////////////////////////////////////////////////
/// @}
////////////////////////////////////////////////////////////////////////////////

// -----------------------------------------------------------------------------
// --SECTION--                                        ApplicationFeature methods
// -----------------------------------------------------------------------------

////////////////////////////////////////////////////////////////////////////////
/// @addtogroup ApplicationServer
/// @{
////////////////////////////////////////////////////////////////////////////////

////////////////////////////////////////////////////////////////////////////////
/// {@inheritDoc}
////////////////////////////////////////////////////////////////////////////////

void ApplicationV8::setupOptions (map<string, basics::ProgramOptionsDescription>& options) {
  options["JAVASCRIPT Options:help-admin"]
    ("javascript.gc-interval", &_gcInterval, "JavaScript request-based garbage collection interval (each x requests)")
    ("javascript.gc-frequency", &_gcFrequency, "JavaScript time-based garbage collection frequency (each x seconds)")
  ;

  options["JAVASCRIPT Options:help-admin"]
    ("javascript.action-directory", &_actionPath, "path to the JavaScript action directory")
    ("javascript.modules-path", &_startupModules, "one or more directories separated by (semi-) colons")
    ("javascript.startup-directory", &_startupPath, "path to the directory containing alternate JavaScript startup scripts")
  ;
}

////////////////////////////////////////////////////////////////////////////////
/// {@inheritDoc}
////////////////////////////////////////////////////////////////////////////////

bool ApplicationV8::prepare () {
  LOGGER_DEBUG << "V8 version: " << v8::V8::GetVersion(); 
<<<<<<< HEAD
  
  if (_gcFrequency < 1) {
    // use a minimum of 1 second for GC
    _gcFrequency = 1;
  }

  // check the startup modules
  if (_startupModules.empty()) {
    LOGGER_FATAL << "no 'javascript.modules-path' has been supplied, giving up";
    TRI_FlushLogging();
    exit(EXIT_FAILURE);
  }
  else {
    LOGGER_INFO << "using JavaScript modules path '" << _startupModules << "'";
  }
=======
  LOGGER_INFO << "using JavaScript modules path '" << _startupModules << "'";
>>>>>>> ba77d4d1

  if (_gcFrequency < 1) {
    // use a minimum of 1 second for GC
    _gcFrequency = 1;
  }

  // set up the startup loader
  if (_startupPath.empty()) {
    LOGGER_INFO << "using built-in JavaScript startup files";

    _startupLoader.defineScript("common/bootstrap/modules.js", JS_common_bootstrap_modules);
    _startupLoader.defineScript("common/bootstrap/print.js", JS_common_bootstrap_print);
    _startupLoader.defineScript("common/bootstrap/errors.js", JS_common_bootstrap_errors);
    _startupLoader.defineScript("server/ahuacatl.js", JS_server_ahuacatl);
    _startupLoader.defineScript("server/server.js", JS_server_server);
  }
  else {
    LOGGER_INFO << "using JavaScript startup files at '" << _startupPath << "'";

    _startupLoader.setDirectory(_startupPath);
  }

  // set up action loader
  if (_useActions) {
    if (_actionPath.empty()) {
      LOGGER_FATAL << "no 'javascript.action-directory' has been supplied, giving up";
      TRI_FlushLogging();
      exit(EXIT_FAILURE);
    }
    else {
      LOGGER_INFO << "using JavaScript action files at '" << _actionPath << "'";

      _actionLoader.setDirectory(_actionPath);
    }
  }

  // setup instances
  _contexts = new V8Context*[_nrInstances];

  for (size_t i = 0;  i < _nrInstances;  ++i) {
    bool ok = prepareV8Instance(i);

    if (! ok) {
      return false;
    }
  }

  return true;
}

////////////////////////////////////////////////////////////////////////////////
/// {@inheritDoc}
////////////////////////////////////////////////////////////////////////////////

bool ApplicationV8::start () {
  _gcThread = new V8GcThread(this);
  _gcThread->start();

  return true;
}

////////////////////////////////////////////////////////////////////////////////
/// {@inheritDoc}
////////////////////////////////////////////////////////////////////////////////

void ApplicationV8::close () {
  _stopping = 1;
  _contextCondition.broadcast();
}

////////////////////////////////////////////////////////////////////////////////
/// {@inheritDoc}
////////////////////////////////////////////////////////////////////////////////

<<<<<<< HEAD
void ApplicationV8::stop () {
  // stop GC
  _gcThread->shutdown();
=======
void ApplicationV8::shutdown () {
  _contextCondition.broadcast();
  usleep(1000);
  _gcThread->stop();
  _gcThread->join();
>>>>>>> ba77d4d1

  // shutdown all action threads
  for (size_t i = 0;  i < _nrInstances;  ++i) {
    shutdownV8Instance(i);
  }

  delete[] _contexts;

  // delete GC thread after all action threads have been stopped
  delete _gcThread;
}

////////////////////////////////////////////////////////////////////////////////
/// @}
////////////////////////////////////////////////////////////////////////////////

// -----------------------------------------------------------------------------
// --SECTION--                                                   private methods
// -----------------------------------------------------------------------------

////////////////////////////////////////////////////////////////////////////////
/// @addtogroup ArangoDB
/// @{
////////////////////////////////////////////////////////////////////////////////

////////////////////////////////////////////////////////////////////////////////
/// @brief prepares a V8 instance
////////////////////////////////////////////////////////////////////////////////

bool ApplicationV8::prepareV8Instance (size_t i) {
  static char const* files[] = { "common/bootstrap/modules.js",
                                 "common/bootstrap/print.js",
                                 "common/bootstrap/errors.js",
                                 "server/ahuacatl.js",
                                 "server/server.js"
  };

  LOGGER_TRACE << "initialising V8 context #" << i;

  V8Context* context = _contexts[i] = new V8Context();

  // enter a new isolate
  context->_id = i;
  context->_isolate = v8::Isolate::New();
  context->_locker = new v8::Locker(context->_isolate);
  context->_isolate->Enter();

  // create the context
  context->_context = v8::Context::New();

  if (context->_context.IsEmpty()) {
    LOGGER_FATAL << "cannot initialize V8 engine";

    context->_isolate->Exit();
    delete context->_locker;

    return false;
  }

  context->_context->Enter();

  TRI_InitV8VocBridge(context->_context, _vocbase);
  TRI_InitV8Queries(context->_context);

  if (_useActions) {
    TRI_InitV8Actions(context->_context, this);
  }

  TRI_InitV8Conversions(context->_context);
  TRI_InitV8Utils(context->_context, _startupModules);
  TRI_InitV8Shell(context->_context);

  // load all init files
  for (i = 0;  i < sizeof(files) / sizeof(files[0]);  ++i) {
    bool ok = _startupLoader.loadScript(context->_context, files[i]);

    if (! ok) {
      LOGGER_FATAL << "cannot load JavaScript utilities from file '" << files[i] << "'";

      context->_context->Exit();
      context->_isolate->Exit();
      delete context->_locker;

      return false;
    }
  }

  // load all actions
  if (_useActions) {
    bool ok = _actionLoader.executeAllScripts(context->_context);

    if (! ok) {
      LOGGER_FATAL << "cannot load JavaScript actions from directory '" << _actionLoader.getDirectory() << "'";

      context->_context->Exit();
      context->_isolate->Exit();
      delete context->_locker;

      return false;
    }
  }

  // and return from the context
  context->_context->Exit();
  context->_isolate->Exit();
  delete context->_locker;

  context->_lastGcStamp = TRI_microtime();
  
  context->_lastGcStamp = TRI_microtime();

  LOGGER_TRACE << "initialised V8 context #" << i;

  _freeContexts.push_back(context);

  return true;
}

////////////////////////////////////////////////////////////////////////////////
/// @brief shut downs a V8 instances
////////////////////////////////////////////////////////////////////////////////

void ApplicationV8::shutdownV8Instance (size_t i) {
  LOGGER_TRACE << "shutting down V8 context #" << i;

  V8Context* context = _contexts[i];

  context->_locker = new v8::Locker(context->_isolate);
  context->_isolate->Enter();
  context->_context->Enter();

  while (!v8::V8::IdleNotification()) {
  }
 
  TRI_v8_global_t* v8g = (TRI_v8_global_t*) context->_isolate->GetData();

  if (v8g) {
    delete v8g;
  }

  context->_context->Exit();
  context->_context.Dispose();

  context->_isolate->Exit();
  delete context->_locker;

  context->_isolate->Dispose();

  delete context;

  LOGGER_TRACE << "closed V8 context #" << i;
}

////////////////////////////////////////////////////////////////////////////////
/// @}
////////////////////////////////////////////////////////////////////////////////

// Local Variables:
// mode: outline-minor
// outline-regexp: "^\\(/// @brief\\|/// {@inheritDoc}\\|/// @addtogroup\\|// --SECTION--\\|/// @\\}\\)"
// End:<|MERGE_RESOLUTION|>--- conflicted
+++ resolved
@@ -259,20 +259,14 @@
 
 void ApplicationV8::exitContext (V8Context* context) {
   V8GcThread* gc = dynamic_cast<V8GcThread*>(_gcThread);
-<<<<<<< HEAD
   assert(gc != 0);
+
   double lastGc = gc->getLastGcStamp();
-        
-=======
-
-  assert(gc != 0);
-  double lastGc = gc->getLastGcStamp();
 
   CONDITION_LOCKER(guard, _contextCondition);
 
   context->handleGlobalContextMethods();
 
->>>>>>> ba77d4d1
   context->_context->Exit();
   context->_isolate->Exit();
   delete context->_locker;
@@ -280,12 +274,12 @@
   ++context->_dirt;
 
   if (context->_lastGcStamp + _gcFrequency < lastGc) {
-    LOGGER_TRACE << "periodic gc interval reached";
+    LOGGER_TRACE << "V8 context has reached GC timeout threshold and will be scheduled for GC";
     _dirtyContexts.push_back(context);
     _busyContexts.erase(context);
   }
   else if (context->_dirt >= _gcInterval) {
-    LOGGER_TRACE << "maximum number of requests reached";
+    LOGGER_TRACE << "V8 context has reached maximum number of requests and will be scheduled for GC";
     _dirtyContexts.push_back(context);
     _busyContexts.erase(context);
   }
@@ -303,19 +297,6 @@
 /// @brief adds a global context functions to be executed asap
 ////////////////////////////////////////////////////////////////////////////////
 
-<<<<<<< HEAD
-    if (context->_lastGcStamp + _gcFrequency < lastGc) {
-      LOGGER_TRACE << "V8 context has reached GC timeout threshold and will be scheduled for GC";
-      _dirtyContexts.push_back(context);
-    }
-    else if (context->_dirt >= _gcInterval) {
-      LOGGER_TRACE << "V8 context has reached maximum number of requests and will be scheduled for GC";
-      _dirtyContexts.push_back(context);
-    }
-    else {
-      _freeContexts.push_back(context);
-    }
-=======
 void ApplicationV8::addGlobalContextMethod (string const& method) {
   CONDITION_LOCKER(guard, _contextCondition);
   
@@ -367,13 +348,12 @@
   // this is the context to clean up
   context = _freeContexts[pickedContextNr];
   assert(context != 0);
-  
+
   // now compare its last GC timestamp with the last global GC stamp
   if (context->_lastGcStamp + _gcFrequency >= gc->getLastGcStamp()) {
     // no need yet to clean up the context
     return 0;
   }
->>>>>>> ba77d4d1
 
   // we'll pop the context from the vector. the context might be at any position in the vector
   // so we need to move the other elements around
@@ -388,65 +368,13 @@
 }
 
 ////////////////////////////////////////////////////////////////////////////////
-/// @brief determine which of the free contexts should be picked for the GC
-////////////////////////////////////////////////////////////////////////////////
-
-ApplicationV8::V8Context* ApplicationV8::pickContextForGc () {
-  size_t n = _freeContexts.size();
-
-  if (n == 0) {
-    // this is easy...
-    return 0;
-  }
-
-  V8GcThread* gc = dynamic_cast<V8GcThread*>(_gcThread);
-  V8Context* context = 0;
-
-  // we got more than 1 context to clean up, pick the one with the "oldest" GC stamp
-  size_t pickedContextNr = 0; // index of context with lowest GC stamp
-  
-  for (size_t i = 0; i < n; ++i) {
-    // compare last GC stamp
-    if (_freeContexts[i]->_lastGcStamp <= _freeContexts[pickedContextNr]->_lastGcStamp) {
-      pickedContextNr = i;
-    }
-  }
-  // we now have the context to clean up in pickedContextNr
-    
-  // this is the context to clean up
-  context = _freeContexts[pickedContextNr];
-  assert(context != 0);
-
-  // now compare its last GC timestamp with the last global GC stamp
-  if (context->_lastGcStamp + _gcFrequency >= gc->getLastGcStamp()) {
-    // no need yet to clean up the context
-    return 0;
-  }
-
-  // we'll pop the context from the vector. the context might be at any position in the vector
-  // so we need to move the other elements around
-  if (n > 1) {
-    for (size_t i = pickedContextNr; i < n - 1; ++i) {
-      _freeContexts[i] = _freeContexts[i + 1];
-    }
-  }
-  _freeContexts.pop_back();
-
-  return context;
-}
-
-////////////////////////////////////////////////////////////////////////////////
 /// @brief runs the garbage collection
 ////////////////////////////////////////////////////////////////////////////////
 
 void ApplicationV8::collectGarbage () {
   V8GcThread* gc = dynamic_cast<V8GcThread*>(_gcThread);
   assert(gc != 0);
-<<<<<<< HEAD
-
-=======
-  
->>>>>>> ba77d4d1
+
   // this flag will be set to true if we timed out waiting for a GC signal
   // if set to true, the next cycle will use a reduced wait time so the GC
   // can be performed more early for all dirty contexts. The flag is set
@@ -469,15 +397,10 @@
 
       if (_dirtyContexts.empty()) {
         uint64_t waitTime = useReducedWait ? reducedWaitTime : regularWaitTime;
-<<<<<<< HEAD
+
         // we'll wait for a signal or a timeout
         gotSignal = guard.wait(waitTime);
 
-=======
-        // we'll wait for a signal or a timeout 
-        gotSignal = guard.wait(waitTime);
-        
->>>>>>> ba77d4d1
         // use a reduced wait time in the next round because we seem to be idle
         // the reduced wait time will allow use to perfom GC for more contexts
         useReducedWait = ! gotSignal;
@@ -505,10 +428,6 @@
     double lastGc = TRI_microtime();
     gc->updateGcStamp(lastGc);
 
-    // update last gc time   
-    double lastGc = TRI_microtime();
-    gc->updateGcStamp(lastGc);
-
     if (context != 0) {
       LOGGER_TRACE << "collecting V8 garbage";
 
@@ -580,10 +499,9 @@
 
 bool ApplicationV8::prepare () {
   LOGGER_DEBUG << "V8 version: " << v8::V8::GetVersion(); 
-<<<<<<< HEAD
   
+  // use a minimum of 1 second for GC
   if (_gcFrequency < 1) {
-    // use a minimum of 1 second for GC
     _gcFrequency = 1;
   }
 
@@ -595,14 +513,6 @@
   }
   else {
     LOGGER_INFO << "using JavaScript modules path '" << _startupModules << "'";
-  }
-=======
-  LOGGER_INFO << "using JavaScript modules path '" << _startupModules << "'";
->>>>>>> ba77d4d1
-
-  if (_gcFrequency < 1) {
-    // use a minimum of 1 second for GC
-    _gcFrequency = 1;
   }
 
   // set up the startup loader
@@ -673,17 +583,10 @@
 /// {@inheritDoc}
 ////////////////////////////////////////////////////////////////////////////////
 
-<<<<<<< HEAD
 void ApplicationV8::stop () {
+
   // stop GC
   _gcThread->shutdown();
-=======
-void ApplicationV8::shutdown () {
-  _contextCondition.broadcast();
-  usleep(1000);
-  _gcThread->stop();
-  _gcThread->join();
->>>>>>> ba77d4d1
 
   // shutdown all action threads
   for (size_t i = 0;  i < _nrInstances;  ++i) {
