--- conflicted
+++ resolved
@@ -2726,7 +2726,6 @@
     TRI_V8_THROW_EXCEPTION_INTERNAL("cannot extract collection");
   }
 
-<<<<<<< HEAD
   if (ExecContext::CURRENT_EXECCONTEXT != nullptr) {
     CollectionNameResolver resolver(collection->vocbase());
     AuthLevel level = ExecContext::CURRENT_EXECCONTEXT->authContext()->collectionAuthLevel(resolver.getCollectionNameCluster(collection->cid()));
@@ -2736,8 +2735,6 @@
     }
   }
 
-=======
->>>>>>> e38705ec
   // optionally specify non trx remove
   bool unsafeTruncate = false;
   if (args.Length() > 0) {
