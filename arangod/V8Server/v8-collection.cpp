--- conflicted
+++ resolved
@@ -957,11 +957,7 @@
       allowDropSystem = TRI_ObjectToBoolean(args[0]);
     }
   }
-<<<<<<< HEAD
-
-=======
- 
->>>>>>> 4ceaf2ce
+  
   Result res = methods::Collections::drop(vocbase, collection,
                                           allowDropSystem, timeout);
   if (res.fail()) {
