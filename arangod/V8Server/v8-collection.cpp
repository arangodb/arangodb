--- conflicted
+++ resolved
@@ -1154,38 +1154,7 @@
 
       TRI_ASSERT(builder.isClosed());
 
-<<<<<<< HEAD
-      TRI_GET_GLOBALS();
-      auto& ci = v8g->_server.getFeature<ClusterFeature>().clusterInfo();
-
-      // replication checks
-      if (builder.slice().get(StaticStrings::ReplicationFactor).isNumber() &&
-          builder.slice().get(StaticStrings::ReplicationFactor).getInt() > 0) {
-        uint64_t replicationFactor =
-            builder.slice().get(StaticStrings::ReplicationFactor).getUInt();
-        if (ServerState::instance()->isRunningInCluster() &&
-            replicationFactor > ci.getCurrentDBServers().size()) {
-          THROW_ARANGO_EXCEPTION(TRI_ERROR_CLUSTER_INSUFFICIENT_DBSERVERS);
-        }
-      }
-
-      // min replication checks
-      if (builder.slice().get(StaticStrings::MinReplicationFactor).isNumber() &&
-          builder.slice().get(StaticStrings::MinReplicationFactor).getInt() > 0) {
-        uint64_t writeConcern =
-            builder.slice().get(StaticStrings::MinReplicationFactor).getUInt();
-        if (ServerState::instance()->isRunningInCluster() &&
-            writeConcern > ci.getCurrentDBServers().size()) {
-          THROW_ARANGO_EXCEPTION(TRI_ERROR_CLUSTER_INSUFFICIENT_DBSERVERS);
-        }
-      }
-
-      auto res = methods::Collections::updateProperties(*consoleColl, builder.slice(), false  // always a full-update
-      );
-
-=======
       auto res = methods::Collections::updateProperties(*consoleColl, builder.slice());
->>>>>>> c4d75d3b
       if (res.fail() && ServerState::instance()->isCoordinator()) {
         TRI_V8_THROW_EXCEPTION(res);
       }
