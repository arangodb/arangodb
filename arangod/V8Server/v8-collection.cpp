--- conflicted
+++ resolved
@@ -187,12 +187,6 @@
                                          .FromMaybe(v8::Local<v8::Value>()));
   }
   TRI_GET_GLOBAL_STRING(RefillIndexCachesKey);
-<<<<<<< HEAD
-  if (TRI_HasProperty(context, isolate, optionsObject, RefillIndexCachesKey)) {
-    options.refillIndexCaches = TRI_ObjectToBoolean(
-        isolate, optionsObject->Get(context, RefillIndexCachesKey)
-                     .FromMaybe(v8::Local<v8::Value>()));
-=======
   // this attribute can have 3 values: default, true and false. only
   // pick it up when it is set to true or false
   if (TRI_HasProperty(context, isolate, optionsObject, RefillIndexCachesKey)) {
@@ -202,7 +196,6 @@
                                  .FromMaybe(v8::Local<v8::Value>())))
             ? RefillIndexCaches::kRefill
             : RefillIndexCaches::kDontRefill;
->>>>>>> c2bf5d00
   }
   TRI_GET_GLOBAL_STRING(IsSynchronousReplicationKey);
   if (TRI_HasProperty(context, isolate, optionsObject,
@@ -1887,13 +1880,6 @@
           options.isOverwriteModeUpdateReplace();
     }
     TRI_GET_GLOBAL_STRING(RefillIndexCachesKey);
-<<<<<<< HEAD
-    if (TRI_HasProperty(context, isolate, optionsObject,
-                        RefillIndexCachesKey)) {
-      options.refillIndexCaches = TRI_ObjectToBoolean(
-          isolate, optionsObject->Get(context, RefillIndexCachesKey)
-                       .FromMaybe(v8::Local<v8::Value>()));
-=======
     // this attribute can have 3 values: default, true and false. only
     // pick it up when it is set to true or false
     if (TRI_HasProperty(context, isolate, optionsObject,
@@ -1904,7 +1890,6 @@
                                    .FromMaybe(v8::Local<v8::Value>())))
               ? RefillIndexCaches::kRefill
               : RefillIndexCaches::kDontRefill;
->>>>>>> c2bf5d00
     }
     TRI_GET_GLOBAL_STRING(IsRestoreKey);
     if (TRI_HasProperty(context, isolate, optionsObject, IsRestoreKey)) {
