--- conflicted
+++ resolved
@@ -712,16 +712,9 @@
 
   // report what the DBserver told us: this could now be 201/202 or
   // 400/404
-<<<<<<< HEAD
-  std::shared_ptr<VPackBuilder> resBuilder = VPackParser::fromJson(resultBody);
-  VPackSlice resSlice = resBuilder->slice();
-  if (responseCode >= arangodb::rest::HttpResponse::BAD) {
-    if (!resSlice.isObject()) {
-=======
   json.reset(TRI_JsonString(TRI_UNKNOWN_MEM_ZONE, resultBody.c_str()));
   if (responseCode >= arangodb::rest::GeneralResponse::BAD) {
     if (!TRI_IsObjectJson(json.get())) {
->>>>>>> 189c9aff
       TRI_V8_THROW_EXCEPTION(TRI_ERROR_INTERNAL);
     }
     int errorNum = arangodb::basics::VelocyPackHelper::getNumericValue<int>(
