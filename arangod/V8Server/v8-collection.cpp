--- conflicted
+++ resolved
@@ -58,7 +58,6 @@
 #include <velocypack/velocypack-aliases.h>
 
 #include "unicode/timezone.h"
-#include <iostream>
 
 using namespace std;
 using namespace triagens::basics;
@@ -2436,13 +2435,13 @@
       if (par->IsObject()) {
         VPackBuilder builder;
         {
-<<<<<<< HEAD
-          VPackObjectBuilder b(&builder);
           int res = TRI_V8ToVPack(isolate, builder, args[0], false);
+
           if (res != TRI_ERROR_NO_ERROR) {
             TRI_V8_THROW_EXCEPTION(res);
           }
         }
+
         VPackSlice const slice = builder.slice();
         if (slice.hasKey("journalSize")) {
           VPackSlice maxSizeSlice = slice.get("journalSize");
@@ -2462,57 +2461,6 @@
           TRI_V8_THROW_EXCEPTION_PARAMETER("indexBucket must be a two-power between 1 and 1024");
         }
         info.update(slice, false, collection->_vocbase);
-
-        // TODO FIXME temporary ASSERTIONS
-        v8::Handle<v8::Object> po = par->ToObject();
-
-        // extract doCompact flag
-        TRI_GET_GLOBAL_STRING(DoCompactKey);
-        if (po->Has(DoCompactKey)) {
-          TRI_ASSERT(info.doCompact() == TRI_ObjectToBoolean(po->Get(DoCompactKey)));
-        }
-
-        // extract sync flag
-        TRI_GET_GLOBAL_STRING(WaitForSyncKey);
-        if (po->Has(WaitForSyncKey)) {
-          TRI_ASSERT(info.waitForSync() == TRI_ObjectToBoolean(po->Get(WaitForSyncKey)));
-        }
-
-        // extract the journal size
-        TRI_GET_GLOBAL_STRING(JournalSizeKey);
-        if (po->Has(JournalSizeKey)) {
-          auto maximalSize = (TRI_voc_size_t) TRI_ObjectToUInt64(po->Get(JournalSizeKey), false);
-          TRI_ASSERT(info.maximalSize() == maximalSize);
-        }
-
-=======
-          int res = TRI_V8ToVPack(isolate, builder, args[0], false);
-
-          if (res != TRI_ERROR_NO_ERROR) {
-            TRI_V8_THROW_EXCEPTION(res);
-          }
-        }
-
-        VPackSlice const slice = builder.slice();
-        if (slice.hasKey("journalSize")) {
-          VPackSlice maxSizeSlice = slice.get("journalSize");
-          TRI_voc_size_t maximalSize = maxSizeSlice.getNumericValue<TRI_voc_size_t>();
-          if (maximalSize < TRI_JOURNAL_MINIMAL_SIZE) {
-            TRI_V8_THROW_EXCEPTION_PARAMETER("<properties>.journalSize too small");
-          }
-        }
-        if (info.isVolatile() != triagens::basics::VelocyPackHelper::getBooleanValue(slice, "isVolatile", info.isVolatile())) {
-          TRI_V8_THROW_EXCEPTION_PARAMETER("isVolatile option cannot be changed at runtime");
-        }
-        if (info.isVolatile() && info.waitForSync()) {
-          TRI_V8_THROW_EXCEPTION_PARAMETER("volatile collections do not support the waitForSync option");
-        }
-        uint32_t tmp = triagens::basics::VelocyPackHelper::getNumericValue<uint32_t>(slice, "indexBuckets", 2 /*Just for validation, this default Value passes*/);
-        if (tmp == 0 || tmp > 1024) {
-          TRI_V8_THROW_EXCEPTION_PARAMETER("indexBucket must be a two-power between 1 and 1024");
-        }
-        info.update(slice, false, collection->_vocbase);
->>>>>>> 1b1e42b1
       }
 
       int res = ClusterInfo::instance()->setCollectionPropertiesCoordinator(databaseName, StringUtils::itoa(collection->_cid), &info);
@@ -2572,17 +2520,10 @@
     v8::Handle<v8::Value> par = args[0];
 
     if (par->IsObject()) {
-<<<<<<< HEAD
 
       VPackBuilder builder;
       int res = TRI_V8ToVPack(isolate, builder, args[0], false);
 
-=======
-
-      VPackBuilder builder;
-      int res = TRI_V8ToVPack(isolate, builder, args[0], false);
-
->>>>>>> 1b1e42b1
       if (res != TRI_ERROR_NO_ERROR) {
         TRI_V8_THROW_EXCEPTION(res);
       }
