////////////////////////////////////////////////////////////////////////////////
/// DISCLAIMER
///
/// Copyright 2014-2016 ArangoDB GmbH, Cologne, Germany
/// Copyright 2004-2014 triAGENS GmbH, Cologne, Germany
///
/// Licensed under the Apache License, Version 2.0 (the "License");
/// you may not use this file except in compliance with the License.
/// You may obtain a copy of the License at
///
///     http://www.apache.org/licenses/LICENSE-2.0
///
/// Unless required by applicable law or agreed to in writing, software
/// distributed under the License is distributed on an "AS IS" BASIS,
/// WITHOUT WARRANTIES OR CONDITIONS OF ANY KIND, either express or implied.
/// See the License for the specific language governing permissions and
/// limitations under the License.
///
/// Copyright holder is ArangoDB GmbH, Cologne, Germany
///
/// @author Dr. Frank Celler
////////////////////////////////////////////////////////////////////////////////

#include "v8-statistics.h"

#include "ApplicationFeatures/ApplicationServer.h"
#include "Basics/Exceptions.h"
#include "Basics/StringUtils.h"
#include "Basics/process-utils.h"
#include "Rest/GeneralRequest.h"
#include "RestServer/MetricsFeature.h"
#include "Scheduler/Scheduler.h"
#include "Scheduler/SchedulerFeature.h"
#include "Statistics/ConnectionStatistics.h"
#include "Statistics/RequestStatistics.h"
#include "Statistics/ServerStatistics.h"
#include "Statistics/StatisticsFeature.h"
#include "V8/v8-conv.h"
#include "V8/v8-globals.h"
#include "V8/v8-utils.h"
#include "V8Server/V8DealerFeature.h"

using namespace arangodb;
using namespace arangodb::basics;

////////////////////////////////////////////////////////////////////////////////
/// @brief creates a distribution vector
////////////////////////////////////////////////////////////////////////////////

static v8::Handle<v8::Array> DistributionList(v8::Isolate* isolate,
                                              std::vector<double> const& dist) {
  v8::EscapableHandleScope scope(isolate);

  v8::Handle<v8::Array> result = v8::Array::New(isolate);

  for (uint32_t i = 0; i < (uint32_t)dist.size(); ++i) {
    result->Set(i, v8::Number::New(isolate, dist[i]));
  }

  return scope.Escape<v8::Array>(result);
}

////////////////////////////////////////////////////////////////////////////////
/// @brief fills the distribution
////////////////////////////////////////////////////////////////////////////////

static void FillDistribution(v8::Isolate* isolate, v8::Handle<v8::Object> list,
                             v8::Handle<v8::String> name,
                             StatisticsDistribution const& dist) {
  v8::Handle<v8::Object> result = v8::Object::New(isolate);

  result->Set(TRI_V8_ASCII_STRING(isolate, "sum"), v8::Number::New(isolate, dist._total));
  result->Set(TRI_V8_ASCII_STRING(isolate, "count"),
              v8::Number::New(isolate, (double)dist._count));

  v8::Handle<v8::Array> counts = v8::Array::New(isolate, (int)dist._counts.size());
  uint32_t pos = 0;

  for (auto i = dist._counts.begin(); i != dist._counts.end(); ++i, ++pos) {
    counts->Set(pos, v8::Number::New(isolate, (double)*i));
  }

  result->Set(TRI_V8_ASCII_STRING(isolate, "counts"), counts);

  list->Set(name, result);
}

////////////////////////////////////////////////////////////////////////////////
/// @brief returns server statistics
///
/// @FUN{internal.serverStatistics()}
///
/// Returns information about the server:
///
/// - `uptime`: time since server start in seconds.
////////////////////////////////////////////////////////////////////////////////

static void JS_ServerStatistics(v8::FunctionCallbackInfo<v8::Value> const& args) {
  TRI_V8_TRY_CATCH_BEGIN(isolate)
  v8::HandleScope scope(isolate);

  ServerStatistics const& info =
    application_features::ApplicationServer::server().
    getFeature<MetricsFeature>().serverStatistics();

  v8::Handle<v8::Object> result = v8::Object::New(isolate);

  result->Set(TRI_V8_ASCII_STRING(isolate, "uptime"),
              v8::Number::New(isolate, (double)info._uptime));
  result->Set(TRI_V8_ASCII_STRING(isolate, "physicalMemory"),
              v8::Number::New(isolate, (double)TRI_PhysicalMemory));

  // transaction info
  auto const& ts = info._transactionsStatistics;
  v8::Handle<v8::Object> v8TransactionInfoObj = v8::Object::New(isolate);
  v8TransactionInfoObj->Set(TRI_V8_ASCII_STRING(isolate, "started"),
              v8::Number::New(isolate, (double)ts._transactionsStarted.load()));
  v8TransactionInfoObj->Set(TRI_V8_ASCII_STRING(isolate, "aborted"),
              v8::Number::New(isolate, (double)ts._transactionsAborted.load()));
  v8TransactionInfoObj->Set(TRI_V8_ASCII_STRING(isolate, "committed"),
              v8::Number::New(isolate, (double)ts._transactionsCommitted.load()));
  v8TransactionInfoObj->Set(TRI_V8_ASCII_STRING(isolate, "intermediateCommits"),
              v8::Number::New(isolate, (double)ts._intermediateCommits.load()));
  result->Set(TRI_V8_ASCII_STRING(isolate, "transactions"), v8TransactionInfoObj);

  // v8 counters
  auto& server = application_features::ApplicationServer::server();
  V8DealerFeature& dealer = server.getFeature<V8DealerFeature>();
  auto v8Counters = dealer.getCurrentContextNumbers();
  v8::Handle<v8::Object> v8CountersObj = v8::Object::New(isolate);
  v8CountersObj->Set(TRI_V8_ASCII_STRING(isolate, "available"),
                     v8::Number::New(isolate, static_cast<uint32_t>(v8Counters.available)));
  v8CountersObj->Set(TRI_V8_ASCII_STRING(isolate, "busy"),
                     v8::Number::New(isolate, static_cast<uint32_t>(v8Counters.busy)));
  v8CountersObj->Set(TRI_V8_ASCII_STRING(isolate, "dirty"),
                     v8::Number::New(isolate, static_cast<uint32_t>(v8Counters.dirty)));
  v8CountersObj->Set(TRI_V8_ASCII_STRING(isolate, "free"),
                     v8::Number::New(isolate, static_cast<uint32_t>(v8Counters.free)));
  v8CountersObj->Set(TRI_V8_ASCII_STRING(isolate, "max"),
<<<<<<< HEAD
                     v8::Number::New(isolate, static_cast<int32_t>(v8Counters.max)));
  v8CountersObj->Set(TRI_V8_ASCII_STRING(isolate, "min"),
                     v8::Number::New(isolate, static_cast<int32_t>(v8Counters.min)));
=======
                     v8::Number::New(isolate, static_cast<uint32_t>(v8Counters.max)));
>>>>>>> a7b741c4

  auto memoryStatistics = dealer.getCurrentContextDetails();

  v8::Handle<v8::Array> v8ListOfMemory = v8::Array::New(isolate, static_cast<int>(memoryStatistics.size()));
  uint32_t pos = 0;
  for (auto memStatistic : memoryStatistics) {
    v8::Handle<v8::Object> v8MemStat = v8::Object::New(isolate);
    v8MemStat->Set(TRI_V8_ASCII_STRING(isolate, "contextId"),
                   v8::Integer::New(isolate, static_cast<uint32_t>(memStatistic.id)));
    v8MemStat->Set(TRI_V8_ASCII_STRING(isolate, "tMax"),
                   v8::Number::New(isolate, (double)memStatistic.tMax));
    v8MemStat->Set(TRI_V8_ASCII_STRING(isolate, "countOfTimes"),
                   v8::Integer::New(isolate, static_cast<uint32_t>(memStatistic.countOfTimes)));
    v8MemStat->Set(TRI_V8_ASCII_STRING(isolate, "heapMax"),
                   v8::Number::New(isolate, (double)memStatistic.heapMax));
    v8MemStat->Set(TRI_V8_ASCII_STRING(isolate, "heapMin"),
                   v8::Number::New(isolate, (double)memStatistic.heapMin));
    v8MemStat->Set(TRI_V8_ASCII_STRING(isolate, "invocations"),
                   v8::Integer::New(isolate, static_cast<uint32_t>(memStatistic.invocations)));

    v8ListOfMemory->Set(pos++, v8MemStat);
  }

  v8CountersObj->Set(TRI_V8_ASCII_STRING(isolate, "memory"),
                     v8ListOfMemory);

  result->Set(TRI_V8_ASCII_STRING(isolate, "v8Context"), v8CountersObj);

  v8::Handle<v8::Object> counters = v8::Object::New(isolate);

  auto qs = SchedulerFeature::SCHEDULER->queueStatistics();

  counters->Set(TRI_V8_ASCII_STRING(isolate, "schedulerThreads"),
                v8::Number::New(isolate, static_cast<int32_t>(qs._running)));

  counters->Set(TRI_V8_ASCII_STRING(isolate, "inProgress"),
                v8::Number::New(isolate, static_cast<int32_t>(qs._working)));

  counters->Set(TRI_V8_ASCII_STRING(isolate, "queued"),
                v8::Number::New(isolate, static_cast<int32_t>(qs._queued)));

  result->Set(TRI_V8_ASCII_STRING(isolate, "threads"), counters);

  TRI_V8_RETURN(result);
  TRI_V8_TRY_CATCH_END
}

////////////////////////////////////////////////////////////////////////////////
/// @brief whether or not server-side statistics are enabled
////////////////////////////////////////////////////////////////////////////////

static void JS_EnabledStatistics(v8::FunctionCallbackInfo<v8::Value> const& args) {
  TRI_V8_TRY_CATCH_BEGIN(isolate)
  v8::HandleScope scope(isolate);

  v8::Handle<v8::Value> result = v8::Boolean::New(isolate, StatisticsFeature::enabled());
  TRI_V8_RETURN(result);
  TRI_V8_TRY_CATCH_END
}

////////////////////////////////////////////////////////////////////////////////
/// @brief returns the current request and connection statistics
////////////////////////////////////////////////////////////////////////////////

static void JS_ClientStatistics(v8::FunctionCallbackInfo<v8::Value> const& args) {
  TRI_V8_TRY_CATCH_BEGIN(isolate)
  v8::HandleScope scope(isolate);

  v8::Handle<v8::Object> result = v8::Object::New(isolate);

  StatisticsCounter httpConnections;
  StatisticsCounter totalRequests;
  std::array<StatisticsCounter, MethodRequestsStatisticsSize> methodRequests;
  StatisticsCounter asyncRequests;
  StatisticsDistribution connectionTime;

  ConnectionStatistics::fill(httpConnections, totalRequests, methodRequests,
                             asyncRequests, connectionTime);

  result->Set(TRI_V8_ASCII_STRING(isolate, "httpConnections"),
              v8::Number::New(isolate, (double)httpConnections._count));
  FillDistribution(isolate, result,
                   TRI_V8_ASCII_STRING(isolate, "connectionTime"), connectionTime);

  StatisticsDistribution totalTime;
  StatisticsDistribution requestTime;
  StatisticsDistribution queueTime;
  StatisticsDistribution ioTime;
  StatisticsDistribution bytesSent;
  StatisticsDistribution bytesReceived;

  RequestStatistics::fill(totalTime, requestTime, queueTime, ioTime, bytesSent, bytesReceived, stats::RequestStatisticsSource::ALL);

  FillDistribution(isolate, result, TRI_V8_ASCII_STRING(isolate, "totalTime"), totalTime);
  FillDistribution(isolate, result, TRI_V8_ASCII_STRING(isolate, "requestTime"), requestTime);
  FillDistribution(isolate, result, TRI_V8_ASCII_STRING(isolate, "queueTime"), queueTime);
  FillDistribution(isolate, result, TRI_V8_ASCII_STRING(isolate, "ioTime"), ioTime);
  FillDistribution(isolate, result, TRI_V8_ASCII_STRING(isolate, "bytesSent"), bytesSent);
  FillDistribution(isolate, result,
                   TRI_V8_ASCII_STRING(isolate, "bytesReceived"), bytesReceived);

  TRI_V8_RETURN(result);
  TRI_V8_TRY_CATCH_END
}

////////////////////////////////////////////////////////////////////////////////
/// @brief returns the current http statistics
////////////////////////////////////////////////////////////////////////////////

static void JS_HttpStatistics(v8::FunctionCallbackInfo<v8::Value> const& args) {
  TRI_V8_TRY_CATCH_BEGIN(isolate);
  v8::HandleScope scope(isolate);

  v8::Handle<v8::Object> result = v8::Object::New(isolate);

  StatisticsCounter httpConnections;
  StatisticsCounter totalRequests;
  std::array<StatisticsCounter, MethodRequestsStatisticsSize> methodRequests;
  StatisticsCounter asyncRequests;
  StatisticsDistribution connectionTime;

  ConnectionStatistics::fill(httpConnections, totalRequests, methodRequests,
                             asyncRequests, connectionTime);

  // request counters
  result->Set(TRI_V8_ASCII_STRING(isolate, "requestsTotal"),
              v8::Number::New(isolate, (double)totalRequests._count));
  result->Set(TRI_V8_ASCII_STRING(isolate, "requestsAsync"),
              v8::Number::New(isolate, (double)asyncRequests._count));
  result->Set(TRI_V8_ASCII_STRING(isolate, "requestsGet"),
              v8::Number::New(
                  isolate, (double)methodRequests[(int)rest::RequestType::GET]._count));
  result->Set(TRI_V8_ASCII_STRING(isolate, "requestsHead"),
              v8::Number::New(
                  isolate, (double)methodRequests[(int)rest::RequestType::HEAD]._count));
  result->Set(TRI_V8_ASCII_STRING(isolate, "requestsPost"),
              v8::Number::New(
                  isolate, (double)methodRequests[(int)rest::RequestType::POST]._count));
  result->Set(TRI_V8_ASCII_STRING(isolate, "requestsPut"),
              v8::Number::New(
                  isolate, (double)methodRequests[(int)rest::RequestType::PUT]._count));
  result->Set(TRI_V8_ASCII_STRING(isolate, "requestsPatch"),
              v8::Number::New(
                  isolate, (double)methodRequests[(int)rest::RequestType::PATCH]._count));
  result->Set(
      TRI_V8_ASCII_STRING(isolate, "requestsDelete"),
      v8::Number::New(isolate,
                      (double)methodRequests[(int)rest::RequestType::DELETE_REQ]._count));
  result->Set(
      TRI_V8_ASCII_STRING(isolate, "requestsOptions"),
      v8::Number::New(isolate,
                      (double)methodRequests[(int)rest::RequestType::OPTIONS]._count));
  result->Set(
      TRI_V8_ASCII_STRING(isolate, "requestsOther"),
      v8::Number::New(isolate,
                      (double)methodRequests[(int)rest::RequestType::ILLEGAL]._count));

  TRI_V8_RETURN(result);
  TRI_V8_TRY_CATCH_END
}

////////////////////////////////////////////////////////////////////////////////
/// @brief initializes the statistics functions
////////////////////////////////////////////////////////////////////////////////

void TRI_InitV8Statistics(v8::Isolate* isolate, v8::Handle<v8::Context> context) {
  v8::HandleScope scope(isolate);

  // .............................................................................
  // create the global functions
  // .............................................................................

  TRI_AddGlobalFunctionVocbase(isolate,
                               TRI_V8_ASCII_STRING(isolate,
                                                   "SYS_ENABLED_STATISTICS"),
                               JS_EnabledStatistics);
  TRI_AddGlobalFunctionVocbase(isolate,
                               TRI_V8_ASCII_STRING(isolate,
                                                   "SYS_CLIENT_STATISTICS"),
                               JS_ClientStatistics);
  TRI_AddGlobalFunctionVocbase(
      isolate, TRI_V8_ASCII_STRING(isolate, "SYS_HTTP_STATISTICS"), JS_HttpStatistics);
  TRI_AddGlobalFunctionVocbase(isolate,
                               TRI_V8_ASCII_STRING(isolate,
                                                   "SYS_SERVER_STATISTICS"),
                               JS_ServerStatistics);

  TRI_AddGlobalVariableVocbase(
      isolate, TRI_V8_ASCII_STRING(isolate, "CONNECTION_TIME_DISTRIBUTION"),
      DistributionList(isolate, TRI_ConnectionTimeDistributionVectorStatistics));
  TRI_AddGlobalVariableVocbase(
      isolate, TRI_V8_ASCII_STRING(isolate, "REQUEST_TIME_DISTRIBUTION"),
      DistributionList(isolate, TRI_RequestTimeDistributionVectorStatistics));
  TRI_AddGlobalVariableVocbase(
      isolate, TRI_V8_ASCII_STRING(isolate, "BYTES_SENT_DISTRIBUTION"),
      DistributionList(isolate, TRI_BytesSentDistributionVectorStatistics));
  TRI_AddGlobalVariableVocbase(
      isolate, TRI_V8_ASCII_STRING(isolate, "BYTES_RECEIVED_DISTRIBUTION"),
      DistributionList(isolate, TRI_BytesReceivedDistributionVectorStatistics));
}<|MERGE_RESOLUTION|>--- conflicted
+++ resolved
@@ -137,13 +137,9 @@
   v8CountersObj->Set(TRI_V8_ASCII_STRING(isolate, "free"),
                      v8::Number::New(isolate, static_cast<uint32_t>(v8Counters.free)));
   v8CountersObj->Set(TRI_V8_ASCII_STRING(isolate, "max"),
-<<<<<<< HEAD
-                     v8::Number::New(isolate, static_cast<int32_t>(v8Counters.max)));
+                     v8::Number::New(isolate, static_cast<uint32_t>(v8Counters.max)));
   v8CountersObj->Set(TRI_V8_ASCII_STRING(isolate, "min"),
-                     v8::Number::New(isolate, static_cast<int32_t>(v8Counters.min)));
-=======
-                     v8::Number::New(isolate, static_cast<uint32_t>(v8Counters.max)));
->>>>>>> a7b741c4
+                     v8::Number::New(isolate, static_cast<uint32_t>(v8Counters.min)));
 
   auto memoryStatistics = dealer.getCurrentContextDetails();
 
