--- conflicted
+++ resolved
@@ -37,24 +37,6 @@
   enum class Hint : ValueType {
     NONE = 0,
     SINGLE_OPERATION = 1,
-<<<<<<< HEAD
-    LOCK_ENTIRELY = 1 << 1,
-    LOCK_NEVER = 1 << 2,
-    NO_BEGIN_MARKER = 1 << 3,  // not supported in RocksDB
-    NO_ABORT_MARKER = 1 << 4,      // not supported in RocksDB
-    NO_THROTTLING = 1 << 5,        // not supported in RocksDB
-    TRY_LOCK = 1 << 6,
-    NO_COMPACTION_LOCK = 1 << 7,  // not supported in RocksDB
-    NO_USAGE_LOCK = 1 << 8,       // not supported in RocksDB
-    RECOVERY = 1 << 9,
-    NO_DLD = 1 << 10,       // disable deadlock detection, unsupported in RocksDB
-    NO_INDEXING = 1 << 11,  // use DisableIndexing for RocksDB
-    INTERMEDIATE_COMMITS = 1 << 12,  // enable intermediate commits in rocksdb
-    ALLOW_RANGE_DELETE = 1 << 13,    // enable range-delete in rocksdb
-    FROM_TOPLEVEL_AQL = 1 << 14,    // transaction is only runnning one AQL query
-    GLOBAL_MANAGED = 1 << 15,  // transaction with externally managed lifetime
-    INDEX_CREATION = 1 << 16, // transaction is for creating index on existing collection (many inserts, no removes, index will be deleted on any failure anyway)
-=======
     LOCK_NEVER = 2,
     NO_USAGE_LOCK = 4, 
     NO_DLD = 8,       // disable deadlock detection, unsupported in RocksDB
@@ -64,7 +46,6 @@
     FROM_TOPLEVEL_AQL = 128,    // transaction is only runnning one AQL query
     GLOBAL_MANAGED = 256,  // transaction with externally managed lifetime
     INDEX_CREATION = 512, // transaction is for creating index on existing collection (many inserts, no removes, index will be deleted on any failure anyway)
->>>>>>> bce6f8fb
   };
 
   Hints() : _value(0) {}
