////////////////////////////////////////////////////////////////////////////////
/// DISCLAIMER
///
/// Copyright 2014-2021 ArangoDB GmbH, Cologne, Germany
/// Copyright 2004-2014 triAGENS GmbH, Cologne, Germany
///
/// Licensed under the Apache License, Version 2.0 (the "License");
/// you may not use this file except in compliance with the License.
/// You may obtain a copy of the License at
///
///     http://www.apache.org/licenses/LICENSE-2.0
///
/// Unless required by applicable law or agreed to in writing, software
/// distributed under the License is distributed on an "AS IS" BASIS,
/// WITHOUT WARRANTIES OR CONDITIONS OF ANY KIND, either express or implied.
/// See the License for the specific language governing permissions and
/// limitations under the License.
///
/// Copyright holder is ArangoDB GmbH, Cologne, Germany
///
/// @author Jan Steemann
////////////////////////////////////////////////////////////////////////////////

#ifndef ARANGOD_TRANSACTION_OPTIONS_H
#define ARANGOD_TRANSACTION_OPTIONS_H 1

#include <cstdint>

#include "Basics/Common.h"
#include "Cluster/RebootTracker.h"

namespace arangodb {
namespace velocypack {
class Builder;
class Slice;
}  // namespace velocypack

namespace transaction {

struct Options {
  Options();

  /// @brief returns default options used in tailing sync replication
  static Options replicationDefaults();

  /// @brief adjust the global default values for transactions
  static void setLimits(uint64_t maxTransactionSize, uint64_t intermediateCommitSize,
                        uint64_t intermediateCommitCount);

  /// @brief read the options from a vpack slice
  void fromVelocyPack(arangodb::velocypack::Slice const&);

  /// @brief add the options to an opened vpack builder
  void toVelocyPack(arangodb::velocypack::Builder&) const;

#ifdef ARANGODB_ENABLE_FAILURE_TESTS
  /// @brief patch intermediateCommitCount for testing
  static void adjustIntermediateCommitCount(Options& options);
#endif

  static constexpr double defaultLockTimeout = 900.0;
  static uint64_t defaultMaxTransactionSize;
  static uint64_t defaultIntermediateCommitSize;
  static uint64_t defaultIntermediateCommitCount;

  /// @brief time (in seconds) that is spent waiting for a lock
  double lockTimeout;
  uint64_t maxTransactionSize;
  uint64_t intermediateCommitSize;
  uint64_t intermediateCommitCount;
  bool allowImplicitCollectionsForRead;
  bool allowImplicitCollectionsForWrite; // replication only!
#ifdef USE_ENTERPRISE
  bool skipInaccessibleCollections;
#endif
  bool waitForSync;
  bool isFollowerTransaction;

  /// @brief originating server of this transaction. will be populated
  /// only in the cluster, and with a coordinator id/coordinator reboot id
  /// then. coordinators fill this in when they start a transaction, and
  /// the info is send with the transaction begin requests to DB servers,
  /// which will also store the coordinator's id. this is so they can
  /// abort the transaction should the coordinator die or be rebooted.
<<<<<<< HEAD
  ///. the server id and reboot id are intentionally empty in single server
=======
  /// the server id and reboot id are intentionally empty in single server
>>>>>>> 716cf8dd
  /// case.
  arangodb::cluster::RebootTracker::PeerState origin;
};

}  // namespace transaction
}  // namespace arangodb

#endif<|MERGE_RESOLUTION|>--- conflicted
+++ resolved
@@ -82,11 +82,7 @@
   /// the info is send with the transaction begin requests to DB servers,
   /// which will also store the coordinator's id. this is so they can
   /// abort the transaction should the coordinator die or be rebooted.
-<<<<<<< HEAD
-  ///. the server id and reboot id are intentionally empty in single server
-=======
   /// the server id and reboot id are intentionally empty in single server
->>>>>>> 716cf8dd
   /// case.
   arangodb::cluster::RebootTracker::PeerState origin;
 };
