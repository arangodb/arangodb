////////////////////////////////////////////////////////////////////////////////
/// DISCLAIMER
///
/// Copyright 2014-2024 ArangoDB GmbH, Cologne, Germany
/// Copyright 2004-2014 triAGENS GmbH, Cologne, Germany
///
/// Licensed under the Business Source License 1.1 (the "License");
/// you may not use this file except in compliance with the License.
/// You may obtain a copy of the License at
///
///     https://github.com/arangodb/arangodb/blob/devel/LICENSE
///
/// Unless required by applicable law or agreed to in writing, software
/// distributed under the License is distributed on an "AS IS" BASIS,
/// WITHOUT WARRANTIES OR CONDITIONS OF ANY KIND, either express or implied.
/// See the License for the specific language governing permissions and
/// limitations under the License.
///
/// Copyright holder is ArangoDB GmbH, Cologne, Germany
///
/// @author Jan Steemann
////////////////////////////////////////////////////////////////////////////////

#include "Manager.h"

#include "ApplicationFeatures/ApplicationServer.h"
#include "Aql/Query.h"
#include "Aql/QueryList.h"
#include "Auth/TokenCache.h"
#include "Assertions/ProdAssert.h"
#include "Basics/Exceptions.h"
#include "Basics/ReadLocker.h"
#include "Basics/ScopeGuard.h"
#include "Basics/WriteLocker.h"
#include "Basics/conversions.h"
#include "Basics/system-functions.h"
#include "Basics/voc-errors.h"
#include "Cluster/ClusterFeature.h"
#include "Cluster/ClusterInfo.h"
#include "Cluster/ServerState.h"
#include "Futures/Utilities.h"
#include "GeneralServer/AuthenticationFeature.h"
#include "Logger/LogMacros.h"
#include "Network/Methods.h"
#include "Network/NetworkFeature.h"
#include "Network/Utils.h"
#include "RestServer/DatabaseFeature.h"
#include "StorageEngine/EngineSelectorFeature.h"
#include "StorageEngine/StorageEngine.h"
#include "StorageEngine/TransactionCollection.h"
#include "StorageEngine/TransactionState.h"
#include "Transaction/Helpers.h"
#include "VocBase/vocbase.h"
#ifdef ARANGODB_ENABLE_MAINTAINER_MODE
#include "Transaction/History.h"
#endif
#include "Transaction/ManagerFeature.h"
#include "Transaction/Methods.h"
#include "Transaction/SmartContext.h"
#include "Transaction/Status.h"
#include "Utils/CollectionNameResolver.h"
#include "Utils/ExecContext.h"
#include "VocBase/LogicalCollection.h"

#ifdef USE_ENTERPRISE
#include "Enterprise/VocBase/VirtualClusterSmartEdgeCollection.h"
#endif

#include <absl/strings/str_cat.h>
#include <fuerte/jwt.h>
#include <velocypack/Iterator.h>

#include <algorithm>
#include <optional>
#include <string_view>
#include <thread>

using namespace arangodb;

namespace {
bool authorized(std::string const& user) {
  auto const& exec = arangodb::ExecContext::current();
  if (exec.isSuperuser()) {
    return true;
  }
  return (user == exec.user());
}

std::string currentUser() { return arangodb::ExecContext::current().user(); }

bool extractCollections(VPackSlice collections, std::vector<std::string>& reads,
                        std::vector<std::string>& writes,
                        std::vector<std::string>& exclusives) {
  auto fillColls = [](VPackSlice const& slice, std::vector<std::string>& cols) {
    if (slice.isNone()) {  // ignore nonexistent keys
      return true;
    } else if (slice.isString()) {
      cols.emplace_back(slice.copyString());
      return true;
    }

    if (slice.isArray()) {
      for (VPackSlice val : VPackArrayIterator(slice)) {
        if (!val.isString() || val.getStringLength() == 0) {
          return false;
        }
        cols.emplace_back(val.copyString());
      }
      return true;
    }
    return false;
  };
  return fillColls(collections.get("read"), reads) &&
         fillColls(collections.get("write"), writes) &&
         fillColls(collections.get("exclusive"), exclusives);
}

Result buildOptions(VPackSlice trxOpts, transaction::Options& options,
                    std::vector<std::string>& reads,
                    std::vector<std::string>& writes,
                    std::vector<std::string>& exclusives) {
  Result res;
  // parse the collections to register
  if (!trxOpts.isObject()) {
    return res.reset(TRI_ERROR_BAD_PARAMETER, "missing 'collections'");
  }

  VPackSlice trxCollections = trxOpts.get("collections");
  if (!trxCollections.isObject()) {
    return res.reset(TRI_ERROR_BAD_PARAMETER, "missing 'collections'");
  }

  // extract the properties from the object
  options.fromVelocyPack(trxOpts);
  if (options.lockTimeout < 0.0) {
    return res.reset(TRI_ERROR_BAD_PARAMETER,
                     "<lockTimeout> needs to be positive");
  }

  bool isValid = extractCollections(trxCollections, reads, writes, exclusives);

  if (!isValid) {
    return res.reset(TRI_ERROR_BAD_PARAMETER,
                     "invalid 'collections' attribute");
  }
  return res;
}

}  // namespace

namespace arangodb::transaction {

namespace {
struct MGMethods final : arangodb::transaction::Methods {
  MGMethods(std::shared_ptr<arangodb::transaction::Context> ctx,
            arangodb::transaction::Options const& opts)
      : Methods(std::move(ctx)) {}
};
}  // namespace

Manager::Manager(ManagerFeature& feature)
    : _feature(feature),
      _nrRunning(0),
      _disallowInserts(false),
      _hotbackupCommitLockHeld(false),
      _streamingLockTimeout(feature.streamingLockTimeout()),
      _softShutdownOngoing(false) {
#ifdef ARANGODB_ENABLE_MAINTAINER_MODE
  _history = std::make_unique<transaction::History>(/*maxSize*/ 256);
#endif
}

Manager::~Manager() = default;

void Manager::releaseTransactions() noexcept {
  std::unique_lock<std::mutex> guard(_hotbackupMutex);
  if (_hotbackupCommitLockHeld) {
    LOG_TOPIC("eeddd", TRACE, Logger::TRANSACTIONS)
        << "Releasing write lock to hold transactions.";
    _hotbackupCommitLock.unlockWrite();
    _hotbackupCommitLockHeld = false;
  }
}

std::string_view Manager::typeName(MetaType type) {
  switch (type) {
    case MetaType::Managed:
      return "managed";
    case MetaType::StandaloneAQL:
      return "standalone-aql";
    case MetaType::Tombstone:
      return "tombstone";
  }
  return "unknown";
}

std::shared_ptr<CounterGuard> Manager::registerTransaction(
    TransactionId transactionId, bool isReadOnlyTransaction,
    bool isFollowerTransaction) {
  // If isFollowerTransaction is set then either the transactionId should be
  // an isFollowerTransactionId or it should be a legacy transactionId:
  TRI_ASSERT(!isFollowerTransaction ||
             transactionId.isFollowerTransactionId() ||
             transactionId.isLegacyTransactionId());

  return std::make_shared<CounterGuard>(*this);
}

uint64_t Manager::getActiveTransactionCount() const noexcept {
  return _nrRunning.load(std::memory_order_relaxed);
}

/*static*/ double Manager::ttlForType(ManagerFeature const& feature,
                                      Manager::MetaType type) {
  TRI_IF_FAILURE("transaction::Manager::shortTTL") { return 0.1; }

  if (type == Manager::MetaType::Tombstone) {
    return tombstoneTTL;
  }

  auto role = ServerState::instance()->getRole();
  if ((ServerState::isSingleServer(role) || ServerState::isCoordinator(role))) {
    TRI_IF_FAILURE("lowStreamingIdleTimeout") { return 5.0; }

    return feature.streamingIdleTimeout();
  }
  return idleTTLDBServer;
}

Manager::ManagedTrx::ManagedTrx(ManagerFeature const& feature, MetaType t,
                                double ttl,
                                std::shared_ptr<TransactionState> st,
                                arangodb::cluster::CallbackGuard rGuard)
    : type(t),
      intermediateCommits(false),
      wasExpired(false),
      sideUsers(0),
      finalStatus(Status::UNDEFINED),
      timeToLive(ttl),
      expiryTime(TRI_microtime() + Manager::ttlForType(feature, t)),
      state(std::move(st)),
      rGuard(std::move(rGuard)),
      user(::currentUser()),
      db(state ? state->vocbase().name() : ""),
      context(state ? buildContextFromState(*state, t) : ""),
      rwlock() {}

Manager::ManagedTrx::~ManagedTrx() {
  if (type == MetaType::StandaloneAQL || state == nullptr) {
    return;  // not managed by us
  }
  if (!state->isRunning()) {
    return;
  }

  try {
    transaction::Options opts;
    transaction::ManagedContext ctx(TransactionId{2}, state,
                                    /*responsibleForCommit*/ true,
                                    /*cloned*/ false);
    MGMethods trx(std::shared_ptr<transaction::Context>(
                      std::shared_ptr<transaction::Context>(), &ctx),
                  opts);  // own state now
    TRI_ASSERT(trx.state()->status() == transaction::Status::RUNNING);
    TRI_ASSERT(trx.isMainTransaction());
    std::ignore = trx.abort();
  } catch (...) {
    // obviously it is not good to consume all exceptions here,
    // but we are in a destructor and must never throw from here
  }
}

bool Manager::ManagedTrx::hasPerformedIntermediateCommits() const noexcept {
  return intermediateCommits;
}

bool Manager::ManagedTrx::expired() const noexcept {
  return expiryTime < TRI_microtime();
}

void Manager::ManagedTrx::updateExpiry() noexcept {
  expiryTime = TRI_microtime() + timeToLive;
}

arangodb::cluster::CallbackGuard Manager::buildCallbackGuard(
    TransactionState const& state) {
  arangodb::cluster::CallbackGuard rGuard;

  if (ServerState::instance()->isDBServer()) {
    auto const& origin = state.options().origin;
    if (!origin.serverId.empty()) {
      auto& clusterFeature = _feature.server().getFeature<ClusterFeature>();
      auto& clusterInfo = clusterFeature.clusterInfo();
      rGuard = clusterInfo.rebootTracker().callMeOnChange(
          origin,
<<<<<<< HEAD
          [this, tid = state.id(), vocbase = state.vocbase().name()]() {
            // abort the transaction once the coordinator goes away
            abortManagedTrx(tid, vocbase).get();
=======
          [this, tid = state.id(), databaseName = state.vocbase().name()]() {
            // abort the transaction once the coordinator goes away
            abortManagedTrx(tid, databaseName).get();
>>>>>>> b7d4487f
          },
          "Transaction aborted since coordinator rebooted or failed.");
    }
  }
  return rGuard;
}

/// @brief register a transaction shard
/// @brief tid global transaction shard
/// @param cid the optional transaction ID (use 0 for a single shard trx)
void Manager::registerAQLTrx(std::shared_ptr<TransactionState> const& state) {
  if (_disallowInserts.load(std::memory_order_acquire)) {
    THROW_ARANGO_EXCEPTION(TRI_ERROR_SHUTTING_DOWN);
  }

  TRI_ASSERT(state != nullptr);
  arangodb::cluster::CallbackGuard rGuard = buildCallbackGuard(*state);

  TransactionId const tid = state->id();
  size_t bucket = getBucket(tid);
  {
    WRITE_LOCKER(writeLocker, _transactions[bucket]._lock);

    auto& buck = _transactions[bucket];

    double ttl = Manager::ttlForType(_feature, MetaType::StandaloneAQL);
    auto it = buck._managed.try_emplace(tid, _feature, MetaType::StandaloneAQL,
                                        ttl, state, std::move(rGuard));
    if (!it.second) {
      THROW_ARANGO_EXCEPTION_MESSAGE(
          TRI_ERROR_TRANSACTION_INTERNAL,
          absl::StrCat("transaction ID ", tid.id(),
                       "' already used (while registering AQL trx)"));
    }
  }
}

void Manager::unregisterAQLTrx(TransactionId tid) noexcept {
  size_t bucket = getBucket(tid);
  WRITE_LOCKER(writeLocker, _transactions[bucket]._lock);

  auto& buck = _transactions[bucket];
  auto it = buck._managed.find(tid);
  if (it == buck._managed.end()) {
    LOG_TOPIC("92a49", WARN, Logger::TRANSACTIONS)
        << "registered transaction " << tid << " not found";
    TRI_ASSERT(false);
    return;
  }
  TRI_ASSERT(it->second.type == MetaType::StandaloneAQL);

  /// we need to make sure no-one else is still using the TransactionState
  if (!it->second.rwlock.lockWrite(/*maxAttempts*/ 256)) {
    LOG_TOPIC("9f7d7", WARN, Logger::TRANSACTIONS)
        << "transaction " << tid << " is still in use";
    TRI_ASSERT(false);
    return;
  }

  buck._managed.erase(it);  // unlocking not necessary
}

futures::Future<ResultT<TransactionId>> Manager::createManagedTrx(
    TRI_vocbase_t& vocbase, velocypack::Slice trxOpts,
    OperationOrigin operationOrigin, bool allowDirtyReads) {
  if (_softShutdownOngoing.load(std::memory_order_relaxed)) {
    co_return {TRI_ERROR_SHUTTING_DOWN};
  }
  transaction::Options options;
  std::vector<std::string> reads, writes, exclusives;

  Result res = buildOptions(trxOpts, options, reads, writes, exclusives);
  if (res.fail()) {
    co_return res;
  }
  if (ServerState::instance()->isCoordinator() && writes.empty() &&
      exclusives.empty()) {
    if (allowDirtyReads) {
      options.allowDirtyReads = true;
    }
    // If the header is not set, but the option said true, we accept this,
    // provided we are on a coordinator and there are only reading collections.
  } else {
    // If we are not on a coordinator or if there are writing or exclusive
    // collections, then there will be no dirty reads:
    options.allowDirtyReads = false;
  }

  co_return co_await createManagedTrx(vocbase, reads, writes, exclusives,
                                      std::move(options), operationOrigin);
}

futures::Future<Result> Manager::ensureManagedTrx(
    TRI_vocbase_t& vocbase, TransactionId tid, velocypack::Slice trxOpts,
    OperationOrigin operationOrigin, bool isFollowerTransaction) {
  TRI_ASSERT(
      (ServerState::instance()->isSingleServer() && !isFollowerTransaction) ||
      tid.isFollowerTransactionId() == isFollowerTransaction);
  transaction::Options options;
  std::vector<std::string> reads, writes, exclusives;

  Result res = buildOptions(trxOpts, options, reads, writes, exclusives);
  if (res.fail()) {
    co_return res;
  }

  co_return co_await ensureManagedTrx(vocbase, tid, reads, writes, exclusives,
                                      std::move(options), operationOrigin,
                                      /*ttl*/ 0.0);
}

transaction::Hints Manager::ensureHints(transaction::Options& options) const {
  transaction::Hints hints;
  hints.set(transaction::Hints::Hint::GLOBAL_MANAGED);
  if (isFollowerTransactionOnDBServer(options)) {
    hints.set(transaction::Hints::Hint::IS_FOLLOWER_TRX);
    if (options.isIntermediateCommitEnabled()) {
      // turn on intermediate commits on followers as well. otherwise huge
      // leader transactions could make the follower claim all memory and crash.
      hints.set(transaction::Hints::Hint::INTERMEDIATE_COMMITS);
    }
  }
  return hints;
}

futures::Future<Result> Manager::beginTransaction(
    transaction::Hints hints, std::shared_ptr<TransactionState>& state) {
  TRI_ASSERT(state != nullptr);
  Result res;

  try {
    res = co_await state->beginTransaction(
        hints);  // registers with transaction manager
  } catch (basics::Exception const& ex) {
    res.reset(ex.code(), ex.what());
  } catch (std::exception const& ex) {
    res.reset(TRI_ERROR_INTERNAL, ex.what());
  }

  TRI_ASSERT(res.ok() || !state->isRunning());
  co_return res;
}

Result Manager::prepareOptions(transaction::Options& options) {
  Result res;

  if (options.lockTimeout < 0.0) {
    return res.reset(TRI_ERROR_BAD_PARAMETER,
                     "lockTimeout needs to be greater than zero");
  }
  // enforce size limit per DBServer
  if (isFollowerTransactionOnDBServer(options)) {
    // if we are a follower, we allow transactions of arbitrary size.
    // this is because the max transaction size should be enforced already
    // when writing to the leader. the follower should simply accept
    // everything that the leader was able to apply successfully.
    options.maxTransactionSize = UINT64_MAX;

    // it is also important that we set this option, so that it is ok for two
    // different leaders to add "their" shards to the same follower transaction.
    // for example, if we have 3 database servers and 2 shards, so that
    // - db server 1 is the leader for shard A
    // - db server 2 is the leader for shard B
    // - db server 3 is the follower for both shard A and B,
    // then db server 1 may try to lazily start a follower transaction
    // on db server 3 for shard A, and db server 2 may try to do the same for
    // shard B. Both calls will only send data for "their" shards, so
    // effectively we need to add write collections to the transaction at
    // runtime whenever this happens. It is important that all these calls
    // succeed, because otherwise one of the calls would just drop db server 3
    // as a follower.
    options.allowImplicitCollectionsForWrite = true;

    // we should not have any locking conflicts on followers, generally. shard
    // locking should be performed on leaders first, which will then, eventually
    // replicate changes to followers. replication to followers is only done
    // once the locks have been acquired on the leader(s). so if there are any
    // locking issues, they are supposed to happen first on leaders, and not
    // affect followers.
    // Having said that, even on a follower it can happen that for example
    // an index is finalized on a shard. And then the collection could be
    // locked exclusively for some period of time. Therefore, we should not
    // set the locking timeout too low here. We choose 5 minutes as a
    // compromise:
    constexpr double followerLockTimeout = 300.0;
    if (options.lockTimeout == 0.0 ||
        options.lockTimeout >= followerLockTimeout) {
      options.lockTimeout = followerLockTimeout;
    }
  } else {
    // for all other transactions, apply a size limitation
    options.maxTransactionSize = std::min<size_t>(
        options.maxTransactionSize, _feature.streamingMaxTransactionSize());
  }

  return res;
}

futures::Future<Result> Manager::addCollections(
    TRI_vocbase_t& vocbase, std::shared_ptr<TransactionState> state,
    std::vector<std::string> const& exclusiveCollections,
    std::vector<std::string> const& writeCollections,
    std::vector<std::string> const& readCollections) {
  Result res;
  CollectionNameResolver resolver(vocbase);

  auto addCols = [&](std::vector<std::string> const& cols,
                     AccessMode::Type mode) -> futures::Future<bool> {
    for (auto const& cname : cols) {
      DataSourceId cid = DataSourceId::none();
      if (state->isCoordinator()) {
        cid = resolver.getCollectionIdCluster(cname);
      } else {  // only support local collections / shards
        cid = resolver.getCollectionIdLocal(cname);
      }

      if (cid.empty()) {
        // not found
        res.reset(TRI_ERROR_ARANGO_DATA_SOURCE_NOT_FOUND,
                  absl::StrCat(
                      TRI_errno_string(TRI_ERROR_ARANGO_DATA_SOURCE_NOT_FOUND),
                      ": ", cname));
      } else {
#ifdef USE_ENTERPRISE
        if (state->isCoordinator()) {
          try {
            std::shared_ptr<LogicalCollection> col =
                resolver.getCollection(cname);
            if (col->isSmart() && col->type() == TRI_COL_TYPE_EDGE) {
              auto theEdge =
                  dynamic_cast<arangodb::VirtualClusterSmartEdgeCollection*>(
                      col.get());
              if (theEdge == nullptr) {
                THROW_ARANGO_EXCEPTION_MESSAGE(
                    TRI_ERROR_INTERNAL,
                    "cannot cast collection to smart edge collection");
              }
              res.reset(co_await state->addCollection(theEdge->getLocalCid(),
                                                      "_local_" + cname, mode,
                                                      /*lockUsage*/ false));
              if (res.fail()) {
                co_return false;
              }
              if (!col->isDisjoint()) {
                res.reset(co_await state->addCollection(theEdge->getFromCid(),
                                                        "_from_" + cname, mode,
                                                        /*lockUsage*/ false));
                if (res.fail()) {
                  co_return false;
                }
                res.reset(co_await state->addCollection(theEdge->getToCid(),
                                                        "_to_" + cname, mode,
                                                        /*lockUsage*/ false));
                if (res.fail()) {
                  co_return false;
                }
              }
            }
          } catch (basics::Exception const& ex) {
            res.reset(ex.code(), ex.what());
            co_return false;
          }
        }
#endif
        res.reset(co_await state->addCollection(cid, cname, mode,
                                                /*lockUsage*/ false));
      }

      if (res.fail()) {
        co_return false;
      }
    }
    co_return true;
  };

  if (!co_await addCols(exclusiveCollections, AccessMode::Type::EXCLUSIVE) ||
      !co_await addCols(writeCollections, AccessMode::Type::WRITE) ||
      !co_await addCols(readCollections, AccessMode::Type::READ)) {
    if (res.fail()) {
      // error already set by callback function
      co_return res;
    }
    // no error set. so it must be "data source not found"
    co_return res.reset(TRI_ERROR_ARANGO_DATA_SOURCE_NOT_FOUND);
  }

  co_return res;
}

bool Manager::isFollowerTransactionOnDBServer(
    transaction::Options const& options) const {
  return ServerState::instance()->isDBServer() && options.isFollowerTransaction;
}

/// @brief create managed transaction
futures::Future<ResultT<TransactionId>> Manager::createManagedTrx(
    TRI_vocbase_t& vocbase, std::vector<std::string> const& readCollections,
    std::vector<std::string> const& writeCollections,
    std::vector<std::string> const& exclusiveCollections, Options options,
    OperationOrigin operationOrigin) {
  // We cannot run this on FollowerTransactions.
  // They need to get injected the TransactionIds.
  TRI_ASSERT(!isFollowerTransactionOnDBServer(options));
  Result res;
  if (_disallowInserts.load(std::memory_order_acquire)) {
    co_return res.reset(TRI_ERROR_SHUTTING_DOWN);
  }

  // no transaction with ID exists yet, so start a new transaction
  res = prepareOptions(options);
  if (res.fail()) {
    co_return res;
  }

  ServerState::RoleEnum role = ServerState::instance()->getRole();
  TRI_ASSERT(ServerState::isSingleServerOrCoordinator(role));
  TransactionId tid = ServerState::isSingleServer(role)
                          ? TransactionId::createSingleServer()
                          : TransactionId::createCoordinator();

  auto maybeState = basics::catchToResultT([&] {
    // now start our own transaction
    return vocbase.engine().createTransactionState(vocbase, tid, options,
                                                   operationOrigin);
  });
  if (!maybeState.ok()) {
    co_return std::move(maybeState).result();
  }
  auto& state = maybeState.get();

  TRI_ASSERT(state != nullptr);
  TRI_ASSERT(state->id() == tid);

  if (options.allowDirtyReads) {
    TRI_ASSERT(ServerState::instance()->isCoordinator());
    // Choose the replica we read from for all shards of all collections in
    // the reads list:
    containers::FlatHashSet<ShardID> shards;
    auto& ci = vocbase.server().getFeature<ClusterFeature>().clusterInfo();
    for (std::string const& collName : readCollections) {
      auto coll = ci.getCollection(vocbase.name(), collName);
      auto shardMap = coll->shardIds();
      for (auto const& p : *shardMap) {
        shards.emplace(p.first);
      }
    }
    state->chooseReplicas(shards);
  }

  // add collections
  res = co_await addCollections(vocbase, state, exclusiveCollections,
                                writeCollections, readCollections);
  if (res.fail()) {
    co_return res;
  }

  // start the transaction
  auto hints = ensureHints(options);
  // We allow to do a fast locking round here
  // We can only do this because we KNOW that the tid is not
  // known to any other place yet.
  if (!options.skipFastLockRound) {
    hints.set(transaction::Hints::Hint::ALLOW_FAST_LOCK_ROUND_CLUSTER);
  }
  res = co_await beginTransaction(hints, state);
  if (res.fail()) {
    co_return res;
  }
  // Unset the FastLockRound hint, if for some reason we ever end up locking
  // something again for this transaction we cannot recover from a fast lock
  // failure
  // note: we can unconditionally call unset here even if skipFastLockRound
  // was set. this does not do any harm.
  hints.unset(transaction::Hints::Hint::ALLOW_FAST_LOCK_ROUND_CLUSTER);

  // During beginTransaction we may reroll the Transaction ID.
  tid = state->id();

  bool stored = storeManagedState(tid, std::move(state), /*ttl*/ 0.0);
  if (!stored) {
    co_return res.reset(TRI_ERROR_TRANSACTION_INTERNAL,
                        absl::StrCat("transaction id ", tid.id(),
                                     " already used (while creating)"));
  }

  LOG_TOPIC("d6807", DEBUG, Logger::TRANSACTIONS)
      << "created managed trx " << tid;

  co_return ResultT{tid};
}

/// @brief create managed transaction
futures::Future<Result> Manager::ensureManagedTrx(
    TRI_vocbase_t& vocbase, TransactionId tid,
    std::vector<std::string> const& readCollections,
    std::vector<std::string> const& writeCollections,
    std::vector<std::string> const& exclusiveCollections, Options options,
    OperationOrigin operationOrigin, double ttl) {
  Result res;
  if (_disallowInserts.load(std::memory_order_acquire)) {
    co_return res.reset(TRI_ERROR_SHUTTING_DOWN);
  }

  // This method should not be used in a single server. Note that single-server
  // transaction IDs will randomly be identified as follower transactions,
  // leader transactions, legacy transactions or coordinator transactions;
  // context is important.
  TRI_ASSERT(!ServerState::instance()->isSingleServer() ||
             ServerState::instance()->isGoogleTest());
  // We should never have `options.isFollowerTransaction == true`, but
  // `tid.isFollowerTransactionId() == false`.
  TRI_ASSERT(options.isFollowerTransaction == tid.isFollowerTransactionId() ||
             !options.isFollowerTransaction);
  options.isFollowerTransaction = tid.isFollowerTransactionId();

  LOG_TOPIC("7bd2d", DEBUG, Logger::TRANSACTIONS)
      << "managed trx creating: " << tid.id();

  if (transactionIdExists(tid)) {
    if (isFollowerTransactionOnDBServer(options)) {
      // it is ok for two different leaders to try to create the same
      // follower transaction on a leader.
      // for example, if we have 3 database servers and 2 shards, so that
      // - db server 1 is the leader for shard A
      // - db server 2 is the leader for shard B
      // - db server 3 is the follower for both shard A and B,
      // then db server 1 may try to lazily start a follower transaction
      // on db server 3, and db server 2 may try to do the same. It is
      // important that both succeed, because otherwise one of the calls
      // would just drop db server 3 as a follower.
      TRI_ASSERT(res.ok());
      co_return res;
    }

    co_return res.reset(TRI_ERROR_TRANSACTION_INTERNAL,
                        absl::StrCat("transaction id ", tid.id(),
                                     " already used (before creating)"));
  }

  // no transaction with ID exists yet, so start a new transaction
  res = prepareOptions(options);
  if (res.fail()) {
    co_return res;
  }

  auto maybeState = basics::catchToResultT([&] {
    // now start our own transaction
    return vocbase.engine().createTransactionState(vocbase, tid, options,
                                                   operationOrigin);
  });
  if (!maybeState.ok()) {
    co_return std::move(maybeState).result();
  }
  auto& state = maybeState.get();

  TRI_ASSERT(state != nullptr);
  TRI_ASSERT(state->id() == tid);

  // add collections
  res = co_await addCollections(vocbase, state, exclusiveCollections,
                                writeCollections, readCollections);
  if (res.fail()) {
    co_return res;
  }

  // start the transaction
  auto hints = ensureHints(options);
  TRI_ASSERT(
      !hints.has(transaction::Hints::Hint::ALLOW_FAST_LOCK_ROUND_CLUSTER));
  res = co_await beginTransaction(hints, state);
  if (res.fail()) {
    co_return res;
  }
  // The coordinator in some cases can reroll the Transaction id.
  // This however can not be allowed here, as this transaction ID
  // may be managed outside.
  TRI_ASSERT(state->id() == tid);

  bool stored = storeManagedState(tid, std::move(state), ttl);
  if (!stored) {
    if (isFollowerTransactionOnDBServer(options)) {
      TRI_ASSERT(res.ok());
      co_return res;
    }

    co_return res.reset(TRI_ERROR_TRANSACTION_INTERNAL,
                        absl::StrCat("transaction id ", tid.id(),
                                     " already used (while creating)"));
  }

  LOG_TOPIC("d6806", DEBUG, Logger::TRANSACTIONS)
      << "created managed trx " << tid;

  co_return res;
}

namespace {
futures::Future<futures::Unit> sleepUsingSchedulerIfAvailable(
    std::string_view reason, std::chrono::milliseconds duration) {
#ifdef ARANGODB_USE_GOOGLE_TESTS
  constexpr bool alwaysHasScheduler = false;
#else
  constexpr bool alwaysHasScheduler = true;
#endif

  if (alwaysHasScheduler || SchedulerFeature::SCHEDULER) {
    TRI_ASSERT(SchedulerFeature::SCHEDULER != nullptr);
    return SchedulerFeature::SCHEDULER->delay(reason, duration);
  } else {
    std::this_thread::sleep_for(duration);
    return futures::Unit{};
  }
}
}  // namespace

/// @brief lease the transaction, increases nesting
futures::Future<std::shared_ptr<transaction::Context>> Manager::leaseManagedTrx(
    TransactionId tid, AccessMode::Type mode, bool isSideUser) {
  TRI_ASSERT(mode != AccessMode::Type::NONE);

  if (_disallowInserts.load(std::memory_order_acquire)) {
    co_return nullptr;
  }

  TRI_IF_FAILURE("leaseManagedTrxFail") { co_return nullptr; }

  auto role = ServerState::instance()->getRole();
  std::chrono::steady_clock::time_point now = std::chrono::steady_clock::now();
  std::chrono::steady_clock::time_point endTime;
  if (!ServerState::isDBServer(role)) {  // keep end time as small as possible
    endTime =
        now + std::chrono::milliseconds(int64_t(1000 * _streamingLockTimeout));
  }
  // always serialize access on coordinator,
  // TransactionState::_knownServers is modified even for READ
  if (ServerState::isCoordinator(role)) {
    mode = AccessMode::Type::WRITE;
  }

  TRI_ASSERT(!isSideUser || AccessMode::isRead(mode));

  size_t bucket = getBucket(tid);
  int i = 0;
  do {
    READ_LOCKER(locker, _transactions[bucket]._lock);

    auto it = _transactions[bucket]._managed.find(tid);
    if (it == _transactions[bucket]._managed.end()) {
      // transaction actually not found
      co_return nullptr;
    }

    ManagedTrx& mtrx = it->second;
    if (mtrx.type == MetaType::Tombstone) {
      if (mtrx.finalStatus == transaction::Status::ABORTED) {
        THROW_ARANGO_EXCEPTION_MESSAGE(
            TRI_ERROR_TRANSACTION_ABORTED,
            absl::StrCat("transaction ", tid.id(),
                         " has already been aborted"));
      }

      TRI_ASSERT(mtrx.finalStatus == transaction::Status::COMMITTED);
      THROW_ARANGO_EXCEPTION_MESSAGE(
          TRI_ERROR_TRANSACTION_DISALLOWED_OPERATION,
          absl::StrCat("transaction ", tid.id(),
                       " has already been committed"));
    }

    if (mtrx.expired()) {
      THROW_ARANGO_EXCEPTION_MESSAGE(
          TRI_ERROR_TRANSACTION_NOT_FOUND,
          absl::StrCat("transaction ", tid.id(), " has already expired"));
    }
    if (!isAuthorized(mtrx)) {
      THROW_ARANGO_EXCEPTION_MESSAGE(
          TRI_ERROR_TRANSACTION_NOT_FOUND,
          absl::StrCat("not authorized to access transaction ", tid.id()));
    }

    if (AccessMode::isWriteOrExclusive(mode)) {
      if (mtrx.type == MetaType::StandaloneAQL) {
        THROW_ARANGO_EXCEPTION_MESSAGE(
            TRI_ERROR_TRANSACTION_DISALLOWED_OPERATION,
            "not allowed to write lock an AQL transaction");
      }
      if (mtrx.rwlock.tryLockWrite()) {
        auto managedContext = buildManagedContextUnderLock(tid, mtrx);
        if (mtrx.state->isReadOnlyTransaction()) {
          managedContext->setReadOnly();
        }
        co_return managedContext;
      }
      // continue the loop after a small pause
    } else {
      TRI_ASSERT(mode == AccessMode::Type::READ);
      // even for side user leases, first try acquiring the read lock
      if (mtrx.rwlock.tryLockRead()) {
        auto managedContext = buildManagedContextUnderLock(tid, mtrx);
        if (mtrx.state->isReadOnlyTransaction()) {
          managedContext->setReadOnly();
        }
        co_return managedContext;
      }
      if (isSideUser) {
        // number of side users is atomically increased under the bucket's read
        // lock. due to us holding the bucket's read lock here, there can be no
        // other threads concurrently aborting/commiting the transaction (these
        // operations acquire the write lock on the transaction's bucket).
        mtrx.sideUsers.fetch_add(1, std::memory_order_relaxed);
        // note: we are intentionally _not_ acquiring the lock on the
        // transaction here, as we expect another operation to have acquired it
        // already!
        try {
          std::shared_ptr<TransactionState> state = mtrx.state;
          TRI_ASSERT(state != nullptr);
          auto managedContext = std::make_shared<ManagedContext>(
              tid, std::move(state), TransactionContextSideUser{});
          if (mtrx.state->isReadOnlyTransaction()) {
            managedContext->setReadOnly();
          }
          co_return managedContext;
        } catch (...) {
          // roll back our increase of the number of side users
          auto previous =
              mtrx.sideUsers.fetch_sub(1, std::memory_order_relaxed);
          TRI_ASSERT(previous > 0);
          throw;
        }
      }

      THROW_ARANGO_EXCEPTION_MESSAGE(
          TRI_ERROR_LOCKED, absl::StrCat("cannot read-lock, transaction ",
                                         tid.id(), " is already in use"));
    }

    locker.unlock();  // failure;

    // simon: never allow concurrent use of transactions
    // either busy loop until we get the lock or throw an error

    LOG_TOPIC("abd72", TRACE, Logger::TRANSACTIONS)
        << "transaction " << tid << " is already in use (RO)";

    TRI_ASSERT(endTime.time_since_epoch().count() == 0 ||
               !ServerState::instance()->isDBServer());

    auto now = std::chrono::steady_clock::now();
    if (!ServerState::isDBServer(role) && now > endTime) {
      THROW_ARANGO_EXCEPTION_MESSAGE(
          TRI_ERROR_LOCKED, absl::StrCat("cannot write-lock, transaction ",
                                         tid.id(), " is already in use"));
    } else if ((i % 32) == 0) {
      LOG_TOPIC("9e972", DEBUG, Logger::TRANSACTIONS)
          << "waiting on trx write-lock " << tid;
      i = 0;
      if (_feature.server().isStopping()) {
        co_return nullptr;  // shutting down
      }
    }

    co_await sleepUsingSchedulerIfAvailable("managed-trx-lock-wait",
                                            std::chrono::milliseconds(10));
  } while (true);
}

void Manager::returnManagedTrx(TransactionId tid, bool isSideUser) noexcept {
  bool isSoftAborted = false;

  {
    size_t bucket = getBucket(tid);
    WRITE_LOCKER(writeLocker, _transactions[bucket]._lock);

    auto it = _transactions[bucket]._managed.find(tid);
    if (it == _transactions[bucket]._managed.end()) {
      LOG_TOPIC("1d5b0", WARN, Logger::TRANSACTIONS)
          << "managed transaction " << tid << " not found";
      TRI_ASSERT(false);
      return;
    }

    if (!isAuthorized(it->second)) {
      LOG_TOPIC("93894", WARN, Logger::TRANSACTIONS)
          << "not authorized to access managed transaction " << tid;
      TRI_ASSERT(false);
      return;
    }

    TRI_ASSERT(it->second.state != nullptr);

    if (isSideUser) {
      // number of side users is atomically decreased under the bucket's read
      // lock. due to us holding the bucket's read lock here, there can be no
      // other threads concurrently aborting/commiting the transaction (these
      // operations acquire the write lock on the transaction's bucket).
      auto previous =
          it->second.sideUsers.fetch_sub(1, std::memory_order_relaxed);
      TRI_ASSERT(previous > 0);
      // note: we are intentionally _not_ releasing the lock on the transaction
      // here, because we have not acquired it before!
    } else {
      // garbageCollection might soft abort used transactions
      isSoftAborted = it->second.expiryTime == 0;
      if (!isSoftAborted) {
        it->second.updateExpiry();
      }

      it->second.rwlock.unlock();
    }
  }

  // it is important that we release the write lock for the bucket here,
  // because abortManagedTrx will call statusChangeWithTimeout, which will
  // call updateTransaction, which then will try to acquire the same
  // write lock

  TRI_IF_FAILURE("returnManagedTrxForceSoftAbort") { isSoftAborted = true; }

  if (isSoftAborted) {
    TRI_ASSERT(!isSideUser);
    abortManagedTrx(tid, "" /* any database */).get();
  }
}

/// @brief get the transaction state
transaction::Status Manager::getManagedTrxStatus(TransactionId tid) const {
  size_t bucket = getBucket(tid);
  READ_LOCKER(writeLocker, _transactions[bucket]._lock);

  auto it = _transactions[bucket]._managed.find(tid);
  if (it == _transactions[bucket]._managed.end() || !isAuthorized(it->second)) {
    return transaction::Status::UNDEFINED;
  }

  auto const& mtrx = it->second;

  if (mtrx.type == MetaType::Tombstone) {
    return mtrx.finalStatus;
  } else if (!mtrx.expired() && mtrx.state != nullptr) {
    return transaction::Status::RUNNING;
  } else {
    return transaction::Status::ABORTED;
  }
}

futures::Future<Result> Manager::statusChangeWithTimeout(
    TransactionId tid, std::string const& database,
    transaction::Status status) {
  double startTime = 0.0;
  constexpr double maxWaitTime = 9.0;
  Result res;
  while (true) {
    // does not acquire the lock
    CONDITIONAL_READ_LOCKER(guard, _hotbackupCommitLock, false);
    if (status == Status::COMMITTED) {
      // only for commit acquire the lock
      guard.lock();
    }
    res = updateTransaction(tid, status, false, database);
    if (res.ok() || !res.is(TRI_ERROR_LOCKED)) {
      break;
    }
    double now = TRI_microtime();
    if (startTime <= 0.0001) {  // fp tolerance
      startTime = now;
    } else if (now - startTime > maxWaitTime) {
      // timeout
      break;
    }
    co_await sleepUsingSchedulerIfAvailable("trx-status-change-backup",
                                            std::chrono::milliseconds{10});
  }
  co_return res;
}

futures::Future<Result> Manager::commitManagedTrx(TransactionId tid,
                                                  std::string const& database) {
  co_return co_await statusChangeWithTimeout(tid, database,
                                             transaction::Status::COMMITTED);
}

futures::Future<Result> Manager::abortManagedTrx(TransactionId tid,
                                                 std::string const& database) {
  return statusChangeWithTimeout(tid, database, transaction::Status::ABORTED);
}

Result Manager::updateTransaction(TransactionId tid, transaction::Status status,
                                  bool clearServers,
                                  std::string const& database) {
  TRI_ASSERT(status == transaction::Status::COMMITTED ||
             status == transaction::Status::ABORTED);

  LOG_TOPIC("7bd2f", DEBUG, Logger::TRANSACTIONS)
      << "managed trx " << tid << " updating to '"
      << (status == transaction::Status::COMMITTED ? "COMMITED" : "ABORTED")
      << "'";

  Result res;
  size_t bucket = getBucket(tid);
  bool wasExpired = false;
  auto buildErrorMessage = [](TransactionId tid, transaction::Status status,
                              bool found) -> std::string {
    std::string msg = absl::StrCat("transaction ", tid.id());
    if (found) {
      msg += " inaccessible";
    } else {
      msg += " not found";
    }
    if (status == transaction::Status::COMMITTED) {
      msg += " on commit operation";
    } else {
      msg += " on abort operation";
    }
    return msg;
  };

  std::shared_ptr<TransactionState> state;
  {
    WRITE_LOCKER(writeLocker, _transactions[bucket]._lock);

    auto& buck = _transactions[bucket];
    auto it = buck._managed.find(tid);
    if (it == buck._managed.end()) {
      // insert a tombstone for an aborted transaction that we never saw before
      auto inserted = buck._managed.try_emplace(
          tid, _feature, MetaType::Tombstone,
          ttlForType(_feature, MetaType::Tombstone), nullptr,
          arangodb::cluster::CallbackGuard{});
      inserted.first->second.finalStatus = transaction::Status::ABORTED;
      inserted.first->second.db = database;
      return res.reset(TRI_ERROR_TRANSACTION_NOT_FOUND,
                       buildErrorMessage(tid, status, /*found*/ false));
    }

    ManagedTrx& mtrx = it->second;
    if (!::authorized(mtrx.user) ||
        (!database.empty() && mtrx.db != database)) {
      return res.reset(TRI_ERROR_TRANSACTION_NOT_FOUND,
                       buildErrorMessage(tid, status, /*found*/ true));
    }

    // in order to modify the transaction's status, we need the write lock here,
    // plus we must ensure that the number of sideUsers is 0.
    TRY_WRITE_LOCKER(tryGuard, mtrx.rwlock);
    bool canAccessTrx = tryGuard.isLocked();
    if (canAccessTrx) {
      canAccessTrx &= (mtrx.sideUsers.load(std::memory_order_relaxed) == 0);
    }
    if (!canAccessTrx) {
      std::string_view hint = " ";
      if (tid.isFollowerTransactionId()) {
        hint = " follower ";
      }

      std::string_view operation;
      if (status == transaction::Status::COMMITTED) {
        operation = "commit";
      } else {
        operation = "abort";
      }
      std::string msg =
          absl::StrCat("updating", hint, "transaction status on ", operation,
                       " failed. transaction ", tid.id(), " is in use");
      LOG_TOPIC("dfc30", DEBUG, Logger::TRANSACTIONS) << msg;
      return res.reset(TRI_ERROR_LOCKED, std::move(msg));
    }

    TRI_ASSERT(tryGuard.isLocked());

    if (mtrx.type == MetaType::StandaloneAQL) {
      return res.reset(TRI_ERROR_TRANSACTION_DISALLOWED_OPERATION,
                       "not allowed to change an AQL transaction");
    } else if (mtrx.type == MetaType::Tombstone) {
      TRI_ASSERT(mtrx.state == nullptr);
      // make sure everyone who asks gets the updated timestamp
      mtrx.updateExpiry();
      if (mtrx.finalStatus == status) {
        if (ServerState::instance()->isDBServer() &&
            tid.isFollowerTransactionId() &&
            mtrx.finalStatus == transaction::Status::ABORTED &&
            mtrx.intermediateCommits) {
          // we are trying to abort a follower transaction (again) that had
          // intermediate commits already. in this case we return a special
          // error code, which makes the leader drop us as a follower for all
          // shards in the transaction.
          return res.reset(
              TRI_ERROR_CLUSTER_FOLLOWER_TRANSACTION_COMMIT_PERFORMED);
        }
        return res;  // all good
      } else {
        std::string msg("transaction was already ");
        if (mtrx.wasExpired) {
          msg.append("expired");
        } else {
          msg.append(statusString(mtrx.finalStatus));
        }
        return res.reset(TRI_ERROR_TRANSACTION_DISALLOWED_OPERATION,
                         std::move(msg));
      }
    }
    TRI_ASSERT(mtrx.type == MetaType::Managed);

    if (mtrx.expired()) {
      // we will update the expire time of the tombstone shortly afterwards,
      // but we need to store the fact that this transaction originally expired
      wasExpired = true;
      status = transaction::Status::ABORTED;
    }

    std::swap(state, mtrx.state);
    TRI_ASSERT(mtrx.state == nullptr);
    // type is changed under the transaction's write lock and the bucket's write
    // lock
    mtrx.type = MetaType::Tombstone;
    // clear context information of commit/aborted/expired transactions so that
    // we can save memory. there will be many tombstones on busy instances.
    mtrx.context = std::string{};
    if (state->numCommits() > 0) {
      // track the fact that we have performed a commit or an intermediate
      // commit. this is necessary for follower transactions, because we cannot
      // abort a transaction for which there have been intermediate commits
      // already.
      mtrx.intermediateCommits = true;
    }
    mtrx.wasExpired = wasExpired;
    mtrx.finalStatus = status;
    mtrx.updateExpiry();
    // it is sufficient to pretend that the operation already succeeded
  }

  TRI_ASSERT(state);
  if (!state) {  // this should never happen
    return res.reset(TRI_ERROR_INTERNAL, "managed trx in an invalid state");
  }

  auto abortTombstone = [&] {  // set tombstone entry to aborted
    WRITE_LOCKER(writeLocker, _transactions[bucket]._lock);
    auto& buck = _transactions[bucket];
    auto it = buck._managed.find(tid);
    if (it != buck._managed.end()) {
      it->second.finalStatus = Status::ABORTED;
    }
  };
  if (!state->isRunning()) {  // this also should not happen
    abortTombstone();
    return res.reset(TRI_ERROR_TRANSACTION_ABORTED,
                     "transaction was not running");
  }

  bool isCoordinator = state->isCoordinator();
  bool intermediateCommits = state->numCommits() > 0;

  MGMethods trx(std::make_shared<ManagedContext>(tid, std::move(state),
                                                 /*responsibleForCommit*/ true,
                                                 /*cloned*/ false),
                transaction::Options{});
  TRI_ASSERT(trx.state()->isRunning());
  TRI_ASSERT(trx.isMainTransaction());
  if (clearServers && !isCoordinator) {
    trx.state()->clearKnownServers();
  }
  if (status == transaction::Status::COMMITTED) {
    res = trx.commit();

    if (res.fail()) {  // set final status to aborted
      // Note that if the failure point TransactionCommitFail is used, then
      // the trx can still be running here.
      if (trx.state()->isRunning()) {
        // ignore return code here
        std::ignore = trx.abort();
      }
      abortTombstone();
    }
  } else {
    res = trx.abort();
    if (intermediateCommits && ServerState::instance()->isDBServer() &&
        tid.isFollowerTransactionId()) {
      // we are trying to abort a follower transaction that had intermediate
      // commits already. in this case we return a special error code, which
      // makes the leader drop us as a follower for all shards in the
      // transaction.
      res.reset(TRI_ERROR_CLUSTER_FOLLOWER_TRANSACTION_COMMIT_PERFORMED);
    }
  }
  TRI_ASSERT(!trx.state()->isRunning());

  return res;
}

/// @brief calls the callback function for each managed transaction
void Manager::iterateManagedTrx(
    std::function<void(TransactionId, ManagedTrx const&)> const& callback,
    bool details) const {
  // iterate over all active transactions
  for (size_t bucket = 0; bucket < numBuckets; ++bucket) {
    // acquiring just the bucket lock in read mode is enough here,
    // as modifications to the transaction state lock
    // the transaction's bucket in write mode.
    READ_LOCKER(locker, _transactions[bucket]._lock);

    auto& buck = _transactions[bucket];
    for (auto const& it : buck._managed) {
      // by default, we only care about managed transactions here, unless we
      // want to see details
      if (it.second.type == MetaType::Managed ||
          (details && it.second.type == MetaType::StandaloneAQL)) {
        callback(it.first, it.second);
      }
    }
  }
}

/// @brief collect forgotten transactions
bool Manager::garbageCollect(bool abortAll) {
#ifdef ARANGODB_ENABLE_MAINTAINER_MODE
  // clear transaction history as well
  if (_history != nullptr) {
    _history->garbageCollect();
  }
#endif

  TRI_IF_FAILURE("transaction::Manager::noGC") { return false; }

  bool didWork = false;
  containers::SmallVector<TransactionId, 8> toAbort;
  containers::SmallVector<TransactionId, 8> toErase;

  uint64_t numAborted = 0;

  for (size_t bucket = 0; bucket < numBuckets; ++bucket) {
    if (abortAll) {
      _transactions[bucket]._lock.lockWrite();
    } else {
      _transactions[bucket]._lock.lockRead();
    }
    auto scope =
        scopeGuard([&]() noexcept { _transactions[bucket]._lock.unlock(); });

    for (auto& it : _transactions[bucket]._managed) {
      ManagedTrx& mtrx = it.second;

      if (mtrx.type == MetaType::Managed) {
        TRI_ASSERT(mtrx.state != nullptr);
        if (abortAll || mtrx.expired()) {
          ++numAborted;

          TRY_WRITE_LOCKER(tryGuard,
                           mtrx.rwlock);  // needs lock to access state

          if (tryGuard.isLocked()) {
            TRI_ASSERT(mtrx.state->isRunning());
            TRI_ASSERT(it.first == mtrx.state->id());
            toAbort.emplace_back(mtrx.state->id());
            LOG_TOPIC("7ad3f", INFO, Logger::TRANSACTIONS)
                << "aborting expired transaction " << it.first;
          } else if (abortAll) {  // transaction is in use but we want to abort
            LOG_TOPIC("92431", INFO, Logger::TRANSACTIONS)
                << "soft-aborting expired transaction " << it.first;
            mtrx.expiryTime = 0;  // soft-abort transaction
            didWork = true;
            LOG_TOPIC("7ad4f", INFO, Logger::TRANSACTIONS)
                << "soft aborting transaction " << it.first;
          }
        }
      } else if (mtrx.type == MetaType::StandaloneAQL && mtrx.expired()) {
        LOG_TOPIC("7ad5f", INFO, Logger::TRANSACTIONS)
            << "expired AQL query transaction " << it.first;
      } else if (mtrx.type == MetaType::Tombstone && mtrx.expired()) {
        TRI_ASSERT(mtrx.state == nullptr);
        TRI_ASSERT(mtrx.finalStatus != transaction::Status::UNDEFINED);
        toErase.emplace_back(it.first);
      }
    }
  }

  for (TransactionId tid : toAbort) {
    LOG_TOPIC("6fbaf", INFO, Logger::TRANSACTIONS) << "garbage collecting "
                                                   << "transaction " << tid;
    try {
      Result res = updateTransaction(tid, Status::ABORTED, /*clearSrvs*/ true);
      // updateTransaction can return TRI_ERROR_TRANSACTION_ABORTED when it
      // successfully aborts, so ignore this error.
      // we can also get the TRI_ERROR_LOCKED error in case we cannot
      // immediately acquire the lock on the transaction. this _can_ happen
      // infrequently, but is not an error
      if (res.fail() && !res.is(TRI_ERROR_TRANSACTION_ABORTED) &&
          !res.is(TRI_ERROR_CLUSTER_FOLLOWER_TRANSACTION_COMMIT_PERFORMED) &&
          !res.is(TRI_ERROR_LOCKED)) {
        LOG_TOPIC("0a07f", INFO, Logger::TRANSACTIONS)
            << "error while aborting "
               "transaction: "
            << res.errorMessage();
      }
      didWork = true;
    } catch (...) {
      // if this fails, this is no problem. we will simply try again in the
      // next round
    }
  }

  // track the number of hard-/soft-aborted transactions
  _feature.trackExpired(numAborted);

  // remove all expired tombstones
  for (TransactionId tid : toErase) {
    size_t bucket = getBucket(tid);
    WRITE_LOCKER(locker, _transactions[bucket]._lock);
    _transactions[bucket]._managed.erase(tid);
  }

  if (didWork) {
    LOG_TOPIC("e5b31", INFO, Logger::TRANSACTIONS)
        << "aborted expired transactions";
  }

  return didWork;
}

/// @brief abort all transactions matching
bool Manager::abortManagedTrx(
    std::function<bool(TransactionState const&, std::string const&)> cb) {
  containers::SmallVector<TransactionId, 8> toAbort;

  for (size_t bucket = 0; bucket < numBuckets; ++bucket) {
    READ_LOCKER(locker, _transactions[bucket]._lock);

    auto it = _transactions[bucket]._managed.begin();
    while (it != _transactions[bucket]._managed.end()) {
      ManagedTrx& mtrx = it->second;
      if (mtrx.type == MetaType::Managed) {
        TRI_ASSERT(mtrx.state != nullptr);
        TRY_READ_LOCKER(tryGuard, mtrx.rwlock);  // needs lock to access state
        if (tryGuard.isLocked() && cb(*mtrx.state, mtrx.user)) {
          toAbort.emplace_back(it->first);
        }
      }

      ++it;  // next
    }
  }

  for (TransactionId tid : toAbort) {
    Result res = updateTransaction(tid, Status::ABORTED, /*clearSrvs*/ true);
    if (res.fail() &&
        !res.is(TRI_ERROR_CLUSTER_FOLLOWER_TRANSACTION_COMMIT_PERFORMED)) {
      LOG_TOPIC("2bf48", INFO, Logger::TRANSACTIONS)
          << "error aborting transaction " << tid << ": " << res.errorMessage();
    }
  }
  return !toAbort.empty();
}

void Manager::toVelocyPack(VPackBuilder& builder, std::string const& database,
                           std::string const& username, bool fanout,
                           bool details) const {
  TRI_ASSERT(!builder.isClosed());

  if (fanout) {
    TRI_ASSERT(ServerState::instance()->isCoordinator());
    auto& ci = _feature.server().getFeature<ClusterFeature>().clusterInfo();

    NetworkFeature const& nf = _feature.server().getFeature<NetworkFeature>();
    network::ConnectionPool* pool = nf.pool();
    if (pool == nullptr) {
      THROW_ARANGO_EXCEPTION(TRI_ERROR_SHUTTING_DOWN);
    }

    std::vector<network::FutureRes> futures;
    auto auth = AuthenticationFeature::instance();

    network::RequestOptions options;
    options.database = database;
    options.timeout = network::Timeout(30.0);
    options.param("local", "true");
    if (details) {
      options.param("details", "true");
    }

    VPackBuffer<uint8_t> body;

    auto servers = ci.getCurrentCoordinators();
    if (details) {
      auto dbs = ci.getCurrentDBServers();
      std::move(dbs.begin(), dbs.end(), std::back_inserter(servers));
    }

    for (auto const& server : servers) {
      if (server == ServerState::instance()->getId()) {
        // ourselves!
        continue;
      }

      network::Headers headers;
      if (auth != nullptr && auth->isActive()) {
        if (!username.empty()) {
          headers.try_emplace(
              StaticStrings::Authorization,
              "bearer " + fuerte::jwt::generateUserToken(
                              auth->tokenCache().jwtSecret(), username));
        } else {
          headers.try_emplace(StaticStrings::Authorization,
                              "bearer " + auth->tokenCache().jwtToken());
        }
      }

      auto f = network::sendRequestRetry(
          pool, "server:" + server, fuerte::RestVerb::Get, "/_api/transaction",
          body, options, std::move(headers));
      futures.emplace_back(std::move(f));
    }

    if (!futures.empty()) {
      auto responses = futures::collectAll(futures).get();
      for (auto const& it : responses) {
        if (!it.hasValue()) {
          THROW_ARANGO_EXCEPTION(TRI_ERROR_CLUSTER_BACKEND_UNAVAILABLE);
        }
        auto& res = it.get();
        if (res.statusCode() == fuerte::StatusOK) {
          VPackSlice slice = res.slice();
          if (slice.isObject()) {
            slice = slice.get("transactions");
            if (slice.isArray()) {
              builder.add(VPackArrayIterator(slice));
            }
          }
        }
      }
    }
  }

  // merge with local transactions
  iterateManagedTrx(
      [this, &builder, &database, details](TransactionId tid,
                                           ManagedTrx const& trx) {
        bool authorized = isAuthorized(trx, database);
        if (details && arangodb::ExecContext::current().isSuperuser()) {
          authorized = true;
        }
        if (!authorized) {
          return;
        }

        builder.openObject(true);
        builder.add("id", VPackValue(std::to_string(tid.id())));
        if (trx.state == nullptr) {
          builder.add("state", VPackValue("none"));
        } else {
          builder.add(
              "state",
              VPackValue(transaction::statusString(trx.state->status())));
        }
        if (details) {
          std::string_view idType = "unknown";
          if (tid.isCoordinatorTransactionId()) {
            idType = "coordinator id";
          } else if (tid.isFollowerTransactionId()) {
            idType = "follower id";
          } else if (tid.isLeaderTransactionId()) {
            idType = "leader id";
          } else if (tid.isLegacyTransactionId()) {
            idType = "legacy id";
          }
          builder.add("idType", VPackValue(idType));
          if (!ServerState::instance()->isSingleServer()) {
            builder.add("coordinatorId",
                        VPackValue(tid.asCoordinatorTransactionId().id()));
          }
          builder.add("context", VPackValue(trx.context));
          builder.add("type", VPackValue(typeName(trx.type)));
          if (trx.type != MetaType::Tombstone) {
            builder.add("expired", VPackValue(trx.expired()));
          }
          builder.add("hasPerformedIntermediateCommits",
                      VPackValue(trx.hasPerformedIntermediateCommits()));
          builder.add(
              "sideUsers",
              VPackValue(trx.sideUsers.load(std::memory_order_relaxed)));
          builder.add("finalStatus",
                      VPackValue(transaction::statusString(trx.finalStatus)));
          builder.add("timeToLive", VPackValue(trx.timeToLive));
          // note: expiry timestamp is a system clock value that indicates
          // number of seconds since the OS was started.
          builder.add("expiryTime",
                      VPackValue(TRI_StringTimeStamp(
                          trx.expiryTime, Logger::getUseLocalTime())));
          if (!ServerState::instance()->isDBServer()) {
            // proper user information is only present on single servers
            // and coordinators
            builder.add("user", VPackValue(trx.user));
          }
          builder.add("database", VPackValue(trx.db));
          builder.add("server", VPackValue(ServerState::instance()->getId()));
        }
        builder.close();
      },
      details);
}

#ifdef ARANGODB_ENABLE_MAINTAINER_MODE
History& Manager::history() noexcept {
  TRI_ASSERT(_history != nullptr);
  return *_history;
}
#endif

Result Manager::abortAllManagedWriteTrx(std::string const& username,
                                        bool fanout) {
  LOG_TOPIC("bba16", INFO, Logger::QUERIES)
      << "aborting all " << (fanout ? "" : "local ") << "write transactions";
  Result res;

  DatabaseFeature& databaseFeature =
      _feature.server().getFeature<DatabaseFeature>();
  databaseFeature.enumerate([](TRI_vocbase_t* vocbase) {
    auto queryList = vocbase->queryList();
    TRI_ASSERT(queryList != nullptr);
    // we are only interested in killed write queries
    queryList->kill(
        [](aql::Query& query) { return query.isModificationQuery(); }, false);
  });

  // abort local transactions
  abortManagedTrx([](TransactionState const& state, std::string const& user) {
    return ::authorized(user) && !state.isReadOnlyTransaction();
  });

  if (fanout && ServerState::instance()->isCoordinator()) {
    auto& ci = _feature.server().getFeature<ClusterFeature>().clusterInfo();

    NetworkFeature const& nf = _feature.server().getFeature<NetworkFeature>();
    network::ConnectionPool* pool = nf.pool();
    if (pool == nullptr) {
      THROW_ARANGO_EXCEPTION(TRI_ERROR_SHUTTING_DOWN);
    }

    std::vector<network::FutureRes> futures;
    auto auth = AuthenticationFeature::instance();

    network::RequestOptions reqOpts;
    reqOpts.timeout = network::Timeout(30.0);
    reqOpts.param("local", "true");

    VPackBuffer<uint8_t> body;

    for (auto const& coordinator : ci.getCurrentCoordinators()) {
      if (coordinator == ServerState::instance()->getId()) {
        // ourselves!
        continue;
      }

      network::Headers headers;
      if (auth != nullptr && auth->isActive()) {
        if (!username.empty()) {
          headers.try_emplace(
              StaticStrings::Authorization,
              "bearer " + fuerte::jwt::generateUserToken(
                              auth->tokenCache().jwtSecret(), username));
        } else {
          headers.try_emplace(StaticStrings::Authorization,
                              "bearer " + auth->tokenCache().jwtToken());
        }
      }

      auto f = network::sendRequestRetry(
          pool, "server:" + coordinator, fuerte::RestVerb::Delete,
          "_api/transaction/write", body, reqOpts, std::move(headers));
      futures.emplace_back(std::move(f));
    }

    for (auto& f : futures) {
      network::Response const& resp = f.get();

      if (resp.statusCode() != fuerte::StatusOK) {
        VPackSlice slice = resp.slice();
        res.reset(network::resultFromBody(slice, TRI_ERROR_FAILED));
      }
    }
  }

  return res;
}

bool Manager::transactionIdExists(TransactionId tid) const {
  size_t bucket = getBucket(tid);
  // quick check whether ID exists
  READ_LOCKER(readLocker, _transactions[bucket]._lock);

  auto const& buck = _transactions[bucket];
  auto it = buck._managed.find(tid);
  return it != buck._managed.end();
}

bool Manager::storeManagedState(
    TransactionId tid, std::shared_ptr<arangodb::TransactionState> state,
    double ttl) {
  if (ttl <= 0) {
    ttl = Manager::ttlForType(_feature, MetaType::Managed);
  }

  TRI_ASSERT(state != nullptr);
  arangodb::cluster::CallbackGuard rGuard = buildCallbackGuard(*state);

  // add transaction to bucket
  size_t bucket = getBucket(tid);
  WRITE_LOCKER(writeLocker, _transactions[bucket]._lock);

  auto it = _transactions[bucket]._managed.try_emplace(
      tid, _feature, MetaType::Managed, ttl, std::move(state),
      std::move(rGuard));
  return it.second;
}

bool Manager::isAuthorized(ManagedTrx const& trx) const {
  auto const& exec = arangodb::ExecContext::current();
  return isAuthorized(trx, exec.database());
}

bool Manager::isAuthorized(ManagedTrx const& trx,
                           std::string_view database) const {
  auto const& exec = arangodb::ExecContext::current();
  if (exec.isSuperuser()) {
    // if we are a superuser, we do not check the database.
    // This is necessary because we have a few code paths where we no longer
    // have the ExecContext with the user who initiated the request (e.g., the
    // RestDocumentHandler has the _activeTrx member, but when that gets
    // destroyed and thereby releases the transaction, the ExecContext is
    // already gone).
    // TODO - this should be improved in a separate step
    return true;
  }
  return trx.user == exec.user() && trx.db == database;
}

std::shared_ptr<ManagedContext> Manager::buildManagedContextUnderLock(
    TransactionId tid, Manager::ManagedTrx& mtrx) {
  try {
    std::shared_ptr<TransactionState> state = mtrx.state;
    // the make_shared can throw, and in this case it is important that we
    // release the lock we have
    return std::make_shared<ManagedContext>(tid, std::move(state),
                                            /*responsibleForCommit*/ false,
                                            /*cloned*/ false);
  } catch (...) {
    // release lock in case something went wrong
    mtrx.rwlock.unlock();
    throw;
  }
}

std::string Manager::buildContextFromState(TransactionState& state,
                                           MetaType t) {
  std::string result =
      absl::StrCat("trx type: ", typeName(t),
                   state.isSingleOperation() ? ", single op" : ", multi op",
                   state.isReadOnlyTransaction() ? ", read only" : "",
                   state.isFollowerTransaction() ? ", follower" : "",
                   ", lock timeout: ", state.lockTimeout());

  if (state.hasHint(transaction::Hints::Hint::INTERMEDIATE_COMMITS)) {
    absl::StrAppend(&result, ", intermediate commits");
  }
  if (state.hasHint(transaction::Hints::Hint::ALLOW_RANGE_DELETE)) {
    absl::StrAppend(&result, ", allow range delete");
  }
  if (state.hasHint(transaction::Hints::Hint::FROM_TOPLEVEL_AQL)) {
    absl::StrAppend(&result, ", from toplevel aql");
  }
  if (state.hasHint(transaction::Hints::Hint::GLOBAL_MANAGED)) {
    absl::StrAppend(&result, ", global managed");
  }
  if (state.hasHint(transaction::Hints::Hint::INDEX_CREATION)) {
    absl::StrAppend(&result, ", index creation");
  }

  if (state.numCollections() > 0) {
    absl::StrAppend(&result, ", collections: [");
    bool first = true;
    state.allCollections([&result, &first](auto const& c) -> bool {
      if (first) {
        first = false;
      } else {
        absl::StrAppend(&result, ", ");
      }
      absl::StrAppend(
          &result, "{id: ", c.id().id(), ", name: ", c.collectionName(),
          ", access: ", AccessMode::typeString(c.accessType()), "}");
      return true;
    });
    absl::StrAppend(&result, "]");
  }
  return result;
}

Manager::TransactionCommitGuard Manager::getTransactionCommitGuard() {
  READ_LOCKER(guard, _hotbackupCommitLock);
  return guard;
}

CounterGuard::CounterGuard(Manager& manager) : _manager(manager) {
  _manager._nrRunning.fetch_add(1, std::memory_order_relaxed);
}

CounterGuard::~CounterGuard() {
  [[maybe_unused]] uint64_t r =
      _manager._nrRunning.fetch_sub(1, std::memory_order_relaxed);
  TRI_ASSERT(r > 0);
}

}  // namespace arangodb::transaction<|MERGE_RESOLUTION|>--- conflicted
+++ resolved
@@ -293,15 +293,9 @@
       auto& clusterInfo = clusterFeature.clusterInfo();
       rGuard = clusterInfo.rebootTracker().callMeOnChange(
           origin,
-<<<<<<< HEAD
-          [this, tid = state.id(), vocbase = state.vocbase().name()]() {
-            // abort the transaction once the coordinator goes away
-            abortManagedTrx(tid, vocbase).get();
-=======
           [this, tid = state.id(), databaseName = state.vocbase().name()]() {
             // abort the transaction once the coordinator goes away
             abortManagedTrx(tid, databaseName).get();
->>>>>>> b7d4487f
           },
           "Transaction aborted since coordinator rebooted or failed.");
     }
