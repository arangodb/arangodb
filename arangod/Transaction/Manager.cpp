--- conflicted
+++ resolved
@@ -654,12 +654,8 @@
     ManagedTrx& mtrx = it->second;
     TRY_WRITE_LOCKER(tryGuard, mtrx.rwlock);
     if (!tryGuard.isLocked()) {
-<<<<<<< HEAD
       LOG_TOPIC("dfc30", DEBUG, Logger::TRANSACTIONS) << "transaction '" << tid << "' is in use";
       return res.reset(TRI_ERROR_LOCKED,
-=======
-      return res.reset(TRI_ERROR_TRANSACTION_DISALLOWED_OPERATION,
->>>>>>> f0305a07
                        std::string("transaction '") + std::to_string(tid) + "' is in use");
     }
     TRI_ASSERT(tryGuard.isLocked());
