--- conflicted
+++ resolved
@@ -605,12 +605,8 @@
 
   auto maybeState = basics::catchToResultT([&] {
     // now start our own transaction
-<<<<<<< HEAD
-    return vocbase.engine().createTransactionState(vocbase, tid, options);
-=======
-    return engine.createTransactionState(vocbase, tid, options,
-                                         operationOrigin);
->>>>>>> 9aac5844
+    return vocbase.engine().createTransactionState(vocbase, tid, options,
+                                                   operationOrigin);
   });
   if (!maybeState.ok()) {
     co_return std::move(maybeState).result();
@@ -731,12 +727,8 @@
 
   auto maybeState = basics::catchToResultT([&] {
     // now start our own transaction
-<<<<<<< HEAD
-    return vocbase.engine().createTransactionState(vocbase, tid, options);
-=======
-    return engine.createTransactionState(vocbase, tid, options,
-                                         operationOrigin);
->>>>>>> 9aac5844
+    return vocbase.engine().createTransactionState(vocbase, tid, options,
+                                                   operationOrigin);
   });
   if (!maybeState.ok()) {
     co_return std::move(maybeState).result();
