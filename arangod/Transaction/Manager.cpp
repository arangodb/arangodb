////////////////////////////////////////////////////////////////////////////////
/// DISCLAIMER
///
/// Copyright 2014-2018 ArangoDB GmbH, Cologne, Germany
/// Copyright 2004-2014 triAGENS GmbH, Cologne, Germany
///
/// Licensed under the Apache License, Version 2.0 (the "License");
/// you may not use this file except in compliance with the License.
/// You may obtain a copy of the License at
///
///     http://www.apache.org/licenses/LICENSE-2.0
///
/// Unless required by applicable law or agreed to in writing, software
/// distributed under the License is distributed on an "AS IS" BASIS,
/// WITHOUT WARRANTIES OR CONDITIONS OF ANY KIND, either express or implied.
/// See the License for the specific language governing permissions and
/// limitations under the License.
///
/// Copyright holder is ArangoDB GmbH, Cologne, Germany
///
/// @author Jan Steemann
////////////////////////////////////////////////////////////////////////////////

#include "Manager.h"

#include "Aql/Query.h"
#include "Aql/QueryList.h"
#include "Basics/ReadLocker.h"
#include "Basics/ScopeGuard.h"
#include "Basics/WriteLocker.h"
#include "Basics/system-functions.h"
#include "Cluster/ClusterFeature.h"
#include "Cluster/ClusterInfo.h"
#include "Cluster/ServerState.h"
#include "Futures/Utilities.h"
#include "GeneralServer/AuthenticationFeature.h"
#include "Logger/LogMacros.h"
#include "Network/Methods.h"
#include "Network/NetworkFeature.h"
#include "Network/Utils.h"
#include "RestServer/DatabaseFeature.h"
#include "StorageEngine/EngineSelectorFeature.h"
#include "StorageEngine/StorageEngine.h"
#include "StorageEngine/TransactionState.h"
#include "Transaction/Helpers.h"
#include "Transaction/Methods.h"
#include "Transaction/SmartContext.h"
#include "Transaction/Status.h"
#include "Utils/CollectionNameResolver.h"
#include "Utils/ExecContext.h"

#ifdef USE_ENTERPRISE
#include "Enterprise/VocBase/VirtualCollection.h"
#endif

#include <velocypack/Iterator.h>
#include <velocypack/velocypack-aliases.h>

#include <thread>

namespace {
bool authorized(std::string const& user) {
  auto const& exec = arangodb::ExecContext::current();
  if (exec.isSuperuser()) {
    return true;
  }
  return (user == exec.user());
}

std::string currentUser() {
  return arangodb::ExecContext::current().user();
}
}  // namespace

namespace arangodb {
namespace transaction {

size_t constexpr Manager::maxTransactionSize;

namespace {
struct MGMethods final : arangodb::transaction::Methods {
  MGMethods(std::shared_ptr<arangodb::transaction::Context> const& ctx,
            arangodb::transaction::Options const& opts)
      : Methods(ctx, opts) {
    TRI_ASSERT(_state->isEmbeddedTransaction());
  }
};
}  // namespace

// register a list of failed transactions
void Manager::registerFailedTransactions(std::unordered_set<TRI_voc_tid_t> const& failedTransactions) {
  TRI_ASSERT(_keepTransactionData);
  READ_LOCKER(allTransactionsLocker, _allTransactionsLock);
  for (auto const& it : failedTransactions) {
    const size_t bucket = getBucket(it);
    WRITE_LOCKER(locker, _transactions[bucket]._lock);
    _transactions[bucket]._failedTransactions.emplace(it);
  }
}

// unregister a list of failed transactions
void Manager::unregisterFailedTransactions(std::unordered_set<TRI_voc_tid_t> const& failedTransactions) {
  TRI_ASSERT(_keepTransactionData);
  READ_LOCKER(allTransactionsLocker, _allTransactionsLock);
  for (size_t bucket = 0; bucket < numBuckets; ++bucket) {
    WRITE_LOCKER(locker, _transactions[bucket]._lock);
    std::for_each(failedTransactions.begin(), failedTransactions.end(), [&](TRI_voc_tid_t id) {
      _transactions[bucket]._failedTransactions.erase(id);
    });
  }
}

void Manager::registerTransaction(TRI_voc_tid_t transactionId,
                                  std::unique_ptr<TransactionData> data,
                                  bool isReadOnlyTransaction) {
  if (!isReadOnlyTransaction) {
    _rwLock.readLock();
  }

  _nrRunning.fetch_add(1, std::memory_order_relaxed);

  if (_keepTransactionData) {
    TRI_ASSERT(data != nullptr);
    const size_t bucket = getBucket(transactionId);
    READ_LOCKER(allTransactionsLocker, _allTransactionsLock);
    WRITE_LOCKER(writeLocker, _transactions[bucket]._lock);

    try {
      // insert into currently running list of transactions
      _transactions[bucket]._activeTransactions.emplace(transactionId, std::move(data));
    } catch (...) {
      _nrRunning.fetch_sub(1, std::memory_order_relaxed);
      if (!isReadOnlyTransaction) {
        _rwLock.unlockRead();
      }
      throw;
    }
  }
}

// unregisters a transaction
void Manager::unregisterTransaction(TRI_voc_tid_t transactionId, bool markAsFailed,
                                    bool isReadOnlyTransaction) {
  // always perform an unlock when we leave this function
  auto guard = scopeGuard([this, &isReadOnlyTransaction]() {
    if (!isReadOnlyTransaction) {
      _rwLock.unlockRead();
    }
  });

  uint64_t r = _nrRunning.fetch_sub(1, std::memory_order_relaxed);
  TRI_ASSERT(r > 0);

  if (_keepTransactionData) {
    const size_t bucket = getBucket(transactionId);
    READ_LOCKER(allTransactionsLocker, _allTransactionsLock);

    WRITE_LOCKER(writeLocker, _transactions[bucket]._lock);

    _transactions[bucket]._activeTransactions.erase(transactionId);
    if (markAsFailed) {
      _transactions[bucket]._failedTransactions.emplace(transactionId);
    }
  }
}

// return the set of failed transactions
std::unordered_set<TRI_voc_tid_t> Manager::getFailedTransactions() const {
  std::unordered_set<TRI_voc_tid_t> failedTransactions;

  {
    WRITE_LOCKER(allTransactionsLocker, _allTransactionsLock);

    for (size_t bucket = 0; bucket < numBuckets; ++bucket) {
      READ_LOCKER(locker, _transactions[bucket]._lock);

      for (auto const& it : _transactions[bucket]._failedTransactions) {
        failedTransactions.emplace(it);
      }
    }
  }

  return failedTransactions;
}

void Manager::iterateActiveTransactions(
    std::function<void(TRI_voc_tid_t, TransactionData const*)> const& callback) {
  if (!_keepTransactionData) {
    return;
  }
  WRITE_LOCKER(allTransactionsLocker, _allTransactionsLock);

  // iterate over all active transactions
  for (size_t bucket = 0; bucket < numBuckets; ++bucket) {
    READ_LOCKER(locker, _transactions[bucket]._lock);

    for (auto const& it : _transactions[bucket]._activeTransactions) {
      TRI_ASSERT(it.second != nullptr);
      callback(it.first, it.second.get());
    }
  }
}

uint64_t Manager::getActiveTransactionCount() {
  return _nrRunning.load(std::memory_order_relaxed);
}

Manager::ManagedTrx::ManagedTrx(MetaType t, TransactionState* st)
    : type(t),
      finalStatus(Status::UNDEFINED),
      usedTimeSecs(TRI_microtime()),
      state(st),
      user(::currentUser()),
      rwlock() {}

bool Manager::ManagedTrx::expired() const {
  double now = TRI_microtime();
  if (type == Manager::MetaType::Tombstone) {
    return (now - usedTimeSecs) > tombstoneTTL;
  }

  auto role = ServerState::instance()->getRole();
  if ((ServerState::isSingleServer(role) || ServerState::isCoordinator(role))) {
    return (now - usedTimeSecs) > idleTTL;
  }
  return (now - usedTimeSecs) > idleTTLDBServer;
}

Manager::ManagedTrx::~ManagedTrx() {
  if (type == MetaType::StandaloneAQL || state == nullptr || state->isEmbeddedTransaction()) {
    return;  // not managed by us
  }
  if (!state->isRunning()) {
    delete state;
    return;
  }

  try {
    transaction::Options opts;
    auto ctx =
        std::make_shared<transaction::ManagedContext>(2, state, AccessMode::Type::NONE);
    MGMethods trx(ctx, opts);  // own state now
    Result res = trx.begin();
    (void) res;
    TRI_ASSERT(state->nestingLevel() == 1);
    state->decreaseNesting();
    TRI_ASSERT(state->isTopLevelTransaction());
    trx.abort();
  } catch (...) {
    // obviously it is not good to consume all exceptions here,
    // but we are in a destructor and must never throw from here
  }
}

using namespace arangodb;

/// @brief register a transaction shard
/// @brief tid global transaction shard
/// @param cid the optional transaction ID (use 0 for a single shard trx)
void Manager::registerAQLTrx(TransactionState* state) {
  if (_disallowInserts.load(std::memory_order_acquire)) {
    THROW_ARANGO_EXCEPTION(TRI_ERROR_SHUTTING_DOWN);
  }

  TRI_ASSERT(state != nullptr);
  auto const tid = state->id();
  size_t const bucket = getBucket(tid);
  {
    READ_LOCKER(allTransactionsLocker, _allTransactionsLock);
    WRITE_LOCKER(writeLocker, _transactions[bucket]._lock);

    auto& buck = _transactions[bucket];
    auto it = buck._managed.find(tid);
    if (it != buck._managed.end()) {
      THROW_ARANGO_EXCEPTION_MESSAGE(TRI_ERROR_TRANSACTION_INTERNAL,
                                     std::string("transaction ID ") + std::to_string(tid) + "' already used in registerAQLTrx");
    }
    buck._managed.emplace(std::piecewise_construct, std::forward_as_tuple(tid),
                          std::forward_as_tuple(MetaType::StandaloneAQL, state));
  }
}

void Manager::unregisterAQLTrx(TRI_voc_tid_t tid) noexcept {
  const size_t bucket = getBucket(tid);
  READ_LOCKER(allTransactionsLocker, _allTransactionsLock);
  WRITE_LOCKER(writeLocker, _transactions[bucket]._lock);

  auto& buck = _transactions[bucket];
  auto it = buck._managed.find(tid);
  if (it == buck._managed.end()) {
    LOG_TOPIC("92a49", ERR, Logger::TRANSACTIONS)
        << "a registered transaction was not found";
    TRI_ASSERT(false);
    return;
  }
  TRI_ASSERT(it->second.type == MetaType::StandaloneAQL);

  /// we need to make sure no-one else is still using the TransactionState
  if (!it->second.rwlock.writeLock(/*maxAttempts*/ 256)) {
    LOG_TOPIC("9f7d7", ERR, Logger::TRANSACTIONS)
        << "a transaction is still in use";
    TRI_ASSERT(false);
    return;
  }

  buck._managed.erase(it);  // unlocking not necessary
}

Result Manager::createManagedTrx(TRI_vocbase_t& vocbase, TRI_voc_tid_t tid,
                                 VPackSlice const trxOpts) {
  Result res;
  if (_disallowInserts) {
    return res.reset(TRI_ERROR_SHUTTING_DOWN);
  }

  // parse the collections to register
  if (!trxOpts.isObject() || !trxOpts.get("collections").isObject()) {
    return res.reset(TRI_ERROR_BAD_PARAMETER, "missing 'collections'");
  }

  // extract the properties from the object
  transaction::Options options;
  options.fromVelocyPack(trxOpts);
  if (options.lockTimeout < 0.0) {
    return res.reset(TRI_ERROR_BAD_PARAMETER,
                     "<lockTimeout> needs to be positive");
  }

  auto fillColls = [](VPackSlice const& slice, std::vector<std::string>& cols) {
    if (slice.isNone()) {  // ignore nonexistent keys
      return true;
    } else if (slice.isString()) {
      cols.emplace_back(slice.copyString());
      return true;
    }

    if (slice.isArray()) {
      for (VPackSlice val : VPackArrayIterator(slice)) {
        if (!val.isString() || val.getStringLength() == 0) {
          return false;
        }
        cols.emplace_back(val.copyString());
      }
      return true;
    }
    return false;
  };
  std::vector<std::string> reads, writes, exclusives;
  VPackSlice collections = trxOpts.get("collections");
  bool isValid = fillColls(collections.get("read"), reads) &&
                 fillColls(collections.get("write"), writes) &&
                 fillColls(collections.get("exclusive"), exclusives);
  if (!isValid) {
    return res.reset(TRI_ERROR_BAD_PARAMETER,
                     "invalid 'collections' attribute");
  }

  return createManagedTrx(vocbase, tid, reads, writes, exclusives, std::move(options));
}

/// @brief create managed transaction
Result Manager::createManagedTrx(TRI_vocbase_t& vocbase, TRI_voc_tid_t tid,
                                 std::vector<std::string> const& readCollections,
                                 std::vector<std::string> const& writeCollections,
                                 std::vector<std::string> const& exclusiveCollections,
                                 transaction::Options options) {
  Result res;
  if (_disallowInserts.load(std::memory_order_acquire)) {
    return res.reset(TRI_ERROR_SHUTTING_DOWN);
  }

  const size_t bucket = getBucket(tid);

  {  // quick check whether ID exists
    READ_LOCKER(allTransactionsLocker, _allTransactionsLock);
    WRITE_LOCKER(writeLocker, _transactions[bucket]._lock);
    auto& buck = _transactions[bucket];
    auto it = buck._managed.find(tid);
    if (it != buck._managed.end()) {
      return res.reset(TRI_ERROR_TRANSACTION_INTERNAL,
                       std::string("transaction ID '") + std::to_string(tid) + "' already used in createManagedTrx lookup");
    }
  }

  // enforce size limit per DBServer
  options.maxTransactionSize =
      std::min<size_t>(options.maxTransactionSize, Manager::maxTransactionSize);

  std::unique_ptr<TransactionState> state;
  try {
    // now start our own transaction
    StorageEngine* engine = EngineSelectorFeature::ENGINE;
    state = engine->createTransactionState(vocbase, tid, options);
  } catch (basics::Exception const& e) {
    return res.reset(e.code(), e.message());
  }
  TRI_ASSERT(state != nullptr);
  TRI_ASSERT(state->id() == tid);

  // lock collections
  CollectionNameResolver resolver(vocbase);
  auto lockCols = [&](std::vector<std::string> cols, AccessMode::Type mode) {
    for (auto const& cname : cols) {
      TRI_voc_cid_t cid = 0;
      if (state->isCoordinator()) {
        cid = resolver.getCollectionIdCluster(cname);
      } else {  // only support local collections / shards
        cid = resolver.getCollectionIdLocal(cname);
      }

      if (cid == 0) {
        // not found
        res.reset(TRI_ERROR_ARANGO_DATA_SOURCE_NOT_FOUND,
                  std::string(TRI_errno_string(TRI_ERROR_ARANGO_DATA_SOURCE_NOT_FOUND)) +
                      ":" + cname);
      } else {
#ifdef USE_ENTERPRISE
        if (state->isCoordinator()) {
          std::shared_ptr<LogicalCollection> col = resolver.getCollection(cname);
          if (col->isSmart() && col->type() == TRI_COL_TYPE_EDGE) {
            auto theEdge = dynamic_cast<arangodb::VirtualSmartEdgeCollection*>(col.get());
            if (theEdge == nullptr) {
              THROW_ARANGO_EXCEPTION_MESSAGE(TRI_ERROR_INTERNAL, "cannot cast collection to smart edge collection");
            }
            res.reset(state->addCollection(theEdge->getLocalCid(), "_local_" + cname, mode, /*nestingLevel*/ 0, false));
            if (res.fail()) {
              return false;
            }
            res.reset(state->addCollection(theEdge->getFromCid(), "_from_" + cname, mode, /*nestingLevel*/ 0, false));
            if (res.fail()) {
              return false;
            }
            res.reset(state->addCollection(theEdge->getToCid(), "_to_" + cname, mode, /*nestingLevel*/ 0, false));
            if (res.fail()) {
              return false;
            }
          }
        }
#endif
        res.reset(state->addCollection(cid, cname, mode, /*nestingLevel*/ 0, false));
      }

      if (res.fail()) {
        return false;
      }
    }
    return true;
  };
  if (!lockCols(exclusiveCollections, AccessMode::Type::EXCLUSIVE) ||
      !lockCols(writeCollections, AccessMode::Type::WRITE) ||
      !lockCols(readCollections, AccessMode::Type::READ)) {
    if (res.fail()) {
      // error already set by callback function
      return res;
    }
    // no error set. so it must be "data source not found"
    return res.reset(TRI_ERROR_ARANGO_DATA_SOURCE_NOT_FOUND);
  }

  // start the transaction
  transaction::Hints hints;
  hints.set(transaction::Hints::Hint::LOCK_ENTIRELY);
  hints.set(transaction::Hints::Hint::GLOBAL_MANAGED);
  res = state->beginTransaction(hints);  // registers with transaction manager
  if (res.fail()) {
    TRI_ASSERT(!state->isRunning());
    return res;
  }

  {  // add transaction to bucket
    READ_LOCKER(allTransactionsLocker, _allTransactionsLock);
    WRITE_LOCKER(writeLocker, _transactions[bucket]._lock);
    auto it = _transactions[bucket]._managed.find(tid);
    if (it != _transactions[bucket]._managed.end()) {
      return res.reset(TRI_ERROR_TRANSACTION_INTERNAL,
                       std::string("transaction ID '") + std::to_string(tid) + "' already used in createManagedTrx insert");
    }
    TRI_ASSERT(state->id() == tid);
    _transactions[bucket]._managed.emplace(std::piecewise_construct,
                                           std::forward_as_tuple(tid),
                                           std::forward_as_tuple(MetaType::Managed,
                                                                 state.release()));
  }

  LOG_TOPIC("d6806", DEBUG, Logger::TRANSACTIONS) << "created managed trx '" << tid << "'";

  return res;
}

/// @brief lease the transaction, increases nesting
std::shared_ptr<transaction::Context> Manager::leaseManagedTrx(TRI_voc_tid_t tid,
                                                               AccessMode::Type mode) {
  auto& server = application_features::ApplicationServer::server();
  if (_disallowInserts.load(std::memory_order_acquire)) {
    return nullptr;
  }

  size_t const bucket = getBucket(tid);
  int i = 0;
  TransactionState* state = nullptr;
  do {
    READ_LOCKER(allTransactionsLocker, _allTransactionsLock);
    WRITE_LOCKER(writeLocker, _transactions[bucket]._lock);

    auto it = _transactions[bucket]._managed.find(tid);
    if (it == _transactions[bucket]._managed.end() || !::authorized(it->second.user)) {
      return nullptr;
    }

    ManagedTrx& mtrx = it->second;
    if (mtrx.type == MetaType::Tombstone) {
      return nullptr;  // already committed this trx
    }

    if (AccessMode::isWriteOrExclusive(mode)) {
      if (mtrx.type == MetaType::StandaloneAQL) {
        THROW_ARANGO_EXCEPTION_MESSAGE(
            TRI_ERROR_TRANSACTION_DISALLOWED_OPERATION,
            "not allowed to write lock an AQL transaction");
      }
      if (mtrx.rwlock.tryWriteLock()) {
        state = mtrx.state;
        break;
      }
    } else {
      if (mtrx.rwlock.tryReadLock()) {
        state = mtrx.state;
        break;
      }

      LOG_TOPIC("abd72", DEBUG, Logger::TRANSACTIONS) << "transaction '" << tid << "' is already in use";
      THROW_ARANGO_EXCEPTION_MESSAGE(TRI_ERROR_LOCKED,
                                     std::string("transaction '") + std::to_string(tid) + "' is already in use");
    }

    writeLocker.unlock();  // failure;
    allTransactionsLocker.unlock();
    std::this_thread::yield();

    if (i++ > 32) {
      LOG_TOPIC("9e972", DEBUG, Logger::TRANSACTIONS) << "waiting on trx lock " << tid;
      i = 0;
      if (server.isStopping()) {
        return nullptr;  // shutting down
      }
    }
  } while (true);

  if (state) {
    int level = state->increaseNesting();
    TRI_ASSERT(!AccessMode::isWriteOrExclusive(mode) || level == 1);
    return std::make_shared<ManagedContext>(tid, state, mode);
  }
  TRI_ASSERT(false);  // should be unreachable
  return nullptr;
}

void Manager::returnManagedTrx(TRI_voc_tid_t tid, AccessMode::Type mode) noexcept {
  const size_t bucket = getBucket(tid);
  READ_LOCKER(allTransactionsLocker, _allTransactionsLock);
  WRITE_LOCKER(writeLocker, _transactions[bucket]._lock);

  auto it = _transactions[bucket]._managed.find(tid);
  if (it == _transactions[bucket]._managed.end() || !::authorized(it->second.user)) {
    LOG_TOPIC("1d5b0", WARN, Logger::TRANSACTIONS)
        << "managed transaction was not found";
    TRI_ASSERT(false);
    return;
  }

  TRI_ASSERT(it->second.state != nullptr);
  TRI_ASSERT(it->second.state->isEmbeddedTransaction());
  int level = it->second.state->decreaseNesting();
  TRI_ASSERT(!AccessMode::isWriteOrExclusive(mode) || level == 0);

  // garbageCollection might soft abort used transactions
  const bool isSoftAborted = it->second.usedTimeSecs == 0;
  if (!isSoftAborted) {
    it->second.usedTimeSecs = TRI_microtime();
  }
  if (AccessMode::isWriteOrExclusive(mode)) {
    it->second.rwlock.unlockWrite();
  } else if (mode == AccessMode::Type::READ) {
    it->second.rwlock.unlockRead();
  } else {
    TRI_ASSERT(false);
  }

  if (isSoftAborted) {
    abortManagedTrx(tid);
  }
}

/// @brief get the transasction state
transaction::Status Manager::getManagedTrxStatus(TRI_voc_tid_t tid) const {
  size_t bucket = getBucket(tid);
  READ_LOCKER(allTransactionsLocker, _allTransactionsLock);
  READ_LOCKER(writeLocker, _transactions[bucket]._lock);

  auto it = _transactions[bucket]._managed.find(tid);
  if (it == _transactions[bucket]._managed.end() || !::authorized(it->second.user)) {
    return transaction::Status::UNDEFINED;
  }

  auto const& mtrx = it->second;

  if (mtrx.type == MetaType::Tombstone) {
    return mtrx.finalStatus;
  } else if (!mtrx.expired() && mtrx.state != nullptr) {
    return transaction::Status::RUNNING;
  } else {
    return transaction::Status::ABORTED;
  }
}


Result Manager::statusChangeWithTimeout(TRI_voc_tid_t tid, transaction::Status status) {
  double startTime = 0.0;
  constexpr double maxWaitTime = 2.0;
  Result res;
  while (true) {
    res = updateTransaction(tid, status, false);
    if (res.ok() || !res.is(TRI_ERROR_LOCKED)) {
      break;
    }
    if (startTime <= 0.0001) { // fp tolerance
      startTime = TRI_microtime();
    } else if (TRI_microtime() - startTime > maxWaitTime) {
      // timeout
      break;
    }
    std::this_thread::yield();
  }
  return res;
}

Result Manager::commitManagedTrx(TRI_voc_tid_t tid) {
  return statusChangeWithTimeout(tid, transaction::Status::COMMITTED);
}

Result Manager::abortManagedTrx(TRI_voc_tid_t tid) {
  return statusChangeWithTimeout(tid, transaction::Status::ABORTED);
}

Result Manager::updateTransaction(TRI_voc_tid_t tid, transaction::Status status,
                                  bool clearServers) {
  TRI_ASSERT(status == transaction::Status::COMMITTED ||
             status == transaction::Status::ABORTED);

  LOG_TOPIC("7bd2f", DEBUG, Logger::TRANSACTIONS)
      << "managed trx '" << tid << " updating to '" << status << "'";

  Result res;
  size_t const bucket = getBucket(tid);
  bool wasExpired = false;

  std::unique_ptr<TransactionState> state;
  {
    READ_LOCKER(allTransactionsLocker, _allTransactionsLock);
    WRITE_LOCKER(writeLocker, _transactions[bucket]._lock);

    auto& buck = _transactions[bucket];
    auto it = buck._managed.find(tid);
    if (it == buck._managed.end() || !::authorized(it->second.user)) {
      return res.reset(TRI_ERROR_TRANSACTION_NOT_FOUND, std::string("transaction '") + std::to_string(tid) + "' not found");
    }

    ManagedTrx& mtrx = it->second;
    TRY_WRITE_LOCKER(tryGuard, mtrx.rwlock);
    if (!tryGuard.isLocked()) {
      LOG_TOPIC("dfc30", DEBUG, Logger::TRANSACTIONS) << "transaction '" << tid << "' is in use";
      return res.reset(TRI_ERROR_LOCKED,
                       std::string("transaction '") + std::to_string(tid) + "' is in use");
    }
    TRI_ASSERT(tryGuard.isLocked());

    if (mtrx.type == MetaType::StandaloneAQL) {
      return res.reset(TRI_ERROR_TRANSACTION_DISALLOWED_OPERATION,
                       "not allowed to change an AQL transaction");
    } else if (mtrx.type == MetaType::Tombstone) {
      TRI_ASSERT(mtrx.state == nullptr);
      // make sure everyone who asks gets the updated timestamp
      mtrx.usedTimeSecs = TRI_microtime();
      if (mtrx.finalStatus == status) {
        return res;  // all good
      } else {
        std::string msg("transaction was already ");
        msg.append(statusString(mtrx.finalStatus));
        return res.reset(TRI_ERROR_TRANSACTION_DISALLOWED_OPERATION, std::move(msg));
      }
    }

    if (mtrx.expired() && status != transaction::Status::ABORTED) {
      status = transaction::Status::ABORTED;
      wasExpired = true;
    }

    state.reset(mtrx.state);
    mtrx.state = nullptr;
    mtrx.type = MetaType::Tombstone;
    mtrx.usedTimeSecs = TRI_microtime();
    mtrx.finalStatus = status;
    // it is sufficient to pretend that the operation already succeeded
  }

  TRI_ASSERT(state);
  if (!state) {  // this should never happen
    return res.reset(TRI_ERROR_INTERNAL, "managed trx in an invalid state");
  }

  auto abortTombstone = [&] {  // set tombstone entry to aborted
    READ_LOCKER(allTransactionsLocker, _allTransactionsLock);
    WRITE_LOCKER(writeLocker, _transactions[bucket]._lock);
    auto& buck = _transactions[bucket];
    auto it = buck._managed.find(tid);
    if (it != buck._managed.end()) {
      it->second.finalStatus = Status::ABORTED;
    }
  };
  if (!state->isRunning()) {  // this also should not happen
    abortTombstone();
    return res.reset(TRI_ERROR_TRANSACTION_ABORTED,
                     "transaction was not running");
  }

  bool const isCoordinator = state->isCoordinator();

  auto ctx = std::make_shared<ManagedContext>(tid, state.get(), AccessMode::Type::NONE);
  state.release();  // now owned by ctx

  transaction::Options trxOpts;
  MGMethods trx(ctx, trxOpts);
  TRI_ASSERT(trx.state()->isRunning());
  TRI_ASSERT(trx.state()->nestingLevel() == 1);
  trx.state()->decreaseNesting();
  TRI_ASSERT(trx.state()->isTopLevelTransaction());
  if (clearServers && !isCoordinator) {
    trx.state()->clearKnownServers();
  }
  if (status == transaction::Status::COMMITTED) {
    res = trx.commit();
    if (res.fail()) {  // set final status to aborted
      abortTombstone();
    }
  } else {
    res = trx.abort();
    if (res.ok() && wasExpired) {
      res.reset(TRI_ERROR_TRANSACTION_ABORTED);
    }
    TRI_ASSERT(!trx.state()->isRunning());
  }

  return res;
}

/// @brief calls the callback function for each managed transaction
void Manager::iterateManagedTrx(std::function<void(TRI_voc_tid_t, ManagedTrx const&)> const& callback) const {
  READ_LOCKER(allTransactionsLocker, _allTransactionsLock);

  // iterate over all active transactions
  for (size_t bucket = 0; bucket < numBuckets; ++bucket) {
    READ_LOCKER(locker, _transactions[bucket]._lock);

    auto& buck = _transactions[bucket];
    for (auto const& it : buck._managed) {
      if (it.second.type == MetaType::Managed) {
        // we only care about managed transactions here
        callback(it.first, it.second);
      }
    }
  }
}

/// @brief collect forgotten transactions
bool Manager::garbageCollect(bool abortAll) {
  bool didWork = false;
  ::arangodb::containers::SmallVector<TRI_voc_tid_t, 64>::allocator_type::arena_type arena;
  ::arangodb::containers::SmallVector<TRI_voc_tid_t, 64> toAbort{arena};

  READ_LOCKER(allTransactionsLocker, _allTransactionsLock);

  for (size_t bucket = 0; bucket < numBuckets; ++bucket) {
    WRITE_LOCKER(locker, _transactions[bucket]._lock);

    auto it = _transactions[bucket]._managed.begin();
    while (it != _transactions[bucket]._managed.end()) {
      ManagedTrx& mtrx = it->second;

      if (mtrx.type == MetaType::Managed) {
        TRI_ASSERT(mtrx.state != nullptr);
        if (abortAll || mtrx.expired()) {
          TRY_READ_LOCKER(tryGuard, mtrx.rwlock);  // needs lock to access state

          if (tryGuard.isLocked()) {
            TRI_ASSERT(mtrx.state->isRunning() && mtrx.state->isTopLevelTransaction());
            TRI_ASSERT(it->first == mtrx.state->id());
            toAbort.emplace_back(mtrx.state->id());
          } else if (abortAll) {    // transaction is in
            mtrx.usedTimeSecs = 0;  // soft-abort transaction
            didWork = true;
          }
        }
      } else if (mtrx.type == MetaType::StandaloneAQL && mtrx.expired()) {
        LOG_TOPIC("7ad3f", INFO, Logger::TRANSACTIONS)
            << "expired AQL query transaction '" << it->first << "'";
      } else if (mtrx.type == MetaType::Tombstone && mtrx.expired()) {
        TRI_ASSERT(mtrx.state == nullptr);
        TRI_ASSERT(mtrx.finalStatus != transaction::Status::UNDEFINED);
        it = _transactions[bucket]._managed.erase(it);
        continue;
      }

      ++it;  // next
    }
  }

  for (TRI_voc_tid_t tid : toAbort) {
    LOG_TOPIC("6fbaf", INFO, Logger::TRANSACTIONS) << "garbage collecting "
                                                   << "transaction: '" << tid << "'";
    Result res = updateTransaction(tid, Status::ABORTED, /*clearSrvs*/ true);
    // updateTransaction can return TRI_ERROR_TRANSACTION_ABORTED when it
    // successfully aborts, so ignore this error.
    // we can also get the TRI_ERROR_LOCKED error in case we cannot
    // immediately acquire the lock on the transaction. this _can_ happen
    // infrequently, but is not an error
    if (res.fail() &&
        !res.is(TRI_ERROR_TRANSACTION_ABORTED) &&
        !res.is(TRI_ERROR_LOCKED)) {
      LOG_TOPIC("0a07f", INFO, Logger::TRANSACTIONS) << "error while aborting "
                                                        "transaction: '"
                                                     << res.errorMessage() << "'";
    }
    didWork = true;
  }

  if (didWork) {
    LOG_TOPIC("e5b31", INFO, Logger::TRANSACTIONS)
        << "aborted expired transactions";
  }

  return didWork;
}

/// @brief abort all transactions matching
bool Manager::abortManagedTrx(std::function<bool(TransactionState const&, std::string const&)> cb) {
  ::arangodb::containers::SmallVector<TRI_voc_tid_t, 64>::allocator_type::arena_type arena;
  ::arangodb::containers::SmallVector<TRI_voc_tid_t, 64> toAbort{arena};

  READ_LOCKER(allTransactionsLocker, _allTransactionsLock);
  for (size_t bucket = 0; bucket < numBuckets; ++bucket) {
    READ_LOCKER(locker, _transactions[bucket]._lock);

    auto it = _transactions[bucket]._managed.begin();
    while (it != _transactions[bucket]._managed.end()) {
      ManagedTrx& mtrx = it->second;
      if (mtrx.type == MetaType::Managed) {
        TRI_ASSERT(mtrx.state != nullptr);
        TRY_READ_LOCKER(tryGuard, mtrx.rwlock);  // needs lock to access state
        if (tryGuard.isLocked() && cb(*mtrx.state, mtrx.user)) {
          toAbort.emplace_back(it->first);
        }
      }

      ++it;  // next
    }
  }

  for (TRI_voc_tid_t tid : toAbort) {
    Result res = updateTransaction(tid, Status::ABORTED, /*clearSrvs*/ true);
    if (res.fail()) {
      LOG_TOPIC("2bf48", INFO, Logger::TRANSACTIONS) << "error aborting "
                                                        "transaction: '"
                                                     << res.errorMessage() << "'";
    }
  }
  return !toAbort.empty();
}

void Manager::toVelocyPack(VPackBuilder& builder, std::string const& database,
                           std::string const& username, bool fanout) const {
  TRI_ASSERT(!builder.isClosed());

  if (fanout) {
    TRI_ASSERT(ServerState::instance()->isCoordinator());
    auto& ci = _feature.server().getFeature<ClusterFeature>().clusterInfo();

    NetworkFeature const& nf = _feature.server().getFeature<NetworkFeature>();
    network::ConnectionPool* pool = nf.pool();
    if (pool == nullptr) {
      THROW_ARANGO_EXCEPTION(TRI_ERROR_SHUTTING_DOWN);
    }

    std::vector<network::FutureRes> futures;
    auto auth = AuthenticationFeature::instance();

    network::RequestOptions options;
    options.timeout = network::Timeout(30.0);

    VPackBuffer<uint8_t> body;

    for (auto const& coordinator : ci.getCurrentCoordinators()) {
      if (coordinator == ServerState::instance()->getId()) {
        // ourselves!
        continue;
      }

      network::Headers headers;
      if (auth != nullptr && auth->isActive()) {
        if (!username.empty()) {
          VPackBuilder authBuilder;
          {
            VPackObjectBuilder payload{&authBuilder};
            payload->add("preferred_username", VPackValue(username));
          }
          VPackSlice slice = authBuilder.slice();
          headers.emplace(StaticStrings::Authorization,
                          "bearer " + auth->tokenCache().generateJwt(slice));
        } else {
          headers.emplace(StaticStrings::Authorization,
                          "bearer " + auth->tokenCache().jwtToken());
        }
      }

      auto f = network::sendRequest(pool, "server:" + coordinator, fuerte::RestVerb::Get,
                                    "/_db/" + database +
                                        "/_api/transaction?local=true",
                                    body, std::move(headers), options);
      futures.emplace_back(std::move(f));
    }

    if (!futures.empty()) {
      auto responses = futures::collectAll(futures).get();
      for (auto const& it : responses) {
        if (!it.hasValue()) {
          THROW_ARANGO_EXCEPTION(TRI_ERROR_CLUSTER_BACKEND_UNAVAILABLE);
        }
        auto& res = it.get();
        if (res.response && res.response->statusCode() == fuerte::StatusOK) {
          auto slices = res.response->slices();
          if (!slices.empty()) {
            VPackSlice slice = slices[0];
            if (slice.isObject()) {
              slice = slice.get("transactions");
              if (slice.isArray()) {
                for (VPackSlice it : VPackArrayIterator(slice)) {
                  builder.add(it);
                }
              }
            }
          }
        }
      }
    }
  }

  // merge with local transactions
  iterateManagedTrx([&builder](TRI_voc_tid_t tid, ManagedTrx const& trx) {
    if (::authorized(trx.user)) {
      builder.openObject(true);
      builder.add("id", VPackValue(std::to_string(tid)));
      builder.add("state", VPackValue(transaction::statusString(trx.state->status())));
      builder.close();
    }
  });
}

Result Manager::abortAllManagedWriteTrx(std::string const& username, bool fanout) {
  Result res;
 
  DatabaseFeature& databaseFeature = _feature.server().getFeature<DatabaseFeature>();
  databaseFeature.enumerate([](TRI_vocbase_t* vocbase) {
    auto queryList = vocbase->queryList();
    TRI_ASSERT(queryList != nullptr);
    // we are only interested in killed write queries
<<<<<<< HEAD
    queryList->kill([](aql::Query* query) {
      return !query->trx()->state()->isReadOnlyTransaction();
=======
    queryList->kill([](aql::Query& query) {
      return !query.trx()->state()->isReadOnlyTransaction();
>>>>>>> 76bf2045
    }, false); 
  });

  // abort local transactions
  abortManagedTrx([](TransactionState const& state, std::string const& user) {
    return ::authorized(user) && !state.isReadOnlyTransaction();
  });

  if (fanout && 
      ServerState::instance()->isCoordinator()) {
    auto& ci = _feature.server().getFeature<ClusterFeature>().clusterInfo();

    NetworkFeature const& nf = _feature.server().getFeature<NetworkFeature>();
    network::ConnectionPool* pool = nf.pool();
    if (pool == nullptr) {
      THROW_ARANGO_EXCEPTION(TRI_ERROR_SHUTTING_DOWN);
    }

    std::vector<network::FutureRes> futures;
    auto auth = AuthenticationFeature::instance();

    network::RequestOptions options;
    options.timeout = network::Timeout(30.0);

    VPackBuffer<uint8_t> body;

    for (auto const& coordinator : ci.getCurrentCoordinators()) {
      if (coordinator == ServerState::instance()->getId()) {
        // ourselves!
        continue;
      }

      network::Headers headers;
      if (auth != nullptr && auth->isActive()) {
        if (!username.empty()) {
          VPackBuilder builder;
          {
            VPackObjectBuilder payload{&builder};
            payload->add("preferred_username", VPackValue(username));
          }
          VPackSlice slice = builder.slice();
          headers.emplace(StaticStrings::Authorization,
                          "bearer " + auth->tokenCache().generateJwt(slice));
        } else {
          headers.emplace(StaticStrings::Authorization,
                          "bearer " + auth->tokenCache().jwtToken());
        }
      }

      auto f = network::sendRequest(pool, "server:" + coordinator, fuerte::RestVerb::Delete,
                                    "/_db/_system/_api/transaction/write?local=true",
                                    body, std::move(headers), options);
      futures.emplace_back(std::move(f));
    }

    if (!futures.empty()) {
      auto responses = futures::collectAll(futures).get();
      for (auto const& it : responses) {
        if (!it.hasValue()) {
          THROW_ARANGO_EXCEPTION(TRI_ERROR_CLUSTER_BACKEND_UNAVAILABLE);
        }
        auto& resp = it.get();
        if (resp.response && resp.response->statusCode() != fuerte::StatusOK) {
          auto slices = resp.response->slices();
          if (!slices.empty()) {
            VPackSlice slice = slices[0];
            res.reset(network::resultFromBody(slice, TRI_ERROR_FAILED));
          }
        }
      }
    }
  }

  return res;
}

}  // namespace transaction
}  // namespace arangodb<|MERGE_RESOLUTION|>--- conflicted
+++ resolved
@@ -972,13 +972,8 @@
     auto queryList = vocbase->queryList();
     TRI_ASSERT(queryList != nullptr);
     // we are only interested in killed write queries
-<<<<<<< HEAD
-    queryList->kill([](aql::Query* query) {
-      return !query->trx()->state()->isReadOnlyTransaction();
-=======
     queryList->kill([](aql::Query& query) {
       return !query.trx()->state()->isReadOnlyTransaction();
->>>>>>> 76bf2045
     }, false); 
   });
 
