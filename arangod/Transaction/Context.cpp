////////////////////////////////////////////////////////////////////////////////
/// DISCLAIMER
///
/// Copyright 2014-2016 ArangoDB GmbH, Cologne, Germany
/// Copyright 2004-2014 triAGENS GmbH, Cologne, Germany
///
/// Licensed under the Apache License, Version 2.0 (the "License");
/// you may not use this file except in compliance with the License.
/// You may obtain a copy of the License at
///
///     http://www.apache.org/licenses/LICENSE-2.0
///
/// Unless required by applicable law or agreed to in writing, software
/// distributed under the License is distributed on an "AS IS" BASIS,
/// WITHOUT WARRANTIES OR CONDITIONS OF ANY KIND, either express or implied.
/// See the License for the specific language governing permissions and
/// limitations under the License.
///
/// Copyright holder is ArangoDB GmbH, Cologne, Germany
///
/// @author Jan Steemann
////////////////////////////////////////////////////////////////////////////////

#include "Context.h"

#include "Basics/StringBuffer.h"
#include "Cluster/ClusterInfo.h"
#include "StorageEngine/EngineSelectorFeature.h"
#include "StorageEngine/StorageEngine.h"
#include "Transaction/Manager.h"
#include "Transaction/ManagerFeature.h"
#include "Transaction/ContextData.h"
#include "Transaction/Helpers.h"
#include "Transaction/Methods.h"
#include "Utils/CollectionNameResolver.h"
#include "VocBase/LogicalCollection.h"
#include "VocBase/ManagedDocumentResult.h"

#include <velocypack/Builder.h>
#include <velocypack/Dumper.h>
#include <velocypack/Options.h>
#include <velocypack/velocypack-aliases.h>

using namespace arangodb;

// custom type value handler, used for deciphering the _id attribute
struct CustomTypeHandler final : public VPackCustomTypeHandler {
  CustomTypeHandler(TRI_vocbase_t& vocbase, CollectionNameResolver const& resolver)
      : vocbase(vocbase), resolver(resolver) {}

  ~CustomTypeHandler() {}

  void dump(VPackSlice const& value, VPackDumper* dumper, VPackSlice const& base) override final {
    dumper->appendString(toString(value, nullptr, base));
  }

  std::string toString(VPackSlice const& value, VPackOptions const* options,
                       VPackSlice const& base) override final {
    return transaction::helpers::extractIdString(&resolver, value, base);
  }

  TRI_vocbase_t& vocbase;
  CollectionNameResolver const& resolver;
};

/// @brief create the context
transaction::Context::Context(TRI_vocbase_t& vocbase)
    : _vocbase(vocbase),
      _resolver(nullptr),
      _customTypeHandler(),
      _builders{_arena},
      _stringBuffer(),
      _options(arangodb::velocypack::Options::Defaults),
      _dumpOptions(arangodb::velocypack::Options::Defaults),
      _transaction{0, false, false},
      _ownsResolver(false) {
  /// dump options contain have the escapeUnicode attribute set to true
  /// this allows dumping of string values as plain 7-bit ASCII values.
  /// for example, the string "möter" will be dumped as "m\u00F6ter".
  /// this allows faster JSON parsing in some client implementations,
  /// which speculate on ASCII strings first and only fall back to slower
  /// multibyte strings on first actual occurrence of a multibyte character.
  _dumpOptions.escapeUnicode = true;
}

/// @brief destroy the context
transaction::Context::~Context() {
  // unregister the transaction from the logfile manager
<<<<<<< HEAD
  if (_transaction.id > 0) {
    transaction::ManagerFeature::manager()->unregisterTransaction(_transaction.id,
                                                                  _transaction.hasFailedOperations);
=======
  if (_transaction.id > 0 && _transaction.wasRegistered) {
    TransactionManagerFeature::manager()->unregisterTransaction(_transaction.id,
                                                                _transaction.hasFailedOperations);
>>>>>>> b1e30937
  }

  // free all VPackBuilders we handed out
  for (auto& it : _builders) {
    delete it;
  }

  if (_ownsResolver) {
    delete _resolver;
  }

  _resolver = nullptr;
}

/// @brief factory to create a custom type handler, not managed
VPackCustomTypeHandler* transaction::Context::createCustomTypeHandler(
    TRI_vocbase_t& vocbase, CollectionNameResolver const& resolver) {
  return new CustomTypeHandler(vocbase, resolver);
}

/// @brief pin data for the collection
void transaction::Context::pinData(LogicalCollection* collection) {
  transaction::ContextData* data = contextData();
  if (data) {
    data->pinData(collection);
  }
}

/// @brief whether or not the data for the collection is pinned
bool transaction::Context::isPinned(TRI_voc_cid_t cid) {
  transaction::ContextData* data = contextData();
  if (data) {
    return data->isPinned(cid);
  }
  return true; // storage engine does not need pinning
}

/// @brief temporarily lease a StringBuffer object
basics::StringBuffer* transaction::Context::leaseStringBuffer(size_t initialSize) {
  if (_stringBuffer == nullptr) {
    _stringBuffer.reset(new basics::StringBuffer(initialSize, false));
  } else {
    _stringBuffer->reset();
  }

  return _stringBuffer.release();
}

/// @brief return a temporary StringBuffer object
void transaction::Context::returnStringBuffer(basics::StringBuffer* stringBuffer) {
  _stringBuffer.reset(stringBuffer);
}


/// @brief temporarily lease a std::string
std::string* transaction::Context::leaseString() {
  if (_stdString == nullptr) {
    _stdString.reset(new std::string());
  } else {
    _stdString->clear();
  }
  
  return _stdString.release();
}

/// @brief return a temporary std::string object
void transaction::Context::returnString(std::string* str) {
  _stdString.reset(str);
}

/// @brief temporarily lease a Builder object
VPackBuilder* transaction::Context::leaseBuilder() {
  if (_builders.empty()) {
    // create a new builder and return it
    return new VPackBuilder();
  }

  // re-use an existing builder
  VPackBuilder* b = _builders.back();
  b->clear();
  _builders.pop_back();

  return b;
}

/// @brief return a temporary Builder object
void transaction::Context::returnBuilder(VPackBuilder* builder) {
  try {
    // put builder back into our vector of builders
    _builders.push_back(builder);
  } catch (...) {
    // no harm done. just wipe the builder
    delete builder;
  }
}

/// @brief get velocypack options with a custom type handler
VPackOptions* transaction::Context::getVPackOptions() {
  if (_customTypeHandler == nullptr) {
    // this modifies options!
    orderCustomTypeHandler();
  }

  return &_options;
}

/// @brief get velocypack options with a custom type handler for dumping
VPackOptions* transaction::Context::getVPackOptionsForDump() {
  if (_customTypeHandler == nullptr) {
    // this modifies options!
    orderCustomTypeHandler();
  }

  /// dump options have the escapeUnicode attribute set to true.
  /// this allows dumping of string values as plain 7-bit ASCII values.
  /// for example, the string "möter" will be dumped as "m\u00F6ter".
  /// this allows faster JSON parsing in some client implementations,
  /// which speculate on ASCII strings first and only fall back to slower
  /// multibyte strings on first actual occurrence of a multibyte character.
  return &_dumpOptions;
}

/// @brief create a resolver
CollectionNameResolver const* transaction::Context::createResolver() {
  TRI_ASSERT(_resolver == nullptr);
  _resolver = new CollectionNameResolver(_vocbase);
  _ownsResolver = true;

  return _resolver;
}

/// @brief unregister the transaction
/// this will save the transaction's id and status locally
void transaction::Context::storeTransactionResult(TRI_voc_tid_t id,
                                                  bool hasFailedOperations,
                                                  bool wasRegistered) noexcept {
  TRI_ASSERT(_transaction.id == 0);

  _transaction.id = id;
  _transaction.hasFailedOperations = hasFailedOperations;
  _transaction.wasRegistered = wasRegistered;
}

transaction::ContextData* transaction::Context::contextData() {
  if (_contextData == nullptr) {
    StorageEngine* engine = EngineSelectorFeature::ENGINE;
    _contextData = engine->createTransactionContextData();
  }
  return _contextData.get();
}

TRI_voc_tid_t transaction::Context::generateId() const {
  auto role = ServerState::instance()->getRole();
  if (ServerState::isCoordinator(role)) {
    return TRI_NewServerSpecificTickMod4();
  } else if (ServerState::isDBServer(role)) {
    return TRI_NewServerSpecificTickMod4() + 3; // legacy
  }
  return TRI_NewTickServer();
}<|MERGE_RESOLUTION|>--- conflicted
+++ resolved
@@ -72,7 +72,7 @@
       _stringBuffer(),
       _options(arangodb::velocypack::Options::Defaults),
       _dumpOptions(arangodb::velocypack::Options::Defaults),
-      _transaction{0, false, false},
+      _transaction{0, false},
       _ownsResolver(false) {
   /// dump options contain have the escapeUnicode attribute set to true
   /// this allows dumping of string values as plain 7-bit ASCII values.
@@ -86,15 +86,9 @@
 /// @brief destroy the context
 transaction::Context::~Context() {
   // unregister the transaction from the logfile manager
-<<<<<<< HEAD
   if (_transaction.id > 0) {
     transaction::ManagerFeature::manager()->unregisterTransaction(_transaction.id,
                                                                   _transaction.hasFailedOperations);
-=======
-  if (_transaction.id > 0 && _transaction.wasRegistered) {
-    TransactionManagerFeature::manager()->unregisterTransaction(_transaction.id,
-                                                                _transaction.hasFailedOperations);
->>>>>>> b1e30937
   }
 
   // free all VPackBuilders we handed out
@@ -233,9 +227,10 @@
                                                   bool wasRegistered) noexcept {
   TRI_ASSERT(_transaction.id == 0);
 
-  _transaction.id = id;
-  _transaction.hasFailedOperations = hasFailedOperations;
-  _transaction.wasRegistered = wasRegistered;
+  if (wasRegistered) {
+    _transaction.id = id;
+    _transaction.hasFailedOperations = hasFailedOperations;
+  }
 }
 
 transaction::ContextData* transaction::Context::contextData() {
