////////////////////////////////////////////////////////////////////////////////
/// DISCLAIMER
///
/// Copyright 2014-2023 ArangoDB GmbH, Cologne, Germany
/// Copyright 2004-2014 triAGENS GmbH, Cologne, Germany
///
/// Licensed under the Apache License, Version 2.0 (the "License");
/// you may not use this file except in compliance with the License.
/// You may obtain a copy of the License at
///
///     http://www.apache.org/licenses/LICENSE-2.0
///
/// Unless required by applicable law or agreed to in writing, software
/// distributed under the License is distributed on an "AS IS" BASIS,
/// WITHOUT WARRANTIES OR CONDITIONS OF ANY KIND, either express or implied.
/// See the License for the specific language governing permissions and
/// limitations under the License.
///
/// Copyright holder is ArangoDB GmbH, Cologne, Germany
///
/// @author Jan Steemann
////////////////////////////////////////////////////////////////////////////////

#include "Context.h"

#include "ApplicationFeatures/ApplicationServer.h"
#include "Cluster/ClusterInfo.h"
#include "StorageEngine/EngineSelectorFeature.h"
#include "StorageEngine/StorageEngine.h"
#include "Transaction/Helpers.h"
#include "Transaction/Manager.h"
#include "Transaction/ManagerFeature.h"
#include "Transaction/Methods.h"
#include "Utils/CollectionNameResolver.h"
#include "VocBase/LogicalCollection.h"

#include <velocypack/Builder.h>
#include <velocypack/Dumper.h>
#include <velocypack/Options.h>

using namespace arangodb;

namespace {
// custom type value handler, used for deciphering the _id attribute
struct CustomTypeHandler final : public VPackCustomTypeHandler {
  CustomTypeHandler(TRI_vocbase_t& vocbase,
                    CollectionNameResolver const& resolver)
      : vocbase(vocbase), resolver(resolver) {}

  ~CustomTypeHandler() = default;

  void dump(VPackSlice const& value, VPackDumper* dumper,
            VPackSlice const& base) override final {
    dumper->appendString(toString(value, nullptr, base));
  }

  std::string toString(VPackSlice const& value, VPackOptions const* options,
                       VPackSlice const& base) override final {
    return transaction::helpers::extractIdString(&resolver, value, base);
  }

  TRI_vocbase_t& vocbase;
  CollectionNameResolver const& resolver;
};
}  // namespace

/// @brief create the context
transaction::Context::Context(TRI_vocbase_t& vocbase,
                              OperationOrigin operationOrigin)
    : _vocbase(vocbase),
      _customTypeHandler(),
      _options(velocypack::Options::Defaults),
      _operationOrigin(operationOrigin) {}

/// @brief destroy the context
transaction::Context::~Context() {
  // call the actual cleanup routine which frees all
  // hogged resources
  cleanup();
}

/// @brief destroys objects owned by the context,
/// this can be called multiple times.
/// currently called by dtor and by unit test mocks.
/// we cannot move this into the dtor (where it was before) because
/// the mocked objects in unittests do not seem to call it and effectively leak.
void transaction::Context::cleanup() noexcept {
  // free all VPackBuilders we handed out
  for (auto& it : _builders) {
    delete it;
  }
  _builders.clear();

  // clear all strings handed out
  for (auto& it : _strings) {
    delete it;
  }
  _strings.clear();

  _resolver.reset();
}

/// @brief factory to create a custom type handler, not managed
std::unique_ptr<VPackCustomTypeHandler>
transaction::Context::createCustomTypeHandler(
    TRI_vocbase_t& vocbase, CollectionNameResolver const& resolver) {
  return std::make_unique<::CustomTypeHandler>(vocbase, resolver);
}

/// @brief temporarily lease a std::string
std::string* transaction::Context::leaseString() {
  if (_strings.empty()) {
    // create a new string and return it
    return new std::string();
  }

  // re-use an existing string
  std::string* s = _strings.back();
  TRI_ASSERT(s != nullptr);
  s->clear();
  _strings.pop_back();
  return s;
}

/// @brief return a temporary std::string object
void transaction::Context::returnString(std::string* str) noexcept {
  TRI_ASSERT(str != nullptr);
  try {  // put string back into our vector of strings
    _strings.push_back(str);
  } catch (...) {
    // no harm done. just wipe the string
    delete str;
  }
}

/// @brief temporarily lease a Builder object
VPackBuilder* transaction::Context::leaseBuilder() {
  if (_builders.empty()) {
    // create a new builder and return it
    return new VPackBuilder();
  }

  // re-use an existing builder
  VPackBuilder* b = _builders.back();
  TRI_ASSERT(b != nullptr);
  b->clear();
  _builders.pop_back();

  return b;
}

/// @brief return a temporary Builder object
void transaction::Context::returnBuilder(VPackBuilder* builder) noexcept {
  TRI_ASSERT(builder != nullptr);
  try {
    // put builder back into our vector of builders
    _builders.push_back(builder);
  } catch (...) {
    // no harm done. just wipe the builder
    delete builder;
  }
}

/// @brief get velocypack options with a custom type handler
VPackOptions* transaction::Context::getVPackOptions() {
  if (_customTypeHandler == nullptr) {
    // this modifies options!
    orderCustomTypeHandler();
  }

  return &_options;
}

/// @brief create a resolver
CollectionNameResolver const& transaction::Context::resolver() {
  if (_resolver == nullptr) {
    _resolver = std::make_unique<CollectionNameResolver>(_vocbase);
  }
  return *_resolver;
}

std::shared_ptr<TransactionState> transaction::Context::createState(
    transaction::Options const& options) {
  // now start our own transaction
<<<<<<< HEAD
  return vocbase().engine().createTransactionState(_vocbase, generateId(),
                                                   options);
}

/// @brief unregister the transaction
/// this will save the transaction's id and status locally
void transaction::Context::storeTransactionResult(
    TransactionId id, bool wasRegistered, bool isReadOnlyTransaction,
    bool isFollowerTransaction) noexcept {
  TRI_ASSERT(_transaction.id.empty());

  if (wasRegistered) {
    _transaction.id = id;
    _transaction.isReadOnlyTransaction = isReadOnlyTransaction;
    _transaction.isFollowerTransaction = isFollowerTransaction;
  }
=======
  TRI_ASSERT(vocbase().server().hasFeature<EngineSelectorFeature>());
  StorageEngine& engine =
      vocbase().server().getFeature<EngineSelectorFeature>().engine();
  return engine.createTransactionState(_vocbase, generateId(), options,
                                       _operationOrigin);
>>>>>>> 9aac5844
}

TransactionId transaction::Context::generateId() const {
  return Context::makeTransactionId();
}

std::shared_ptr<transaction::Context> transaction::Context::clone() const {
  TRI_ASSERT(false);
  THROW_ARANGO_EXCEPTION_MESSAGE(
      TRI_ERROR_NOT_IMPLEMENTED,
      "transaction::Context::clone() is not implemented");
}

void transaction::Context::setCounterGuard(
    std::shared_ptr<transaction::CounterGuard> guard) noexcept {
  _counterGuard = std::move(guard);
}

/*static*/ TransactionId transaction::Context::makeTransactionId() {
  auto role = ServerState::instance()->getRole();
  if (ServerState::isCoordinator(role)) {
    return TransactionId::createCoordinator();
  } else if (ServerState::isDBServer(role)) {
    return TransactionId::createLegacy();
  }
  return TransactionId::createSingleServer();
}<|MERGE_RESOLUTION|>--- conflicted
+++ resolved
@@ -182,30 +182,8 @@
 std::shared_ptr<TransactionState> transaction::Context::createState(
     transaction::Options const& options) {
   // now start our own transaction
-<<<<<<< HEAD
   return vocbase().engine().createTransactionState(_vocbase, generateId(),
-                                                   options);
-}
-
-/// @brief unregister the transaction
-/// this will save the transaction's id and status locally
-void transaction::Context::storeTransactionResult(
-    TransactionId id, bool wasRegistered, bool isReadOnlyTransaction,
-    bool isFollowerTransaction) noexcept {
-  TRI_ASSERT(_transaction.id.empty());
-
-  if (wasRegistered) {
-    _transaction.id = id;
-    _transaction.isReadOnlyTransaction = isReadOnlyTransaction;
-    _transaction.isFollowerTransaction = isFollowerTransaction;
-  }
-=======
-  TRI_ASSERT(vocbase().server().hasFeature<EngineSelectorFeature>());
-  StorageEngine& engine =
-      vocbase().server().getFeature<EngineSelectorFeature>().engine();
-  return engine.createTransactionState(_vocbase, generateId(), options,
-                                       _operationOrigin);
->>>>>>> 9aac5844
+                                                   options, _operationOrigin);
 }
 
 TransactionId transaction::Context::generateId() const {
