////////////////////////////////////////////////////////////////////////////////
/// DISCLAIMER
///
/// Copyright 2014-2016 ArangoDB GmbH, Cologne, Germany
/// Copyright 2004-2014 triAGENS GmbH, Cologne, Germany
///
/// Licensed under the Apache License, Version 2.0 (the "License");
/// you may not use this file except in compliance with the License.
/// You may obtain a copy of the License at
///
///     http://www.apache.org/licenses/LICENSE-2.0
///
/// Unless required by applicable law or agreed to in writing, software
/// distributed under the License is distributed on an "AS IS" BASIS,
/// WITHOUT WARRANTIES OR CONDITIONS OF ANY KIND, either express or implied.
/// See the License for the specific language governing permissions and
/// limitations under the License.
///
/// Copyright holder is ArangoDB GmbH, Cologne, Germany
///
/// @author Jan Steemann
////////////////////////////////////////////////////////////////////////////////

#ifndef ARANGOD_TRANSACTION_CONTEXT_H
#define ARANGOD_TRANSACTION_CONTEXT_H 1

#include "Basics/Common.h"
#include "Basics/SmallVector.h"
#include "VocBase/voc-types.h"

#include <velocypack/Options.h>

struct TRI_vocbase_t;

namespace arangodb {

namespace basics {
class StringBuffer;
}

namespace velocypack {
class Builder;
struct CustomTypeHandler;
}  // namespace velocypack

class CollectionNameResolver;
class LogicalCollection;
class TransactionState;

namespace transaction {

class ContextData;
class Methods;

class Context {
 public:
  Context(Context const&) = delete;
  Context& operator=(Context const&) = delete;

 protected:
  /// @brief create the context
  explicit Context(TRI_vocbase_t& vocbase);

 public:
  /// @brief destroy the context
  virtual ~Context();

  /// @brief factory to create a custom type handler, not managed
  static arangodb::velocypack::CustomTypeHandler* createCustomTypeHandler(
      TRI_vocbase_t&, arangodb::CollectionNameResolver const&);

  /// @brief return the vocbase
  TRI_vocbase_t& vocbase() const { return _vocbase; }

  /// @brief pin data for the collection
  void pinData(arangodb::LogicalCollection*);

  /// @brief whether or not the data for the collection is pinned
  bool isPinned(TRI_voc_cid_t);

  /// @brief temporarily lease a StringBuffer object
  basics::StringBuffer* leaseStringBuffer(size_t initialSize);

  /// @brief return a temporary StringBuffer object
  void returnStringBuffer(basics::StringBuffer* stringBuffer);
  
  /// @brief temporarily lease a std::string
  std::string* leaseString();
  
  /// @brief return a temporary std::string object
  void returnString(std::string* str);
  
  /// @brief temporarily lease a Builder object
  arangodb::velocypack::Builder* leaseBuilder();

  /// @brief return a temporary Builder object
  void returnBuilder(arangodb::velocypack::Builder*);

  /// @brief get velocypack options with a custom type handler
  TEST_VIRTUAL arangodb::velocypack::Options* getVPackOptions();

  /// @brief get velocypack options for dumping
  arangodb::velocypack::Options* getVPackOptionsForDump();

  /// @brief unregister the transaction
  /// this will save the transaction's id and status locally
<<<<<<< HEAD
  void storeTransactionResult(TRI_voc_tid_t id, bool hasFailedOperations) noexcept;
  
 public:
=======
  void storeTransactionResult(TRI_voc_tid_t id, bool hasFailedOperations, bool wasRegistered) noexcept;
>>>>>>> b1e30937

  /// @brief get a custom type handler
  virtual std::shared_ptr<arangodb::velocypack::CustomTypeHandler> orderCustomTypeHandler() = 0;

  /// @brief get parent transaction (if any) increase nesting
  virtual TransactionState* leaseParentTransaction() = 0;

  /// @brief whether or not the transaction is embeddable
  virtual bool isEmbeddable() const = 0;

  /// @brief register the transaction in the context
  virtual void registerTransaction(TransactionState*) = 0;

  virtual CollectionNameResolver const& resolver() = 0;

  /// @brief unregister the transaction
  virtual void unregisterTransaction() noexcept = 0;

  /// @brief generate persisted transaction ID
  virtual TRI_voc_tid_t generateId() const;

 protected:
  /// @brief create a resolver
  CollectionNameResolver const* createResolver();

  transaction::ContextData* contextData();
  
protected:

  TRI_vocbase_t& _vocbase;
  CollectionNameResolver const* _resolver;
  std::shared_ptr<velocypack::CustomTypeHandler> _customTypeHandler;

  SmallVector<arangodb::velocypack::Builder*, 32>::allocator_type::arena_type _arena;
  SmallVector<arangodb::velocypack::Builder*, 32> _builders;

  std::unique_ptr<arangodb::basics::StringBuffer> _stringBuffer;
  std::unique_ptr<std::string> _stdString;

  arangodb::velocypack::Options _options;
  arangodb::velocypack::Options _dumpOptions;
  
private:

  std::unique_ptr<transaction::ContextData> _contextData;

  struct {
    TRI_voc_tid_t id;
    bool hasFailedOperations;
    bool wasRegistered;
  } _transaction;

  bool _ownsResolver;
};

}  // namespace transaction
}  // namespace arangodb

#endif<|MERGE_RESOLUTION|>--- conflicted
+++ resolved
@@ -104,13 +104,11 @@
 
   /// @brief unregister the transaction
   /// this will save the transaction's id and status locally
-<<<<<<< HEAD
-  void storeTransactionResult(TRI_voc_tid_t id, bool hasFailedOperations) noexcept;
+  void storeTransactionResult(TRI_voc_tid_t id,
+                              bool hasFailedOperations,
+                              bool wasRegistered) noexcept;
   
  public:
-=======
-  void storeTransactionResult(TRI_voc_tid_t id, bool hasFailedOperations, bool wasRegistered) noexcept;
->>>>>>> b1e30937
 
   /// @brief get a custom type handler
   virtual std::shared_ptr<arangodb::velocypack::CustomTypeHandler> orderCustomTypeHandler() = 0;
@@ -160,7 +158,6 @@
   struct {
     TRI_voc_tid_t id;
     bool hasFailedOperations;
-    bool wasRegistered;
   } _transaction;
 
   bool _ownsResolver;
