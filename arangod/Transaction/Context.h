////////////////////////////////////////////////////////////////////////////////
/// DISCLAIMER
///
/// Copyright 2014-2016 ArangoDB GmbH, Cologne, Germany
/// Copyright 2004-2014 triAGENS GmbH, Cologne, Germany
///
/// Licensed under the Apache License, Version 2.0 (the "License");
/// you may not use this file except in compliance with the License.
/// You may obtain a copy of the License at
///
///     http://www.apache.org/licenses/LICENSE-2.0
///
/// Unless required by applicable law or agreed to in writing, software
/// distributed under the License is distributed on an "AS IS" BASIS,
/// WITHOUT WARRANTIES OR CONDITIONS OF ANY KIND, either express or implied.
/// See the License for the specific language governing permissions and
/// limitations under the License.
///
/// Copyright holder is ArangoDB GmbH, Cologne, Germany
///
/// @author Jan Steemann
////////////////////////////////////////////////////////////////////////////////

#ifndef ARANGOD_TRANSACTION_CONTEXT_H
#define ARANGOD_TRANSACTION_CONTEXT_H 1

#include "Basics/Common.h"
#include "Basics/SmallVector.h"
#include "VocBase/voc-types.h"

#include <velocypack/Options.h>

struct TRI_vocbase_t;

namespace arangodb {

namespace basics {
class StringBuffer;
}

namespace velocypack {
class Builder;
struct CustomTypeHandler;
}  // namespace velocypack

class CollectionNameResolver;
class LogicalCollection;
class TransactionState;

namespace transaction {

class ContextData;
class Methods;

class Context {
 public:
  Context(Context const&) = delete;
  Context& operator=(Context const&) = delete;

 protected:
  /// @brief create the context
  explicit Context(TRI_vocbase_t& vocbase);

 public:
  /// @brief destroy the context
  virtual ~Context();

  /// @brief factory to create a custom type handler, not managed
  static arangodb::velocypack::CustomTypeHandler* createCustomTypeHandler(
      TRI_vocbase_t&, arangodb::CollectionNameResolver const&);

  /// @brief return the vocbase
  TRI_vocbase_t& vocbase() const { return _vocbase; }

  /// @brief pin data for the collection
  void pinData(arangodb::LogicalCollection*);

  /// @brief whether or not the data for the collection is pinned
  bool isPinned(TRI_voc_cid_t);

  /// @brief temporarily lease a StringBuffer object
  basics::StringBuffer* leaseStringBuffer(size_t initialSize);

  /// @brief return a temporary StringBuffer object
  void returnStringBuffer(basics::StringBuffer* stringBuffer);
<<<<<<< HEAD
  
  /// @brief temporarily lease a std::string
  std::string* leaseString();
  
  /// @brief return a temporary std::string object
  void returnString(std::string* str);
  
=======

  /// @brief temporarily lease a std::string
  std::string* leaseString();

  /// @brief return a temporary std::string object
  void returnString(std::string* str);

>>>>>>> 0c6de0c6
  /// @brief temporarily lease a Builder object
  arangodb::velocypack::Builder* leaseBuilder();

  /// @brief return a temporary Builder object
  void returnBuilder(arangodb::velocypack::Builder*);

  /// @brief get velocypack options with a custom type handler
  TEST_VIRTUAL arangodb::velocypack::Options* getVPackOptions();

  /// @brief get velocypack options for dumping
  arangodb::velocypack::Options* getVPackOptionsForDump();

  /// @brief unregister the transaction
  /// this will save the transaction's id and status locally
<<<<<<< HEAD
  void storeTransactionResult(TRI_voc_tid_t id,
                              bool hasFailedOperations,
                              bool wasRegistered) noexcept;
  
 public:
=======
  void storeTransactionResult(TRI_voc_tid_t id, bool hasFailedOperations,
                              bool wasRegistered) noexcept;
>>>>>>> 0c6de0c6

 public:
  /// @brief get a custom type handler
  virtual std::shared_ptr<arangodb::velocypack::CustomTypeHandler> orderCustomTypeHandler() = 0;

  /// @brief get parent transaction (if any) increase nesting
  virtual TransactionState* getParentTransaction() const = 0;

  /// @brief whether or not the transaction is embeddable
  virtual bool isEmbeddable() const = 0;

  /// @brief register the transaction in the context
  virtual void registerTransaction(TransactionState*) = 0;

  virtual CollectionNameResolver const& resolver() = 0;

  /// @brief unregister the transaction
  virtual void unregisterTransaction() noexcept = 0;

  /// @brief generate persisted transaction ID
  virtual TRI_voc_tid_t generateId() const;

 protected:
  /// @brief create a resolver
  CollectionNameResolver const* createResolver();
<<<<<<< HEAD
  
protected:

=======

 protected:
>>>>>>> 0c6de0c6
  TRI_vocbase_t& _vocbase;
  CollectionNameResolver const* _resolver;
  std::shared_ptr<velocypack::CustomTypeHandler> _customTypeHandler;

  SmallVector<arangodb::velocypack::Builder*, 32>::allocator_type::arena_type _arena;
  SmallVector<arangodb::velocypack::Builder*, 32> _builders;

  std::unique_ptr<arangodb::basics::StringBuffer> _stringBuffer;
  std::unique_ptr<std::string> _stdString;

  arangodb::velocypack::Options _options;
  arangodb::velocypack::Options _dumpOptions;
  
private:

 private:
  std::unique_ptr<transaction::ContextData> _contextData;

  struct {
    TRI_voc_tid_t id;
    bool hasFailedOperations;
  } _transaction;

  bool _ownsResolver;
};

}  // namespace transaction
}  // namespace arangodb

#endif<|MERGE_RESOLUTION|>--- conflicted
+++ resolved
@@ -83,23 +83,13 @@
 
   /// @brief return a temporary StringBuffer object
   void returnStringBuffer(basics::StringBuffer* stringBuffer);
-<<<<<<< HEAD
   
-  /// @brief temporarily lease a std::string
-  std::string* leaseString();
-  
-  /// @brief return a temporary std::string object
-  void returnString(std::string* str);
-  
-=======
-
   /// @brief temporarily lease a std::string
   std::string* leaseString();
 
   /// @brief return a temporary std::string object
   void returnString(std::string* str);
 
->>>>>>> 0c6de0c6
   /// @brief temporarily lease a Builder object
   arangodb::velocypack::Builder* leaseBuilder();
 
@@ -112,18 +102,9 @@
   /// @brief get velocypack options for dumping
   arangodb::velocypack::Options* getVPackOptionsForDump();
 
-  /// @brief unregister the transaction
-  /// this will save the transaction's id and status locally
-<<<<<<< HEAD
-  void storeTransactionResult(TRI_voc_tid_t id,
-                              bool hasFailedOperations,
-                              bool wasRegistered) noexcept;
-  
- public:
-=======
+  /// @brief save the transaction's id and status locally
   void storeTransactionResult(TRI_voc_tid_t id, bool hasFailedOperations,
                               bool wasRegistered) noexcept;
->>>>>>> 0c6de0c6
 
  public:
   /// @brief get a custom type handler
@@ -149,14 +130,8 @@
  protected:
   /// @brief create a resolver
   CollectionNameResolver const* createResolver();
-<<<<<<< HEAD
-  
-protected:
-
-=======
 
  protected:
->>>>>>> 0c6de0c6
   TRI_vocbase_t& _vocbase;
   CollectionNameResolver const* _resolver;
   std::shared_ptr<velocypack::CustomTypeHandler> _customTypeHandler;
