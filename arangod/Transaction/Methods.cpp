////////////////////////////////////////////////////////////////////////////////
/// DISCLAIMER
///
/// Copyright 2014-2021 ArangoDB GmbH, Cologne, Germany
/// Copyright 2004-2014 triAGENS GmbH, Cologne, Germany
///
/// Licensed under the Apache License, Version 2.0 (the "License");
/// you may not use this file except in compliance with the License.
/// You may obtain a copy of the License at
///
///     http://www.apache.org/licenses/LICENSE-2.0
///
/// Unless required by applicable law or agreed to in writing, software
/// distributed under the License is distributed on an "AS IS" BASIS,
/// WITHOUT WARRANTIES OR CONDITIONS OF ANY KIND, either express or implied.
/// See the License for the specific language governing permissions and
/// limitations under the License.
///
/// Copyright holder is ArangoDB GmbH, Cologne, Germany
///
/// @author Max Neunhoeffer
////////////////////////////////////////////////////////////////////////////////

#include <velocypack/Builder.h>
#include <velocypack/Collection.h>
#include <velocypack/Options.h>
#include <velocypack/Slice.h>
#include <velocypack/velocypack-aliases.h>

#include "Methods.h"

#include "ApplicationFeatures/ApplicationServer.h"
#include "Aql/Ast.h"
#include "Aql/AstNode.h"
#include "Aql/Condition.h"
#include "Aql/SortCondition.h"
#include "Basics/AttributeNameParser.h"
#include "Basics/Exceptions.h"
#include "Basics/NumberUtils.h"
#include "Basics/StaticStrings.h"
#include "Basics/StringUtils.h"
#include "Basics/VelocyPackHelper.h"
#include "Basics/encoding.h"
#include "Basics/system-compiler.h"
#include "Cluster/ClusterFeature.h"
#include "Cluster/ClusterMethods.h"
#include "Cluster/ClusterTrxMethods.h"
#include "Cluster/FollowerInfo.h"
#include "Cluster/ReplicationTimeoutFeature.h"
#include "Cluster/ServerState.h"
#include "ClusterEngine/ClusterEngine.h"
#include "Containers/SmallVector.h"
#include "Futures/Utilities.h"
#include "GeneralServer/RestHandler.h"
#include "Indexes/Index.h"
#include "Logger/Logger.h"
#include "Network/Methods.h"
#include "Network/NetworkFeature.h"
#include "Network/Utils.h"
#include "Random/RandomGenerator.h"
#include "Replication/ReplicationMetricsFeature.h"
#include "RocksDBEngine/RocksDBEngine.h"
#include "StorageEngine/EngineSelectorFeature.h"
#include "StorageEngine/PhysicalCollection.h"
#include "StorageEngine/StorageEngine.h"
#include "StorageEngine/TransactionCollection.h"
#include "StorageEngine/TransactionState.h"
#include "Transaction/Context.h"
#include "Transaction/Helpers.h"
#include "Transaction/Options.h"
#include "Utils/CollectionNameResolver.h"
#include "Utils/Events.h"
#include "Utils/ExecContext.h"
#include "Utils/OperationOptions.h"
#include "VocBase/LogicalCollection.h"
#include "VocBase/ManagedDocumentResult.h"
#include "VocBase/Methods/Indexes.h"
#include "VocBase/ticks.h"

#include <sstream>

using namespace arangodb;
using namespace arangodb::transaction;
using namespace arangodb::transaction::helpers;

template<typename T>
using Future = futures::Future<T>;

namespace {

enum class ReplicationType { NONE, LEADER, FOLLOWER };

Result buildRefusalResult(LogicalCollection const& collection, char const* operation,
                          OperationOptions const& options, std::string const& leader) {
  std::stringstream msg;
  msg << TRI_errno_string(TRI_ERROR_CLUSTER_SHARD_FOLLOWER_REFUSES_OPERATION)
      << ": shard: " << collection.vocbase().name() << "/" << collection.name()
      << ", operation: " << operation
      << ", from: " << options.isSynchronousReplicationFrom
      << ", current leader: " << leader;
  return Result(TRI_ERROR_CLUSTER_SHARD_FOLLOWER_REFUSES_OPERATION, msg.str());
}

// wrap vector inside a static function to ensure proper initialization order
std::vector<arangodb::transaction::Methods::DataSourceRegistrationCallback>& getDataSourceRegistrationCallbacks() {
  static std::vector<arangodb::transaction::Methods::DataSourceRegistrationCallback> callbacks;

  return callbacks;
}

/// @return the status change callbacks stored in state
///         or nullptr if none and !create
std::vector<arangodb::transaction::Methods::StatusChangeCallback const*>* getStatusChangeCallbacks(
    arangodb::TransactionState& state, bool create = false) {
  struct CookieType : public arangodb::TransactionState::Cookie {
    std::vector<arangodb::transaction::Methods::StatusChangeCallback const*> _callbacks;
  };

  static const int key = 0;  // arbitrary location in memory, common for all

// TODO FIXME find a better way to look up a ViewState
#ifdef ARANGODB_ENABLE_MAINTAINER_MODE
  auto* cookie = dynamic_cast<CookieType*>(state.cookie(&key));
#else
  auto* cookie = static_cast<CookieType*>(state.cookie(&key));
#endif

  if (!cookie && create) {
    auto ptr = std::make_unique<CookieType>();

    cookie = ptr.get();
    state.cookie(&key, std::move(ptr));
  }

  return cookie ? &(cookie->_callbacks) : nullptr;
}

/// @brief notify callbacks of association of 'cid' with this TransactionState
/// @note done separately from addCollection() to avoid creating a
///       TransactionCollection instance for virtual entities, e.g. View
arangodb::Result applyDataSourceRegistrationCallbacks(LogicalDataSource& dataSource,
                                                      arangodb::transaction::Methods& trx) {
  for (auto& callback : getDataSourceRegistrationCallbacks()) {
    TRI_ASSERT(callback);  // addDataSourceRegistrationCallback(...) ensures valid

    try {
      auto res = callback(dataSource, trx);

      if (res.fail()) {
        return res;
      }
    } catch (...) {
      return arangodb::Result(TRI_ERROR_INTERNAL);
    }
  }

  return arangodb::Result();
}

/// @brief notify callbacks of association of 'cid' with this TransactionState
/// @note done separately from addCollection() to avoid creating a
///       TransactionCollection instance for virtual entities, e.g. View
void applyStatusChangeCallbacks(arangodb::transaction::Methods& trx,
                                arangodb::transaction::Status status) noexcept {
  TRI_ASSERT(arangodb::transaction::Status::ABORTED == status ||
             arangodb::transaction::Status::COMMITTED == status ||
             arangodb::transaction::Status::RUNNING == status);
//  TRI_ASSERT(!trx.state()  // for embeded transactions status is not always updated
//             || (trx.state()->isTopLevelTransaction() && trx.state()->status() == status) ||
//             (!trx.state()->isTopLevelTransaction() &&
//              arangodb::transaction::Status::RUNNING == trx.state()->status()));
  TRI_ASSERT(trx.isMainTransaction());

  auto* state = trx.state();

  if (!state) {
    return;  // nothing to apply
  }

  auto* callbacks = getStatusChangeCallbacks(*state);

  if (!callbacks) {
    return;  // no callbacks to apply
  }

  // no need to lock since transactions are single-threaded
  for (auto& callback : *callbacks) {
    TRI_ASSERT(callback);  // addStatusChangeCallback(...) ensures valid

    try {
      (*callback)(trx, status);
    } catch (...) {
      // we must not propagate exceptions from here
    }
  }
}

static void throwCollectionNotFound(char const* name) {
  if (name == nullptr) {
    THROW_ARANGO_EXCEPTION(TRI_ERROR_ARANGO_DATA_SOURCE_NOT_FOUND);
  }
  THROW_ARANGO_EXCEPTION_MESSAGE(TRI_ERROR_ARANGO_DATA_SOURCE_NOT_FOUND,
                                 std::string(TRI_errno_string(TRI_ERROR_ARANGO_DATA_SOURCE_NOT_FOUND)) +
                                     ": " + name);
}

/// @brief Insert an error reported instead of the new document
static void createBabiesError(VPackBuilder& builder,
                              std::unordered_map<ErrorCode, size_t>& countErrorCodes,
                              Result const& error) {
  builder.openObject();
  builder.add(StaticStrings::Error, VPackValue(true));
  builder.add(StaticStrings::ErrorNum, VPackValue(error.errorNumber()));
  builder.add(StaticStrings::ErrorMessage, VPackValue(error.errorMessage()));
  builder.close();

  auto it = countErrorCodes.find(error.errorNumber());
  if (it == countErrorCodes.end()) {
    countErrorCodes.emplace(error.errorNumber(), 1);
  } else {
    it->second++;
  }
}

static OperationResult emptyResult(OperationOptions const& options) {
  VPackBuilder resultBuilder;
  resultBuilder.openArray();
  resultBuilder.close();
  return OperationResult(Result(), resultBuilder.steal(), options);
}
}  // namespace

/*static*/ void transaction::Methods::addDataSourceRegistrationCallback(
    DataSourceRegistrationCallback const& callback) {
  if (callback) {
    getDataSourceRegistrationCallbacks().emplace_back(callback);
  }
}

bool transaction::Methods::addStatusChangeCallback(StatusChangeCallback const* callback) {
  if (!callback || !*callback) {
    return true;  // nothing to call back
  } else if (!_state) {
    return false;  // nothing to add to
  }

  auto* statusChangeCallbacks = getStatusChangeCallbacks(*_state, true);

  TRI_ASSERT(nullptr != statusChangeCallbacks);  // 'create' was specified

  // no need to lock since transactions are single-threaded
  statusChangeCallbacks->emplace_back(callback);

  return true;
}

bool transaction::Methods::removeStatusChangeCallback(StatusChangeCallback const* callback) {
  if (!callback || !*callback) {
    return true;  // nothing to call back
  } else if (!_state) {
    return false;  // nothing to add to
  }

  auto* statusChangeCallbacks = getStatusChangeCallbacks(*_state, false);
  if (statusChangeCallbacks) {
    auto it = std::find(statusChangeCallbacks->begin(),
                        statusChangeCallbacks->end(), callback);
    TRI_ASSERT(it != statusChangeCallbacks->end());
    if (ADB_LIKELY(it != statusChangeCallbacks->end())) {
      statusChangeCallbacks->erase(it);
    }
  }
  return true;
}

/*static*/ void transaction::Methods::clearDataSourceRegistrationCallbacks() {
  getDataSourceRegistrationCallbacks().clear();
}

TRI_vocbase_t& transaction::Methods::vocbase() const {
  return _state->vocbase();
}

/// @brief whether or not the transaction consists of a single operation only
bool transaction::Methods::isSingleOperationTransaction() const {
  return _state->isSingleOperation();
}

/// @brief get the status of the transaction
transaction::Status transaction::Methods::status() const {
  return _state->status();
}

velocypack::Options const& transaction::Methods::vpackOptions() const {
  return *transactionContextPtr()->getVPackOptions();
}

/// @brief Find out if any of the given requests has ended in a refusal
/// by a leader.
static bool findRefusal(std::vector<futures::Try<network::Response>> const& responses) {
  for (auto const& it : responses) {
    if (it.hasValue() && it.get().ok() &&
        it.get().statusCode() == fuerte::StatusNotAcceptable) {
      auto r = it.get().combinedResult();
      bool followerRefused = (r.errorNumber() == TRI_ERROR_CLUSTER_SHARD_LEADER_REFUSES_REPLICATION);
      if (followerRefused) {
        return true;
      }
    }
  }
  return false;
}

transaction::Methods::Methods(std::shared_ptr<transaction::Context> const& ctx,
                              transaction::Options const& options)
    : _state(nullptr),
      _transactionContext(ctx),
      _mainTransaction(false) {

  TRI_ASSERT(_transactionContext != nullptr);
  if (ADB_UNLIKELY(_transactionContext == nullptr)) {
    // in production, we must not go on with undefined behavior, so we bail out
    // here with an exception as last resort
    THROW_ARANGO_EXCEPTION_MESSAGE(TRI_ERROR_INTERNAL, "invalid transaction context pointer");
  }

  // initialize the transaction
  _state = _transactionContext->acquireState(options, _mainTransaction);
  TRI_ASSERT(_state != nullptr);
}

transaction::Methods::Methods(std::shared_ptr<transaction::Context> ctx,
                              std::string const& collectionName, AccessMode::Type type)
    : transaction::Methods(std::move(ctx), transaction::Options{}) {
  TRI_ASSERT(AccessMode::isWriteOrExclusive(type));
  Result res = Methods::addCollection(collectionName, type);
  if (res.fail()) {
    THROW_ARANGO_EXCEPTION(res);
  }
}

/// @brief create the transaction, used to be UserTransaction
transaction::Methods::Methods(std::shared_ptr<transaction::Context> const& ctx,
                              std::vector<std::string> const& readCollections,
                              std::vector<std::string> const& writeCollections,
                              std::vector<std::string> const& exclusiveCollections,
                              transaction::Options const& options)
    : transaction::Methods(ctx, options) {

  Result res;
  for (auto const& it : exclusiveCollections) {
    res = Methods::addCollection(it, AccessMode::Type::EXCLUSIVE);
    if (res.fail()) {
      THROW_ARANGO_EXCEPTION(res);
    }
  }
  for (auto const& it : writeCollections) {
    res = Methods::addCollection(it, AccessMode::Type::WRITE);
    if (res.fail()) {
      THROW_ARANGO_EXCEPTION(res);
    }
  }
  for (auto const& it : readCollections) {
    res = Methods::addCollection(it, AccessMode::Type::READ);
    if (res.fail()) {
      THROW_ARANGO_EXCEPTION(res);
    }
  }
}

/// @brief destroy the transaction
transaction::Methods::~Methods() {
  if (_mainTransaction) {  // _nestingLevel == 0
    // unregister transaction from context
    _transactionContext->unregisterTransaction();

    if (_state->status() == transaction::Status::RUNNING) {
      // auto abort a running transaction
      try {
        this->abort();
        TRI_ASSERT(_state->status() != transaction::Status::RUNNING);
      } catch (...) {
        // must never throw because we are in a dtor
      }
    }

    // free the state associated with the transaction
    TRI_ASSERT(_state->status() != transaction::Status::RUNNING);

    // store result in context
    _transactionContext->storeTransactionResult(_state->id(),
                                                _state->wasRegistered(),
                                                _state->isReadOnlyTransaction(),
                                                _state->isFollowerTransaction());

    _state = nullptr;
  }
}

/// @brief return the collection name resolver
CollectionNameResolver const* transaction::Methods::resolver() const {
  return &(_transactionContext->resolver());
}

/// @brief return the transaction collection for a document collection
TransactionCollection* transaction::Methods::trxCollection(DataSourceId cid,
                                                           AccessMode::Type type) const {
  TRI_ASSERT(_state != nullptr);
  TRI_ASSERT(_state->status() == transaction::Status::RUNNING ||
             _state->status() == transaction::Status::CREATED);
  return _state->collection(cid, type);
}

/// @brief return the transaction collection for a document collection
TransactionCollection* transaction::Methods::trxCollection(std::string const& name,
                                                           AccessMode::Type type) const {
  TRI_ASSERT(_state != nullptr);
  TRI_ASSERT(_state->status() == transaction::Status::RUNNING ||
             _state->status() == transaction::Status::CREATED);
  return _state->collection(name, type);
}

/// @brief extract the _id attribute from a slice, and convert it into a
/// string
std::string transaction::Methods::extractIdString(VPackSlice slice) {
  return transaction::helpers::extractIdString(resolver(), slice, VPackSlice());
}

/// @brief build a VPack object with _id, _key and _rev, the result is
/// added to the builder in the argument as a single object.
void transaction::Methods::buildDocumentIdentity(
    LogicalCollection* collection, VPackBuilder& builder, DataSourceId cid,
    arangodb::velocypack::StringRef const& key, RevisionId rid, RevisionId oldRid,
    ManagedDocumentResult const* oldDoc, ManagedDocumentResult const* newDoc) {
  StringLeaser leased(_transactionContext.get());
  std::string& temp(*leased.get());
  temp.reserve(64);

  if (_state->isRunningInCluster()) {
    std::string resolved = resolver()->getCollectionNameCluster(cid);
#ifdef USE_ENTERPRISE
    if (resolved.compare(0, 7, "_local_") == 0) {
      resolved.erase(0, 7);
    } else if (resolved.compare(0, 6, "_from_") == 0) {
      resolved.erase(0, 6);
    } else if (resolved.compare(0, 4, "_to_") == 0) {
      resolved.erase(0, 4);
    }
#endif
    // build collection name
    temp.append(resolved);
  } else {
    // build collection name
    temp.append(collection->name());
  }

  // append / and key part
  temp.push_back('/');
  temp.append(key.data(), key.size());

  builder.openObject();
  builder.add(StaticStrings::IdString, VPackValue(temp));

  builder.add(StaticStrings::KeyString,
              VPackValuePair(key.data(), key.length(), VPackValueType::String));

  char ridBuffer[arangodb::basics::maxUInt64StringSize];
  builder.add(StaticStrings::RevString, rid.toValuePair(ridBuffer));

  if (oldRid.isSet()) {
    builder.add("_oldRev", VPackValue(oldRid.toString()));
  }
  if (oldDoc != nullptr) {
    builder.add(VPackValue(StaticStrings::Old));
    oldDoc->addToBuilder(builder);
  }
  if (newDoc != nullptr) {
    builder.add(VPackValue(StaticStrings::New));
    newDoc->addToBuilder(builder);
  }
  builder.close();
}

/// @brief begin the transaction
Result transaction::Methods::begin() {
  if (_state == nullptr) {
    THROW_ARANGO_EXCEPTION_MESSAGE(TRI_ERROR_INTERNAL,
                                   "invalid transaction state");
  }

  if (_mainTransaction) {
#ifdef ARANGODB_ENABLE_MAINTAINER_MODE
    bool a = _localHints.has(transaction::Hints::Hint::FROM_TOPLEVEL_AQL);
    bool b = _localHints.has(transaction::Hints::Hint::GLOBAL_MANAGED);
    TRI_ASSERT(!(a && b));
#endif

    auto res = _state->beginTransaction(_localHints);
    if (res.fail()) {
      return res;
    }

    applyStatusChangeCallbacks(*this, Status::RUNNING);
  } else {
    TRI_ASSERT(_state->status() == transaction::Status::RUNNING);
  }

  return Result();
}

/// @brief commit / finish the transaction
Future<Result> transaction::Methods::commitAsync() {
  TRI_IF_FAILURE("TransactionCommitFail") { return Result(TRI_ERROR_DEBUG); }

  if (_state == nullptr || _state->status() != transaction::Status::RUNNING) {
    // transaction not created or not running
    return Result(TRI_ERROR_TRANSACTION_INTERNAL,
                  "transaction not running on commit");
  }

  if (!_state->isReadOnlyTransaction()) {
    auto const& exec = ExecContext::current();
    bool cancelRW = ServerState::readOnly() && !exec.isSuperuser();
    if (exec.isCanceled() || cancelRW) {
      return Result(TRI_ERROR_ARANGO_READ_ONLY, "server is in read-only mode");
    }
  }

  if (!_mainTransaction) {
    return futures::makeFuture(Result());
  }

  auto f = futures::makeFuture(Result());
  if (_state->isRunningInCluster()) {
    // first commit transaction on subordinate servers
    f = ClusterTrxMethods::commitTransaction(*this);
  }

  return std::move(f).thenValue([this](Result res) -> Result {
    if (res.fail()) {  // do not commit locally
      LOG_TOPIC("5743a", WARN, Logger::TRANSACTIONS)
          << "failed to commit on subordinates: '" << res.errorMessage() << "'";
      return res;
    }

    res = _state->commitTransaction(this);
    if (res.ok()) {
      applyStatusChangeCallbacks(*this, Status::COMMITTED);
    }

    return res;
  });
}

/// @brief abort the transaction
Future<Result> transaction::Methods::abortAsync() {
  if (_state == nullptr || _state->status() != transaction::Status::RUNNING) {
    // transaction not created or not running
    return Result(TRI_ERROR_TRANSACTION_INTERNAL,
                  "transaction not running on abort");
  }

  if (!_mainTransaction) {
    return futures::makeFuture(Result());
  }

  auto f = futures::makeFuture(Result());
  if (_state->isRunningInCluster()) {
    // first commit transaction on subordinate servers
    f = ClusterTrxMethods::abortTransaction(*this);
  }

  return std::move(f).thenValue([this](Result res) -> Result {
    if (res.fail()) {  // do not commit locally
      LOG_TOPIC("d89a8", WARN, Logger::TRANSACTIONS)
          << "failed to abort on subordinates: " << res.errorMessage();
    }  // abort locally anyway

    res = _state->abortTransaction(this);
    if (res.ok()) {
      applyStatusChangeCallbacks(*this, Status::ABORTED);
    }

    return res;
  });
}

/// @brief finish a transaction (commit or abort), based on the previous state
Future<Result> transaction::Methods::finishAsync(Result const& res) {
  if (res.ok()) {
    // there was no previous error, so we'll commit
    return this->commitAsync();
  }

  // there was a previous error, so we'll abort
  return this->abortAsync().thenValue([res](Result ignore) {
    return res;  // return original error
  });
}

/// @brief return the transaction id
TransactionId transaction::Methods::tid() const {
  TRI_ASSERT(_state != nullptr);
  return _state->id();
}

std::string transaction::Methods::name(DataSourceId cid) const {
  auto c = trxCollection(cid);
  if (c == nullptr) {
    THROW_ARANGO_EXCEPTION(TRI_ERROR_ARANGO_DATA_SOURCE_NOT_FOUND);
  }
  return c->collectionName();
}

/// @brief read all master pointers, using skip and limit.
/// The resualt guarantees that all documents are contained exactly once
/// as long as the collection is not modified.
OperationResult transaction::Methods::any(std::string const& collectionName,
                                          OperationOptions const& options) {
  if (_state->isCoordinator()) {
    return anyCoordinator(collectionName, options);
  }
  return anyLocal(collectionName, options);
}

/// @brief fetches documents in a collection in random order, coordinator
OperationResult transaction::Methods::anyCoordinator(std::string const&,
                                                     OperationOptions const&) {
  THROW_ARANGO_EXCEPTION(TRI_ERROR_NOT_IMPLEMENTED);
}

/// @brief fetches documents in a collection in random order, local
OperationResult transaction::Methods::anyLocal(std::string const& collectionName,
                                               OperationOptions const& options) {

  DataSourceId cid = addCollectionAtRuntime(collectionName, AccessMode::Type::READ);
  TransactionCollection* trxColl = trxCollection(cid);
  if (trxColl == nullptr) {
    throwCollectionNotFound(collectionName.c_str());
  }

  VPackBuilder resultBuilder;
  if (_state->isDBServer()) {
    std::shared_ptr<LogicalCollection> const& collection = trxCollection(cid)->collection();
    auto const& followerInfo = collection->followers();
    if (!followerInfo->getLeader().empty()) {
      return OperationResult(TRI_ERROR_CLUSTER_SHARD_LEADER_RESIGNED, options);
    }
  }

  resultBuilder.openArray();

  auto iterator = indexScan(collectionName, transaction::Methods::CursorType::ANY);

  iterator->nextDocument(
      [&resultBuilder](LocalDocumentId const& /*token*/, VPackSlice slice) {
        resultBuilder.add(slice);
        return true;
      }, 1);

  resultBuilder.close();

  return OperationResult(Result(), resultBuilder.steal(), options);
}

DataSourceId transaction::Methods::addCollectionAtRuntime(DataSourceId cid,
                                                          std::string const& cname,
                                                          AccessMode::Type type) {
  auto collection = trxCollection(cid);

  if (collection == nullptr) {
    Result res = _state->addCollection(cid, cname, type, /*lockUsage*/true);

    if (res.fail()) {
      THROW_ARANGO_EXCEPTION(res);
    }

    auto dataSource = resolver()->getDataSource(cid);

    if (!dataSource) {
      THROW_ARANGO_EXCEPTION(TRI_ERROR_ARANGO_DATA_SOURCE_NOT_FOUND);
    }

    res = applyDataSourceRegistrationCallbacks(*dataSource, *this);
    if (res.fail()) {
      THROW_ARANGO_EXCEPTION(res);
    }

    collection = trxCollection(cid);
    if (collection == nullptr) {
      throwCollectionNotFound(cname.c_str());
    }

  } else {
    AccessMode::Type collectionAccessType = collection->accessType();
    if (AccessMode::isRead(collectionAccessType) && !AccessMode::isRead(type)) {
      THROW_ARANGO_EXCEPTION_MESSAGE(TRI_ERROR_TRANSACTION_UNREGISTERED_COLLECTION,
                                     std::string(TRI_errno_string(TRI_ERROR_TRANSACTION_UNREGISTERED_COLLECTION)) + ": " + cname +
                                     " [" + AccessMode::typeString(type) + "]");
    }
  }

  TRI_ASSERT(collection != nullptr);
  return cid;
}

/// @brief add a collection to the transaction for read, at runtime
DataSourceId transaction::Methods::addCollectionAtRuntime(std::string const& collectionName,
                                                          AccessMode::Type type) {
  if (collectionName == _collectionCache.name && !collectionName.empty()) {
    return _collectionCache.cid;
  }

  TRI_ASSERT(!_state->isCoordinator());
  auto cid = resolver()->getCollectionIdLocal(collectionName);

  if (cid.empty()) {
    throwCollectionNotFound(collectionName.c_str());
  }
  addCollectionAtRuntime(cid, collectionName, type);
  _collectionCache.cid = cid;
  _collectionCache.name = collectionName;
  return cid;
}

/// @brief return the type of a collection
bool transaction::Methods::isEdgeCollection(std::string const& collectionName) const {
  return getCollectionType(collectionName) == TRI_COL_TYPE_EDGE;
}

/// @brief return the type of a collection
bool transaction::Methods::isDocumentCollection(std::string const& collectionName) const {
  return getCollectionType(collectionName) == TRI_COL_TYPE_DOCUMENT;
}

/// @brief return the type of a collection
TRI_col_type_e transaction::Methods::getCollectionType(std::string const& collectionName) const {
  auto collection = resolver()->getCollection(collectionName);

  return collection ? collection->type() : TRI_COL_TYPE_UNKNOWN;
}

/// @brief return one document from a collection, fast path
///        If everything went well the result will contain the found document
///        (as an external on single_server) and this function will return
///        TRI_ERROR_NO_ERROR.
///        If there was an error the code is returned and it is guaranteed
///        that result remains unmodified.
///        Does not care for revision handling!
Result transaction::Methods::documentFastPath(std::string const& collectionName,
                                              VPackSlice value,
                                              VPackBuilder& result) {
  TRI_ASSERT(_state->status() == transaction::Status::RUNNING);
  if (!value.isObject() && !value.isString()) {
    // must provide a document object or string
    THROW_ARANGO_EXCEPTION(TRI_ERROR_ARANGO_DOCUMENT_TYPE_INVALID);
  }

  if (_state->isCoordinator()) {
    OperationOptions options;
    OperationResult opRes = documentCoordinator(collectionName, value, options).get();
    if (!opRes.fail()) {
      result.add(opRes.slice());
    }
    return opRes.result;
  }

  auto translateName = [this](std::string const& collectionName) { 
    if (_state->isDBServer()) {
      auto collection = resolver()->getCollectionStructCluster(collectionName);
      if (collection != nullptr) {
        auto& ci = vocbase().server().getFeature<ClusterFeature>().clusterInfo();
        auto shards = ci.getShardList(std::to_string(collection->id().id()));
        if (shards != nullptr && shards->size() == 1) {
          TRI_ASSERT(vocbase().isOneShard());
          return (*shards)[0];
        }
      }
    }
    return collectionName;
  };

  DataSourceId cid = addCollectionAtRuntime(translateName(collectionName), AccessMode::Type::READ);
  auto const& collection = trxCollection(cid)->collection();

  arangodb::velocypack::StringRef key(transaction::helpers::extractKeyPart(value));
  if (key.empty()) {
    return Result(TRI_ERROR_ARANGO_DOCUMENT_HANDLE_BAD);
  }

  return collection->getPhysical()->read(this, key, [&](LocalDocumentId const&, VPackSlice const& doc) {
    result.add(doc);
    return true;
  });
}

/// @brief return one document from a collection, fast path
///        If everything went well the result will contain the found document
///        (as an external on single_server) and this function will return
///        TRI_ERROR_NO_ERROR.
///        If there was an error the code is returned
///        Does not care for revision handling!
///        Must only be called on a local server, not in cluster case!
Result transaction::Methods::documentFastPathLocal(std::string const& collectionName,
                                                   arangodb::velocypack::StringRef const& key,
                                                   IndexIterator::DocumentCallback const& cb) {
  TRI_ASSERT(!ServerState::instance()->isCoordinator());
  TRI_ASSERT(_state->status() == transaction::Status::RUNNING);

  DataSourceId cid = addCollectionAtRuntime(collectionName, AccessMode::Type::READ);
  TransactionCollection* trxColl = trxCollection(cid);
  TRI_ASSERT(trxColl != nullptr);
  std::shared_ptr<LogicalCollection> const& collection = trxColl->collection();
  TRI_ASSERT(collection != nullptr);

  if (key.empty()) {
    return TRI_ERROR_ARANGO_DOCUMENT_HANDLE_BAD;
  }

  return collection->getPhysical()->read(this, key, cb);
}

namespace {
template<typename F>
Future<OperationResult> addTracking(Future<OperationResult>&& f, F&& func) {
#ifdef USE_ENTERPRISE
  return std::move(f).thenValue(func);
#else
  return std::move(f);
#endif
}
}

/// @brief return one or multiple documents from a collection
Future<OperationResult> transaction::Methods::documentAsync(std::string const& cname,
                                                            VPackSlice value,
                                                            OperationOptions& options) {
  TRI_ASSERT(_state->status() == transaction::Status::RUNNING);

  if (!value.isObject() && !value.isArray()) {
    // must provide a document object or an array of documents
    events::ReadDocument(vocbase().name(), cname, value, options,
                         TRI_ERROR_ARANGO_DOCUMENT_TYPE_INVALID);
    THROW_ARANGO_EXCEPTION(TRI_ERROR_ARANGO_DOCUMENT_TYPE_INVALID);
  }

  if (_state->isCoordinator()) {
    return addTracking(documentCoordinator(cname, value, options),
                       [=](OperationResult&& opRes) {
      events::ReadDocument(vocbase().name(), cname, value, opRes.options, opRes.errorNumber());
      return std::move(opRes);
    });
  }
  return documentLocal(cname, value, options);
}

/// @brief read one or multiple documents in a collection, coordinator
#ifndef USE_ENTERPRISE
Future<OperationResult> transaction::Methods::documentCoordinator(
    std::string const& collectionName, VPackSlice value, OperationOptions& options) {
  if (!value.isArray()) {
    arangodb::velocypack::StringRef key(transaction::helpers::extractKeyPart(value));
    if (key.empty()) {
      return OperationResult(TRI_ERROR_ARANGO_DOCUMENT_KEY_BAD, options);
    }
  }

  auto colptr = resolver()->getCollectionStructCluster(collectionName);
  if (colptr == nullptr) {
    return futures::makeFuture(OperationResult(TRI_ERROR_ARANGO_DATA_SOURCE_NOT_FOUND, options));
  }

  return arangodb::getDocumentOnCoordinator(*this, *colptr, value, options);
}
#endif

/// @brief read one or multiple documents in a collection, local
Future<OperationResult> transaction::Methods::documentLocal(std::string const& collectionName,
                                                            VPackSlice value,
                                                            OperationOptions& options) {
  DataSourceId cid = addCollectionAtRuntime(collectionName, AccessMode::Type::READ);
  std::shared_ptr<LogicalCollection> const& collection = trxCollection(cid)->collection();

  VPackBuilder resultBuilder;
  Result res;

  if (_state->isDBServer()) {
    auto const& followerInfo = collection->followers();
    if (!followerInfo->getLeader().empty()) {
      return futures::makeFuture(
        OperationResult(TRI_ERROR_CLUSTER_SHARD_LEADER_RESIGNED, options));
    }
  }

  auto workForOneDocument = [&](VPackSlice value, bool isMultiple) -> Result {
    Result res;

    arangodb::velocypack::StringRef key(transaction::helpers::extractKeyPart(value));
    if (key.empty()) {
      res.reset(TRI_ERROR_ARANGO_DOCUMENT_HANDLE_BAD);
    } else {
      bool conflict = false;
      res = collection->getPhysical()->read(this, key, [&](LocalDocumentId const&, VPackSlice const& doc) {
        if (!options.ignoreRevs && value.isObject()) {
          RevisionId expectedRevision = RevisionId::fromSlice(value);
          if (expectedRevision.isSet()) {
            RevisionId foundRevision =
                transaction::helpers::extractRevFromDocument(doc);
            if (expectedRevision != foundRevision) {
              if (!isMultiple) {
                // still return
                buildDocumentIdentity(collection.get(), resultBuilder, cid, key,
                                      foundRevision, RevisionId::none(), nullptr, nullptr);
              }
              conflict = true;
              return false;
            }
          }
        }

        if (!options.silent) {
          resultBuilder.add(doc);
        } else if (isMultiple) {
          resultBuilder.add(VPackSlice::nullSlice());
        }
        return true;
      });

      if (conflict) {
        res.reset(TRI_ERROR_ARANGO_CONFLICT);
      }
    }
    return res;
  };

  std::unordered_map<ErrorCode, size_t> countErrorCodes;
  if (!value.isArray()) {
    res = workForOneDocument(value, false);
  } else {
    VPackArrayBuilder guard(&resultBuilder);
    for (VPackSlice s : VPackArrayIterator(value)) {
      res = workForOneDocument(s, true);
      if (res.fail()) {
        createBabiesError(resultBuilder, countErrorCodes, res);
      }
    }
    res.reset(); // With babies the reporting is handled somewhere else.
  }

  events::ReadDocument(vocbase().name(), collectionName, value, options,
                       res.errorNumber());

  return futures::makeFuture(OperationResult(std::move(res), resultBuilder.steal(),
                                             options, countErrorCodes));
}

/// @brief create one or multiple documents in a collection
/// the single-document variant of this operation will either succeed or,
/// if it fails, clean up after itself
Future<OperationResult> transaction::Methods::insertAsync(std::string const& cname,
                                                          VPackSlice value,
                                                          OperationOptions const& options) {
  TRI_ASSERT(_state->status() == transaction::Status::RUNNING);

  if (!value.isObject() && !value.isArray()) {
    // must provide a document object or an array of documents
    events::CreateDocument(vocbase().name(), cname, value, options,
                           TRI_ERROR_ARANGO_DOCUMENT_TYPE_INVALID);
    THROW_ARANGO_EXCEPTION(TRI_ERROR_ARANGO_DOCUMENT_TYPE_INVALID);
  }
  if (value.isArray() && value.length() == 0) {
    events::CreateDocument(vocbase().name(), cname, value, options, TRI_ERROR_NO_ERROR);
    return emptyResult(options);
  }

  auto f = Future<OperationResult>::makeEmpty();
  if (_state->isCoordinator()) {
    f = insertCoordinator(cname, value, options);
  } else {
    OperationOptions optionsCopy = options;
    f = insertLocal(cname, value, optionsCopy);
  }

  return addTracking(std::move(f), [=](OperationResult&& opRes) {
    events::CreateDocument(vocbase().name(), cname,
                           (opRes.ok() && opRes.options.returnNew) ? opRes.slice() : value,
                           opRes.options, opRes.errorNumber());
    return std::move(opRes);
  });
}

/// @brief create one or multiple documents in a collection, coordinator
/// the single-document variant of this operation will either succeed or,
/// if it fails, clean up after itself
#ifndef USE_ENTERPRISE
Future<OperationResult> transaction::Methods::insertCoordinator(std::string const& collectionName,
                                                                VPackSlice value,
                                                                OperationOptions const& options) {
  auto colptr = resolver()->getCollectionStructCluster(collectionName);
  if (colptr == nullptr) {
    return futures::makeFuture(OperationResult(TRI_ERROR_ARANGO_DATA_SOURCE_NOT_FOUND, options));
  }
  return arangodb::createDocumentOnCoordinator(*this, *colptr, value, options);
}
#endif

/// @brief choose a timeout for synchronous replication, based on the
/// number of documents we ship over
static double chooseTimeoutForReplication(size_t count, size_t totalBytes) {
  // We essentially stop using a meaningful timeout for this operation.
  // This is achieved by setting the default for the minimal timeout to 15m or
  // 900s. The reason behind this is the following: We have to live with RocksDB
  // stalls and write stops, which can happen in overload situations. Then, no
  // meaningful timeout helps and it is almost certainly better to keep trying
  // to not have to drop the follower and make matters worse. In case of an
  // actual failure (or indeed a restart), the follower is marked as failed and
  // its reboot id is increased. As a consequence, the connection is aborted and
  // we run into an error anyway. This is when a follower will be dropped.

  // We leave this code in place for now.

  // We usually assume that a server can process at least 2500 documents
  // per second (this is a low estimate), and use a low limit of 0.5s
  // and a high timeout of 120s
  double timeout = count / 2500.0;

  // Really big documents need additional adjustment. Using total size
  // of all messages to handle worst case scenario of constrained resource
  // processing all
  timeout += (totalBytes / 4096.0) * ReplicationTimeoutFeature::timeoutPer4k;

  return std::clamp(timeout, ReplicationTimeoutFeature::lowerLimit,
                    ReplicationTimeoutFeature::upperLimit) *
         ReplicationTimeoutFeature::timeoutFactor;
}

/// @brief create one or multiple documents in a collection, local
/// the single-document variant of this operation will either succeed or,
/// if it fails, clean up after itself
Future<OperationResult> transaction::Methods::insertLocal(std::string const& cname,
                                                          VPackSlice value,
                                                          OperationOptions& options) {
  DataSourceId cid = addCollectionAtRuntime(cname, AccessMode::Type::WRITE);
  std::shared_ptr<LogicalCollection> const& collection = trxCollection(cid)->collection();

  std::shared_ptr<std::vector<ServerID> const> followers;

  ReplicationType replicationType = ReplicationType::NONE;
  if (_state->isDBServer()) {
    // This failure point is to test the case that a former leader has
    // resigned in the meantime but still gets an insert request from
    // a coordinator who does not know this yet. That is, the test sets
    // the failure point on all servers, including the current leader.
    TRI_IF_FAILURE("documents::insertLeaderRefusal") {
      if (value.isObject() && value.hasKey("ThisIsTheRetryOnLeaderRefusalTest")) {
        return OperationResult(TRI_ERROR_CLUSTER_SHARD_LEADER_RESIGNED, options);
      }
    }

    // Block operation early if we are not supposed to perform it:
    auto const& followerInfo = collection->followers();
    std::string theLeader = followerInfo->getLeader();
    if (theLeader.empty()) {
      // This indicates that we believe to be the leader.
      if (!options.isSynchronousReplicationFrom.empty()) {
        return OperationResult(TRI_ERROR_CLUSTER_SHARD_LEADER_REFUSES_REPLICATION, options);
      }

      switch (followerInfo->allowedToWrite()) {
        case FollowerInfo::WriteState::FORBIDDEN:
          // We cannot fulfill minimum replication Factor. Reject write.
          return OperationResult(TRI_ERROR_ARANGO_READ_ONLY, options);
        case FollowerInfo::WriteState::STARTUP:
          return OperationResult(TRI_ERROR_CLUSTER_BACKEND_UNAVAILABLE, options);
        default:
          break;
      }

      replicationType = ReplicationType::LEADER;
      followers = followerInfo->get();
      // We cannot be silent if we may have to replicate later.
      // If we need to get the followers under the single document operation's
      // lock, we don't know yet if we will have followers later and thus cannot
      // be silent.
      // Otherwise, if we already know the followers to replicate to, we can
      // just check if they're empty.
      if (!followers->empty()) {
        options.silent = false;
      }
    } else {  // we are a follower following theLeader
      replicationType = ReplicationType::FOLLOWER;
      if (options.isSynchronousReplicationFrom.empty()) {
        return OperationResult(TRI_ERROR_CLUSTER_SHARD_LEADER_RESIGNED, options);
      }
      if (options.isSynchronousReplicationFrom != theLeader) {
        return OperationResult(
            ::buildRefusalResult(*collection, "insert", options, theLeader),
            options);
      }
    }
  }  // isDBServer - early block
    
  TRI_ASSERT((replicationType == ReplicationType::LEADER) == (followers != nullptr));
  TRI_ASSERT(!options.silent || replicationType != ReplicationType::LEADER || followers->empty());

  VPackBuilder resultBuilder;
  ManagedDocumentResult docResult;
  ManagedDocumentResult prevDocResult;  // return OLD (with override option)

  auto workForOneDocument = [&](VPackSlice const value, bool isBabies, bool& excludeFromReplication) -> Result {
    excludeFromReplication = false;

    if (!value.isObject()) {
      return Result(TRI_ERROR_ARANGO_DOCUMENT_TYPE_INVALID);
    }

    docResult.clear();
    prevDocResult.clear();

    LocalDocumentId oldDocumentId;
    RevisionId oldRevisionId = RevisionId::none();
    VPackSlice key;

    Result res;

    if (options.isOverwriteModeSet() &&
        options.overwriteMode != OperationOptions::OverwriteMode::Conflict) {
      key = value.get(StaticStrings::KeyString);
      if (key.isString()) {
        std::pair<LocalDocumentId, RevisionId> lookupResult;
        res = collection->getPhysical()->lookupKey(this, key.stringRef(), lookupResult);
        if (res.ok()) {
          TRI_ASSERT(lookupResult.first.isSet());
          TRI_ASSERT(lookupResult.second.isSet());
          oldDocumentId = lookupResult.first;
          oldRevisionId = lookupResult.second;
        }
      }
    }

    bool const isPrimaryKeyConstraintViolation = oldDocumentId.isSet();
    TRI_ASSERT(!isPrimaryKeyConstraintViolation || !key.isNone());

    bool didReplace = false;
    if (!isPrimaryKeyConstraintViolation) {
      // regular insert without overwrite option. the insert itself will check if the
      // primary key already exists
      res = collection->insert(this, value, docResult, options);
    } else {
      // RepSert Case - unique_constraint violated ->  try update, replace or ignore!
      TRI_ASSERT(options.isOverwriteModeSet());
      TRI_ASSERT(options.overwriteMode != OperationOptions::OverwriteMode::Conflict);
        
      TRI_ASSERT(res.ok());

      if (options.overwriteMode == OperationOptions::OverwriteMode::Ignore) {
        // in case of unique constraint violation: ignore and do nothing (no write!)
        buildDocumentIdentity(collection.get(), resultBuilder, cid, key.stringRef(),
                              oldRevisionId, RevisionId::none(), nullptr, nullptr);
        // we have not written anything, so exclude this document from replication!
        excludeFromReplication = true;
        return res;
      }
    
      if (options.overwriteMode == OperationOptions::OverwriteMode::Update) {
        // in case of unique constraint violation: (partially) update existing document
        res = collection->update(this, value, docResult, options, prevDocResult);
      } else if (options.overwriteMode == OperationOptions::OverwriteMode::Replace) {
        // in case of unique constraint violation: replace existing document
        // this is also the default behavior
        res = collection->replace(this, value, docResult, options, prevDocResult);
      } else {
        TRI_ASSERT(false);
        THROW_ARANGO_EXCEPTION_MESSAGE(TRI_ERROR_INTERNAL, "internal overwriteMode state");
      }

      TRI_ASSERT(res.fail() || prevDocResult.revisionId().isSet());
      didReplace = true;
    }

    if (res.fail()) {
      // Error reporting in the babies case is done outside of here,
      if (res.is(TRI_ERROR_ARANGO_CONFLICT) && !isBabies &&
          prevDocResult.revisionId().isSet()) {
        TRI_ASSERT(didReplace);

        buildDocumentIdentity(collection.get(), resultBuilder, cid,
                              value.get(StaticStrings::KeyString).stringRef(),
                              prevDocResult.revisionId(), RevisionId::none(),
                              nullptr, nullptr);
      }
      return res;
    }
        
    TRI_ASSERT(res.ok());
      
    if (!options.silent) {
      bool const showReplaced = (options.returnOld && didReplace);
      TRI_ASSERT(!options.returnNew || !docResult.empty());
      TRI_ASSERT(!showReplaced || !prevDocResult.empty());

      arangodb::velocypack::StringRef keyString;
      if (didReplace) {  // docResult may be empty, but replace requires '_key' in value
        keyString = value.get(StaticStrings::KeyString);
        TRI_ASSERT(!keyString.empty());
      } else {
        keyString =
            transaction::helpers::extractKeyFromDocument(VPackSlice(docResult.vpack()));
      }

      buildDocumentIdentity(collection.get(), resultBuilder, cid, keyString,
                            docResult.revisionId(), prevDocResult.revisionId(),
                            showReplaced ? &prevDocResult : nullptr,
                            options.returnNew ? &docResult : nullptr);
    }
    return res;
  };

  Result res;
  std::unordered_map<ErrorCode, size_t> errorCounter;
  std::unordered_set<size_t> excludePositions;

  if (value.isArray()) {
    VPackArrayBuilder b(&resultBuilder);
    VPackArrayIterator it(value);
    while (it.valid()) {
      bool excludeFromReplication = false;
      VPackSlice s = it.value();
      res = workForOneDocument(s, true, excludeFromReplication);
      if (res.fail()) {
        createBabiesError(resultBuilder, errorCounter, res);
      } else if (excludeFromReplication) {
        excludePositions.insert(it.index());
      }
      it.next();
    }
    res.reset(); // With babies reporting is handled in the result body
  } else {
    bool excludeFromReplication = false;
    res = workForOneDocument(value, false, excludeFromReplication);
    if (res.ok() && excludeFromReplication) {
      excludePositions.insert(0);
    }
  }
  
  TRI_ASSERT(!value.isArray() || options.silent || resultBuilder.slice().length() == value.length()); 

  std::shared_ptr<VPackBufferUInt8> resDocs = resultBuilder.steal();
  if (res.ok() && replicationType == ReplicationType::LEADER) {
    TRI_ASSERT(collection != nullptr);
    TRI_ASSERT(followers != nullptr);

    // In the multi babies case res is always TRI_ERROR_NO_ERROR if we
    // get here, in the single document case, we do not try to replicate
    // in case of an error.

    // Now replicate the good operations on all followers:
    return replicateOperations(collection.get(), followers, options, value,
                               TRI_VOC_DOCUMENT_OPERATION_INSERT, resDocs,
<<<<<<< HEAD
                               *collection->followers())
=======
                               excludePositions)
>>>>>>> ab1b2e13
    .thenValue([options, errs = std::move(errorCounter), resDocs](Result res) mutable {
      if (!res.ok()) {
        return OperationResult{std::move(res), options};
      }
      if (options.silent && errs.empty()) {
        // We needed the results, but do not want to report:
        resDocs->clear();
      }
      return OperationResult(std::move(res), std::move(resDocs), options, std::move(errs));
    });
  }
  if (options.silent && errorCounter.empty()) {
    // We needed the results, but do not want to report:
    resDocs->clear();
  }
  return futures::makeFuture(OperationResult(std::move(res), std::move(resDocs),
                                             options, std::move(errorCounter)));
}

/// @brief update/patch one or multiple documents in a collection
/// the single-document variant of this operation will either succeed or,
/// if it fails, clean up after itself
Future<OperationResult> transaction::Methods::updateAsync(std::string const& cname,
                                                          VPackSlice newValue,
                                                          OperationOptions const& options) {
  TRI_ASSERT(_state->status() == transaction::Status::RUNNING);

  if (!newValue.isObject() && !newValue.isArray()) {
    // must provide a document object or an array of documents
    events::ModifyDocument(vocbase().name(), cname, newValue, options,
                           TRI_ERROR_ARANGO_DOCUMENT_TYPE_INVALID);
    THROW_ARANGO_EXCEPTION(TRI_ERROR_ARANGO_DOCUMENT_TYPE_INVALID);
  }
  if (newValue.isArray() && newValue.length() == 0) {
    events::ModifyDocument(vocbase().name(), cname, newValue, options,
                           TRI_ERROR_NO_ERROR);
    return emptyResult(options);
  }

  auto f = Future<OperationResult>::makeEmpty();
  if (_state->isCoordinator()) {
    f = modifyCoordinator(cname, newValue, options, TRI_VOC_DOCUMENT_OPERATION_UPDATE);
  } else {
    OperationOptions optionsCopy = options;
    f = modifyLocal(cname, newValue, optionsCopy, TRI_VOC_DOCUMENT_OPERATION_UPDATE);
  }
  return addTracking(std::move(f), [=](OperationResult&& opRes) {
    events::ModifyDocument(vocbase().name(), cname, newValue, opRes.options,
                           opRes.errorNumber());
    return std::move(opRes);
  });
}

/// @brief update one or multiple documents in a collection, coordinator
/// the single-document variant of this operation will either succeed or,
/// if it fails, clean up after itself
#ifndef USE_ENTERPRISE
Future<OperationResult> transaction::Methods::modifyCoordinator(
    std::string const& cname, VPackSlice newValue,
    OperationOptions const& options, TRI_voc_document_operation_e operation) {
  if (!newValue.isArray()) {
    arangodb::velocypack::StringRef key(transaction::helpers::extractKeyPart(newValue));
    if (key.empty()) {
      return OperationResult(TRI_ERROR_ARANGO_DOCUMENT_KEY_BAD, options);
    }
  }

  auto colptr = resolver()->getCollectionStructCluster(cname);
  if (colptr == nullptr) {
    return futures::makeFuture(OperationResult(TRI_ERROR_ARANGO_DATA_SOURCE_NOT_FOUND, options));
  }

  const bool isPatch = (TRI_VOC_DOCUMENT_OPERATION_UPDATE == operation);
  return arangodb::modifyDocumentOnCoordinator(*this, *colptr, newValue, options, isPatch);
}
#endif

/// @brief replace one or multiple documents in a collection
/// the single-document variant of this operation will either succeed or,
/// if it fails, clean up after itself
Future<OperationResult> transaction::Methods::replaceAsync(std::string const& cname,
                                              VPackSlice newValue,
                                              OperationOptions const& options) {
  TRI_ASSERT(_state->status() == transaction::Status::RUNNING);

  if (!newValue.isObject() && !newValue.isArray()) {
    // must provide a document object or an array of documents
    events::ReplaceDocument(vocbase().name(), cname, newValue, options,
                            TRI_ERROR_ARANGO_DOCUMENT_TYPE_INVALID);
    THROW_ARANGO_EXCEPTION(TRI_ERROR_ARANGO_DOCUMENT_TYPE_INVALID);
  }
  if (newValue.isArray() && newValue.length() == 0) {
    events::ReplaceDocument(vocbase().name(), cname, newValue, options,
                            TRI_ERROR_NO_ERROR);
    return futures::makeFuture(emptyResult(options));
  }

  auto f = Future<OperationResult>::makeEmpty();
  if (_state->isCoordinator()) {
    f = modifyCoordinator(cname, newValue, options, TRI_VOC_DOCUMENT_OPERATION_REPLACE);
  } else {
    OperationOptions optionsCopy = options;
    f = modifyLocal(cname, newValue, optionsCopy, TRI_VOC_DOCUMENT_OPERATION_REPLACE);
  }
  return addTracking(std::move(f), [=](OperationResult&& opRes) {
    events::ReplaceDocument(vocbase().name(), cname, newValue, opRes.options,
                            opRes.errorNumber());
    return std::move(opRes);
  });
}

/// @brief replace one or multiple documents in a collection, local
/// the single-document variant of this operation will either succeed or,
/// if it fails, clean up after itself
Future<OperationResult> transaction::Methods::modifyLocal(std::string const& collectionName,
                                                          VPackSlice newValue,
                                                          OperationOptions& options,
                                                          TRI_voc_document_operation_e operation) {
  DataSourceId cid = addCollectionAtRuntime(collectionName, AccessMode::Type::WRITE);
  auto* trxColl = trxCollection(cid);
  TRI_ASSERT(trxColl->isLocked(AccessMode::Type::WRITE));
  auto const& collection = trxColl->collection();

  // Assert my assumption that we don't have a lock only with mmfiles single
  // document operations.

  std::shared_ptr<std::vector<ServerID> const> followers;

  ReplicationType replicationType = ReplicationType::NONE;
  if (_state->isDBServer()) {
    // Block operation early if we are not supposed to perform it:
    auto const& followerInfo = collection->followers();
    std::string theLeader = followerInfo->getLeader();
    if (theLeader.empty()) {
      if (!options.isSynchronousReplicationFrom.empty()) {
        return OperationResult(TRI_ERROR_CLUSTER_SHARD_LEADER_REFUSES_REPLICATION, options);
      }

      switch (followerInfo->allowedToWrite()) {
        case FollowerInfo::WriteState::FORBIDDEN:
          // We cannot fulfill minimum replication Factor. Reject write.
          return OperationResult(TRI_ERROR_ARANGO_READ_ONLY, options);
        case FollowerInfo::WriteState::STARTUP:
          return OperationResult(TRI_ERROR_CLUSTER_BACKEND_UNAVAILABLE, options);
        default:
          break;
      }

      replicationType = ReplicationType::LEADER;
      followers = followerInfo->get();
      // We cannot be silent if we may have to replicate later.
      // If we need to get the followers under the single document operation's
      // lock, we don't know yet if we will have followers later and thus cannot
      // be silent.
      // Otherwise, if we already know the followers to replicate to, we can
      // just check if they're empty.
      if (!followers->empty()) {
        options.silent = false;
      }
    } else {  // we are a follower following theLeader
      replicationType = ReplicationType::FOLLOWER;
      if (options.isSynchronousReplicationFrom.empty()) {
        return OperationResult(TRI_ERROR_CLUSTER_SHARD_LEADER_RESIGNED, options);
      }
      if (options.isSynchronousReplicationFrom != theLeader) {
        return OperationResult(
            ::buildRefusalResult(*collection, (operation == TRI_VOC_DOCUMENT_OPERATION_REPLACE ? "replace" : "update"), options, theLeader),
            options);
      }
    }
  }  // isDBServer - early block
  
  TRI_ASSERT((replicationType == ReplicationType::LEADER) == (followers != nullptr));
  TRI_ASSERT(!options.silent || replicationType != ReplicationType::LEADER || followers->empty());

  // Update/replace are a read and a write, let's get the write lock already
  // for the read operation:
  //  Result lockResult = lockRecursive(cid, AccessMode::Type::WRITE);
  //
  //  if (!lockResult.ok() && !lockResult.is(TRI_ERROR_LOCKED)) {
  //    return OperationResult(lockResult);
  //  }

  VPackBuilder resultBuilder;  // building the complete result
  ManagedDocumentResult previous;
  ManagedDocumentResult result;

  // lambda //////////////
  auto workForOneDocument = [this, &operation, &options, &collection,
                             &resultBuilder, &cid, &previous,
                             &result](VPackSlice const newVal, bool isBabies) -> Result {
    Result res;
    if (!newVal.isObject()) {
      res.reset(TRI_ERROR_ARANGO_DOCUMENT_TYPE_INVALID);
      return res;
    }

    result.clear();
    previous.clear();

    // replace and update are two operations each, thus this can and must not be
    // single document operations. We need to have a lock here already.
    TRI_ASSERT(isLocked(collection.get(), AccessMode::Type::WRITE));

    if (operation == TRI_VOC_DOCUMENT_OPERATION_REPLACE) {
      res = collection->replace(this, newVal, result, options, previous);
    } else {
      res = collection->update(this, newVal, result, options, previous);
    }

    if (res.fail()) {
      if (res.is(TRI_ERROR_ARANGO_CONFLICT) && !isBabies) {
        TRI_ASSERT(previous.revisionId().isSet());
        arangodb::velocypack::StringRef key(newVal.get(StaticStrings::KeyString));
        buildDocumentIdentity(collection.get(), resultBuilder, cid, key,
                              previous.revisionId(), RevisionId::none(),
                              options.returnOld ? &previous : nullptr, nullptr);
      }
      return res;
    }

    if (!options.silent) {
      TRI_ASSERT(!options.returnOld || !previous.empty());
      TRI_ASSERT(!options.returnNew || !result.empty());
      TRI_ASSERT(result.revisionId().isSet() && previous.revisionId().isSet());

      arangodb::velocypack::StringRef key(newVal.get(StaticStrings::KeyString));
      buildDocumentIdentity(collection.get(), resultBuilder, cid, key,
                            result.revisionId(), previous.revisionId(),
                            options.returnOld ? &previous : nullptr,
                            options.returnNew ? &result : nullptr);
    }

    return res;  // must be ok!
  };             // workForOneDocument
  ///////////////////////

  bool multiCase = newValue.isArray();
  std::unordered_map<ErrorCode, size_t> errorCounter;
  Result res;
  if (multiCase) {
    VPackArrayBuilder guard(&resultBuilder);
    VPackArrayIterator it(newValue);
    while (it.valid()) {
      res = workForOneDocument(it.value(), true);
      if (res.fail()) {
        createBabiesError(resultBuilder, errorCounter, res);
      }
      it.next();
    }
    res.reset(); // With babies reporting is handled in the result body
  } else {
    res = workForOneDocument(newValue, false);
  }

  TRI_ASSERT(!newValue.isArray() || options.silent || resultBuilder.slice().length() == newValue.length()); 

  auto resDocs = resultBuilder.steal();
  if (res.ok() && replicationType == ReplicationType::LEADER) {
    // We still hold a lock here, because this is update/replace and we're
    // therefore not doing single document operations. But if we didn't hold it
    // at the beginning of the method the followers may not be up-to-date.
    TRI_ASSERT(isLocked(collection.get(), AccessMode::Type::WRITE));
    TRI_ASSERT(collection != nullptr);
    TRI_ASSERT(followers != nullptr);

    // In the multi babies case res is always TRI_ERROR_NO_ERROR if we
    // get here, in the single document case, we do not try to replicate
    // in case of an error.

    // Now replicate the good operations on all followers:
    return replicateOperations(collection.get(), followers, options, newValue,
<<<<<<< HEAD
                               operation, resDocs, *collection->followers())
=======
                               operation, resDocs, {})
>>>>>>> ab1b2e13
    .thenValue([options, errs = std::move(errorCounter), resDocs](Result&& res) mutable {
      if (!res.ok()) {
        return OperationResult{std::move(res), options};
      }
      if (options.silent && errs.empty()) {
        // We needed the results, but do not want to report:
        resDocs->clear();
      }
      return OperationResult(std::move(res), std::move(resDocs),
                             std::move(options), std::move(errs));
    });
  }

  if (options.silent && errorCounter.empty()) {
    // We needed the results, but do not want to report:
    resDocs->clear();
  }

  return OperationResult(std::move(res), std::move(resDocs),
                         std::move(options), std::move(errorCounter));
}

/// @brief remove one or multiple documents in a collection
/// the single-document variant of this operation will either succeed or,
/// if it fails, clean up after itself
Future<OperationResult> transaction::Methods::removeAsync(std::string const& cname,
                                                          VPackSlice value,
                                                          OperationOptions const& options) {
  TRI_ASSERT(_state->status() == transaction::Status::RUNNING);

  if (!value.isObject() && !value.isArray() && !value.isString()) {
    // must provide a document object or an array of documents
    events::DeleteDocument(vocbase().name(), cname, value, options,
                           TRI_ERROR_ARANGO_DOCUMENT_TYPE_INVALID);
    THROW_ARANGO_EXCEPTION(TRI_ERROR_ARANGO_DOCUMENT_TYPE_INVALID);
  }
  if (value.isArray() && value.length() == 0) {
    events::DeleteDocument(vocbase().name(), cname, value, options, TRI_ERROR_NO_ERROR);
    return emptyResult(options);
  }

  auto f = Future<OperationResult>::makeEmpty();
  if (_state->isCoordinator()) {
    f = removeCoordinator(cname, value, options);
  } else {
    OperationOptions optionsCopy = options;
    f = removeLocal(cname, value, optionsCopy);
  }
  return addTracking(std::move(f), [=](OperationResult&& opRes) {
    events::DeleteDocument(vocbase().name(), cname, value, opRes.options,
                           opRes.errorNumber());
    return std::move(opRes);
  });
}

/// @brief remove one or multiple documents in a collection, coordinator
/// the single-document variant of this operation will either succeed or,
/// if it fails, clean up after itself
#ifndef USE_ENTERPRISE
Future<OperationResult> transaction::Methods::removeCoordinator(std::string const& cname,
                                                                VPackSlice value,
                                                                OperationOptions const& options) {
  auto colptr = resolver()->getCollectionStructCluster(cname);
  if (colptr == nullptr) {
    return futures::makeFuture(OperationResult(TRI_ERROR_ARANGO_DATA_SOURCE_NOT_FOUND, options));
  }
  return arangodb::removeDocumentOnCoordinator(*this, *colptr, value, options);
}
#endif

/// @brief remove one or multiple documents in a collection, local
/// the single-document variant of this operation will either succeed or,
/// if it fails, clean up after itself
Future<OperationResult> transaction::Methods::removeLocal(std::string const& collectionName,
                                                          VPackSlice value,
                                                          OperationOptions& options) {
  DataSourceId cid = addCollectionAtRuntime(collectionName, AccessMode::Type::WRITE);
  auto* trxColl = trxCollection(cid);
  TRI_ASSERT(trxColl->isLocked(AccessMode::Type::WRITE));
  auto const& collection = trxColl->collection();

  std::shared_ptr<std::vector<ServerID> const> followers;

  ReplicationType replicationType = ReplicationType::NONE;
  if (_state->isDBServer()) {

    // Block operation early if we are not supposed to perform it:
    auto const& followerInfo = collection->followers();
    std::string theLeader = followerInfo->getLeader();
    if (theLeader.empty()) {
      if (!options.isSynchronousReplicationFrom.empty()) {
        return OperationResult(TRI_ERROR_CLUSTER_SHARD_LEADER_REFUSES_REPLICATION, options);
      }

      switch (followerInfo->allowedToWrite()) {
        case FollowerInfo::WriteState::FORBIDDEN:
          // We cannot fulfill minimum replication Factor. Reject write.
          return OperationResult(TRI_ERROR_ARANGO_READ_ONLY, options);
        case FollowerInfo::WriteState::STARTUP:
          return OperationResult(TRI_ERROR_CLUSTER_BACKEND_UNAVAILABLE, options);
        default:
          break;
      }

      replicationType = ReplicationType::LEADER;
      followers = followerInfo->get();
      // We cannot be silent if we may have to replicate later.
      // If we need to get the followers under the single document operation's
      // lock, we don't know yet if we will have followers later and thus cannot
      // be silent.
      // Otherwise, if we already know the followers to replicate to, we can
      // just check if they're empty.
      if (!followers->empty()) {
        options.silent = false;
      }
    } else {  // we are a follower following theLeader
      replicationType = ReplicationType::FOLLOWER;
      if (options.isSynchronousReplicationFrom.empty()) {
        return OperationResult(TRI_ERROR_CLUSTER_SHARD_LEADER_RESIGNED, options);
      }
      if (options.isSynchronousReplicationFrom != theLeader) {
        return OperationResult(
            ::buildRefusalResult(*collection, "remove", options, theLeader),
            options);
      }
    }
  }  // isDBServer - early block
  
  TRI_ASSERT((replicationType == ReplicationType::LEADER) == (followers != nullptr));
  TRI_ASSERT(!options.silent || replicationType != ReplicationType::LEADER || followers->empty());

  VPackBuilder resultBuilder;
  ManagedDocumentResult previous;

  auto workForOneDocument = [&](VPackSlice value, bool isBabies) -> Result {
    transaction::BuilderLeaser builder(this);
    arangodb::velocypack::StringRef key;
    if (value.isString()) {
      key = value;
      size_t pos = key.find('/');
      if (pos != std::string::npos) {
        key = key.substr(pos + 1);
        builder->add(VPackValuePair(key.data(), key.length(), VPackValueType::String));
        value = builder->slice();
      }
    } else if (value.isObject()) {
      VPackSlice keySlice = value.get(StaticStrings::KeyString);
      if (!keySlice.isString()) {
        return Result(TRI_ERROR_ARANGO_DOCUMENT_HANDLE_BAD);
      }
      key = keySlice;
    } else {
      return Result(TRI_ERROR_ARANGO_DOCUMENT_HANDLE_BAD);
    }

    // Primary keys must not be empty
    if (key.empty()) {
      return Result(TRI_ERROR_ARANGO_DOCUMENT_HANDLE_BAD);
    }

    previous.clear();

    auto res = collection->remove(*this, value, options, previous);

    if (res.fail()) {
      if (res.is(TRI_ERROR_ARANGO_CONFLICT) && !isBabies) {
        TRI_ASSERT(previous.revisionId().isSet());
        buildDocumentIdentity(collection.get(), resultBuilder, cid, key,
                              previous.revisionId(), RevisionId::none(),
                              options.returnOld ? &previous : nullptr, nullptr);
      }
      return res;
    }

    if (!options.silent) {
      TRI_ASSERT(!options.returnOld || !previous.empty());
      TRI_ASSERT(previous.revisionId().isSet());
      buildDocumentIdentity(collection.get(), resultBuilder, cid, key,
                            previous.revisionId(), RevisionId::none(),
                            options.returnOld ? &previous : nullptr, nullptr);
    }

    return res;
  };

  Result res;
  std::unordered_map<ErrorCode, size_t> errorCounter;
  if (value.isArray()) {
    VPackArrayBuilder guard(&resultBuilder);
    for (VPackSlice s : VPackArrayIterator(value)) {
      res = workForOneDocument(s, true);
      if (res.fail()) {
        createBabiesError(resultBuilder, errorCounter, res);
      }
    }
    res.reset(); // With babies reporting is handled in the result body
  } else {
    res = workForOneDocument(value, false);
  }
  
  TRI_ASSERT(!value.isArray() || options.silent || resultBuilder.slice().length() == value.length()); 

  auto resDocs = resultBuilder.steal();
  if (res.ok() && replicationType == ReplicationType::LEADER) {
    TRI_ASSERT(collection != nullptr);
    TRI_ASSERT(followers != nullptr);
    // Now replicate the same operation on all followers:

    // In the multi babies case res is always TRI_ERROR_NO_ERROR if we
    // get here, in the single document case, we do not try to replicate
    // in case of an error.

    // Now replicate the good operations on all followers:
    return replicateOperations(collection.get(), followers, options, value,
<<<<<<< HEAD
                               TRI_VOC_DOCUMENT_OPERATION_REMOVE, resDocs,
                               *collection->followers())
=======
                               TRI_VOC_DOCUMENT_OPERATION_REMOVE, resDocs, {})
>>>>>>> ab1b2e13
    .thenValue([options, errs = std::move(errorCounter), resDocs](Result res) mutable {
      if (!res.ok()) {
        return OperationResult{std::move(res), options};
      }
      if (options.silent && errs.empty()) {
        // We needed the results, but do not want to report:
        resDocs->clear();
      }
      return OperationResult(std::move(res), std::move(resDocs),
                             std::move(options), std::move(errs));
    });
  }

  if (options.silent && errorCounter.empty()) {
    // We needed the results, but do not want to report:
    resDocs->clear();
  }

  return OperationResult(std::move(res), std::move(resDocs),
                         std::move(options), std::move(errorCounter));
}

/// @brief fetches all documents in a collection
OperationResult transaction::Methods::all(std::string const& collectionName,
                                          uint64_t skip, uint64_t limit,
                                          OperationOptions const& options) {
  TRI_ASSERT(_state->status() == transaction::Status::RUNNING);

  OperationOptions optionsCopy = options;

  if (_state->isCoordinator()) {
    return allCoordinator(collectionName, skip, limit, optionsCopy);
  }

  return allLocal(collectionName, skip, limit, optionsCopy);
}

/// @brief fetches all documents in a collection, coordinator
OperationResult transaction::Methods::allCoordinator(std::string const& collectionName,
                                                     uint64_t skip, uint64_t limit,
                                                     OperationOptions& options) {
  THROW_ARANGO_EXCEPTION(TRI_ERROR_NOT_IMPLEMENTED);
}

/// @brief fetches all documents in a collection, local
OperationResult transaction::Methods::allLocal(std::string const& collectionName,
                                               uint64_t skip, uint64_t limit,
                                               OperationOptions& options) {
  DataSourceId cid = addCollectionAtRuntime(collectionName, AccessMode::Type::READ);
  TRI_ASSERT(trxCollection(cid)->isLocked(AccessMode::Type::READ));

  VPackBuilder resultBuilder;

  if (_state->isDBServer()) {
    std::shared_ptr<LogicalCollection> const& collection = trxCollection(cid)->collection();
    auto const& followerInfo = collection->followers();
    if (!followerInfo->getLeader().empty()) {
      return OperationResult(TRI_ERROR_CLUSTER_SHARD_LEADER_RESIGNED, options);
    }
  }

  resultBuilder.openArray();
  
  auto iterator = indexScan(collectionName, transaction::Methods::CursorType::ALL);

  iterator->allDocuments(
      [&resultBuilder](LocalDocumentId const& /*token*/, VPackSlice slice) {
        resultBuilder.add(slice);
        return true;
      }, 1000);

  resultBuilder.close();

  return OperationResult(Result(), resultBuilder.steal(), options);
}

/// @brief remove all documents in a collection
Future<OperationResult> transaction::Methods::truncateAsync(std::string const& collectionName,
                                                            OperationOptions const& options) {
  TRI_ASSERT(_state->status() == transaction::Status::RUNNING);

  OperationOptions optionsCopy = options;
  auto cb = [this, collectionName](OperationResult res) {
    events::TruncateCollection(vocbase().name(), collectionName, res);
    return res;
  };

  if (_state->isCoordinator()) {
    return truncateCoordinator(collectionName, optionsCopy).thenValue(cb);
  }
  return truncateLocal(collectionName, optionsCopy).thenValue(cb);
}

/// @brief remove all documents in a collection, coordinator
#ifndef USE_ENTERPRISE
Future<OperationResult> transaction::Methods::truncateCoordinator(std::string const& collectionName,
                                                                  OperationOptions& options) {
  return arangodb::truncateCollectionOnCoordinator(*this, collectionName, options);
}
#endif

/// @brief remove all documents in a collection, local
Future<OperationResult> transaction::Methods::truncateLocal(std::string const& collectionName,
                                                            OperationOptions& options) {
  DataSourceId cid = addCollectionAtRuntime(collectionName, AccessMode::Type::WRITE);
  auto const& collection = trxCollection(cid)->collection();

  std::shared_ptr<std::vector<ServerID> const> followers;

  ReplicationType replicationType = ReplicationType::NONE;
  if (_state->isDBServer()) {
    // Block operation early if we are not supposed to perform it:
    auto const& followerInfo = collection->followers();
    std::string theLeader = followerInfo->getLeader();
    if (theLeader.empty()) {
      if (!options.isSynchronousReplicationFrom.empty()) {
        return futures::makeFuture(
            OperationResult(TRI_ERROR_CLUSTER_SHARD_LEADER_REFUSES_REPLICATION, options));
      }

      switch (followerInfo->allowedToWrite()) {
        case FollowerInfo::WriteState::FORBIDDEN:
          // We cannot fulfill minimum replication Factor. Reject write.
          return OperationResult(TRI_ERROR_ARANGO_READ_ONLY, options);
        case FollowerInfo::WriteState::STARTUP:
          return OperationResult(TRI_ERROR_CLUSTER_BACKEND_UNAVAILABLE, options);
        default:
          break;
      }

      // fetch followers
      replicationType = ReplicationType::LEADER;
      followers = followerInfo->get();
      if (!followers->empty()) {
        options.silent = false;
      }
    } else {  // we are a follower following theLeader
      replicationType = ReplicationType::FOLLOWER;
      if (options.isSynchronousReplicationFrom.empty()) {
        return futures::makeFuture(
            OperationResult(TRI_ERROR_CLUSTER_SHARD_LEADER_RESIGNED, options));
      }
      if (options.isSynchronousReplicationFrom != theLeader) {
        return futures::makeFuture(
            OperationResult(
                ::buildRefusalResult(*collection, "truncate", options, theLeader),
                options));
      }
    }
  }  // isDBServer - early block

  TRI_ASSERT((replicationType == ReplicationType::LEADER) == (followers != nullptr));
  TRI_ASSERT(isLocked(collection.get(), AccessMode::Type::WRITE));

  Result res = collection->truncate(*this, options);

  if (res.fail()) {
    return futures::makeFuture(OperationResult(res, options));
  }

  // Now see whether or not we have to do synchronous replication:
  if (replicationType == ReplicationType::LEADER && !followers->empty()) {
    // Now replicate the good operations on all followers:
    NetworkFeature const& nf = vocbase().server().getFeature<NetworkFeature>();
    network::ConnectionPool* pool = nf.pool();
    if (pool != nullptr) {
      // nullptr only happens on controlled shutdown
      std::string path =
          "/_api/collection/" + arangodb::basics::StringUtils::urlEncode(collectionName) +
          "/truncate";
      VPackBuffer<uint8_t> body;
      VPackSlice s = VPackSlice::emptyObjectSlice();
      body.append(s.start(), s.byteSize());

      // Now prepare the requests:
      std::vector<network::FutureRes> futures;
      futures.reserve(followers->size());

      network::RequestOptions reqOpts;
      reqOpts.database = vocbase().name();
      reqOpts.timeout = network::Timeout(600);
      reqOpts.param(StaticStrings::Compact, (options.truncateCompact ? "true" : "false"));

      for (auto const& f : *followers) {
        reqOpts.param(StaticStrings::IsSynchronousReplicationString,
            ServerState::instance()->getId() + "_" +
            basics::StringUtils::itoa(
              collection->followers()->getFollowingTermId(f)));
        // reqOpts is copied deep in sendRequestRetry, so we are OK to
        // change it in the loop!
        network::Headers headers;
        ClusterTrxMethods::addTransactionHeader(*this, f, headers);
        auto future = network::sendRequestRetry(pool, "server:" + f, fuerte::RestVerb::Put,
                                           path, body, reqOpts, std::move(headers));
        futures.emplace_back(std::move(future));
      }

      auto responses = futures::collectAll(futures).get();
      // we drop all followers that were not successful:
      for (size_t i = 0; i < followers->size(); ++i) {
        bool replicationWorked =
            responses[i].hasValue() && responses[i].get().ok() &&
            (responses[i].get().statusCode() == fuerte::StatusAccepted ||
             responses[i].get().statusCode() == fuerte::StatusOK);
        if (!replicationWorked) {
          if (!vocbase().server().isStopping()) {
            auto const& followerInfo = collection->followers();
            LOG_TOPIC("0e2e0", WARN, Logger::REPLICATION)
              << "truncateLocal: dropping follower " << (*followers)[i]
              << " for shard " << collection->vocbase().name() << "/" << collectionName
              << ": " << responses[i].get().combinedResult().errorMessage();
            res = followerInfo->remove((*followers)[i]);
            // intentionally do NOT remove the follower from the list of
            // known servers here. if we do, we will not be able to
            // send the commit/abort to the follower later. However, we
            // still need to send the commit/abort to the follower at 
            // transaction end, because the follower may be responsbile
            // for _other_ shards as well. 
            // it does not matter if we later commit the writes of the shard 
            // from which we just removed the follower, because the follower
            // is now dropped and will try to get back in sync anyway, so
            // it will run the full shard synchronization process.
            if (res.fail()) {
              LOG_TOPIC("359bc", WARN, Logger::REPLICATION)
                << "truncateLocal: could not drop follower " << (*followers)[i]
                << " for shard " << collection->vocbase().name() << "/" << collection->name()
                << ": " << res.errorMessage();

              // Note: it is safe here to exit the loop early. We are losing the leadership here.
              // No matter what happens next, the Current entry in the agency is rewritten and
              // thus replication is restarted from the new leader. There is no need to keep
              // trying to drop followers at this point.

              if (res.is(TRI_ERROR_CLUSTER_NOT_LEADER)) {
                // In this case, we know that we are not or no longer
                // the leader for this shard. Therefore we need to
                // send a code which let's the coordinator retry.
                THROW_ARANGO_EXCEPTION(TRI_ERROR_CLUSTER_SHARD_LEADER_RESIGNED);
              } else {
                // In this case, some other error occurred and we
                // most likely are still the proper leader, so
                // the error needs to be reported and the local
                // transaction must be rolled back.
                THROW_ARANGO_EXCEPTION(TRI_ERROR_CLUSTER_COULD_NOT_DROP_FOLLOWER);
              }
            }
          } else {
            LOG_TOPIC("cb953", INFO, Logger::REPLICATION)
              << "truncateLocal: shutting down and not replicating " << (*followers)[i]
              << " for shard " << collection->vocbase().name() << "/" << collection->name()
              << ": " << res.errorMessage();
            THROW_ARANGO_EXCEPTION(TRI_ERROR_SHUTTING_DOWN);
          }
        }
      }
      // If any would-be-follower refused to follow there must be a
      // new leader in the meantime, in this case we must not allow
      // this operation to succeed, we simply return with a refusal
      // error (note that we use the follower version, since we have
      // lost leadership):
      if (findRefusal(responses)) {
        vocbase().server().getFeature<arangodb::ClusterFeature>().followersRefusedCounter()++;
        return futures::makeFuture(
            OperationResult(TRI_ERROR_CLUSTER_SHARD_LEADER_RESIGNED, options));
      }
    }
  }

  return futures::makeFuture(OperationResult(res, options));
}

/// @brief count the number of documents in a collection
futures::Future<OperationResult> transaction::Methods::countAsync(
    std::string const& collectionName, transaction::CountType type,
    OperationOptions const& options) {
  TRI_ASSERT(_state->status() == transaction::Status::RUNNING);

  if (_state->isCoordinator()) {
    return countCoordinator(collectionName, type, options);
  }

  if (type == CountType::Detailed) {
    // we are a single-server... we cannot provide detailed per-shard counts,
    // so just downgrade the request to a normal request
    type = CountType::Normal;
  }

  return futures::makeFuture(countLocal(collectionName, type, options));
}

#ifndef USE_ENTERPRISE
/// @brief count the number of documents in a collection
futures::Future<OperationResult> transaction::Methods::countCoordinator(
    std::string const& collectionName, transaction::CountType type,
    OperationOptions const& options) {
  // First determine the collection ID from the name:
  auto colptr = resolver()->getCollectionStructCluster(collectionName);
  if (colptr == nullptr) {
    return futures::makeFuture(OperationResult(TRI_ERROR_ARANGO_DATA_SOURCE_NOT_FOUND, options));
  }

  return countCoordinatorHelper(colptr, collectionName, type, options);
}

#endif

futures::Future<OperationResult> transaction::Methods::countCoordinatorHelper(
    std::shared_ptr<LogicalCollection> const& collinfo, std::string const& collectionName,
    transaction::CountType type, OperationOptions const& options) {
  TRI_ASSERT(collinfo != nullptr);
  auto& cache = collinfo->countCache();

  uint64_t documents = CountCache::NotPopulated;
  if (type == transaction::CountType::ForceCache) {
    // always return from the cache, regardless what's in it
    documents = cache.get();
  } else if (type == transaction::CountType::TryCache) {
    documents = cache.getWithTtl();
  }

  if (documents == CountCache::NotPopulated) {
    // no cache hit, or detailed results requested
    return arangodb::countOnCoordinator(*this, collectionName, options)
        .thenValue([&cache, type, options](OperationResult&& res) -> OperationResult {
          if (res.fail()) {
            return std::move(res);
          }

          // reassemble counts from vpack
          std::vector<std::pair<std::string, uint64_t>> counts;
          TRI_ASSERT(res.slice().isArray());
          for (VPackSlice count : VPackArrayIterator(res.slice())) {
            TRI_ASSERT(count.isArray());
            TRI_ASSERT(count[0].isString());
            TRI_ASSERT(count[1].isNumber());
            std::string key = count[0].copyString();
            uint64_t value = count[1].getNumericValue<uint64_t>();
            counts.emplace_back(std::move(key), value);
          }

          uint64_t total = 0;
          OperationResult opRes = buildCountResult(options, counts, type, total);
          cache.store(total);
          return opRes;
        });
  }

  // cache hit!
  TRI_ASSERT(documents != CountCache::NotPopulated);
  TRI_ASSERT(type != transaction::CountType::Detailed);

  // return number from cache
  VPackBuilder resultBuilder;
  resultBuilder.add(VPackValue(documents));
  return OperationResult(Result(), resultBuilder.steal(), options);
}

/// @brief count the number of documents in a collection
OperationResult transaction::Methods::countLocal(std::string const& collectionName,
                                                 transaction::CountType type,
                                                 OperationOptions const& options) {
  DataSourceId cid = addCollectionAtRuntime(collectionName, AccessMode::Type::READ);
  auto const& collection = trxCollection(cid)->collection();

//  Result lockResult = lockRecursive(cid, AccessMode::Type::READ);
//
//  if (!lockResult.ok() && !lockResult.is(TRI_ERROR_LOCKED)) {
//    return OperationResult(lockResult);
//  }

  TRI_ASSERT(isLocked(collection.get(), AccessMode::Type::READ));

  uint64_t num = collection->numberDocuments(this, type);

//  if (lockResult.is(TRI_ERROR_LOCKED)) {
//    Result res = unlockRecursive(cid, AccessMode::Type::READ);
//
//    if (res.fail()) {
//      return OperationResult(res);
//    }
//  }

  VPackBuilder resultBuilder;
  resultBuilder.add(VPackValue(num));

  return OperationResult(Result(), resultBuilder.steal(), options);
}

/// @brief factory for IndexIterator objects from AQL
/// note: the caller must have read-locked the underlying collection when
/// calling this method
std::unique_ptr<IndexIterator> transaction::Methods::indexScanForCondition(
    IndexHandle const& idx, arangodb::aql::AstNode const* condition,
    arangodb::aql::Variable const* var, IndexIteratorOptions const& opts) {
  if (_state->isCoordinator()) {
    // The index scan is only available on DBServers and Single Server.
    THROW_ARANGO_EXCEPTION(TRI_ERROR_CLUSTER_ONLY_ON_DBSERVER);
  }

  if (nullptr == idx) {
    THROW_ARANGO_EXCEPTION_MESSAGE(TRI_ERROR_BAD_PARAMETER,
                                   "The index id cannot be empty.");
  }

  // TODO: an extra optimizer rule could make this unnecessary
  if (isInaccessibleCollection(idx->collection().name())) {
    return std::make_unique<EmptyIndexIterator>(&idx->collection(), this);
  }

  // Now create the Iterator
  TRI_ASSERT(!idx->inProgress());
  return idx->iteratorForCondition(this, condition, var, opts);
}

/// @brief factory for IndexIterator objects
/// note: the caller must have read-locked the underlying collection when
/// calling this method
std::unique_ptr<IndexIterator> transaction::Methods::indexScan(std::string const& collectionName,
                                                               CursorType cursorType) {
  // For now we assume indexId is the iid part of the index.

  if (ADB_UNLIKELY(_state->isCoordinator())) {
    // The index scan is only available on DBServers and Single Server.
    THROW_ARANGO_EXCEPTION(TRI_ERROR_CLUSTER_ONLY_ON_DBSERVER);
  }

  DataSourceId cid = addCollectionAtRuntime(collectionName, AccessMode::Type::READ);
  TransactionCollection* trxColl = trxCollection(cid);
  if (trxColl == nullptr) {
    throwCollectionNotFound(collectionName.c_str());
  }
  TRI_ASSERT(trxColl->isLocked(AccessMode::Type::READ));

  std::shared_ptr<LogicalCollection> const& logical = trxColl->collection();
  TRI_ASSERT(logical != nullptr);

  // TODO: an extra optimizer rule could make this unnecessary
  if (isInaccessibleCollection(collectionName)) {
    return std::make_unique<EmptyIndexIterator>(logical.get(), this);
  }

  std::unique_ptr<IndexIterator> iterator;
  switch (cursorType) {
    case CursorType::ANY: {
      iterator = logical->getAnyIterator(this);
      break;
    }
    case CursorType::ALL: {
      iterator = logical->getAllIterator(this);
      break;
    }
  }

  // the above methods must always return a valid iterator or throw!
  TRI_ASSERT(iterator != nullptr);
  return iterator;
}

/// @brief return the collection
arangodb::LogicalCollection* transaction::Methods::documentCollection(DataSourceId cid) const {
  TRI_ASSERT(_state != nullptr);
  TRI_ASSERT(_state->status() == transaction::Status::RUNNING);

  auto trxColl = trxCollection(cid, AccessMode::Type::READ);
  if (trxColl == nullptr) {
    THROW_ARANGO_EXCEPTION_MESSAGE(TRI_ERROR_INTERNAL,
                                   "could not find collection");
  }

  TRI_ASSERT(trxColl != nullptr);
  TRI_ASSERT(trxColl->collection() != nullptr);
  return trxColl->collection().get();
}

/// @brief return the collection
arangodb::LogicalCollection* transaction::Methods::documentCollection(std::string const& name) const {
  TRI_ASSERT(_state != nullptr);
  TRI_ASSERT(_state->status() == transaction::Status::RUNNING);

  auto trxColl = trxCollection(name, AccessMode::Type::READ);
  if (trxColl == nullptr) {
    THROW_ARANGO_EXCEPTION_MESSAGE(TRI_ERROR_INTERNAL,
                                   std::string("could not find collection '") + name + "'");
  }

  TRI_ASSERT(trxColl != nullptr);
  TRI_ASSERT(trxColl->collection() != nullptr);
  return trxColl->collection().get();
}

/// @brief add a collection by id, with the name supplied
Result transaction::Methods::addCollection(DataSourceId cid, std::string const& cname,
                                           AccessMode::Type type) {
  if (_state == nullptr) {
    THROW_ARANGO_EXCEPTION_MESSAGE(TRI_ERROR_INTERNAL,
                                   "cannot add collection without state");
  }

  Status const status = _state->status();

  if (status == transaction::Status::COMMITTED || status == transaction::Status::ABORTED) {
    // transaction already finished?
    THROW_ARANGO_EXCEPTION_MESSAGE(
        TRI_ERROR_INTERNAL,
        "cannot add collection to committed or aborted transaction");
  }

  if (_mainTransaction && status != transaction::Status::CREATED) {
    // transaction already started?
    THROW_ARANGO_EXCEPTION_MESSAGE(
        TRI_ERROR_TRANSACTION_INTERNAL,
        "cannot add collection to a previously started top-level transaction");
  }

  if (cid.empty()) {
    // invalid cid
    throwCollectionNotFound(cname.c_str());
  }

  const bool lockUsage = !_mainTransaction;

  auto addCollectionCallback = [this, &cname, type, lockUsage](DataSourceId cid) -> void {
    auto res = _state->addCollection(cid, cname, type, lockUsage);

    if (res.fail()) {
      THROW_ARANGO_EXCEPTION(res);
    }
  };

  Result res;
  bool visited = false;
  std::function<bool(LogicalCollection&)> visitor(
      [this, &addCollectionCallback, &res, cid, &visited](LogicalCollection& col) -> bool {
        addCollectionCallback(col.id());  // will throw on error
        res = applyDataSourceRegistrationCallbacks(col, *this);
        visited |= cid == col.id();

        return res.ok();  // add the remaining collections (or break on error)
      });

  if (!resolver()->visitCollections(visitor, cid) || res.fail()) {
    // trigger exception as per the original behavior (tests depend on this)
    if (res.ok() && !visited) {
      addCollectionCallback(cid);  // will throw on error
    }

    return res.ok() ? Result(TRI_ERROR_ARANGO_DATA_SOURCE_NOT_FOUND) : res;  // return first error
  }

  // skip provided 'cid' if it was already done by the visitor
  if (visited) {
    return res;
  }

  auto dataSource = resolver()->getDataSource(cid);

  return dataSource ? applyDataSourceRegistrationCallbacks(*dataSource, *this)
                    : Result(TRI_ERROR_ARANGO_DATA_SOURCE_NOT_FOUND);
}

/// @brief add a collection by name
Result transaction::Methods::addCollection(std::string const& name, AccessMode::Type type) {
  return addCollection(resolver()->getCollectionId(name), name, type);
}

/// @brief test if a collection is already locked
bool transaction::Methods::isLocked(LogicalCollection* document, AccessMode::Type type) const {
  if (_state == nullptr || _state->status() != transaction::Status::RUNNING) {
    return false;
  }
  if (_state->hasHint(Hints::Hint::LOCK_NEVER)) {
    // In the lock never case we have made sure that
    // some other process holds this lock.
    // So we can lie here and report that it actually
    // is locked!
    return true;
  }

  TransactionCollection* trxColl = trxCollection(document->id(), type);
  TRI_ASSERT(trxColl != nullptr);
  return trxColl->isLocked(type);
}

Result transaction::Methods::resolveId(char const* handle, size_t length,
                                       std::shared_ptr<LogicalCollection>& collection,
                                       char const*& key, size_t& outLength) {
  char const* p =
      static_cast<char const*>(memchr(handle, TRI_DOCUMENT_HANDLE_SEPARATOR_CHR, length));

  if (p == nullptr || *p == '\0') {
    return {TRI_ERROR_ARANGO_DOCUMENT_HANDLE_BAD};
  }

  std::string const name(handle, p - handle);
  collection = resolver()->getCollectionStructCluster(name);

  if (collection == nullptr) {
    return {TRI_ERROR_ARANGO_DATA_SOURCE_NOT_FOUND};
  }

  key = p + 1;
  outLength = length - (key - handle);

  return {};
}

// Unified replication of operations. May be inserts (with or without
// overwrite), removes, or modifies (updates/replaces).
Future<Result> Methods::replicateOperations(
    LogicalCollection* collection,
    std::shared_ptr<const std::vector<ServerID>> const& followerList,
    OperationOptions const& options, VPackSlice const value,
    TRI_voc_document_operation_e const operation,
    std::shared_ptr<VPackBuffer<uint8_t>> const& ops,
<<<<<<< HEAD
    FollowerInfo& followerInfo) {
=======
    std::unordered_set<size_t> const& excludePositions) {
>>>>>>> ab1b2e13
  TRI_ASSERT(followerList != nullptr);

  if (followerList->empty()) {
    return Result();
  }

  // path and requestType are different for insert/remove/modify.

  network::RequestOptions reqOpts;
  reqOpts.database = vocbase().name();
  reqOpts.param(StaticStrings::IsRestoreString, "true");
  std::string url = "/_api/document/";
  url.append(arangodb::basics::StringUtils::urlEncode(collection->name()));
  if (operation != TRI_VOC_DOCUMENT_OPERATION_INSERT && !value.isArray()) {
    TRI_ASSERT(value.isObject());
    TRI_ASSERT(value.hasKey(StaticStrings::KeyString));
    url.push_back('/');
    VPackValueLength len;
    char const* ptr = value.get(StaticStrings::KeyString).getString(len);
    basics::StringUtils::encodeURIComponent(url, ptr, len);
  }

  char const* opName = "unknown";
  arangodb::fuerte::RestVerb requestType = arangodb::fuerte::RestVerb::Illegal;
  switch (operation) {
    case TRI_VOC_DOCUMENT_OPERATION_INSERT:
      requestType = arangodb::fuerte::RestVerb::Post;
      
      opName = "insert";
      // handle overwrite modes
      if (options.isOverwriteModeSet()) {
        if (options.overwriteMode != OperationOptions::OverwriteMode::Unknown) {
          reqOpts.param(StaticStrings::OverwriteMode, OperationOptions::stringifyOverwriteMode(options.overwriteMode));
          if (options.overwriteMode == OperationOptions::OverwriteMode::Update) {
            opName = "insert w/ overwriteMode update";
          } else if (options.overwriteMode == OperationOptions::OverwriteMode::Replace) {
            opName = "insert w/ overwriteMode replace";
          } else if (options.overwriteMode == OperationOptions::OverwriteMode::Ignore) {
            opName = "insert w/ overwriteMode ingore";
          } 
        }
        if (options.overwriteMode == OperationOptions::OverwriteMode::Update) {
          // extra parameters only required for update
          reqOpts.param(StaticStrings::KeepNullString, options.keepNull ? "true" : "false");
          reqOpts.param(StaticStrings::MergeObjectsString, options.mergeObjects ? "true" : "false");
        }
      }
      break;
    case TRI_VOC_DOCUMENT_OPERATION_UPDATE:
      requestType = arangodb::fuerte::RestVerb::Patch;
      opName = "update";
      break;
    case TRI_VOC_DOCUMENT_OPERATION_REPLACE:
      requestType = arangodb::fuerte::RestVerb::Put;
      opName = "replace";
      break;
    case TRI_VOC_DOCUMENT_OPERATION_REMOVE:
      requestType = arangodb::fuerte::RestVerb::Delete;
      opName = "remove";
      break;
    case TRI_VOC_DOCUMENT_OPERATION_UNKNOWN:
    default:
      TRI_ASSERT(false);
  }

  transaction::BuilderLeaser payload(this);
  auto doOneDoc = [&](VPackSlice const& doc, VPackSlice result) {
    VPackObjectBuilder guard(payload.get());
    VPackSlice s = result.get(StaticStrings::KeyString);
    payload->add(StaticStrings::KeyString, s);
    s = result.get(StaticStrings::RevString);
    payload->add(StaticStrings::RevString, s);
    if (operation != TRI_VOC_DOCUMENT_OPERATION_REMOVE) {
      TRI_SanitizeObject(doc, *payload.get());
    }
  };

  VPackSlice ourResult(ops->data());
  size_t count = 0;
  if (value.isArray()) {
    VPackArrayBuilder guard(payload.get());
    VPackArrayIterator itValue(value);
    VPackArrayIterator itResult(ourResult);
    while (itValue.valid() && itResult.valid()) {
      TRI_ASSERT(itValue.index() == itResult.index());

      TRI_ASSERT((*itResult).isObject());
      if (!(*itResult).hasKey(StaticStrings::Error)) {
        // not an error
        // now check if document is explicitly excluded from replication
        // this currently happens only for insert with overwriteMode=ignore
        // for already-existing documents
        if (excludePositions.find(itValue.index()) == excludePositions.end()) {
          doOneDoc(itValue.value(), itResult.value());
          count++;
        }
      }
      itValue.next();
      itResult.next();
    }
  } else {
    if (excludePositions.find(0) == excludePositions.end()) {
      doOneDoc(value, ourResult);
      count++;
    }
  }
  
  if (count == 0) {
    // nothing to do
    return Result();
  }

  reqOpts.timeout = network::Timeout(chooseTimeoutForReplication(count, payload->size()));
  TRI_IF_FAILURE("replicateOperations_randomize_timeout") {
    reqOpts.timeout = network::Timeout((double) RandomGenerator::interval(uint32_t(60)));
  }
    
  TRI_IF_FAILURE("replicateOperationsDropFollowerBeforeSending") {
    // drop all our followers, intentionally
    for (auto const& f : *followerList) {
      Result res = collection->followers()->remove(f);
      TRI_ASSERT(res.ok());
    }
  }

  // Now prepare the requests:
  std::vector<Future<network::Response>> futures;
  futures.reserve(followerList->size());

  auto startTimeReplication = std::chrono::steady_clock::now();

  auto* pool = vocbase().server().getFeature<NetworkFeature>().pool();
  for (auto const& f : *followerList) {
    reqOpts.param(StaticStrings::IsSynchronousReplicationString,
        ServerState::instance()->getId() + "_" +
        basics::StringUtils::itoa(
          collection->followers()->getFollowingTermId(f)));
    // reqOpts is copied deep in sendRequestRetry, so we are OK to
    // change it in the loop!
    network::Headers headers;
    ClusterTrxMethods::addTransactionHeader(*this, f, headers);
    futures.emplace_back(network::sendRequestRetry(pool, "server:" + f, requestType,
                                                   url, *(payload->buffer()), reqOpts,
                                                   std::move(headers)));

    LOG_TOPIC("fecaf", TRACE, Logger::REPLICATION) 
      << "replicating " << count << " " << opName << " operations for shard " <<
      collection->vocbase().name() << "/" << collection->name() << ", server:" << f;
  }

  // If any would-be-follower refused to follow there are two possiblities:
  // (1) there is a new leader in the meantime, or
  // (2) the follower was restarted and forgot that it is a follower.
  // Unfortunately, we cannot know which is the case.
  // In case (1) case we must not allow
  // this operation to succeed, since the new leader is now responsible.
  // In case (2) we at least have to drop the follower such that it
  // resyncs and we can be sure that it is in sync again.
  // We have some hint from the error message of the follower. If it is
  // TRI_ERROR_CLUSTER_SHARD_LEADER_REFUSES_REPLICATION, we have reason
  // to believe that the follower is now the new leader and we assume
  // case (1).
  // If the error is TRI_ERROR_CLUSTER_SHARD_FOLLOWER_REFUSES_OPERATION,
  // we continue with the operation, since most likely, the follower was
  // simply dropped in the meantime.
  // In any case, we drop the follower here (just in case).
  auto cb = [=](std::vector<futures::Try<network::Response>>&& responses) -> Result {

    auto duration = std::chrono::steady_clock::now() - startTimeReplication;
    auto& replMetrics = vocbase().server().getFeature<ReplicationMetricsFeature>();
    replMetrics.synchronousOpsTotal() += 1;
    replMetrics.synchronousTimeTotal() += std::chrono::nanoseconds(duration).count();

    bool didRefuse = false;
    // We drop all followers that were not successful:
    for (size_t i = 0; i < followerList->size(); ++i) {
      network::Response const& resp = responses[i].get();
      ServerID const& follower = (*followerList)[i];

      std::string replicationFailureReason;
      if (resp.error == fuerte::Error::NoError) {
        if (resp.statusCode() == fuerte::StatusAccepted ||
            resp.statusCode() == fuerte::StatusCreated ||
            resp.statusCode() == fuerte::StatusOK) {
          bool found;
          std::string const& errors = resp.response().header.metaByKey(StaticStrings::ErrorCodes, found);
          if (found) {
            replicationFailureReason = "got error header from follower: " + errors;
          }
  
        } else {
          auto r = resp.combinedResult();
          bool followerRefused = (r.errorNumber() == TRI_ERROR_CLUSTER_SHARD_LEADER_REFUSES_REPLICATION);
          didRefuse = didRefuse || followerRefused;
          
          replicationFailureReason = "got error from follower: " + std::string(r.errorMessage());

          if (followerRefused) {
            vocbase().server().getFeature<arangodb::ClusterFeature>().followersRefusedCounter()++;

            LOG_TOPIC("3032c", WARN, Logger::REPLICATION)
              << "synchronous replication of " << opName << " operation: "
              << "follower " << follower << " for shard "
              << collection->vocbase().name() << "/" << collection->name()
              << " refused the operation: " << r.errorMessage();
          }
        }
      } else {
        replicationFailureReason = "no response from follower";
      }

      TRI_IF_FAILURE("replicateOperationsDropFollower") {
        replicationFailureReason = "intentional debug error";
      }

      if (!replicationFailureReason.empty()) {
        if (!vocbase().server().isStopping()) {
          LOG_TOPIC("12d8c", WARN, Logger::REPLICATION)
            << "synchronous replication of " << opName << " operation "
            << "(" << count << " doc(s)): "
            << "dropping follower " << follower << " for shard "
            << collection->vocbase().name() << "/" << collection->name()
            << ": failure reason: " << replicationFailureReason
            << ", http response code: " << (int) resp.statusCode() 
            << ", error message: " << resp.combinedResult().errorMessage();

          Result res = collection->followers()->remove(follower);
          // intentionally do NOT remove the follower from the list of
          // known servers here. if we do, we will not be able to
          // send the commit/abort to the follower later. However, we
          // still need to send the commit/abort to the follower at 
          // transaction end, because the follower may be responsbile
          // for _other_ shards as well. 
          // it does not matter if we later commit the writes of the shard 
          // from which we just removed the follower, because the follower
          // is now dropped and will try to get back in sync anyway, so
          // it will run the full shard synchronization process.
          if (res.fail()) {
            LOG_TOPIC("db473", ERR, Logger::REPLICATION)
              << "synchronous replication of " << opName << " operation: "
              << "could not drop follower " << follower << " for shard "
              << collection->vocbase().name() << "/" << collection->name()
              << ": " << res.errorMessage();

            // Note: it is safe here to exit the loop early. We are losing the leadership here.
            // No matter what happens next, the Current entry in the agency is rewritten and
            // thus replication is restarted from the new leader. There is no need to keep
            // trying to drop followers at this point.

            if (res.is(TRI_ERROR_CLUSTER_NOT_LEADER)) {
              // In this case, we know that we are not or no longer
              // the leader for this shard. Therefore we need to
              // send a code which let's the coordinator retry.
              THROW_ARANGO_EXCEPTION(TRI_ERROR_CLUSTER_SHARD_LEADER_RESIGNED);
            } else {
              // In this case, some other error occurred and we
              // most likely are still the proper leader, so
              // the error needs to be reported and the local
              // transaction must be rolled back.
              THROW_ARANGO_EXCEPTION(TRI_ERROR_CLUSTER_COULD_NOT_DROP_FOLLOWER);
            }
          }
        } else {
          LOG_TOPIC("8921e", INFO, Logger::REPLICATION)
            << "synchronous replication of " << opName << " operation: "
            << "follower " << follower << " for shard "
            << collection->vocbase().name() << "/" << collection->name()
            << " stopped as we're shutting down";
          THROW_ARANGO_EXCEPTION(TRI_ERROR_SHUTTING_DOWN);
        }
      }
    }

    if (didRefuse) {  // case (1), caller may abort this transaction
      return Result(TRI_ERROR_CLUSTER_SHARD_LEADER_RESIGNED);
    }
    return Result();
  };
  return futures::collectAll(std::move(futures)).thenValue(std::move(cb));
}

#ifndef USE_ENTERPRISE
ErrorCode Methods::validateSmartJoinAttribute(LogicalCollection const&,
                                              arangodb::velocypack::Slice) {
  return TRI_ERROR_NO_ERROR;
}
#endif<|MERGE_RESOLUTION|>--- conflicted
+++ resolved
@@ -1257,11 +1257,8 @@
     // Now replicate the good operations on all followers:
     return replicateOperations(collection.get(), followers, options, value,
                                TRI_VOC_DOCUMENT_OPERATION_INSERT, resDocs,
-<<<<<<< HEAD
+                               excludePositions,
                                *collection->followers())
-=======
-                               excludePositions)
->>>>>>> ab1b2e13
     .thenValue([options, errs = std::move(errorCounter), resDocs](Result res) mutable {
       if (!res.ok()) {
         return OperationResult{std::move(res), options};
@@ -1534,11 +1531,7 @@
 
     // Now replicate the good operations on all followers:
     return replicateOperations(collection.get(), followers, options, newValue,
-<<<<<<< HEAD
-                               operation, resDocs, *collection->followers())
-=======
-                               operation, resDocs, {})
->>>>>>> ab1b2e13
+                               operation, resDocs, {}, *collection->followers())
     .thenValue([options, errs = std::move(errorCounter), resDocs](Result&& res) mutable {
       if (!res.ok()) {
         return OperationResult{std::move(res), options};
@@ -1753,12 +1746,8 @@
 
     // Now replicate the good operations on all followers:
     return replicateOperations(collection.get(), followers, options, value,
-<<<<<<< HEAD
                                TRI_VOC_DOCUMENT_OPERATION_REMOVE, resDocs,
-                               *collection->followers())
-=======
-                               TRI_VOC_DOCUMENT_OPERATION_REMOVE, resDocs, {})
->>>>>>> ab1b2e13
+                               {}, *collection->followers())
     .thenValue([options, errs = std::move(errorCounter), resDocs](Result res) mutable {
       if (!res.ok()) {
         return OperationResult{std::move(res), options};
@@ -2373,11 +2362,8 @@
     OperationOptions const& options, VPackSlice const value,
     TRI_voc_document_operation_e const operation,
     std::shared_ptr<VPackBuffer<uint8_t>> const& ops,
-<<<<<<< HEAD
+    std::unordered_set<size_t> const& excludePositions,
     FollowerInfo& followerInfo) {
-=======
-    std::unordered_set<size_t> const& excludePositions) {
->>>>>>> ab1b2e13
   TRI_ASSERT(followerList != nullptr);
 
   if (followerList->empty()) {
