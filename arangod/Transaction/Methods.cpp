////////////////////////////////////////////////////////////////////////////////
/// DISCLAIMER
///
/// Copyright 2014-2022 ArangoDB GmbH, Cologne, Germany
/// Copyright 2004-2014 triAGENS GmbH, Cologne, Germany
///
/// Licensed under the Apache License, Version 2.0 (the "License");
/// you may not use this file except in compliance with the License.
/// You may obtain a copy of the License at
///
///     http://www.apache.org/licenses/LICENSE-2.0
///
/// Unless required by applicable law or agreed to in writing, software
/// distributed under the License is distributed on an "AS IS" BASIS,
/// WITHOUT WARRANTIES OR CONDITIONS OF ANY KIND, either express or implied.
/// See the License for the specific language governing permissions and
/// limitations under the License.
///
/// Copyright holder is ArangoDB GmbH, Cologne, Germany
///
/// @author Max Neunhoeffer
////////////////////////////////////////////////////////////////////////////////

#include <velocypack/Builder.h>
#include <velocypack/Collection.h>
#include <velocypack/Iterator.h>
#include <velocypack/Options.h>
#include <velocypack/Slice.h>

#include "Methods.h"

#include "ApplicationFeatures/ApplicationServer.h"
#include "Aql/Ast.h"
#include "Aql/AstNode.h"
#include "Aql/Condition.h"
#include "Basics/Exceptions.h"
#include "Basics/DownCast.h"
#include "Basics/GlobalResourceMonitor.h"
#include "Basics/ResourceUsage.h"
#include "Basics/ScopeGuard.h"
#include "Basics/StaticStrings.h"
#include "Basics/StringUtils.h"
#include "Basics/VelocyPackHelper.h"
#include "Basics/system-compiler.h"
#include "Basics/voc-errors.h"
#include "Cluster/ClusterFeature.h"
#include "Cluster/ClusterInfo.h"
#include "Cluster/ClusterMethods.h"
#include "Cluster/ClusterTrxMethods.h"
#include "Cluster/FollowerInfo.h"
#include "Cluster/ReplicationTimeoutFeature.h"
#include "Cluster/ServerState.h"
#include "Containers/FlatHashSet.h"
#include "Futures/Utilities.h"
#include "Indexes/Index.h"
#include "Logger/Logger.h"
#include "Network/Methods.h"
#include "Network/NetworkFeature.h"
#include "Network/Utils.h"
#include "Random/RandomGenerator.h"
#include "Metrics/Counter.h"
#include "Replication/ReplicationMetricsFeature.h"
#include "Replication2/StateMachines/Document/DocumentLeaderState.h"
#include "RestServer/DatabaseFeature.h"
#include "RocksDBEngine/ReplicatedRocksDBTransactionCollection.h"
#include "RocksDBEngine/RocksDBTransactionState.h"
#include "StorageEngine/EngineSelectorFeature.h"
#include "StorageEngine/PhysicalCollection.h"
#include "StorageEngine/StorageEngine.h"
#include "StorageEngine/TransactionCollection.h"
#include "StorageEngine/TransactionState.h"
#include "Transaction/BatchOptions.h"
#include "Transaction/Context.h"
#include "Transaction/Helpers.h"
#include "Transaction/Options.h"
#include "Transaction/ReplicatedContext.h"
#include "Utils/CollectionNameResolver.h"
#include "Utils/Events.h"
#include "Utils/ExecContext.h"
#include "Utils/OperationOptions.h"
#include "VocBase/ComputedValues.h"
#include "VocBase/Identifiers/RevisionId.h"
#include "VocBase/KeyGenerator.h"
#include "VocBase/LogicalCollection.h"
#include "VocBase/ticks.h"

#include <sstream>

using namespace arangodb;
using namespace arangodb::transaction;
using namespace arangodb::transaction::helpers;

template<typename T>
using Future = futures::Future<T>;

namespace {

template<Methods::CallbacksTag tag>
struct ToType;

template<>
struct ToType<Methods::CallbacksTag::StatusChange> {
  using Type = Methods::StatusChangeCallback;
};

BatchOptions buildBatchOptions(OperationOptions const& options,
                               LogicalCollection& collection,
                               TRI_voc_document_operation_e opType,
                               bool isDBServer) {
  BatchOptions batchOptions;

  if (!options.isRestore && options.isSynchronousReplicationFrom.empty()) {
    if (isDBServer) {
      batchOptions.validateShardKeysOnUpdateReplace =
          opType != TRI_VOC_DOCUMENT_OPERATION_INSERT &&
          (collection.shardKeys().size() > 1 ||
           collection.shardKeys()[0] != StaticStrings::KeyString);
      batchOptions.validateSmartJoinAttribute =
          collection.hasSmartJoinAttribute();
    }

    if (options.validate) {
      batchOptions.schema = collection.schema();
    }

    auto cv = collection.computedValues();
    if (cv != nullptr) {
      bool pick = false;

      if (opType == TRI_VOC_DOCUMENT_OPERATION_INSERT) {
        pick = cv->mustComputeValuesOnInsert();
        if (options.overwriteMode == OperationOptions::OverwriteMode::Replace) {
          pick |= cv->mustComputeValuesOnReplace();
        } else if (options.overwriteMode ==
                   OperationOptions::OverwriteMode::Update) {
          pick |= cv->mustComputeValuesOnUpdate();
        }
      } else if (opType == TRI_VOC_DOCUMENT_OPERATION_UPDATE) {
        pick |= cv->mustComputeValuesOnUpdate();
      } else if (opType == TRI_VOC_DOCUMENT_OPERATION_REPLACE) {
        pick |= cv->mustComputeValuesOnReplace();
      }

      if (pick) {
        batchOptions.computedValues = std::move(cv);
      }
    }
  }

  return batchOptions;
}

/// @brief check if a list of attributes have the same values in two vpack
/// documents
bool shardKeysChanged(LogicalCollection const& collection,
                      velocypack::Slice oldValue, velocypack::Slice newValue,
                      bool isPatch) {
  TRI_ASSERT(oldValue.isObject());
  TRI_ASSERT(newValue.isObject());

  auto const& shardKeys = collection.shardKeys();

  for (auto const& shardKey : shardKeys) {
    if (shardKey == StaticStrings::KeyString) {
      continue;
    }

    VPackSlice n = newValue.get(shardKey);

    if (n.isNone() && isPatch) {
      // attribute not set in patch document. this means no update
      continue;
    }

    VPackSlice o = oldValue.get(shardKey);

    if (o.isNone()) {
      // if attribute is undefined, use "null" instead
      o = velocypack::Slice::nullSlice();
    }

    if (n.isNone()) {
      // if attribute is undefined, use "null" instead
      n = velocypack::Slice::nullSlice();
    }

    if (!basics::VelocyPackHelper::equal(n, o, false)) {
      return true;
    }
  }

  return false;
}

bool smartJoinAttributeChanged(LogicalCollection const& collection,
                               VPackSlice oldValue, VPackSlice newValue,
                               bool isPatch) {
  if (!collection.hasSmartJoinAttribute()) {
    return false;
  }
  if (!oldValue.isObject() || !newValue.isObject()) {
    // expecting two objects. everything else is an error
    return true;
  }

  auto const& s = collection.smartJoinAttribute();

  VPackSlice n = newValue.get(s);
  if (!n.isString()) {
    if (isPatch && n.isNone()) {
      // attribute not set in patch document. this means no update
      return false;
    }

    // no string value... invalid!
    return true;
  }

  VPackSlice o = oldValue.get(s);
  TRI_ASSERT(o.isString());

  return !basics::VelocyPackHelper::equal(n, o, false);
}

/// @brief choose a timeout for synchronous replication, based on the
/// number of documents we ship over
double chooseTimeoutForReplication(ReplicationTimeoutFeature const& feature,
                                   size_t count, size_t totalBytes) {
  // We essentially stop using a meaningful timeout for this operation.
  // This is achieved by setting the default for the minimal timeout to 15m or
  // 900s. The reason behind this is the following: We have to live with RocksDB
  // stalls and write stops, which can happen in overload situations. Then, no
  // meaningful timeout helps and it is almost certainly better to keep trying
  // to not have to drop the follower and make matters worse. In case of an
  // actual failure (or indeed a restart), the follower is marked as failed and
  // its reboot id is increased. As a consequence, the connection is aborted and
  // we run into an error anyway. This is when a follower will be dropped.

  // We leave this code in place for now.

  // We usually assume that a server can process at least 2500 documents
  // per second (this is a low estimate), and use a low limit of 0.5s
  // and a high timeout of 120s
  double timeout = count / 2500.0;

  // Really big documents need additional adjustment. Using total size
  // of all messages to handle worst case scenario of constrained resource
  // processing all
  timeout += (totalBytes / 4096.0) * feature.timeoutPer4k();

  return std::clamp(timeout, feature.lowerLimit(), feature.upperLimit()) *
         feature.timeoutFactor();
}

Result buildRefusalResult(LogicalCollection const& collection,
                          std::string_view operation,
                          OperationOptions const& options,
                          std::string const& leader) {
  std::stringstream msg;
  msg << TRI_errno_string(TRI_ERROR_CLUSTER_SHARD_FOLLOWER_REFUSES_OPERATION)
      << ": shard: " << collection.vocbase().name() << "/" << collection.name()
      << ", operation: " << operation
      << ", from: " << options.isSynchronousReplicationFrom
      << ", current leader: " << leader;
  return Result(TRI_ERROR_CLUSTER_SHARD_FOLLOWER_REFUSES_OPERATION, msg.str());
}

// wrap vector inside a static function to ensure proper initialization order
std::vector<arangodb::transaction::Methods::DataSourceRegistrationCallback>&
getDataSourceRegistrationCallbacks() {
  static std::vector<
      arangodb::transaction::Methods::DataSourceRegistrationCallback>
      callbacks;

  return callbacks;
}

/// @return the status change callbacks stored in state
///         or nullptr if none and !create
template<Methods::CallbacksTag tag>
auto* getCallbacks(TransactionState& state, bool create = false) {
  using Callback = typename ToType<tag>::Type;
  struct CookieType : public TransactionState::Cookie {
    std::vector<Callback const*> _callbacks;
  };

  // arbitrary location in memory, common for all
  static const auto key = tag;

  // TODO FIXME find a better way to look up a ViewState
  auto* cookie = basics::downCast<CookieType>(state.cookie(&key));

  if (!cookie && create) {
    auto ptr = std::make_unique<CookieType>();

    cookie = ptr.get();
    state.cookie(&key, std::move(ptr));
  }

  return cookie ? &(cookie->_callbacks) : nullptr;
}

/// @brief notify callbacks of association of 'cid' with this TransactionState
/// @note done separately from addCollection() to avoid creating a
///       TransactionCollection instance for virtual entities, e.g. View
arangodb::Result applyDataSourceRegistrationCallbacks(
    LogicalDataSource& dataSource, arangodb::transaction::Methods& trx) {
  for (auto& callback : getDataSourceRegistrationCallbacks()) {
    // addDataSourceRegistrationCallback(...) ensures valid
    TRI_ASSERT(callback);

    try {
      auto res = callback(dataSource, trx);

      if (res.fail()) {
        return res;
      }
    } catch (...) {
      return arangodb::Result(TRI_ERROR_INTERNAL);
    }
  }

  return arangodb::Result();
}

/// @brief notify callbacks of association of 'cid' with this TransactionState
/// @note done separately from addCollection() to avoid creating a
///       TransactionCollection instance for virtual entities, e.g. View
Result applyStatusChangeCallbacks(Methods& trx, Status status) noexcept try {
  TRI_ASSERT(Status::ABORTED == status || Status::COMMITTED == status ||
             Status::RUNNING == status);
  auto* state = trx.state();
  if (!state) {
    return {};  // nothing to apply
  }

  TRI_ASSERT(trx.isMainTransaction());
  auto* callbacks = getCallbacks<Methods::CallbacksTag::StatusChange>(*state);
  if (!callbacks) {
    return {};  // no callbacks to apply
  }

  Result res;

  // no need to lock since transactions are single-threaded
  for (auto& callback : *callbacks) {
    TRI_ASSERT(callback);  // addStatusChangeCallback(...) ensures valid

    try {
      (*callback)(trx, status);
    } catch (basics::Exception const& ex) {
      // we must not propagate exceptions from here
      if (res.ok()) {
        // only track the first error
        res = {ex.code(), ex.what()};
      }
    } catch (std::exception const& ex) {
      // we must not propagate exceptions from here
      if (res.ok()) {
        // only track the first error
        res = {TRI_ERROR_INTERNAL, ex.what()};
      }
    } catch (...) {
      if (res.ok()) {
        res = {
            TRI_ERROR_INTERNAL,
            "caught unknown exception while applying status change callbacks"};
      }
    }
  }

  return res;
} catch (...) {
  return Result(TRI_ERROR_OUT_OF_MEMORY);
}

void throwCollectionNotFound(std::string const& name) {
  THROW_ARANGO_EXCEPTION_MESSAGE(
      TRI_ERROR_ARANGO_DATA_SOURCE_NOT_FOUND,
      std::string(TRI_errno_string(TRI_ERROR_ARANGO_DATA_SOURCE_NOT_FOUND)) +
          ": " + name);
}

/// @brief Insert an error reported instead of the new document
void createBabiesError(VPackBuilder* builder,
                       std::unordered_map<ErrorCode, size_t>& countErrorCodes,
                       Result const& error) {
  // on followers, builder will be a nullptr, so we can spare building
  // the error result details in the response body, which the leader
  // will ignore anyway.
  if (builder != nullptr) {
    // only build error detail results if we got a builder passed here.
    builder->openObject(false);
    builder->add(StaticStrings::Error, VPackValue(true));
    builder->add(StaticStrings::ErrorNum, VPackValue(error.errorNumber()));
    builder->add(StaticStrings::ErrorMessage, VPackValue(error.errorMessage()));
    builder->close();
  }

  // always (also on followers) increase error counter for the
  // error code we got.
  auto& value = countErrorCodes[error.errorNumber()];
  ++value;
}

OperationResult emptyResult(OperationOptions const& options) {
  VPackBuilder resultBuilder;
  resultBuilder.add(VPackSlice::emptyArraySlice());
  return OperationResult(Result(), resultBuilder.steal(), options);
}

template<class Derived, class OpOptions = OperationOptions>
struct GenericProcessor {
  GenericProcessor(Methods& methods, TransactionCollection& trxColl,
                   LogicalCollection& collection, VPackSlice value,
                   OpOptions& options)
      : _methods(methods),
        _trxColl(trxColl),
        _collection(collection),
        _value(value),
        _options(options) {}

  template<class... Args>
  static ResultT<Derived> create(Methods& methods,
                                 std::string const& collectionName,
                                 VPackSlice value, OpOptions& options,
                                 Args&&... args) {
    DataSourceId cid =
        methods.addCollectionAtRuntime(collectionName, Derived::accessMode());
    TransactionCollection* trxColl = methods.trxCollection(cid);
    if (trxColl == nullptr) {
      return Result(TRI_ERROR_ARANGO_DATA_SOURCE_NOT_FOUND);
    }
    auto const& collection = trxColl->collection();
    if (collection == nullptr) {
      return Result(TRI_ERROR_ARANGO_DATA_SOURCE_NOT_FOUND);
    }

    try {
      return Derived(methods, *trxColl, *collection, value, options,
                     std::forward<Args>(args)...);
    } catch (arangodb::basics::Exception const& e) {
      return Result(e.code(), e.message());
    }
  }

 protected:
  Derived& self() { return static_cast<Derived&>(*this); }

  Methods& _methods;
  TransactionCollection& _trxColl;
  LogicalCollection& _collection;
  VPackSlice _value;
  OpOptions& _options;
  // total result that is going to be returned to the caller, append-only
  VPackBuilder _resultBuilder;
};

struct GetDocumentProcessor
    : GenericProcessor<GetDocumentProcessor, OperationOptions const> {
  GetDocumentProcessor(Methods& methods, TransactionCollection& trxColl,
                       LogicalCollection& collection, VPackSlice value,
                       OperationOptions const& options)
      : GenericProcessor(methods, trxColl, collection, value, options) {
    if (_methods.state()->isDBServer()) {
      auto const& followerInfo = _collection.followers();
      if (!followerInfo->getLeader().empty()) {
        // We believe to be a follower!
        if (!_options.allowDirtyReads) {
          THROW_ARANGO_EXCEPTION(TRI_ERROR_CLUSTER_SHARD_LEADER_RESIGNED);
        }
      }
    }
  }

  static constexpr AccessMode::Type accessMode() {
    return AccessMode::Type::READ;
  }

  /// @brief read one or multiple documents in a collection, local
  Future<OperationResult> execute() {
    Result res;

    std::unordered_map<ErrorCode, size_t> countErrorCodes;
    if (!_value.isArray()) {
      res = processValue(_value, false);
    } else {
      VPackArrayBuilder guard(&_resultBuilder);
      for (VPackSlice s : VPackArrayIterator(_value)) {
        res = processValue(s, true);
        if (res.fail()) {
          createBabiesError(&_resultBuilder, countErrorCodes, res);
        }
      }
      res.reset();  // With babies the reporting is handled somewhere else.
    }

    events::ReadDocument(_methods.vocbase().name(), _trxColl.collectionName(),
                         _value, _options, res.errorNumber());

    return futures::makeFuture(OperationResult(
        std::move(res), _resultBuilder.steal(), _options, countErrorCodes));
  }

 private:
  auto processValue(VPackSlice value, bool isMultiple) -> Result {
    Result res;

    std::string_view key(transaction::helpers::extractKeyPart(value));
    if (key.empty()) {
      res.reset(TRI_ERROR_ARANGO_DOCUMENT_HANDLE_BAD);
    } else {
      bool conflict = false;
      res = _collection.getPhysical()->read(
          &_methods, key,
          [&](LocalDocumentId const&, VPackSlice doc) {
            if (!_options.ignoreRevs && value.isObject()) {
              RevisionId expectedRevision = RevisionId::fromSlice(value);
              if (expectedRevision.isSet()) {
                RevisionId foundRevision =
                    transaction::helpers::extractRevFromDocument(doc);
                if (expectedRevision != foundRevision) {
                  if (!isMultiple) {
                    // still return
                    _methods.buildDocumentIdentity(
                        _collection, _resultBuilder, _trxColl.id(), key,
                        foundRevision, RevisionId::none(), nullptr, nullptr);
                  }
                  conflict = true;
                  return false;
                }
              }
            }

            if (!_options.silent) {
              _resultBuilder.add(doc);
            } else if (isMultiple) {
              _resultBuilder.add(VPackSlice::nullSlice());
            }
            return true;
          },
          ReadOwnWrites::no);

      if (conflict) {
        res.reset(TRI_ERROR_ARANGO_CONFLICT);
      }
    }
    return res;
  };
};

template<class Derived>
struct ReplicatedProcessorBase : GenericProcessor<Derived> {
  ReplicatedProcessorBase(Methods& methods, TransactionCollection& trxColl,
                          LogicalCollection& collection, VPackSlice value,
                          OperationOptions& options,
                          std::string_view operationName,
                          TRI_voc_document_operation_e operationType)
      : GenericProcessor<Derived>(methods, trxColl, collection, value, options),
        _replicationData(&methods),
        _operationType(operationType) {
    // this call will populate replicationType and followers
    Result res = this->_methods.determineReplicationTypeAndFollowers(
        this->_collection, operationName, this->_value, this->_options,
        _replicationType, _followers);

    if (res.fail()) {
      THROW_ARANGO_EXCEPTION_MESSAGE(res.errorNumber(), res.errorMessage());
    }

    _excludeAllFromReplication =
        _replicationType != Methods::ReplicationType::LEADER ||
        (_followers->empty() &&
         this->_collection.replicationVersion() != replication::Version::TWO);
  }

  static constexpr AccessMode::Type accessMode() {
    return AccessMode::Type::WRITE;
  }

  Future<OperationResult> execute() {
    _replicationData->openArray(true);
    std::unordered_map<ErrorCode, size_t> errorCounter;
    Result res;
    if (this->_value.isArray()) {
      this->_resultBuilder.openArray();

      for (VPackSlice s : VPackArrayIterator(this->_value)) {
        res = this->self().processValue(s, true);
        if (res.fail()) {
          createBabiesError(
              _replicationType == Methods::ReplicationType::FOLLOWER
                  ? nullptr
                  : &this->_resultBuilder,
              errorCounter, res);
          res.reset();
        }
      }

      this->_resultBuilder.close();
    } else {
      res = this->self().processValue(this->_value, false);

      // on a follower, our result should always be an empty object
      if (_replicationType == Methods::ReplicationType::FOLLOWER) {
        TRI_ASSERT(this->_resultBuilder.slice().isNone());
        // add an empty object here so that when sending things back in JSON
        // format, there is no "non-representable type 'none'" issue.
        this->_resultBuilder.add(VPackSlice::emptyObjectSlice());
      }
    }
    _replicationData->close();

    // on a follower, our result should always be an empty array or object
    TRI_ASSERT(_replicationType != Methods::ReplicationType::FOLLOWER ||
               (this->_value.isArray() &&
                this->_resultBuilder.slice().isEmptyArray()) ||
               (this->_value.isObject() &&
                this->_resultBuilder.slice().isEmptyObject()));
    TRI_ASSERT(_replicationData->slice().isArray());
    TRI_ASSERT(_replicationType != Methods::ReplicationType::FOLLOWER ||
               _replicationData->slice().isEmptyArray());

    TRI_ASSERT(res.ok() || !this->_value.isArray());

    TRI_IF_FAILURE("insertLocal::fakeResult2") { res.reset(TRI_ERROR_DEBUG); }

    TRI_ASSERT(!this->_value.isArray() || this->_options.silent ||
               this->_resultBuilder.slice().length() == this->_value.length());

    auto resDocs = this->_resultBuilder.steal();
    auto intermediateCommit = futures::makeFuture(res);
    if (res.ok()) {
      auto replicationVersion = this->_collection.replicationVersion();
#ifdef ARANGODB_USE_GOOGLE_TESTS
      StorageEngine& engine = this->_collection.vocbase()
                                  .server()
                                  .template getFeature<EngineSelectorFeature>()
                                  .engine();

      bool isMock = (engine.typeName() == "Mock");
#else
      constexpr bool isMock = false;
#endif

      if (!isMock && _replicationType == Methods::ReplicationType::LEADER &&
          (!_followers->empty() ||
           replicationVersion == replication::Version::TWO) &&
          !_replicationData->slice().isEmptyArray()) {
        // In the multi babies case res is always TRI_ERROR_NO_ERROR if we
        // get here, in the single document case, we do not try to replicate
        // in case of an error.

        // Now replicate the good operations on all followers:
        return this->_methods
            .replicateOperations(this->_trxColl, _followers, this->_options,
                                 *this->_replicationData, _operationType)
            .thenValue([options = this->_options,
                        errs = std::move(errorCounter),
                        resultData = std::move(resDocs)](Result&& res) mutable {
              if (!res.ok()) {
                return OperationResult{std::move(res), options};
              }
              if (options.silent && errs.empty()) {
                // We needed the results, but do not want to report:
                resultData->clear();
              }
              return OperationResult(std::move(res), std::move(resultData),
                                     std::move(options), std::move(errs));
            });
      }

      // execute a deferred intermediate commit, if required.
      intermediateCommit = this->_methods.performIntermediateCommitIfRequired(
          this->_collection.id());
    }

    if (this->_options.silent && errorCounter.empty()) {
      // We needed the results, but do not want to report:
      resDocs->clear();
    }

    return std::move(intermediateCommit)
        .thenValue([options = this->_options,
                    errorCounter = std::move(errorCounter),
                    resDocs = std::move(resDocs)](auto&& res) mutable {
          return OperationResult(res, std::move(resDocs), options,
                                 std::move(errorCounter));
        });
  }

 protected:
  std::shared_ptr<std::vector<ServerID> const> _followers;
  Methods::ReplicationType _replicationType = Methods::ReplicationType::NONE;

  // all document data that are going to be replicated, append-only
  transaction::BuilderLeaser _replicationData;
  TRI_voc_document_operation_e _operationType;
  bool _excludeAllFromReplication;
};

struct RemoveProcessor : ReplicatedProcessorBase<RemoveProcessor> {
  RemoveProcessor(Methods& methods, TransactionCollection& trxColl,
                  LogicalCollection& collection, VPackSlice value,
                  OperationOptions& options)
      : ReplicatedProcessorBase(methods, trxColl, collection, value, options,
                                "remove"),
        _keyBuilder(&_methods),
        _previousDocumentBuilder(&_methods) {}

  TRI_voc_document_operation_e operationType() {
    return TRI_VOC_DOCUMENT_OPERATION_REMOVE;
  }

  auto processValue(VPackSlice value, bool isArray) -> Result {
    std::string_view key;

    if (value.isString()) {
      key = value.stringView();
      // strip everything before a / (likely an _id value)
      size_t pos = key.find('/');
      if (pos != std::string::npos) {
        key = key.substr(pos + 1);
        _keyBuilder->clear();
        _keyBuilder->add(VPackValue(key));
        value = _keyBuilder->slice();
      }
    } else if (value.isObject()) {
      VPackSlice keySlice = value.get(StaticStrings::KeyString);
      if (keySlice.isString()) {
        key = keySlice.stringView();
      }
    }

    // primary key must not be empty
    if (key.empty()) {
      return {TRI_ERROR_ARANGO_DOCUMENT_HANDLE_BAD};
    }

    std::pair<LocalDocumentId, RevisionId> lookupResult;
    Result res = _collection.getPhysical()->lookupKeyForUpdate(&_methods, key,
                                                               lookupResult);
    if (res.fail()) {
      // Error reporting in the babies case is done outside of here.
      if (res.is(TRI_ERROR_ARANGO_CONFLICT) && !isArray &&
          _replicationType != Methods::ReplicationType::FOLLOWER) {
        // if possible we want to provide information about the conflicting
        // document, so we need another lookup. However, theoretically it is
        // possible that the document has been deleted by now.
        auto lookupRes = _collection.getPhysical()->lookupKey(
            &_methods, key, lookupResult, ReadOwnWrites::yes);
        TRI_ASSERT(!lookupRes.ok() || lookupResult.second.isSet());
        _methods.buildDocumentIdentity(_collection, _resultBuilder,
                                       _trxColl.id(), key, lookupResult.second,
                                       RevisionId::none(), nullptr, nullptr);
        auto index = _collection.getPhysical()->primaryIndex();
        if (index) {
          return index->addErrorMsg(res, key);
        }
      }
      return res;
    }

    std::ignore = _methods.state()->ensureSnapshot();

    TRI_ASSERT(lookupResult.first.isSet());
    TRI_ASSERT(lookupResult.second.isSet());
    auto [oldDocumentId, oldRevisionId] = lookupResult;

    _previousDocumentBuilder->clear();
    res = _collection.getPhysical()->lookupDocument(
        _methods, oldDocumentId, *_previousDocumentBuilder,
        /*readCache*/ true, /*fillCache*/ false, ReadOwnWrites::yes);

    if (res.fail()) {
      return res;
    }

    bool excludeFromReplication = _excludeAllFromReplication;
    TRI_ASSERT(_previousDocumentBuilder->slice().isObject());

    res = removeLocalHelper(value, oldDocumentId, oldRevisionId);

    // we should never get a write-write conflict here since the key is
    // already locked earlier, and in case of a remove there cannot be any
    // conflicts on unique index entries. However, we can still have a
    // conflict error due to a violated precondition when a specific _rev is
    // provided.
    if ((res.is(TRI_ERROR_ARANGO_CONFLICT) && !isArray) ||
        (res.ok() && !_options.silent)) {
      TRI_ASSERT(oldRevisionId.isSet());
      _methods.buildDocumentIdentity(
          _collection, _resultBuilder, _trxColl.id(), key, oldRevisionId,
          RevisionId::none(),
          _options.returnOld ? _previousDocumentBuilder.get() : nullptr,
          nullptr);
    }

    if (res.ok() && !excludeFromReplication) {
      _replicationData->openObject(/*unindexed*/ true);
      _replicationData->add(StaticStrings::KeyString, VPackValue(key));

      char ridBuffer[arangodb::basics::maxUInt64StringSize];
      _replicationData->add(StaticStrings::RevString,
                            oldRevisionId.toValuePair(ridBuffer));
      _replicationData->close();
    }

    return res;
  }

 private:
  Result removeLocalHelper(velocypack::Slice value,
                           LocalDocumentId previousDocumentId,
                           RevisionId previousRevisionId) {
    TRI_IF_FAILURE("LogicalCollection::remove") { return {TRI_ERROR_DEBUG}; }

    // check revisions only if value is a proper object. if value is simply
    // a key, we cannot check the revisions.
    if (!_options.ignoreRevs && value.isObject()) {
      // Check old revision:
      auto checkRevision = [](RevisionId expected, RevisionId found) noexcept {
        return expected.empty() || found == expected;
      };

      RevisionId expectedRevision = RevisionId::fromSlice(value);
      if (expectedRevision.isSet() &&
          !checkRevision(expectedRevision, previousRevisionId)) {
        return {TRI_ERROR_ARANGO_CONFLICT,
                "conflict, _rev values do not match"};
      }
    }

    Result res = _collection.getPhysical()->remove(
        _methods, previousDocumentId, previousRevisionId,
        _previousDocumentBuilder->slice(), _options);

    if (res.ok()) {
      _methods.trackWaitForSync(_collection, _options);
    }

    return res;
  }

  // temporary builder for building keys
  transaction::BuilderLeaser _keyBuilder;
  // builder for a single, old version of document (will be recycled for each
  // document)
  transaction::BuilderLeaser _previousDocumentBuilder;
};

template<class Derived>
struct ModifyingProcessorBase : ReplicatedProcessorBase<Derived> {
  ModifyingProcessorBase(Methods& methods, TransactionCollection& trxColl,
                         LogicalCollection& collection, VPackSlice value,
                         OperationOptions& options,
                         std::string_view operationName,
                         TRI_voc_document_operation_e operationType)
      : ReplicatedProcessorBase<Derived>(methods, trxColl, collection, value,
                                         options, operationName, operationType),
        _batchOptions(::buildBatchOptions(options, collection, operationType,
                                          methods.state()->isDBServer())) {}

 protected:
  Result modifyLocalHelper(velocypack::Slice value,
                           LocalDocumentId previousDocumentId,
                           RevisionId previousRevisionId,
                           velocypack::Slice previousDocument,
                           RevisionId& newRevisionId,
                           velocypack::Builder& newDocumentBuilder,
                           bool isUpdate) {
    TRI_IF_FAILURE("LogicalCollection::update") {
      if (isUpdate) {
        return {TRI_ERROR_DEBUG};
      }
    }
    TRI_IF_FAILURE("LogicalCollection::replace") {
      if (!isUpdate) {
        return {TRI_ERROR_DEBUG};
      }
    }

    if (!this->_options.ignoreRevs) {
      // Check old revision:
      auto checkRevision = [](RevisionId expected, RevisionId found) noexcept {
        return expected.empty() || found == expected;
      };

      RevisionId expectedRevision = RevisionId::fromSlice(value);
      if (expectedRevision.isSet() &&
          !checkRevision(expectedRevision, previousRevisionId)) {
        return {TRI_ERROR_ARANGO_CONFLICT,
                "conflict, _rev values do not match"};
      }
    }

    // no-op update: no values in the document are changed. in this case we
    // do not perform any update, but simply return. note: no-op updates are
    // not allowed if there are computed attributes.
    bool isNoOpUpdate =
        (value.length() <= 1 && isUpdate && !this->_options.isRestore &&
         this->_options.isSynchronousReplicationFrom.empty() &&
         _batchOptions.computedValues == nullptr);

    // merge old and new values
    Result res;
    if (isUpdate) {
      res = mergeObjectsForUpdate(
          this->_methods, this->_collection, previousDocument, value,
          isNoOpUpdate, previousRevisionId, newRevisionId, newDocumentBuilder,
          this->_options, _batchOptions);
    } else {
      res = newObjectForReplace(
          this->_methods, this->_collection, previousDocument, value,
          newRevisionId, newDocumentBuilder, this->_options, _batchOptions);
    }

    if (res.ok()) {
      if (isNoOpUpdate) {
        // shortcut. no need to do anything
        TRI_ASSERT(_batchOptions.computedValues == nullptr);
        TRI_ASSERT(previousRevisionId == newRevisionId);
        this->_methods.trackWaitForSync(this->_collection, this->_options);
        return {};
      }

      TRI_ASSERT(newRevisionId.isSet());

      // Need to check that no sharding keys have changed:
      if (_batchOptions.validateShardKeysOnUpdateReplace &&
          shardKeysChanged(this->_collection, previousDocument,
                           newDocumentBuilder.slice(), isUpdate)) {
        return {TRI_ERROR_CLUSTER_MUST_NOT_CHANGE_SHARDING_ATTRIBUTES};
      }

      if (_batchOptions.validateSmartJoinAttribute &&
          smartJoinAttributeChanged(this->_collection, previousDocument,
                                    newDocumentBuilder.slice(), isUpdate)) {
        return {TRI_ERROR_CLUSTER_MUST_NOT_CHANGE_SMART_JOIN_ATTRIBUTE};
      }

      // note: schema can be a nullptr here, but we need to call validate()
      // anyway. the reason is that validate() does not only perform schema
      // validation, but also some validation for SmartGraph data
      res = this->_collection.validate(
          _batchOptions.schema, newDocumentBuilder.slice(), previousDocument,
          this->_methods.transactionContextPtr()->getVPackOptions());

      if (res.ok()) {
        if (isUpdate) {
          res = this->_collection.getPhysical()->update(
              this->_methods, previousDocumentId, previousRevisionId,
              previousDocument, newRevisionId, newDocumentBuilder.slice(),
              this->_options);
        } else {
          res = this->_collection.getPhysical()->replace(
              this->_methods, previousDocumentId, previousRevisionId,
              previousDocument, newRevisionId, newDocumentBuilder.slice(),
              this->_options);
        }
      }

      if (res.ok()) {
        this->_methods.trackWaitForSync(this->_collection, this->_options);
      }
    }

    return res;
  }

  BatchOptions _batchOptions;
};

struct InsertProcessor : ModifyingProcessorBase<InsertProcessor> {
  InsertProcessor(Methods& methods, TransactionCollection& trxColl,
                  LogicalCollection& collection, VPackSlice value,
                  OperationOptions& options)
      : ModifyingProcessorBase(methods, trxColl, collection, value, options,
                               "insert", TRI_VOC_DOCUMENT_OPERATION_INSERT),
        _newDocumentBuilder(&_methods),
        // if no overwriteMode is specified we default to Conflict
        _overwriteMode(options.isOverwriteModeSet()
                           ? options.overwriteMode
                           : OperationOptions::OverwriteMode::Conflict) {}

  auto processValue(VPackSlice value, bool isArray) -> Result {
    TRI_IF_FAILURE("insertLocal::fakeResult1") {  //
      // return an error *instead* of actually processing the value
      return TRI_ERROR_DEBUG;
    }

    _newDocumentBuilder->clear();

    if (!value.isObject()) {
      return {TRI_ERROR_ARANGO_DOCUMENT_TYPE_INVALID};
    }

    std::string keyHolder;
    LocalDocumentId oldDocumentId;
    RevisionId oldRevisionId = RevisionId::none();
    std::string_view key;
    {
      VPackSlice keySlice = value.get(StaticStrings::KeyString);
      if (keySlice.isNone()) {
        TRI_ASSERT(!_options.isRestore);  // need key in case of restore
        keyHolder = _collection.keyGenerator().generate(value);

        if (keyHolder.empty()) {
          return Result(TRI_ERROR_ARANGO_OUT_OF_KEYS);
        }

        key = keyHolder;
      } else if (keySlice.isString()) {
        key = keySlice.stringView();

        // we have to validate the key here to prevent an error during the
        // lookup
        auto err =
            _collection.keyGenerator().validate(key, value, _options.isRestore);
        if (err != TRI_ERROR_NO_ERROR) {
          return {err};
        }
      } else {
        return Result(TRI_ERROR_ARANGO_DOCUMENT_KEY_BAD);
      }
    }

    std::pair<LocalDocumentId, RevisionId> lookupResult;
    auto res = _collection.getPhysical()->lookupKeyForUpdate(&_methods, key,
                                                             lookupResult);
    if (res.ok()) {
      // primary key already exists!
      if (_overwriteMode == OperationOptions::OverwriteMode::Conflict) {
        IndexOperationMode mode = _options.indexOperationMode;
        if (mode == IndexOperationMode::internal) {
          // in this error mode, we return the conflicting document's key
          // inside the error message string (and nothing else)!
          return Result{TRI_ERROR_ARANGO_UNIQUE_CONSTRAINT_VIOLATED, key};
        }
        // otherwise build a proper error message
        Result result{TRI_ERROR_ARANGO_UNIQUE_CONSTRAINT_VIOLATED};
        auto index = _collection.getPhysical()->primaryIndex();
        if (index) {
          return index->addErrorMsg(result, key);
        }
        return result;
      } else {
        TRI_ASSERT(lookupResult.first.isSet());
        TRI_ASSERT(lookupResult.second.isSet());
        std::tie(oldDocumentId, oldRevisionId) = lookupResult;
      }
    } else if (res.errorNumber() != TRI_ERROR_ARANGO_DOCUMENT_NOT_FOUND) {
      // Error reporting in the babies case is done outside of here.
      if (res.is(TRI_ERROR_ARANGO_CONFLICT) && !isArray &&
          _replicationType != Methods::ReplicationType::FOLLOWER) {
        // if possible we want to provide information about the conflicting
        // document, so we need another lookup. However, it is possible that
        // the other transaction has not been committed yet, or that the
        // document has been deleted by now.
        auto lookupRes = _collection.getPhysical()->lookupKey(
            &_methods, key, lookupResult, ReadOwnWrites::yes);
        TRI_ASSERT(!lookupRes.ok() || lookupResult.second.isSet());
        _methods.buildDocumentIdentity(_collection, _resultBuilder,
                                       _trxColl.id(), key, lookupResult.second,
                                       RevisionId::none(), nullptr, nullptr);
        auto index = _collection.getPhysical()->primaryIndex();
        if (index) {
          return index->addErrorMsg(res, key);
        }
        return res;
      }
      return res;
    }

    std::ignore = _methods.state()->ensureSnapshot();

    // only populated for update/replace
    transaction::BuilderLeaser previousDocumentBuilder(&_methods);

    RevisionId newRevisionId;
    bool didReplace = false;
    bool excludeFromReplication = _excludeAllFromReplication;

    if (not oldDocumentId.isSet()) {
      // regular insert without overwrite option. the insert itself will check
      // if the primary key already exists
      res = insertLocalHelper(key, value, newRevisionId);

      TRI_ASSERT(res.fail() || _newDocumentBuilder->slice().isObject());
    } else {
      // RepSert Case - unique_constraint violated ->  try update, replace or
      // ignore!
      TRI_ASSERT(res.ok());
      TRI_ASSERT(oldDocumentId.isSet());
      TRI_ASSERT(_overwriteMode != OperationOptions::OverwriteMode::Conflict);

      if (_overwriteMode == OperationOptions::OverwriteMode::Ignore) {
        // in case of unique constraint violation: ignore and do nothing (no
        // write!)
        if (_replicationType != Methods::ReplicationType::FOLLOWER) {
          // intentionally do not fill replicationData here
          _methods.buildDocumentIdentity(_collection, _resultBuilder,
                                         _trxColl.id(), key, oldRevisionId,
                                         RevisionId::none(), nullptr, nullptr);
        }
        return res;
      }

      if (_overwriteMode == OperationOptions::OverwriteMode::Update ||
          _overwriteMode == OperationOptions::OverwriteMode::Replace) {
        // in case of unique constraint violation: (partially) update existing
        // document.
        previousDocumentBuilder->clear();
        res = _collection.getPhysical()->lookupDocument(
            _methods, oldDocumentId, *previousDocumentBuilder,
            /*readCache*/ true, /*fillCache*/ false, ReadOwnWrites::yes);

        if (res.ok()) {
          TRI_ASSERT(previousDocumentBuilder->slice().isObject());

          res = modifyLocalHelper(value, oldDocumentId, oldRevisionId,
                                  previousDocumentBuilder->slice(),
                                  newRevisionId, *_newDocumentBuilder,
                                  /*isUpdate*/ _overwriteMode ==
                                      OperationOptions::OverwriteMode::Update);
        }

        TRI_ASSERT(res.fail() || _newDocumentBuilder->slice().isObject());

        if (res.ok() && oldRevisionId == newRevisionId &&
            _overwriteMode == OperationOptions::OverwriteMode::Update) {
          // did not actually update - intentionally do not fill
          // replicationData
          excludeFromReplication |= true;
        }
      } else {
        TRI_ASSERT(false);
        THROW_ARANGO_EXCEPTION_MESSAGE(TRI_ERROR_INTERNAL,
                                       "internal overwriteMode state");
      }

      TRI_ASSERT(res.fail() || oldRevisionId.isSet());
      didReplace = true;
    }

    if (res.fail()) {
      if (res.is(TRI_ERROR_ARANGO_CONFLICT) && !isArray &&
          _replicationType != Methods::ReplicationType::FOLLOWER) {
        // this indicates a write-write conflict while updating some unique
        // index
        _methods.buildDocumentIdentity(_collection, _resultBuilder,
                                       _trxColl.id(), key, oldRevisionId,
                                       RevisionId::none(), nullptr, nullptr);
      }
      // intentionally do not fill replicationData here
      return res;
    }

    TRI_ASSERT(res.ok());

    if (!_options.silent) {
      TRI_ASSERT(_newDocumentBuilder->slice().isObject());

      bool const showReplaced = (_options.returnOld && didReplace);
      TRI_ASSERT(!_options.returnNew || !_newDocumentBuilder->isEmpty());
      TRI_ASSERT(!showReplaced || oldRevisionId.isSet());
      TRI_ASSERT(!showReplaced || previousDocumentBuilder->slice().isObject());

      _methods.buildDocumentIdentity(
          _collection, _resultBuilder, _trxColl.id(), key, newRevisionId,
          oldRevisionId, showReplaced ? previousDocumentBuilder.get() : nullptr,
          _options.returnNew ? _newDocumentBuilder.get() : nullptr);
    }

    if (!excludeFromReplication) {
      TRI_ASSERT(_newDocumentBuilder->slice().isObject());
      // _id values are written to the database as VelocyPack Custom values.
      // However, these cannot be transferred as Custom types, because the
      // VelocyPack validator on the receiver side will complain about them.
      // so we need to rewrite the document here to not include any Custom
      // types.
      // replicationData->add(newDocumentBuilder->slice());
      basics::VelocyPackHelper::sanitizeNonClientTypes(
          _newDocumentBuilder->slice(), VPackSlice::noneSlice(),
          *_replicationData,
          _methods.transactionContextPtr()->getVPackOptions(), true, true,
          false);
    }

    return res;
  }

 private:
  Result insertLocalHelper(std::string_view key, velocypack::Slice value,
                           RevisionId& newRevisionId) {
    TRI_IF_FAILURE("LogicalCollection::insert") { return {TRI_ERROR_DEBUG}; }

    Result res = transaction::helpers::newObjectForInsert(
        _methods, _collection, key, value, newRevisionId, *_newDocumentBuilder,
        _options, _batchOptions);

    if (res.ok()) {
      TRI_ASSERT(newRevisionId.isSet());
      TRI_ASSERT(_newDocumentBuilder->slice().isObject());

      if (_batchOptions.validateSmartJoinAttribute) {
        auto r = transaction::Methods::validateSmartJoinAttribute(
            _collection, _newDocumentBuilder->slice());

        if (r != TRI_ERROR_NO_ERROR) {
          return res.reset(r);
        }
      }

#ifdef ARANGODB_USE_GOOGLE_TESTS
      StorageEngine& engine = _collection.vocbase()
                                  .server()
                                  .getFeature<EngineSelectorFeature>()
                                  .engine();

      bool isMock = (engine.typeName() == "Mock");
#else
      constexpr bool isMock = false;
#endif
      // note: schema can be a nullptr here, but we need to call validate()
      // anyway. the reason is that validate() does not only perform schema
      // validation, but also some validation for SmartGraph data
      if (!isMock) {
        res = _collection.validate(
            _batchOptions.schema, _newDocumentBuilder->slice(),
            _methods.transactionContextPtr()->getVPackOptions());
      }
    }

    if (res.ok()) {
      res = _collection.getPhysical()->insert(
          _methods, newRevisionId, _newDocumentBuilder->slice(), _options);

      if (res.ok()) {
        _methods.trackWaitForSync(_collection, _options);
      }
    }

    // return final result
    return res;
  }

  // builder for a single document (will be recycled for each document)
  transaction::BuilderLeaser _newDocumentBuilder;

  OperationOptions::OverwriteMode _overwriteMode;
};
struct ModifyProcessor : ModifyingProcessorBase<ModifyProcessor> {
  ModifyProcessor(Methods& methods, TransactionCollection& trxColl,
                  LogicalCollection& collection, VPackSlice value,
                  OperationOptions& options, bool isUpdate)
      : ModifyingProcessorBase(methods, trxColl, collection, value, options,
                               isUpdate ? "update" : "replace",
                               isUpdate ? TRI_VOC_DOCUMENT_OPERATION_UPDATE
                                        : TRI_VOC_DOCUMENT_OPERATION_REPLACE),
        _newDocumentBuilder(&_methods),
        _previousDocumentBuilder(&_methods),
        _isUpdate(isUpdate) {}

  auto processValue(VPackSlice newValue, bool isArray) -> Result {
    _newDocumentBuilder->clear();
    _previousDocumentBuilder->clear();

    if (!newValue.isObject()) {
      return {TRI_ERROR_ARANGO_DOCUMENT_TYPE_INVALID};
    }

    VPackSlice key = newValue.get(StaticStrings::KeyString);
    if (key.isNone()) {
      return {TRI_ERROR_ARANGO_DOCUMENT_HANDLE_BAD};
    } else if (!key.isString() || key.stringView().empty()) {
      return {TRI_ERROR_ARANGO_DOCUMENT_KEY_BAD};
    }

    // replace and update are two operations each, thus this can and must not
    // be single document operations. We need to have a lock here already.
    TRI_ASSERT(_methods.isLocked(&_collection, AccessMode::Type::WRITE));

    std::pair<LocalDocumentId, RevisionId> lookupResult;
    Result res = _collection.getPhysical()->lookupKeyForUpdate(
        &_methods, key.stringView(), lookupResult);
    if (res.fail()) {
      if (res.is(TRI_ERROR_ARANGO_CONFLICT)) {
        // if possible we want to provide information about the conflicting
        // document, so we need another lookup. However, it is possible that
        // the other transaction has not been committed yet, or that the
        // document has been deleted by now.
        auto lookupRes = _collection.getPhysical()->lookupKey(
            &_methods, key.stringView(), lookupResult, ReadOwnWrites::yes);
        TRI_ASSERT(!lookupRes.ok() || lookupResult.second.isSet());
        _methods.buildDocumentIdentity(
            _collection, _resultBuilder, _trxColl.id(), key.stringView(),
            lookupResult.second, RevisionId::none(), nullptr, nullptr);
        auto index = _collection.getPhysical()->primaryIndex();
        if (index) {
          return index->addErrorMsg(res, key.stringView());
        }
      }
      return res;
    }

    std::ignore = _methods.state()->ensureSnapshot();

    TRI_ASSERT(lookupResult.first.isSet());
    TRI_ASSERT(lookupResult.second.isSet());
    auto [oldDocumentId, oldRevisionId] = lookupResult;

    _previousDocumentBuilder->clear();
    res = _collection.getPhysical()->lookupDocument(
        _methods, oldDocumentId, *_previousDocumentBuilder,
        /*readCache*/ true, /*fillCache*/ false, ReadOwnWrites::yes);

    if (res.fail()) {
      return res;
    }

    bool excludeFromReplication = _excludeAllFromReplication;
    TRI_ASSERT(_previousDocumentBuilder->slice().isObject());
    RevisionId newRevisionId;
    res = modifyLocalHelper(newValue, oldDocumentId, oldRevisionId,
                            _previousDocumentBuilder->slice(), newRevisionId,
                            *_newDocumentBuilder, _isUpdate);

    if (res.fail()) {
      if (res.is(TRI_ERROR_ARANGO_CONFLICT) && !isArray) {
        // this indicates a write-write conflict while updating some unique
        // index
        TRI_ASSERT(oldRevisionId.isSet());
        _methods.buildDocumentIdentity(
            _collection, _resultBuilder, _trxColl.id(), key.stringView(),
            oldRevisionId, RevisionId::none(),
            _options.returnOld ? _previousDocumentBuilder.get() : nullptr,
            nullptr);
      }
      return res;
    }

    TRI_ASSERT(res.ok());
    TRI_ASSERT(newRevisionId.isSet());
    TRI_ASSERT(_newDocumentBuilder->slice().isObject());

    if (!_options.silent) {
      TRI_ASSERT(newRevisionId.isSet() && oldRevisionId.isSet());

      _methods.buildDocumentIdentity(
          _collection, _resultBuilder, _trxColl.id(), key.stringView(),
          newRevisionId, oldRevisionId,
          _options.returnOld ? _previousDocumentBuilder.get() : nullptr,
          _options.returnNew ? _newDocumentBuilder.get() : nullptr);
      if (newRevisionId == oldRevisionId && _isUpdate) {
        excludeFromReplication |= true;
      }
    }

    if (!excludeFromReplication) {
      // _id values are written to the database as VelocyPack Custom values.
      // However, these cannot be transferred as Custom types, because the
      // VelocyPack validator on the receiver side will complain about them.
      // so we need to rewrite the document here to not include any Custom
      // types.
      // replicationData->add(newDocumentBuilder->slice());
      basics::VelocyPackHelper::sanitizeNonClientTypes(
          _newDocumentBuilder->slice(), VPackSlice::noneSlice(),
          *_replicationData,
          _methods.transactionContextPtr()->getVPackOptions(), true, true,
          false);
    }

    return res;
  }

 private:
  // builder for a single document (will be recycled for each document)
  transaction::BuilderLeaser _newDocumentBuilder;
  // builder for a single, old version of document (will be recycled for each
  // document)
  transaction::BuilderLeaser _previousDocumentBuilder;

  bool _isUpdate;
};
}  // namespace

/*static*/ void transaction::Methods::addDataSourceRegistrationCallback(
    DataSourceRegistrationCallback const& callback) {
  if (callback) {
    getDataSourceRegistrationCallbacks().emplace_back(callback);
  }
}

template<transaction::Methods::CallbacksTag tag, typename Callback>
bool transaction::Methods::addCallbackImpl(Callback const* callback) {
  if (!callback || !*callback) {
    return true;  // nothing to call back
  } else if (!_state) {
    return false;  // nothing to add to
  }

  auto* statusChangeCallbacks = getCallbacks<tag>(*_state, true);

  TRI_ASSERT(nullptr != statusChangeCallbacks);  // 'create' was specified

  // no need to lock since transactions are single-threaded
  statusChangeCallbacks->emplace_back(callback);

  return true;
}

bool transaction::Methods::addStatusChangeCallback(
    StatusChangeCallback const* callback) {
  return addCallbackImpl<CallbacksTag::StatusChange>(callback);
}

bool transaction::Methods::removeStatusChangeCallback(
    StatusChangeCallback const* callback) {
  if (!callback || !*callback) {
    return true;  // nothing to call back
  } else if (!_state) {
    return false;  // nothing to add to
  }

  auto* statusChangeCallbacks =
      getCallbacks<CallbacksTag::StatusChange>(*_state, false);
  if (statusChangeCallbacks) {
    auto it = std::find(statusChangeCallbacks->begin(),
                        statusChangeCallbacks->end(), callback);
    TRI_ASSERT(it != statusChangeCallbacks->end());
    if (ADB_LIKELY(it != statusChangeCallbacks->end())) {
      statusChangeCallbacks->erase(it);
    }
  }
  return true;
}

/*static*/ void transaction::Methods::clearDataSourceRegistrationCallbacks() {
  getDataSourceRegistrationCallbacks().clear();
}

TRI_vocbase_t& transaction::Methods::vocbase() const {
  return _state->vocbase();
}

/// @brief whether or not the transaction consists of a single operation only
bool transaction::Methods::isSingleOperationTransaction() const {
  return _state->isSingleOperation();
}

/// @brief get the status of the transaction
transaction::Status transaction::Methods::status() const {
  return _state->status();
}

velocypack::Options const& transaction::Methods::vpackOptions() const {
  return *transactionContextPtr()->getVPackOptions();
}

/// @brief Find out if any of the given requests has ended in a refusal
/// by a leader.
static bool findRefusal(
    std::vector<futures::Try<network::Response>> const& responses) {
  for (auto const& it : responses) {
    if (it.hasValue() && it.get().ok() &&
        it.get().statusCode() == fuerte::StatusNotAcceptable) {
      auto r = it.get().combinedResult();
      bool followerRefused =
          (r.errorNumber() ==
           TRI_ERROR_CLUSTER_SHARD_LEADER_REFUSES_REPLICATION);
      if (followerRefused) {
        return true;
      }
    }
  }
  return false;
}

transaction::Methods::Methods(std::shared_ptr<transaction::Context> const& ctx,
                              transaction::Options const& options)
    : _state(nullptr), _transactionContext(ctx), _mainTransaction(false) {
  TRI_ASSERT(_transactionContext != nullptr);
  if (ADB_UNLIKELY(_transactionContext == nullptr)) {
    // in production, we must not go on with undefined behavior, so we bail out
    // here with an exception as last resort
    THROW_ARANGO_EXCEPTION_MESSAGE(TRI_ERROR_INTERNAL,
                                   "invalid transaction context pointer");
  }

  // initialize the transaction
  _state = _transactionContext->acquireState(options, _mainTransaction);
  TRI_ASSERT(_state != nullptr);
}

transaction::Methods::Methods(std::shared_ptr<transaction::Context> ctx,
                              std::string const& collectionName,
                              AccessMode::Type type)
    : transaction::Methods(std::move(ctx), transaction::Options{}) {
  TRI_ASSERT(AccessMode::isWriteOrExclusive(type));
  Result res = Methods::addCollection(collectionName, type);
  if (res.fail()) {
    THROW_ARANGO_EXCEPTION(res);
  }
}

/// @brief create the transaction, used to be UserTransaction
transaction::Methods::Methods(
    std::shared_ptr<transaction::Context> const& ctx,
    std::vector<std::string> const& readCollections,
    std::vector<std::string> const& writeCollections,
    std::vector<std::string> const& exclusiveCollections,
    transaction::Options const& options)
    : transaction::Methods(ctx, options) {
  Result res;
  for (auto const& it : exclusiveCollections) {
    res = Methods::addCollection(it, AccessMode::Type::EXCLUSIVE);
    if (res.fail()) {
      THROW_ARANGO_EXCEPTION(res);
    }
  }
  for (auto const& it : writeCollections) {
    res = Methods::addCollection(it, AccessMode::Type::WRITE);
    if (res.fail()) {
      THROW_ARANGO_EXCEPTION(res);
    }
  }
  for (auto const& it : readCollections) {
    res = Methods::addCollection(it, AccessMode::Type::READ);
    if (res.fail()) {
      THROW_ARANGO_EXCEPTION(res);
    }
  }
}

/// @brief destroy the transaction
transaction::Methods::~Methods() {
  if (_mainTransaction) {  // _nestingLevel == 0
    // unregister transaction from context
    _transactionContext->unregisterTransaction();

    // auto abort a non-read-only and still running transaction
    if (_state->status() == transaction::Status::RUNNING) {
      if (_state->isReadOnlyTransaction()) {
        // read-only transactions are never comitted or aborted during their
        // regular life cycle. we want now to properly clean up and count them.
        _state->updateStatus(transaction::Status::COMMITTED);
      } else {
        auto res = this->abort();
        if (res.fail()) {
          LOG_TOPIC("6d20f", ERR, Logger::TRANSACTIONS)
              << "Abort failed while destroying transaction " << tid()
              << " on server " << ServerState::instance()->getId() << " "
              << res;
        }
      }
    }

    // free the state associated with the transaction
    TRI_ASSERT(_state->status() != transaction::Status::RUNNING);

    // store result in context
    _transactionContext->storeTransactionResult(
        _state->id(), _state->wasRegistered(), _state->isReadOnlyTransaction(),
        _state->isFollowerTransaction());

    _state = nullptr;
  }
}

/// @brief return the collection name resolver
CollectionNameResolver const* transaction::Methods::resolver() const {
  return &(_transactionContext->resolver());
}

/// @brief return the transaction collection for a document collection
TransactionCollection* transaction::Methods::trxCollection(
    DataSourceId cid, AccessMode::Type type) const {
  TRI_ASSERT(_state != nullptr);
  TRI_ASSERT(_state->status() == transaction::Status::RUNNING ||
             _state->status() == transaction::Status::CREATED);
  return _state->collection(cid, type);
}

/// @brief return the transaction collection for a document collection
TransactionCollection* transaction::Methods::trxCollection(
    std::string const& name, AccessMode::Type type) const {
  TRI_ASSERT(_state != nullptr);
  TRI_ASSERT(_state->status() == transaction::Status::RUNNING ||
             _state->status() == transaction::Status::CREATED);
  return _state->collection(name, type);
}

/// @brief extract the _id attribute from a slice, and convert it into a
/// string
std::string transaction::Methods::extractIdString(VPackSlice slice) {
  return transaction::helpers::extractIdString(resolver(), slice, VPackSlice());
}

/// @brief build a VPack object with _id, _key and _rev, the result is
/// added to the builder in the argument as a single object.
void transaction::Methods::buildDocumentIdentity(
    LogicalCollection& collection, velocypack::Builder& builder,
    DataSourceId cid, std::string_view key, RevisionId rid, RevisionId oldRid,
    velocypack::Builder const* oldDoc, velocypack::Builder const* newDoc) {
  builder.openObject();

  // _id
  StringLeaser leased(_transactionContext.get());
  std::string& temp(*leased.get());
  temp.reserve(64);

  if (_state->isRunningInCluster()) {
    std::string resolved = resolver()->getCollectionNameCluster(cid);
#ifdef USE_ENTERPRISE
    ClusterMethods::realNameFromSmartName(resolved);
#endif
    // build collection name
    temp.append(resolved);
  } else {
    // build collection name
    temp.append(collection.name());
  }

  // append / and key part
  temp.push_back('/');
  temp.append(key.data(), key.size());

  builder.add(StaticStrings::IdString, VPackValue(temp));

  // _key
  builder.add(StaticStrings::KeyString, VPackValue(key));

  // _rev
  if (rid.isSet()) {
    char ridBuffer[arangodb::basics::maxUInt64StringSize];
    builder.add(StaticStrings::RevString, rid.toValuePair(ridBuffer));
  } else {
    builder.add(StaticStrings::RevString, std::string_view{});
  }

  // _oldRev
  if (oldRid.isSet()) {
    builder.add("_oldRev", VPackValue(oldRid.toString()));
  }

  // old
  if (oldDoc != nullptr) {
    builder.add(StaticStrings::Old, oldDoc->slice());
  }

  // new
  if (newDoc != nullptr) {
    builder.add(StaticStrings::New, newDoc->slice());
  }

  builder.close();
}

/// @brief begin the transaction
Result transaction::Methods::begin() {
  if (_state == nullptr) {
    THROW_ARANGO_EXCEPTION_MESSAGE(TRI_ERROR_INTERNAL,
                                   "invalid transaction state");
  }

  Result res;

  if (_mainTransaction) {
#ifdef ARANGODB_ENABLE_MAINTAINER_MODE
    bool a = _localHints.has(transaction::Hints::Hint::FROM_TOPLEVEL_AQL);
    bool b = _localHints.has(transaction::Hints::Hint::GLOBAL_MANAGED);
    TRI_ASSERT(!(a && b));
#endif

    res = _state->beginTransaction(_localHints);
    if (res.ok()) {
      res = applyStatusChangeCallbacks(*this, Status::RUNNING);
    }
  } else {
    TRI_ASSERT(_state->status() == transaction::Status::RUNNING);
  }

  return res;
}

auto Methods::commit() noexcept -> Result {
  return commitInternal(MethodsApi::Synchronous)  //
      .then(basics::tryToResult)
      .get();
}

/// @brief commit / finish the transaction
auto transaction::Methods::commitAsync() noexcept -> Future<Result> {
  return commitInternal(MethodsApi::Asynchronous)  //
      .then(basics::tryToResult);
}

auto Methods::abort() noexcept -> Result {
  return abortInternal(MethodsApi::Synchronous)  //
      .then(basics::tryToResult)
      .get();
}

/// @brief abort the transaction
auto transaction::Methods::abortAsync() noexcept -> Future<Result> {
  return abortInternal(MethodsApi::Asynchronous)  //
      .then(basics::tryToResult);
}

auto Methods::finish(Result const& res) noexcept -> Result {
  return finishInternal(res, MethodsApi::Synchronous)  //
      .then(basics::tryToResult)
      .get();
}

/// @brief finish a transaction (commit or abort), based on the previous state
auto transaction::Methods::finishAsync(Result const& res) noexcept
    -> Future<Result> {
  return finishInternal(res, MethodsApi::Asynchronous)  //
      .then(basics::tryToResult);
}

/// @brief return the transaction id
TransactionId transaction::Methods::tid() const {
  TRI_ASSERT(_state != nullptr);
  return _state->id();
}

std::string transaction::Methods::name(DataSourceId cid) const {
  auto c = trxCollection(cid);
  if (c == nullptr) {
    THROW_ARANGO_EXCEPTION(TRI_ERROR_ARANGO_DATA_SOURCE_NOT_FOUND);
  }
  return c->collectionName();
}

/// @brief read all master pointers, using skip and limit.
/// The resualt guarantees that all documents are contained exactly once
/// as long as the collection is not modified.
OperationResult transaction::Methods::any(std::string const& collectionName,
                                          OperationOptions const& options) {
  if (_state->isCoordinator()) {
    return anyCoordinator(collectionName, options);
  }
  return anyLocal(collectionName, options);
}

/// @brief fetches documents in a collection in random order, coordinator
OperationResult transaction::Methods::anyCoordinator(std::string const&,
                                                     OperationOptions const&) {
  THROW_ARANGO_EXCEPTION(TRI_ERROR_NOT_IMPLEMENTED);
}

/// @brief fetches documents in a collection in random order, local
OperationResult transaction::Methods::anyLocal(
    std::string const& collectionName, OperationOptions const& options) {
  DataSourceId cid =
      addCollectionAtRuntime(collectionName, AccessMode::Type::READ);
  TransactionCollection* trxColl = trxCollection(cid);
  if (trxColl == nullptr) {
    throwCollectionNotFound(collectionName);
  }

  VPackBuilder resultBuilder;
  if (_state->isDBServer()) {
    std::shared_ptr<LogicalCollection> const& collection =
        trxColl->collection();
    if (collection == nullptr) {
      return OperationResult(TRI_ERROR_ARANGO_DATA_SOURCE_NOT_FOUND, options);
    }
    auto const& followerInfo = collection->followers();
    if (!followerInfo->getLeader().empty()) {
      return OperationResult(TRI_ERROR_CLUSTER_SHARD_LEADER_RESIGNED, options);
    }
  }

  ResourceMonitor monitor(GlobalResourceMonitor::instance());

  resultBuilder.openArray();

  auto iterator =
      indexScan(monitor, collectionName, transaction::Methods::CursorType::ANY,
                ReadOwnWrites::no);

  iterator->nextDocument(
      [&resultBuilder](LocalDocumentId const& /*token*/, VPackSlice slice) {
        resultBuilder.add(slice);
        return true;
      },
      1);

  resultBuilder.close();

  return OperationResult(Result(), resultBuilder.steal(), options);
}

DataSourceId transaction::Methods::addCollectionAtRuntime(
    DataSourceId cid, std::string const& collectionName,
    AccessMode::Type type) {
  auto collection = trxCollection(cid);

  if (collection == nullptr) {
    Result res =
        _state->addCollection(cid, collectionName, type, /*lockUsage*/ true);

    if (res.fail()) {
      THROW_ARANGO_EXCEPTION(res);
    }

    auto dataSource = resolver()->getDataSource(cid);

    if (!dataSource) {
      THROW_ARANGO_EXCEPTION(TRI_ERROR_ARANGO_DATA_SOURCE_NOT_FOUND);
    }

    res = applyDataSourceRegistrationCallbacks(*dataSource, *this);
    if (res.fail()) {
      THROW_ARANGO_EXCEPTION(res);
    }

    collection = trxCollection(cid);
    if (collection == nullptr) {
      throwCollectionNotFound(collectionName);
    }

  } else {
    AccessMode::Type collectionAccessType = collection->accessType();
    if (AccessMode::isRead(collectionAccessType) && !AccessMode::isRead(type)) {
      THROW_ARANGO_EXCEPTION_MESSAGE(
          TRI_ERROR_TRANSACTION_UNREGISTERED_COLLECTION,
          std::string(
              TRI_errno_string(TRI_ERROR_TRANSACTION_UNREGISTERED_COLLECTION)) +
              ": " + collectionName + " [" + AccessMode::typeString(type) +
              "]");
    }
  }

  TRI_ASSERT(collection != nullptr);
  return cid;
}

/// @brief add a collection to the transaction for read, at runtime
DataSourceId transaction::Methods::addCollectionAtRuntime(
    std::string const& collectionName, AccessMode::Type type) {
  if (collectionName == _collectionCache.name && !collectionName.empty()) {
    return _collectionCache.cid;
  }

  TRI_ASSERT(!_state->isCoordinator());
  auto cid = resolver()->getCollectionIdLocal(collectionName);

  if (cid.empty()) {
    throwCollectionNotFound(collectionName);
  }
  addCollectionAtRuntime(cid, collectionName, type);
  _collectionCache.cid = cid;
  _collectionCache.name = collectionName;
  return cid;
}

/// @brief return the type of a collection
bool transaction::Methods::isEdgeCollection(
    std::string const& collectionName) const {
  return getCollectionType(collectionName) == TRI_COL_TYPE_EDGE;
}

/// @brief return the type of a collection
TRI_col_type_e transaction::Methods::getCollectionType(
    std::string const& collectionName) const {
  auto collection = resolver()->getCollection(collectionName);

  return collection ? collection->type() : TRI_COL_TYPE_UNKNOWN;
}

/// @brief return one document from a collection, fast path
///        If everything went well the result will contain the found document
///        (as an external on single_server) and this function will return
///        TRI_ERROR_NO_ERROR.
///        If there was an error the code is returned and it is guaranteed
///        that result remains unmodified.
///        Does not care for revision handling!
Result transaction::Methods::documentFastPath(std::string const& collectionName,
                                              VPackSlice value,
                                              OperationOptions const& options,
                                              VPackBuilder& result) {
  TRI_ASSERT(_state->status() == transaction::Status::RUNNING);
  if (!value.isObject() && !value.isString()) {
    // must provide a document object or string
    THROW_ARANGO_EXCEPTION(TRI_ERROR_ARANGO_DOCUMENT_TYPE_INVALID);
  }

  if (_state->isCoordinator()) {
    OperationResult opRes = documentCoordinator(collectionName, value, options,
                                                MethodsApi::Synchronous)
                                .get();
    if (!opRes.fail()) {
      result.add(opRes.slice());
    }
    return opRes.result;
  }

  auto translateName = [this](std::string const& collectionName) {
    if (_state->isDBServer()) {
      auto collection = resolver()->getCollectionStructCluster(collectionName);
      if (collection != nullptr) {
        auto& ci =
            vocbase().server().getFeature<ClusterFeature>().clusterInfo();
        auto shards = ci.getShardList(std::to_string(collection->id().id()));
        if (shards != nullptr && shards->size() == 1) {
          TRI_ASSERT(vocbase().isOneShard());
          return (*shards)[0];
        }
      }
    }
    return collectionName;
  };

  std::string_view key(transaction::helpers::extractKeyPart(value));
  if (key.empty()) {
    return {TRI_ERROR_ARANGO_DOCUMENT_HANDLE_BAD};
  }

  DataSourceId cid = addCollectionAtRuntime(translateName(collectionName),
                                            AccessMode::Type::READ);

  TransactionCollection* trxColl = trxCollection(cid);
  if (trxColl == nullptr) {
    return {TRI_ERROR_ARANGO_DATA_SOURCE_NOT_FOUND};
  }
  auto const& collection = trxColl->collection();
  if (collection == nullptr) {
    return {TRI_ERROR_ARANGO_DATA_SOURCE_NOT_FOUND};
  }

  return collection->getPhysical()->read(
      this, key,
      [&](LocalDocumentId const&, VPackSlice doc) {
        result.add(doc);
        return true;
      },
      ReadOwnWrites::no);
}

/// @brief return one document from a collection, fast path
///        If everything went well the result will contain the found document
///        (as an external on single_server) and this function will return
///        TRI_ERROR_NO_ERROR.
///        If there was an error the code is returned
///        Does not care for revision handling!
///        Must only be called on a local server, not in cluster case!
Result transaction::Methods::documentFastPathLocal(
    std::string const& collectionName, std::string_view key,
    IndexIterator::DocumentCallback const& cb) {
  TRI_ASSERT(!ServerState::instance()->isCoordinator());
  TRI_ASSERT(_state->status() == transaction::Status::RUNNING);

  DataSourceId cid =
      addCollectionAtRuntime(collectionName, AccessMode::Type::READ);
  TransactionCollection* trxColl = trxCollection(cid);
  if (trxColl == nullptr) {
    return {TRI_ERROR_ARANGO_DATA_SOURCE_NOT_FOUND};
  }
  std::shared_ptr<LogicalCollection> const& collection = trxColl->collection();
  TRI_ASSERT(collection != nullptr);
  if (collection == nullptr) {
    return {TRI_ERROR_ARANGO_DATA_SOURCE_NOT_FOUND};
  }

  if (key.empty()) {
    return {TRI_ERROR_ARANGO_DOCUMENT_HANDLE_BAD};
  }

  // We never want to see our own writes here, otherwise we could observe
  // documents which have been inserted by a currently running query.
  return collection->getPhysical()->read(this, key, cb, ReadOwnWrites::no);
}

namespace {
template<typename F>
Future<OperationResult> addTracking(Future<OperationResult>&& f, F&& func) {
#ifdef USE_ENTERPRISE
  return std::move(f).thenValue(func);
#else
  return std::move(f);
#endif
}
}  // namespace

OperationResult Methods::document(std::string const& collectionName,
                                  VPackSlice value,
                                  OperationOptions const& options) {
  return documentInternal(collectionName, value, options,
                          MethodsApi::Synchronous)
      .get();
}

/// @brief return one or multiple documents from a collection
Future<OperationResult> transaction::Methods::documentAsync(
    std::string const& collectionName, VPackSlice value,
    OperationOptions const& options) {
  return documentInternal(collectionName, value, options,
                          MethodsApi::Asynchronous);
}

/// @brief read one or multiple documents in a collection, coordinator
#ifndef USE_ENTERPRISE
Future<OperationResult> transaction::Methods::documentCoordinator(
    std::string const& collectionName, VPackSlice value,
    OperationOptions const& options, MethodsApi api) {
  if (!value.isArray()) {
    std::string_view key(transaction::helpers::extractKeyPart(value));
    if (key.empty()) {
      return OperationResult(TRI_ERROR_ARANGO_DOCUMENT_KEY_BAD, options);
    }
  }

  auto colptr = resolver()->getCollectionStructCluster(collectionName);
  if (colptr == nullptr) {
    return futures::makeFuture(
        OperationResult(TRI_ERROR_ARANGO_DATA_SOURCE_NOT_FOUND, options));
  }

  return arangodb::getDocumentOnCoordinator(*this, *colptr, value, options,
                                            api);
}
#endif

/// @brief read one or multiple documents in a collection, local
Future<OperationResult> transaction::Methods::documentLocal(
    std::string const& collectionName, VPackSlice value,
    OperationOptions const& options) {
  auto res =
      GetDocumentProcessor::create(*this, collectionName, value, options);
  if (res.fail()) {
    return futures::makeFuture(
        OperationResult(std::move(res).result(), options));
  }
  return res.get().execute();
}

OperationResult Methods::insert(std::string const& collectionName,
                                VPackSlice value,
                                OperationOptions const& options) {
  return insertInternal(collectionName, value, options, MethodsApi::Synchronous)
      .get();
}

/// @brief create one or multiple documents in a collection
/// the single-document variant of this operation will either succeed or,
/// if it fails, clean up after itself
Future<OperationResult> transaction::Methods::insertAsync(
    std::string const& collectionName, VPackSlice value,
    OperationOptions const& options) {
  return insertInternal(collectionName, value, options,
                        MethodsApi::Asynchronous);
}

/// @brief create one or multiple documents in a collection, coordinator
/// the single-document variant of this operation will either succeed or,
/// if it fails, clean up after itself
#ifndef USE_ENTERPRISE
Future<OperationResult> transaction::Methods::insertCoordinator(
    std::string const& collectionName, VPackSlice value,
    OperationOptions const& options, MethodsApi api) {
  auto colptr = resolver()->getCollectionStructCluster(collectionName);
  if (colptr == nullptr) {
    return futures::makeFuture(
        OperationResult(TRI_ERROR_ARANGO_DATA_SOURCE_NOT_FOUND, options));
  }
  return arangodb::createDocumentOnCoordinator(*this, *colptr, value, options,
                                               api);
}
#endif

void transaction::Methods::trackWaitForSync(LogicalCollection& collection,
                                            OperationOptions& options) {
  if (collection.waitForSync() && !options.isRestore) {
    options.waitForSync = true;
  }
  if (options.waitForSync) {
    state()->waitForSync(true);
  }
}

/// @brief Determine the replication type and the followers for a transaction.
/// The replication type indicates whether this server is the leader or a
/// follower. The followers are the servers that will be contacted for the
/// actual replication.
///
/// We had to split this function into two parts, because the first one is used
/// by replication1 and the second one is used by replication2.
Result transaction::Methods::determineReplicationTypeAndFollowers(
    LogicalCollection& collection, std::string_view operationName,
    velocypack::Slice value, OperationOptions& options,
    ReplicationType& replicationType,
    std::shared_ptr<std::vector<ServerID> const>& followers) {
  auto replicationVersion = collection.replicationVersion();
  if (replicationVersion == replication::Version::ONE) {
    return determineReplication1TypeAndFollowers(
        collection, operationName, value, options, replicationType, followers);
  }
  TRI_ASSERT(replicationVersion == replication::Version::TWO);
  return determineReplication2TypeAndFollowers(
      collection, operationName, value, options, replicationType, followers);
}

/// @brief The original code for determineReplicationTypeAndFollowers, used for
/// replication1.
Result transaction::Methods::determineReplication1TypeAndFollowers(
    LogicalCollection& collection, std::string_view operationName,
    velocypack::Slice value, OperationOptions& options,
    ReplicationType& replicationType,
    std::shared_ptr<std::vector<ServerID> const>& followers) {
  replicationType = ReplicationType::NONE;
  TRI_ASSERT(followers == nullptr);

  if (_state->isDBServer()) {
    // This failure point is to test the case that a former leader has
    // resigned in the meantime but still gets an insert request from
    // a coordinator who does not know this yet. That is, the test sets
    // the failure point on all servers, including the current leader.
    TRI_IF_FAILURE("documents::insertLeaderRefusal") {
      if (operationName == "insert" && value.isObject() &&
          value.hasKey("ThisIsTheRetryOnLeaderRefusalTest")) {
        return {TRI_ERROR_CLUSTER_SHARD_LEADER_RESIGNED};
      }
    }

    // Block operation early if we are not supposed to perform it:
    auto const& followerInfo = collection.followers();
    std::string theLeader = followerInfo->getLeader();
    if (theLeader.empty()) {
      // This indicates that we believe to be the leader.
      if (!options.isSynchronousReplicationFrom.empty()) {
        return {TRI_ERROR_CLUSTER_SHARD_LEADER_REFUSES_REPLICATION};
      }

      switch (followerInfo->allowedToWrite()) {
        case FollowerInfo::WriteState::FORBIDDEN:
          // We cannot fulfill minimum replication Factor. Reject write.
          return {TRI_ERROR_ARANGO_READ_ONLY};
        case FollowerInfo::WriteState::UNAVAILABLE:
        case FollowerInfo::WriteState::STARTUP:
          return {TRI_ERROR_CLUSTER_BACKEND_UNAVAILABLE};
        default:
          break;
      }

      replicationType = ReplicationType::LEADER;
      followers = followerInfo->get();
      // We cannot be silent if we may have to replicate later.
      // If we need to get the followers under the single document operation's
      // lock, we don't know yet if we will have followers later and thus cannot
      // be silent.
      // Otherwise, if we already know the followers to replicate to, we can
      // just check if they're empty.
      if (!followers->empty()) {
        options.silent = false;
      }
    } else {  // we are a follower following theLeader
      replicationType = ReplicationType::FOLLOWER;
      if (options.isSynchronousReplicationFrom.empty()) {
        return {TRI_ERROR_CLUSTER_SHARD_LEADER_RESIGNED};
      }
      bool sendRefusal = (options.isSynchronousReplicationFrom != theLeader);
      TRI_IF_FAILURE("synchronousReplication::neverRefuseOnFollower") {
        sendRefusal = false;
      }
      TRI_IF_FAILURE("synchronousReplication::refuseOnFollower") {
        sendRefusal = true;
      }
      TRI_IF_FAILURE("synchronousReplication::expectFollowingTerm") {
        // expect a following term id or send a refusal
        if (!options.isRestore) {
          sendRefusal |= (options.isSynchronousReplicationFrom.find('_') ==
                          std::string::npos);
        }
      }
      if (sendRefusal) {
        return ::buildRefusalResult(collection, operationName, options,
                                    theLeader);
      }

<<<<<<< HEAD
      // we are a valid follower. we do not need to send a proper result with
      // _key, _id, _rev back to the leader, because it will ignore all these
      // data anyway. it is sufficient to send headers and the proper error
      // codes back.
      options.silent = true;
=======
    resultBuilder.close();
  } else {
    res = workForOneDocument(newValue, false);

    // on a follower, our result should always be an empty object
    if (replicationType == ReplicationType::FOLLOWER) {
      TRI_ASSERT(resultBuilder.slice().isNone());
      // add an empty object here so that when sending things back in JSON
      // format, there is no "non-representable type 'none'" issue.
      resultBuilder.add(VPackSlice::emptyObjectSlice());
    }
  }
  replicationData->close();

  // on a follower, our result should always be an empty array or object
  TRI_ASSERT(replicationType != ReplicationType::FOLLOWER ||
             (newValue.isArray() && resultBuilder.slice().isEmptyArray()) ||
             (newValue.isObject() && resultBuilder.slice().isEmptyObject()));
  TRI_ASSERT(replicationData->slice().isArray());
  TRI_ASSERT(replicationType != ReplicationType::FOLLOWER ||
             replicationData->slice().isEmptyArray());
  TRI_ASSERT(!newValue.isArray() || options.silent ||
             resultBuilder.slice().length() == newValue.length())
      << "isUpdate: " << isUpdate << ", silent: " << options.silent
      << ", leader: " << (replicationType == ReplicationType::LEADER)
      << ", follower: " << (replicationType == ReplicationType::FOLLOWER)
      << ", newValue: " << newValue.toJson()
      << ", resultBuilder: " << resultBuilder.slice().toJson();

  auto resDocs = resultBuilder.steal();
  auto intermediateCommit = futures::makeFuture(res);
  if (res.ok()) {
    if (replicationType == ReplicationType::LEADER &&
        (!followers->empty() ||
         collection->replicationVersion() == replication::Version::TWO) &&
        !replicationData->slice().isEmptyArray()) {
      // We still hold a lock here, because this is update/replace and we're
      // therefore not doing single document operations. But if we didn't hold
      // it at the beginning of the method the followers may not be up-to-date.
      TRI_ASSERT(isLocked(collection.get(), AccessMode::Type::WRITE));
      TRI_ASSERT(collection != nullptr);

      // In the multi babies case res is always TRI_ERROR_NO_ERROR if we
      // get here, in the single document case, we do not try to replicate
      // in case of an error.

      // Now replicate the good operations on all followers:
      return replicateOperations(*trxColl, followers, options, *replicationData,
                                 isUpdate ? TRI_VOC_DOCUMENT_OPERATION_UPDATE
                                          : TRI_VOC_DOCUMENT_OPERATION_REPLACE)
          .thenValue([options, errs = std::move(errorCounter),
                      resultData = std::move(resDocs)](Result&& res) mutable {
            if (!res.ok()) {
              return OperationResult{std::move(res), options};
            }
            if (options.silent && errs.empty()) {
              // We needed the results, but do not want to report:
              resultData->clear();
            }
            return OperationResult(std::move(res), std::move(resultData),
                                   std::move(options), std::move(errs));
          });
>>>>>>> b4ea93b0
    }
  }

  TRI_ASSERT((replicationType == ReplicationType::LEADER) ==
             (followers != nullptr));
  TRI_ASSERT(!options.silent || replicationType != ReplicationType::LEADER ||
             followers->empty());
  // on followers, the silent flag must always be set
  TRI_ASSERT(replicationType != ReplicationType::FOLLOWER || options.silent);

  return {};
}

/// @brief The replication2 version for determineReplicationTypeAndFollowers.
/// The replication type is determined from the replicated state status (could
/// be follower status or leader status). Followers is always an empty vector,
/// because replication2 framework handles followers itself.
Result transaction::Methods::determineReplication2TypeAndFollowers(
    LogicalCollection& collection, std::string_view operationName,
    velocypack::Slice value, OperationOptions& options,
    ReplicationType& replicationType,
    std::shared_ptr<std::vector<ServerID> const>& followers) {
  if (!_state->isDBServer()) {
    replicationType = ReplicationType::NONE;
    return {};
  }

  // The context type is a good indicator of the replication type.
  // A transaction created on a follower always has a ReplicatedContext, whereas
  // one created on the leader does not. The only exception is while doing
  // recovery, where we have a ReplicatedContext, but we are still the
  // leader. In that case, the leader behaves very similar to a follower.
  if (auto* context = dynamic_cast<transaction::ReplicatedContext*>(
          _transactionContext.get());
      context == nullptr) {
    options.silent = false;
    replicationType = ReplicationType::LEADER;
    followers = std::make_shared<std::vector<ServerID>>();
  } else {
    options.silent = true;
    replicationType = ReplicationType::FOLLOWER;
    followers = std::make_shared<std::vector<ServerID> const>();
  }
  return {};
}

/// @brief create one or multiple documents in a collection, local.
/// the single-document variant of this operation will either succeed or,
/// if it fails, clean up after itself
Future<OperationResult> transaction::Methods::insertLocal(
    std::string const& collectionName, VPackSlice value,
    OperationOptions& options) {
  auto res = InsertProcessor::create(*this, collectionName, value, options);
  if (res.fail()) {
    return futures::makeFuture(
        OperationResult(std::move(res).result(), options));
  }
  return res.get().execute();
}

OperationResult Methods::update(std::string const& collectionName,
                                VPackSlice updateValue,
                                OperationOptions const& options) {
  return updateInternal(collectionName, updateValue, options,
                        MethodsApi::Synchronous)
      .get();
}

/// @brief update/patch one or multiple documents in a collection
/// the single-document variant of this operation will either succeed or,
/// if it fails, clean up after itself
Future<OperationResult> transaction::Methods::updateAsync(
    std::string const& collectionName, VPackSlice newValue,
    OperationOptions const& options) {
  return updateInternal(collectionName, newValue, options,
                        MethodsApi::Asynchronous);
}

/// @brief update one or multiple documents in a collection, coordinator
/// the single-document variant of this operation will either succeed or,
/// if it fails, clean up after itself
#ifndef USE_ENTERPRISE
Future<OperationResult> transaction::Methods::modifyCoordinator(
    std::string const& collectionName, VPackSlice newValue,
    OperationOptions const& options, TRI_voc_document_operation_e operation,
    MethodsApi api) {
  if (!newValue.isArray()) {
    std::string_view key(transaction::helpers::extractKeyPart(newValue));
    if (key.empty()) {
      return OperationResult(TRI_ERROR_ARANGO_DOCUMENT_KEY_BAD, options);
    }
  }

  auto colptr = resolver()->getCollectionStructCluster(collectionName);
  if (colptr == nullptr) {
    return futures::makeFuture(
        OperationResult(TRI_ERROR_ARANGO_DATA_SOURCE_NOT_FOUND, options));
  }

  const bool isPatch = (TRI_VOC_DOCUMENT_OPERATION_UPDATE == operation);
  return arangodb::modifyDocumentOnCoordinator(*this, *colptr, newValue,
                                               options, isPatch, api);
}
#endif

OperationResult Methods::replace(std::string const& collectionName,
                                 VPackSlice replaceValue,
                                 OperationOptions const& options) {
  return replaceInternal(collectionName, replaceValue, options,
                         MethodsApi::Synchronous)
      .get();
}

/// @brief replace one or multiple documents in a collection
/// the single-document variant of this operation will either succeed or,
/// if it fails, clean up after itself
Future<OperationResult> transaction::Methods::replaceAsync(
    std::string const& collectionName, VPackSlice newValue,
    OperationOptions const& options) {
  return replaceInternal(collectionName, newValue, options,
                         MethodsApi::Asynchronous);
}

/// @brief replace one or multiple documents in a collection, local
/// the single-document variant of this operation will either succeed or,
/// if it fails, clean up after itself
Future<OperationResult> transaction::Methods::modifyLocal(
    std::string const& collectionName, VPackSlice newValue,
    OperationOptions& options, bool isUpdate) {
  auto res = ModifyProcessor::create(*this, collectionName, newValue, options,
                                     isUpdate);
  if (res.fail()) {
    return futures::makeFuture(
        OperationResult(std::move(res).result(), options));
  }
  return res.get().execute();
}

OperationResult Methods::remove(std::string const& collectionName,
                                VPackSlice value,
                                OperationOptions const& options) {
  return removeInternal(collectionName, value, options, MethodsApi::Synchronous)
      .get();
}

/// @brief remove one or multiple documents in a collection
/// the single-document variant of this operation will either succeed or,
/// if it fails, clean up after itself
Future<OperationResult> transaction::Methods::removeAsync(
    std::string const& collectionName, VPackSlice value,
    OperationOptions const& options) {
  return removeInternal(collectionName, value, options,
                        MethodsApi::Asynchronous);
}

/// @brief remove one or multiple documents in a collection, coordinator
/// the single-document variant of this operation will either succeed or,
/// if it fails, clean up after itself
#ifndef USE_ENTERPRISE
Future<OperationResult> transaction::Methods::removeCoordinator(
    std::string const& collectionName, VPackSlice value,
    OperationOptions const& options, MethodsApi api) {
  auto colptr = resolver()->getCollectionStructCluster(collectionName);
  if (colptr == nullptr) {
    return futures::makeFuture(
        OperationResult(TRI_ERROR_ARANGO_DATA_SOURCE_NOT_FOUND, options));
  }
  return arangodb::removeDocumentOnCoordinator(*this, *colptr, value, options,
                                               api);
}
#endif

/// @brief remove one or multiple documents in a collection, local
/// the single-document variant of this operation will either succeed or,
/// if it fails, clean up after itself
Future<OperationResult> transaction::Methods::removeLocal(
    std::string const& collectionName, VPackSlice value,
    OperationOptions& options) {
  auto res = RemoveProcessor::create(*this, collectionName, value, options);
  if (res.fail()) {
    return futures::makeFuture(
        OperationResult(std::move(res).result(), options));
  }
  return res.get().execute();
}

/// @brief fetches all documents in a collection
OperationResult transaction::Methods::all(std::string const& collectionName,
                                          uint64_t skip, uint64_t limit,
                                          OperationOptions const& options) {
  TRI_ASSERT(_state->status() == transaction::Status::RUNNING);

  OperationOptions optionsCopy = options;

  if (_state->isCoordinator()) {
    return allCoordinator(collectionName, skip, limit, optionsCopy);
  }

  return allLocal(collectionName, skip, limit, optionsCopy);
}

/// @brief fetches all documents in a collection, coordinator
OperationResult transaction::Methods::allCoordinator(
    std::string const& collectionName, uint64_t skip, uint64_t limit,
    OperationOptions& options) {
  THROW_ARANGO_EXCEPTION(TRI_ERROR_NOT_IMPLEMENTED);
}

/// @brief fetches all documents in a collection, local
OperationResult transaction::Methods::allLocal(
    std::string const& collectionName, uint64_t skip, uint64_t limit,
    OperationOptions& options) {
  DataSourceId cid =
      addCollectionAtRuntime(collectionName, AccessMode::Type::READ);
  TransactionCollection* trxColl = trxCollection(cid);
  if (trxColl == nullptr) {
    return OperationResult(TRI_ERROR_ARANGO_DATA_SOURCE_NOT_FOUND, options);
  }
  TRI_ASSERT(trxColl->isLocked(AccessMode::Type::READ));

  VPackBuilder resultBuilder;

  if (_state->isDBServer()) {
    std::shared_ptr<LogicalCollection> const& collection =
        trxColl->collection();
    if (collection == nullptr) {
      return OperationResult(TRI_ERROR_ARANGO_DATA_SOURCE_NOT_FOUND, options);
    }
    auto const& followerInfo = collection->followers();
    if (!followerInfo->getLeader().empty()) {
      return OperationResult(TRI_ERROR_CLUSTER_SHARD_LEADER_RESIGNED, options);
    }
  }

  ResourceMonitor monitor(GlobalResourceMonitor::instance());

  resultBuilder.openArray();

  auto iterator =
      indexScan(monitor, collectionName, transaction::Methods::CursorType::ALL,
                ReadOwnWrites::no);

  iterator->allDocuments(
      [&resultBuilder](LocalDocumentId const& /*token*/, VPackSlice slice) {
        resultBuilder.add(slice);
        return true;
      });

  resultBuilder.close();

  return OperationResult(Result(), resultBuilder.steal(), options);
}

OperationResult Methods::truncate(std::string const& collectionName,
                                  OperationOptions const& options) {
  return truncateInternal(collectionName, options, MethodsApi::Synchronous)
      .get();
}

/// @brief remove all documents in a collection
Future<OperationResult> transaction::Methods::truncateAsync(
    std::string const& collectionName, OperationOptions const& options) {
  return truncateInternal(collectionName, options, MethodsApi::Asynchronous);
}

/// @brief remove all documents in a collection, coordinator
#ifndef USE_ENTERPRISE
Future<OperationResult> transaction::Methods::truncateCoordinator(
    std::string const& collectionName, OperationOptions& options,
    MethodsApi api) {
  return arangodb::truncateCollectionOnCoordinator(*this, collectionName,
                                                   options, api);
}
#endif

/// @brief remove all documents in a collection, local
Future<OperationResult> transaction::Methods::truncateLocal(
    std::string const& collectionName, OperationOptions& options) {
  DataSourceId cid =
      addCollectionAtRuntime(collectionName, AccessMode::Type::WRITE);
  TransactionCollection* trxColl = trxCollection(cid);
  if (trxColl == nullptr) {
    return futures::makeFuture(
        OperationResult(TRI_ERROR_ARANGO_DATA_SOURCE_NOT_FOUND, options));
  }
  auto const& collection = trxColl->collection();
  if (collection == nullptr) {
    return futures::makeFuture(
        OperationResult(TRI_ERROR_ARANGO_DATA_SOURCE_NOT_FOUND, options));
  }

  // this call will populate replicationType and followers
  ReplicationType replicationType = ReplicationType::NONE;
  std::shared_ptr<std::vector<ServerID> const> followers;

  Result res = determineReplicationTypeAndFollowers(
      *collection, "truncate", VPackSlice::noneSlice(), options,
      replicationType, followers);

  // will be populated by the call to truncate()
  bool usedRangeDelete = false;

  if (res.ok()) {
    res = collection->truncate(*this, options, usedRangeDelete);
  }

  if (res.fail() || !usedRangeDelete) {
    // we must exit here if we didn't perform a range delete.
    // this is because the non-range delete version of truncate
    // removes documents one by one, and also _replicates_ these
    // removal operations.
    return futures::makeFuture(OperationResult(std::move(res), options));
  }

  // range delete version of truncate. we are responsible for the
  // replication ourselves
  TRI_ASSERT(usedRangeDelete);

  auto replicationVersion = collection->replicationVersion();
  if (replicationType == ReplicationType::LEADER &&
      replicationVersion == replication::Version::TWO) {
    auto& rtc = static_cast<ReplicatedRocksDBTransactionCollection&>(*trxColl);
    auto leaderState = rtc.leaderState();
    auto body = VPackBuilder();
    {
      VPackObjectBuilder ob(&body);
      body.add("collection", collectionName);
    }
    leaderState->replicateOperation(
        body.sharedSlice(),
        replication2::replicated_state::document::OperationType::kTruncate,
        state()->id(),
        replication2::replicated_state::document::ReplicationOptions{});
    return OperationResult{Result{}, options};
  }

  // Now see whether or not we have to do synchronous replication:
  if (replicationType == ReplicationType::LEADER && !followers->empty()) {
    // Now replicate the good operations on all followers:
    NetworkFeature const& nf = vocbase().server().getFeature<NetworkFeature>();
    network::ConnectionPool* pool = nf.pool();
    if (pool != nullptr) {
      // nullptr only happens on controlled shutdown
      std::string path =
          "/_api/collection/" +
          arangodb::basics::StringUtils::urlEncode(collectionName) +
          "/truncate";
      VPackBuffer<uint8_t> body;
      VPackSlice s = VPackSlice::emptyObjectSlice();
      body.append(s.start(), s.byteSize());

      // Now prepare the requests:
      std::vector<network::FutureRes> futures;
      futures.reserve(followers->size());

      network::RequestOptions reqOpts;
      reqOpts.database = vocbase().name();
      reqOpts.timeout = network::Timeout(600);
      reqOpts.param(StaticStrings::Compact,
                    (options.truncateCompact ? "true" : "false"));

      for (auto const& f : *followers) {
        // check following term id for the follower:
        // if it is 0, it means that the follower cannot handle following
        // term ids safely, so we only pass the leader id string to id but
        // no following term. this happens for followers < 3.8.3
        // if the following term id is != 0, we will pass it on along with
        // the leader id string, in format "LEADER_FOLLOWINGTERMID"
        uint64_t followingTermId =
            collection->followers()->getFollowingTermId(f);
        if (followingTermId == 0) {
          reqOpts.param(StaticStrings::IsSynchronousReplicationString,
                        ServerState::instance()->getId());
        } else {
          reqOpts.param(StaticStrings::IsSynchronousReplicationString,
                        ServerState::instance()->getId() + "_" +
                            basics::StringUtils::itoa(followingTermId));
        }
        // reqOpts is copied deep in sendRequestRetry, so we are OK to
        // change it in the loop!
        network::Headers headers;
        ClusterTrxMethods::addTransactionHeader(*this, f, headers);
        auto future = network::sendRequestRetry(
            pool, "server:" + f, fuerte::RestVerb::Put, path, body, reqOpts,
            std::move(headers));
        futures.emplace_back(std::move(future));
      }

      auto responses = futures::collectAll(futures).get();
      // we drop all followers that were not successful:
      for (size_t i = 0; i < followers->size(); ++i) {
        bool replicationWorked =
            responses[i].hasValue() && responses[i].get().ok() &&
            (responses[i].get().statusCode() == fuerte::StatusAccepted ||
             responses[i].get().statusCode() == fuerte::StatusOK);
        if (!replicationWorked) {
          if (!vocbase().server().isStopping()) {
            auto const& followerInfo = collection->followers();
            LOG_TOPIC("0e2e0", WARN, Logger::REPLICATION)
                << "truncateLocal: dropping follower " << (*followers)[i]
                << " for shard " << collection->vocbase().name() << "/"
                << collectionName << ": "
                << responses[i].get().combinedResult().errorMessage();
            res = followerInfo->remove((*followers)[i]);
            // intentionally do NOT remove the follower from the list of
            // known servers here. if we do, we will not be able to
            // send the commit/abort to the follower later. However, we
            // still need to send the commit/abort to the follower at
            // transaction end, because the follower may be responsbile
            // for _other_ shards as well.
            // it does not matter if we later commit the writes of the shard
            // from which we just removed the follower, because the follower
            // is now dropped and will try to get back in sync anyway, so
            // it will run the full shard synchronization process.
            if (res.fail()) {
              LOG_TOPIC("359bc", WARN, Logger::REPLICATION)
                  << "truncateLocal: could not drop follower "
                  << (*followers)[i] << " for shard "
                  << collection->vocbase().name() << "/" << collection->name()
                  << ": " << res.errorMessage();

              // Note: it is safe here to exit the loop early. We are losing the
              // leadership here. No matter what happens next, the Current entry
              // in the agency is rewritten and thus replication is restarted
              // from the new leader. There is no need to keep trying to drop
              // followers at this point.

              if (res.is(TRI_ERROR_CLUSTER_NOT_LEADER)) {
                // In this case, we know that we are not or no longer
                // the leader for this shard. Therefore we need to
                // send a code which let's the coordinator retry.
                THROW_ARANGO_EXCEPTION(TRI_ERROR_CLUSTER_SHARD_LEADER_RESIGNED);
              } else {
                // In this case, some other error occurred and we
                // most likely are still the proper leader, so
                // the error needs to be reported and the local
                // transaction must be rolled back.
                THROW_ARANGO_EXCEPTION(
                    TRI_ERROR_CLUSTER_COULD_NOT_DROP_FOLLOWER);
              }
            }
          } else {
            LOG_TOPIC("cb953", INFO, Logger::REPLICATION)
                << "truncateLocal: shutting down and not replicating "
                << (*followers)[i] << " for shard "
                << collection->vocbase().name() << "/" << collection->name()
                << ": " << res.errorMessage();
            THROW_ARANGO_EXCEPTION(TRI_ERROR_SHUTTING_DOWN);
          }
        }
      }
      // If any would-be-follower refused to follow there must be a
      // new leader in the meantime, in this case we must not allow
      // this operation to succeed, we simply return with a refusal
      // error (note that we use the follower version, since we have
      // lost leadership):
      if (findRefusal(responses)) {
        ++vocbase()
              .server()
              .getFeature<arangodb::ClusterFeature>()
              .followersRefusedCounter();
        return futures::makeFuture(
            OperationResult(TRI_ERROR_CLUSTER_SHARD_LEADER_RESIGNED, options));
      }
    }
  }

  return futures::makeFuture(OperationResult(res, options));
}

OperationResult Methods::count(std::string const& collectionName,
                               CountType type,
                               OperationOptions const& options) {
  return countInternal(collectionName, type, options, MethodsApi::Synchronous)
      .get();
}

/// @brief count the number of documents in a collection
futures::Future<OperationResult> transaction::Methods::countAsync(
    std::string const& collectionName, transaction::CountType type,
    OperationOptions const& options) {
  return countInternal(collectionName, type, options, MethodsApi::Asynchronous);
}

#ifndef USE_ENTERPRISE
/// @brief count the number of documents in a collection
futures::Future<OperationResult> transaction::Methods::countCoordinator(
    std::string const& collectionName, transaction::CountType type,
    OperationOptions const& options, MethodsApi api) {
  // First determine the collection ID from the name:
  auto colptr = resolver()->getCollectionStructCluster(collectionName);
  if (colptr == nullptr) {
    return futures::makeFuture(
        OperationResult(TRI_ERROR_ARANGO_DATA_SOURCE_NOT_FOUND, options));
  }

  return countCoordinatorHelper(colptr, collectionName, type, options, api);
}

#endif

futures::Future<OperationResult> transaction::Methods::countCoordinatorHelper(
    std::shared_ptr<LogicalCollection> const& collinfo,
    std::string const& collectionName, transaction::CountType type,
    OperationOptions const& options, MethodsApi api) {
  TRI_ASSERT(collinfo != nullptr);
  auto& cache = collinfo->countCache();

  uint64_t documents = CountCache::NotPopulated;
  if (type == transaction::CountType::ForceCache) {
    // always return from the cache, regardless what's in it
    documents = cache.get();
  } else if (type == transaction::CountType::TryCache) {
    documents = cache.getWithTtl();
  }

  if (documents == CountCache::NotPopulated) {
    // no cache hit, or detailed results requested
    return arangodb::countOnCoordinator(*this, collectionName, options, api)
        .thenValue(
            [&cache, type, options](OperationResult&& res) -> OperationResult {
              if (res.fail()) {
                return std::move(res);
              }

              // reassemble counts from vpack
              std::vector<std::pair<std::string, uint64_t>> counts;
              TRI_ASSERT(res.slice().isArray());
              for (VPackSlice count : VPackArrayIterator(res.slice())) {
                TRI_ASSERT(count.isArray());
                TRI_ASSERT(count[0].isString());
                TRI_ASSERT(count[1].isNumber());
                std::string key = count[0].copyString();
                uint64_t value = count[1].getNumericValue<uint64_t>();
                counts.emplace_back(std::move(key), value);
              }

              uint64_t total = 0;
              OperationResult opRes =
                  buildCountResult(options, counts, type, total);
              cache.store(total);
              return opRes;
            });
  }

  // cache hit!
  TRI_ASSERT(documents != CountCache::NotPopulated);
  TRI_ASSERT(type != transaction::CountType::Detailed);

  // return number from cache
  VPackBuilder resultBuilder;
  resultBuilder.add(VPackValue(documents));
  return OperationResult(Result(), resultBuilder.steal(), options);
}

/// @brief count the number of documents in a collection
OperationResult transaction::Methods::countLocal(
    std::string const& collectionName, transaction::CountType type,
    OperationOptions const& options) {
  DataSourceId cid =
      addCollectionAtRuntime(collectionName, AccessMode::Type::READ);
  TransactionCollection* trxColl = trxCollection(cid);
  if (trxColl == nullptr) {
    return OperationResult(TRI_ERROR_ARANGO_DATA_SOURCE_NOT_FOUND, options);
  }
  auto const& collection = trxColl->collection();
  if (collection == nullptr) {
    return OperationResult(TRI_ERROR_ARANGO_DATA_SOURCE_NOT_FOUND, options);
  }

  TRI_ASSERT(isLocked(collection.get(), AccessMode::Type::READ));

  uint64_t num = collection->numberDocuments(this, type);

  VPackBuilder resultBuilder;
  resultBuilder.add(VPackValue(num));

  return OperationResult(Result(), resultBuilder.steal(), options);
}

/// @brief factory for IndexIterator objects from AQL
std::unique_ptr<IndexIterator> transaction::Methods::indexScanForCondition(
    ResourceMonitor& monitor, IndexHandle const& idx,
    arangodb::aql::AstNode const* condition, arangodb::aql::Variable const* var,
    IndexIteratorOptions const& opts, ReadOwnWrites readOwnWrites,
    int mutableConditionIdx) {
  if (_state->isCoordinator()) {
    // The index scan is only available on DBServers and Single Server.
    THROW_ARANGO_EXCEPTION(TRI_ERROR_CLUSTER_ONLY_ON_DBSERVER);
  }

  if (nullptr == idx) {
    THROW_ARANGO_EXCEPTION_MESSAGE(TRI_ERROR_BAD_PARAMETER,
                                   "The index id cannot be empty.");
  }

  // TODO: an extra optimizer rule could make this unnecessary
  if (isInaccessibleCollection(idx->collection().name())) {
    return std::make_unique<EmptyIndexIterator>(&idx->collection(), this);
  }

  // Now create the Iterator
  TRI_ASSERT(!idx->inProgress());
  return idx->iteratorForCondition(monitor, this, condition, var, opts,
                                   readOwnWrites, mutableConditionIdx);
}

/// @brief factory for IndexIterator objects
/// note: the caller must have read-locked the underlying collection when
/// calling this method
std::unique_ptr<IndexIterator> transaction::Methods::indexScan(
    ResourceMonitor& monitor, std::string const& collectionName,
    CursorType cursorType, ReadOwnWrites readOwnWrites) {
  // For now we assume indexId is the iid part of the index.

  if (ADB_UNLIKELY(_state->isCoordinator())) {
    // The index scan is only available on DBServers and Single Server.
    THROW_ARANGO_EXCEPTION(TRI_ERROR_CLUSTER_ONLY_ON_DBSERVER);
  }

  DataSourceId cid =
      addCollectionAtRuntime(collectionName, AccessMode::Type::READ);
  TransactionCollection* trxColl = trxCollection(cid);
  if (trxColl == nullptr) {
    throwCollectionNotFound(collectionName);
  }
  TRI_ASSERT(trxColl->isLocked(AccessMode::Type::READ));

  std::shared_ptr<LogicalCollection> const& logical = trxColl->collection();
  if (logical == nullptr) {
    throwCollectionNotFound(collectionName);
  }
  TRI_ASSERT(logical != nullptr);

  // TODO: an extra optimizer rule could make this unnecessary
  if (isInaccessibleCollection(collectionName)) {
    return std::make_unique<EmptyIndexIterator>(logical.get(), this);
  }

  std::unique_ptr<IndexIterator> iterator;
  switch (cursorType) {
    case CursorType::ANY: {
      iterator = logical->getAnyIterator(this);
      break;
    }
    case CursorType::ALL: {
      iterator = logical->getAllIterator(this, readOwnWrites);
      break;
    }
  }

  // the above methods must always return a valid iterator or throw!
  TRI_ASSERT(iterator != nullptr);
  return iterator;
}

/// @brief return the collection
arangodb::LogicalCollection* transaction::Methods::documentCollection(
    std::string const& name) const {
  TRI_ASSERT(_state != nullptr);
  TRI_ASSERT(_state->status() == transaction::Status::RUNNING);

  auto trxColl = trxCollection(name, AccessMode::Type::READ);
  if (trxColl == nullptr || trxColl->collection() == nullptr) {
    throwCollectionNotFound(name);
  }

  return trxColl->collection().get();
}

/// @brief add a collection by id, with the name supplied
Result transaction::Methods::addCollection(DataSourceId cid,
                                           std::string const& collectionName,
                                           AccessMode::Type type) {
  if (_state == nullptr) {
    THROW_ARANGO_EXCEPTION_MESSAGE(TRI_ERROR_INTERNAL,
                                   "cannot add collection without state");
  }

  Status const status = _state->status();

  if (status == transaction::Status::COMMITTED ||
      status == transaction::Status::ABORTED) {
    // transaction already finished?
    THROW_ARANGO_EXCEPTION_MESSAGE(
        TRI_ERROR_INTERNAL,
        "cannot add collection to committed or aborted transaction");
  }

  if (_mainTransaction && status != transaction::Status::CREATED) {
    // transaction already started?
    THROW_ARANGO_EXCEPTION_MESSAGE(
        TRI_ERROR_TRANSACTION_INTERNAL,
        "cannot add collection to a previously started top-level transaction");
  }

  if (cid.empty()) {
    // invalid cid
    throwCollectionNotFound(collectionName);
  }

  const bool lockUsage = !_mainTransaction;

  auto addCollectionCallback = [this, &collectionName, type,
                                lockUsage](DataSourceId cid) -> void {
    auto res = _state->addCollection(cid, collectionName, type, lockUsage);

    if (res.fail()) {
      THROW_ARANGO_EXCEPTION(res);
    }
  };

  Result res;
  bool visited = false;
  std::function<bool(LogicalCollection&)> visitor(
      [this, &addCollectionCallback, &res, cid,
       &visited](LogicalCollection& col) -> bool {
        addCollectionCallback(col.id());  // will throw on error
        res = applyDataSourceRegistrationCallbacks(col, *this);
        visited |= cid == col.id();

        return res.ok();  // add the remaining collections (or break on error)
      });

  if (!resolver()->visitCollections(visitor, cid) || res.fail()) {
    // trigger exception as per the original behavior (tests depend on this)
    if (res.ok() && !visited) {
      addCollectionCallback(cid);  // will throw on error
    }

    return res.ok() ? Result(TRI_ERROR_ARANGO_DATA_SOURCE_NOT_FOUND)
                    : res;  // return first error
  }

  // skip provided 'cid' if it was already done by the visitor
  if (visited) {
    return res;
  }

  auto dataSource = resolver()->getDataSource(cid);

  return dataSource ? applyDataSourceRegistrationCallbacks(*dataSource, *this)
                    : Result(TRI_ERROR_ARANGO_DATA_SOURCE_NOT_FOUND);
}

/// @brief add a collection by name
Result transaction::Methods::addCollection(std::string const& name,
                                           AccessMode::Type type) {
  return addCollection(resolver()->getCollectionId(name), name, type);
}

/// @brief test if a collection is already locked
bool transaction::Methods::isLocked(LogicalCollection* document,
                                    AccessMode::Type type) const {
  if (_state == nullptr || _state->status() != transaction::Status::RUNNING) {
    return false;
  }
  if (_state->hasHint(Hints::Hint::LOCK_NEVER)) {
    // In the lock never case we have made sure that
    // some other process holds this lock.
    // So we can lie here and report that it actually
    // is locked!
    return true;
  }

  TransactionCollection* trxColl = trxCollection(document->id(), type);
  TRI_ASSERT(trxColl != nullptr);
  return trxColl->isLocked(type);
}

Result transaction::Methods::resolveId(
    char const* handle, size_t length,
    std::shared_ptr<LogicalCollection>& collection, char const*& key,
    size_t& outLength) {
  char const* p = static_cast<char const*>(
      memchr(handle, TRI_DOCUMENT_HANDLE_SEPARATOR_CHR, length));

  if (p == nullptr || *p == '\0') {
    return {TRI_ERROR_ARANGO_DOCUMENT_HANDLE_BAD};
  }

  std::string const name(handle, p - handle);
  collection = resolver()->getCollectionStructCluster(name);

  if (collection == nullptr) {
    return {TRI_ERROR_ARANGO_DATA_SOURCE_NOT_FOUND};
  }

  key = p + 1;
  outLength = length - (key - handle);

  return {};
}

// Unified replication of operations. May be inserts (with or without
// overwrite), removes, or modifies (updates/replaces).
Future<Result> Methods::replicateOperations(
    TransactionCollection& transactionCollection,
    std::shared_ptr<const std::vector<ServerID>> const& followerList,
    OperationOptions const& options, velocypack::Builder const& replicationData,
    TRI_voc_document_operation_e operation) {
  auto const& collection = transactionCollection.collection();
  TRI_ASSERT(followerList != nullptr);

  // It is normal to have an empty followerList when using replication2
  TRI_ASSERT(!followerList->empty() ||
             collection->vocbase().replicationVersion() ==
                 replication::Version::TWO);

  TRI_ASSERT(replicationData.slice().isArray());
  TRI_ASSERT(!replicationData.slice().isEmptyArray());

  // replication2 is handled here
  if (collection->replicationVersion() == replication::Version::TWO) {
    auto& rtc = static_cast<ReplicatedRocksDBTransactionCollection&>(
        transactionCollection);
    auto leaderState = rtc.leaderState();
    leaderState->replicateOperation(
        replicationData.sharedSlice(),
        replication2::replicated_state::document::fromDocumentOperation(
            operation),
        state()->id(),
        replication2::replicated_state::document::ReplicationOptions{});
    return performIntermediateCommitIfRequired(collection->id());
  }

  // path and requestType are different for insert/remove/modify.

  network::RequestOptions reqOpts;
  reqOpts.database = vocbase().name();
  reqOpts.param(StaticStrings::IsRestoreString, "true");
  if (options.refillIndexCaches != RefillIndexCaches::kDefault) {
    // this attribute can have 3 values: default, true and false. only
    // expose it when it is not set to "default"
    reqOpts.param(StaticStrings::RefillIndexCachesString,
                  (options.refillIndexCaches == RefillIndexCaches::kRefill)
                      ? "true"
                      : "false");
  }

  std::string url = "/_api/document/";
  url.append(arangodb::basics::StringUtils::urlEncode(collection->name()));

  std::string_view opName = "unknown";
  arangodb::fuerte::RestVerb requestType = arangodb::fuerte::RestVerb::Illegal;
  switch (operation) {
    case TRI_VOC_DOCUMENT_OPERATION_INSERT:
      requestType = arangodb::fuerte::RestVerb::Post;

      opName = "insert";
      // handle overwrite modes
      if (options.isOverwriteModeSet()) {
        if (options.overwriteMode != OperationOptions::OverwriteMode::Unknown) {
          reqOpts.param(
              StaticStrings::OverwriteMode,
              OperationOptions::stringifyOverwriteMode(options.overwriteMode));
          if (options.overwriteMode ==
              OperationOptions::OverwriteMode::Update) {
            opName = "insert w/ overwriteMode update";
          } else if (options.overwriteMode ==
                     OperationOptions::OverwriteMode::Replace) {
            opName = "insert w/ overwriteMode replace";
          } else if (options.overwriteMode ==
                     OperationOptions::OverwriteMode::Ignore) {
            opName = "insert w/ overwriteMode ingore";
          }
        }
        if (options.overwriteMode == OperationOptions::OverwriteMode::Update) {
          // extra parameters only required for update
          reqOpts.param(StaticStrings::KeepNullString,
                        options.keepNull ? "true" : "false");
          reqOpts.param(StaticStrings::MergeObjectsString,
                        options.mergeObjects ? "true" : "false");
        }
      }
      break;
    case TRI_VOC_DOCUMENT_OPERATION_UPDATE:
      requestType = arangodb::fuerte::RestVerb::Patch;
      opName = "update";
      break;
    case TRI_VOC_DOCUMENT_OPERATION_REPLACE:
      requestType = arangodb::fuerte::RestVerb::Put;
      opName = "replace";
      break;
    case TRI_VOC_DOCUMENT_OPERATION_REMOVE:
      requestType = arangodb::fuerte::RestVerb::Delete;
      opName = "remove";
      break;
    case TRI_VOC_DOCUMENT_OPERATION_UNKNOWN:
    default:
      TRI_ASSERT(false);
  }

  size_t count = replicationData.slice().length();
  ReplicationTimeoutFeature& timeouts =
      vocbase().server().getFeature<ReplicationTimeoutFeature>();
  reqOpts.timeout = network::Timeout(
      ::chooseTimeoutForReplication(timeouts, count, replicationData.size()));
  TRI_IF_FAILURE("replicateOperations_randomize_timeout") {
    reqOpts.timeout = network::Timeout(
        static_cast<double>(RandomGenerator::interval(uint32_t(60))));
  }

  TRI_IF_FAILURE("replicateOperationsDropFollowerBeforeSending") {
    // drop all our followers, intentionally
    for (auto const& f : *followerList) {
      Result res = collection->followers()->remove(f);
      TRI_ASSERT(res.ok());
    }
  }

  // Now prepare the requests:
  std::vector<Future<network::Response>> futures;
  futures.reserve(followerList->size());

  auto startTimeReplication = std::chrono::steady_clock::now();

  auto* pool = vocbase().server().getFeature<NetworkFeature>().pool();
  for (auto const& f : *followerList) {
    // check following term id for the follower:
    // if it is 0, it means that the follower cannot handle following
    // term ids safely, so we only pass the leader id string to id but
    // no following term. this happens for followers < 3.8.3
    // if the following term id is != 0, we will pass it on along with
    // the leader id string, in format "LEADER_FOLLOWINGTERMID"
    uint64_t followingTermId = collection->followers()->getFollowingTermId(f);
    if (followingTermId == 0) {
      reqOpts.param(StaticStrings::IsSynchronousReplicationString,
                    ServerState::instance()->getId());
    } else {
      reqOpts.param(StaticStrings::IsSynchronousReplicationString,
                    ServerState::instance()->getId() + "_" +
                        basics::StringUtils::itoa(followingTermId));
    }
    // reqOpts is copied deep in sendRequestRetry, so we are OK to
    // change it in the loop!
    network::Headers headers;
    ClusterTrxMethods::addTransactionHeader(*this, f, headers);
    futures.emplace_back(network::sendRequestRetry(
        pool, "server:" + f, requestType, url, *(replicationData.buffer()),
        reqOpts, std::move(headers)));

    LOG_TOPIC("fecaf", TRACE, Logger::REPLICATION)
        << "replicating " << count << " " << opName << " operations for shard "
        << collection->vocbase().name() << "/" << collection->name()
        << ", server:" << f;
  }

  // If any would-be-follower refused to follow there are two possiblities:
  // (1) there is a new leader in the meantime, or
  // (2) the follower was restarted and forgot that it is a follower.
  // Unfortunately, we cannot know which is the case.
  // In case (1) case we must not allow
  // this operation to succeed, since the new leader is now responsible.
  // In case (2) we at least have to drop the follower such that it
  // resyncs and we can be sure that it is in sync again.
  // We have some hint from the error message of the follower. If it is
  // TRI_ERROR_CLUSTER_SHARD_LEADER_REFUSES_REPLICATION, we have reason
  // to believe that the follower is now the new leader and we assume
  // case (1).
  // If the error is TRI_ERROR_CLUSTER_SHARD_FOLLOWER_REFUSES_OPERATION,
  // we continue with the operation, since most likely, the follower was
  // simply dropped in the meantime.
  // In any case, we drop the follower here (just in case).
  auto cb = [=, this](std::vector<futures::Try<network::Response>>&& responses)
      -> futures::Future<Result> {
    auto duration = std::chrono::steady_clock::now() - startTimeReplication;
    auto& replMetrics =
        vocbase().server().getFeature<ReplicationMetricsFeature>();
    replMetrics.synchronousOpsTotal() += 1;
    replMetrics.synchronousTimeTotal() +=
        std::chrono::nanoseconds(duration).count();

    bool didRefuse = false;
    // We drop all followers that were not successful:
    for (size_t i = 0; i < followerList->size(); ++i) {
      network::Response const& resp = responses[i].get();
      ServerID const& follower = (*followerList)[i];

      std::string replicationFailureReason;
      if (resp.error == fuerte::Error::NoError) {
        if (resp.statusCode() == fuerte::StatusAccepted ||
            resp.statusCode() == fuerte::StatusCreated ||
            resp.statusCode() == fuerte::StatusOK) {
          bool found;
          std::string const& errors = resp.response().header.metaByKey(
              StaticStrings::ErrorCodes, found);
          if (found) {
            replicationFailureReason =
                "got error header from follower: " + errors;
          }

        } else {
          auto r = resp.combinedResult();
          bool followerRefused =
              (r.errorNumber() ==
               TRI_ERROR_CLUSTER_SHARD_LEADER_REFUSES_REPLICATION);
          didRefuse = didRefuse || followerRefused;

          replicationFailureReason =
              "got error from follower: " + std::string(r.errorMessage());

          if (followerRefused) {
            ++vocbase()
                  .server()
                  .getFeature<arangodb::ClusterFeature>()
                  .followersRefusedCounter();

            LOG_TOPIC("3032c", WARN, Logger::REPLICATION)
                << "synchronous replication of " << opName << " operation: "
                << "follower " << follower << " for shard "
                << collection->vocbase().name() << "/" << collection->name()
                << " refused the operation: " << r.errorMessage();
          }
        }
      } else {
        replicationFailureReason = "no response from follower";
      }

      TRI_IF_FAILURE("replicateOperationsDropFollower") {
        replicationFailureReason = "intentional debug error";
      }

      if (!replicationFailureReason.empty()) {
        if (!vocbase().server().isStopping()) {
          LOG_TOPIC("12d8c", WARN, Logger::REPLICATION)
              << "synchronous replication of " << opName << " operation "
              << "(" << count << " doc(s)): "
              << "dropping follower " << follower << " for shard "
              << collection->vocbase().name() << "/" << collection->name()
              << ": failure reason: " << replicationFailureReason
              << ", http response code: " << (int)resp.statusCode()
              << ", error message: " << resp.combinedResult().errorMessage();

          Result res = collection->followers()->remove(follower);
          // intentionally do NOT remove the follower from the list of
          // known servers here. if we do, we will not be able to
          // send the commit/abort to the follower later. However, we
          // still need to send the commit/abort to the follower at
          // transaction end, because the follower may be responsbile
          // for _other_ shards as well.
          // it does not matter if we later commit the writes of the shard
          // from which we just removed the follower, because the follower
          // is now dropped and will try to get back in sync anyway, so
          // it will run the full shard synchronization process.
          if (res.fail()) {
            LOG_TOPIC("db473", ERR, Logger::REPLICATION)
                << "synchronous replication of " << opName << " operation: "
                << "could not drop follower " << follower << " for shard "
                << collection->vocbase().name() << "/" << collection->name()
                << ": " << res.errorMessage();

            // Note: it is safe here to exit the loop early. We are losing the
            // leadership here. No matter what happens next, the Current entry
            // in the agency is rewritten and thus replication is restarted from
            // the new leader. There is no need to keep trying to drop followers
            // at this point.

            if (res.is(TRI_ERROR_CLUSTER_NOT_LEADER)) {
              // In this case, we know that we are not or no longer
              // the leader for this shard. Therefore we need to
              // send a code which let's the coordinator retry.
              THROW_ARANGO_EXCEPTION(TRI_ERROR_CLUSTER_SHARD_LEADER_RESIGNED);
            } else {
              // In this case, some other error occurred and we
              // most likely are still the proper leader, so
              // the error needs to be reported and the local
              // transaction must be rolled back.
              THROW_ARANGO_EXCEPTION(TRI_ERROR_CLUSTER_COULD_NOT_DROP_FOLLOWER);
            }
          }
        } else {
          LOG_TOPIC("8921e", INFO, Logger::REPLICATION)
              << "synchronous replication of " << opName << " operation: "
              << "follower " << follower << " for shard "
              << collection->vocbase().name() << "/" << collection->name()
              << " stopped as we're shutting down";
          THROW_ARANGO_EXCEPTION(TRI_ERROR_SHUTTING_DOWN);
        }
      }
    }

    if (didRefuse) {  // case (1), caller may abort this transaction
      return Result{TRI_ERROR_CLUSTER_SHARD_LEADER_RESIGNED};
    } else {
      // execute a deferred intermediate commit, if required.
      return performIntermediateCommitIfRequired(collection->id());
    }
  };
  return futures::collectAll(std::move(futures)).thenValue(std::move(cb));
}

Future<Result> Methods::commitInternal(MethodsApi api) noexcept try {
  TRI_IF_FAILURE("TransactionCommitFail") { return Result(TRI_ERROR_DEBUG); }

  if (_state == nullptr || _state->status() != transaction::Status::RUNNING) {
    // transaction not created or not running
    return Result(TRI_ERROR_TRANSACTION_INTERNAL,
                  "transaction not running on commit");
  }

  if (!_state->isReadOnlyTransaction()) {
    auto const& exec = ExecContext::current();
    bool cancelRW = ServerState::readOnly() && !exec.isSuperuser();
    if (exec.isCanceled() || cancelRW) {
      return Result(TRI_ERROR_ARANGO_READ_ONLY, "server is in read-only mode");
    }
  }

  auto f = futures::makeFuture(Result());

  if (!_mainTransaction) {
    return f;
  }

  if (_state->isRunningInCluster() &&
      (_state->vocbase().replicationVersion() != replication::Version::TWO ||
       tid().isCoordinatorTransactionId())) {
    // In case we're using replication 2, let the coordinator notify the db
    // servers
    f = ClusterTrxMethods::commitTransaction(*this, api);
  }

  return std::move(f)
      .thenValue([this](Result res) -> futures::Future<Result> {
        if (res.fail()) {  // do not commit locally
          LOG_TOPIC("5743a", WARN, Logger::TRANSACTIONS)
              << "failed to commit on subordinates: '" << res.errorMessage()
              << "'";
          return res;
        }
        return _state->commitTransaction(this);
      })
      .thenValue([this](Result res) -> Result {
        if (res.ok()) {
          res = applyStatusChangeCallbacks(*this, Status::COMMITTED);
        }
        return res;
      });
} catch (basics::Exception const& ex) {
  return Result(ex.code(), ex.message());
} catch (std::exception const& ex) {
  return Result(TRI_ERROR_INTERNAL, ex.what());
} catch (...) {
  return Result(TRI_ERROR_INTERNAL);
}

Future<Result> Methods::abortInternal(MethodsApi api) noexcept try {
  if (_state == nullptr || _state->status() != transaction::Status::RUNNING) {
    // transaction not created or not running
    return Result(TRI_ERROR_TRANSACTION_INTERNAL,
                  "transaction not running on abort");
  }

  auto f = futures::makeFuture(Result());

  if (!_mainTransaction) {
    return f;
  }

  if (_state->isRunningInCluster() &&
      (_state->vocbase().replicationVersion() != replication::Version::TWO ||
       tid().isCoordinatorTransactionId())) {
    // In case we're using replication 2, let the coordinator notify the db
    // servers
    f = ClusterTrxMethods::abortTransaction(*this, api);
  }

  return std::move(f).thenValue([this](Result res) -> Result {
    if (res.fail()) {  // do not commit locally
      LOG_TOPIC("d89a8", WARN, Logger::TRANSACTIONS)
          << "failed to abort on subordinates: " << res.errorMessage();
    }  // abort locally anyway

    res = _state->abortTransaction(this);
    if (res.ok()) {
      res = applyStatusChangeCallbacks(*this, Status::ABORTED);
    }

    return res;
  });
} catch (basics::Exception const& ex) {
  return Result(ex.code(), ex.message());
} catch (std::exception const& ex) {
  return Result(TRI_ERROR_INTERNAL, ex.what());
} catch (...) {
  return Result(TRI_ERROR_INTERNAL);
}

Future<Result> Methods::finishInternal(Result const& res,
                                       MethodsApi api) noexcept try {
  if (res.ok()) {
    // there was no previous error, so we'll commit
    return this->commitInternal(api);
  }

  // there was a previous error, so we'll abort
  return this->abortInternal(api).thenValue([res](Result const& ignore) {
    return res;  // return original error
  });
} catch (basics::Exception const& ex) {
  return Result(ex.code(), ex.message());
} catch (std::exception const& ex) {
  return Result(TRI_ERROR_INTERNAL, ex.what());
} catch (...) {
  return Result(TRI_ERROR_INTERNAL);
}

Future<OperationResult> Methods::documentInternal(
    std::string const& collectionName, VPackSlice value,
    OperationOptions const& options, MethodsApi api) {
  TRI_ASSERT(_state->status() == transaction::Status::RUNNING);

  if (!value.isObject() && !value.isArray()) {
    // must provide a document object or an array of documents
    events::ReadDocument(vocbase().name(), collectionName, value, options,
                         TRI_ERROR_ARANGO_DOCUMENT_TYPE_INVALID);
    THROW_ARANGO_EXCEPTION(TRI_ERROR_ARANGO_DOCUMENT_TYPE_INVALID);
  }

  if (_state->isCoordinator()) {
    return addTracking(documentCoordinator(collectionName, value, options, api),
                       [=, this](OperationResult&& opRes) {
                         events::ReadDocument(vocbase().name(), collectionName,
                                              value, opRes.options,
                                              opRes.errorNumber());
                         return std::move(opRes);
                       });
  }
  return documentLocal(collectionName, value, options);
}

Future<OperationResult> Methods::insertInternal(
    std::string const& collectionName, VPackSlice value,
    OperationOptions const& options, MethodsApi api) {
  TRI_ASSERT(_state->status() == transaction::Status::RUNNING);

  if (!value.isObject() && !value.isArray()) {
    // must provide a document object or an array of documents
    events::CreateDocument(vocbase().name(), collectionName, value, options,
                           TRI_ERROR_ARANGO_DOCUMENT_TYPE_INVALID);
    THROW_ARANGO_EXCEPTION(TRI_ERROR_ARANGO_DOCUMENT_TYPE_INVALID);
  }
  if (value.isArray() && value.length() == 0) {
    events::CreateDocument(vocbase().name(), collectionName, value, options,
                           TRI_ERROR_NO_ERROR);
    return emptyResult(options);
  }

  auto f = Future<OperationResult>::makeEmpty();
  if (_state->isCoordinator()) {
    f = insertCoordinator(collectionName, value, options, api);
  } else {
    OperationOptions optionsCopy = options;
    f = insertLocal(collectionName, value, optionsCopy);
  }

  return addTracking(std::move(f), [=, this](OperationResult&& opRes) {
    events::CreateDocument(
        vocbase().name(), collectionName,
        (opRes.ok() && opRes.options.returnNew) ? opRes.slice() : value,
        opRes.options, opRes.errorNumber());
    return std::move(opRes);
  });
}

Future<OperationResult> Methods::updateInternal(
    std::string const& collectionName, VPackSlice newValue,
    OperationOptions const& options, MethodsApi api) {
  TRI_ASSERT(_state->status() == transaction::Status::RUNNING);

  if (!newValue.isObject() && !newValue.isArray()) {
    // must provide a document object or an array of documents
    events::ModifyDocument(vocbase().name(), collectionName, newValue, options,
                           TRI_ERROR_ARANGO_DOCUMENT_TYPE_INVALID);
    THROW_ARANGO_EXCEPTION(TRI_ERROR_ARANGO_DOCUMENT_TYPE_INVALID);
  }
  if (newValue.isArray() && newValue.length() == 0) {
    events::ModifyDocument(vocbase().name(), collectionName, newValue, options,
                           TRI_ERROR_NO_ERROR);
    return emptyResult(options);
  }

  auto f = Future<OperationResult>::makeEmpty();
  if (_state->isCoordinator()) {
    f = modifyCoordinator(collectionName, newValue, options,
                          TRI_VOC_DOCUMENT_OPERATION_UPDATE, api);
  } else {
    OperationOptions optionsCopy = options;
    f = modifyLocal(collectionName, newValue, optionsCopy, /*isUpdate*/ true);
  }
  return addTracking(std::move(f), [=, this](OperationResult&& opRes) {
    events::ModifyDocument(vocbase().name(), collectionName, newValue,
                           opRes.options, opRes.errorNumber());
    return std::move(opRes);
  });
}

Future<OperationResult> Methods::replaceInternal(
    std::string const& collectionName, VPackSlice newValue,
    OperationOptions const& options, MethodsApi api) {
  TRI_ASSERT(_state->status() == transaction::Status::RUNNING);

  if (!newValue.isObject() && !newValue.isArray()) {
    // must provide a document object or an array of documents
    events::ReplaceDocument(vocbase().name(), collectionName, newValue, options,
                            TRI_ERROR_ARANGO_DOCUMENT_TYPE_INVALID);
    THROW_ARANGO_EXCEPTION(TRI_ERROR_ARANGO_DOCUMENT_TYPE_INVALID);
  }
  if (newValue.isArray() && newValue.length() == 0) {
    events::ReplaceDocument(vocbase().name(), collectionName, newValue, options,
                            TRI_ERROR_NO_ERROR);
    return futures::makeFuture(emptyResult(options));
  }

  auto f = Future<OperationResult>::makeEmpty();
  if (_state->isCoordinator()) {
    f = modifyCoordinator(collectionName, newValue, options,
                          TRI_VOC_DOCUMENT_OPERATION_REPLACE, api);
  } else {
    OperationOptions optionsCopy = options;
    f = modifyLocal(collectionName, newValue, optionsCopy, /*isUpdate*/ false);
  }
  return addTracking(std::move(f), [=, this](OperationResult&& opRes) {
    events::ReplaceDocument(vocbase().name(), collectionName, newValue,
                            opRes.options, opRes.errorNumber());
    return std::move(opRes);
  });
}

Future<OperationResult> Methods::removeInternal(
    std::string const& collectionName, VPackSlice value,
    OperationOptions const& options, MethodsApi api) {
  TRI_ASSERT(_state->status() == transaction::Status::RUNNING);

  if (!value.isObject() && !value.isArray() && !value.isString()) {
    // must provide a document object or an array of documents
    events::DeleteDocument(vocbase().name(), collectionName, value, options,
                           TRI_ERROR_ARANGO_DOCUMENT_TYPE_INVALID);
    THROW_ARANGO_EXCEPTION(TRI_ERROR_ARANGO_DOCUMENT_TYPE_INVALID);
  }
  if (value.isArray() && value.length() == 0) {
    events::DeleteDocument(vocbase().name(), collectionName, value, options,
                           TRI_ERROR_NO_ERROR);
    return emptyResult(options);
  }

  auto f = Future<OperationResult>::makeEmpty();
  if (_state->isCoordinator()) {
    f = removeCoordinator(collectionName, value, options, api);
  } else {
    OperationOptions optionsCopy = options;
    f = removeLocal(collectionName, value, optionsCopy);
  }
  return addTracking(std::move(f), [=, this](OperationResult&& opRes) {
    events::DeleteDocument(vocbase().name(), collectionName, value,
                           opRes.options, opRes.errorNumber());
    return std::move(opRes);
  });
}

Future<OperationResult> Methods::truncateInternal(
    std::string const& collectionName, OperationOptions const& options,
    MethodsApi api) {
  TRI_ASSERT(_state->status() == transaction::Status::RUNNING);

  OperationOptions optionsCopy = options;
  auto cb = [this, collectionName](OperationResult res) {
    events::TruncateCollection(vocbase().name(), collectionName, res);
    return res;
  };

  if (_state->isCoordinator()) {
    return truncateCoordinator(collectionName, optionsCopy, api).thenValue(cb);
  }
  return truncateLocal(collectionName, optionsCopy).thenValue(cb);
}

futures::Future<OperationResult> Methods::countInternal(
    std::string const& collectionName, CountType type,
    OperationOptions const& options, MethodsApi api) {
  TRI_ASSERT(_state->status() == transaction::Status::RUNNING);

  if (_state->isCoordinator()) {
    return countCoordinator(collectionName, type, options, api);
  }

  if (type == CountType::Detailed) {
    // we are a single-server... we cannot provide detailed per-shard counts,
    // so just downgrade the request to a normal request
    type = CountType::Normal;
  }

  return futures::makeFuture(countLocal(collectionName, type, options));
}

// perform a (deferred) intermediate commit if required
futures::Future<Result> Methods::performIntermediateCommitIfRequired(
    DataSourceId collectionId) {
  return _state->performIntermediateCommitIfRequired(collectionId);
}

Result Methods::triggerIntermediateCommit() {
  return _state->triggerIntermediateCommit();
}

#ifndef USE_ENTERPRISE
ErrorCode Methods::validateSmartJoinAttribute(LogicalCollection const&,
                                              velocypack::Slice) {
  return TRI_ERROR_NO_ERROR;
}
#endif<|MERGE_RESOLUTION|>--- conflicted
+++ resolved
@@ -620,13 +620,19 @@
     TRI_ASSERT(_replicationData->slice().isArray());
     TRI_ASSERT(_replicationType != Methods::ReplicationType::FOLLOWER ||
                _replicationData->slice().isEmptyArray());
+    TRI_ASSERT(!this->_value.isArray() || this->_options.silent ||
+               this->_resultBuilder.slice().length() == this->_value.length())
+        << "operation: " << _operationType
+        << ", silent: " << this->_options.silent << ", leader: "
+        << (this->_replicationType == Methods::ReplicationType::LEADER)
+        << ", follower: "
+        << (this->_replicationType == Methods::ReplicationType::FOLLOWER)
+        << ", value: " << this->_value.toJson()
+        << ", resultBuilder: " << this->_resultBuilder.slice().toJson();
 
     TRI_ASSERT(res.ok() || !this->_value.isArray());
 
     TRI_IF_FAILURE("insertLocal::fakeResult2") { res.reset(TRI_ERROR_DEBUG); }
-
-    TRI_ASSERT(!this->_value.isArray() || this->_options.silent ||
-               this->_resultBuilder.slice().length() == this->_value.length());
 
     auto resDocs = this->_resultBuilder.steal();
     auto intermediateCommit = futures::makeFuture(res);
@@ -704,13 +710,9 @@
                   LogicalCollection& collection, VPackSlice value,
                   OperationOptions& options)
       : ReplicatedProcessorBase(methods, trxColl, collection, value, options,
-                                "remove"),
+                                "remove", TRI_VOC_DOCUMENT_OPERATION_REMOVE),
         _keyBuilder(&_methods),
         _previousDocumentBuilder(&_methods) {}
-
-  TRI_voc_document_operation_e operationType() {
-    return TRI_VOC_DOCUMENT_OPERATION_REMOVE;
-  }
 
   auto processValue(VPackSlice value, bool isArray) -> Result {
     std::string_view key;
@@ -2182,76 +2184,11 @@
                                     theLeader);
       }
 
-<<<<<<< HEAD
       // we are a valid follower. we do not need to send a proper result with
       // _key, _id, _rev back to the leader, because it will ignore all these
       // data anyway. it is sufficient to send headers and the proper error
       // codes back.
       options.silent = true;
-=======
-    resultBuilder.close();
-  } else {
-    res = workForOneDocument(newValue, false);
-
-    // on a follower, our result should always be an empty object
-    if (replicationType == ReplicationType::FOLLOWER) {
-      TRI_ASSERT(resultBuilder.slice().isNone());
-      // add an empty object here so that when sending things back in JSON
-      // format, there is no "non-representable type 'none'" issue.
-      resultBuilder.add(VPackSlice::emptyObjectSlice());
-    }
-  }
-  replicationData->close();
-
-  // on a follower, our result should always be an empty array or object
-  TRI_ASSERT(replicationType != ReplicationType::FOLLOWER ||
-             (newValue.isArray() && resultBuilder.slice().isEmptyArray()) ||
-             (newValue.isObject() && resultBuilder.slice().isEmptyObject()));
-  TRI_ASSERT(replicationData->slice().isArray());
-  TRI_ASSERT(replicationType != ReplicationType::FOLLOWER ||
-             replicationData->slice().isEmptyArray());
-  TRI_ASSERT(!newValue.isArray() || options.silent ||
-             resultBuilder.slice().length() == newValue.length())
-      << "isUpdate: " << isUpdate << ", silent: " << options.silent
-      << ", leader: " << (replicationType == ReplicationType::LEADER)
-      << ", follower: " << (replicationType == ReplicationType::FOLLOWER)
-      << ", newValue: " << newValue.toJson()
-      << ", resultBuilder: " << resultBuilder.slice().toJson();
-
-  auto resDocs = resultBuilder.steal();
-  auto intermediateCommit = futures::makeFuture(res);
-  if (res.ok()) {
-    if (replicationType == ReplicationType::LEADER &&
-        (!followers->empty() ||
-         collection->replicationVersion() == replication::Version::TWO) &&
-        !replicationData->slice().isEmptyArray()) {
-      // We still hold a lock here, because this is update/replace and we're
-      // therefore not doing single document operations. But if we didn't hold
-      // it at the beginning of the method the followers may not be up-to-date.
-      TRI_ASSERT(isLocked(collection.get(), AccessMode::Type::WRITE));
-      TRI_ASSERT(collection != nullptr);
-
-      // In the multi babies case res is always TRI_ERROR_NO_ERROR if we
-      // get here, in the single document case, we do not try to replicate
-      // in case of an error.
-
-      // Now replicate the good operations on all followers:
-      return replicateOperations(*trxColl, followers, options, *replicationData,
-                                 isUpdate ? TRI_VOC_DOCUMENT_OPERATION_UPDATE
-                                          : TRI_VOC_DOCUMENT_OPERATION_REPLACE)
-          .thenValue([options, errs = std::move(errorCounter),
-                      resultData = std::move(resDocs)](Result&& res) mutable {
-            if (!res.ok()) {
-              return OperationResult{std::move(res), options};
-            }
-            if (options.silent && errs.empty()) {
-              // We needed the results, but do not want to report:
-              resultData->clear();
-            }
-            return OperationResult(std::move(res), std::move(resultData),
-                                   std::move(options), std::move(errs));
-          });
->>>>>>> b4ea93b0
     }
   }
 
