--- conflicted
+++ resolved
@@ -2188,112 +2188,7 @@
   }
   TransactionCollection* trxColl = trxCollection(cid, type);
   TRI_ASSERT(trxColl != nullptr);
-<<<<<<< HEAD
-  return Result(trxColl->unlockRecursive(type, _state->nestingLevel()));
-}
-
-/// @brief get list of indexes for a collection
-std::vector<std::shared_ptr<Index>> transaction::Methods::indexesForCollection(
-    std::string const& collectionName) {
-  if (_state->isCoordinator()) {
-    return indexesForCollectionCoordinator(collectionName);
-  }
-  // For a DBserver we use the local case.
-
-  TRI_voc_cid_t cid = addCollectionAtRuntime(collectionName, AccessMode::Type::READ);
-  std::shared_ptr<LogicalCollection> const& document = trxCollection(cid)->collection();
-  std::vector<std::shared_ptr<Index>> indexes = document->getIndexes();
-
-  indexes.erase(std::remove_if(indexes.begin(), indexes.end(),
-                               [](std::shared_ptr<Index> const& x) {
-                                 return x->isHidden();
-                               }),
-                indexes.end());
-  return indexes;
-}
-
-/// @brief Lock all collections. Only works for selected sub-classes
-int transaction::Methods::lockCollections() {
-  THROW_ARANGO_EXCEPTION(TRI_ERROR_NOT_IMPLEMENTED);
-}
-
-/// @brief Get all indexes for a collection name, coordinator case
-std::shared_ptr<Index> transaction::Methods::indexForCollectionCoordinator(
-    std::string const& name, std::string const& id) const {
-  auto& ci = vocbase().server().getFeature<ClusterFeature>().clusterInfo();
-  auto collection = ci.getCollection(vocbase().name(), name);
-  IndexId iid{basics::StringUtils::uint64(id)};
-  return collection->lookupIndex(iid);
-}
-
-/// @brief Get all indexes for a collection name, coordinator case
-std::vector<std::shared_ptr<Index>> transaction::Methods::indexesForCollectionCoordinator(
-    std::string const& name) const {
-  auto& ci = vocbase().server().getFeature<ClusterFeature>().clusterInfo();
-  auto collection = ci.getCollection(vocbase().name(), name);
-
-  // update selectivity estimates if they were expired
-  if (_state->hasHint(Hints::Hint::GLOBAL_MANAGED)) {  // hack to fix mmfiles
-    collection->clusterIndexEstimates(true, _state->id().child());
-  } else {
-    collection->clusterIndexEstimates(true);
-  }
-
-  std::vector<std::shared_ptr<Index>> indexes = collection->getIndexes();
-
-  indexes.erase(std::remove_if(indexes.begin(), indexes.end(),
-                               [](std::shared_ptr<Index> const& x) {
-                                 return x->isHidden();
-                               }),
-                indexes.end());
-  return indexes;
-}
-
-/// @brief get the index by it's identifier. Will either throw or
-///        return a valid index. nullptr is impossible.
-transaction::Methods::IndexHandle transaction::Methods::getIndexByIdentifier(
-    std::string const& collectionName, std::string const& idxId) {
-
-  if (idxId.empty()) {
-    THROW_ARANGO_EXCEPTION_MESSAGE(TRI_ERROR_BAD_PARAMETER,
-                                   "The index id cannot be empty.");
-  }
-
-  if (!arangodb::Index::validateId(idxId.c_str())) {
-    THROW_ARANGO_EXCEPTION(TRI_ERROR_ARANGO_INDEX_HANDLE_BAD);
-  }
-
-  if (_state->isCoordinator()) {
-    std::shared_ptr<Index> idx = indexForCollectionCoordinator(collectionName, idxId);
-    if (idx == nullptr) {
-      THROW_ARANGO_EXCEPTION_MESSAGE(TRI_ERROR_ARANGO_INDEX_NOT_FOUND,
-                                     "Could not find index '" + idxId +
-                                         "' in collection '" + collectionName +
-                                         "'.");
-    }
-
-    // We have successfully found an index with the requested id.
-    return IndexHandle(idx);
-  }
-
-  TRI_voc_cid_t cid = addCollectionAtRuntime(collectionName, AccessMode::Type::READ);
-  std::shared_ptr<LogicalCollection> const& document = trxCollection(cid)->collection();
-
-  IndexId iid{arangodb::basics::StringUtils::uint64(idxId)};
-  std::shared_ptr<arangodb::Index> idx = document->lookupIndex(iid);
-
-  if (idx == nullptr) {
-    THROW_ARANGO_EXCEPTION_MESSAGE(TRI_ERROR_ARANGO_INDEX_NOT_FOUND,
-                                   "Could not find index '" + idxId +
-                                       "' in collection '" + collectionName +
-                                       "'.");
-  }
-
-  // We have successfully found an index with the requested id.
-  return IndexHandle(idx);
-=======
   return Result(trxColl->unlockRecursive(type));
->>>>>>> 89765a2d
 }
 #endif
 
