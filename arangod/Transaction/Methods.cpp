--- conflicted
+++ resolved
@@ -628,6 +628,7 @@
                           std::string_view operationName,
                           TRI_voc_document_operation_e operationType)
       : GenericProcessor<Derived>(methods, trxColl, collection, value, options),
+        _indexesSnapshot(collection.getPhysical()->getIndexesSnapshot()),
         _replicationData(&methods),
         _operationType(operationType) {
     // this call will populate replicationType and followers
@@ -775,10 +776,12 @@
   }
 
   std::shared_ptr<std::vector<ServerID> const> _followers;
-  Methods::ReplicationType _replicationType = Methods::ReplicationType::NONE;
+  // indexes snapshot held for operation
+  IndexesSnapshot _indexesSnapshot;
 
   // all document data that are going to be replicated, append-only
   transaction::BuilderLeaser _replicationData;
+  Methods::ReplicationType _replicationType = Methods::ReplicationType::NONE;
   TRI_voc_document_operation_e _operationType;
   bool _excludeAllFromReplication;
 };
@@ -790,7 +793,9 @@
       : ReplicatedProcessorBase(methods, trxColl, collection, value, options,
                                 "remove", TRI_VOC_DOCUMENT_OPERATION_REMOVE),
         _keyBuilder(&_methods),
-        _previousDocumentBuilder(&_methods) {}
+        _previousDocumentBuilder(&_methods),
+        _needToFetchOldDocument(_indexesSnapshot.hasSecondaryIndex() ||
+                                _options.returnOld) {}
 
   auto processValue(VPackSlice value, bool isArray) -> Result {
     std::string_view key;
@@ -847,12 +852,22 @@
     auto [oldDocumentId, oldRevisionId] = lookupResult;
 
     _previousDocumentBuilder->clear();
-    res = _collection.getPhysical()->lookupDocument(
-        _methods, oldDocumentId, *_previousDocumentBuilder,
-        /*readCache*/ true, /*fillCache*/ false, ReadOwnWrites::yes);
-
-    if (res.fail()) {
-      return res;
+    if (_needToFetchOldDocument) {
+      // need to read the full document, so that we can remove all
+      // secondary index entries for it
+      res = _collection.getPhysical()->lookupDocument(
+          _methods, oldDocumentId, *_previousDocumentBuilder,
+          /*readCache*/ true, /*fillCache*/ false, ReadOwnWrites::yes);
+
+      if (res.fail()) {
+        return res;
+      }
+    } else {
+      TRI_ASSERT(!_options.returnOld);
+      // no need to read the full document, as we don't have secondary
+      // index entries to remove. now build an artificial document with
+      // just _key for our removal operation
+      buildDocumentStub(*_previousDocumentBuilder, key, oldRevisionId);
     }
 
     TRI_ASSERT(_previousDocumentBuilder->slice().isObject());
@@ -909,7 +924,7 @@
     }
 
     Result res = _collection.getPhysical()->remove(
-        _methods, previousDocumentId, previousRevisionId,
+        _methods, _indexesSnapshot, previousDocumentId, previousRevisionId,
         _previousDocumentBuilder->slice(), _options);
 
     if (res.ok()) {
@@ -924,6 +939,8 @@
   // builder for a single, old version of document (will be recycled for each
   // document)
   transaction::BuilderLeaser _previousDocumentBuilder;
+  // whether or not we need to read the previous document version
+  bool const _needToFetchOldDocument;
 };
 
 template<class Derived>
@@ -1026,14 +1043,14 @@
       if (res.ok()) {
         if (isUpdate) {
           res = this->_collection.getPhysical()->update(
-              this->_methods, previousDocumentId, previousRevisionId,
-              previousDocument, newRevisionId, newDocumentBuilder.slice(),
-              this->_options);
+              this->_methods, this->_indexesSnapshot, previousDocumentId,
+              previousRevisionId, previousDocument, newRevisionId,
+              newDocumentBuilder.slice(), this->_options);
         } else {
           res = this->_collection.getPhysical()->replace(
-              this->_methods, previousDocumentId, previousRevisionId,
-              previousDocument, newRevisionId, newDocumentBuilder.slice(),
-              this->_options);
+              this->_methods, this->_indexesSnapshot, previousDocumentId,
+              previousRevisionId, previousDocument, newRevisionId,
+              newDocumentBuilder.slice(), this->_options);
         }
       }
 
@@ -1307,7 +1324,8 @@
 
     if (res.ok()) {
       res = _collection.getPhysical()->insert(
-          _methods, newRevisionId, _newDocumentBuilder->slice(), _options);
+          _methods, _indexesSnapshot, newRevisionId,
+          _newDocumentBuilder->slice(), _options);
 
       if (res.ok()) {
         trackWaitForSync();
@@ -1323,6 +1341,7 @@
 
   OperationOptions::OverwriteMode _overwriteMode;
 };
+
 struct ModifyProcessor : ModifyingProcessorBase<ModifyProcessor> {
   ModifyProcessor(Methods& methods, TransactionCollection& trxColl,
                   LogicalCollection& collection, VPackSlice value,
@@ -1452,8 +1471,9 @@
   // document)
   transaction::BuilderLeaser _previousDocumentBuilder;
 
-  bool _isUpdate;
+  bool const _isUpdate;
 };
+
 }  // namespace
 
 /*static*/ void transaction::Methods::addDataSourceRegistrationCallback(
@@ -1634,20 +1654,9 @@
         _state->id(), _state->wasRegistered(), _state->isReadOnlyTransaction(),
         _state->isFollowerTransaction());
 
-<<<<<<< HEAD
-  auto indexesSnapshot = collection->getPhysical()->getIndexesSnapshot();
-
-  // builder for a single document (will be recycled for each document)
-  transaction::BuilderLeaser newDocumentBuilder(this);
-  // all document data that are going to be replicated, append-only
-  transaction::BuilderLeaser replicationData(this);
-  // total result that is going to be returned to the caller, append-only
-  VPackBuilder resultBuilder;
-=======
     _state = nullptr;
   }
 }
->>>>>>> b9a27acb
 
 /// @brief return the collection name resolver
 CollectionNameResolver const* transaction::Methods::resolver() const {
@@ -1696,50 +1705,7 @@
 
     res = _state->beginTransaction(_localHints);
     if (res.ok()) {
-<<<<<<< HEAD
-      // primary key already exists!
-      if (overwriteMode == OperationOptions::OverwriteMode::Conflict) {
-        IndexOperationMode mode = options.indexOperationMode;
-        if (mode == IndexOperationMode::internal) {
-          // in this error mode, we return the conflicting document's key
-          // inside the error message string (and nothing else)!
-          return Result{TRI_ERROR_ARANGO_UNIQUE_CONSTRAINT_VIOLATED, key};
-        }
-        // otherwise build a proper error message
-        Result result{TRI_ERROR_ARANGO_UNIQUE_CONSTRAINT_VIOLATED};
-        auto index = collection->getPhysical()->primaryIndex();
-        if (index) {
-          return index->addErrorMsg(result, key);
-        }
-        return result;
-      } else {
-        TRI_ASSERT(lookupResult.first.isSet());
-        TRI_ASSERT(lookupResult.second.isSet());
-        std::tie(oldDocumentId, oldRevisionId) = lookupResult;
-      }
-    } else if (res.isNot(TRI_ERROR_ARANGO_DOCUMENT_NOT_FOUND)) {
-      // Error reporting in the babies case is done outside of here.
-      if (res.is(TRI_ERROR_ARANGO_CONFLICT) && !isArray) {
-        TRI_ASSERT(replicationType != ReplicationType::FOLLOWER);
-        // if possible we want to provide information about the conflicting
-        // document, so we need another lookup. However, it is possible that the
-        // other transaction has not been committed yet, or that the document
-        // has been deleted by now.
-        auto lookupRes = collection->getPhysical()->lookupKey(
-            this, key, lookupResult, ReadOwnWrites::yes);
-        TRI_ASSERT(!lookupRes.ok() || lookupResult.second.isSet());
-        buildDocumentIdentity(*collection, resultBuilder, cid, key,
-                              lookupResult.second, RevisionId::none(), nullptr,
-                              nullptr);
-        auto index = collection->getPhysical()->primaryIndex();
-        if (index) {
-          return index->addErrorMsg(res, key);
-        }
-      }
-      return res;
-=======
       res = applyStatusChangeCallbacks(*this, Status::RUNNING);
->>>>>>> b9a27acb
     }
   } else {
     TRI_ASSERT(_state->status() == transaction::Status::RUNNING);
@@ -1760,20 +1726,11 @@
       .then(basics::tryToResult);
 }
 
-<<<<<<< HEAD
-    if (!oldDocumentId.isSet()) {
-      // regular insert without overwrite option. the insert itself will check
-      // if the primary key already exists
-      res = insertLocalHelper(*collection, indexesSnapshot, key, value,
-                              newRevisionId, *newDocumentBuilder, options,
-                              batchOptions);
-=======
 auto Methods::abort() noexcept -> Result {
   return abortInternal(MethodsApi::Synchronous)  //
       .then(basics::tryToResult)
       .get();
 }
->>>>>>> b9a27acb
 
 /// @brief abort the transaction
 auto transaction::Methods::abortAsync() noexcept -> Future<Result> {
@@ -1800,15 +1757,6 @@
   return _state->id();
 }
 
-<<<<<<< HEAD
-          res = modifyLocalHelper(
-              *collection, indexesSnapshot, value, oldDocumentId, oldRevisionId,
-              previousDocumentBuilder->slice(), newRevisionId,
-              *newDocumentBuilder, options, batchOptions,
-              /*isUpdate*/ overwriteMode ==
-                  OperationOptions::OverwriteMode::Update);
-        }
-=======
 std::string transaction::Methods::name(DataSourceId cid) const {
   auto c = trxCollection(cid);
   if (c == nullptr) {
@@ -1856,7 +1804,6 @@
       return OperationResult(TRI_ERROR_CLUSTER_SHARD_LEADER_RESIGNED, options);
     }
   }
->>>>>>> b9a27acb
 
   ResourceMonitor monitor(GlobalResourceMonitor::instance());
 
@@ -1919,21 +1866,9 @@
     }
   }
 
-<<<<<<< HEAD
-  indexesSnapshot.release();
-
-  // on a follower, our result should always be an empty array or object
-  TRI_ASSERT(replicationType != ReplicationType::FOLLOWER ||
-             (value.isArray() && resultBuilder.slice().isEmptyArray()) ||
-             (value.isObject() && resultBuilder.slice().isEmptyObject()));
-  TRI_ASSERT(replicationData->slice().isArray());
-  TRI_ASSERT(replicationType != ReplicationType::FOLLOWER ||
-             replicationData->slice().isEmptyArray());
-=======
   TRI_ASSERT(collection != nullptr);
   return cid;
 }
->>>>>>> b9a27acb
 
 /// @brief add a collection to the transaction for read, at runtime
 DataSourceId transaction::Methods::addCollectionAtRuntime(
@@ -1995,22 +1930,6 @@
     return opRes.result;
   }
 
-<<<<<<< HEAD
-  return std::move(intermediateCommit)
-      .thenValue([options, errorCounter = std::move(errorCounter),
-                  resDocs = std::move(resDocs)](auto&& res) mutable {
-        return OperationResult(res, std::move(resDocs), options,
-                               std::move(errorCounter));
-      });
-}
-
-Result transaction::Methods::insertLocalHelper(
-    LogicalCollection& collection, IndexesSnapshot const& indexesSnapshot,
-    std::string_view key, velocypack::Slice value, RevisionId& newRevisionId,
-    velocypack::Builder& newDocumentBuilder, OperationOptions& options,
-    BatchOptions& batchOptions) {
-  TRI_IF_FAILURE("LogicalCollection::insert") { return {TRI_ERROR_DEBUG}; }
-=======
   auto translateName = [this](std::string const& collectionName) {
     if (_state->isDBServer()) {
       auto collection = resolver()->getCollectionStructCluster(collectionName);
@@ -2026,7 +1945,6 @@
     }
     return collectionName;
   };
->>>>>>> b9a27acb
 
   std::string_view key(transaction::helpers::extractKeyPart(value));
   if (key.empty()) {
@@ -2079,19 +1997,8 @@
     return {TRI_ERROR_ARANGO_DATA_SOURCE_NOT_FOUND};
   }
 
-<<<<<<< HEAD
-  if (res.ok()) {
-    res =
-        collection.getPhysical()->insert(*this, indexesSnapshot, newRevisionId,
-                                         newDocumentBuilder.slice(), options);
-
-    if (res.ok()) {
-      trackWaitForSync(collection, options);
-    }
-=======
   if (key.empty()) {
     return {TRI_ERROR_ARANGO_DOCUMENT_HANDLE_BAD};
->>>>>>> b9a27acb
   }
 
   // We never want to see our own writes here, otherwise we could observe
@@ -2218,50 +2125,6 @@
       collection, operationName, value, options, replicationType, followers);
 }
 
-<<<<<<< HEAD
-  // set up batch options
-  BatchOptions batchOptions =
-      ::buildBatchOptions(options, *collection,
-                          isUpdate ? TRI_VOC_DOCUMENT_OPERATION_UPDATE
-                                   : TRI_VOC_DOCUMENT_OPERATION_REPLACE,
-                          _state->isDBServer());
-
-  bool excludeAllFromReplication =
-      replicationType != ReplicationType::LEADER ||
-      (followers->empty() &&
-       collection->replicationVersion() != replication::Version::TWO);
-
-  auto indexesSnapshot = collection->getPhysical()->getIndexesSnapshot();
-
-  // builder for a single document (will be recycled for each document)
-  transaction::BuilderLeaser newDocumentBuilder(this);
-  // builder for a single, old version of document (will be recycled for each
-  // document)
-  transaction::BuilderLeaser previousDocumentBuilder(this);
-  // all document data that are going to be replicated, append-only
-  transaction::BuilderLeaser replicationData(this);
-  // total result that is going to be returned to the caller, append-only
-  VPackBuilder resultBuilder;
-
-  auto workForOneDocument = [&](VPackSlice newValue, bool isArray) -> Result {
-    newDocumentBuilder->clear();
-    previousDocumentBuilder->clear();
-
-    if (!newValue.isObject()) {
-      return {TRI_ERROR_ARANGO_DOCUMENT_TYPE_INVALID};
-    }
-
-    VPackSlice key = newValue.get(StaticStrings::KeyString);
-    if (key.isNone()) {
-      return {TRI_ERROR_ARANGO_DOCUMENT_HANDLE_BAD};
-    } else if (!key.isString() || key.stringView().empty()) {
-      return {TRI_ERROR_ARANGO_DOCUMENT_KEY_BAD};
-    }
-
-    // replace and update are two operations each, thus this can and must not be
-    // single document operations. We need to have a lock here already.
-    TRI_ASSERT(isLocked(collection.get(), AccessMode::Type::WRITE));
-=======
 /// @brief The original code for determineReplicationTypeAndFollowers, used for
 /// replication1.
 Result transaction::Methods::determineReplication1TypeAndFollowers(
@@ -2271,7 +2134,6 @@
     std::shared_ptr<std::vector<ServerID> const>& followers) {
   replicationType = ReplicationType::NONE;
   TRI_ASSERT(followers == nullptr);
->>>>>>> b9a27acb
 
   if (_state->isDBServer()) {
     // This failure point is to test the case that a former leader has
@@ -2285,26 +2147,6 @@
       }
     }
 
-<<<<<<< HEAD
-    bool excludeFromReplication = excludeAllFromReplication;
-    TRI_ASSERT(previousDocumentBuilder->slice().isObject());
-    RevisionId newRevisionId;
-    res = modifyLocalHelper(
-        *collection, indexesSnapshot, newValue, oldDocumentId, oldRevisionId,
-        previousDocumentBuilder->slice(), newRevisionId, *newDocumentBuilder,
-        options, batchOptions, isUpdate);
-
-    if (res.fail()) {
-      if (res.is(TRI_ERROR_ARANGO_CONFLICT) && !isArray) {
-        // this indicates a write-write conflict while updating some unique
-        // index
-        TRI_ASSERT(oldRevisionId.isSet());
-        buildDocumentIdentity(
-            *collection, resultBuilder, cid, key.stringView(), oldRevisionId,
-            RevisionId::none(),
-            options.returnOld ? previousDocumentBuilder.get() : nullptr,
-            nullptr);
-=======
     // Block operation early if we are not supposed to perform it:
     auto const& followerInfo = collection.followers();
     std::string theLeader = followerInfo->getLeader();
@@ -2312,7 +2154,6 @@
       // This indicates that we believe to be the leader.
       if (!options.isSynchronousReplicationFrom.empty()) {
         return {TRI_ERROR_CLUSTER_SHARD_LEADER_REFUSES_REPLICATION};
->>>>>>> b9a27acb
       }
 
       switch (followerInfo->allowedToWrite()) {
@@ -2361,73 +2202,11 @@
                                     theLeader);
       }
 
-<<<<<<< HEAD
-    resultBuilder.close();
-  } else {
-    res = workForOneDocument(newValue, false);
-
-    // on a follower, our result should always be an empty object
-    if (replicationType == ReplicationType::FOLLOWER) {
-      TRI_ASSERT(resultBuilder.slice().isNone());
-      // add an empty object here so that when sending things back in JSON
-      // format, there is no "non-representable type 'none'" issue.
-      resultBuilder.add(VPackSlice::emptyObjectSlice());
-    }
-  }
-  replicationData->close();
-
-  indexesSnapshot.release();
-
-  // on a follower, our result should always be an empty array or object
-  TRI_ASSERT(replicationType != ReplicationType::FOLLOWER ||
-             (newValue.isArray() && resultBuilder.slice().isEmptyArray()) ||
-             (newValue.isObject() && resultBuilder.slice().isEmptyObject()));
-  TRI_ASSERT(replicationData->slice().isArray());
-  TRI_ASSERT(replicationType != ReplicationType::FOLLOWER ||
-             replicationData->slice().isEmptyArray());
-  TRI_ASSERT(!newValue.isArray() || options.silent ||
-             resultBuilder.slice().length() == newValue.length());
-
-  auto resDocs = resultBuilder.steal();
-  auto intermediateCommit = futures::makeFuture(res);
-  if (res.ok()) {
-    if (replicationType == ReplicationType::LEADER &&
-        (!followers->empty() ||
-         collection->replicationVersion() == replication::Version::TWO) &&
-        !replicationData->slice().isEmptyArray()) {
-      // We still hold a lock here, because this is update/replace and we're
-      // therefore not doing single document operations. But if we didn't hold
-      // it at the beginning of the method the followers may not be up-to-date.
-      TRI_ASSERT(isLocked(collection.get(), AccessMode::Type::WRITE));
-      TRI_ASSERT(collection != nullptr);
-
-      // In the multi babies case res is always TRI_ERROR_NO_ERROR if we
-      // get here, in the single document case, we do not try to replicate
-      // in case of an error.
-
-      // Now replicate the good operations on all followers:
-      return replicateOperations(*trxColl, followers, options, *replicationData,
-                                 isUpdate ? TRI_VOC_DOCUMENT_OPERATION_UPDATE
-                                          : TRI_VOC_DOCUMENT_OPERATION_REPLACE)
-          .thenValue([options, errs = std::move(errorCounter),
-                      resultData = std::move(resDocs)](Result&& res) mutable {
-            if (!res.ok()) {
-              return OperationResult{std::move(res), options};
-            }
-            if (options.silent && errs.empty()) {
-              // We needed the results, but do not want to report:
-              resultData->clear();
-            }
-            return OperationResult(std::move(res), std::move(resultData),
-                                   std::move(options), std::move(errs));
-          });
-=======
       // we are a valid follower. we do not need to send a proper result with
       // _key, _id, _rev back to the leader, because it will ignore all these
       // data anyway. it is sufficient to send headers and the proper error
       // codes back.
       options.silent = true;
->>>>>>> b9a27acb
     }
   }
 
@@ -2441,23 +2220,6 @@
   return {};
 }
 
-<<<<<<< HEAD
-Result transaction::Methods::modifyLocalHelper(
-    LogicalCollection& collection, IndexesSnapshot const& indexesSnapshot,
-    velocypack::Slice value, LocalDocumentId previousDocumentId,
-    RevisionId previousRevisionId, velocypack::Slice previousDocument,
-    RevisionId& newRevisionId, velocypack::Builder& newDocumentBuilder,
-    OperationOptions& options, BatchOptions& batchOptions, bool isUpdate) {
-  TRI_IF_FAILURE("LogicalCollection::update") {
-    if (isUpdate) {
-      return {TRI_ERROR_DEBUG};
-    }
-  }
-  TRI_IF_FAILURE("LogicalCollection::replace") {
-    if (!isUpdate) {
-      return {TRI_ERROR_DEBUG};
-    }
-=======
 /// @brief The replication2 version for determineReplicationTypeAndFollowers.
 /// The replication type is determined from the replicated state status (could
 /// be follower status or leader status). Followers is always an empty vector,
@@ -2470,7 +2232,6 @@
   if (!_state->isDBServer()) {
     replicationType = ReplicationType::NONE;
     return {};
->>>>>>> b9a27acb
   }
 
   // The context type is a good indicator of the replication type.
@@ -2551,21 +2312,6 @@
 }
 #endif
 
-<<<<<<< HEAD
-    if (res.ok()) {
-      if (isUpdate) {
-        res = collection.getPhysical()->update(
-            *this, indexesSnapshot, previousDocumentId, previousRevisionId,
-            previousDocument, newRevisionId, newDocumentBuilder.slice(),
-            options);
-      } else {
-        res = collection.getPhysical()->replace(
-            *this, indexesSnapshot, previousDocumentId, previousRevisionId,
-            previousDocument, newRevisionId, newDocumentBuilder.slice(),
-            options);
-      }
-    }
-=======
 OperationResult Methods::replace(std::string const& collectionName,
                                  VPackSlice replaceValue,
                                  OperationOptions const& options) {
@@ -2573,7 +2319,6 @@
                          MethodsApi::Synchronous)
       .get();
 }
->>>>>>> b9a27acb
 
 /// @brief replace one or multiple documents in a collection
 /// the single-document variant of this operation will either succeed or,
@@ -2642,254 +2387,8 @@
     OperationOptions& options) {
   auto res = RemoveProcessor::create(*this, collectionName, value, options);
   if (res.fail()) {
-<<<<<<< HEAD
-    return futures::makeFuture(OperationResult(std::move(res), options));
-  }
-
-  bool excludeAllFromReplication =
-      replicationType != ReplicationType::LEADER ||
-      (followers->empty() &&
-       collection->replicationVersion() != replication::Version::TWO);
-
-  auto indexesSnapshot = collection->getPhysical()->getIndexesSnapshot();
-
-  bool needToFetchOldDocument =
-      indexesSnapshot.hasSecondaryIndex() || options.returnOld;
-
-  // all document data that are going to be replicated, append-only
-  transaction::BuilderLeaser replicationData(this);
-  // builder for a single, old version of document (will be recycled for each
-  // document)
-  transaction::BuilderLeaser previousDocumentBuilder(this);
-  // temporary builder for building keys
-  transaction::BuilderLeaser keyBuilder(this);
-  // total result that is going to be returned to the caller, append-only
-  VPackBuilder resultBuilder;
-
-  auto workForOneDocument = [&](VPackSlice value, bool isArray) -> Result {
-    std::string_view key;
-
-    if (value.isString()) {
-      key = value.stringView();
-      // strip everything before a / (likely an _id value)
-      size_t pos = key.find('/');
-      if (pos != std::string::npos) {
-        key = key.substr(pos + 1);
-        keyBuilder->clear();
-        keyBuilder->add(VPackValue(key));
-        value = keyBuilder->slice();
-      }
-    } else if (value.isObject()) {
-      VPackSlice keySlice = value.get(StaticStrings::KeyString);
-      if (keySlice.isString()) {
-        key = keySlice.stringView();
-      }
-    }
-
-    // primary key must not be empty
-    if (key.empty()) {
-      return {TRI_ERROR_ARANGO_DOCUMENT_HANDLE_BAD};
-    }
-
-    std::pair<LocalDocumentId, RevisionId> lookupResult;
-    Result res =
-        collection->getPhysical()->lookupKeyForUpdate(this, key, lookupResult);
-    if (res.fail()) {
-      // Error reporting in the babies case is done outside of here.
-      if (res.is(TRI_ERROR_ARANGO_CONFLICT) && !isArray) {
-        TRI_ASSERT(replicationType != ReplicationType::FOLLOWER);
-        // if possible we want to provide information about the conflicting
-        // document, so we need another lookup. However, theoretically it is
-        // possible that the document has been deleted by now.
-        auto lookupRes = collection->getPhysical()->lookupKey(
-            this, key, lookupResult, ReadOwnWrites::yes);
-        TRI_ASSERT(!lookupRes.ok() || lookupResult.second.isSet());
-        buildDocumentIdentity(*collection, resultBuilder, cid, key,
-                              lookupResult.second, RevisionId::none(), nullptr,
-                              nullptr);
-        auto index = collection->getPhysical()->primaryIndex();
-        if (index) {
-          return index->addErrorMsg(res, key);
-        }
-      }
-      return res;
-    }
-
-    std::ignore = this->state()->ensureSnapshot();
-
-    TRI_ASSERT(lookupResult.first.isSet());
-    TRI_ASSERT(lookupResult.second.isSet());
-    auto [oldDocumentId, oldRevisionId] = lookupResult;
-
-    previousDocumentBuilder->clear();
-    if (needToFetchOldDocument) {
-      // need to read the full document, so that we can remove all
-      // secondary index entries for it
-      res = collection->getPhysical()->lookupDocument(
-          *this, oldDocumentId, *previousDocumentBuilder,
-          /*readCache*/ true, /*fillCache*/ false, ReadOwnWrites::yes);
-
-      if (res.fail()) {
-        return res;
-      }
-    } else {
-      TRI_ASSERT(!options.returnOld);
-      // no need to read the full document, as we don't have secondary
-      // index entries to remove. now build an artificial document with
-      // just _key for our removal operation
-      buildDocumentStub(*previousDocumentBuilder, key, oldRevisionId);
-    }
-
-    bool excludeFromReplication = excludeAllFromReplication;
-    TRI_ASSERT(previousDocumentBuilder->slice().isObject());
-
-    res = removeLocalHelper(*collection, indexesSnapshot, value, oldDocumentId,
-                            oldRevisionId, previousDocumentBuilder->slice(),
-                            options);
-
-    // we should never get a write-write conflict here since the key is already
-    // locked earlier, and in case of a remove there cannot be any conflicts on
-    // unique index entries. However, we can still have a conflict error due to
-    // a violated precondition when a specific _rev is provided.
-    if ((res.is(TRI_ERROR_ARANGO_CONFLICT) && !isArray) ||
-        (res.ok() && !options.silent)) {
-      TRI_ASSERT(oldRevisionId.isSet());
-      buildDocumentIdentity(
-          *collection, resultBuilder, cid, key, oldRevisionId,
-          RevisionId::none(),
-          options.returnOld ? previousDocumentBuilder.get() : nullptr, nullptr);
-    }
-
-    if (res.ok() && !excludeFromReplication) {
-      buildDocumentStub(*replicationData, key, oldRevisionId);
-    }
-
-    return res;
-  };
-
-  replicationData->openArray(true);
-  std::unordered_map<ErrorCode, size_t> errorCounter;
-  if (value.isArray()) {
-    resultBuilder.openArray();
-
-    for (VPackSlice s : VPackArrayIterator(value)) {
-      res = workForOneDocument(s, true);
-      if (res.fail()) {
-        createBabiesError(replicationType == ReplicationType::FOLLOWER
-                              ? nullptr
-                              : &resultBuilder,
-                          errorCounter, res);
-        res.reset();
-      }
-    }
-
-    resultBuilder.close();
-  } else {
-    res = workForOneDocument(value, false);
-
-    // on a follower, our result should always be an empty object
-    if (replicationType == ReplicationType::FOLLOWER) {
-      TRI_ASSERT(resultBuilder.slice().isNone());
-      // add an empty object here so that when sending things back in JSON
-      // format, there is no "non-representable type 'none'" issue.
-      resultBuilder.add(VPackSlice::emptyObjectSlice());
-    }
-  }
-  replicationData->close();
-
-  indexesSnapshot.release();
-
-  // on a follower, our result should always be an empty array or object
-  TRI_ASSERT(replicationType != ReplicationType::FOLLOWER ||
-             (value.isArray() && resultBuilder.slice().isEmptyArray()) ||
-             (value.isObject() && resultBuilder.slice().isEmptyObject()));
-  TRI_ASSERT(replicationData->slice().isArray());
-  TRI_ASSERT(replicationType != ReplicationType::FOLLOWER ||
-             replicationData->slice().isEmptyArray());
-  TRI_ASSERT(!value.isArray() || options.silent ||
-             resultBuilder.slice().length() == value.length());
-
-  auto resDocs = resultBuilder.steal();
-  auto intermediateCommit = futures::makeFuture(res);
-  if (res.ok()) {
-    auto replicationVersion = collection->replicationVersion();
-    if (replicationType == ReplicationType::LEADER &&
-        (!followers->empty() ||
-         replicationVersion == replication::Version::TWO) &&
-        !replicationData->slice().isEmptyArray()) {
-      TRI_ASSERT(collection != nullptr);
-      // Now replicate the same operation on all followers:
-
-      // In the multi babies case res is always TRI_ERROR_NO_ERROR if we
-      // get here, in the single document case, we do not try to replicate
-      // in case of an error.
-
-      // Now replicate the good operations on all followers:
-      return replicateOperations(*trxColl, followers, options, *replicationData,
-                                 TRI_VOC_DOCUMENT_OPERATION_REMOVE)
-          .thenValue([options, errs = std::move(errorCounter),
-                      resultData = std::move(resDocs)](Result res) mutable {
-            if (!res.ok()) {
-              return OperationResult{std::move(res), options};
-            }
-            if (options.silent && errs.empty()) {
-              // We needed the results, but do not want to report:
-              resultData->clear();
-            }
-            return OperationResult(std::move(res), std::move(resultData),
-                                   std::move(options), std::move(errs));
-          });
-    }
-
-    // execute a deferred intermediate commit, if required.
-    intermediateCommit = performIntermediateCommitIfRequired(collection->id());
-  }
-
-  if (options.silent && errorCounter.empty()) {
-    // We needed the results, but do not want to report:
-    resDocs->clear();
-  }
-
-  return std::move(intermediateCommit)
-      .thenValue([options, errorCounter = std::move(errorCounter),
-                  resDocs = std::move(resDocs)](auto&& res) mutable {
-        return OperationResult(res, std::move(resDocs), options,
-                               std::move(errorCounter));
-      });
-}
-
-Result transaction::Methods::removeLocalHelper(
-    LogicalCollection& collection, IndexesSnapshot const& indexesSnapshot,
-    velocypack::Slice value, LocalDocumentId previousDocumentId,
-    RevisionId previousRevisionId, velocypack::Slice previousDocument,
-    OperationOptions& options) {
-  TRI_IF_FAILURE("LogicalCollection::remove") { return {TRI_ERROR_DEBUG}; }
-
-  // check revisions only if value is a proper object. if value is simply
-  // a key, we cannot check the revisions.
-  if (!options.ignoreRevs && value.isObject()) {
-    // Check old revision:
-    auto checkRevision = [](RevisionId expected, RevisionId found) noexcept {
-      return expected.empty() || found == expected;
-    };
-
-    RevisionId expectedRevision = RevisionId::fromSlice(value);
-    if (expectedRevision.isSet() &&
-        !checkRevision(expectedRevision, previousRevisionId)) {
-      return {TRI_ERROR_ARANGO_CONFLICT, "conflict, _rev values do not match"};
-    }
-  }
-
-  Result res = collection.getPhysical()->remove(
-      *this, indexesSnapshot, previousDocumentId, previousRevisionId,
-      previousDocument, options);
-
-  if (res.ok()) {
-    trackWaitForSync(collection, options);
-=======
     return futures::makeFuture(
         OperationResult(std::move(res).result(), options));
->>>>>>> b9a27acb
   }
   return res.get().execute();
 }
