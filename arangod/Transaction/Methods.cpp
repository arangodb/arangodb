--- conflicted
+++ resolved
@@ -596,12 +596,8 @@
       // general be supported by an index. for this, a sort condition must not
       // be empty, must consist only of attribute access, and all attributes
       // must be sorted in the direction
-<<<<<<< HEAD
       Index::SortCosts costs =
-          idx->supportsSortCondition(sortCondition, reference, itemsInIndex);
-=======
-      Index::SortCosts costs = idx->supportsSortCondition(&sortCondition, reference, itemsInIndex);
->>>>>>> 420326be
+          idx->supportsSortCondition(&sortCondition, reference, itemsInIndex);
       if (costs.supportsCondition) {
         supportsSort = true;
       }
@@ -699,84 +695,6 @@
   return std::make_pair(bestSupportsFilter, bestSupportsSort);
 }
 
-<<<<<<< HEAD
-bool transaction::Methods::findIndexHandleForAndNode(
-    std::vector<std::shared_ptr<Index>> const& indexes, arangodb::aql::AstNode*& node,
-    arangodb::aql::Variable const* reference, size_t itemsInCollection,
-    aql::IndexHint const& hint, transaction::Methods::IndexHandle& usedIndex) const {
-  std::shared_ptr<Index> bestIndex;
-  double bestCost = 0.0;
-
-  auto considerIndex = [&bestIndex, &bestCost, itemsInCollection, &indexes, &node,
-                        reference](std::shared_ptr<Index> const& idx) -> void {
-    // check if the index supports the filter expression
-    Index::FilterCosts costs =
-        idx->supportsFilterCondition(indexes, node, reference, itemsInCollection);
-
-    // enable the following line to see index candidates considered with their
-    // abilities and scores
-    LOG_TOPIC("fdbeb", TRACE, Logger::FIXME)
-        << "looking at index: " << idx.get() << ", isSorted: " << idx->isSorted()
-        << ", isSparse: " << idx->sparse() << ", fields: " << idx->fields().size()
-        << ", supportsFilter: " << costs.supportsCondition
-        << ", estimatedCost: " << costs.estimatedCosts
-        << ", estimatedItems: " << costs.estimatedItems
-        << ", itemsInIndex: " << itemsInCollection << ", selectivity: "
-        << (idx->hasSelectivityEstimate() ? idx->selectivityEstimate() : -1.0)
-        << ", node: " << node;
-
-    // index supports the filter condition
-    if (costs.supportsCondition && (bestIndex == nullptr || costs.estimatedCosts < bestCost)) {
-      bestIndex = idx;
-      bestCost = costs.estimatedCosts;
-    }
-  };
-
-  if (hint.type() == aql::IndexHint::HintType::Simple) {
-    std::vector<std::string> const& hintedIndices = hint.hint();
-    for (std::string const& hinted : hintedIndices) {
-      std::shared_ptr<Index> matched;
-      for (std::shared_ptr<Index> const& idx : indexes) {
-        if (idx->name() == hinted) {
-          matched = idx;
-          break;
-        }
-      }
-
-      if (matched != nullptr) {
-        considerIndex(matched);
-        if (bestIndex != nullptr) {
-          break;
-        }
-      }
-    }
-
-    if (hint.isForced() && bestIndex == nullptr) {
-      THROW_ARANGO_EXCEPTION_MESSAGE(
-          TRI_ERROR_QUERY_FORCED_INDEX_HINT_UNUSABLE,
-          "could not use index hint to serve query; " + hint.toString());
-    }
-  }
-
-  if (bestIndex == nullptr) {
-    for (auto const& idx : indexes) {
-      considerIndex(idx);
-    }
-  }
-
-  if (bestIndex == nullptr) {
-    return false;
-  }
-
-  node = bestIndex->specializeCondition(node, reference);
-
-  usedIndex = IndexHandle(bestIndex);
-
-  return true;
-}
-
-=======
->>>>>>> 420326be
 /// @brief Find out if any of the given requests has ended in a refusal
 static bool findRefusal(std::vector<ClusterCommRequest> const& requests) {
   for (auto const& it : requests) {
@@ -2911,12 +2829,14 @@
     return false;
   }
 
-  arangodb::aql::SortCondition sortCondition; // always empty here
-  arangodb::aql::AstNode* specializedCondition; // unused
-  bool isSparse; // unused
+  arangodb::aql::SortCondition sortCondition;    // always empty here
+  arangodb::aql::AstNode* specializedCondition;  // unused
+  bool isSparse;                                 // unused
   std::vector<IndexHandle> usedIndexes;
-  if (findIndexHandleForAndNode(indexesForCollection(collectionName), node, reference, sortCondition, itemsInCollection,
-                                   hint, usedIndexes, specializedCondition, isSparse).first) {
+  if (findIndexHandleForAndNode(indexesForCollection(collectionName), node,
+                                reference, sortCondition, itemsInCollection,
+                                hint, usedIndexes, specializedCondition, isSparse)
+          .first) {
     TRI_ASSERT(!usedIndexes.empty());
     usedIndex = usedIndexes[0];
     return true;
