--- conflicted
+++ resolved
@@ -1809,15 +1809,9 @@
       return OperationResult(TRI_ERROR_ARANGO_DOCUMENT_KEY_BAD);
     }
   }
-<<<<<<< HEAD
-  
+
   ClusterInfo& ci = vocbase().server().getFeature<ClusterFeature>().clusterInfo();
   auto colptr = ci.getCollectionNT(vocbase().name(), cname);
-=======
-
-  ClusterInfo* ci = ClusterInfo::instance();
-  auto colptr = ci->getCollectionNT(vocbase().name(), cname);
->>>>>>> 1b9cc85c
   if (colptr == nullptr) {
     return futures::makeFuture(OperationResult(TRI_ERROR_ARANGO_DATA_SOURCE_NOT_FOUND));
   }
