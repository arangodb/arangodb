////////////////////////////////////////////////////////////////////////////////
/// DISCLAIMER
///
/// Copyright 2014-2017 ArangoDB GmbH, Cologne, Germany
/// Copyright 2004-2014 triAGENS GmbH, Cologne, Germany
///
/// Licensed under the Apache License, Version 2.0 (the "License");
/// you may not use this file except in compliance with the License.
/// You may obtain a copy of the License at
///
///     http://www.apache.org/licenses/LICENSE-2.0
///
/// Unless required by applicable law or agreed to in writing, software
/// distributed under the License is distributed on an "AS IS" BASIS,
/// WITHOUT WARRANTIES OR CONDITIONS OF ANY KIND, either express or implied.
/// See the License for the specific language governing permissions and
/// limitations under the License.
///
/// Copyright holder is ArangoDB GmbH, Cologne, Germany
///
/// @author Max Neunhoeffer
////////////////////////////////////////////////////////////////////////////////

#include "Methods.h"
#include "ApplicationFeatures/ApplicationServer.h"
#include "Aql/Ast.h"
#include "Aql/AstNode.h"
#include "Aql/Condition.h"
#include "Aql/SortCondition.h"
#include "Basics/AttributeNameParser.h"
#include "Basics/Exceptions.h"
#include "Basics/NumberUtils.h"
#include "Basics/StaticStrings.h"
#include "Basics/StringUtils.h"
#include "Basics/VelocyPackHelper.h"
#include "Basics/encoding.h"
#include "Cluster/ClusterComm.h"
#include "Cluster/ClusterFeature.h"
#include "Cluster/ClusterMethods.h"
#include "Cluster/FollowerInfo.h"
#include "Cluster/ReplicationTimeoutFeature.h"
#include "Cluster/ServerState.h"
#include "Indexes/Index.h"
#include "Logger/Logger.h"
#include "RocksDBEngine/RocksDBEngine.h"
#include "StorageEngine/EngineSelectorFeature.h"
#include "StorageEngine/PhysicalCollection.h"
#include "StorageEngine/StorageEngine.h"
#include "StorageEngine/TransactionCollection.h"
#include "StorageEngine/TransactionState.h"
#include "Transaction/Context.h"
#include "Transaction/Helpers.h"
#include "Transaction/Options.h"
#include "Utils/CollectionNameResolver.h"
#include "Utils/ExecContext.h"
#include "Utils/Events.h"
#include "Utils/OperationCursor.h"
#include "Utils/OperationOptions.h"
#include "VocBase/LogicalCollection.h"
#include "VocBase/ManagedDocumentResult.h"
#include "VocBase/Methods/Indexes.h"
#include "VocBase/ticks.h"

#include <velocypack/Builder.h>
#include <velocypack/Collection.h>
#include <velocypack/Options.h>
#include <velocypack/Slice.h>
#include <velocypack/velocypack-aliases.h>

using namespace arangodb;
using namespace arangodb::transaction;
using namespace arangodb::transaction::helpers;

namespace {

// wrap vector inside a static function to ensure proper initialization order
std::vector<arangodb::transaction::Methods::StateRegistrationCallback>& getStateRegistrationCallbacks() {
  static std::vector<arangodb::transaction::Methods::StateRegistrationCallback> callbacks;

  return callbacks;
}

/// @brief notify callbacks of association of 'cid' with this TransactionState
/// @note done separately from addCollection() to avoid creating a
///       TransactionCollection instance for virtual entities, e.g. View
arangodb::Result applyStateRegistrationCallbacks(
    LogicalDataSource& dataSource,
    arangodb::TransactionState& state
) {
  for (auto& callback: getStateRegistrationCallbacks()) {
    try {
      auto res = callback(dataSource, state);

      if (!res.ok()) {
        return res;
      }
    } catch (...) {
      return arangodb::Result(TRI_ERROR_INTERNAL);
    }
  }

  return arangodb::Result();
}

static void throwCollectionNotFound(char const* name) {
  if (name == nullptr) {
    THROW_ARANGO_EXCEPTION(TRI_ERROR_ARANGO_DATA_SOURCE_NOT_FOUND);
  }
  THROW_ARANGO_EXCEPTION_MESSAGE(
      TRI_ERROR_ARANGO_DATA_SOURCE_NOT_FOUND,
      std::string(TRI_errno_string(TRI_ERROR_ARANGO_DATA_SOURCE_NOT_FOUND)) +
          ": " + name);
}

/// @brief tests if the given index supports the sort condition
static bool indexSupportsSort(Index const* idx,
                              arangodb::aql::Variable const* reference,
                              arangodb::aql::SortCondition const* sortCondition,
                              size_t itemsInIndex, double& estimatedCost,
                              size_t& coveredAttributes) {
  if (idx->isSorted() &&
      idx->supportsSortCondition(sortCondition, reference, itemsInIndex,
                                 estimatedCost, coveredAttributes)) {
    // index supports the sort condition
    return true;
  }

  // index does not support the sort condition
  if (itemsInIndex > 0) {
    estimatedCost = itemsInIndex * std::log2(static_cast<double>(itemsInIndex));
  } else {
    estimatedCost = 0.0;
  }
  return false;
}

/// @brief Insert an error reported instead of the new document
static void createBabiesError(VPackBuilder& builder,
                              std::unordered_map<int, size_t>& countErrorCodes,
                              Result error, bool silent) {
  if (!silent) {
    builder.openObject();
    builder.add(StaticStrings::Error, VPackValue(true));
    builder.add(StaticStrings::ErrorNum, VPackValue(error.errorNumber()));
    builder.add(StaticStrings::ErrorMessage, VPackValue(error.errorMessage()));
    builder.close();
  }

  auto it = countErrorCodes.find(error.errorNumber());
  if (it == countErrorCodes.end()) {
    countErrorCodes.emplace(error.errorNumber(), 1);
  } else {
    it->second++;
  }
}

static OperationResult emptyResult(OperationOptions const& options) {
  VPackBuilder resultBuilder;
  resultBuilder.openArray();
  resultBuilder.close();
  return OperationResult(Result(), resultBuilder.steal(), nullptr, options);
}
}  // namespace

/*static*/ void transaction::Methods::addStateRegistrationCallback(
    StateRegistrationCallback callback
) {
  getStateRegistrationCallbacks().emplace_back(callback);
}

/// @brief Get the field names of the used index
std::vector<std::vector<std::string>>
transaction::Methods::IndexHandle::fieldNames() const {
  return _index->fieldNames();
}

/// @brief IndexHandle getter method
std::shared_ptr<arangodb::Index> transaction::Methods::IndexHandle::getIndex()
    const {
  return _index;
}

/// @brief IndexHandle toVelocyPack method passthrough
void transaction::Methods::IndexHandle::toVelocyPack(
    arangodb::velocypack::Builder& builder, bool withFigures) const {
  _index->toVelocyPack(builder, withFigures, false);
}

TRI_vocbase_t& transaction::Methods::vocbase() const {
  return _state->vocbase();
}

/// @brief whether or not the transaction consists of a single operation only
bool transaction::Methods::isSingleOperationTransaction() const {
  return _state->isSingleOperation();
}

/// @brief get the status of the transaction
transaction::Status transaction::Methods::status() const {
  return _state->status();
}

/// @brief sort ORs for the same attribute so they are in ascending value
/// order. this will only work if the condition is for a single attribute
/// the usedIndexes vector may also be re-sorted
bool transaction::Methods::sortOrs(
    arangodb::aql::Ast* ast, arangodb::aql::AstNode* root,
    arangodb::aql::Variable const* variable,
    std::vector<transaction::Methods::IndexHandle>& usedIndexes) {
  if (root == nullptr) {
    return true;
  }

  size_t const n = root->numMembers();

  if (n < 2) {
    return true;
  }

  if (n != usedIndexes.size()) {
    // sorting will break if the number of ORs is unequal to the number of
    // indexes
    // but we shouldn't have got here then
    TRI_ASSERT(false);
    return false;
  }

  typedef std::pair<arangodb::aql::AstNode*, transaction::Methods::IndexHandle>
      ConditionData;
  std::vector<ConditionData*> conditionData;

  auto cleanup = [&conditionData]() -> void {
    for (auto& it : conditionData) {
      delete it;
    }
  };

  TRI_DEFER(cleanup());

  std::vector<arangodb::aql::ConditionPart> parts;
  parts.reserve(n);

  for (size_t i = 0; i < n; ++i) {
    // sort the conditions of each AND
    auto sub = root->getMemberUnchecked(i);

    TRI_ASSERT(sub != nullptr &&
               sub->type ==
                   arangodb::aql::AstNodeType::NODE_TYPE_OPERATOR_NARY_AND);
    size_t const nAnd = sub->numMembers();

    if (nAnd != 1) {
      // we can't handle this one
      return false;
    }

    auto operand = sub->getMemberUnchecked(0);

    if (!operand->isComparisonOperator()) {
      return false;
    }

    if (operand->type ==
            arangodb::aql::AstNodeType::NODE_TYPE_OPERATOR_BINARY_NE ||
        operand->type ==
            arangodb::aql::AstNodeType::NODE_TYPE_OPERATOR_BINARY_NIN) {
      return false;
    }

    auto lhs = operand->getMember(0);
    auto rhs = operand->getMember(1);

    if (lhs->type == arangodb::aql::AstNodeType::NODE_TYPE_ATTRIBUTE_ACCESS) {
      std::pair<arangodb::aql::Variable const*,
                std::vector<arangodb::basics::AttributeName>>
          result;

      if (rhs->isConstant() && lhs->isAttributeAccessForVariable(result) &&
          result.first == variable &&
          (operand->type !=
               arangodb::aql::AstNodeType::NODE_TYPE_OPERATOR_BINARY_IN ||
           rhs->isArray())) {
        // create the condition data struct on the heap
        auto data = std::make_unique<ConditionData>(sub, usedIndexes[i]);
        // push it into an owning vector
        conditionData.emplace_back(data.get());
        // vector is now responsible for data
        auto p = data.release();
        // also add the pointer to the (non-owning) parts vector
        parts.emplace_back(arangodb::aql::ConditionPart(
            result.first, result.second, operand,
            arangodb::aql::AttributeSideType::ATTRIBUTE_LEFT, p));
      }
    }

    if (rhs->type == arangodb::aql::AstNodeType::NODE_TYPE_ATTRIBUTE_ACCESS ||
        rhs->type == arangodb::aql::AstNodeType::NODE_TYPE_EXPANSION) {
      std::pair<arangodb::aql::Variable const*,
                std::vector<arangodb::basics::AttributeName>>
          result;

      if (lhs->isConstant() && rhs->isAttributeAccessForVariable(result) &&
          result.first == variable) {
        // create the condition data struct on the heap
        auto data = std::make_unique<ConditionData>(sub, usedIndexes[i]);
        // push it into an owning vector
        conditionData.emplace_back(data.get());
        // vector is now responsible for data
        auto p = data.release();
        // also add the pointer to the (non-owning) parts vector
        parts.emplace_back(arangodb::aql::ConditionPart(
            result.first, result.second, operand,
            arangodb::aql::AttributeSideType::ATTRIBUTE_RIGHT, p));
      }
    }
  }

  if (parts.size() != root->numMembers()) {
    return false;
  }

  // check if all parts use the same variable and attribute
  for (size_t i = 1; i < n; ++i) {
    auto& lhs = parts[i - 1];
    auto& rhs = parts[i];

    if (lhs.variable != rhs.variable ||
        lhs.attributeName != rhs.attributeName) {
      // oops, the different OR parts are on different variables or attributes
      return false;
    }
  }

  size_t previousIn = SIZE_MAX;

  for (size_t i = 0; i < n; ++i) {
    auto& p = parts[i];

    if (p.operatorType ==
            arangodb::aql::AstNodeType::NODE_TYPE_OPERATOR_BINARY_IN &&
        p.valueNode->isArray()) {
      TRI_ASSERT(p.valueNode->isConstant());

      if (previousIn != SIZE_MAX) {
        // merge IN with IN
        TRI_ASSERT(previousIn < i);
        auto emptyArray = ast->createNodeArray();
        auto mergedIn = ast->createNodeUnionizedArray(
            parts[previousIn].valueNode, p.valueNode);
        parts[previousIn].valueNode = mergedIn;
        parts[i].valueNode = emptyArray;

        // must edit nodes in place; TODO change so we can replace with copy

        auto n1 = root->getMember(previousIn)->getMember(0);
        TEMPORARILY_UNLOCK_NODE(n1);
        n1->changeMember(1, mergedIn);

        auto n2 = root->getMember(i)->getMember(0);
        {
          TEMPORARILY_UNLOCK_NODE(n2);
          n2->changeMember(1, emptyArray);
        }
      } else {
        // note first IN
        previousIn = i;
      }
    }
  }

  // now sort all conditions by variable name, attribute name, attribute value
  std::sort(parts.begin(), parts.end(),
            [](arangodb::aql::ConditionPart const& lhs,
               arangodb::aql::ConditionPart const& rhs) -> bool {
              // compare variable names first
              auto res = lhs.variable->name.compare(rhs.variable->name);

              if (res != 0) {
                return res < 0;
              }

              // compare attribute names next
              res = lhs.attributeName.compare(rhs.attributeName);

              if (res != 0) {
                return res < 0;
              }

              // compare attribute values next
              auto ll = lhs.lowerBound();
              auto lr = rhs.lowerBound();

              if (ll == nullptr && lr != nullptr) {
                // left lower bound is not set but right
                return true;
              } else if (ll != nullptr && lr == nullptr) {
                // left lower bound is set but not right
                return false;
              }

              if (ll != nullptr && lr != nullptr) {
                // both lower bounds are set
                res = CompareAstNodes(ll, lr, true);

                if (res != 0) {
                  return res < 0;
                }
              }

              if (lhs.isLowerInclusive() && !rhs.isLowerInclusive()) {
                return true;
              }
              if (rhs.isLowerInclusive() && !lhs.isLowerInclusive()) {
                return false;
              }

              // all things equal
              return false;
            });

  TRI_ASSERT(parts.size() == conditionData.size());

  // clean up
  usedIndexes.clear();
  while (root->numMembers()) {
    root->removeMemberUnchecked(0);
  }

  // and rebuild
  for (size_t i = 0; i < n; ++i) {
    if (parts[i].operatorType ==
            arangodb::aql::AstNodeType::NODE_TYPE_OPERATOR_BINARY_IN &&
        parts[i].valueNode->isArray() &&
        parts[i].valueNode->numMembers() == 0) {
      // can optimize away empty IN array
      continue;
    }

    auto conditionData = static_cast<ConditionData*>(parts[i].data);
    root->addMember(conditionData->first);
    usedIndexes.emplace_back(conditionData->second);
  }

  return true;
}

std::pair<bool, bool> transaction::Methods::findIndexHandleForAndNode(
    std::vector<std::shared_ptr<Index>> const& indexes, arangodb::aql::AstNode* node,
    arangodb::aql::Variable const* reference,
    arangodb::aql::SortCondition const* sortCondition, size_t itemsInCollection,
    std::vector<transaction::Methods::IndexHandle>& usedIndexes,
    arangodb::aql::AstNode*& specializedCondition, bool& isSparse) const {
  std::shared_ptr<Index> bestIndex;
  double bestCost = 0.0;
  bool bestSupportsFilter = false;
  bool bestSupportsSort = false;

  for (auto const& idx : indexes) {
    double filterCost = 0.0;
    double sortCost = 0.0;
    size_t itemsInIndex = itemsInCollection;

    bool supportsFilter = false;
    bool supportsSort = false;

    // check if the index supports the filter expression
    double estimatedCost;
    size_t estimatedItems;
    if (idx->supportsFilterCondition(node, reference, itemsInIndex,
                                     estimatedItems, estimatedCost)) {
      // index supports the filter condition
      filterCost = estimatedCost;
      // this reduces the number of items left
      itemsInIndex = estimatedItems;
      supportsFilter = true;
    } else {
      // index does not support the filter condition
      filterCost = itemsInIndex * 1.5;
    }

    bool const isOnlyAttributeAccess =
        (!sortCondition->isEmpty() && sortCondition->isOnlyAttributeAccess());

    if (sortCondition->isUnidirectional()) {
      size_t coveredAttributes = 0;
      // only go in here if we actually have a sort condition and it can in
      // general be supported by an index. for this, a sort condition must not
      // be empty, must consist only of attribute access, and all attributes
      // must be sorted in the direction
      if (indexSupportsSort(idx.get(), reference, sortCondition, itemsInIndex,
                            sortCost, coveredAttributes)) {
        supportsSort = true;
      }
    }

    if (!supportsSort && isOnlyAttributeAccess && node->isOnlyEqualityMatch()) {
      // index cannot be used for sorting, but the filter condition consists
      // only of equality lookups (==)
      // now check if the index fields are the same as the sort condition fields
      // e.g. FILTER c.value1 == 1 && c.value2 == 42 SORT c.value1, c.value2
      size_t coveredFields =
          sortCondition->coveredAttributes(reference, idx->fields());

      if (coveredFields == sortCondition->numAttributes() &&
          (idx->isSorted() ||
           idx->fields().size() == sortCondition->numAttributes())) {
        // no sorting needed
        sortCost = 0.0;
      }
    }

    if (!supportsFilter && !supportsSort) {
      continue;
    }

    double totalCost = filterCost;
    if (!sortCondition->isEmpty()) {
      // only take into account the costs for sorting if there is actually something to sort
      totalCost += sortCost;
    }

    LOG_TOPIC(TRACE, Logger::FIXME) << "looking at index: " << idx.get() << ", isSorted: " << idx->isSorted() << ", isSparse: " << idx->sparse() << ", fields: " << idx->fields().size() << ", supportsFilter: " << supportsFilter << ", supportsSort: " << supportsSort << ", filterCost: " << filterCost << ", sortCost: " << sortCost << ", totalCost: " << totalCost << ", isOnlyAttributeAccess: " << isOnlyAttributeAccess << ", isUnidirectional: " << sortCondition->isUnidirectional() << ", isOnlyEqualityMatch: " << node->isOnlyEqualityMatch() << ", itemsInIndex: " << itemsInIndex;

    if (bestIndex == nullptr || totalCost < bestCost) {
      bestIndex = idx;
      bestCost = totalCost;
      bestSupportsFilter = supportsFilter;
      bestSupportsSort = supportsSort;
    }
  }

  if (bestIndex == nullptr) {
    return std::make_pair(false, false);
  }

  specializedCondition = bestIndex->specializeCondition(node, reference);

  usedIndexes.emplace_back(bestIndex);
  isSparse = bestIndex->sparse();

  return std::make_pair(bestSupportsFilter, bestSupportsSort);
}

bool transaction::Methods::findIndexHandleForAndNode(
    std::vector<std::shared_ptr<Index>> const& indexes, arangodb::aql::AstNode*& node,
    arangodb::aql::Variable const* reference, size_t itemsInCollection,
    transaction::Methods::IndexHandle& usedIndex) const {
  std::shared_ptr<Index> bestIndex;
  double bestCost = 0.0;

  for (auto const& idx : indexes) {
    size_t itemsInIndex = itemsInCollection;

    // check if the index supports the filter expression
    double estimatedCost;
    size_t estimatedItems;
    bool supportsFilter = idx->supportsFilterCondition(node, reference, itemsInIndex,
                                                       estimatedItems, estimatedCost);

    // enable the following line to see index candidates considered with their
    // abilities and scores
    LOG_TOPIC(TRACE, Logger::FIXME) << "looking at index: " << idx.get() << ", isSorted: " << idx->isSorted() << ", isSparse: " << idx->sparse() << ", fields: " << idx->fields().size() << ", supportsFilter: " << supportsFilter << ", estimatedCost: " << estimatedCost << ", estimatedItems: " << estimatedItems << ", itemsInIndex: " << itemsInIndex << ", selectivity: " << (idx->hasSelectivityEstimate() ? idx->selectivityEstimate() : -1.0) << ", node: " << node;

    if (!supportsFilter) {
      continue;
    }

    // index supports the filter condition

    // this reduces the number of items left
    itemsInIndex = estimatedItems;

    if (bestIndex == nullptr || estimatedCost < bestCost) {
      bestIndex = idx;
      bestCost = estimatedCost;
    }
  }

  if (bestIndex == nullptr) {
    return false;
  }

  node = bestIndex->specializeCondition(node, reference);

  usedIndex = IndexHandle(bestIndex);

  return true;
}

/// @brief Find out if any of the given requests has ended in a refusal

static bool findRefusal(std::vector<ClusterCommRequest>& requests) {
  for (size_t i = 0; i < requests.size(); ++i) {
    if (requests[i].done &&
        requests[i].result.status == CL_COMM_RECEIVED &&
        requests[i].result.answer_code == rest::ResponseCode::NOT_ACCEPTABLE) {
      return true;
    }
  }
  return false;
}

transaction::Methods::Methods(
    std::shared_ptr<transaction::Context> const& transactionContext,
    transaction::Options const& options)
    : _state(nullptr),
      _transactionContext(transactionContext),
      _transactionContextPtr(transactionContext.get()) {
  TRI_ASSERT(_transactionContextPtr != nullptr);

  // brief initialize the transaction
  // this will first check if the transaction is embedded in a parent
  // transaction. if not, it will create a transaction of its own
  // check in the context if we are running embedded
  TransactionState* parent = _transactionContextPtr->getParentTransaction();

  if (parent != nullptr) { // yes, we are embedded
    if (!_transactionContextPtr->isEmbeddable()) {
      // we are embedded but this is disallowed...
      THROW_ARANGO_EXCEPTION(TRI_ERROR_TRANSACTION_NESTED);
    }
    
    _state = parent;
    
    TRI_ASSERT(_state != nullptr);
    _state->increaseNesting();
  } else { // non-embedded
    TRI_vocbase_t& vocbase = _transactionContextPtr->vocbase();
    
    // now start our own transaction
    StorageEngine* engine = EngineSelectorFeature::ENGINE;
    _state = engine->createTransactionState(vocbase, options).release();
    TRI_ASSERT(_state != nullptr);
    
    // register the transaction in the context
    _transactionContextPtr->registerTransaction(_state);
  }

  TRI_ASSERT(_state != nullptr);
}

/// @brief destroy the transaction
transaction::Methods::~Methods() {
  if (_state->isEmbeddedTransaction()) {
    _state->decreaseNesting();
  } else {
    if (_state->status() == transaction::Status::RUNNING) {
      // auto abort a running transaction
      try {
        this->abort();
        TRI_ASSERT(_state->status() != transaction::Status::RUNNING);
      } catch (...) {
        // must never throw because we are in a dtor
      }
    }

    // free the state associated with the transaction
    TRI_ASSERT(_state->status() != transaction::Status::RUNNING);
    // store result
    _transactionContextPtr->storeTransactionResult(
        _state->id(), _state->hasFailedOperations());
    _transactionContextPtr->unregisterTransaction();

    delete _state;
    _state = nullptr;
  }
}

/// @brief return the collection name resolver
CollectionNameResolver const* transaction::Methods::resolver() const {
  return _transactionContextPtr->getResolver();
}

/// @brief return the transaction collection for a document collection
TransactionCollection* transaction::Methods::trxCollection(
    TRI_voc_cid_t cid, AccessMode::Type type) const {
  TRI_ASSERT(_state != nullptr);
  TRI_ASSERT(_state->status() == transaction::Status::RUNNING ||
             _state->status() == transaction::Status::CREATED);
  return _state->collection(cid, type);
}

/// @brief order a ditch for a collection
void transaction::Methods::pinData(TRI_voc_cid_t cid) {
  TRI_ASSERT(_state != nullptr);
  TRI_ASSERT(_state->status() == transaction::Status::RUNNING ||
             _state->status() == transaction::Status::CREATED);

  TransactionCollection* trxColl = trxCollection(cid, AccessMode::Type::READ);
  if (trxColl == nullptr) {
    THROW_ARANGO_EXCEPTION_MESSAGE(
        TRI_ERROR_INTERNAL, "unable to determine transaction collection");
  }

  TRI_ASSERT(trxColl->collection() != nullptr);
  _transactionContextPtr->pinData(trxColl->collection());
}

/// @brief whether or not a ditch has been created for the collection
bool transaction::Methods::isPinned(TRI_voc_cid_t cid) const {
  return _transactionContextPtr->isPinned(cid);
}

/// @brief extract the _id attribute from a slice, and convert it into a
/// string
std::string transaction::Methods::extractIdString(VPackSlice slice) {
  return transaction::helpers::extractIdString(resolver(), slice, VPackSlice());
}

/// @brief build a VPack object with _id, _key and _rev, the result is
/// added to the builder in the argument as a single object.
void transaction::Methods::buildDocumentIdentity(
    LogicalCollection* collection, VPackBuilder& builder, TRI_voc_cid_t cid,
    StringRef const& key, TRI_voc_rid_t rid, TRI_voc_rid_t oldRid,
    ManagedDocumentResult const* oldDoc, ManagedDocumentResult const* newDoc) {

  std::string temp; // TODO: pass a string into this function
  temp.reserve(64);

  if (_state->isRunningInCluster()) {
    std::string resolved = resolver()->getCollectionNameCluster(cid);
#ifdef USE_ENTERPRISE
    if (resolved.compare(0, 7, "_local_") == 0) {
      resolved.erase(0, 7);
    } else if (resolved.compare(0, 6, "_from_") == 0) {
      resolved.erase(0, 6);
    } else if (resolved.compare(0, 4, "_to_") == 0) {
      resolved.erase(0, 4);
    }
#endif
    // build collection name
    temp.append(resolved);
  } else {
    // build collection name
    temp.append(collection->name());
  }

  // append / and key part
  temp.push_back('/');
  temp.append(key.begin(), key.size());

  builder.openObject();
  builder.add(StaticStrings::IdString, VPackValue(temp));

  builder.add(StaticStrings::KeyString,
              VPackValuePair(key.data(), key.length(), VPackValueType::String));

  // TRI_ASSERT(rid != 0);
  builder.add(StaticStrings::RevString, VPackValue(TRI_RidToString(rid)));

  if (oldRid != 0) {
    builder.add("_oldRev", VPackValue(TRI_RidToString(oldRid)));
  }
  if (oldDoc != nullptr) {
    builder.add(VPackValue("old"));
    oldDoc->addToBuilder(builder, true);
  }
  if (newDoc != nullptr) {
    builder.add(VPackValue("new"));
    newDoc->addToBuilder(builder, true);
  }
  builder.close();
}

/// @brief begin the transaction
Result transaction::Methods::begin() {
  if (_state == nullptr) {
    THROW_ARANGO_EXCEPTION_MESSAGE(TRI_ERROR_INTERNAL,
                                   "invalid transaction state");
  }

  if (_state->isCoordinator()) {
    if (_state->isTopLevelTransaction()) {
      _state->updateStatus(transaction::Status::RUNNING);
    }
    return Result();
  }

  return _state->beginTransaction(_localHints);
}

/// @brief commit / finish the transaction
Result transaction::Methods::commit() {
  TRI_IF_FAILURE("TransactionCommitFail") {
    return Result(TRI_ERROR_DEBUG);
  }

  if (_state == nullptr || _state->status() != transaction::Status::RUNNING) {
    // transaction not created or not running
    return Result(TRI_ERROR_TRANSACTION_INTERNAL, "transaction not running on commit");
  }

  ExecContext const* exe = ExecContext::CURRENT;
  if (exe != nullptr && !_state->isReadOnlyTransaction()) {
    bool cancelRW = !ServerState::writeOpsEnabled() && !exe->isSuperuser();
    if (exe->isCanceled() || cancelRW) {
      return Result(TRI_ERROR_ARANGO_READ_ONLY, "server is in read-only mode");
    }
  }

  if (_state->isCoordinator()) {
    if (_state->isTopLevelTransaction()) {
      _state->updateStatus(transaction::Status::COMMITTED);
    }
    return Result();
  }

  return _state->commitTransaction(this);
}

/// @brief abort the transaction
Result transaction::Methods::abort() {
  if (_state == nullptr || _state->status() != transaction::Status::RUNNING) {
    // transaction not created or not running
    return Result(TRI_ERROR_TRANSACTION_INTERNAL, "transaction not running on abort");
  }

  if (_state->isCoordinator()) {
    if (_state->isTopLevelTransaction()) {
      _state->updateStatus(transaction::Status::ABORTED);
    }

    return Result();
  }

  return _state->abortTransaction(this);
}

/// @brief finish a transaction (commit or abort), based on the previous state
Result transaction::Methods::finish(int errorNum) {
  return finish(Result(errorNum));
}

/// @brief finish a transaction (commit or abort), based on the previous state
Result transaction::Methods::finish(Result const& res) {
  if (res.ok()) {
    // there was no previous error, so we'll commit
    return this->commit();
  }

  // there was a previous error, so we'll abort
  this->abort();

  // return original error
  return res;
}

/// @brief return the transaction id
TRI_voc_tid_t transaction::Methods::tid() const {
  TRI_ASSERT(_state != nullptr);
  return _state->id();
}

std::string transaction::Methods::name(TRI_voc_cid_t cid) const {
  auto c = trxCollection(cid);
  if (c == nullptr) {
    THROW_ARANGO_EXCEPTION(TRI_ERROR_ARANGO_DATA_SOURCE_NOT_FOUND);
  }
  return c->collectionName();
}

/// @brief read all master pointers, using skip and limit.
/// The resualt guarantees that all documents are contained exactly once
/// as long as the collection is not modified.
OperationResult transaction::Methods::any(std::string const& collectionName) {
  if (_state->isCoordinator()) {
    return anyCoordinator(collectionName);
  }
  return anyLocal(collectionName);
}

/// @brief fetches documents in a collection in random order, coordinator
OperationResult transaction::Methods::anyCoordinator(std::string const&) {
  THROW_ARANGO_EXCEPTION(TRI_ERROR_NOT_IMPLEMENTED);
}

/// @brief fetches documents in a collection in random order, local
OperationResult transaction::Methods::anyLocal(
    std::string const& collectionName) {
  TRI_voc_cid_t cid = resolver()->getCollectionIdLocal(collectionName);

  if (cid == 0) {
    throwCollectionNotFound(collectionName.c_str());
  }

  pinData(cid);  // will throw when it fails

  VPackBuilder resultBuilder;
  resultBuilder.openArray();

  Result lockResult = lockRecursive(cid, AccessMode::Type::READ);

  if (!lockResult.ok() && !lockResult.is(TRI_ERROR_LOCKED)) {
    return OperationResult(lockResult);
  }

  std::unique_ptr<OperationCursor> cursor =
      indexScan(collectionName, transaction::Methods::CursorType::ANY);

  cursor->nextDocument([&resultBuilder](LocalDocumentId const& token, VPackSlice slice) {
    resultBuilder.add(slice);
  }, 1);

  if (lockResult.is(TRI_ERROR_LOCKED)) {
    Result res = unlockRecursive(cid, AccessMode::Type::READ);

    if (!res.ok()) {
      return OperationResult(res);
    }
  }

  resultBuilder.close();

  return OperationResult(Result(), resultBuilder.steal(), _transactionContextPtr->orderCustomTypeHandler());
}

TRI_voc_cid_t transaction::Methods::addCollectionAtRuntime(
    TRI_voc_cid_t cid, std::string const& collectionName,
    AccessMode::Type type) {
  auto collection = trxCollection(cid);

  if (collection == nullptr) {
    int res = _state->addCollection(cid, type, _state->nestingLevel(), true);

    if (res != TRI_ERROR_NO_ERROR) {
      if (res == TRI_ERROR_TRANSACTION_UNREGISTERED_COLLECTION) {
        // special error message to indicate which collection was undeclared
        THROW_ARANGO_EXCEPTION_MESSAGE(
            res, std::string(TRI_errno_string(res)) + ": " + collectionName +
                     " [" + AccessMode::typeString(type) + "]");
      }
      THROW_ARANGO_EXCEPTION(res);
    }

    auto dataSource = resolver()->getDataSource(cid);

    if (!dataSource) {
      THROW_ARANGO_EXCEPTION(TRI_ERROR_ARANGO_DATA_SOURCE_NOT_FOUND);
    }

    auto result = applyStateRegistrationCallbacks(*dataSource, *_state);

    if (!result.ok()) {
      THROW_ARANGO_EXCEPTION(result.errorNumber());
    }

    _state->ensureCollections(_state->nestingLevel());
    collection = trxCollection(cid);

    if (collection == nullptr) {
      throwCollectionNotFound(collectionName.c_str());
    }
  }

  TRI_ASSERT(collection != nullptr);
  return cid;
}

/// @brief add a collection to the transaction for read, at runtime
TRI_voc_cid_t transaction::Methods::addCollectionAtRuntime(
    std::string const& collectionName) {
  if (collectionName == _collectionCache.name && !collectionName.empty()) {
    return _collectionCache.cid;
  }

  auto cid = resolver()->getCollectionIdLocal(collectionName);

  if (cid == 0) {
    throwCollectionNotFound(collectionName.c_str());
  }
  addCollectionAtRuntime(cid, collectionName);
  _collectionCache.cid = cid;
  _collectionCache.name = collectionName;
  return cid;
}

/// @brief return the type of a collection
bool transaction::Methods::isEdgeCollection(std::string const& collectionName) const {
  return getCollectionType(collectionName) == TRI_COL_TYPE_EDGE;
}

/// @brief return the type of a collection
bool transaction::Methods::isDocumentCollection(
    std::string const& collectionName) const {
  return getCollectionType(collectionName) == TRI_COL_TYPE_DOCUMENT;
}

/// @brief return the type of a collection
TRI_col_type_e transaction::Methods::getCollectionType(
    std::string const& collectionName) const {
  auto collection = resolver()->getCollection(collectionName);

  return collection ? collection->type() : TRI_COL_TYPE_UNKNOWN;
}

/// @brief return the name of a collection
std::string transaction::Methods::collectionName(TRI_voc_cid_t cid) {
  return resolver()->getCollectionName(cid);
}

/// @brief Iterate over all elements of the collection.
void transaction::Methods::invokeOnAllElements(
    std::string const& collectionName,
    std::function<bool(LocalDocumentId const&)> callback) {
  TRI_ASSERT(_state != nullptr && _state->status() == transaction::Status::RUNNING);
  if (_state == nullptr || _state->status() != transaction::Status::RUNNING) {
    THROW_ARANGO_EXCEPTION(TRI_ERROR_TRANSACTION_INTERNAL);
  } else if (_state->isCoordinator()) {
    THROW_ARANGO_EXCEPTION(TRI_ERROR_NOT_IMPLEMENTED);
  }

  TRI_voc_cid_t cid = addCollectionAtRuntime(collectionName);
  TransactionCollection* trxCol = trxCollection(cid, AccessMode::Type::READ);
  LogicalCollection* collection = documentCollection(trxCol);
  TRI_ASSERT(collection != nullptr);
  _transactionContextPtr->pinData(collection);

  Result lockResult = trxCol->lockRecursive(AccessMode::Type::READ, _state->nestingLevel());
  if (!lockResult.ok() && !lockResult.is(TRI_ERROR_LOCKED)) {
    THROW_ARANGO_EXCEPTION(lockResult);
  }

  TRI_ASSERT(isLocked(collection, AccessMode::Type::READ));

  collection->invokeOnAllElements(this, callback);

  if (lockResult.is(TRI_ERROR_LOCKED)) {
    Result res = trxCol->unlockRecursive(AccessMode::Type::READ, _state->nestingLevel());

    if (!res.ok()) {
      THROW_ARANGO_EXCEPTION(res);
    }
  }
}

/// @brief return one document from a collection, fast path
///        If everything went well the result will contain the found document
///        (as an external on single_server) and this function will return
///        TRI_ERROR_NO_ERROR.
///        If there was an error the code is returned and it is guaranteed
///        that result remains unmodified.
///        Does not care for revision handling!
Result transaction::Methods::documentFastPath(std::string const& collectionName,
                                              ManagedDocumentResult* mmdr,
                                              VPackSlice const value,
                                              VPackBuilder& result,
                                              bool shouldLock) {
  TRI_ASSERT(_state->status() == transaction::Status::RUNNING);
  if (!value.isObject() && !value.isString()) {
    // must provide a document object or string
    THROW_ARANGO_EXCEPTION(TRI_ERROR_ARANGO_DOCUMENT_TYPE_INVALID);
  }

  if (_state->isCoordinator()) {
    OperationOptions options;  // use default configuration
    options.ignoreRevs = true;

    OperationResult opRes = documentCoordinator(collectionName, value, options);
    if (opRes.fail()) {
      return opRes.result;
    }
    result.add(opRes.slice());
    return Result();
  }

  TRI_voc_cid_t cid = addCollectionAtRuntime(collectionName);
  LogicalCollection* collection = documentCollection(trxCollection(cid));

  pinData(cid);  // will throw when it fails

  StringRef key(transaction::helpers::extractKeyPart(value));
  if (key.empty()) {
    return Result(TRI_ERROR_ARANGO_DOCUMENT_HANDLE_BAD);
  }

  std::unique_ptr<ManagedDocumentResult> tmp;
  if (mmdr == nullptr) {
    tmp.reset(new ManagedDocumentResult);
    mmdr = tmp.get();
  }

  TRI_ASSERT(mmdr != nullptr);

  Result res = collection->read(
      this, key, *mmdr,
      shouldLock && !isLocked(collection, AccessMode::Type::READ));

  if (res.fail()) {
    return res;
  }

  TRI_ASSERT(isPinned(cid));

  mmdr->addToBuilder(result, true);
  return Result(TRI_ERROR_NO_ERROR);
}

/// @brief return one document from a collection, fast path
///        If everything went well the result will contain the found document
///        (as an external on single_server) and this function will return
///        TRI_ERROR_NO_ERROR.
///        If there was an error the code is returned
///        Does not care for revision handling!
///        Must only be called on a local server, not in cluster case!
Result transaction::Methods::documentFastPathLocal(
    std::string const& collectionName, StringRef const& key,
    ManagedDocumentResult& result, bool shouldLock) {
  TRI_ASSERT(!ServerState::instance()->isCoordinator());
  TRI_ASSERT(_state->status() == transaction::Status::RUNNING);

  TRI_voc_cid_t cid = addCollectionAtRuntime(collectionName);
  TransactionCollection* trxColl = trxCollection(cid);
  LogicalCollection* collection = documentCollection(trxColl);
  TRI_ASSERT(collection != nullptr);
  _transactionContextPtr->pinData(collection); // will throw when it fails

  if (key.empty()) {
    return TRI_ERROR_ARANGO_DOCUMENT_HANDLE_BAD;
  }

  bool isLocked = trxColl->isLocked(AccessMode::Type::READ,
                                    _state->nestingLevel());
  Result res = collection->read(this, key, result, shouldLock && !isLocked);
  TRI_ASSERT(res.fail() || isPinned(cid));
  return res;
}

static OperationResult errorCodeFromClusterResult(std::shared_ptr<VPackBuilder> const& resultBody,
                                                  int defaultErrorCode) {
  // read the error number from the response and use it if present
  if (resultBody != nullptr) {
    VPackSlice slice = resultBody->slice();
    if (slice.isObject()) {
      VPackSlice num = slice.get(StaticStrings::ErrorNum);
      VPackSlice msg = slice.get(StaticStrings::ErrorMessage);
      if (num.isNumber()) {
        if (msg.isString()) {
          // found an error number and an error message, so let's use it!
          return OperationResult(Result(num.getNumericValue<int>(), msg.copyString()));
        }
        // we found an error number, so let's use it!
        return OperationResult(num.getNumericValue<int>());
      }
    }
  }

  return OperationResult(defaultErrorCode);
}

/// @brief Create Cluster Communication result for document
OperationResult transaction::Methods::clusterResultDocument(
    rest::ResponseCode const& responseCode,
    std::shared_ptr<VPackBuilder> const& resultBody,
    std::unordered_map<int, size_t> const& errorCounter) const {
  switch (responseCode) {
    case rest::ResponseCode::OK:
    case rest::ResponseCode::PRECONDITION_FAILED:
      return OperationResult(Result(responseCode == rest::ResponseCode::OK
                                 ? TRI_ERROR_NO_ERROR
                                 : TRI_ERROR_ARANGO_CONFLICT), resultBody->steal(), nullptr, OperationOptions{}, errorCounter);
    case rest::ResponseCode::NOT_FOUND:
      return errorCodeFromClusterResult(resultBody, TRI_ERROR_ARANGO_DOCUMENT_NOT_FOUND);
    default:
      return errorCodeFromClusterResult(resultBody, TRI_ERROR_INTERNAL);
  }
}

/// @brief Create Cluster Communication result for insert
OperationResult transaction::Methods::clusterResultInsert(
    rest::ResponseCode const& responseCode,
    std::shared_ptr<VPackBuilder> const& resultBody,
    OperationOptions const& options,
    std::unordered_map<int, size_t> const& errorCounter) const {
  switch (responseCode) {
    case rest::ResponseCode::ACCEPTED:
    case rest::ResponseCode::CREATED: {
      OperationOptions copy = options;
      copy.waitForSync = (responseCode == rest::ResponseCode::CREATED); // wait for sync is abused herea
                                                                        // operationResult should get a return code.
      return OperationResult(Result(), resultBody->steal(), nullptr, copy, errorCounter);
    }
    case rest::ResponseCode::PRECONDITION_FAILED:
      return errorCodeFromClusterResult(resultBody, TRI_ERROR_ARANGO_CONFLICT);
    case rest::ResponseCode::BAD:
      return errorCodeFromClusterResult(resultBody, TRI_ERROR_INTERNAL);
    case rest::ResponseCode::NOT_FOUND:
      return errorCodeFromClusterResult(resultBody, TRI_ERROR_ARANGO_DATA_SOURCE_NOT_FOUND);
    case rest::ResponseCode::CONFLICT:
      return errorCodeFromClusterResult(resultBody, TRI_ERROR_ARANGO_UNIQUE_CONSTRAINT_VIOLATED);
    default:
      return errorCodeFromClusterResult(resultBody, TRI_ERROR_INTERNAL);
  }
}

/// @brief Create Cluster Communication result for modify
OperationResult transaction::Methods::clusterResultModify(
    rest::ResponseCode const& responseCode,
    std::shared_ptr<VPackBuilder> const& resultBody,
    std::unordered_map<int, size_t> const& errorCounter) const {
  int errorCode = TRI_ERROR_NO_ERROR;
  switch (responseCode) {
    case rest::ResponseCode::CONFLICT:
      errorCode = TRI_ERROR_ARANGO_UNIQUE_CONSTRAINT_VIOLATED;
    // Fall through
    case rest::ResponseCode::PRECONDITION_FAILED:
      if (errorCode == TRI_ERROR_NO_ERROR) {
        errorCode = TRI_ERROR_ARANGO_CONFLICT;
      }
    // Fall through
    case rest::ResponseCode::ACCEPTED:
    case rest::ResponseCode::CREATED: {
      OperationOptions options;
      options.waitForSync = (responseCode == rest::ResponseCode::CREATED);
      return OperationResult(Result(errorCode), resultBody->steal(), nullptr, options, errorCounter);
    }
    case rest::ResponseCode::BAD:
      return errorCodeFromClusterResult(resultBody, TRI_ERROR_INTERNAL);
    case rest::ResponseCode::NOT_FOUND:
      return errorCodeFromClusterResult(resultBody, TRI_ERROR_ARANGO_DOCUMENT_NOT_FOUND);
    default:
      return errorCodeFromClusterResult(resultBody, TRI_ERROR_INTERNAL);
  }
}

/// @brief Helper create a Cluster Communication remove result
OperationResult transaction::Methods::clusterResultRemove(
    rest::ResponseCode const& responseCode,
    std::shared_ptr<VPackBuilder> const& resultBody,
    std::unordered_map<int, size_t> const& errorCounter) const {
  switch (responseCode) {
    case rest::ResponseCode::OK:
    case rest::ResponseCode::ACCEPTED:
    case rest::ResponseCode::PRECONDITION_FAILED: {
      OperationOptions options;
      options.waitForSync = (responseCode != rest::ResponseCode::ACCEPTED);
      return OperationResult(
          Result(responseCode == rest::ResponseCode::PRECONDITION_FAILED
              ? TRI_ERROR_ARANGO_CONFLICT
              : TRI_ERROR_NO_ERROR),
          resultBody->steal(), nullptr,
          options, errorCounter);
    }
    case rest::ResponseCode::BAD:
      return errorCodeFromClusterResult(resultBody, TRI_ERROR_INTERNAL);
    case rest::ResponseCode::NOT_FOUND:
      return errorCodeFromClusterResult(resultBody, TRI_ERROR_ARANGO_DOCUMENT_NOT_FOUND);
    default:
      return errorCodeFromClusterResult(resultBody, TRI_ERROR_INTERNAL);
  }
}

/// @brief return one or multiple documents from a collection
OperationResult transaction::Methods::document(
    std::string const& collectionName, VPackSlice const value,
    OperationOptions& options) {
  TRI_ASSERT(_state->status() == transaction::Status::RUNNING);

  if (!value.isObject() && !value.isArray()) {
    // must provide a document object or an array of documents
    THROW_ARANGO_EXCEPTION(TRI_ERROR_ARANGO_DOCUMENT_TYPE_INVALID);
  }

  if (_state->isCoordinator()) {
    return documentCoordinator(collectionName, value, options);
  }

  return documentLocal(collectionName, value, options);
}

/// @brief read one or multiple documents in a collection, coordinator
#ifndef USE_ENTERPRISE
OperationResult transaction::Methods::documentCoordinator(
    std::string const& collectionName, VPackSlice const value,
    OperationOptions& options) {
  auto headers =
      std::make_unique<std::unordered_map<std::string, std::string>>();
  rest::ResponseCode responseCode;
  std::unordered_map<int, size_t> errorCounter;
  auto resultBody = std::make_shared<VPackBuilder>();

  if (!value.isArray()) {
    StringRef key(transaction::helpers::extractKeyPart(value));

    if (key.empty()) {
      return OperationResult(TRI_ERROR_ARANGO_DOCUMENT_KEY_BAD);
    }
  }

  int res = arangodb::getDocumentOnCoordinator(
    vocbase().name(),
    collectionName,
    value,
    options,
    std::move(headers),
    responseCode,
    errorCounter,
    resultBody
  );

  if (res == TRI_ERROR_NO_ERROR) {
    return clusterResultDocument(responseCode, resultBody, errorCounter);
  }

  return OperationResult(res);
}
#endif

/// @brief read one or multiple documents in a collection, local
OperationResult transaction::Methods::documentLocal(
    std::string const& collectionName, VPackSlice const value,
    OperationOptions& options) {
  TRI_voc_cid_t cid = addCollectionAtRuntime(collectionName);
  LogicalCollection* collection = documentCollection(trxCollection(cid));

  if (!options.silent) {
    pinData(cid);  // will throw when it fails
  }

  VPackBuilder resultBuilder;

  auto workForOneDocument = [&](VPackSlice const value,
                                bool isMultiple) -> Result {
    StringRef key(transaction::helpers::extractKeyPart(value));
    if (key.empty()) {
      return TRI_ERROR_ARANGO_DOCUMENT_HANDLE_BAD;
    }

    TRI_voc_rid_t expectedRevision = 0;
    if (!options.ignoreRevs && value.isObject()) {
      expectedRevision = TRI_ExtractRevisionId(value);
    }

    ManagedDocumentResult result;
    Result res = collection->read(
      this, key, result, !isLocked(collection, AccessMode::Type::READ));

    if (res.fail()) {
      return res;
    }

    TRI_ASSERT(isPinned(cid));

    if (expectedRevision != 0) {
      TRI_voc_rid_t foundRevision =
          transaction::helpers::extractRevFromDocument(
              VPackSlice(result.vpack()));
      if (expectedRevision != foundRevision) {
        if (!isMultiple) {
          // still return
          buildDocumentIdentity(collection, resultBuilder, cid, key,
                                foundRevision, 0, nullptr, nullptr);
        }
        return TRI_ERROR_ARANGO_CONFLICT;
      }
    }

    if (!options.silent) {
      result.addToBuilder(resultBuilder, true);
    } else if (isMultiple) {
      resultBuilder.add(VPackSlice::nullSlice());
    }

    return TRI_ERROR_NO_ERROR;
  };

  Result res(TRI_ERROR_NO_ERROR);
  std::unordered_map<int, size_t> countErrorCodes;
  if (!value.isArray()) {
    res = workForOneDocument(value, false);
  } else {
    VPackArrayBuilder guard(&resultBuilder);
    for (VPackSlice s : VPackArrayIterator(value)) {
      res = workForOneDocument(s, true);
      if (res.fail()) {
        createBabiesError(resultBuilder, countErrorCodes, res, options.silent);
      }
    }
    res = TRI_ERROR_NO_ERROR;
  }

  return OperationResult(std::move(res), resultBuilder.steal(),
                         _transactionContextPtr->orderCustomTypeHandler(),
                         options, countErrorCodes);
}

/// @brief create one or multiple documents in a collection
/// the single-document variant of this operation will either succeed or,
/// if it fails, clean up after itself
OperationResult transaction::Methods::insert(std::string const& collectionName,
                                             VPackSlice const value,
                                             OperationOptions const& options) {
  TRI_ASSERT(_state->status() == transaction::Status::RUNNING);

  if (!value.isObject() && !value.isArray()) {
    // must provide a document object or an array of documents
    THROW_ARANGO_EXCEPTION(TRI_ERROR_ARANGO_DOCUMENT_TYPE_INVALID);
  }
  if (value.isArray() && value.length() == 0) {
    return emptyResult(options);
  }

  // Validate Edges
  OperationOptions optionsCopy = options;

  if (_state->isCoordinator()) {
    return insertCoordinator(collectionName, value, optionsCopy);
  }
  if (_state->isDBServer()) {
    optionsCopy.silent = false;
  }

  return insertLocal(collectionName, value, optionsCopy);
}

/// @brief create one or multiple documents in a collection, coordinator
/// the single-document variant of this operation will either succeed or,
/// if it fails, clean up after itself
#ifndef USE_ENTERPRISE
OperationResult transaction::Methods::insertCoordinator(
    std::string const& collectionName, VPackSlice const value,
    OperationOptions& options) {
  rest::ResponseCode responseCode;
  std::unordered_map<int, size_t> errorCounter;
  auto resultBody = std::make_shared<VPackBuilder>();
<<<<<<< HEAD

  Result res = arangodb::createDocumentOnCoordinator(
      databaseName(), collectionName, options, value, responseCode,
      errorCounter, resultBody);
=======
  int res = arangodb::createDocumentOnCoordinator(
    vocbase().name(),
    collectionName,
    options,
    value,
    responseCode,
    errorCounter,
    resultBody
  );
>>>>>>> 1eea2df7

  if (res.ok()) {
    return clusterResultInsert(responseCode, resultBody, options, errorCounter);
  }
<<<<<<< HEAD
  return OperationResult(res, options);
=======

  return OperationResult(res);
>>>>>>> 1eea2df7
}
#endif

/// @brief choose a timeout for synchronous replication, based on the
/// number of documents we ship over
static double chooseTimeout(size_t count, size_t totalBytes) {
  // We usually assume that a server can process at least 2500 documents
  // per second (this is a low estimate), and use a low limit of 0.5s
  // and a high timeout of 120s
  double timeout = count / 2500.0;

  // Really big documents need additional adjustment. Using total size
  // of all messages to handle worst case scenario of constrained resource
  // processing all
  timeout += (totalBytes / 4096) * ReplicationTimeoutFeature::timeoutPer4k;

  if (timeout < ReplicationTimeoutFeature::lowerLimit) {
    return ReplicationTimeoutFeature::lowerLimit * ReplicationTimeoutFeature::timeoutFactor;
  }
  return (std::min)(120.0, timeout) * ReplicationTimeoutFeature::timeoutFactor;
}

/// @brief create one or multiple documents in a collection, local
/// the single-document variant of this operation will either succeed or,
/// if it fails, clean up after itself
OperationResult transaction::Methods::insertLocal(
    std::string const& collectionName, VPackSlice const value,
    OperationOptions& options) {
  TRI_voc_cid_t cid = addCollectionAtRuntime(collectionName);
  LogicalCollection* collection = documentCollection(trxCollection(cid));

  bool isFollower = false;
  if (_state->isDBServer()) {
    // Block operation early if we are not supposed to perform it:
    std::string theLeader = collection->followers()->getLeader();
    if (theLeader.empty()) {
      if (!options.isSynchronousReplicationFrom.empty()) {
        return OperationResult(TRI_ERROR_CLUSTER_SHARD_LEADER_REFUSES_REPLICATION, options);
      }
    } else {  // we are a follower following theLeader
      isFollower = true;
      if (options.isSynchronousReplicationFrom.empty()) {
        return OperationResult(TRI_ERROR_CLUSTER_SHARD_LEADER_RESIGNED, options);
      }
      if (options.isSynchronousReplicationFrom != theLeader) {
        return OperationResult(TRI_ERROR_CLUSTER_SHARD_FOLLOWER_REFUSES_OPERATION, options);
      }
    }
  } // isDBServer - early block

  if (options.returnNew) {
    pinData(cid);  // will throw when it fails
  }

  VPackBuilder resultBuilder;
  TRI_voc_tick_t maxTick = 0;

  auto workForOneDocument = [&](VPackSlice const value) -> Result {
    if (!value.isObject()) {
      return Result(TRI_ERROR_ARANGO_DOCUMENT_TYPE_INVALID);
    }

    ManagedDocumentResult documentResult;
    TRI_voc_tick_t resultMarkerTick = 0;
    TRI_voc_rid_t revisionId = 0;

    auto const needsLock = !isLocked(collection, AccessMode::Type::WRITE);

    Result res = collection->insert( this, value, documentResult, options
                                   , resultMarkerTick, needsLock, revisionId
                                   );

    ManagedDocumentResult previousDocumentResult; // return OLD
    TRI_voc_rid_t previousRevisionId = 0;
    if(options.overwrite && res.is(TRI_ERROR_ARANGO_UNIQUE_CONSTRAINT_VIOLATED)){
      // RepSert Case - unique_constraint violated -> maxTick has not changed -> try replace
      resultMarkerTick = 0;
      res = collection->replace( this, value, documentResult, options
                               , resultMarkerTick, needsLock, previousRevisionId
                               , previousDocumentResult);
      if(res.ok()){
         revisionId = TRI_ExtractRevisionId(VPackSlice(documentResult.vpack()));
      }
    }

    if (resultMarkerTick > 0 && resultMarkerTick > maxTick) {
      maxTick = resultMarkerTick;
    }

    if (!res.ok()) {
      // Error reporting in the babies case is done outside of here,
      // in the single document case no body needs to be created at all.
      return res;
    }



    if (!options.silent || _state->isDBServer()) {
      TRI_ASSERT(!documentResult.empty());

        StringRef keyString(transaction::helpers::extractKeyFromDocument(
        VPackSlice(documentResult.vpack())));

        bool showReplaced = false;
        if(options.returnOld && previousRevisionId){
          showReplaced = true;
        }

        if(showReplaced){
          TRI_ASSERT(!previousDocumentResult.empty());
        }

        buildDocumentIdentity(collection, resultBuilder
                             ,cid, keyString, revisionId ,previousRevisionId
                             ,showReplaced ? &previousDocumentResult : nullptr
                             ,options.returnNew ? &documentResult : nullptr);
    }
    return Result();
  };

  Result res;
  bool const multiCase = value.isArray();
  std::unordered_map<int, size_t> countErrorCodes;
  if (multiCase) {
    VPackArrayBuilder b(&resultBuilder);
    for (auto const& s : VPackArrayIterator(value)) {
      res = workForOneDocument(s);
      if (res.fail()) {
        createBabiesError(resultBuilder, countErrorCodes, res, options.silent);
      }
    }
    // With babies the reporting is handled in the body of the result
    res = Result(TRI_ERROR_NO_ERROR);
  } else {
    res = workForOneDocument(value);
  }

  // wait for operation(s) to be synced to disk here. On rocksdb maxTick == 0
  if (res.ok() && options.waitForSync && maxTick > 0 &&
      isSingleOperationTransaction()) {
    EngineSelectorFeature::ENGINE->waitForSyncTick(maxTick);
  }

  if (res.ok() && _state->isDBServer()) {
    // Now replicate the same operation on all followers:
    auto const& followerInfo = collection->followers();
    std::shared_ptr<std::vector<ServerID> const> followers = followerInfo->get();
    // Now see whether or not we have to do synchronous replication:
    bool doingSynchronousReplication = !isFollower && followers->size() > 0;

    if (doingSynchronousReplication) {
      // In the multi babies case res is always TRI_ERROR_NO_ERROR if we
      // get here, in the single document case, we do not try to replicate
      // in case of an error.

      // Now replicate the good operations on all followers:
      std::string path =
<<<<<<< HEAD
        "/_db/" + arangodb::basics::StringUtils::urlEncode(databaseName()) +
        "/_api/document/" + arangodb::basics::StringUtils::urlEncode(collection->name()) +
        "?isRestore=true&isSynchronousReplication=" + ServerState::instance()->getId() +
        "&" + StaticStrings::OverWrite + "=" + (options.overwrite ? "true" : "false"); //CHEKME
=======
        "/_db/" +
        arangodb::basics::StringUtils::urlEncode(vocbase().name()) +
        "/_api/document/" +
        arangodb::basics::StringUtils::urlEncode(collection->name()) +
        "?isRestore=true&isSynchronousReplication=" +
        ServerState::instance()->getId();
>>>>>>> 1eea2df7

      VPackBuilder payload;

      auto doOneDoc = [&](VPackSlice const& doc, VPackSlice result) {
        VPackObjectBuilder guard(&payload);
        VPackSlice s = result.get(StaticStrings::KeyString);
        payload.add(StaticStrings::KeyString, s);
        s = result.get(StaticStrings::RevString);
        payload.add(StaticStrings::RevString, s);
        TRI_SanitizeObject(doc, payload);
      };

      VPackSlice ourResult = resultBuilder.slice();
      size_t count = 0;
      if (value.isArray()) {
        VPackArrayBuilder guard(&payload);
        VPackArrayIterator itValue(value);
        VPackArrayIterator itResult(ourResult);
        while (itValue.valid() && itResult.valid()) {
          TRI_ASSERT((*itResult).isObject());
          if (!(*itResult).hasKey(StaticStrings::Error)) {
            doOneDoc(itValue.value(), itResult.value());
            count++;
          }
          itValue.next();
          itResult.next();
        }
      } else {
        doOneDoc(value, ourResult);
        count++;
      }
      if (count > 0) {
        auto body = std::make_shared<std::string>();
        *body = payload.slice().toJson();

        // Now prepare the requests:
        std::vector<ClusterCommRequest> requests;
        for (auto const& f : *followers) {
          requests.emplace_back("server:" + f, arangodb::rest::RequestType::POST,
              path, body);
        }
        auto cc = arangodb::ClusterComm::instance();
        if (cc != nullptr) {
          // nullptr only happens on controlled shutdown
          size_t nrDone = 0;
          size_t nrGood = cc->performRequests(requests,
                                              chooseTimeout(count, body->size()*followers->size()),
                                              nrDone, Logger::REPLICATION, false);
          if (nrGood < followers->size()) {
            // If any would-be-follower refused to follow there must be a
            // new leader in the meantime, in this case we must not allow
            // this operation to succeed, we simply return with a refusal
            // error (note that we use the follower version, since we have
            // lost leadership):
            if (findRefusal(requests)) {
              return OperationResult(TRI_ERROR_CLUSTER_SHARD_LEADER_RESIGNED, options);
            }

            // Otherwise we drop all followers that were not successful:
            for (size_t i = 0; i < followers->size(); ++i) {
              bool replicationWorked =
                requests[i].done &&
                requests[i].result.status == CL_COMM_RECEIVED &&
                (requests[i].result.answer_code ==
                 rest::ResponseCode::ACCEPTED ||
                 requests[i].result.answer_code == rest::ResponseCode::CREATED);
              if (replicationWorked) {
                bool found;
                requests[i].result.answer->header(StaticStrings::ErrorCodes,
                    found);
                replicationWorked = !found;
              }
              if (!replicationWorked) {
                auto const& followerInfo = collection->followers();
                if (followerInfo->remove((*followers)[i])) {
                  LOG_TOPIC(WARN, Logger::REPLICATION)
                    << "insertLocal: dropping follower " << (*followers)[i]
                    << " for shard " << collectionName;
                } else {
                  LOG_TOPIC(ERR, Logger::REPLICATION)
                    << "insertLocal: could not drop follower "
                    << (*followers)[i] << " for shard " << collectionName;
                  THROW_ARANGO_EXCEPTION(TRI_ERROR_CLUSTER_COULD_NOT_DROP_FOLLOWER);
                }
              }
            }
          }
        }
      }
    }
  }

  if (options.silent) {
    // We needed the results, but do not want to report:
    resultBuilder.clear();
  }

  return OperationResult(std::move(res), resultBuilder.steal(), nullptr, options, countErrorCodes);
}

/// @brief update/patch one or multiple documents in a collection
/// the single-document variant of this operation will either succeed or,
/// if it fails, clean up after itself
OperationResult transaction::Methods::update(std::string const& collectionName,
                                             VPackSlice const newValue,
                                             OperationOptions const& options) {
  TRI_ASSERT(_state->status() == transaction::Status::RUNNING);

  if (!newValue.isObject() && !newValue.isArray()) {
    // must provide a document object or an array of documents
    THROW_ARANGO_EXCEPTION(TRI_ERROR_ARANGO_DOCUMENT_TYPE_INVALID);
  }
  if (newValue.isArray() && newValue.length() == 0) {
    return emptyResult(options);
  }

  OperationOptions optionsCopy = options;

  if (_state->isCoordinator()) {
    return updateCoordinator(collectionName, newValue, optionsCopy);
  }
  if (_state->isDBServer()) {
    optionsCopy.silent = false;
  }

  return modifyLocal(collectionName, newValue, optionsCopy,
                     TRI_VOC_DOCUMENT_OPERATION_UPDATE);
}

/// @brief update one or multiple documents in a collection, coordinator
/// the single-document variant of this operation will either succeed or,
/// if it fails, clean up after itself
#ifndef USE_ENTERPRISE
OperationResult transaction::Methods::updateCoordinator(
    std::string const& collectionName, VPackSlice const newValue,
    OperationOptions& options) {
  auto headers =
      std::make_unique<std::unordered_map<std::string, std::string>>();
  rest::ResponseCode responseCode;
  std::unordered_map<int, size_t> errorCounter;
  auto resultBody = std::make_shared<VPackBuilder>();
  int res = arangodb::modifyDocumentOnCoordinator(
    vocbase().name(),
    collectionName,
    newValue,
    options,
    true /* isPatch */,
    headers,
    responseCode,
    errorCounter,
    resultBody
  );

  if (res == TRI_ERROR_NO_ERROR) {
    return clusterResultModify(responseCode, resultBody, errorCounter);
  }

  return OperationResult(res);
}
#endif

/// @brief replace one or multiple documents in a collection
/// the single-document variant of this operation will either succeed or,
/// if it fails, clean up after itself
OperationResult transaction::Methods::replace(std::string const& collectionName,
                                              VPackSlice const newValue,
                                              OperationOptions const& options) {
  TRI_ASSERT(_state->status() == transaction::Status::RUNNING);

  if (!newValue.isObject() && !newValue.isArray()) {
    // must provide a document object or an array of documents
    THROW_ARANGO_EXCEPTION(TRI_ERROR_ARANGO_DOCUMENT_TYPE_INVALID);
  }
  if (newValue.isArray() && newValue.length() == 0) {
    return emptyResult(options);
  }

  OperationOptions optionsCopy = options;

  if (_state->isCoordinator()) {
    return replaceCoordinator(collectionName, newValue, optionsCopy);
  }
  if (_state->isDBServer()) {
    optionsCopy.silent = false;
  }

  return modifyLocal(collectionName, newValue, optionsCopy,
                     TRI_VOC_DOCUMENT_OPERATION_REPLACE);
}

/// @brief replace one or multiple documents in a collection, coordinator
/// the single-document variant of this operation will either succeed or,
/// if it fails, clean up after itself
#ifndef USE_ENTERPRISE
OperationResult transaction::Methods::replaceCoordinator(
    std::string const& collectionName, VPackSlice const newValue,
    OperationOptions& options) {
  auto headers =
      std::make_unique<std::unordered_map<std::string, std::string>>();
  rest::ResponseCode responseCode;
  std::unordered_map<int, size_t> errorCounter;
  auto resultBody = std::make_shared<VPackBuilder>();
  int res = arangodb::modifyDocumentOnCoordinator(
    vocbase().name(),
    collectionName,
    newValue,
    options,
    false /* isPatch */,
    headers,
    responseCode,
    errorCounter,
    resultBody
  );

  if (res == TRI_ERROR_NO_ERROR) {
    return clusterResultModify(responseCode, resultBody, errorCounter);
  }

  return OperationResult(res);
}
#endif

/// @brief replace one or multiple documents in a collection, local
/// the single-document variant of this operation will either succeed or,
/// if it fails, clean up after itself
OperationResult transaction::Methods::modifyLocal(
    std::string const& collectionName, VPackSlice const newValue,
    OperationOptions& options, TRI_voc_document_operation_e operation) {
  TRI_voc_cid_t cid = addCollectionAtRuntime(collectionName);
  LogicalCollection* collection = documentCollection(trxCollection(cid));

  bool isFollower = false;
  if (_state->isDBServer()) {
    // Block operation early if we are not supposed to perform it:
    std::string theLeader = collection->followers()->getLeader();
    if (theLeader.empty()) {
      if (!options.isSynchronousReplicationFrom.empty()) {
        return OperationResult(TRI_ERROR_CLUSTER_SHARD_LEADER_REFUSES_REPLICATION);
      }
    } else {  // we are a follower following theLeader
      isFollower = true;
      if (options.isSynchronousReplicationFrom.empty()) {
        return OperationResult(TRI_ERROR_CLUSTER_SHARD_LEADER_RESIGNED);
      }
      if (options.isSynchronousReplicationFrom != theLeader) {
        return OperationResult(TRI_ERROR_CLUSTER_SHARD_FOLLOWER_REFUSES_OPERATION);
      }
    }
  }

  if (options.returnOld || options.returnNew) {
    pinData(cid);  // will throw when it fails
  }

  // Update/replace are a read and a write, let's get the write lock already
  // for the read operation:
  Result lockResult = lockRecursive(cid, AccessMode::Type::WRITE);

  if (!lockResult.ok() && !lockResult.is(TRI_ERROR_LOCKED)) {
    return OperationResult(lockResult);
  }

  VPackBuilder resultBuilder;  // building the complete result
  TRI_voc_tick_t maxTick = 0;

  // lambda //////////////
  auto workForOneDocument = [this, &operation, &options, &maxTick, &collection,
                             &resultBuilder, &cid](VPackSlice const newVal,
                                                   bool isBabies) -> Result {
    Result res;
    if (!newVal.isObject()) {
      res.reset(TRI_ERROR_ARANGO_DOCUMENT_TYPE_INVALID);
      return res;
    }

    ManagedDocumentResult result;
    TRI_voc_rid_t actualRevision = 0;
    ManagedDocumentResult previous;
    TRI_voc_tick_t resultMarkerTick = 0;

    if (operation == TRI_VOC_DOCUMENT_OPERATION_REPLACE) {
      res = collection->replace(this, newVal, result, options, resultMarkerTick,
                                !isLocked(collection, AccessMode::Type::WRITE),
                                actualRevision, previous);
    } else {
      res = collection->update(this, newVal, result, options, resultMarkerTick,
                               !isLocked(collection, AccessMode::Type::WRITE),
                               actualRevision, previous);
    }

    if (resultMarkerTick > 0 && resultMarkerTick > maxTick) {
      maxTick = resultMarkerTick;
    }

    if (res.is(TRI_ERROR_ARANGO_CONFLICT)) {
      // still return
      if (!isBabies) {
        StringRef key(newVal.get(StaticStrings::KeyString));
        buildDocumentIdentity(collection, resultBuilder, cid, key,
                              actualRevision, 0,
                              options.returnOld ? &previous : nullptr, nullptr);
      }
      return res;
    } else if (!res.ok()) {
      return res;
    }

    if (!options.silent || _state->isDBServer()) {
      TRI_ASSERT(!previous.empty());
      TRI_ASSERT(!result.empty());
      StringRef key(newVal.get(StaticStrings::KeyString));
      buildDocumentIdentity(collection, resultBuilder, cid, key,
                            TRI_ExtractRevisionId(VPackSlice(result.vpack())),
                            actualRevision,
                            options.returnOld ? &previous : nullptr,
                            options.returnNew ? &result : nullptr);
    }

    return res;  // must be ok!
  }; // workForOneDocument
  ///////////////////////

  bool multiCase = newValue.isArray();
  std::unordered_map<int, size_t> errorCounter;
  Result res;
  if (multiCase) {
    {
      VPackArrayBuilder guard(&resultBuilder);
      VPackArrayIterator it(newValue);
      while (it.valid()) {
        res = workForOneDocument(it.value(), true);
        if (!res.ok()) {
          createBabiesError(resultBuilder, errorCounter, res.errorNumber(),
                            options.silent);
        }
        ++it;
      }
    }
    res.reset();
  } else {
    res = workForOneDocument(newValue, false);
  }

  // wait for operation(s) to be synced to disk here. On rocksdb maxTick == 0
  if (res.ok() && options.waitForSync && maxTick > 0 &&
      isSingleOperationTransaction()) {
    EngineSelectorFeature::ENGINE->waitForSyncTick(maxTick);
  }

  // Now see whether or not we have to do synchronous replication:
  if (res.ok() && _state->isDBServer()) {
    // Now replicate the same operation on all followers:
    auto const& followerInfo = collection->followers();
    std::shared_ptr<std::vector<ServerID> const> followers = followerInfo->get();
    bool doingSynchronousReplication = !isFollower && followers->size() > 0;

    if (doingSynchronousReplication) {
      // In the multi babies case res is always TRI_ERROR_NO_ERROR if we
      // get here, in the single document case, we do not try to replicate
      // in case of an error.

      // Now replicate the good operations on all followers:
      auto cc = arangodb::ClusterComm::instance();
      if (cc != nullptr) {
        // nullptr only happens on controlled shutdown
        std::string path =
          "/_db/" +
          arangodb::basics::StringUtils::urlEncode(vocbase().name()) +
          "/_api/document/" +
          arangodb::basics::StringUtils::urlEncode(collection->name()) +
          "?isRestore=true&isSynchronousReplication=" +
          ServerState::instance()->getId();

        VPackBuilder payload;

        auto doOneDoc = [&](VPackSlice const& doc, VPackSlice result) {
          VPackObjectBuilder guard(&payload);
          VPackSlice s = result.get(StaticStrings::KeyString);
          payload.add(StaticStrings::KeyString, s);
          s = result.get(StaticStrings::RevString);
          payload.add(StaticStrings::RevString, s);
          TRI_SanitizeObject(doc, payload);
        };

        VPackSlice ourResult = resultBuilder.slice();
        size_t count = 0;
        if (multiCase) {
          VPackArrayBuilder guard(&payload);
          VPackArrayIterator itValue(newValue);
          VPackArrayIterator itResult(ourResult);
          while (itValue.valid() && itResult.valid()) {
            TRI_ASSERT((*itResult).isObject());
            if (!(*itResult).hasKey(StaticStrings::Error)) {
              doOneDoc(itValue.value(), itResult.value());
              count++;
            }
            itValue.next();
            itResult.next();
          }
        } else {
          VPackArrayBuilder guard(&payload);
          doOneDoc(newValue, ourResult);
          count++;
        }
        if (count > 0) {
          auto body = std::make_shared<std::string>();
          *body = payload.slice().toJson();

          // Now prepare the requests:
          std::vector<ClusterCommRequest> requests;
          for (auto const& f : *followers) {
            requests.emplace_back("server:" + f,
                operation == TRI_VOC_DOCUMENT_OPERATION_REPLACE
                ? arangodb::rest::RequestType::PUT
                : arangodb::rest::RequestType::PATCH,
                path, body);
          }
          size_t nrDone = 0;
          size_t nrGood = cc->performRequests(requests,
                                              chooseTimeout(count, body->size()*followers->size()),
                                              nrDone, Logger::REPLICATION, false);
          if (nrGood < followers->size()) {
            // If any would-be-follower refused to follow there must be a
            // new leader in the meantime, in this case we must not allow
            // this operation to succeed, we simply return with a refusal
            // error (note that we use the follower version, since we have
            // lost leadership):
            if (findRefusal(requests)) {
              return OperationResult(TRI_ERROR_CLUSTER_SHARD_LEADER_RESIGNED);
            }

            // Otherwise we drop all followers that were not successful:
            for (size_t i = 0; i < followers->size(); ++i) {
              bool replicationWorked =
                requests[i].done &&
                requests[i].result.status == CL_COMM_RECEIVED &&
                (requests[i].result.answer_code ==
                 rest::ResponseCode::ACCEPTED ||
                 requests[i].result.answer_code == rest::ResponseCode::OK);
              if (replicationWorked) {
                bool found;
                requests[i].result.answer->header(StaticStrings::ErrorCodes,
                    found);
                replicationWorked = !found;
              }
              if (!replicationWorked) {
                auto const& followerInfo = collection->followers();
                if (followerInfo->remove((*followers)[i])) {
                  LOG_TOPIC(WARN, Logger::REPLICATION)
                    << "modifyLocal: dropping follower " << (*followers)[i]
                    << " for shard " << collectionName;
                } else {
                  LOG_TOPIC(ERR, Logger::REPLICATION)
                    << "modifyLocal: could not drop follower "
                    << (*followers)[i] << " for shard " << collectionName;
                  THROW_ARANGO_EXCEPTION(TRI_ERROR_CLUSTER_COULD_NOT_DROP_FOLLOWER);
                }
              }
            }
          }
        }
      }
    }
  }

  if (options.silent) {
    // We needed the results, but do not want to report:
    resultBuilder.clear();
  }

  return OperationResult(std::move(res), resultBuilder.steal(), nullptr, options, errorCounter);
}

/// @brief remove one or multiple documents in a collection
/// the single-document variant of this operation will either succeed or,
/// if it fails, clean up after itself
OperationResult transaction::Methods::remove(std::string const& collectionName,
                                             VPackSlice const value,
                                             OperationOptions const& options) {
  TRI_ASSERT(_state->status() == transaction::Status::RUNNING);

  if (!value.isObject() && !value.isArray() && !value.isString()) {
    // must provide a document object or an array of documents
    THROW_ARANGO_EXCEPTION(TRI_ERROR_ARANGO_DOCUMENT_TYPE_INVALID);
  }
  if (value.isArray() && value.length() == 0) {
    return emptyResult(options);
  }

  OperationOptions optionsCopy = options;

  if (_state->isCoordinator()) {
    return removeCoordinator(collectionName, value, optionsCopy);
  }
  if (_state->isDBServer()) {
    optionsCopy.silent = false;
  }

  return removeLocal(collectionName, value, optionsCopy);
}

/// @brief remove one or multiple documents in a collection, coordinator
/// the single-document variant of this operation will either succeed or,
/// if it fails, clean up after itself
#ifndef USE_ENTERPRISE
OperationResult transaction::Methods::removeCoordinator(
    std::string const& collectionName, VPackSlice const value,
    OperationOptions& options) {
  rest::ResponseCode responseCode;
  std::unordered_map<int, size_t> errorCounter;
  auto resultBody = std::make_shared<VPackBuilder>();
  int res = arangodb::deleteDocumentOnCoordinator(
    vocbase().name(),
    collectionName,
    value,
    options,
    responseCode,
    errorCounter,
    resultBody
  );

  if (res == TRI_ERROR_NO_ERROR) {
    return clusterResultRemove(responseCode, resultBody, errorCounter);
  }

  return OperationResult(res);
}
#endif

/// @brief remove one or multiple documents in a collection, local
/// the single-document variant of this operation will either succeed or,
/// if it fails, clean up after itself
OperationResult transaction::Methods::removeLocal(
    std::string const& collectionName, VPackSlice const value,
    OperationOptions& options) {
  TRI_voc_cid_t cid = addCollectionAtRuntime(collectionName);
  LogicalCollection* collection = documentCollection(trxCollection(cid));

  bool isFollower = false;
  if (_state->isDBServer()) {
    // Block operation early if we are not supposed to perform it:
    std::string theLeader = collection->followers()->getLeader();
    if (theLeader.empty()) {
      if (!options.isSynchronousReplicationFrom.empty()) {
        return OperationResult(TRI_ERROR_CLUSTER_SHARD_LEADER_REFUSES_REPLICATION);
      }
    } else {  // we are a follower following theLeader
      isFollower = true;
      if (options.isSynchronousReplicationFrom.empty()) {
        return OperationResult(TRI_ERROR_CLUSTER_SHARD_LEADER_RESIGNED);
      }
      if (options.isSynchronousReplicationFrom != theLeader) {
        return OperationResult(TRI_ERROR_CLUSTER_SHARD_FOLLOWER_REFUSES_OPERATION);
      }
    }
  }

  if (options.returnOld) {
    pinData(cid);  // will throw when it fails
  }

  VPackBuilder resultBuilder;
  TRI_voc_tick_t maxTick = 0;

  auto workForOneDocument = [&](VPackSlice value, bool isBabies) -> Result {
    TRI_voc_rid_t actualRevision = 0;
    ManagedDocumentResult previous;
    transaction::BuilderLeaser builder(this);
    StringRef key;
    if (value.isString()) {
      key = value;
      size_t pos = key.find('/');
      if (pos != std::string::npos) {
        key = key.substr(pos + 1);
        builder->add(
            VPackValuePair(key.data(), key.length(), VPackValueType::String));
        value = builder->slice();
      }
    } else if (value.isObject()) {
      VPackSlice keySlice = value.get(StaticStrings::KeyString);
      if (!keySlice.isString()) {
        return Result(TRI_ERROR_ARANGO_DOCUMENT_HANDLE_BAD);
      }
      key = keySlice;
    } else {
      return Result(TRI_ERROR_ARANGO_DOCUMENT_HANDLE_BAD);
    }

    TRI_voc_tick_t resultMarkerTick = 0;

    Result res = collection->remove(this, value, options, resultMarkerTick,
                                 !isLocked(collection, AccessMode::Type::WRITE),
                                 actualRevision, previous);

    if (resultMarkerTick > 0 && resultMarkerTick > maxTick) {
      maxTick = resultMarkerTick;
    }

    if (!res.ok()) {
      if (res.is(TRI_ERROR_ARANGO_CONFLICT) && !isBabies) {
        buildDocumentIdentity(collection, resultBuilder, cid, key,
                              actualRevision, 0,
                              options.returnOld ? &previous : nullptr, nullptr);
      }
      return res;
    }

    TRI_ASSERT(!previous.empty());
    if (!options.silent || _state->isDBServer()) {
      buildDocumentIdentity(collection, resultBuilder, cid, key, actualRevision,
                            0, options.returnOld ? &previous : nullptr, nullptr);
    }

    return Result();
  };

  Result res;
  bool multiCase = value.isArray();
  std::unordered_map<int, size_t> countErrorCodes;
  if (multiCase) {
    VPackArrayBuilder guard(&resultBuilder);
    for (auto const& s : VPackArrayIterator(value)) {
      res = workForOneDocument(s, true);
      if (!res.ok()) {
        createBabiesError(resultBuilder, countErrorCodes, res, options.silent);
      }
    }
    // With babies the reporting is handled somewhere else.
    res = Result(TRI_ERROR_NO_ERROR);
  } else {
    res = workForOneDocument(value, false);
  }

  // wait for operation(s) to be synced to disk here. On rocksdb maxTick == 0
  if (res.ok() && options.waitForSync && maxTick > 0 &&
      isSingleOperationTransaction()) {
    EngineSelectorFeature::ENGINE->waitForSyncTick(maxTick);
  }

  // Now see whether or not we have to do synchronous replication:
  if (res.ok() && _state->isDBServer()) {
    // Now replicate the same operation on all followers:
    auto const& followerInfo = collection->followers();
    std::shared_ptr<std::vector<ServerID> const> followers = followerInfo->get();
    bool doingSynchronousReplication = !isFollower && followers->size() > 0;

    if (doingSynchronousReplication) {
      // In the multi babies case res is always TRI_ERROR_NO_ERROR if we
      // get here, in the single document case, we do not try to replicate
      // in case of an error.

      // Now replicate the good operations on all followers:
      auto cc = arangodb::ClusterComm::instance();
      if (cc != nullptr) {
        // nullptr only happens on controled shutdown

        std::string path =
          "/_db/" +
          arangodb::basics::StringUtils::urlEncode(vocbase().name()) +
          "/_api/document/" +
          arangodb::basics::StringUtils::urlEncode(collection->name()) +
          "?isRestore=true&isSynchronousReplication=" +
          ServerState::instance()->getId();

        VPackBuilder payload;

        auto doOneDoc = [&](VPackSlice const& doc, VPackSlice result) {
          VPackObjectBuilder guard(&payload);
          VPackSlice s = result.get(StaticStrings::KeyString);
          payload.add(StaticStrings::KeyString, s);
          s = result.get(StaticStrings::RevString);
          payload.add(StaticStrings::RevString, s);
        };

        VPackSlice ourResult = resultBuilder.slice();
        size_t count = 0;
        if (value.isArray()) {
          VPackArrayBuilder guard(&payload);
          VPackArrayIterator itValue(value);
          VPackArrayIterator itResult(ourResult);
          while (itValue.valid() && itResult.valid()) {
            TRI_ASSERT((*itResult).isObject());
            if (!(*itResult).hasKey(StaticStrings::Error)) {
              doOneDoc(itValue.value(), itResult.value());
              count++;
            }
            itValue.next();
            itResult.next();
          }
        } else {
          VPackArrayBuilder guard(&payload);
          doOneDoc(value, ourResult);
          count++;
        }
        if (count > 0) {
          auto body = std::make_shared<std::string>();
          *body = payload.slice().toJson();

          // Now prepare the requests:
          std::vector<ClusterCommRequest> requests;
          for (auto const& f : *followers) {
            requests.emplace_back("server:" + f,
                arangodb::rest::RequestType::DELETE_REQ, path,
                body);
          }
          size_t nrDone = 0;
          size_t nrGood = cc->performRequests(requests,
                                              chooseTimeout(count, body->size()*followers->size()),
                                              nrDone, Logger::REPLICATION, false);
          if (nrGood < followers->size()) {
            // If any would-be-follower refused to follow there must be a
            // new leader in the meantime, in this case we must not allow
            // this operation to succeed, we simply return with a refusal
            // error (note that we use the follower version, since we have
            // lost leadership):
            if (findRefusal(requests)) {
              return OperationResult(TRI_ERROR_CLUSTER_SHARD_LEADER_RESIGNED);
            }

            // we drop all followers that were not successful:
            for (size_t i = 0; i < followers->size(); ++i) {
              bool replicationWorked =
                requests[i].done &&
                requests[i].result.status == CL_COMM_RECEIVED &&
                (requests[i].result.answer_code ==
                 rest::ResponseCode::ACCEPTED ||
                 requests[i].result.answer_code == rest::ResponseCode::OK);
              if (replicationWorked) {
                bool found;
                requests[i].result.answer->header(StaticStrings::ErrorCodes,
                    found);
                replicationWorked = !found;
              }
              if (!replicationWorked) {
                auto const& followerInfo = collection->followers();
                if (followerInfo->remove((*followers)[i])) {
                  LOG_TOPIC(WARN, Logger::REPLICATION)
                    << "removeLocal: dropping follower " << (*followers)[i]
                    << " for shard " << collectionName;
                } else {
                  LOG_TOPIC(ERR, Logger::REPLICATION)
                    << "removeLocal: could not drop follower "
                    << (*followers)[i] << " for shard " << collectionName;
                  THROW_ARANGO_EXCEPTION(TRI_ERROR_CLUSTER_COULD_NOT_DROP_FOLLOWER);
                }
              }
            }
          }
        }
      }
    }
  }

  if (options.silent) {
    // We needed the results, but do not want to report:
    resultBuilder.clear();
  }

  return OperationResult(std::move(res), resultBuilder.steal(), nullptr, options, countErrorCodes);
}

/// @brief fetches all documents in a collection
OperationResult transaction::Methods::all(std::string const& collectionName,
                                          uint64_t skip, uint64_t limit,
                                          OperationOptions const& options) {
  TRI_ASSERT(_state->status() == transaction::Status::RUNNING);

  OperationOptions optionsCopy = options;

  if (_state->isCoordinator()) {
    return allCoordinator(collectionName, skip, limit, optionsCopy);
  }

  return allLocal(collectionName, skip, limit, optionsCopy);
}

/// @brief fetches all documents in a collection, coordinator
OperationResult transaction::Methods::allCoordinator(
    std::string const& collectionName, uint64_t skip, uint64_t limit,
    OperationOptions& options) {
  THROW_ARANGO_EXCEPTION(TRI_ERROR_NOT_IMPLEMENTED);
}

/// @brief fetches all documents in a collection, local
OperationResult transaction::Methods::allLocal(
    std::string const& collectionName, uint64_t skip, uint64_t limit,
    OperationOptions& options) {
  TRI_voc_cid_t cid = addCollectionAtRuntime(collectionName);

  pinData(cid);  // will throw when it fails

  VPackBuilder resultBuilder;
  resultBuilder.openArray();

  Result lockResult = lockRecursive(cid, AccessMode::Type::READ);

  if (!lockResult.ok() && !lockResult.is(TRI_ERROR_LOCKED)) {
    return OperationResult(lockResult);
  }

  std::unique_ptr<OperationCursor> cursor =
      indexScan(collectionName, transaction::Methods::CursorType::ALL);

  if (cursor->fail()) {
    return OperationResult(cursor->code);
  }

  auto cb = [&resultBuilder](LocalDocumentId const& token, VPackSlice slice) {
    resultBuilder.add(slice);
  };
  cursor->allDocuments(cb, 1000);

  if (lockResult.is(TRI_ERROR_LOCKED)) {
    Result res = unlockRecursive(cid, AccessMode::Type::READ);

    if (res.ok()) {
      return OperationResult(res);
    }
  }

  resultBuilder.close();

  return OperationResult(Result(), resultBuilder.steal(), _transactionContextPtr->orderCustomTypeHandler());
}

/// @brief remove all documents in a collection
OperationResult transaction::Methods::truncate(
    std::string const& collectionName, OperationOptions const& options) {
  TRI_ASSERT(_state->status() == transaction::Status::RUNNING);

  OperationOptions optionsCopy = options;
  OperationResult result;

  if (_state->isCoordinator()) {
    result = truncateCoordinator(collectionName, optionsCopy);
  } else {
    result = truncateLocal(collectionName, optionsCopy);
  }

  events::TruncateCollection(collectionName, result.errorNumber());
  return result;
}

/// @brief remove all documents in a collection, coordinator
#ifndef USE_ENTERPRISE
OperationResult transaction::Methods::truncateCoordinator(
    std::string const& collectionName, OperationOptions& options) {
  return OperationResult(arangodb::truncateCollectionOnCoordinator(
    vocbase().name(), collectionName)
  );
}
#endif

/// @brief remove all documents in a collection, local
OperationResult transaction::Methods::truncateLocal(
    std::string const& collectionName, OperationOptions& options) {
  TRI_voc_cid_t cid = addCollectionAtRuntime(collectionName);

  LogicalCollection* collection = documentCollection(trxCollection(cid));

  bool isFollower = false;
  if (_state->isDBServer()) {
    // Block operation early if we are not supposed to perform it:
    std::string theLeader = collection->followers()->getLeader();
    if (theLeader.empty()) {
      if (!options.isSynchronousReplicationFrom.empty()) {
        return OperationResult(TRI_ERROR_CLUSTER_SHARD_LEADER_REFUSES_REPLICATION);
      }
    } else {  // we are a follower following theLeader
      isFollower = true;
      if (options.isSynchronousReplicationFrom.empty()) {
        return OperationResult(TRI_ERROR_CLUSTER_SHARD_LEADER_RESIGNED);
      }
      if (options.isSynchronousReplicationFrom != theLeader) {
        return OperationResult(TRI_ERROR_CLUSTER_SHARD_FOLLOWER_REFUSES_OPERATION);
      }
    }
  }

  pinData(cid);  // will throw when it fails

  Result lockResult = lockRecursive(cid, AccessMode::Type::WRITE);

  if (!lockResult.ok() && !lockResult.is(TRI_ERROR_LOCKED)) {
    return OperationResult(lockResult);
  }

  TRI_ASSERT(isLocked(collection, AccessMode::Type::WRITE));

  try {
    collection->truncate(this, options);
  } catch (basics::Exception const& ex) {
    if (lockResult.is(TRI_ERROR_LOCKED)) {
      unlockRecursive(cid, AccessMode::Type::WRITE);
    }
    return OperationResult(Result(ex.code(), ex.what()));
  } catch (std::exception const& ex) {
    if (lockResult.is(TRI_ERROR_LOCKED)) {
      unlockRecursive(cid, AccessMode::Type::WRITE);
    }
    return OperationResult(Result(TRI_ERROR_INTERNAL, ex.what()));
  }

  // Now see whether or not we have to do synchronous replication:
  if (_state->isDBServer()) {
    // Now replicate the same operation on all followers:
    auto const& followerInfo = collection->followers();
    std::shared_ptr<std::vector<ServerID> const> followers = followerInfo->get();

    if (!isFollower && followers->size() > 0) {
      // Now replicate the good operations on all followers:
      auto cc = arangodb::ClusterComm::instance();

      if (cc != nullptr) {
        // nullptr only happens on controlled shutdown
        std::string path =
            "/_db/" +
            arangodb::basics::StringUtils::urlEncode(vocbase().name()) +
            "/_api/collection/" +
            arangodb::basics::StringUtils::urlEncode(collectionName) +
            "/truncate?isSynchronousReplication=" +
            ServerState::instance()->getId();
        auto body = std::make_shared<std::string>();

        // Now prepare the requests:
        std::vector<ClusterCommRequest> requests;

        for (auto const& f : *followers) {
          requests.emplace_back("server:" + f, arangodb::rest::RequestType::PUT,
                                path, body);
        }

        size_t nrDone = 0;
        // TODO: is TRX_FOLLOWER_TIMEOUT actually appropriate here? truncate
        // can be a much more expensive operation than a single document
        // insert/update/remove...
        size_t nrGood = cc->performRequests(requests, TRX_FOLLOWER_TIMEOUT,
                                            nrDone, Logger::REPLICATION, false);
        if (nrGood < followers->size()) {
          // If any would-be-follower refused to follow there must be a
          // new leader in the meantime, in this case we must not allow
          // this operation to succeed, we simply return with a refusal
          // error (note that we use the follower version, since we have
          // lost leadership):
          if (findRefusal(requests)) {
            return OperationResult(TRI_ERROR_CLUSTER_SHARD_LEADER_RESIGNED);
          }
          // we drop all followers that were not successful:
          for (size_t i = 0; i < followers->size(); ++i) {
            bool replicationWorked =
                requests[i].done &&
                requests[i].result.status == CL_COMM_RECEIVED &&
                (requests[i].result.answer_code ==
                     rest::ResponseCode::ACCEPTED ||
                 requests[i].result.answer_code == rest::ResponseCode::OK);
            if (!replicationWorked) {
              auto const& followerInfo = collection->followers();
              if (followerInfo->remove((*followers)[i])) {
                LOG_TOPIC(WARN, Logger::REPLICATION)
                    << "truncateLocal: dropping follower " << (*followers)[i]
                    << " for shard " << collectionName;
              } else {
                LOG_TOPIC(ERR, Logger::REPLICATION)
                    << "truncateLocal: could not drop follower "
                    << (*followers)[i] << " for shard " << collectionName;
                THROW_ARANGO_EXCEPTION(TRI_ERROR_CLUSTER_COULD_NOT_DROP_FOLLOWER);
              }
            }
          }
        }
      }
    }
  }

  Result res;
  if (lockResult.is(TRI_ERROR_LOCKED)) {
    res = unlockRecursive(cid, AccessMode::Type::WRITE);
  }

  return OperationResult(res);
}

/// @brief rotate all active journals of a collection
OperationResult transaction::Methods::rotateActiveJournal(
    std::string const& collectionName, OperationOptions const& options) {
  TRI_ASSERT(_state->status() == transaction::Status::RUNNING);

  OperationResult result;

  if (_state->isCoordinator()) {
    result = rotateActiveJournalCoordinator(collectionName, options);
  } else {
    result = rotateActiveJournalLocal(collectionName, options);
  }

  return result;
}

/// @brief rotate the journal of a collection
OperationResult transaction::Methods::rotateActiveJournalCoordinator(
    std::string const& collectionName, OperationOptions const& options) {
  return OperationResult(
    rotateActiveJournalOnAllDBServers(vocbase().name(), collectionName)
  );
}

/// @brief rotate the journal of a collection
OperationResult transaction::Methods::rotateActiveJournalLocal(
    std::string const& collectionName, OperationOptions const& options) {
  TRI_voc_cid_t cid = addCollectionAtRuntime(collectionName);

  LogicalCollection* collection = documentCollection(trxCollection(cid));

  Result res;
  try {
    res.reset(collection->getPhysical()->rotateActiveJournal());
  } catch (basics::Exception const& ex) {
    return OperationResult(Result(ex.code(), ex.what()));
  } catch (std::exception const& ex) {
    return OperationResult(Result(TRI_ERROR_INTERNAL, ex.what()));
  }

  return OperationResult(res);
}

/// @brief count the number of documents in a collection
OperationResult transaction::Methods::count(std::string const& collectionName,
                                            bool aggregate) {
  TRI_ASSERT(_state->status() == transaction::Status::RUNNING);

  if (_state->isCoordinator()) {
    return countCoordinator(collectionName, aggregate, true);
  }

  return countLocal(collectionName);
}

/// @brief count the number of documents in a collection
#ifndef USE_ENTERPRISE
OperationResult transaction::Methods::countCoordinator(
    std::string const& collectionName, bool aggregate, bool sendNoLockHeader) {
  std::vector<std::pair<std::string, uint64_t>> count;
  auto res = arangodb::countOnCoordinator(
    vocbase().name(), collectionName, count, sendNoLockHeader
  );

  if (res != TRI_ERROR_NO_ERROR) {
    return OperationResult(res);
  }
  return buildCountResult(count, aggregate);
}
#endif

/// @brief count the number of documents in a collection
OperationResult transaction::Methods::countLocal(
    std::string const& collectionName) {
  TRI_voc_cid_t cid = addCollectionAtRuntime(collectionName);
  LogicalCollection* collection = documentCollection(trxCollection(cid));

  Result lockResult = lockRecursive(cid, AccessMode::Type::READ);

  if (!lockResult.ok() && !lockResult.is(TRI_ERROR_LOCKED)) {
    return OperationResult(lockResult);
  }

  TRI_ASSERT(isLocked(collection, AccessMode::Type::READ));

  uint64_t num = collection->numberDocuments(this);

  if (lockResult.is(TRI_ERROR_LOCKED)) {
    Result res = unlockRecursive(cid, AccessMode::Type::READ);

    if (!res.ok()) {
      return OperationResult(res);
    }
  }

  VPackBuilder resultBuilder;
  resultBuilder.add(VPackValue(num));

  return OperationResult(Result(), resultBuilder.steal(), nullptr);
}

/// @brief Gets the best fitting index for an AQL condition.
/// note: the caller must have read-locked the underlying collection when
/// calling this method
std::pair<bool, bool>
transaction::Methods::getBestIndexHandlesForFilterCondition(
    std::string const& collectionName, arangodb::aql::Ast* ast,
    arangodb::aql::AstNode* root, arangodb::aql::Variable const* reference,
    arangodb::aql::SortCondition const* sortCondition, size_t itemsInCollection,
    std::vector<IndexHandle>& usedIndexes, bool& isSorted) {
  // We can only start after DNF transformation
  TRI_ASSERT(root->type ==
             arangodb::aql::AstNodeType::NODE_TYPE_OPERATOR_NARY_OR);
  auto indexes = indexesForCollection(collectionName);

  // must edit root in place; TODO change so we can replace with copy
  TEMPORARILY_UNLOCK_NODE(root);

  bool canUseForFilter = (root->numMembers() > 0);
  bool canUseForSort = false;
  bool isSparse = false;

  for (size_t i = 0; i < root->numMembers(); ++i) {
    auto node = root->getMemberUnchecked(i);
    arangodb::aql::AstNode* specializedCondition = nullptr;
    auto canUseIndex = findIndexHandleForAndNode(
        indexes, node, reference, sortCondition, itemsInCollection, usedIndexes,
        specializedCondition, isSparse);

    if (canUseIndex.second && !canUseIndex.first) {
      // index can be used for sorting only
      // we need to abort further searching and only return one index
      TRI_ASSERT(!usedIndexes.empty());
      if (usedIndexes.size() > 1) {
        auto sortIndex = usedIndexes.back();

        usedIndexes.clear();
        usedIndexes.emplace_back(sortIndex);
      }

      TRI_ASSERT(usedIndexes.size() == 1);

      if (isSparse) {
        // cannot use a sparse index for sorting alone
        usedIndexes.clear();
      }
      return std::make_pair(false, !usedIndexes.empty());
    }

    canUseForFilter &= canUseIndex.first;
    canUseForSort |= canUseIndex.second;

    root->changeMember(i, specializedCondition);
  }

  if (canUseForFilter) {
    isSorted = sortOrs(ast, root, reference, usedIndexes);
  }

  // should always be true here. maybe not in the future in case a collection
  // has absolutely no indexes
  return std::make_pair(canUseForFilter, canUseForSort);
}

/// @brief Gets the best fitting index for one specific condition.
///        Difference to IndexHandles: Condition is only one NARY_AND
///        and the Condition stays unmodified. Also does not care for sorting
///        Returns false if no index could be found.

bool transaction::Methods::getBestIndexHandleForFilterCondition(
    std::string const& collectionName, arangodb::aql::AstNode*& node,
    arangodb::aql::Variable const* reference, size_t itemsInCollection,
    IndexHandle& usedIndex) {
  // We can only start after DNF transformation and only a single AND
  TRI_ASSERT(node->type ==
             arangodb::aql::AstNodeType::NODE_TYPE_OPERATOR_NARY_AND);
  if (node->numMembers() == 0) {
    // Well no index can serve no condition.
    return false;
  }

  auto indexes = indexesForCollection(collectionName);

  // Const cast is save here. Giving computeSpecialisation == false
  // Makes sure node is NOT modified.
  return findIndexHandleForAndNode(indexes, node, reference, itemsInCollection,
                                   usedIndex);
}

/// @brief Checks if the index supports the filter condition.
/// note: the caller must have read-locked the underlying collection when
/// calling this method
bool transaction::Methods::supportsFilterCondition(
    IndexHandle const& indexHandle, arangodb::aql::AstNode const* condition,
    arangodb::aql::Variable const* reference, size_t itemsInIndex,
    size_t& estimatedItems, double& estimatedCost) {
  auto idx = indexHandle.getIndex();
  if (nullptr == idx) {
    THROW_ARANGO_EXCEPTION_MESSAGE(TRI_ERROR_BAD_PARAMETER,
                                   "The index id cannot be empty.");
  }

  return idx->supportsFilterCondition(condition, reference, itemsInIndex,
                                      estimatedItems, estimatedCost);
}

/// @brief Get the index features:
///        Returns the covered attributes, and sets the first bool value
///        to isSorted and the second bool value to isSparse
std::vector<std::vector<arangodb::basics::AttributeName>>
transaction::Methods::getIndexFeatures(IndexHandle const& indexHandle,
                                       bool& isSorted, bool& isSparse) {
  auto idx = indexHandle.getIndex();
  if (nullptr == idx) {
    THROW_ARANGO_EXCEPTION_MESSAGE(TRI_ERROR_BAD_PARAMETER,
                                   "The index id cannot be empty.");
  }

  isSorted = idx->isSorted();
  isSparse = idx->sparse();
  return idx->fields();
}

/// @brief Gets the best fitting index for an AQL sort condition
/// note: the caller must have read-locked the underlying collection when
/// calling this method
std::pair<bool, bool> transaction::Methods::getIndexForSortCondition(
    std::string const& collectionName,
    arangodb::aql::SortCondition const* sortCondition,
    arangodb::aql::Variable const* reference, size_t itemsInIndex,
    std::vector<IndexHandle>& usedIndexes, size_t& coveredAttributes) {
  // We do not have a condition. But we have a sort!
  if (!sortCondition->isEmpty() && sortCondition->isOnlyAttributeAccess() &&
      sortCondition->isUnidirectional()) {
    double bestCost = 0.0;
    std::shared_ptr<Index> bestIndex;

    auto indexes = indexesForCollection(collectionName);

    for (auto const& idx : indexes) {
      if (idx->sparse()) {
        // a sparse index may exclude some documents, so it can't be used to
        // get a sorted view of the ENTIRE collection
        continue;
      }
      double sortCost = 0.0;
      size_t covered = 0;
      if (indexSupportsSort(idx.get(), reference, sortCondition, itemsInIndex,
                            sortCost, covered)) {
        if (bestIndex == nullptr || sortCost < bestCost) {
          bestCost = sortCost;
          bestIndex = idx;
          coveredAttributes = covered;
        }
      }
    }

    if (bestIndex != nullptr) {
      usedIndexes.emplace_back(bestIndex);
    }

    return std::make_pair(false, bestIndex != nullptr);
  }

  // No Index and no sort condition that
  // can be supported by an index.
  // Nothing to do here.
  return std::make_pair(false, false);
}

/// @brief factory for OperationCursor objects from AQL
/// note: the caller must have read-locked the underlying collection when
/// calling this method
OperationCursor* transaction::Methods::indexScanForCondition(
    IndexHandle const& indexId, arangodb::aql::AstNode const* condition,
    arangodb::aql::Variable const* var, ManagedDocumentResult* mmdr,
    IndexIteratorOptions const& opts) {
  if (_state->isCoordinator()) {
    // The index scan is only available on DBServers and Single Server.
    THROW_ARANGO_EXCEPTION(TRI_ERROR_CLUSTER_ONLY_ON_DBSERVER);
  }

  auto idx = indexId.getIndex();
  if (nullptr == idx) {
    THROW_ARANGO_EXCEPTION_MESSAGE(TRI_ERROR_BAD_PARAMETER,
                                   "The index id cannot be empty.");
  }

  // Now create the Iterator
  std::unique_ptr<IndexIterator> iterator(
      idx->iteratorForCondition(this, mmdr, condition, var, opts));

  if (iterator == nullptr) {
    // We could not create an ITERATOR and it did not throw an error itself
    return new OperationCursor(TRI_ERROR_OUT_OF_MEMORY);
  }

  return new OperationCursor(iterator.release(), defaultBatchSize());
}

/// @brief factory for OperationCursor objects
/// note: the caller must have read-locked the underlying collection when
/// calling this method
std::unique_ptr<OperationCursor> transaction::Methods::indexScan(
    std::string const& collectionName, CursorType cursorType) {
  // For now we assume indexId is the iid part of the index.

  if (_state->isCoordinator()) {
    // The index scan is only available on DBServers and Single Server.
    THROW_ARANGO_EXCEPTION(TRI_ERROR_CLUSTER_ONLY_ON_DBSERVER);
  }

  TRI_voc_cid_t cid = addCollectionAtRuntime(collectionName);
  TransactionCollection* trxColl = trxCollection(cid);
  if (trxColl == nullptr) {
    THROW_ARANGO_EXCEPTION_MESSAGE(
      TRI_ERROR_INTERNAL, "unable to determine transaction collection");
  }
  LogicalCollection* logical = documentCollection(trxColl);
  TRI_ASSERT(logical != nullptr);

  // will throw when it fails
  _transactionContextPtr->pinData(logical);

  std::unique_ptr<IndexIterator> iterator = nullptr;
  switch (cursorType) {
    case CursorType::ANY: {
      iterator = logical->getAnyIterator(this);
      break;
    }
    case CursorType::ALL: {
      iterator = logical->getAllIterator(this);
      break;
    }
  }
  if (iterator == nullptr) {
    // We could not create an ITERATOR and it did not throw an error itself
    return std::make_unique<OperationCursor>(TRI_ERROR_OUT_OF_MEMORY);
  }

  return std::make_unique<OperationCursor>(iterator.release(),
                                           defaultBatchSize());
}

/// @brief return the collection
arangodb::LogicalCollection* transaction::Methods::documentCollection(
    TransactionCollection const* trxCollection) const {
  TRI_ASSERT(_state != nullptr);
  TRI_ASSERT(trxCollection != nullptr);
  TRI_ASSERT(_state->status() == transaction::Status::RUNNING);
  TRI_ASSERT(trxCollection->collection() != nullptr);

  return trxCollection->collection();
}

/// @brief return the collection
arangodb::LogicalCollection* transaction::Methods::documentCollection(
    TRI_voc_cid_t cid) const {
  TRI_ASSERT(_state != nullptr);
  TRI_ASSERT(_state->status() == transaction::Status::RUNNING);

  auto trxColl = trxCollection(cid, AccessMode::Type::READ);
  if (trxColl == nullptr) {
    THROW_ARANGO_EXCEPTION_MESSAGE(TRI_ERROR_INTERNAL,
                                   "could not find collection");
  }

  TRI_ASSERT(trxColl != nullptr);
  TRI_ASSERT(trxColl->collection() != nullptr);
  return trxColl->collection();
}

/// @brief add a collection by id, with the name supplied
Result transaction::Methods::addCollection(TRI_voc_cid_t cid, char const* name,
                                           AccessMode::Type type) {
  if (_state == nullptr) {
    THROW_ARANGO_EXCEPTION_MESSAGE(TRI_ERROR_INTERNAL,
                                   "cannot add collection without state");
  }

  Status const status = _state->status();

  if (status == transaction::Status::COMMITTED ||
      status == transaction::Status::ABORTED) {
    // transaction already finished?
    THROW_ARANGO_EXCEPTION_MESSAGE(
        TRI_ERROR_INTERNAL,
        "cannot add collection to committed or aborted transaction");
  }

  if (cid == 0) {
    // invalid cid
    throwCollectionNotFound(name);
  }

  Result res;
  bool visited = false;
  auto visitor = _state->isEmbeddedTransaction()
    ? std::function<bool(LogicalCollection&)>(
        [this, name, type, &res, cid, &visited](LogicalCollection& col)->bool {
          res = addCollectionEmbedded(col.id(), name, type);

          if (!res.ok()) {
            return false; // break on error
          }

          res = applyStateRegistrationCallbacks(col, *_state);
          visited |= cid == col.id();

          return res.ok(); // add the remaining collections (or break on error)
        }
      )
    : std::function<bool(LogicalCollection&)>(
        [this, name, type, &res, cid, &visited](LogicalCollection& col)->bool {
          res = addCollectionToplevel(col.id(), name, type);

          if (!res.ok()) {
            return false; // break on error
          }

          res = applyStateRegistrationCallbacks(col, *_state);
          visited |= cid == col.id();

          return res.ok(); // add the remaining collections (or break on error)
        }
      )
    ;

  if (!resolver()->visitCollections(visitor, cid) || !res.ok()) {
    // trigger exception as per the original behaviour (tests depend on this)
    if (res.ok() && !visited) {
      res = _state->isEmbeddedTransaction()
          ? addCollectionEmbedded(cid, name, type)
          : addCollectionToplevel(cid, name, type)
          ;
    }

    return res.ok() ? Result(TRI_ERROR_INTERNAL) : res; // return first error
  }

  // skip provided 'cid' if it was already done by the visitor
  if (visited) {
    return res;
  }

  auto dataSource = resolver()->getDataSource(cid);

  return dataSource
    ? applyStateRegistrationCallbacks(*dataSource, *_state)
    : Result(TRI_ERROR_ARANGO_DATA_SOURCE_NOT_FOUND)
    ;
}

/// @brief add a collection by id, with the name supplied
Result transaction::Methods::addCollection(TRI_voc_cid_t cid,
                                           std::string const& name,
                                           AccessMode::Type type) {
  return addCollection(cid, name.c_str(), type);
}

/// @brief add a collection by id
Result transaction::Methods::addCollection(TRI_voc_cid_t cid,
                                           AccessMode::Type type) {
  return addCollection(cid, nullptr, type);
}

/// @brief add a collection by name
Result transaction::Methods::addCollection(std::string const& name,
                                           AccessMode::Type type) {
  return addCollection(resolver()->getCollectionId(name), name.c_str(), type);
}

/// @brief test if a collection is already locked
bool transaction::Methods::isLocked(LogicalCollection* document,
                                    AccessMode::Type type) const {
  if (_state == nullptr || _state->status() != transaction::Status::RUNNING) {
    return false;
  }
  if (_state->hasHint(Hints::Hint::LOCK_NEVER)) {
    // In the lock never case we have made sure that
    // some other process holds this lock.
    // So we can lie here and report that it actually
    // is locked!
    return true;
  }

  TransactionCollection* trxColl = trxCollection(document->id(), type);
  TRI_ASSERT(trxColl != nullptr);
  return trxColl->isLocked(type, _state->nestingLevel());
}

/// @brief read- or write-lock a collection
Result transaction::Methods::lockRecursive(TRI_voc_cid_t cid,
                                           AccessMode::Type type) {
  if (_state == nullptr || _state->status() != transaction::Status::RUNNING) {
    return Result(TRI_ERROR_TRANSACTION_INTERNAL, "transaction not running on lock");
  }
  TransactionCollection* trxColl = trxCollection(cid, type);
  TRI_ASSERT(trxColl != nullptr);
  return Result(trxColl->lockRecursive(type, _state->nestingLevel()));
}

/// @brief read- or write-unlock a collection
Result transaction::Methods::unlockRecursive(TRI_voc_cid_t cid,
                                             AccessMode::Type type) {
  if (_state == nullptr || _state->status() != transaction::Status::RUNNING) {
    return Result(TRI_ERROR_TRANSACTION_INTERNAL, "transaction not running on unlock");
  }
  TransactionCollection* trxColl = trxCollection(cid, type);
  TRI_ASSERT(trxColl != nullptr);
  return Result(trxColl->unlockRecursive(type, _state->nestingLevel()));
}

/// @brief get list of indexes for a collection
std::vector<std::shared_ptr<Index>> transaction::Methods::indexesForCollection(
    std::string const& collectionName) {
  if (_state->isCoordinator()) {
    return indexesForCollectionCoordinator(collectionName);
  }
  // For a DBserver we use the local case.

  TRI_voc_cid_t cid = addCollectionAtRuntime(collectionName);
  LogicalCollection* document = documentCollection(trxCollection(cid));
  return document->getIndexes();
}

/// @brief Lock all collections. Only works for selected sub-classes
int transaction::Methods::lockCollections() {
  THROW_ARANGO_EXCEPTION(TRI_ERROR_NOT_IMPLEMENTED);
}

/// @brief Clone this transaction. Only works for selected sub-classes
transaction::Methods* transaction::Methods::clone(transaction::Options const&) const {
  THROW_ARANGO_EXCEPTION(TRI_ERROR_NOT_IMPLEMENTED);
}

/// @brief Get all indexes for a collection name, coordinator case
std::shared_ptr<Index> transaction::Methods::indexForCollectionCoordinator(
    std::string const& name, std::string const& id) const {
  auto clusterInfo = arangodb::ClusterInfo::instance();
  auto collectionInfo = clusterInfo->getCollection(vocbase().name(), name);
  auto idxs = collectionInfo->getIndexes();
  TRI_idx_iid_t iid = basics::StringUtils::uint64(id);

  for (auto const& it : idxs) {
    if (it->id() == iid) {
      return it;
    }
  }

  return nullptr;
}

/// @brief Get all indexes for a collection name, coordinator case
std::vector<std::shared_ptr<Index>>
transaction::Methods::indexesForCollectionCoordinator(
    std::string const& name) const {
  auto clusterInfo = arangodb::ClusterInfo::instance();
  auto collection = clusterInfo->getCollection(vocbase().name(), name);
  std::vector<std::shared_ptr<Index>> indexes = collection->getIndexes();

  collection->clusterIndexEstimates(); // update estiamtes in logical collection

  // push updated values into indexes
  for(auto i : indexes){
    i->updateClusterEstimate();
  }

  return indexes;
}

/// @brief get the index by it's identifier. Will either throw or
///        return a valid index. nullptr is impossible.
transaction::Methods::IndexHandle transaction::Methods::getIndexByIdentifier(
    std::string const& collectionName, std::string const& indexHandle) {
  if (_state->isCoordinator()) {
    if (indexHandle.empty()) {
      THROW_ARANGO_EXCEPTION_MESSAGE(TRI_ERROR_BAD_PARAMETER,
                                     "The index id cannot be empty.");
    }

    if (!arangodb::Index::validateId(indexHandle.c_str())) {
      THROW_ARANGO_EXCEPTION(TRI_ERROR_ARANGO_INDEX_HANDLE_BAD);
    }

    std::shared_ptr<Index> idx =
        indexForCollectionCoordinator(collectionName, indexHandle);

    if (idx == nullptr) {
      THROW_ARANGO_EXCEPTION_MESSAGE(TRI_ERROR_ARANGO_INDEX_NOT_FOUND,
                                     "Could not find index '" + indexHandle +
                                         "' in collection '" + collectionName +
                                         "'.");
    }

    // We have successfully found an index with the requested id.
    return IndexHandle(idx);
  }

  TRI_voc_cid_t cid = addCollectionAtRuntime(collectionName);
  LogicalCollection* document = documentCollection(trxCollection(cid));

  if (indexHandle.empty()) {
    THROW_ARANGO_EXCEPTION_MESSAGE(TRI_ERROR_BAD_PARAMETER,
                                   "The index id cannot be empty.");
  }

  if (!arangodb::Index::validateId(indexHandle.c_str())) {
    THROW_ARANGO_EXCEPTION(TRI_ERROR_ARANGO_INDEX_HANDLE_BAD);
  }
  TRI_idx_iid_t iid = arangodb::basics::StringUtils::uint64(indexHandle);
  std::shared_ptr<arangodb::Index> idx = document->lookupIndex(iid);

  if (idx == nullptr) {
    THROW_ARANGO_EXCEPTION_MESSAGE(TRI_ERROR_ARANGO_INDEX_NOT_FOUND,
                                   "Could not find index '" + indexHandle +
                                       "' in collection '" + collectionName +
                                       "'.");
  }

  // We have successfully found an index with the requested id.
  return IndexHandle(idx);
}

/// @brief add a collection to an embedded transaction
Result transaction::Methods::addCollectionEmbedded(TRI_voc_cid_t cid,
                                                   char const* name,
                                                   AccessMode::Type type) {
  TRI_ASSERT(_state != nullptr);

  int res = _state->addCollection(cid, type, _state->nestingLevel(), false);

  if (res != TRI_ERROR_NO_ERROR) {
    if (res == TRI_ERROR_TRANSACTION_UNREGISTERED_COLLECTION) {
      // special error message to indicate which collection was undeclared
      THROW_ARANGO_EXCEPTION_MESSAGE(
          res, std::string(TRI_errno_string(res)) + ": " +
                   resolver()->getCollectionNameCluster(cid) + " [" +
                   AccessMode::typeString(type) + "]");
    } else if (res == TRI_ERROR_ARANGO_DATA_SOURCE_NOT_FOUND) {
      throwCollectionNotFound(name);
    }
    THROW_ARANGO_EXCEPTION(res);
  }

  return res;
}

/// @brief add a collection to a top-level transaction
Result transaction::Methods::addCollectionToplevel(TRI_voc_cid_t cid,
                                                   char const* name,
                                                   AccessMode::Type type) {
  TRI_ASSERT(_state != nullptr);

  int res;

  if (_state->status() != transaction::Status::CREATED) {
    // transaction already started?
    res = TRI_ERROR_TRANSACTION_INTERNAL;
  } else {
    res = _state->addCollection(cid, type, _state->nestingLevel(), false);
  }

  if (res != TRI_ERROR_NO_ERROR) {
    if (res == TRI_ERROR_TRANSACTION_UNREGISTERED_COLLECTION) {
      // special error message to indicate which collection was undeclared
      THROW_ARANGO_EXCEPTION_MESSAGE(
          res, std::string(TRI_errno_string(res)) + ": " +
                   resolver()->getCollectionNameCluster(cid) + " [" +
                   AccessMode::typeString(type) + "]");
    } else if (res == TRI_ERROR_ARANGO_DATA_SOURCE_NOT_FOUND) {
      throwCollectionNotFound(name);
    }
    THROW_ARANGO_EXCEPTION(res);
  }

  return res;
}

Result transaction::Methods::resolveId(char const* handle, size_t length,
                                       TRI_voc_cid_t& cid, char const*& key,
                                       size_t& outLength) {
  char const* p = static_cast<char const*>(
      memchr(handle, TRI_DOCUMENT_HANDLE_SEPARATOR_CHR, length));

  if (p == nullptr || *p == '\0') {
    return TRI_ERROR_ARANGO_DOCUMENT_HANDLE_BAD;
  }

  if (*handle >= '0' && *handle <= '9') {
    cid = NumberUtils::atoi_zero<TRI_voc_cid_t>(handle, p);
  } else {
    cid = resolver()->getCollectionIdCluster(std::string(handle, p - handle));
  }

  if (cid == 0) {
    return TRI_ERROR_ARANGO_DATA_SOURCE_NOT_FOUND;
  }

  key = p + 1;
  outLength = length - (key - handle);

  return TRI_ERROR_NO_ERROR;
}

Result transaction::Methods::resolveId(char const* handle, size_t length,
                                       std::shared_ptr<LogicalCollection>& collection, char const*& key,
                                       size_t& outLength) {
  char const* p = static_cast<char const*>(
      memchr(handle, TRI_DOCUMENT_HANDLE_SEPARATOR_CHR, length));

  if (p == nullptr || *p == '\0') {
    return TRI_ERROR_ARANGO_DOCUMENT_HANDLE_BAD;
  }

  std::string const name(handle, p - handle);
  collection = resolver()->getCollectionStructCluster(name);

  if (collection == nullptr) {
    return TRI_ERROR_ARANGO_DATA_SOURCE_NOT_FOUND;
  }

  key = p + 1;
  outLength = length - (key - handle);

  return TRI_ERROR_NO_ERROR;
}<|MERGE_RESOLUTION|>--- conflicted
+++ resolved
@@ -619,19 +619,19 @@
       // we are embedded but this is disallowed...
       THROW_ARANGO_EXCEPTION(TRI_ERROR_TRANSACTION_NESTED);
     }
-    
+
     _state = parent;
-    
+
     TRI_ASSERT(_state != nullptr);
     _state->increaseNesting();
   } else { // non-embedded
     TRI_vocbase_t& vocbase = _transactionContextPtr->vocbase();
-    
+
     // now start our own transaction
     StorageEngine* engine = EngineSelectorFeature::ENGINE;
     _state = engine->createTransactionState(vocbase, options).release();
     TRI_ASSERT(_state != nullptr);
-    
+
     // register the transaction in the context
     _transactionContextPtr->registerTransaction(_state);
   }
@@ -1422,32 +1422,15 @@
   rest::ResponseCode responseCode;
   std::unordered_map<int, size_t> errorCounter;
   auto resultBody = std::make_shared<VPackBuilder>();
-<<<<<<< HEAD
 
   Result res = arangodb::createDocumentOnCoordinator(
-      databaseName(), collectionName, options, value, responseCode,
+      vocbase().name(), collectionName, options, value, responseCode,
       errorCounter, resultBody);
-=======
-  int res = arangodb::createDocumentOnCoordinator(
-    vocbase().name(),
-    collectionName,
-    options,
-    value,
-    responseCode,
-    errorCounter,
-    resultBody
-  );
->>>>>>> 1eea2df7
 
   if (res.ok()) {
     return clusterResultInsert(responseCode, resultBody, options, errorCounter);
   }
-<<<<<<< HEAD
   return OperationResult(res, options);
-=======
-
-  return OperationResult(res);
->>>>>>> 1eea2df7
 }
 #endif
 
@@ -1605,19 +1588,10 @@
 
       // Now replicate the good operations on all followers:
       std::string path =
-<<<<<<< HEAD
-        "/_db/" + arangodb::basics::StringUtils::urlEncode(databaseName()) +
+        "/_db/" + arangodb::basics::StringUtils::urlEncode(vocbase().name()) +
         "/_api/document/" + arangodb::basics::StringUtils::urlEncode(collection->name()) +
-        "?isRestore=true&isSynchronousReplication=" + ServerState::instance()->getId() +
+        "?isRestore=true&isSynchronousReplication=" + ServerState::instance()->getId();
         "&" + StaticStrings::OverWrite + "=" + (options.overwrite ? "true" : "false"); //CHEKME
-=======
-        "/_db/" +
-        arangodb::basics::StringUtils::urlEncode(vocbase().name()) +
-        "/_api/document/" +
-        arangodb::basics::StringUtils::urlEncode(collection->name()) +
-        "?isRestore=true&isSynchronousReplication=" +
-        ServerState::instance()->getId();
->>>>>>> 1eea2df7
 
       VPackBuilder payload;
 
