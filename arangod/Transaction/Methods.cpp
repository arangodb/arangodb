////////////////////////////////////////////////////////////////////////////////
/// DISCLAIMER
///
/// Copyright 2014-2017 ArangoDB GmbH, Cologne, Germany
/// Copyright 2004-2014 triAGENS GmbH, Cologne, Germany
///
/// Licensed under the Apache License, Version 2.0 (the "License");
/// you may not use this file except in compliance with the License.
/// You may obtain a copy of the License at
///
///     http://www.apache.org/licenses/LICENSE-2.0
///
/// Unless required by applicable law or agreed to in writing, software
/// distributed under the License is distributed on an "AS IS" BASIS,
/// WITHOUT WARRANTIES OR CONDITIONS OF ANY KIND, either express or implied.
/// See the License for the specific language governing permissions and
/// limitations under the License.
///
/// Copyright holder is ArangoDB GmbH, Cologne, Germany
///
/// @author Max Neunhoeffer
////////////////////////////////////////////////////////////////////////////////

#include <velocypack/Builder.h>
#include <velocypack/Collection.h>
#include <velocypack/Options.h>
#include <velocypack/Slice.h>
#include <velocypack/velocypack-aliases.h>

#include "Methods.h"

#include "ApplicationFeatures/ApplicationServer.h"
#include "Aql/Ast.h"
#include "Aql/AstNode.h"
#include "Aql/Condition.h"
#include "Aql/SortCondition.h"
#include "Basics/AttributeNameParser.h"
#include "Basics/Exceptions.h"
#include "Basics/NumberUtils.h"
#include "Basics/StaticStrings.h"
#include "Basics/StringUtils.h"
#include "Basics/VelocyPackHelper.h"
#include "Basics/encoding.h"
#include "Basics/system-compiler.h"
#include "Cluster/ClusterFeature.h"
#include "Cluster/ClusterMethods.h"
#include "Cluster/ClusterTrxMethods.h"
#include "Cluster/FollowerInfo.h"
#include "Cluster/ReplicationTimeoutFeature.h"
#include "Cluster/ServerState.h"
#include "ClusterEngine/ClusterEngine.h"
#include "Containers/SmallVector.h"
#include "Futures/Utilities.h"
#include "Indexes/Index.h"
#include "Logger/Logger.h"
#include "Network/Methods.h"
#include "Network/NetworkFeature.h"
#include "Network/Utils.h"
#include "RocksDBEngine/RocksDBEngine.h"
#include "StorageEngine/EngineSelectorFeature.h"
#include "StorageEngine/PhysicalCollection.h"
#include "StorageEngine/StorageEngine.h"
#include "StorageEngine/TransactionCollection.h"
#include "StorageEngine/TransactionState.h"
#include "Transaction/Context.h"
#include "Transaction/Helpers.h"
#include "Transaction/Options.h"
#include "Utils/CollectionNameResolver.h"
#include "Utils/Events.h"
#include "Utils/ExecContext.h"
#include "Utils/OperationCursor.h"
#include "Utils/OperationOptions.h"
#include "VocBase/LogicalCollection.h"
#include "VocBase/ManagedDocumentResult.h"
#include "VocBase/Methods/Indexes.h"
#include "VocBase/ticks.h"

using namespace arangodb;
using namespace arangodb::transaction;
using namespace arangodb::transaction::helpers;

template<typename T>
using Future = futures::Future<T>;

namespace {

enum class ReplicationType { NONE, LEADER, FOLLOWER };

// wrap vector inside a static function to ensure proper initialization order
std::vector<arangodb::transaction::Methods::DataSourceRegistrationCallback>& getDataSourceRegistrationCallbacks() {
  static std::vector<arangodb::transaction::Methods::DataSourceRegistrationCallback> callbacks;

  return callbacks;
}

/// @return the status change callbacks stored in state
///         or nullptr if none and !create
std::vector<arangodb::transaction::Methods::StatusChangeCallback const*>* getStatusChangeCallbacks(
    arangodb::TransactionState& state, bool create = false) {
  struct CookieType : public arangodb::TransactionState::Cookie {
    std::vector<arangodb::transaction::Methods::StatusChangeCallback const*> _callbacks;
  };

  static const int key = 0;  // arbitrary location in memory, common for all

// TODO FIXME find a better way to look up a ViewState
#ifdef ARANGODB_ENABLE_MAINTAINER_MODE
  auto* cookie = dynamic_cast<CookieType*>(state.cookie(&key));
#else
  auto* cookie = static_cast<CookieType*>(state.cookie(&key));
#endif

  if (!cookie && create) {
    auto ptr = std::make_unique<CookieType>();

    cookie = ptr.get();
    state.cookie(&key, std::move(ptr));
  }

  return cookie ? &(cookie->_callbacks) : nullptr;
}

/// @brief notify callbacks of association of 'cid' with this TransactionState
/// @note done separately from addCollection() to avoid creating a
///       TransactionCollection instance for virtual entities, e.g. View
arangodb::Result applyDataSourceRegistrationCallbacks(LogicalDataSource& dataSource,
                                                      arangodb::transaction::Methods& trx) {
  for (auto& callback : getDataSourceRegistrationCallbacks()) {
    TRI_ASSERT(callback);  // addDataSourceRegistrationCallback(...) ensures valid

    try {
      auto res = callback(dataSource, trx);

      if (res.fail()) {
        return res;
      }
    } catch (...) {
      return arangodb::Result(TRI_ERROR_INTERNAL);
    }
  }

  return arangodb::Result();
}

/// @brief notify callbacks of association of 'cid' with this TransactionState
/// @note done separately from addCollection() to avoid creating a
///       TransactionCollection instance for virtual entities, e.g. View
void applyStatusChangeCallbacks(arangodb::transaction::Methods& trx,
                                arangodb::transaction::Status status) noexcept {
  TRI_ASSERT(arangodb::transaction::Status::ABORTED == status ||
             arangodb::transaction::Status::COMMITTED == status ||
             arangodb::transaction::Status::RUNNING == status);
  TRI_ASSERT(!trx.state()  // for embeded transactions status is not always updated
             || (trx.state()->isTopLevelTransaction() && trx.state()->status() == status) ||
             (!trx.state()->isTopLevelTransaction() &&
              arangodb::transaction::Status::RUNNING == trx.state()->status()));

  auto* state = trx.state();

  if (!state) {
    return;  // nothing to apply
  }

  auto* callbacks = getStatusChangeCallbacks(*state);

  if (!callbacks) {
    return;  // no callbacks to apply
  }

  // no need to lock since transactions are single-threaded
  for (auto& callback : *callbacks) {
    TRI_ASSERT(callback);  // addStatusChangeCallback(...) ensures valid

    try {
      (*callback)(trx, status);
    } catch (...) {
      // we must not propagate exceptions from here
    }
  }
}

static void throwCollectionNotFound(char const* name) {
  if (name == nullptr) {
    THROW_ARANGO_EXCEPTION(TRI_ERROR_ARANGO_DATA_SOURCE_NOT_FOUND);
  }
  THROW_ARANGO_EXCEPTION_MESSAGE(TRI_ERROR_ARANGO_DATA_SOURCE_NOT_FOUND,
                                 std::string(TRI_errno_string(TRI_ERROR_ARANGO_DATA_SOURCE_NOT_FOUND)) +
                                     ": " + name);
}

/// @brief Insert an error reported instead of the new document
static void createBabiesError(VPackBuilder& builder,
                              std::unordered_map<int, size_t>& countErrorCodes,
                              Result const& error) {
  builder.openObject();
  builder.add(StaticStrings::Error, VPackValue(true));
  builder.add(StaticStrings::ErrorNum, VPackValue(error.errorNumber()));
  builder.add(StaticStrings::ErrorMessage, VPackValue(error.errorMessage()));
  builder.close();

  auto it = countErrorCodes.find(error.errorNumber());
  if (it == countErrorCodes.end()) {
    countErrorCodes.emplace(error.errorNumber(), 1);
  } else {
    it->second++;
  }
}

static OperationResult emptyResult(OperationOptions const& options) {
  VPackBuilder resultBuilder;
  resultBuilder.openArray();
  resultBuilder.close();
  return OperationResult(Result(), resultBuilder.steal(), options);
}
}  // namespace

/*static*/ void transaction::Methods::addDataSourceRegistrationCallback(
    DataSourceRegistrationCallback const& callback) {
  if (callback) {
    getDataSourceRegistrationCallbacks().emplace_back(callback);
  }
}

bool transaction::Methods::addStatusChangeCallback(StatusChangeCallback const* callback) {
  if (!callback || !*callback) {
    return true;  // nothing to call back
  } else if (!_state) {
    return false;  // nothing to add to
  }

  auto* statusChangeCallbacks = getStatusChangeCallbacks(*_state, true);

  TRI_ASSERT(nullptr != statusChangeCallbacks);  // 'create' was specified

  // no need to lock since transactions are single-threaded
  statusChangeCallbacks->emplace_back(callback);

  return true;
}

bool transaction::Methods::removeStatusChangeCallback(StatusChangeCallback const* callback) {
  if (!callback || !*callback) {
    return true;  // nothing to call back
  } else if (!_state) {
    return false;  // nothing to add to
  }

  auto* statusChangeCallbacks = getStatusChangeCallbacks(*_state, false);
  if (statusChangeCallbacks) {
    auto it = std::find(statusChangeCallbacks->begin(),
                        statusChangeCallbacks->end(), callback);
    TRI_ASSERT(it != statusChangeCallbacks->end());
    if (ADB_LIKELY(it != statusChangeCallbacks->end())) {
      statusChangeCallbacks->erase(it);
    }
  }
  return true;
}

/*static*/ void transaction::Methods::clearDataSourceRegistrationCallbacks() {
  getDataSourceRegistrationCallbacks().clear();
}

TRI_vocbase_t& transaction::Methods::vocbase() const {
  return _state->vocbase();
}

/// @brief whether or not the transaction consists of a single operation only
bool transaction::Methods::isSingleOperationTransaction() const {
  return _state->isSingleOperation();
}

/// @brief get the status of the transaction
transaction::Status transaction::Methods::status() const {
  return _state->status();
}

velocypack::Options const& transaction::Methods::vpackOptions() const {
  return *_transactionContext->getVPackOptions();
}

/// @brief Find out if any of the given requests has ended in a refusal
static bool findRefusal(std::vector<futures::Try<network::Response>> const& responses) {
  for (auto const& it : responses) {
    if (it.hasValue() && it.get().ok() &&
        it.get().response->statusCode() == fuerte::StatusNotAcceptable) {
      return true;
    }
  }
  return false;
}

transaction::Methods::Methods(std::shared_ptr<transaction::Context> const& transactionContext,
                              transaction::Options const& options)
    : _state(nullptr),
      _transactionContext(transactionContext) {
  TRI_ASSERT(transactionContext != nullptr);

  // brief initialize the transaction
  // this will first check if the transaction is embedded in a parent
  // transaction. if not, it will create a transaction of its own
  // check in the context if we are running embedded
  auto parent = _transactionContext->getParentTransaction();

  if (parent != nullptr) {  // yes, we are embedded
    if (!_transactionContext->isEmbeddable()) {
      // we are embedded but this is disallowed...
      THROW_ARANGO_EXCEPTION(TRI_ERROR_TRANSACTION_NESTED);
    }

    _state = std::move(parent);
    TRI_ASSERT(_state != nullptr);
    _state->increaseNesting();
  } else {  // non-embedded
    // now start our own transaction
    StorageEngine* engine = EngineSelectorFeature::ENGINE;

    _state = engine
                 ->createTransactionState(_transactionContext->vocbase(),
                                          _transactionContext->generateId(), options);
    TRI_ASSERT(_state != nullptr && _state->isTopLevelTransaction());

    // register the transaction in the context
    _transactionContext->registerTransaction(_state);
  }

  TRI_ASSERT(_state != nullptr);
}

/// @brief create the transaction, used to be UserTransaction
transaction::Methods::Methods(std::shared_ptr<transaction::Context> const& ctx,
                              std::vector<std::string> const& readCollections,
                              std::vector<std::string> const& writeCollections,
                              std::vector<std::string> const& exclusiveCollections,
                              transaction::Options const& options)
    : transaction::Methods(ctx, options) {

  Result res;
  for (auto const& it : exclusiveCollections) {
    res = Methods::addCollection(it, AccessMode::Type::EXCLUSIVE);
    if (res.fail()) {
      THROW_ARANGO_EXCEPTION(res);
    }
  }
  for (auto const& it : writeCollections) {
    res = Methods::addCollection(it, AccessMode::Type::WRITE);
    if (res.fail()) {
      THROW_ARANGO_EXCEPTION(res);
    }
  }
  for (auto const& it : readCollections) {
    res = Methods::addCollection(it, AccessMode::Type::READ);
    if (res.fail()) {
      THROW_ARANGO_EXCEPTION(res);
    }
  }
}

/// @brief destroy the transaction
transaction::Methods::~Methods() {
  if (_state->isTopLevelTransaction()) {  // _nestingLevel == 0
    // unregister transaction from context
    _transactionContext->unregisterTransaction();

    if (_state->status() == transaction::Status::RUNNING) {
      // auto abort a running transaction
      try {
        this->abort();
        TRI_ASSERT(_state->status() != transaction::Status::RUNNING);
      } catch (...) {
        // must never throw because we are in a dtor
      }
    }

    // free the state associated with the transaction
    TRI_ASSERT(_state->status() != transaction::Status::RUNNING);

    // store result in context
<<<<<<< HEAD
    _transactionContext->storeTransactionResult(_state->id(),
                                                _state->hasFailedOperations(),
                                                _state->wasRegistered(),
                                                _state->isReadOnlyTransaction());
=======
    _transactionContextPtr->storeTransactionResult(_state->id(),
                                                   _state->wasRegistered(),
                                                   _state->isReadOnlyTransaction());
>>>>>>> bce6f8fb

    _state = nullptr;
  } else {
    _state->decreaseNesting();  // return transaction
  }
}

/// @brief return the collection name resolver
CollectionNameResolver const* transaction::Methods::resolver() const {
  return &(_transactionContext->resolver());
}

/// @brief return the transaction collection for a document collection
TransactionCollection* transaction::Methods::trxCollection(TRI_voc_cid_t cid,
                                                           AccessMode::Type type) const {
  TRI_ASSERT(_state != nullptr);
  TRI_ASSERT(_state->status() == transaction::Status::RUNNING ||
             _state->status() == transaction::Status::CREATED);
  return _state->collection(cid, type);
}

/// @brief return the transaction collection for a document collection
TransactionCollection* transaction::Methods::trxCollection(std::string const& name,
                                                           AccessMode::Type type) const {
  TRI_ASSERT(_state != nullptr);
  TRI_ASSERT(_state->status() == transaction::Status::RUNNING ||
             _state->status() == transaction::Status::CREATED);
  return _state->collection(name, type);
}

<<<<<<< HEAD
/// @brief order a ditch for a collection
void transaction::Methods::pinData(TRI_voc_cid_t cid) {
  TRI_ASSERT(_state != nullptr);
  TRI_ASSERT(_state->status() == transaction::Status::RUNNING ||
             _state->status() == transaction::Status::CREATED);

  TransactionCollection* trxColl = trxCollection(cid, AccessMode::Type::READ);
  if (trxColl == nullptr) {
    THROW_ARANGO_EXCEPTION_MESSAGE(
        TRI_ERROR_INTERNAL, "unable to determine transaction collection");
  }

  TRI_ASSERT(trxColl->collection() != nullptr);
  _transactionContext->pinData(trxColl->collection().get());
}

/// @brief whether or not a ditch has been created for the collection
bool transaction::Methods::isPinned(TRI_voc_cid_t cid) const {
  return _transactionContext->isPinned(cid);
}

=======
>>>>>>> bce6f8fb
/// @brief extract the _id attribute from a slice, and convert it into a
/// string
std::string transaction::Methods::extractIdString(VPackSlice slice) {
  return transaction::helpers::extractIdString(resolver(), slice, VPackSlice());
}

/// @brief build a VPack object with _id, _key and _rev, the result is
/// added to the builder in the argument as a single object.
void transaction::Methods::buildDocumentIdentity(
    LogicalCollection* collection, VPackBuilder& builder, TRI_voc_cid_t cid,
    arangodb::velocypack::StringRef const& key, TRI_voc_rid_t rid, TRI_voc_rid_t oldRid,
    ManagedDocumentResult const* oldDoc, ManagedDocumentResult const* newDoc) {
  StringLeaser leased(_transactionContext.get());
  std::string& temp(*leased.get());
  temp.reserve(64);

  if (_state->isRunningInCluster()) {
    std::string resolved = resolver()->getCollectionNameCluster(cid);
#ifdef USE_ENTERPRISE
    if (resolved.compare(0, 7, "_local_") == 0) {
      resolved.erase(0, 7);
    } else if (resolved.compare(0, 6, "_from_") == 0) {
      resolved.erase(0, 6);
    } else if (resolved.compare(0, 4, "_to_") == 0) {
      resolved.erase(0, 4);
    }
#endif
    // build collection name
    temp.append(resolved);
  } else {
    // build collection name
    temp.append(collection->name());
  }

  // append / and key part
  temp.push_back('/');
  temp.append(key.data(), key.size());

  builder.openObject();
  builder.add(StaticStrings::IdString, VPackValue(temp));

  builder.add(StaticStrings::KeyString,
              VPackValuePair(key.data(), key.length(), VPackValueType::String));

  char ridBuffer[21];
  builder.add(StaticStrings::RevString, TRI_RidToValuePair(rid, &ridBuffer[0]));

  if (oldRid != 0) {
    builder.add("_oldRev", VPackValue(TRI_RidToString(oldRid)));
  }
  if (oldDoc != nullptr) {
    builder.add(VPackValue(StaticStrings::Old));
    oldDoc->addToBuilder(builder);
  }
  if (newDoc != nullptr) {
    builder.add(VPackValue(StaticStrings::New));
    newDoc->addToBuilder(builder);
  }
  builder.close();
}

/// @brief begin the transaction
Result transaction::Methods::begin() {
  if (_state == nullptr) {
    THROW_ARANGO_EXCEPTION_MESSAGE(TRI_ERROR_INTERNAL,
                                   "invalid transaction state");
  }

#ifdef ARANGODB_ENABLE_MAINTAINER_MODE
  bool a = _localHints.has(transaction::Hints::Hint::FROM_TOPLEVEL_AQL);
  bool b = _localHints.has(transaction::Hints::Hint::GLOBAL_MANAGED);
  TRI_ASSERT(!(a && b));
#endif

  auto res = _state->beginTransaction(_localHints);
  if (res.fail()) {
    return res;
  }

  applyStatusChangeCallbacks(*this, Status::RUNNING);

  return Result();
}

/// @brief commit / finish the transaction
Future<Result> transaction::Methods::commitAsync() {
  TRI_IF_FAILURE("TransactionCommitFail") { return Result(TRI_ERROR_DEBUG); }

  if (_state == nullptr || _state->status() != transaction::Status::RUNNING) {
    // transaction not created or not running
    return Result(TRI_ERROR_TRANSACTION_INTERNAL,
                  "transaction not running on commit");
  }

  if (!_state->isReadOnlyTransaction()) {
    auto const& exec = ExecContext::current();
    bool cancelRW = ServerState::readOnly() && !exec.isSuperuser();
    if (exec.isCanceled() || cancelRW) {
      return Result(TRI_ERROR_ARANGO_READ_ONLY, "server is in read-only mode");
    }
  }

  auto f = futures::makeFuture(Result());
  if (_state->isRunningInCluster() && _state->isTopLevelTransaction()) {
    // first commit transaction on subordinate servers
    f = ClusterTrxMethods::commitTransaction(*this);
  }

  return std::move(f).thenValue([this](Result res) -> Result {
    if (res.fail()) {  // do not commit locally
      LOG_TOPIC("5743a", WARN, Logger::TRANSACTIONS)
          << "failed to commit on subordinates: '" << res.errorMessage() << "'";
      return res;
    }

    res = _state->commitTransaction(this);
    if (res.ok()) {
      applyStatusChangeCallbacks(*this, Status::COMMITTED);
    }

    return res;
  });
}

/// @brief abort the transaction
Future<Result> transaction::Methods::abortAsync() {
  if (_state == nullptr || _state->status() != transaction::Status::RUNNING) {
    // transaction not created or not running
    return Result(TRI_ERROR_TRANSACTION_INTERNAL,
                  "transaction not running on abort");
  }

  auto f = futures::makeFuture(Result());
  if (_state->isRunningInCluster() && _state->isTopLevelTransaction()) {
    // first commit transaction on subordinate servers
    f = ClusterTrxMethods::abortTransaction(*this);
  }

  return std::move(f).thenValue([this](Result res) -> Result {
    if (res.fail()) {  // do not commit locally
      LOG_TOPIC("d89a8", WARN, Logger::TRANSACTIONS)
          << "failed to abort on subordinates: " << res.errorMessage();
    }  // abort locally anyway

    res = _state->abortTransaction(this);
    if (res.ok()) {
      applyStatusChangeCallbacks(*this, Status::ABORTED);
    }

    return res;
  });
}

/// @brief finish a transaction (commit or abort), based on the previous state
Future<Result> transaction::Methods::finishAsync(Result const& res) {
  if (res.ok()) {
    // there was no previous error, so we'll commit
    return this->commitAsync();
  }

  // there was a previous error, so we'll abort
  return this->abortAsync().thenValue([res](Result ignore) {
    return res;  // return original error
  });
}

/// @brief return the transaction id
TRI_voc_tid_t transaction::Methods::tid() const {
  TRI_ASSERT(_state != nullptr);
  return _state->id();
}

std::string transaction::Methods::name(TRI_voc_cid_t cid) const {
  auto c = trxCollection(cid);
  if (c == nullptr) {
    THROW_ARANGO_EXCEPTION(TRI_ERROR_ARANGO_DATA_SOURCE_NOT_FOUND);
  }
  return c->collectionName();
}

/// @brief read all master pointers, using skip and limit.
/// The resualt guarantees that all documents are contained exactly once
/// as long as the collection is not modified.
OperationResult transaction::Methods::any(std::string const& collectionName) {
  if (_state->isCoordinator()) {
    return anyCoordinator(collectionName);
  }
  return anyLocal(collectionName);
}

/// @brief fetches documents in a collection in random order, coordinator
OperationResult transaction::Methods::anyCoordinator(std::string const&) {
  THROW_ARANGO_EXCEPTION(TRI_ERROR_NOT_IMPLEMENTED);
}

/// @brief fetches documents in a collection in random order, local
OperationResult transaction::Methods::anyLocal(std::string const& collectionName) {
  TRI_voc_cid_t cid = resolver()->getCollectionIdLocal(collectionName);

  if (cid == 0) {
    throwCollectionNotFound(collectionName.c_str());
  }

  VPackBuilder resultBuilder;
  resultBuilder.openArray();

  Result lockResult = lockRecursive(cid, AccessMode::Type::READ);

  if (!lockResult.ok() && !lockResult.is(TRI_ERROR_LOCKED)) {
    return OperationResult(lockResult);
  }

  OperationCursor cursor(indexScan(collectionName, transaction::Methods::CursorType::ANY));

  cursor.nextDocument(
      [&resultBuilder](LocalDocumentId const& token, VPackSlice slice) {
        resultBuilder.add(slice);
        return true;
      },
      1);

  if (lockResult.is(TRI_ERROR_LOCKED)) {
    Result res = unlockRecursive(cid, AccessMode::Type::READ);

    if (res.fail()) {
      return OperationResult(res);
    }
  }

  resultBuilder.close();

  return OperationResult(Result(), resultBuilder.steal());
}

TRI_voc_cid_t transaction::Methods::addCollectionAtRuntime(TRI_voc_cid_t cid,
                                                           std::string const& cname,
                                                           AccessMode::Type type) {
  auto collection = trxCollection(cid);

  if (collection == nullptr) {
    Result res = _state->addCollection(cid, cname, type, _state->nestingLevel(), true);

    if (res.fail()) {
      THROW_ARANGO_EXCEPTION(res);
    }

    auto dataSource = resolver()->getDataSource(cid);

    if (!dataSource) {
      THROW_ARANGO_EXCEPTION(TRI_ERROR_ARANGO_DATA_SOURCE_NOT_FOUND);
    }

    res = applyDataSourceRegistrationCallbacks(*dataSource, *this);

    if (res.ok()) {
      res = _state->ensureCollections(_state->nestingLevel());
    }
    if (res.fail()) {
      THROW_ARANGO_EXCEPTION(res);
    }
    collection = trxCollection(cid);

    if (collection == nullptr) {
      throwCollectionNotFound(cname.c_str());
    }
  } else {
    AccessMode::Type collectionAccessType = collection->accessType();
    if (AccessMode::isRead(collectionAccessType) && !AccessMode::isRead(type)) {
      THROW_ARANGO_EXCEPTION_MESSAGE(TRI_ERROR_TRANSACTION_UNREGISTERED_COLLECTION,
                                     std::string(TRI_errno_string(TRI_ERROR_TRANSACTION_UNREGISTERED_COLLECTION)) + ": " + cname +
                                     " [" + AccessMode::typeString(type) + "]");
    }
  }

  TRI_ASSERT(collection != nullptr);
  return cid;
}

/// @brief add a collection to the transaction for read, at runtime
TRI_voc_cid_t transaction::Methods::addCollectionAtRuntime(std::string const& collectionName,
                                                           AccessMode::Type type) {
  if (collectionName == _collectionCache.name && !collectionName.empty()) {
    return _collectionCache.cid;
  }

  TRI_ASSERT(!_state->isCoordinator());
  auto cid = resolver()->getCollectionIdLocal(collectionName);

  if (cid == 0) {
    throwCollectionNotFound(collectionName.c_str());
  }
  addCollectionAtRuntime(cid, collectionName, type);
  _collectionCache.cid = cid;
  _collectionCache.name = collectionName;
  return cid;
}

/// @brief return the type of a collection
bool transaction::Methods::isEdgeCollection(std::string const& collectionName) const {
  return getCollectionType(collectionName) == TRI_COL_TYPE_EDGE;
}

/// @brief return the type of a collection
bool transaction::Methods::isDocumentCollection(std::string const& collectionName) const {
  return getCollectionType(collectionName) == TRI_COL_TYPE_DOCUMENT;
}

/// @brief return the type of a collection
TRI_col_type_e transaction::Methods::getCollectionType(std::string const& collectionName) const {
  auto collection = resolver()->getCollection(collectionName);

  return collection ? collection->type() : TRI_COL_TYPE_UNKNOWN;
}

/// @brief return one document from a collection, fast path
///        If everything went well the result will contain the found document
///        (as an external on single_server) and this function will return
///        TRI_ERROR_NO_ERROR.
///        If there was an error the code is returned and it is guaranteed
///        that result remains unmodified.
///        Does not care for revision handling!
Result transaction::Methods::documentFastPath(std::string const& collectionName,
                                              ManagedDocumentResult* mmdr,
                                              VPackSlice const value,
                                              VPackBuilder& result) {
  TRI_ASSERT(_state->status() == transaction::Status::RUNNING);
  if (!value.isObject() && !value.isString()) {
    // must provide a document object or string
    THROW_ARANGO_EXCEPTION(TRI_ERROR_ARANGO_DOCUMENT_TYPE_INVALID);
  }

  if (_state->isCoordinator()) {
    OperationOptions options;  // use default configuration

    OperationResult opRes = documentCoordinator(collectionName, value, options).get();
    if (opRes.fail()) {
      return opRes.result;
    }
    result.add(opRes.slice());
    return Result();
  }

  TRI_voc_cid_t cid = addCollectionAtRuntime(collectionName, AccessMode::Type::READ);
  auto const& collection = trxCollection(cid)->collection();

  arangodb::velocypack::StringRef key(transaction::helpers::extractKeyPart(value));
  if (key.empty()) {
    return Result(TRI_ERROR_ARANGO_DOCUMENT_HANDLE_BAD);
  }

  std::unique_ptr<ManagedDocumentResult> tmp;
  if (mmdr == nullptr) {
    tmp.reset(new ManagedDocumentResult);
    mmdr = tmp.get();
  }

  TRI_ASSERT(mmdr != nullptr);

  Result res = collection->read(this, key, *mmdr);

  if (res.fail()) {
    return res;
  }

  mmdr->addToBuilder(result);
  return Result(TRI_ERROR_NO_ERROR);
}

/// @brief return one document from a collection, fast path
///        If everything went well the result will contain the found document
///        (as an external on single_server) and this function will return
///        TRI_ERROR_NO_ERROR.
///        If there was an error the code is returned
///        Does not care for revision handling!
///        Must only be called on a local server, not in cluster case!
Result transaction::Methods::documentFastPathLocal(std::string const& collectionName,
                                                   arangodb::velocypack::StringRef const& key,
                                                   ManagedDocumentResult& result) {
  TRI_ASSERT(!ServerState::instance()->isCoordinator());
  TRI_ASSERT(_state->status() == transaction::Status::RUNNING);

  TRI_voc_cid_t cid = addCollectionAtRuntime(collectionName, AccessMode::Type::READ);
  TransactionCollection* trxColl = trxCollection(cid);
  TRI_ASSERT(trxColl != nullptr);
  std::shared_ptr<LogicalCollection> const& collection = trxColl->collection();
  TRI_ASSERT(collection != nullptr);
<<<<<<< HEAD
  _transactionContext->pinData(collection.get());  // will throw when it fails
=======
>>>>>>> bce6f8fb

  if (key.empty()) {
    return TRI_ERROR_ARANGO_DOCUMENT_HANDLE_BAD;
  }

  return collection->read(this, key, result);
}

namespace {
template<typename F>
Future<OperationResult> addTracking(Future<OperationResult> f,
                                    VPackSlice value,
                                    F&& func) {
#ifdef USE_ENTERPRISE
  return std::move(f).thenValue([func = std::forward<F>(func), value](OperationResult opRes) {
    func(opRes, value);
    return opRes;
  });
#else
  return f;
#endif
}
}

/// @brief return one or multiple documents from a collection
Future<OperationResult> transaction::Methods::documentAsync(std::string const& cname,
                                               VPackSlice const value,
                                               OperationOptions& options) {
  TRI_ASSERT(_state->status() == transaction::Status::RUNNING);

  if (!value.isObject() && !value.isArray()) {
    // must provide a document object or an array of documents
    events::ReadDocument(vocbase().name(), cname, value, options,
                         TRI_ERROR_ARANGO_DOCUMENT_TYPE_INVALID);
    THROW_ARANGO_EXCEPTION(TRI_ERROR_ARANGO_DOCUMENT_TYPE_INVALID);
  }

  if (_state->isCoordinator()) {
    return addTracking(documentCoordinator(cname, value, options), value,
                       [=](OperationResult const& opRes, VPackSlice data) {
      events::ReadDocument(vocbase().name(), cname, data, opRes._options, opRes.errorNumber());
    });
  } else {
    return documentLocal(cname, value, options);
  }
}

/// @brief read one or multiple documents in a collection, coordinator
#ifndef USE_ENTERPRISE
Future<OperationResult> transaction::Methods::documentCoordinator(
    std::string const& collectionName, VPackSlice const value, OperationOptions& options) {
  if (!value.isArray()) {
    arangodb::velocypack::StringRef key(transaction::helpers::extractKeyPart(value));
    if (key.empty()) {
      return OperationResult(TRI_ERROR_ARANGO_DOCUMENT_KEY_BAD);
    }
  }

  ClusterInfo& ci = vocbase().server().getFeature<ClusterFeature>().clusterInfo();
  auto colptr = ci.getCollectionNT(vocbase().name(), collectionName);
  if (colptr == nullptr) {
    return futures::makeFuture(OperationResult(TRI_ERROR_ARANGO_DATA_SOURCE_NOT_FOUND));
  }

  return arangodb::getDocumentOnCoordinator(*this, *colptr, value, options);
}
#endif

/// @brief read one or multiple documents in a collection, local
Future<OperationResult> transaction::Methods::documentLocal(std::string const& collectionName,
                                                            VPackSlice const value,
                                                            OperationOptions& options) {
  TRI_voc_cid_t cid = addCollectionAtRuntime(collectionName, AccessMode::Type::READ);
  std::shared_ptr<LogicalCollection> const& collection = trxCollection(cid)->collection();

  VPackBuilder resultBuilder;
  ManagedDocumentResult result;

  auto workForOneDocument = [&](VPackSlice const value, bool isMultiple) -> Result {
    arangodb::velocypack::StringRef key(transaction::helpers::extractKeyPart(value));
    if (key.empty()) {
      return TRI_ERROR_ARANGO_DOCUMENT_HANDLE_BAD;
    }

    TRI_voc_rid_t expectedRevision = 0;
    if (!options.ignoreRevs && value.isObject()) {
      expectedRevision = TRI_ExtractRevisionId(value);
    }

    result.clear();

    Result res = collection->read(this, key, result);

    if (res.fail()) {
      return res;
    }

    if (expectedRevision != 0) {
      TRI_voc_rid_t foundRevision =
          transaction::helpers::extractRevFromDocument(VPackSlice(result.vpack()));
      if (expectedRevision != foundRevision) {
        if (!isMultiple) {
          // still return
          buildDocumentIdentity(collection.get(), resultBuilder, cid, key,
                                foundRevision, 0, nullptr, nullptr);
        }
        return TRI_ERROR_ARANGO_CONFLICT;
      }
    }

    if (!options.silent) {
      result.addToBuilder(resultBuilder);
    } else if (isMultiple) {
      resultBuilder.add(VPackSlice::nullSlice());
    }

    return TRI_ERROR_NO_ERROR;
  };

  Result res;
  std::unordered_map<int, size_t> countErrorCodes;
  if (!value.isArray()) {
    res = workForOneDocument(value, false);
  } else {
    VPackArrayBuilder guard(&resultBuilder);
    for (VPackSlice s : VPackArrayIterator(value)) {
      res = workForOneDocument(s, true);
      if (res.fail()) {
        createBabiesError(resultBuilder, countErrorCodes, res);
      }
    }
    res.reset(); // With babies the reporting is handled somewhere else.
  }

  events::ReadDocument(vocbase().name(), collectionName, value, options, res.errorNumber());

  return futures::makeFuture(OperationResult(std::move(res), resultBuilder.steal(),
                                             options, countErrorCodes));
}

/// @brief create one or multiple documents in a collection
/// the single-document variant of this operation will either succeed or,
/// if it fails, clean up after itself
Future<OperationResult> transaction::Methods::insertAsync(std::string const& cname,
                                                          VPackSlice const value,
                                                          OperationOptions const& options) {
  TRI_ASSERT(_state->status() == transaction::Status::RUNNING);

  if (!value.isObject() && !value.isArray()) {
    // must provide a document object or an array of documents
    events::CreateDocument(vocbase().name(), cname, value, options,
                           TRI_ERROR_ARANGO_DOCUMENT_TYPE_INVALID);
    THROW_ARANGO_EXCEPTION(TRI_ERROR_ARANGO_DOCUMENT_TYPE_INVALID);
  }
  if (value.isArray() && value.length() == 0) {
    events::CreateDocument(vocbase().name(), cname, value, options, TRI_ERROR_NO_ERROR);
    return emptyResult(options);
  }

  auto f = Future<OperationResult>::makeEmpty();
  if (_state->isCoordinator()) {
    f = insertCoordinator(cname, value, options);
  } else {
    OperationOptions optionsCopy = options;
    f = insertLocal(cname, value, optionsCopy);
  }

  return addTracking(std::move(f), value,
                     [=](OperationResult const& opRes, VPackSlice data) {
                       events::CreateDocument(vocbase().name(), cname,
                                              (opRes.ok() && opRes._options.returnNew) ? opRes.slice() : data,
                                              opRes._options, opRes.errorNumber());
                     });
}

/// @brief create one or multiple documents in a collection, coordinator
/// the single-document variant of this operation will either succeed or,
/// if it fails, clean up after itself
#ifndef USE_ENTERPRISE
Future<OperationResult> transaction::Methods::insertCoordinator(std::string const& collectionName,
                                                                VPackSlice const value,
                                                                OperationOptions const& options) {
  auto& ci = vocbase().server().getFeature<ClusterFeature>().clusterInfo();
  auto colptr = ci.getCollectionNT(vocbase().name(), collectionName);
  if (colptr == nullptr) {
    return futures::makeFuture(OperationResult(TRI_ERROR_ARANGO_DATA_SOURCE_NOT_FOUND));
  }
  return arangodb::createDocumentOnCoordinator(*this, *colptr, value, options);
}
#endif

/// @brief choose a timeout for synchronous replication, based on the
/// number of documents we ship over
static double chooseTimeout(size_t count, size_t totalBytes) {
  // We usually assume that a server can process at least 2500 documents
  // per second (this is a low estimate), and use a low limit of 0.5s
  // and a high timeout of 120s
  double timeout = count / 2500.0;

  // Really big documents need additional adjustment. Using total size
  // of all messages to handle worst case scenario of constrained resource
  // processing all
  timeout += (totalBytes / 4096) * ReplicationTimeoutFeature::timeoutPer4k;

  if (timeout < ReplicationTimeoutFeature::lowerLimit) {
    return ReplicationTimeoutFeature::lowerLimit * ReplicationTimeoutFeature::timeoutFactor;
  }
  return (std::min)(120.0, timeout) * ReplicationTimeoutFeature::timeoutFactor;
}

/// @brief create one or multiple documents in a collection, local
/// the single-document variant of this operation will either succeed or,
/// if it fails, clean up after itself
Future<OperationResult> transaction::Methods::insertLocal(std::string const& cname,
                                                          VPackSlice const value,
                                                          OperationOptions& options) {
  TRI_voc_cid_t cid = addCollectionAtRuntime(cname, AccessMode::Type::WRITE);
  std::shared_ptr<LogicalCollection> const& collection = trxCollection(cid)->collection();

  std::shared_ptr<std::vector<ServerID> const> followers;

  if (_state->isDBServer()) {
    TRI_ASSERT(followers == nullptr);
    followers = collection->followers()->get();
  }

  ReplicationType replicationType = ReplicationType::NONE;
  if (_state->isDBServer()) {
    // Block operation early if we are not supposed to perform it:
    auto const& followerInfo = collection->followers();
    std::string theLeader = followerInfo->getLeader();
    if (theLeader.empty()) {
      if (!options.isSynchronousReplicationFrom.empty()) {
        return OperationResult(TRI_ERROR_CLUSTER_SHARD_LEADER_REFUSES_REPLICATION, options);
      }
      if (!followerInfo->allowedToWrite()) {
        // We cannot fulfill minimum replication Factor.
        // Reject write.
        LOG_TOPIC("d7306", ERR, Logger::REPLICATION)
            << "Less than writeConcern ("
            << basics::StringUtils::itoa(collection->writeConcern())
            << ") followers in sync. Shard  " << collection->name()
            << " is temporarily in read-only mode.";
        return OperationResult(TRI_ERROR_ARANGO_READ_ONLY, options);
      }

      replicationType = ReplicationType::LEADER;
      // We cannot be silent if we may have to replicate later.
      // If we need to get the followers under the single document operation's
      // lock, we don't know yet if we will have followers later and thus cannot
      // be silent.
      // Otherwise, if we already know the followers to replicate to, we can
      // just check if they're empty.
      if (!followers->empty()) {
        options.silent = false;
      }
    } else {  // we are a follower following theLeader
      replicationType = ReplicationType::FOLLOWER;
      if (options.isSynchronousReplicationFrom.empty()) {
        return OperationResult(TRI_ERROR_CLUSTER_SHARD_LEADER_RESIGNED, options);
      }
      if (options.isSynchronousReplicationFrom != theLeader) {
        return OperationResult(TRI_ERROR_CLUSTER_SHARD_FOLLOWER_REFUSES_OPERATION, options);
      }
    }
  }  // isDBServer - early block

  VPackBuilder resultBuilder;
  ManagedDocumentResult docResult;
  ManagedDocumentResult prevDocResult;  // return OLD (with override option)

  auto workForOneDocument = [&](VPackSlice const value, bool isBabies) -> Result {
    if (!value.isObject()) {
      return Result(TRI_ERROR_ARANGO_DOCUMENT_TYPE_INVALID);
    }

    int r = validateSmartJoinAttribute(*collection, value);

    if (r != TRI_ERROR_NO_ERROR) {
      return Result(r);
    }

    docResult.clear();
    prevDocResult.clear();

    Result res = collection->insert(this, value, docResult, options);

    bool didReplace = false;
    if (options.overwrite && res.is(TRI_ERROR_ARANGO_UNIQUE_CONSTRAINT_VIOLATED)) {
      // RepSert Case - unique_constraint violated ->  try replace
      // If we're overwriting, we already have a lock. Therefore we also don't
      // need to get the followers under the lock.
      if (options.overwriteModeUpdate) {
        res = collection->update(this, value, docResult, options, prevDocResult);
      } else {
        res = collection->replace(this, value, docResult, options, prevDocResult);
      }
      TRI_ASSERT(res.fail() || prevDocResult.revisionId() != 0);
      didReplace = true;
    }

    if (res.fail()) {
      // Error reporting in the babies case is done outside of here,
      if (res.is(TRI_ERROR_ARANGO_CONFLICT) && !isBabies && prevDocResult.revisionId() != 0) {
        TRI_ASSERT(didReplace);

        arangodb::velocypack::StringRef key = value.get(StaticStrings::KeyString).stringRef();
        buildDocumentIdentity(collection.get(), resultBuilder, cid, key, prevDocResult.revisionId(),
                              0, nullptr, nullptr);
      }
      return res;
    }

    if (!options.silent) {
      bool const showReplaced = (options.returnOld && didReplace);
      TRI_ASSERT(!options.returnNew || !docResult.empty());
      TRI_ASSERT(!showReplaced || !prevDocResult.empty());

      arangodb::velocypack::StringRef keyString;
      if (didReplace) {  // docResult may be empty, but replace requires '_key' in value
        keyString = value.get(StaticStrings::KeyString);
        TRI_ASSERT(!keyString.empty());
      } else {
        keyString =
            transaction::helpers::extractKeyFromDocument(VPackSlice(docResult.vpack()));
      }

      buildDocumentIdentity(collection.get(), resultBuilder, cid, keyString,
                            docResult.revisionId(), prevDocResult.revisionId(),
                            showReplaced ? &prevDocResult : nullptr,
                            options.returnNew ? &docResult : nullptr);
    }
    return Result();
  };

  Result res;
  std::unordered_map<int, size_t> errorCounter;
  if (value.isArray()) {
    VPackArrayBuilder b(&resultBuilder);
    for (VPackSlice s : VPackArrayIterator(value)) {
      res = workForOneDocument(s, true);
      if (res.fail()) {
        createBabiesError(resultBuilder, errorCounter, res);
      }
    }
    res.reset(); // With babies reporting is handled in the result body
  } else {
    res = workForOneDocument(value, false);
  }

  auto resDocs = resultBuilder.steal();
  if (res.ok() && replicationType == ReplicationType::LEADER) {
    TRI_ASSERT(collection != nullptr);
    TRI_ASSERT(followers != nullptr);

    // In the multi babies case res is always TRI_ERROR_NO_ERROR if we
    // get here, in the single document case, we do not try to replicate
    // in case of an error.

    // Now replicate the good operations on all followers:
    return replicateOperations(collection.get(), followers, options, value,
                               TRI_VOC_DOCUMENT_OPERATION_INSERT, resDocs)
    .thenValue([options, errs = std::move(errorCounter), resDocs](Result res) {
      if (!res.ok()) {
        return OperationResult{std::move(res), options};
      }
      if (options.silent && errs.empty()) {
        // We needed the results, but do not want to report:
        resDocs->clear();
      }
      return OperationResult(std::move(res), std::move(resDocs), options, std::move(errs));
    });
  }
  if (options.silent && errorCounter.empty()) {
    // We needed the results, but do not want to report:
    resDocs->clear();
  }
  return futures::makeFuture(OperationResult(std::move(res), std::move(resDocs),
                                             options, std::move(errorCounter)));
}

/// @brief update/patch one or multiple documents in a collection
/// the single-document variant of this operation will either succeed or,
/// if it fails, clean up after itself
Future<OperationResult> transaction::Methods::updateAsync(std::string const& cname,
                                                          VPackSlice const newValue,
                                                          OperationOptions const& options) {
  TRI_ASSERT(_state->status() == transaction::Status::RUNNING);

  if (!newValue.isObject() && !newValue.isArray()) {
    // must provide a document object or an array of documents
    events::ModifyDocument(vocbase().name(), cname, newValue, options,
                           TRI_ERROR_ARANGO_DOCUMENT_TYPE_INVALID);
    THROW_ARANGO_EXCEPTION(TRI_ERROR_ARANGO_DOCUMENT_TYPE_INVALID);
  }
  if (newValue.isArray() && newValue.length() == 0) {
    events::ModifyDocument(vocbase().name(), cname, newValue, options,
                           TRI_ERROR_NO_ERROR);
    return emptyResult(options);
  }

  auto f = Future<OperationResult>::makeEmpty();
  if (_state->isCoordinator()) {
    f = modifyCoordinator(cname, newValue, options, TRI_VOC_DOCUMENT_OPERATION_UPDATE);
  } else {
    OperationOptions optionsCopy = options;
    f = modifyLocal(cname, newValue, optionsCopy, TRI_VOC_DOCUMENT_OPERATION_UPDATE);
  }
  return addTracking(std::move(f), newValue, [=](OperationResult const& opRes,
                                                 VPackSlice data) {
    events::ModifyDocument(vocbase().name(), cname, data,
                           opRes._options, opRes.errorNumber());
  });
}

/// @brief update one or multiple documents in a collection, coordinator
/// the single-document variant of this operation will either succeed or,
/// if it fails, clean up after itself
#ifndef USE_ENTERPRISE
Future<OperationResult> transaction::Methods::modifyCoordinator(
    std::string const& cname, VPackSlice const newValue,
    OperationOptions const& options, TRI_voc_document_operation_e operation) {
  if (!newValue.isArray()) {
    arangodb::velocypack::StringRef key(transaction::helpers::extractKeyPart(newValue));
    if (key.empty()) {
      return OperationResult(TRI_ERROR_ARANGO_DOCUMENT_KEY_BAD);
    }
  }

  ClusterInfo& ci = vocbase().server().getFeature<ClusterFeature>().clusterInfo();
  auto colptr = ci.getCollectionNT(vocbase().name(), cname);
  if (colptr == nullptr) {
    return futures::makeFuture(OperationResult(TRI_ERROR_ARANGO_DATA_SOURCE_NOT_FOUND));
  }

  const bool isPatch = (TRI_VOC_DOCUMENT_OPERATION_UPDATE == operation);
  return arangodb::modifyDocumentOnCoordinator(*this, *colptr, newValue, options, isPatch);
}
#endif

/// @brief replace one or multiple documents in a collection
/// the single-document variant of this operation will either succeed or,
/// if it fails, clean up after itself
Future<OperationResult> transaction::Methods::replaceAsync(std::string const& cname,
                                              VPackSlice const newValue,
                                              OperationOptions const& options) {
  TRI_ASSERT(_state->status() == transaction::Status::RUNNING);

  if (!newValue.isObject() && !newValue.isArray()) {
    // must provide a document object or an array of documents
    events::ReplaceDocument(vocbase().name(), cname, newValue, options,
                            TRI_ERROR_ARANGO_DOCUMENT_TYPE_INVALID);
    THROW_ARANGO_EXCEPTION(TRI_ERROR_ARANGO_DOCUMENT_TYPE_INVALID);
  }
  if (newValue.isArray() && newValue.length() == 0) {
    events::ReplaceDocument(vocbase().name(), cname, newValue, options,
                            TRI_ERROR_NO_ERROR);
    return futures::makeFuture(emptyResult(options));
  }

  auto f = Future<OperationResult>::makeEmpty();
  if (_state->isCoordinator()) {
    f = modifyCoordinator(cname, newValue, options, TRI_VOC_DOCUMENT_OPERATION_REPLACE);
  } else {
    OperationOptions optionsCopy = options;
    f = modifyLocal(cname, newValue, optionsCopy, TRI_VOC_DOCUMENT_OPERATION_REPLACE);
  }
  return addTracking(std::move(f), newValue, [=](OperationResult const& opRes,
                                                 VPackSlice data) {
    events::ReplaceDocument(vocbase().name(), cname, data,
                           opRes._options, opRes.errorNumber());
  });
}

/// @brief replace one or multiple documents in a collection, local
/// the single-document variant of this operation will either succeed or,
/// if it fails, clean up after itself
Future<OperationResult> transaction::Methods::modifyLocal(std::string const& collectionName,
                                                  VPackSlice const newValue,
                                                  OperationOptions& options,
                                                  TRI_voc_document_operation_e operation) {
  TRI_voc_cid_t cid = addCollectionAtRuntime(collectionName, AccessMode::Type::WRITE);
  auto const& collection = trxCollection(cid)->collection();

  // Assert my assumption that we don't have a lock only with mmfiles single
  // document operations.

  std::shared_ptr<std::vector<ServerID> const> followers;

  if (_state->isDBServer()) {
    TRI_ASSERT(followers == nullptr);
    followers = collection->followers()->get();
  }

  ReplicationType replicationType = ReplicationType::NONE;
  if (_state->isDBServer()) {
    // Block operation early if we are not supposed to perform it:
    auto const& followerInfo = collection->followers();
    std::string theLeader = followerInfo->getLeader();
    if (theLeader.empty()) {
      if (!options.isSynchronousReplicationFrom.empty()) {
        return OperationResult(TRI_ERROR_CLUSTER_SHARD_LEADER_REFUSES_REPLICATION);
      }
      if (!followerInfo->allowedToWrite()) {
        // We cannot fulfill minimum replication Factor.
        // Reject write.
        LOG_TOPIC("2e35a", ERR, Logger::REPLICATION)
            << "Less than writeConcern ("
            << basics::StringUtils::itoa(collection->writeConcern())
            << ") followers in sync. Shard  " << collection->name()
            << " is temporarily in read-only mode.";
        return OperationResult(TRI_ERROR_ARANGO_READ_ONLY, options);
      }

      replicationType = ReplicationType::LEADER;
      // We cannot be silent if we may have to replicate later.
      // If we need to get the followers under the single document operation's
      // lock, we don't know yet if we will have followers later and thus cannot
      // be silent.
      // Otherwise, if we already know the followers to replicate to, we can
      // just check if they're empty.
      if (!followers->empty()) {
        options.silent = false;
      }
    } else {  // we are a follower following theLeader
      replicationType = ReplicationType::FOLLOWER;
      if (options.isSynchronousReplicationFrom.empty()) {
        return OperationResult(TRI_ERROR_CLUSTER_SHARD_LEADER_RESIGNED);
      }
      if (options.isSynchronousReplicationFrom != theLeader) {
        return OperationResult(TRI_ERROR_CLUSTER_SHARD_FOLLOWER_REFUSES_OPERATION);
      }
    }
  }  // isDBServer - early block

  // Update/replace are a read and a write, let's get the write lock already
  // for the read operation:
  Result lockResult = lockRecursive(cid, AccessMode::Type::WRITE);

  if (!lockResult.ok() && !lockResult.is(TRI_ERROR_LOCKED)) {
    return OperationResult(lockResult);
  }

  VPackBuilder resultBuilder;  // building the complete result
  ManagedDocumentResult previous;
  ManagedDocumentResult result;

  // lambda //////////////
  auto workForOneDocument = [this, &operation, &options, &collection,
                             &resultBuilder, &cid, &previous,
                             &result](VPackSlice const newVal, bool isBabies) -> Result {
    Result res;
    if (!newVal.isObject()) {
      res.reset(TRI_ERROR_ARANGO_DOCUMENT_TYPE_INVALID);
      return res;
    }

    result.clear();
    previous.clear();

    // replace and update are two operations each, thus this can and must not be
    // single document operations. We need to have a lock here already.
    TRI_ASSERT(isLocked(collection.get(), AccessMode::Type::WRITE));

    if (operation == TRI_VOC_DOCUMENT_OPERATION_REPLACE) {
      res = collection->replace(this, newVal, result, options, previous);
    } else {
      res = collection->update(this, newVal, result, options, previous);
    }

    if (res.fail()) {
      if (res.is(TRI_ERROR_ARANGO_CONFLICT) && !isBabies) {
        TRI_ASSERT(previous.revisionId() != 0);
        arangodb::velocypack::StringRef key(newVal.get(StaticStrings::KeyString));
        buildDocumentIdentity(collection.get(), resultBuilder, cid, key,
                              previous.revisionId(), 0,
                              options.returnOld ? &previous : nullptr, nullptr);
      }
      return res;
    }

    if (!options.silent) {
      TRI_ASSERT(!options.returnOld || !previous.empty());
      TRI_ASSERT(!options.returnNew || !result.empty());
      TRI_ASSERT(result.revisionId() != 0 && previous.revisionId() != 0);

      arangodb::velocypack::StringRef key(newVal.get(StaticStrings::KeyString));
      buildDocumentIdentity(collection.get(), resultBuilder, cid, key,
                            result.revisionId(), previous.revisionId(),
                            options.returnOld ? &previous : nullptr,
                            options.returnNew ? &result : nullptr);
    }

    return res;  // must be ok!
  };             // workForOneDocument
  ///////////////////////

  bool multiCase = newValue.isArray();
  std::unordered_map<int, size_t> errorCounter;
  Result res;
  if (multiCase) {
    {
      VPackArrayBuilder guard(&resultBuilder);
      VPackArrayIterator it(newValue);
      while (it.valid()) {
        res = workForOneDocument(it.value(), true);
        if (res.fail()) {
          createBabiesError(resultBuilder, errorCounter, res);
        }
        ++it;
      }
    }
    res.reset(); // With babies reporting is handled in the result body
  } else {
    res = workForOneDocument(newValue, false);
  }

  auto resDocs = resultBuilder.steal();
  if (res.ok() && replicationType == ReplicationType::LEADER) {
    // We still hold a lock here, because this is update/replace and we're
    // therefore not doing single document operations. But if we didn't hold it
    // at the beginning of the method the followers may not be up-to-date.
    TRI_ASSERT(isLocked(collection.get(), AccessMode::Type::WRITE));
    TRI_ASSERT(collection != nullptr);
    TRI_ASSERT(followers != nullptr);

    // In the multi babies case res is always TRI_ERROR_NO_ERROR if we
    // get here, in the single document case, we do not try to replicate
    // in case of an error.

    // Now replicate the good operations on all followers:
    return replicateOperations(collection.get(), followers, options, newValue,
                               operation, resDocs)
    .thenValue([options, errs = std::move(errorCounter), resDocs](Result&& res) {
      if (!res.ok()) {
        return OperationResult{std::move(res), options};
      }
      if (options.silent && errs.empty()) {
        // We needed the results, but do not want to report:
        resDocs->clear();
      }
      return OperationResult(std::move(res), std::move(resDocs),
                             std::move(options), std::move(errs));
    });
  }

  if (options.silent && errorCounter.empty()) {
    // We needed the results, but do not want to report:
    resDocs->clear();
  }

  return OperationResult(std::move(res), std::move(resDocs),
                         std::move(options), std::move(errorCounter));
}

/// @brief remove one or multiple documents in a collection
/// the single-document variant of this operation will either succeed or,
/// if it fails, clean up after itself
Future<OperationResult> transaction::Methods::removeAsync(std::string const& cname,
                                                          VPackSlice const value,
                                                          OperationOptions const& options) {
  TRI_ASSERT(_state->status() == transaction::Status::RUNNING);

  if (!value.isObject() && !value.isArray() && !value.isString()) {
    // must provide a document object or an array of documents
    events::DeleteDocument(vocbase().name(), cname, value, options,
                           TRI_ERROR_ARANGO_DOCUMENT_TYPE_INVALID);
    THROW_ARANGO_EXCEPTION(TRI_ERROR_ARANGO_DOCUMENT_TYPE_INVALID);
  }
  if (value.isArray() && value.length() == 0) {
    events::DeleteDocument(vocbase().name(), cname, value, options, TRI_ERROR_NO_ERROR);
    return emptyResult(options);
  }

  auto f = Future<OperationResult>::makeEmpty();
  if (_state->isCoordinator()) {
    f = removeCoordinator(cname, value, options);
  } else {
    OperationOptions optionsCopy = options;
    f = removeLocal(cname, value, optionsCopy);
  }
  return addTracking(std::move(f), value, [=](OperationResult const& opRes,
                                              VPackSlice data) {
    events::DeleteDocument(vocbase().name(), cname, data,
                            opRes._options, opRes.errorNumber());
  });
}

/// @brief remove one or multiple documents in a collection, coordinator
/// the single-document variant of this operation will either succeed or,
/// if it fails, clean up after itself
#ifndef USE_ENTERPRISE
Future<OperationResult> transaction::Methods::removeCoordinator(std::string const& cname,
                                                                VPackSlice const value,
                                                                OperationOptions const& options) {
  ClusterInfo& ci = vocbase().server().getFeature<ClusterFeature>().clusterInfo();
  auto colptr = ci.getCollectionNT(vocbase().name(), cname);
  if (colptr == nullptr) {
    return futures::makeFuture(OperationResult(TRI_ERROR_ARANGO_DATA_SOURCE_NOT_FOUND));
  }
  return arangodb::removeDocumentOnCoordinator(*this, *colptr, value, options);
}
#endif

/// @brief remove one or multiple documents in a collection, local
/// the single-document variant of this operation will either succeed or,
/// if it fails, clean up after itself
Future<OperationResult> transaction::Methods::removeLocal(std::string const& collectionName,
                                                          VPackSlice const value,
                                                          OperationOptions& options) {
  TRI_voc_cid_t cid = addCollectionAtRuntime(collectionName, AccessMode::Type::WRITE);
  auto const& collection = trxCollection(cid)->collection();

  std::shared_ptr<std::vector<ServerID> const> followers;

  if (_state->isDBServer()) {
    TRI_ASSERT(followers == nullptr);
    followers = collection->followers()->get();
  }

  ReplicationType replicationType = ReplicationType::NONE;
  if (_state->isDBServer()) {
    // Block operation early if we are not supposed to perform it:
    auto const& followerInfo = collection->followers();
    std::string theLeader = followerInfo->getLeader();
    if (theLeader.empty()) {
      if (!options.isSynchronousReplicationFrom.empty()) {
        return OperationResult(TRI_ERROR_CLUSTER_SHARD_LEADER_REFUSES_REPLICATION);
      }
      if (!followerInfo->allowedToWrite()) {
        // We cannot fulfill minimum replication Factor.
        // Reject write.
        LOG_TOPIC("f1f8e", ERR, Logger::REPLICATION)
            << "Less than writeConcern ("
            << basics::StringUtils::itoa(collection->writeConcern())
            << ") followers in sync. Shard  " << collection->name()
            << " is temporarily in read-only mode.";
        return OperationResult(TRI_ERROR_ARANGO_READ_ONLY, options);
      }

      replicationType = ReplicationType::LEADER;
      // We cannot be silent if we may have to replicate later.
      // If we need to get the followers under the single document operation's
      // lock, we don't know yet if we will have followers later and thus cannot
      // be silent.
      // Otherwise, if we already know the followers to replicate to, we can
      // just check if they're empty.
      if (!followers->empty()) {
        options.silent = false;
      }
    } else {  // we are a follower following theLeader
      replicationType = ReplicationType::FOLLOWER;
      if (options.isSynchronousReplicationFrom.empty()) {
        return OperationResult(TRI_ERROR_CLUSTER_SHARD_LEADER_RESIGNED);
      }
      if (options.isSynchronousReplicationFrom != theLeader) {
        return OperationResult(TRI_ERROR_CLUSTER_SHARD_FOLLOWER_REFUSES_OPERATION);
      }
    }
  }  // isDBServer - early block

  VPackBuilder resultBuilder;
  ManagedDocumentResult previous;

  auto workForOneDocument = [&](VPackSlice value, bool isBabies) -> Result {
    transaction::BuilderLeaser builder(this);
    arangodb::velocypack::StringRef key;
    if (value.isString()) {
      key = value;
      size_t pos = key.find('/');
      if (pos != std::string::npos) {
        key = key.substr(pos + 1);
        builder->add(VPackValuePair(key.data(), key.length(), VPackValueType::String));
        value = builder->slice();
      }
    } else if (value.isObject()) {
      VPackSlice keySlice = value.get(StaticStrings::KeyString);
      if (!keySlice.isString()) {
        return Result(TRI_ERROR_ARANGO_DOCUMENT_HANDLE_BAD);
      }
      key = keySlice;
    } else {
      return Result(TRI_ERROR_ARANGO_DOCUMENT_HANDLE_BAD);
    }

    previous.clear();

    auto res = collection->remove(*this, value, options, previous);

    if (res.fail()) {
      if (res.is(TRI_ERROR_ARANGO_CONFLICT) && !isBabies) {
        TRI_ASSERT(previous.revisionId() != 0);
        buildDocumentIdentity(collection.get(), resultBuilder, cid, key,
                              previous.revisionId(), 0,
                              options.returnOld ? &previous : nullptr, nullptr);
      }
      return res;
    }

    if (!options.silent) {
      TRI_ASSERT(!options.returnOld || !previous.empty());
      TRI_ASSERT(previous.revisionId() != 0);
      buildDocumentIdentity(collection.get(), resultBuilder, cid, key,
                            previous.revisionId(), 0,
                            options.returnOld ? &previous : nullptr, nullptr);
    }

    return res;
  };

  Result res;
  std::unordered_map<int, size_t> errorCounter;
  if (value.isArray()) {
    VPackArrayBuilder guard(&resultBuilder);
    for (VPackSlice s : VPackArrayIterator(value)) {
      res = workForOneDocument(s, true);
      if (res.fail()) {
        createBabiesError(resultBuilder, errorCounter, res);
      }
    }
    res.reset(); // With babies reporting is handled in the result body
  } else {
    res = workForOneDocument(value, false);
  }

  auto resDocs = resultBuilder.steal();
  if (res.ok() && replicationType == ReplicationType::LEADER) {
    TRI_ASSERT(collection != nullptr);
    TRI_ASSERT(followers != nullptr);
    // Now replicate the same operation on all followers:

    // In the multi babies case res is always TRI_ERROR_NO_ERROR if we
    // get here, in the single document case, we do not try to replicate
    // in case of an error.

    // Now replicate the good operations on all followers:
    return replicateOperations(collection.get(), followers, options, value,
                               TRI_VOC_DOCUMENT_OPERATION_REMOVE, resDocs)
    .thenValue([options, errs = std::move(errorCounter), resDocs](Result res) {
      if (!res.ok()) {
        return OperationResult{std::move(res), options};
      }
      if (options.silent && errs.empty()) {
        // We needed the results, but do not want to report:
        resDocs->clear();
      }
      return OperationResult(std::move(res), std::move(resDocs),
                             std::move(options), std::move(errs));
    });
  }

  if (options.silent && errorCounter.empty()) {
    // We needed the results, but do not want to report:
    resDocs->clear();
  }

  return OperationResult(std::move(res), std::move(resDocs),
                         std::move(options), std::move(errorCounter));
}

/// @brief fetches all documents in a collection
OperationResult transaction::Methods::all(std::string const& collectionName,
                                          uint64_t skip, uint64_t limit,
                                          OperationOptions const& options) {
  TRI_ASSERT(_state->status() == transaction::Status::RUNNING);

  OperationOptions optionsCopy = options;

  if (_state->isCoordinator()) {
    return allCoordinator(collectionName, skip, limit, optionsCopy);
  }

  return allLocal(collectionName, skip, limit, optionsCopy);
}

/// @brief fetches all documents in a collection, coordinator
OperationResult transaction::Methods::allCoordinator(std::string const& collectionName,
                                                     uint64_t skip, uint64_t limit,
                                                     OperationOptions& options) {
  THROW_ARANGO_EXCEPTION(TRI_ERROR_NOT_IMPLEMENTED);
}

/// @brief fetches all documents in a collection, local
OperationResult transaction::Methods::allLocal(std::string const& collectionName,
                                               uint64_t skip, uint64_t limit,
                                               OperationOptions& options) {
  TRI_voc_cid_t cid = addCollectionAtRuntime(collectionName, AccessMode::Type::READ);

  VPackBuilder resultBuilder;
  resultBuilder.openArray();

  Result lockResult = lockRecursive(cid, AccessMode::Type::READ);

  if (!lockResult.ok() && !lockResult.is(TRI_ERROR_LOCKED)) {
    return OperationResult(lockResult);
  }

  OperationCursor cursor(indexScan(collectionName, transaction::Methods::CursorType::ALL));

  auto cb = [&resultBuilder](LocalDocumentId const& token, VPackSlice slice) {
    resultBuilder.add(slice);
    return true;
  };
  cursor.allDocuments(cb, 1000);

  if (lockResult.is(TRI_ERROR_LOCKED)) {
    Result res = unlockRecursive(cid, AccessMode::Type::READ);

    if (res.ok()) {
      return OperationResult(res);
    }
  }

  resultBuilder.close();

  return OperationResult(Result(), resultBuilder.steal());
}

/// @brief remove all documents in a collection
Future<OperationResult> transaction::Methods::truncateAsync(std::string const& collectionName,
                                                            OperationOptions const& options) {
  TRI_ASSERT(_state->status() == transaction::Status::RUNNING);

  OperationOptions optionsCopy = options;
  auto cb = [this, collectionName](OperationResult res) {
    events::TruncateCollection(vocbase().name(), collectionName, res.errorNumber());
    return res;
  };

  if (_state->isCoordinator()) {
    return truncateCoordinator(collectionName, optionsCopy).thenValue(cb);
  }
  return truncateLocal(collectionName, optionsCopy).thenValue(cb);
}

/// @brief remove all documents in a collection, coordinator
#ifndef USE_ENTERPRISE
Future<OperationResult> transaction::Methods::truncateCoordinator(std::string const& collectionName,
                                                                  OperationOptions& options) {
  return arangodb::truncateCollectionOnCoordinator(*this, collectionName);
}
#endif

/// @brief remove all documents in a collection, local
Future<OperationResult> transaction::Methods::truncateLocal(std::string const& collectionName,
                                                            OperationOptions& options) {
  TRI_voc_cid_t cid = addCollectionAtRuntime(collectionName, AccessMode::Type::WRITE);

  auto const& collection = trxCollection(cid)->collection();

  std::shared_ptr<std::vector<ServerID> const> followers;

  ReplicationType replicationType = ReplicationType::NONE;
  if (_state->isDBServer()) {
    // Block operation early if we are not supposed to perform it:
    auto const& followerInfo = collection->followers();
    std::string theLeader = followerInfo->getLeader();
    if (theLeader.empty()) {
      if (!options.isSynchronousReplicationFrom.empty()) {
        return futures::makeFuture(
            OperationResult(TRI_ERROR_CLUSTER_SHARD_LEADER_REFUSES_REPLICATION));
      }
      if (!followerInfo->allowedToWrite()) {
        // We cannot fulfill minimum replication Factor.
        // Reject write.
        LOG_TOPIC("7c1d4", ERR, Logger::REPLICATION)
            << "Less than writeConcern ("
            << basics::StringUtils::itoa(collection->writeConcern())
            << ") followers in sync. Shard  " << collection->name()
            << " is temporarily in read-only mode.";
        return futures::makeFuture(OperationResult(TRI_ERROR_ARANGO_READ_ONLY, options));
      }

      // fetch followers
      followers = followerInfo->get();
      if (followers->size() > 0) {
        replicationType = ReplicationType::LEADER;
        options.silent = false;
      }
    } else {  // we are a follower following theLeader
      replicationType = ReplicationType::FOLLOWER;
      if (options.isSynchronousReplicationFrom.empty()) {
        return futures::makeFuture(OperationResult(TRI_ERROR_CLUSTER_SHARD_LEADER_RESIGNED));
      }
      if (options.isSynchronousReplicationFrom != theLeader) {
        return futures::makeFuture(
            OperationResult(TRI_ERROR_CLUSTER_SHARD_FOLLOWER_REFUSES_OPERATION));
      }
    }
  }  // isDBServer - early block

  Result lockResult = lockRecursive(cid, AccessMode::Type::WRITE);

  if (!lockResult.ok() && !lockResult.is(TRI_ERROR_LOCKED)) {
    return futures::makeFuture(OperationResult(lockResult));
  }

  TRI_ASSERT(isLocked(collection.get(), AccessMode::Type::WRITE));

  Result res = collection->truncate(*this, options);

  if (res.fail()) {
    if (lockResult.is(TRI_ERROR_LOCKED)) {
      unlockRecursive(cid, AccessMode::Type::WRITE);
    }

    return futures::makeFuture(OperationResult(res));
  }

  // Now see whether or not we have to do synchronous replication:
  if (replicationType == ReplicationType::LEADER) {
    TRI_ASSERT(followers != nullptr);

    TRI_ASSERT(!_state->hasHint(Hints::Hint::FROM_TOPLEVEL_AQL));

    // Now replicate the good operations on all followers:
    NetworkFeature const& nf = vocbase().server().getFeature<NetworkFeature>();
    network::ConnectionPool* pool = nf.pool();
    if (pool != nullptr) {
      // nullptr only happens on controlled shutdown
      std::string path =
          "/_api/collection/" + arangodb::basics::StringUtils::urlEncode(collectionName) +
          "/truncate";
      VPackBuffer<uint8_t> body;
      VPackSlice s = VPackSlice::emptyObjectSlice();
      body.append(s.start(), s.byteSize());

      // Now prepare the requests:
      std::vector<network::FutureRes> futures;
      futures.reserve(followers->size());

      network::RequestOptions reqOpts;
      reqOpts.database = vocbase().name();
      reqOpts.timeout = network::Timeout(600);
      reqOpts.param(StaticStrings::IsSynchronousReplicationString, ServerState::instance()->getId());

      for (auto const& f : *followers) {
        network::Headers headers;
        ClusterTrxMethods::addTransactionHeader(*this, f, headers);
        auto future = network::sendRequest(pool, "server:" + f, fuerte::RestVerb::Put,
                                           path, body, reqOpts, std::move(headers));
        futures.emplace_back(std::move(future));
      }

      auto responses = futures::collectAll(futures).get();
      // If any would-be-follower refused to follow there must be a
      // new leader in the meantime, in this case we must not allow
      // this operation to succeed, we simply return with a refusal
      // error (note that we use the follower version, since we have
      // lost leadership):
      if (findRefusal(responses)) {
        return futures::makeFuture(OperationResult(TRI_ERROR_CLUSTER_SHARD_LEADER_RESIGNED));
      }
      // we drop all followers that were not successful:
      for (size_t i = 0; i < followers->size(); ++i) {
        bool replicationWorked =
            responses[i].hasValue() && responses[i].get().ok() &&
            (responses[i].get().response->statusCode() == fuerte::StatusAccepted ||
             responses[i].get().response->statusCode() == fuerte::StatusOK);
        if (!replicationWorked) {
          auto const& followerInfo = collection->followers();
          res = followerInfo->remove((*followers)[i]);
          if (res.ok()) {
            _state->removeKnownServer((*followers)[i]);
            LOG_TOPIC("0e2e0", WARN, Logger::REPLICATION)
                << "truncateLocal: dropping follower " << (*followers)[i]
                << " for shard " << collectionName;
          } else {
            LOG_TOPIC("359bc", WARN, Logger::REPLICATION)
                << "truncateLocal: could not drop follower " << (*followers)[i]
                << " for shard " << collectionName << ": " << res.errorMessage();
            THROW_ARANGO_EXCEPTION(TRI_ERROR_CLUSTER_COULD_NOT_DROP_FOLLOWER);
          }
        }
      }
    }
  }

  if (lockResult.is(TRI_ERROR_LOCKED)) {
    res = unlockRecursive(cid, AccessMode::Type::WRITE);
  }

  return futures::makeFuture(OperationResult(res));
}

/// @brief count the number of documents in a collection
futures::Future<OperationResult> transaction::Methods::countAsync(std::string const& collectionName,
                                                                  transaction::CountType type) {
  TRI_ASSERT(_state->status() == transaction::Status::RUNNING);

  if (_state->isCoordinator()) {
    return countCoordinator(collectionName, type);
  }

  if (type == CountType::Detailed) {
    // we are a single-server... we cannot provide detailed per-shard counts,
    // so just downgrade the request to a normal request
    type = CountType::Normal;
  }

  return futures::makeFuture(countLocal(collectionName, type));
}

#ifndef USE_ENTERPRISE
/// @brief count the number of documents in a collection
futures::Future<OperationResult> transaction::Methods::countCoordinator(
    std::string const& collectionName, transaction::CountType type) {
  auto& feature = vocbase().server().getFeature<ClusterFeature>();
  ClusterInfo& ci = feature.clusterInfo();

  // First determine the collection ID from the name:
  auto collinfo = ci.getCollectionNT(vocbase().name(), collectionName);
  if (collinfo == nullptr) {
    return futures::makeFuture(OperationResult(TRI_ERROR_ARANGO_DATA_SOURCE_NOT_FOUND));
  }

  return countCoordinatorHelper(collinfo, collectionName, type);
}

#endif

futures::Future<OperationResult> transaction::Methods::countCoordinatorHelper(
    std::shared_ptr<LogicalCollection> const& collinfo,
    std::string const& collectionName, transaction::CountType type) {
  TRI_ASSERT(collinfo != nullptr);
  auto& cache = collinfo->countCache();

  uint64_t documents = CountCache::NotPopulated;
  if (type == transaction::CountType::ForceCache) {
    // always return from the cache, regardless what's in it
    documents = cache.get();
  } else if (type == transaction::CountType::TryCache) {
    documents = cache.get(CountCache::Ttl);
  }

  if (documents == CountCache::NotPopulated) {
    // no cache hit, or detailed results requested
    return arangodb::countOnCoordinator(*this, collectionName)
        .thenValue([&cache, type](OperationResult&& res) -> OperationResult {
          if (res.fail()) {
            return std::move(res);
          }

          // reassemble counts from vpack
          std::vector<std::pair<std::string, uint64_t>> counts;
          TRI_ASSERT(res.slice().isArray());
          for (VPackSlice count : VPackArrayIterator(res.slice())) {
            TRI_ASSERT(count.isArray());
            TRI_ASSERT(count[0].isString());
            TRI_ASSERT(count[1].isNumber());
            std::string key = count[0].copyString();
            uint64_t value = count[1].getNumericValue<uint64_t>();
            counts.emplace_back(std::move(key), value);
          }

          uint64_t total = 0;
          OperationResult opRes = buildCountResult(counts, type, total);
          cache.store(total);
          return opRes;
        });
  }

  // cache hit!
  TRI_ASSERT(documents != CountCache::NotPopulated);
  TRI_ASSERT(type != transaction::CountType::Detailed);

  // return number from cache
  VPackBuilder resultBuilder;
  resultBuilder.add(VPackValue(documents));
  return OperationResult(Result(), resultBuilder.steal());
}

/// @brief count the number of documents in a collection
OperationResult transaction::Methods::countLocal(std::string const& collectionName,
                                                 transaction::CountType type) {
  TRI_voc_cid_t cid = addCollectionAtRuntime(collectionName, AccessMode::Type::READ);
  auto const& collection = trxCollection(cid)->collection();

  Result lockResult = lockRecursive(cid, AccessMode::Type::READ);

  if (!lockResult.ok() && !lockResult.is(TRI_ERROR_LOCKED)) {
    return OperationResult(lockResult);
  }

  TRI_ASSERT(isLocked(collection.get(), AccessMode::Type::READ));

  uint64_t num = collection->numberDocuments(this, type);

  if (lockResult.is(TRI_ERROR_LOCKED)) {
    Result res = unlockRecursive(cid, AccessMode::Type::READ);

    if (res.fail()) {
      return OperationResult(res);
    }
  }

  VPackBuilder resultBuilder;
  resultBuilder.add(VPackValue(num));

  return OperationResult(Result(), resultBuilder.steal());
}

/// @brief factory for IndexIterator objects from AQL
/// note: the caller must have read-locked the underlying collection when
/// calling this method
std::unique_ptr<IndexIterator> transaction::Methods::indexScanForCondition(
    IndexHandle const& idx, arangodb::aql::AstNode const* condition,
    arangodb::aql::Variable const* var, IndexIteratorOptions const& opts) {
  if (_state->isCoordinator()) {
    // The index scan is only available on DBServers and Single Server.
    THROW_ARANGO_EXCEPTION(TRI_ERROR_CLUSTER_ONLY_ON_DBSERVER);
  }

  if (nullptr == idx) {
    THROW_ARANGO_EXCEPTION_MESSAGE(TRI_ERROR_BAD_PARAMETER,
                                   "The index id cannot be empty.");
  }

  // Now create the Iterator
  TRI_ASSERT(!idx->inProgress());
  return idx->iteratorForCondition(this, condition, var, opts);
}

/// @brief factory for IndexIterator objects
/// note: the caller must have read-locked the underlying collection when
/// calling this method
std::unique_ptr<IndexIterator> transaction::Methods::indexScan(std::string const& collectionName,
                                                               CursorType cursorType) {
  // For now we assume indexId is the iid part of the index.

  if (_state->isCoordinator()) {
    // The index scan is only available on DBServers and Single Server.
    THROW_ARANGO_EXCEPTION(TRI_ERROR_CLUSTER_ONLY_ON_DBSERVER);
  }

  TRI_voc_cid_t cid = addCollectionAtRuntime(collectionName, AccessMode::Type::READ);
  TransactionCollection* trxColl = trxCollection(cid);
  if (trxColl == nullptr) {
    throwCollectionNotFound(collectionName.c_str());
  }
  std::shared_ptr<LogicalCollection> const& logical = trxColl->collection();
  TRI_ASSERT(logical != nullptr);

<<<<<<< HEAD
  // will throw when it fails
  _transactionContext->pinData(logical.get());

=======
>>>>>>> bce6f8fb
  std::unique_ptr<IndexIterator> iterator;
  switch (cursorType) {
    case CursorType::ANY: {
      iterator = logical->getAnyIterator(this);
      break;
    }
    case CursorType::ALL: {
      iterator = logical->getAllIterator(this);
      break;
    }
  }

  // the above methods must always return a valid iterator or throw!
  TRI_ASSERT(iterator != nullptr);
  return iterator;
}

/// @brief return the collection
arangodb::LogicalCollection* transaction::Methods::documentCollection(TRI_voc_cid_t cid) const {
  TRI_ASSERT(_state != nullptr);
  TRI_ASSERT(_state->status() == transaction::Status::RUNNING);

  auto trxColl = trxCollection(cid, AccessMode::Type::READ);
  if (trxColl == nullptr) {
    THROW_ARANGO_EXCEPTION_MESSAGE(TRI_ERROR_INTERNAL,
                                   "could not find collection");
  }

  TRI_ASSERT(trxColl != nullptr);
  TRI_ASSERT(trxColl->collection() != nullptr);
  return trxColl->collection().get();
}

/// @brief return the collection
arangodb::LogicalCollection* transaction::Methods::documentCollection(std::string const& name) const {
  TRI_ASSERT(_state != nullptr);
  TRI_ASSERT(_state->status() == transaction::Status::RUNNING);

  auto trxColl = trxCollection(name, AccessMode::Type::READ);
  if (trxColl == nullptr) {
    THROW_ARANGO_EXCEPTION_MESSAGE(TRI_ERROR_INTERNAL,
                                   "could not find collection");
  }

  TRI_ASSERT(trxColl != nullptr);
  TRI_ASSERT(trxColl->collection() != nullptr);
  return trxColl->collection().get();
}

/// @brief add a collection by id, with the name supplied
Result transaction::Methods::addCollection(TRI_voc_cid_t cid, std::string const& cname,
                                           AccessMode::Type type) {
  if (_state == nullptr) {
    THROW_ARANGO_EXCEPTION_MESSAGE(TRI_ERROR_INTERNAL,
                                   "cannot add collection without state");
  }

  Status const status = _state->status();

  if (status == transaction::Status::COMMITTED || status == transaction::Status::ABORTED) {
    // transaction already finished?
    THROW_ARANGO_EXCEPTION_MESSAGE(
        TRI_ERROR_INTERNAL,
        "cannot add collection to committed or aborted transaction");
  }

  if (_state->isTopLevelTransaction() && status != transaction::Status::CREATED) {
    // transaction already started?
    THROW_ARANGO_EXCEPTION_MESSAGE(
        TRI_ERROR_TRANSACTION_INTERNAL,
        "cannot add collection to a previously started top-level transaction");
  }

  if (cid == 0) {
    // invalid cid
    throwCollectionNotFound(cname.c_str());
  }

  auto addCollectionCallback = [this, &cname, type](TRI_voc_cid_t cid) -> void {
    auto res = _state->addCollection(cid, cname, type, _state->nestingLevel(), false);

    if (res.fail()) {
      THROW_ARANGO_EXCEPTION(res);
    }
  };

  Result res;
  bool visited = false;
  std::function<bool(LogicalCollection&)> visitor(
      [this, &addCollectionCallback, &res, cid, &visited](LogicalCollection& col) -> bool {
        addCollectionCallback(col.id());  // will throw on error
        res = applyDataSourceRegistrationCallbacks(col, *this);
        visited |= cid == col.id();

        return res.ok();  // add the remaining collections (or break on error)
      });

  if (!resolver()->visitCollections(visitor, cid) || res.fail()) {
    // trigger exception as per the original behavior (tests depend on this)
    if (res.ok() && !visited) {
      addCollectionCallback(cid);  // will throw on error
    }

    return res.ok() ? Result(TRI_ERROR_ARANGO_DATA_SOURCE_NOT_FOUND) : res;  // return first error
  }

  // skip provided 'cid' if it was already done by the visitor
  if (visited) {
    return res;
  }

  auto dataSource = resolver()->getDataSource(cid);

  return dataSource ? applyDataSourceRegistrationCallbacks(*dataSource, *this)
                    : Result(TRI_ERROR_ARANGO_DATA_SOURCE_NOT_FOUND);
}

/// @brief add a collection by name
Result transaction::Methods::addCollection(std::string const& name, AccessMode::Type type) {
  return addCollection(resolver()->getCollectionId(name), name, type);
}

/// @brief test if a collection is already locked
bool transaction::Methods::isLocked(LogicalCollection* document, AccessMode::Type type) const {
  if (_state == nullptr || _state->status() != transaction::Status::RUNNING) {
    return false;
  }
  if (_state->hasHint(Hints::Hint::LOCK_NEVER)) {
    // In the lock never case we have made sure that
    // some other process holds this lock.
    // So we can lie here and report that it actually
    // is locked!
    return true;
  }

  TransactionCollection* trxColl = trxCollection(document->id(), type);
  TRI_ASSERT(trxColl != nullptr);
  return trxColl->isLocked(type, _state->nestingLevel());
}

/// @brief read- or write-lock a collection
Result transaction::Methods::lockRecursive(TRI_voc_cid_t cid, AccessMode::Type type) {
  if (_state == nullptr || _state->status() != transaction::Status::RUNNING) {
    return Result(TRI_ERROR_TRANSACTION_INTERNAL,
                  "transaction not running on lock");
  }
  TransactionCollection* trxColl = trxCollection(cid, type);
  TRI_ASSERT(trxColl != nullptr);
  return Result(trxColl->lockRecursive(type, _state->nestingLevel()));
}

/// @brief read- or write-unlock a collection
Result transaction::Methods::unlockRecursive(TRI_voc_cid_t cid, AccessMode::Type type) {
  if (_state == nullptr || _state->status() != transaction::Status::RUNNING) {
    return Result(TRI_ERROR_TRANSACTION_INTERNAL,
                  "transaction not running on unlock");
  }
  TransactionCollection* trxColl = trxCollection(cid, type);
  TRI_ASSERT(trxColl != nullptr);
  return Result(trxColl->unlockRecursive(type, _state->nestingLevel()));
}

/// @brief Lock all collections. Only works for selected sub-classes
int transaction::Methods::lockCollections() {
  THROW_ARANGO_EXCEPTION(TRI_ERROR_NOT_IMPLEMENTED);
}

Result transaction::Methods::resolveId(char const* handle, size_t length,
                                       std::shared_ptr<LogicalCollection>& collection,
                                       char const*& key, size_t& outLength) {
  char const* p =
      static_cast<char const*>(memchr(handle, TRI_DOCUMENT_HANDLE_SEPARATOR_CHR, length));

  if (p == nullptr || *p == '\0') {
    return TRI_ERROR_ARANGO_DOCUMENT_HANDLE_BAD;
  }

  std::string const name(handle, p - handle);
  collection = resolver()->getCollectionStructCluster(name);

  if (collection == nullptr) {
    return TRI_ERROR_ARANGO_DATA_SOURCE_NOT_FOUND;
  }

  key = p + 1;
  outLength = length - (key - handle);

  return TRI_ERROR_NO_ERROR;
}

// Unified replication of operations. May be inserts (with or without
// overwrite), removes, or modifies (updates/replaces).
Future<Result> Methods::replicateOperations(
    LogicalCollection* collection,
    std::shared_ptr<const std::vector<ServerID>> const& followerList,
    OperationOptions const& options, VPackSlice const value,
    TRI_voc_document_operation_e const operation,
    std::shared_ptr<VPackBuffer<uint8_t>> const& ops) {
  TRI_ASSERT(followerList != nullptr);

  if (followerList->empty()) {
    return Result();
  }

  // path and requestType are different for insert/remove/modify.

  network::RequestOptions reqOpts;
  reqOpts.database = vocbase().name();
  reqOpts.param(StaticStrings::IsRestoreString, "true");
  reqOpts.param(StaticStrings::IsSynchronousReplicationString, ServerState::instance()->getId());

  std::string url = "/_api/document/";
  url.append(arangodb::basics::StringUtils::urlEncode(collection->name()));
  if (operation != TRI_VOC_DOCUMENT_OPERATION_INSERT && !value.isArray()) {
    TRI_ASSERT(value.isObject());
    TRI_ASSERT(value.hasKey(StaticStrings::KeyString));
    url.push_back('/');
    VPackValueLength len;
    const char* ptr = value.get(StaticStrings::KeyString).getString(len);
    url.append(ptr, len);
  }

  arangodb::fuerte::RestVerb requestType = arangodb::fuerte::RestVerb::Illegal;
  switch (operation) {
    case TRI_VOC_DOCUMENT_OPERATION_INSERT:
      requestType = arangodb::fuerte::RestVerb::Post;
      reqOpts.param(StaticStrings::OverWrite, (options.overwrite ? "true" : "false"));
      if(options.overwrite) {
        reqOpts.param(StaticStrings::OverWriteMode, (options.overwriteModeUpdate ? "update" : "replace"));
        if(options.overwriteModeUpdate) {
          reqOpts.param(StaticStrings::KeepNullString, options.keepNull ? "true" : "false");
          reqOpts.param(StaticStrings::MergeObjectsString, options.mergeObjects ? "true" : "false");
        }
      }
      break;
    case TRI_VOC_DOCUMENT_OPERATION_UPDATE:
      requestType = arangodb::fuerte::RestVerb::Patch;
      break;
    case TRI_VOC_DOCUMENT_OPERATION_REPLACE:
      requestType = arangodb::fuerte::RestVerb::Put;
      break;
    case TRI_VOC_DOCUMENT_OPERATION_REMOVE:
      requestType = arangodb::fuerte::RestVerb::Delete;
      break;
    case TRI_VOC_DOCUMENT_OPERATION_UNKNOWN:
    default:
      TRI_ASSERT(false);
  }

  transaction::BuilderLeaser payload(this);
  auto doOneDoc = [&](VPackSlice const& doc, VPackSlice result) {
    VPackObjectBuilder guard(payload.get());
    VPackSlice s = result.get(StaticStrings::KeyString);
    payload->add(StaticStrings::KeyString, s);
    s = result.get(StaticStrings::RevString);
    payload->add(StaticStrings::RevString, s);
    if (operation != TRI_VOC_DOCUMENT_OPERATION_REMOVE) {
      TRI_SanitizeObject(doc, *payload.get());
    }
  };

  VPackSlice ourResult(ops->data());
  size_t count = 0;
  if (value.isArray()) {
    VPackArrayBuilder guard(payload.get());
    VPackArrayIterator itValue(value);
    VPackArrayIterator itResult(ourResult);
    while (itValue.valid() && itResult.valid()) {
      TRI_ASSERT((*itResult).isObject());
      if (!(*itResult).hasKey(StaticStrings::Error)) {
        doOneDoc(itValue.value(), itResult.value());
        count++;
      }
      itValue.next();
      itResult.next();
    }
  } else {
    doOneDoc(value, ourResult);
    count++;
  }

  if (count == 0) {
    // nothing to do
    return Result();
  }

  reqOpts.timeout = network::Timeout(chooseTimeout(count, payload->size()));

  // Now prepare the requests:
  std::vector<Future<network::Response>> futures;
  futures.reserve(followerList->size());

  auto* pool = vocbase().server().getFeature<NetworkFeature>().pool();
  for (auto const& f : *followerList) {
    network::Headers headers;
    ClusterTrxMethods::addTransactionHeader(*this, f, headers);
    futures.emplace_back(network::sendRequestRetry(pool, "server:" + f, requestType,
                                                   url, *(payload->buffer()), reqOpts,
                                                   std::move(headers)));
  }

  // If any would-be-follower refused to follow there are two possiblities:
  // (1) there is a new leader in the meantime, or
  // (2) the follower was restarted and forgot that it is a follower.
  // Unfortunately, we cannot know which is the case.
  // In case (1) case we must not allow
  // this operation to succeed, since the new leader is now responsible.
  // In case (2) we at least have to drop the follower such that it
  // resyncs and we can be sure that it is in sync again.
  // Therefore, we drop the follower here (just in case), and refuse to
  // return with a refusal error (note that we use the follower version,
  // since we have lost leadership):
  auto cb = [=](std::vector<futures::Try<network::Response>>&& responses) -> Result {

    bool didRefuse = false;
    // We drop all followers that were not successful:
    for (size_t i = 0; i < followerList->size(); ++i) {
      auto const& tryRes = responses[i];
      network::Response const& resp = tryRes.get();

      bool replicationWorked = false;
      if (resp.error == fuerte::Error::NoError) {
        replicationWorked = resp.response->statusCode() == fuerte::StatusAccepted ||
                            resp.response->statusCode() == fuerte::StatusCreated ||
                            resp.response->statusCode() == fuerte::StatusOK;
        if (replicationWorked) {
          bool found;
          std::string val = resp.response->header.metaByKey(StaticStrings::ErrorCodes, found);
          replicationWorked = !found;
        }
        didRefuse = didRefuse || resp.response->statusCode() == fuerte::StatusNotAcceptable;
      }

      if (!replicationWorked) {
        ServerID const& deadFollower = (*followerList)[i];
        Result res = collection->followers()->remove(deadFollower);
        if (res.ok()) {
          // TODO: what happens if a server is re-added during a transaction ?
          _state->removeKnownServer(deadFollower);
          LOG_TOPIC("12d8c", WARN, Logger::REPLICATION)
              << "synchronous replication: dropping follower "
              << deadFollower << " for shard " << collection->name();
        } else {
          LOG_TOPIC("db473", ERR, Logger::REPLICATION)
              << "synchronous replication: could not drop follower "
              << deadFollower << " for shard " << collection->name() << ": "
              << res.errorMessage();
          THROW_ARANGO_EXCEPTION(TRI_ERROR_CLUSTER_COULD_NOT_DROP_FOLLOWER);
        }
      }
    }

    if (didRefuse) {  // case (1), caller may abort this transaction
      return Result(TRI_ERROR_CLUSTER_SHARD_LEADER_RESIGNED);
    }
    return Result();
  };
  return futures::collectAll(std::move(futures)).thenValue(std::move(cb));
}

#ifndef USE_ENTERPRISE
/*static*/ int Methods::validateSmartJoinAttribute(LogicalCollection const&,
                                                   arangodb::velocypack::Slice) {
  return TRI_ERROR_NO_ERROR;
}
#endif<|MERGE_RESOLUTION|>--- conflicted
+++ resolved
@@ -376,16 +376,9 @@
     TRI_ASSERT(_state->status() != transaction::Status::RUNNING);
 
     // store result in context
-<<<<<<< HEAD
     _transactionContext->storeTransactionResult(_state->id(),
-                                                _state->hasFailedOperations(),
                                                 _state->wasRegistered(),
                                                 _state->isReadOnlyTransaction());
-=======
-    _transactionContextPtr->storeTransactionResult(_state->id(),
-                                                   _state->wasRegistered(),
-                                                   _state->isReadOnlyTransaction());
->>>>>>> bce6f8fb
 
     _state = nullptr;
   } else {
@@ -416,30 +409,6 @@
   return _state->collection(name, type);
 }
 
-<<<<<<< HEAD
-/// @brief order a ditch for a collection
-void transaction::Methods::pinData(TRI_voc_cid_t cid) {
-  TRI_ASSERT(_state != nullptr);
-  TRI_ASSERT(_state->status() == transaction::Status::RUNNING ||
-             _state->status() == transaction::Status::CREATED);
-
-  TransactionCollection* trxColl = trxCollection(cid, AccessMode::Type::READ);
-  if (trxColl == nullptr) {
-    THROW_ARANGO_EXCEPTION_MESSAGE(
-        TRI_ERROR_INTERNAL, "unable to determine transaction collection");
-  }
-
-  TRI_ASSERT(trxColl->collection() != nullptr);
-  _transactionContext->pinData(trxColl->collection().get());
-}
-
-/// @brief whether or not a ditch has been created for the collection
-bool transaction::Methods::isPinned(TRI_voc_cid_t cid) const {
-  return _transactionContext->isPinned(cid);
-}
-
-=======
->>>>>>> bce6f8fb
 /// @brief extract the _id attribute from a slice, and convert it into a
 /// string
 std::string transaction::Methods::extractIdString(VPackSlice slice) {
@@ -826,10 +795,6 @@
   TRI_ASSERT(trxColl != nullptr);
   std::shared_ptr<LogicalCollection> const& collection = trxColl->collection();
   TRI_ASSERT(collection != nullptr);
-<<<<<<< HEAD
-  _transactionContext->pinData(collection.get());  // will throw when it fails
-=======
->>>>>>> bce6f8fb
 
   if (key.empty()) {
     return TRI_ERROR_ARANGO_DOCUMENT_HANDLE_BAD;
@@ -2073,12 +2038,6 @@
   std::shared_ptr<LogicalCollection> const& logical = trxColl->collection();
   TRI_ASSERT(logical != nullptr);
 
-<<<<<<< HEAD
-  // will throw when it fails
-  _transactionContext->pinData(logical.get());
-
-=======
->>>>>>> bce6f8fb
   std::unique_ptr<IndexIterator> iterator;
   switch (cursorType) {
     case CursorType::ANY: {
