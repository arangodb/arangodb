////////////////////////////////////////////////////////////////////////////////
/// DISCLAIMER
///
/// Copyright 2014-2021 ArangoDB GmbH, Cologne, Germany
/// Copyright 2004-2014 triAGENS GmbH, Cologne, Germany
///
/// Licensed under the Apache License, Version 2.0 (the "License");
/// you may not use this file except in compliance with the License.
/// You may obtain a copy of the License at
///
///     http://www.apache.org/licenses/LICENSE-2.0
///
/// Unless required by applicable law or agreed to in writing, software
/// distributed under the License is distributed on an "AS IS" BASIS,
/// WITHOUT WARRANTIES OR CONDITIONS OF ANY KIND, either express or implied.
/// See the License for the specific language governing permissions and
/// limitations under the License.
///
/// Copyright holder is ArangoDB GmbH, Cologne, Germany
///
/// @author Max Neunhoeffer
////////////////////////////////////////////////////////////////////////////////

#include <velocypack/Builder.h>
#include <velocypack/Collection.h>
#include <velocypack/Options.h>
#include <velocypack/Slice.h>
#include <velocypack/velocypack-aliases.h>

#include "Methods.h"

#include "ApplicationFeatures/ApplicationServer.h"
#include "Aql/Ast.h"
#include "Aql/AstNode.h"
#include "Aql/Condition.h"
#include "Aql/SortCondition.h"
#include "Basics/AttributeNameParser.h"
#include "Basics/Exceptions.h"
#include "Basics/NumberUtils.h"
#include "Basics/StaticStrings.h"
#include "Basics/StringUtils.h"
#include "Basics/VelocyPackHelper.h"
#include "Basics/encoding.h"
#include "Basics/system-compiler.h"
#include "Cluster/ClusterFeature.h"
#include "Cluster/ClusterMethods.h"
#include "Cluster/ClusterTrxMethods.h"
#include "Cluster/FollowerInfo.h"
#include "Cluster/ReplicationTimeoutFeature.h"
#include "Cluster/ServerState.h"
#include "ClusterEngine/ClusterEngine.h"
#include "Containers/SmallVector.h"
#include "Futures/Utilities.h"
#include "GeneralServer/RestHandler.h"
#include "Indexes/Index.h"
#include "Logger/Logger.h"
#include "Network/Methods.h"
#include "Network/NetworkFeature.h"
#include "Network/Utils.h"
#include "Replication/ReplicationMetricsFeature.h"
#include "RocksDBEngine/RocksDBEngine.h"
#include "StorageEngine/EngineSelectorFeature.h"
#include "StorageEngine/PhysicalCollection.h"
#include "StorageEngine/StorageEngine.h"
#include "StorageEngine/TransactionCollection.h"
#include "StorageEngine/TransactionState.h"
#include "Transaction/Context.h"
#include "Transaction/Helpers.h"
#include "Transaction/Options.h"
#include "Utils/CollectionNameResolver.h"
#include "Utils/Events.h"
#include "Utils/ExecContext.h"
#include "Utils/OperationOptions.h"
#include "VocBase/LogicalCollection.h"
#include "VocBase/ManagedDocumentResult.h"
#include "VocBase/Methods/Indexes.h"
#include "VocBase/ticks.h"

#include <sstream>

using namespace arangodb;
using namespace arangodb::transaction;
using namespace arangodb::transaction::helpers;

template<typename T>
using Future = futures::Future<T>;

namespace {

enum class ReplicationType { NONE, LEADER, FOLLOWER };

Result buildRefusalResult(LogicalCollection const& collection, char const* operation,
                          OperationOptions const& options, std::string const& leader) {
  std::stringstream msg;
  msg << TRI_errno_string(TRI_ERROR_CLUSTER_SHARD_FOLLOWER_REFUSES_OPERATION)
      << ": shard: " << collection.vocbase().name() << "/" << collection.name()
      << ", operation: " << operation
      << ", from: " << options.isSynchronousReplicationFrom
      << ", current leader: " << leader;
  return Result(TRI_ERROR_CLUSTER_SHARD_FOLLOWER_REFUSES_OPERATION, msg.str());
}

// wrap vector inside a static function to ensure proper initialization order
std::vector<arangodb::transaction::Methods::DataSourceRegistrationCallback>& getDataSourceRegistrationCallbacks() {
  static std::vector<arangodb::transaction::Methods::DataSourceRegistrationCallback> callbacks;

  return callbacks;
}

/// @return the status change callbacks stored in state
///         or nullptr if none and !create
std::vector<arangodb::transaction::Methods::StatusChangeCallback const*>* getStatusChangeCallbacks(
    arangodb::TransactionState& state, bool create = false) {
  struct CookieType : public arangodb::TransactionState::Cookie {
    std::vector<arangodb::transaction::Methods::StatusChangeCallback const*> _callbacks;
  };

  static const int key = 0;  // arbitrary location in memory, common for all

// TODO FIXME find a better way to look up a ViewState
#ifdef ARANGODB_ENABLE_MAINTAINER_MODE
  auto* cookie = dynamic_cast<CookieType*>(state.cookie(&key));
#else
  auto* cookie = static_cast<CookieType*>(state.cookie(&key));
#endif

  if (!cookie && create) {
    auto ptr = std::make_unique<CookieType>();

    cookie = ptr.get();
    state.cookie(&key, std::move(ptr));
  }

  return cookie ? &(cookie->_callbacks) : nullptr;
}

/// @brief notify callbacks of association of 'cid' with this TransactionState
/// @note done separately from addCollection() to avoid creating a
///       TransactionCollection instance for virtual entities, e.g. View
arangodb::Result applyDataSourceRegistrationCallbacks(LogicalDataSource& dataSource,
                                                      arangodb::transaction::Methods& trx) {
  for (auto& callback : getDataSourceRegistrationCallbacks()) {
    TRI_ASSERT(callback);  // addDataSourceRegistrationCallback(...) ensures valid

    try {
      auto res = callback(dataSource, trx);

      if (res.fail()) {
        return res;
      }
    } catch (...) {
      return arangodb::Result(TRI_ERROR_INTERNAL);
    }
  }

  return arangodb::Result();
}

/// @brief notify callbacks of association of 'cid' with this TransactionState
/// @note done separately from addCollection() to avoid creating a
///       TransactionCollection instance for virtual entities, e.g. View
void applyStatusChangeCallbacks(arangodb::transaction::Methods& trx,
                                arangodb::transaction::Status status) noexcept {
  TRI_ASSERT(arangodb::transaction::Status::ABORTED == status ||
             arangodb::transaction::Status::COMMITTED == status ||
             arangodb::transaction::Status::RUNNING == status);
//  TRI_ASSERT(!trx.state()  // for embeded transactions status is not always updated
//             || (trx.state()->isTopLevelTransaction() && trx.state()->status() == status) ||
//             (!trx.state()->isTopLevelTransaction() &&
//              arangodb::transaction::Status::RUNNING == trx.state()->status()));
  TRI_ASSERT(trx.isMainTransaction());

  auto* state = trx.state();

  if (!state) {
    return;  // nothing to apply
  }

  auto* callbacks = getStatusChangeCallbacks(*state);

  if (!callbacks) {
    return;  // no callbacks to apply
  }

  // no need to lock since transactions are single-threaded
  for (auto& callback : *callbacks) {
    TRI_ASSERT(callback);  // addStatusChangeCallback(...) ensures valid

    try {
      (*callback)(trx, status);
    } catch (...) {
      // we must not propagate exceptions from here
    }
  }
}

static void throwCollectionNotFound(char const* name) {
  if (name == nullptr) {
    THROW_ARANGO_EXCEPTION(TRI_ERROR_ARANGO_DATA_SOURCE_NOT_FOUND);
  }
  THROW_ARANGO_EXCEPTION_MESSAGE(TRI_ERROR_ARANGO_DATA_SOURCE_NOT_FOUND,
                                 std::string(TRI_errno_string(TRI_ERROR_ARANGO_DATA_SOURCE_NOT_FOUND)) +
                                     ": " + name);
}

/// @brief Insert an error reported instead of the new document
static void createBabiesError(VPackBuilder& builder,
                              std::unordered_map<ErrorCode, size_t>& countErrorCodes,
                              Result const& error) {
  builder.openObject();
  builder.add(StaticStrings::Error, VPackValue(true));
  builder.add(StaticStrings::ErrorNum, VPackValue(error.errorNumber()));
  builder.add(StaticStrings::ErrorMessage, VPackValue(error.errorMessage()));
  builder.close();

  auto it = countErrorCodes.find(error.errorNumber());
  if (it == countErrorCodes.end()) {
    countErrorCodes.emplace(error.errorNumber(), 1);
  } else {
    it->second++;
  }
}

static OperationResult emptyResult(OperationOptions const& options) {
  VPackBuilder resultBuilder;
  resultBuilder.openArray();
  resultBuilder.close();
  return OperationResult(Result(), resultBuilder.steal(), options);
}
}  // namespace

/*static*/ void transaction::Methods::addDataSourceRegistrationCallback(
    DataSourceRegistrationCallback const& callback) {
  if (callback) {
    getDataSourceRegistrationCallbacks().emplace_back(callback);
  }
}

bool transaction::Methods::addStatusChangeCallback(StatusChangeCallback const* callback) {
  if (!callback || !*callback) {
    return true;  // nothing to call back
  } else if (!_state) {
    return false;  // nothing to add to
  }

  auto* statusChangeCallbacks = getStatusChangeCallbacks(*_state, true);

  TRI_ASSERT(nullptr != statusChangeCallbacks);  // 'create' was specified

  // no need to lock since transactions are single-threaded
  statusChangeCallbacks->emplace_back(callback);

  return true;
}

bool transaction::Methods::removeStatusChangeCallback(StatusChangeCallback const* callback) {
  if (!callback || !*callback) {
    return true;  // nothing to call back
  } else if (!_state) {
    return false;  // nothing to add to
  }

  auto* statusChangeCallbacks = getStatusChangeCallbacks(*_state, false);
  if (statusChangeCallbacks) {
    auto it = std::find(statusChangeCallbacks->begin(),
                        statusChangeCallbacks->end(), callback);
    TRI_ASSERT(it != statusChangeCallbacks->end());
    if (ADB_LIKELY(it != statusChangeCallbacks->end())) {
      statusChangeCallbacks->erase(it);
    }
  }
  return true;
}

/*static*/ void transaction::Methods::clearDataSourceRegistrationCallbacks() {
  getDataSourceRegistrationCallbacks().clear();
}

TRI_vocbase_t& transaction::Methods::vocbase() const {
  return _state->vocbase();
}

/// @brief whether or not the transaction consists of a single operation only
bool transaction::Methods::isSingleOperationTransaction() const {
  return _state->isSingleOperation();
}

/// @brief get the status of the transaction
transaction::Status transaction::Methods::status() const {
  return _state->status();
}

velocypack::Options const& transaction::Methods::vpackOptions() const {
  return *transactionContextPtr()->getVPackOptions();
}

/// @brief Find out if any of the given requests has ended in a refusal
/// by a leader.
static bool findRefusal(std::vector<futures::Try<network::Response>> const& responses) {
  for (auto const& it : responses) {
    if (it.has_value()) {
      if (auto& res = it.unwrap(); res.ok() && res.statusCode() == fuerte::StatusNotAcceptable) {
        auto r = it.unwrap().combinedResult();
        bool followerRefused =
            (r.errorNumber() == TRI_ERROR_CLUSTER_SHARD_LEADER_REFUSES_REPLICATION);
        if (followerRefused) {
          return true;
        }
      }
    }
  }
  return false;
}

transaction::Methods::Methods(std::shared_ptr<transaction::Context> const& transactionContext,
                              transaction::Options const& options)
    : _state(nullptr),
      _transactionContext(transactionContext),
      _mainTransaction(false) {

  TRI_ASSERT(transactionContext != nullptr);
  if (ADB_UNLIKELY(transactionContext == nullptr)) {
    // in production, we must not go on with undefined behavior, so we bail out
    // here with an exception as last resort
    THROW_ARANGO_EXCEPTION_MESSAGE(TRI_ERROR_INTERNAL, "invalid transaction context pointer");
  }

  // initialize the transaction
  _state = _transactionContext->acquireState(options, _mainTransaction);
  TRI_ASSERT(_state != nullptr);
}

/// @brief create the transaction, used to be UserTransaction
transaction::Methods::Methods(std::shared_ptr<transaction::Context> const& ctx,
                              std::vector<std::string> const& readCollections,
                              std::vector<std::string> const& writeCollections,
                              std::vector<std::string> const& exclusiveCollections,
                              transaction::Options const& options)
    : transaction::Methods(ctx, options) {

  Result res;
  for (auto const& it : exclusiveCollections) {
    res = Methods::addCollection(it, AccessMode::Type::EXCLUSIVE);
    if (res.fail()) {
      THROW_ARANGO_EXCEPTION(res);
    }
  }
  for (auto const& it : writeCollections) {
    res = Methods::addCollection(it, AccessMode::Type::WRITE);
    if (res.fail()) {
      THROW_ARANGO_EXCEPTION(res);
    }
  }
  for (auto const& it : readCollections) {
    res = Methods::addCollection(it, AccessMode::Type::READ);
    if (res.fail()) {
      THROW_ARANGO_EXCEPTION(res);
    }
  }
}

/// @brief destroy the transaction
transaction::Methods::~Methods() {
  if (_mainTransaction) {  // _nestingLevel == 0
    // unregister transaction from context
    _transactionContext->unregisterTransaction();

    if (_state->status() == transaction::Status::RUNNING) {
      // auto abort a running transaction
      try {
        this->abort();
        TRI_ASSERT(_state->status() != transaction::Status::RUNNING);
      } catch (...) {
        // must never throw because we are in a dtor
      }
    }

    // free the state associated with the transaction
    TRI_ASSERT(_state->status() != transaction::Status::RUNNING);

    // store result in context
    _transactionContext->storeTransactionResult(_state->id(),
                                                _state->wasRegistered(),
                                                _state->isReadOnlyTransaction(),
                                                _state->isFollowerTransaction());

    _state = nullptr;
  }
}

/// @brief return the collection name resolver
CollectionNameResolver const* transaction::Methods::resolver() const {
  return &(_transactionContext->resolver());
}

/// @brief return the transaction collection for a document collection
TransactionCollection* transaction::Methods::trxCollection(DataSourceId cid,
                                                           AccessMode::Type type) const {
  TRI_ASSERT(_state != nullptr);
  TRI_ASSERT(_state->status() == transaction::Status::RUNNING ||
             _state->status() == transaction::Status::CREATED);
  return _state->collection(cid, type);
}

/// @brief return the transaction collection for a document collection
TransactionCollection* transaction::Methods::trxCollection(std::string const& name,
                                                           AccessMode::Type type) const {
  TRI_ASSERT(_state != nullptr);
  TRI_ASSERT(_state->status() == transaction::Status::RUNNING ||
             _state->status() == transaction::Status::CREATED);
  return _state->collection(name, type);
}

/// @brief extract the _id attribute from a slice, and convert it into a
/// string
std::string transaction::Methods::extractIdString(VPackSlice slice) {
  return transaction::helpers::extractIdString(resolver(), slice, VPackSlice());
}

/// @brief build a VPack object with _id, _key and _rev, the result is
/// added to the builder in the argument as a single object.
void transaction::Methods::buildDocumentIdentity(
    LogicalCollection* collection, VPackBuilder& builder, DataSourceId cid,
    arangodb::velocypack::StringRef const& key, RevisionId rid, RevisionId oldRid,
    ManagedDocumentResult const* oldDoc, ManagedDocumentResult const* newDoc) {
  StringLeaser leased(_transactionContext.get());
  std::string& temp(*leased.get());
  temp.reserve(64);

  if (_state->isRunningInCluster()) {
    std::string resolved = resolver()->getCollectionNameCluster(cid);
#ifdef USE_ENTERPRISE
    if (resolved.compare(0, 7, "_local_") == 0) {
      resolved.erase(0, 7);
    } else if (resolved.compare(0, 6, "_from_") == 0) {
      resolved.erase(0, 6);
    } else if (resolved.compare(0, 4, "_to_") == 0) {
      resolved.erase(0, 4);
    }
#endif
    // build collection name
    temp.append(resolved);
  } else {
    // build collection name
    temp.append(collection->name());
  }

  // append / and key part
  temp.push_back('/');
  temp.append(key.data(), key.size());

  builder.openObject();
  builder.add(StaticStrings::IdString, VPackValue(temp));

  builder.add(StaticStrings::KeyString,
              VPackValuePair(key.data(), key.length(), VPackValueType::String));

  char ridBuffer[arangodb::basics::maxUInt64StringSize];
  builder.add(StaticStrings::RevString, rid.toValuePair(ridBuffer));

  if (oldRid.isSet()) {
    builder.add("_oldRev", VPackValue(oldRid.toString()));
  }
  if (oldDoc != nullptr) {
    builder.add(VPackValue(StaticStrings::Old));
    oldDoc->addToBuilder(builder);
  }
  if (newDoc != nullptr) {
    builder.add(VPackValue(StaticStrings::New));
    newDoc->addToBuilder(builder);
  }
  builder.close();
}

/// @brief begin the transaction
Result transaction::Methods::begin() {
  if (_state == nullptr) {
    THROW_ARANGO_EXCEPTION_MESSAGE(TRI_ERROR_INTERNAL,
                                   "invalid transaction state");
  }

  if (_mainTransaction) {
#ifdef ARANGODB_ENABLE_MAINTAINER_MODE
    bool a = _localHints.has(transaction::Hints::Hint::FROM_TOPLEVEL_AQL);
    bool b = _localHints.has(transaction::Hints::Hint::GLOBAL_MANAGED);
    TRI_ASSERT(!(a && b));
#endif

    auto res = _state->beginTransaction(_localHints);
    if (res.fail()) {
      return res;
    }

    applyStatusChangeCallbacks(*this, Status::RUNNING);
  } else {
    TRI_ASSERT(_state->status() == transaction::Status::RUNNING);
  }

  return Result();
}

/// @brief commit / finish the transaction
Future<Result> transaction::Methods::commitAsync() {
  TRI_IF_FAILURE("TransactionCommitFail") { return futures::makeFuture(Result(TRI_ERROR_DEBUG)); }

  if (_state == nullptr || _state->status() != transaction::Status::RUNNING) {
    // transaction not created or not running
    return futures::makeFuture(Result(TRI_ERROR_TRANSACTION_INTERNAL,
                  "transaction not running on commit"));
  }

  if (!_state->isReadOnlyTransaction()) {
    auto const& exec = ExecContext::current();
    bool cancelRW = ServerState::readOnly() && !exec.isSuperuser();
    if (exec.isCanceled() || cancelRW) {
      return futures::makeFuture(Result(TRI_ERROR_ARANGO_READ_ONLY, "server is in read-only mode"));
    }
  }

  if (!_mainTransaction) {
    return futures::makeFuture(Result());
  }

  auto f = std::invoke([&] {
    if (_state->isRunningInCluster()) {
      // first commit transaction on subordinate servers
      return ClusterTrxMethods::commitTransaction(*this);
    }
    return futures::makeFuture(Result());
  });

  return std::move(f).thenValue([this](Result res) -> Result {
    if (res.fail()) {  // do not commit locally
      LOG_TOPIC("5743a", WARN, Logger::TRANSACTIONS)
          << "failed to commit on subordinates: '" << res.errorMessage() << "'";
      return res;
    }

    res = _state->commitTransaction(this);
    if (res.ok()) {
      applyStatusChangeCallbacks(*this, Status::COMMITTED);
    }

    return res;
  });
}

/// @brief abort the transaction
Future<Result> transaction::Methods::abortAsync() {
  if (_state == nullptr || _state->status() != transaction::Status::RUNNING) {
    // transaction not created or not running
    return futures::makeFuture(Result(TRI_ERROR_TRANSACTION_INTERNAL,
                  "transaction not running on abort"));
  }

  if (!_mainTransaction) {
    return futures::makeFuture(Result());
  }

  auto f = std::invoke([&] {
    if (_state->isRunningInCluster()) {
      // first commit transaction on subordinate servers
      return ClusterTrxMethods::abortTransaction(*this);
    }
    return futures::makeFuture(Result());
  });

  return std::move(f).thenValue([this](Result res) -> Result {
    if (res.fail()) {  // do not commit locally
      LOG_TOPIC("d89a8", WARN, Logger::TRANSACTIONS)
          << "failed to abort on subordinates: " << res.errorMessage();
    }  // abort locally anyway

    res = _state->abortTransaction(this);
    if (res.ok()) {
      applyStatusChangeCallbacks(*this, Status::ABORTED);
    }

    return res;
  });
}

/// @brief finish a transaction (commit or abort), based on the previous state
Future<Result> transaction::Methods::finishAsync(Result const& res) {
  if (res.ok()) {
    // there was no previous error, so we'll commit
    return this->commitAsync();
  }

  // there was a previous error, so we'll abort
  return this->abortAsync().thenValue([res = res](Result const&) {
    return res;  // return original error
  });
}

/// @brief return the transaction id
TransactionId transaction::Methods::tid() const {
  TRI_ASSERT(_state != nullptr);
  return _state->id();
}

std::string transaction::Methods::name(DataSourceId cid) const {
  auto c = trxCollection(cid);
  if (c == nullptr) {
    THROW_ARANGO_EXCEPTION(TRI_ERROR_ARANGO_DATA_SOURCE_NOT_FOUND);
  }
  return c->collectionName();
}

/// @brief read all master pointers, using skip and limit.
/// The resualt guarantees that all documents are contained exactly once
/// as long as the collection is not modified.
OperationResult transaction::Methods::any(std::string const& collectionName,
                                          OperationOptions const& options) {
  if (_state->isCoordinator()) {
    return anyCoordinator(collectionName, options);
  }
  return anyLocal(collectionName, options);
}

/// @brief fetches documents in a collection in random order, coordinator
OperationResult transaction::Methods::anyCoordinator(std::string const&,
                                                     OperationOptions const&) {
  THROW_ARANGO_EXCEPTION(TRI_ERROR_NOT_IMPLEMENTED);
}

/// @brief fetches documents in a collection in random order, local
OperationResult transaction::Methods::anyLocal(std::string const& collectionName,
                                               OperationOptions const& options) {

  DataSourceId cid = addCollectionAtRuntime(collectionName, AccessMode::Type::READ);
  TransactionCollection* trxColl = trxCollection(cid);
  if (trxColl == nullptr) {
    throwCollectionNotFound(collectionName.c_str());
  }

  VPackBuilder resultBuilder;
  if (_state->isDBServer()) {
    std::shared_ptr<LogicalCollection> const& collection = trxCollection(cid)->collection();
    auto const& followerInfo = collection->followers();
    if (!followerInfo->getLeader().empty()) {
      return OperationResult(TRI_ERROR_CLUSTER_SHARD_LEADER_RESIGNED, options);
    }
  }

  resultBuilder.openArray();

  auto iterator = indexScan(collectionName, transaction::Methods::CursorType::ANY);

  iterator->nextDocument(
      [&resultBuilder](LocalDocumentId const& /*token*/, VPackSlice slice) {
        resultBuilder.add(slice);
        return true;
      }, 1);

  resultBuilder.close();

  return OperationResult(Result(), resultBuilder.steal(), options);
}

DataSourceId transaction::Methods::addCollectionAtRuntime(DataSourceId cid,
                                                          std::string const& cname,
                                                          AccessMode::Type type) {
  auto collection = trxCollection(cid);

  if (collection == nullptr) {
    Result res = _state->addCollection(cid, cname, type, /*lockUsage*/true);

    if (res.fail()) {
      THROW_ARANGO_EXCEPTION(res);
    }

    auto dataSource = resolver()->getDataSource(cid);

    if (!dataSource) {
      THROW_ARANGO_EXCEPTION(TRI_ERROR_ARANGO_DATA_SOURCE_NOT_FOUND);
    }

    res = applyDataSourceRegistrationCallbacks(*dataSource, *this);
    if (res.fail()) {
      THROW_ARANGO_EXCEPTION(res);
    }

    collection = trxCollection(cid);
    if (collection == nullptr) {
      throwCollectionNotFound(cname.c_str());
    }

  } else {
    AccessMode::Type collectionAccessType = collection->accessType();
    if (AccessMode::isRead(collectionAccessType) && !AccessMode::isRead(type)) {
      THROW_ARANGO_EXCEPTION_MESSAGE(TRI_ERROR_TRANSACTION_UNREGISTERED_COLLECTION,
                                     std::string(TRI_errno_string(TRI_ERROR_TRANSACTION_UNREGISTERED_COLLECTION)) + ": " + cname +
                                     " [" + AccessMode::typeString(type) + "]");
    }
  }

  TRI_ASSERT(collection != nullptr);
  return cid;
}

/// @brief add a collection to the transaction for read, at runtime
DataSourceId transaction::Methods::addCollectionAtRuntime(std::string const& collectionName,
                                                          AccessMode::Type type) {
  if (collectionName == _collectionCache.name && !collectionName.empty()) {
    return _collectionCache.cid;
  }

  TRI_ASSERT(!_state->isCoordinator());
  auto cid = resolver()->getCollectionIdLocal(collectionName);

  if (cid.empty()) {
    throwCollectionNotFound(collectionName.c_str());
  }
  addCollectionAtRuntime(cid, collectionName, type);
  _collectionCache.cid = cid;
  _collectionCache.name = collectionName;
  return cid;
}

/// @brief return the type of a collection
bool transaction::Methods::isEdgeCollection(std::string const& collectionName) const {
  return getCollectionType(collectionName) == TRI_COL_TYPE_EDGE;
}

/// @brief return the type of a collection
bool transaction::Methods::isDocumentCollection(std::string const& collectionName) const {
  return getCollectionType(collectionName) == TRI_COL_TYPE_DOCUMENT;
}

/// @brief return the type of a collection
TRI_col_type_e transaction::Methods::getCollectionType(std::string const& collectionName) const {
  auto collection = resolver()->getCollection(collectionName);

  return collection ? collection->type() : TRI_COL_TYPE_UNKNOWN;
}

/// @brief return one document from a collection, fast path
///        If everything went well the result will contain the found document
///        (as an external on single_server) and this function will return
///        TRI_ERROR_NO_ERROR.
///        If there was an error the code is returned and it is guaranteed
///        that result remains unmodified.
///        Does not care for revision handling!
Result transaction::Methods::documentFastPath(std::string const& collectionName,
                                              VPackSlice value,
                                              VPackBuilder& result) {
  TRI_ASSERT(_state->status() == transaction::Status::RUNNING);
  if (!value.isObject() && !value.isString()) {
    // must provide a document object or string
    THROW_ARANGO_EXCEPTION(TRI_ERROR_ARANGO_DOCUMENT_TYPE_INVALID);
  }

  if (_state->isCoordinator()) {
    OperationOptions options;
    OperationResult opRes = documentCoordinator(collectionName, value, options).await_unwrap();
    if (!opRes.fail()) {
      result.add(opRes.slice());
    }
    return opRes.result;
  }

  auto translateName = [this](std::string const& collectionName) { 
    if (_state->isDBServer()) {
      auto collection = resolver()->getCollectionStructCluster(collectionName);
      if (collection != nullptr) {
        auto& ci = vocbase().server().getFeature<ClusterFeature>().clusterInfo();
        auto shards = ci.getShardList(std::to_string(collection->id().id()));
        if (shards != nullptr && shards->size() == 1) {
          TRI_ASSERT(vocbase().isOneShard());
          return (*shards)[0];
        }
      }
    }
    return collectionName;
  };

  DataSourceId cid = addCollectionAtRuntime(translateName(collectionName), AccessMode::Type::READ);
  auto const& collection = trxCollection(cid)->collection();

  arangodb::velocypack::StringRef key(transaction::helpers::extractKeyPart(value));
  if (key.empty()) {
    return Result(TRI_ERROR_ARANGO_DOCUMENT_HANDLE_BAD);
  }

  return collection->getPhysical()->read(this, key, [&](LocalDocumentId const&, VPackSlice const& doc) {
    result.add(doc);
    return true;
  });
}

/// @brief return one document from a collection, fast path
///        If everything went well the result will contain the found document
///        (as an external on single_server) and this function will return
///        TRI_ERROR_NO_ERROR.
///        If there was an error the code is returned
///        Does not care for revision handling!
///        Must only be called on a local server, not in cluster case!
Result transaction::Methods::documentFastPathLocal(std::string const& collectionName,
                                                   arangodb::velocypack::StringRef const& key,
                                                   IndexIterator::DocumentCallback const& cb) {
  TRI_ASSERT(!ServerState::instance()->isCoordinator());
  TRI_ASSERT(_state->status() == transaction::Status::RUNNING);

  DataSourceId cid = addCollectionAtRuntime(collectionName, AccessMode::Type::READ);
  TransactionCollection* trxColl = trxCollection(cid);
  TRI_ASSERT(trxColl != nullptr);
  std::shared_ptr<LogicalCollection> const& collection = trxColl->collection();
  TRI_ASSERT(collection != nullptr);

  if (key.empty()) {
    return TRI_ERROR_ARANGO_DOCUMENT_HANDLE_BAD;
  }

  return collection->getPhysical()->read(this, key, cb);
}

namespace {
template<typename F>
Future<OperationResult> addTracking(Future<OperationResult>&& f, F&& func) {
#ifdef USE_ENTERPRISE
  return std::move(f)
      .and_then([](futures::Try<OperationResult>&& r) noexcept {
        return std::move(r);
      })
      .thenValue(std::forward<F>(func));
#else
  return std::move(f);
#endif
}
}

/// @brief return one or multiple documents from a collection
Future<OperationResult> transaction::Methods::documentAsync(std::string const& cname,
                                                            VPackSlice value,
                                                            OperationOptions& options) {
  TRI_ASSERT(_state->status() == transaction::Status::RUNNING);

  if (!value.isObject() && !value.isArray()) {
    // must provide a document object or an array of documents
    events::ReadDocument(vocbase().name(), cname, value, options,
                         TRI_ERROR_ARANGO_DOCUMENT_TYPE_INVALID);
    THROW_ARANGO_EXCEPTION(TRI_ERROR_ARANGO_DOCUMENT_TYPE_INVALID);
  }

  if (_state->isCoordinator()) {
    return addTracking(documentCoordinator(cname, value, options),
                       [=, cname = cname](OperationResult&& opRes) {
      events::ReadDocument(vocbase().name(), cname, value, opRes.options, opRes.errorNumber());
      return std::move(opRes);
    });
  }
  return documentLocal(cname, value, options);
}

/// @brief read one or multiple documents in a collection, coordinator
#ifndef USE_ENTERPRISE
Future<OperationResult> transaction::Methods::documentCoordinator(
    std::string const& collectionName, VPackSlice value, OperationOptions& options) {
  if (!value.isArray()) {
    arangodb::velocypack::StringRef key(transaction::helpers::extractKeyPart(value));
    if (key.empty()) {
      return futures::makeFuture(OperationResult(TRI_ERROR_ARANGO_DOCUMENT_KEY_BAD, options));
    }
  }

  auto colptr = resolver()->getCollectionStructCluster(collectionName);
  if (colptr == nullptr) {
    return futures::makeFuture(OperationResult(TRI_ERROR_ARANGO_DATA_SOURCE_NOT_FOUND, options));
  }

  return arangodb::getDocumentOnCoordinator(*this, *colptr, value, options);
}
#endif

/// @brief read one or multiple documents in a collection, local
Future<OperationResult> transaction::Methods::documentLocal(std::string const& collectionName,
                                                            VPackSlice value,
                                                            OperationOptions& options) {
  DataSourceId cid = addCollectionAtRuntime(collectionName, AccessMode::Type::READ);
  std::shared_ptr<LogicalCollection> const& collection = trxCollection(cid)->collection();

  VPackBuilder resultBuilder;
  Result res;

  if (_state->isDBServer()) {
    auto const& followerInfo = collection->followers();
    if (!followerInfo->getLeader().empty()) {
      return futures::makeFuture(
        OperationResult(TRI_ERROR_CLUSTER_SHARD_LEADER_RESIGNED, options));
    }
  }

  auto workForOneDocument = [&](VPackSlice value, bool isMultiple) -> Result {
    Result res;

    arangodb::velocypack::StringRef key(transaction::helpers::extractKeyPart(value));
    if (key.empty()) {
      res.reset(TRI_ERROR_ARANGO_DOCUMENT_HANDLE_BAD);
    } else {
      bool conflict = false;
      res = collection->getPhysical()->read(this, key, [&](LocalDocumentId const&, VPackSlice const& doc) {
        if (!options.ignoreRevs && value.isObject()) {
          RevisionId expectedRevision = RevisionId::fromSlice(value);
          if (expectedRevision.isSet()) {
            RevisionId foundRevision =
                transaction::helpers::extractRevFromDocument(doc);
            if (expectedRevision != foundRevision) {
              if (!isMultiple) {
                // still return
                buildDocumentIdentity(collection.get(), resultBuilder, cid, key,
                                      foundRevision, RevisionId::none(), nullptr, nullptr);
              }
              conflict = true;
              return false;
            }
          }
        }

        if (!options.silent) {
          resultBuilder.add(doc);
        } else if (isMultiple) {
          resultBuilder.add(VPackSlice::nullSlice());
        }
        return true;
      });

      if (conflict) {
        res.reset(TRI_ERROR_ARANGO_CONFLICT);
      }
    }
    return res;
  };

  std::unordered_map<ErrorCode, size_t> countErrorCodes;
  if (!value.isArray()) {
    res = workForOneDocument(value, false);
  } else {
    VPackArrayBuilder guard(&resultBuilder);
    for (VPackSlice s : VPackArrayIterator(value)) {
      res = workForOneDocument(s, true);
      if (res.fail()) {
        createBabiesError(resultBuilder, countErrorCodes, res);
      }
    }
    res.reset(); // With babies the reporting is handled somewhere else.
  }

  events::ReadDocument(vocbase().name(), collectionName, value, options,
                       res.errorNumber());

  return futures::makeFuture(OperationResult(std::move(res), resultBuilder.steal(),
                                             options, countErrorCodes));
}

/// @brief create one or multiple documents in a collection
/// the single-document variant of this operation will either succeed or,
/// if it fails, clean up after itself
Future<OperationResult> transaction::Methods::insertAsync(std::string const& cname,
                                                          VPackSlice value,
                                                          OperationOptions const& options) {
  TRI_ASSERT(_state->status() == transaction::Status::RUNNING);

  if (!value.isObject() && !value.isArray()) {
    // must provide a document object or an array of documents
    events::CreateDocument(vocbase().name(), cname, value, options,
                           TRI_ERROR_ARANGO_DOCUMENT_TYPE_INVALID);
    THROW_ARANGO_EXCEPTION(TRI_ERROR_ARANGO_DOCUMENT_TYPE_INVALID);
  }
  if (value.isArray() && value.length() == 0) {
    events::CreateDocument(vocbase().name(), cname, value, options, TRI_ERROR_NO_ERROR);
    return futures::makeFuture(emptyResult(options));
  }

  auto f = std::invoke([&] {
    if (_state->isCoordinator()) {
      return insertCoordinator(cname, value, options);
    } else {
      OperationOptions optionsCopy = options;
      return insertLocal(cname, value, optionsCopy);
    }
  });

  return addTracking(std::move(f), [=, cname = cname](OperationResult&& opRes) {
    events::CreateDocument(vocbase().name(), cname,
                           (opRes.ok() && opRes.options.returnNew) ? opRes.slice() : value,
                           opRes.options, opRes.errorNumber());
    return std::move(opRes);
  });
}

/// @brief create one or multiple documents in a collection, coordinator
/// the single-document variant of this operation will either succeed or,
/// if it fails, clean up after itself
#ifndef USE_ENTERPRISE
Future<OperationResult> transaction::Methods::insertCoordinator(std::string const& collectionName,
                                                                VPackSlice value,
                                                                OperationOptions const& options) {
  auto colptr = resolver()->getCollectionStructCluster(collectionName);
  if (colptr == nullptr) {
    return futures::makeFuture(OperationResult(TRI_ERROR_ARANGO_DATA_SOURCE_NOT_FOUND, options));
  }
  return arangodb::createDocumentOnCoordinator(*this, *colptr, value, options);
}
#endif

/// @brief choose a timeout for synchronous replication, based on the
/// number of documents we ship over
static double chooseTimeoutForReplication(size_t count, size_t totalBytes) {
  // We essentially stop using a meaningful timeout for this operation.
  // This is achieved by setting the default for the minimal timeout to 15m or
  // 900s. The reason behind this is the following: We have to live with RocksDB
  // stalls and write stops, which can happen in overload situations. Then, no
  // meaningful timeout helps and it is almost certainly better to keep trying
  // to not have to drop the follower and make matters worse. In case of an
  // actual failure (or indeed a restart), the follower is marked as failed and
  // its reboot id is increased. As a consequence, the connection is aborted and
  // we run into an error anyway. This is when a follower will be dropped.

  // We leave this code in place for now.

  // We usually assume that a server can process at least 2500 documents
  // per second (this is a low estimate), and use a low limit of 0.5s
  // and a high timeout of 120s
  double timeout = count / 2500.0;

  // Really big documents need additional adjustment. Using total size
  // of all messages to handle worst case scenario of constrained resource
  // processing all
  timeout += (totalBytes / 4096.0) * ReplicationTimeoutFeature::timeoutPer4k;

  return std::clamp(timeout, ReplicationTimeoutFeature::lowerLimit,
                    ReplicationTimeoutFeature::upperLimit) *
         ReplicationTimeoutFeature::timeoutFactor;
}

/// @brief create one or multiple documents in a collection, local
/// the single-document variant of this operation will either succeed or,
/// if it fails, clean up after itself
Future<OperationResult> transaction::Methods::insertLocal(std::string const& cname,
                                                          VPackSlice value,
                                                          OperationOptions& options) {
  DataSourceId cid = addCollectionAtRuntime(cname, AccessMode::Type::WRITE);
  std::shared_ptr<LogicalCollection> const& collection = trxCollection(cid)->collection();

  std::shared_ptr<std::vector<ServerID> const> followers;

  ReplicationType replicationType = ReplicationType::NONE;
  if (_state->isDBServer()) {
    TRI_ASSERT(followers == nullptr);
    followers = collection->followers()->get();

    // This failure point is to test the case that a former leader has
    // resigned in the meantime but still gets an insert request from
    // a coordinator who does not know this yet. That is, the test sets
    // the failure point on all servers, including the current leader.
    TRI_IF_FAILURE("documents::insertLeaderRefusal") {
      if (value.isObject() && value.hasKey("ThisIsTheRetryOnLeaderRefusalTest")) {
        return futures::Future<OperationResult>(std::in_place, TRI_ERROR_CLUSTER_SHARD_LEADER_RESIGNED, options);
      }
    }

    // Block operation early if we are not supposed to perform it:
    auto const& followerInfo = collection->followers();
    std::string theLeader = followerInfo->getLeader();
    if (theLeader.empty()) {
      // This indicates that we believe to be the leader.
      if (!options.isSynchronousReplicationFrom.empty()) {
        return futures::makeFuture(
            OperationResult(TRI_ERROR_CLUSTER_SHARD_LEADER_REFUSES_REPLICATION, options));
      }

      switch (followerInfo->allowedToWrite()) {
        case FollowerInfo::WriteState::FORBIDDEN:
          // We cannot fulfill minimum replication Factor. Reject write.
          return futures::makeFuture(OperationResult(TRI_ERROR_ARANGO_READ_ONLY, options));
        case FollowerInfo::WriteState::STARTUP:
          return futures::makeFuture(
              OperationResult(TRI_ERROR_CLUSTER_BACKEND_UNAVAILABLE, options));
        default:
          break;
      }

      replicationType = ReplicationType::LEADER;
      // We cannot be silent if we may have to replicate later.
      // If we need to get the followers under the single document operation's
      // lock, we don't know yet if we will have followers later and thus cannot
      // be silent.
      // Otherwise, if we already know the followers to replicate to, we can
      // just check if they're empty.
      if (!followers->empty()) {
        options.silent = false;
      }
    } else {  // we are a follower following theLeader
      replicationType = ReplicationType::FOLLOWER;
      if (options.isSynchronousReplicationFrom.empty()) {
        return futures::makeFuture(
            OperationResult(TRI_ERROR_CLUSTER_SHARD_LEADER_RESIGNED, options));
      }
      if (options.isSynchronousReplicationFrom != theLeader) {
        return futures::makeFuture(OperationResult(
            ::buildRefusalResult(*collection, "insert", options, theLeader),
            options));
      }
    }
  }  // isDBServer - early block

  VPackBuilder resultBuilder;
  ManagedDocumentResult docResult;
  ManagedDocumentResult prevDocResult;  // return OLD (with override option)

  auto workForOneDocument = [&](VPackSlice const value, bool isBabies) -> Result {
    if (!value.isObject()) {
      return Result(TRI_ERROR_ARANGO_DOCUMENT_TYPE_INVALID);
    }

    docResult.clear();
    prevDocResult.clear();

    LocalDocumentId oldDocumentId;
    RevisionId oldRevisionId = RevisionId::none();
    VPackSlice key;

    Result res;

    if (options.isOverwriteModeSet() &&
        options.overwriteMode != OperationOptions::OverwriteMode::Conflict) {
      key = value.get(StaticStrings::KeyString);
      if (key.isString()) {
        std::pair<LocalDocumentId, RevisionId> lookupResult;
        res = collection->getPhysical()->lookupKey(this, key.stringRef(), lookupResult);
        if (res.ok()) {
          TRI_ASSERT(lookupResult.first.isSet());
          TRI_ASSERT(lookupResult.second.isSet());
          oldDocumentId = lookupResult.first;
          oldRevisionId = lookupResult.second;
        }
      }
    }

    bool const isPrimaryKeyConstraintViolation = oldDocumentId.isSet();
    TRI_ASSERT(!isPrimaryKeyConstraintViolation || !key.isNone());

    bool didReplace = false;
    if (!isPrimaryKeyConstraintViolation) {
      // regular insert without overwrite option. the insert itself will check if the
      // primary key already exists
      res = collection->insert(this, value, docResult, options);
    } else {
      // RepSert Case - unique_constraint violated ->  try update, replace or ignore!
      TRI_ASSERT(options.isOverwriteModeSet());
      TRI_ASSERT(options.overwriteMode != OperationOptions::OverwriteMode::Conflict);

      if (options.overwriteMode == OperationOptions::OverwriteMode::Ignore) {
        // in case of unique constraint violation: ignore and do nothing (no write!)
        buildDocumentIdentity(collection.get(), resultBuilder, cid, key.stringRef(),
                              oldRevisionId, RevisionId::none(), nullptr, nullptr);
        return res;
      }
      if (options.overwriteMode == OperationOptions::OverwriteMode::Update) {
        // in case of unique constraint violation: (partially) update existing document
        res = collection->update(this, value, docResult, options, prevDocResult);
      } else if (options.overwriteMode == OperationOptions::OverwriteMode::Replace) {
        // in case of unique constraint violation: replace existing document
        // this is also the default behavior
        res = collection->replace(this, value, docResult, options, prevDocResult);
      } else {
        TRI_ASSERT(false);
        THROW_ARANGO_EXCEPTION_MESSAGE(TRI_ERROR_INTERNAL, "internal overwriteMode state");
      }

      TRI_ASSERT(res.fail() || prevDocResult.revisionId().isSet());
      didReplace = true;
    }

    if (res.fail()) {
      // Error reporting in the babies case is done outside of here,
      if (res.is(TRI_ERROR_ARANGO_CONFLICT) && !isBabies &&
          prevDocResult.revisionId().isSet()) {
        TRI_ASSERT(didReplace);

        buildDocumentIdentity(collection.get(), resultBuilder, cid,
                              value.get(StaticStrings::KeyString).stringRef(),
                              prevDocResult.revisionId(), RevisionId::none(),
                              nullptr, nullptr);
      }
      return res;
    }

    if (!options.silent) {
      bool const showReplaced = (options.returnOld && didReplace);
      TRI_ASSERT(!options.returnNew || !docResult.empty());
      TRI_ASSERT(!showReplaced || !prevDocResult.empty());

      arangodb::velocypack::StringRef keyString;
      if (didReplace) {  // docResult may be empty, but replace requires '_key' in value
        keyString = value.get(StaticStrings::KeyString);
        TRI_ASSERT(!keyString.empty());
      } else {
        keyString =
            transaction::helpers::extractKeyFromDocument(VPackSlice(docResult.vpack()));
      }

      buildDocumentIdentity(collection.get(), resultBuilder, cid, keyString,
                            docResult.revisionId(), prevDocResult.revisionId(),
                            showReplaced ? &prevDocResult : nullptr,
                            options.returnNew ? &docResult : nullptr);
    }
    return Result();
  };

  Result res;
  auto errorCounter = std::make_unique<std::unordered_map<ErrorCode, size_t>>();
  if (value.isArray()) {
    VPackArrayBuilder b(&resultBuilder);
    for (VPackSlice s : VPackArrayIterator(value)) {
      res = workForOneDocument(s, true);
      if (res.fail()) {
        createBabiesError(resultBuilder, *errorCounter, res);
      }
    }
    res.reset(); // With babies reporting is handled in the result body
  } else {
    res = workForOneDocument(value, false);
  }

  std::shared_ptr<VPackBufferUInt8> resDocs = resultBuilder.steal();
  if (res.ok() && replicationType == ReplicationType::LEADER) {
    TRI_ASSERT(collection != nullptr);
    TRI_ASSERT(followers != nullptr);

    // In the multi babies case res is always TRI_ERROR_NO_ERROR if we
    // get here, in the single document case, we do not try to replicate
    // in case of an error.

    // Now replicate the good operations on all followers:
    return replicateOperations(collection.get(), followers, options, value,
                               TRI_VOC_DOCUMENT_OPERATION_INSERT, resDocs)
    .thenValue([options, errs = std::move(errorCounter), resDocs](Result res) mutable {
      if (!res.ok()) {
        return OperationResult{std::move(res), options};
      }
      if (options.silent && errs->empty()) {
        // We needed the results, but do not want to report:
        resDocs->clear();
      }
      return OperationResult(std::move(res), std::move(resDocs), options, std::move(*errs));
    });
  }
  if (options.silent && errorCounter->empty()) {
    // We needed the results, but do not want to report:
    resDocs->clear();
  }
  return futures::makeFuture(OperationResult(std::move(res), std::move(resDocs),
                                             options, std::move(*errorCounter)));
}

/// @brief update/patch one or multiple documents in a collection
/// the single-document variant of this operation will either succeed or,
/// if it fails, clean up after itself
Future<OperationResult> transaction::Methods::updateAsync(std::string const& cname,
                                                          VPackSlice newValue,
                                                          OperationOptions const& options) {
  TRI_ASSERT(_state->status() == transaction::Status::RUNNING);

  if (!newValue.isObject() && !newValue.isArray()) {
    // must provide a document object or an array of documents
    events::ModifyDocument(vocbase().name(), cname, newValue, options,
                           TRI_ERROR_ARANGO_DOCUMENT_TYPE_INVALID);
    THROW_ARANGO_EXCEPTION(TRI_ERROR_ARANGO_DOCUMENT_TYPE_INVALID);
  }
  if (newValue.isArray() && newValue.length() == 0) {
    events::ModifyDocument(vocbase().name(), cname, newValue, options,
                           TRI_ERROR_NO_ERROR);
    return futures::makeFuture(emptyResult(options));
  }

  auto f = std::invoke([&] {
    if (_state->isCoordinator()) {
      return modifyCoordinator(cname, newValue, options, TRI_VOC_DOCUMENT_OPERATION_UPDATE);
    } else {
      OperationOptions optionsCopy = options;
      return modifyLocal(cname, newValue, optionsCopy, TRI_VOC_DOCUMENT_OPERATION_UPDATE);
    }
  });
  return addTracking(std::move(f), [=, cname = cname](OperationResult&& opRes) {
    events::ModifyDocument(vocbase().name(), cname, newValue, opRes.options,
                           opRes.errorNumber());
    return std::move(opRes);
  });
}

/// @brief update one or multiple documents in a collection, coordinator
/// the single-document variant of this operation will either succeed or,
/// if it fails, clean up after itself
#ifndef USE_ENTERPRISE
Future<OperationResult> transaction::Methods::modifyCoordinator(
    std::string const& cname, VPackSlice newValue,
    OperationOptions const& options, TRI_voc_document_operation_e operation) {
  if (!newValue.isArray()) {
    arangodb::velocypack::StringRef key(transaction::helpers::extractKeyPart(newValue));
    if (key.empty()) {
      return futures::makeFuture(OperationResult(TRI_ERROR_ARANGO_DOCUMENT_KEY_BAD, options));
    }
  }

  auto colptr = resolver()->getCollectionStructCluster(cname);
  if (colptr == nullptr) {
    return futures::makeFuture(OperationResult(TRI_ERROR_ARANGO_DATA_SOURCE_NOT_FOUND, options));
  }

  const bool isPatch = (TRI_VOC_DOCUMENT_OPERATION_UPDATE == operation);
  return arangodb::modifyDocumentOnCoordinator(*this, *colptr, newValue, options, isPatch);
}
#endif

/// @brief replace one or multiple documents in a collection
/// the single-document variant of this operation will either succeed or,
/// if it fails, clean up after itself
Future<OperationResult> transaction::Methods::replaceAsync(std::string const& cname,
                                              VPackSlice newValue,
                                              OperationOptions const& options) {
  TRI_ASSERT(_state->status() == transaction::Status::RUNNING);

  if (!newValue.isObject() && !newValue.isArray()) {
    // must provide a document object or an array of documents
    events::ReplaceDocument(vocbase().name(), cname, newValue, options,
                            TRI_ERROR_ARANGO_DOCUMENT_TYPE_INVALID);
    THROW_ARANGO_EXCEPTION(TRI_ERROR_ARANGO_DOCUMENT_TYPE_INVALID);
  }
  if (newValue.isArray() && newValue.length() == 0) {
    events::ReplaceDocument(vocbase().name(), cname, newValue, options,
                            TRI_ERROR_NO_ERROR);
    return futures::makeFuture(emptyResult(options));
  }

  auto f = std::invoke([&] {
    if (_state->isCoordinator()) {
      return modifyCoordinator(cname, newValue, options, TRI_VOC_DOCUMENT_OPERATION_REPLACE);
    } else {
      OperationOptions optionsCopy = options;
      return modifyLocal(cname, newValue, optionsCopy, TRI_VOC_DOCUMENT_OPERATION_REPLACE);
    }
  });
  return addTracking(std::move(f), [=, cname = cname](OperationResult&& opRes) {
    events::ReplaceDocument(vocbase().name(), cname, newValue, opRes.options,
                            opRes.errorNumber());
    return std::move(opRes);
  });
}

/// @brief replace one or multiple documents in a collection, local
/// the single-document variant of this operation will either succeed or,
/// if it fails, clean up after itself
Future<OperationResult> transaction::Methods::modifyLocal(std::string const& collectionName,
                                                          VPackSlice newValue,
                                                          OperationOptions& options,
                                                          TRI_voc_document_operation_e operation) {
  DataSourceId cid = addCollectionAtRuntime(collectionName, AccessMode::Type::WRITE);
  auto* trxColl = trxCollection(cid);
  TRI_ASSERT(trxColl->isLocked(AccessMode::Type::WRITE));
  auto const& collection = trxColl->collection();

  // Assert my assumption that we don't have a lock only with mmfiles single
  // document operations.

  std::shared_ptr<std::vector<ServerID> const> followers;

  ReplicationType replicationType = ReplicationType::NONE;
  if (_state->isDBServer()) {
    TRI_ASSERT(followers == nullptr);
    followers = collection->followers()->get();

    // Block operation early if we are not supposed to perform it:
    auto const& followerInfo = collection->followers();
    std::string theLeader = followerInfo->getLeader();
    if (theLeader.empty()) {
      if (!options.isSynchronousReplicationFrom.empty()) {
        return futures::makeFuture(
            OperationResult(TRI_ERROR_CLUSTER_SHARD_LEADER_REFUSES_REPLICATION, options));
      }

      switch (followerInfo->allowedToWrite()) {
        case FollowerInfo::WriteState::FORBIDDEN:
          // We cannot fulfill minimum replication Factor. Reject write.
          return futures::makeFuture(OperationResult(TRI_ERROR_ARANGO_READ_ONLY, options));
        case FollowerInfo::WriteState::STARTUP:
          return futures::makeFuture(
              OperationResult(TRI_ERROR_CLUSTER_BACKEND_UNAVAILABLE, options));
        default:
          break;
      }

      replicationType = ReplicationType::LEADER;
      // We cannot be silent if we may have to replicate later.
      // If we need to get the followers under the single document operation's
      // lock, we don't know yet if we will have followers later and thus cannot
      // be silent.
      // Otherwise, if we already know the followers to replicate to, we can
      // just check if they're empty.
      if (!followers->empty()) {
        options.silent = false;
      }
    } else {  // we are a follower following theLeader
      replicationType = ReplicationType::FOLLOWER;
      if (options.isSynchronousReplicationFrom.empty()) {
        return futures::makeFuture(
            OperationResult(TRI_ERROR_CLUSTER_SHARD_LEADER_RESIGNED, options));
      }
      if (options.isSynchronousReplicationFrom != theLeader) {
        return futures::makeFuture(OperationResult(
            ::buildRefusalResult(*collection, (operation == TRI_VOC_DOCUMENT_OPERATION_REPLACE ? "replace" : "update"), options, theLeader),
            options));
      }
    }
  }  // isDBServer - early block

  // Update/replace are a read and a write, let's get the write lock already
  // for the read operation:
  //  Result lockResult = lockRecursive(cid, AccessMode::Type::WRITE);
  //
  //  if (!lockResult.ok() && !lockResult.is(TRI_ERROR_LOCKED)) {
  //    return OperationResult(lockResult);
  //  }

  VPackBuilder resultBuilder;  // building the complete result
  ManagedDocumentResult previous;
  ManagedDocumentResult result;

  // lambda //////////////
  auto workForOneDocument = [this, &operation, &options, &collection,
                             &resultBuilder, &cid, &previous,
                             &result](VPackSlice const newVal, bool isBabies) -> Result {
    Result res;
    if (!newVal.isObject()) {
      res.reset(TRI_ERROR_ARANGO_DOCUMENT_TYPE_INVALID);
      return res;
    }

    result.clear();
    previous.clear();

    // replace and update are two operations each, thus this can and must not be
    // single document operations. We need to have a lock here already.
    TRI_ASSERT(isLocked(collection.get(), AccessMode::Type::WRITE));

    if (operation == TRI_VOC_DOCUMENT_OPERATION_REPLACE) {
      res = collection->replace(this, newVal, result, options, previous);
    } else {
      res = collection->update(this, newVal, result, options, previous);
    }

    if (res.fail()) {
      if (res.is(TRI_ERROR_ARANGO_CONFLICT) && !isBabies) {
        TRI_ASSERT(previous.revisionId().isSet());
        arangodb::velocypack::StringRef key(newVal.get(StaticStrings::KeyString));
        buildDocumentIdentity(collection.get(), resultBuilder, cid, key,
                              previous.revisionId(), RevisionId::none(),
                              options.returnOld ? &previous : nullptr, nullptr);
      }
      return res;
    }

    if (!options.silent) {
      TRI_ASSERT(!options.returnOld || !previous.empty());
      TRI_ASSERT(!options.returnNew || !result.empty());
      TRI_ASSERT(result.revisionId().isSet() && previous.revisionId().isSet());

      arangodb::velocypack::StringRef key(newVal.get(StaticStrings::KeyString));
      buildDocumentIdentity(collection.get(), resultBuilder, cid, key,
                            result.revisionId(), previous.revisionId(),
                            options.returnOld ? &previous : nullptr,
                            options.returnNew ? &result : nullptr);
    }

    return res;  // must be ok!
  };             // workForOneDocument
  ///////////////////////

  bool multiCase = newValue.isArray();
  auto errorCounter = std::make_unique<std::unordered_map<ErrorCode, size_t>>();
  Result res;
  if (multiCase) {
    {
      VPackArrayBuilder guard(&resultBuilder);
      VPackArrayIterator it(newValue);
      while (it.valid()) {
        res = workForOneDocument(it.value(), true);
        if (res.fail()) {
          createBabiesError(resultBuilder, *errorCounter, res);
        }
        ++it;
      }
    }
    res.reset(); // With babies reporting is handled in the result body
  } else {
    res = workForOneDocument(newValue, false);
  }

  auto resDocs = resultBuilder.steal();
  if (res.ok() && replicationType == ReplicationType::LEADER) {
    // We still hold a lock here, because this is update/replace and we're
    // therefore not doing single document operations. But if we didn't hold it
    // at the beginning of the method the followers may not be up-to-date.
    TRI_ASSERT(isLocked(collection.get(), AccessMode::Type::WRITE));
    TRI_ASSERT(collection != nullptr);
    TRI_ASSERT(followers != nullptr);

    // In the multi babies case res is always TRI_ERROR_NO_ERROR if we
    // get here, in the single document case, we do not try to replicate
    // in case of an error.

    // Now replicate the good operations on all followers:
    return replicateOperations(collection.get(), followers, options, newValue,
                               operation, resDocs)
    .thenValue([options, errs = std::move(errorCounter), resDocs](Result&& res) mutable {
      if (!res.ok()) {
        return OperationResult{std::move(res), options};
      }
      if (options.silent && errs->empty()) {
        // We needed the results, but do not want to report:
        resDocs->clear();
      }
      return OperationResult(std::move(res), std::move(resDocs),
                             std::move(options), std::move(*errs));
    });
  }

  if (options.silent && errorCounter->empty()) {
    // We needed the results, but do not want to report:
    resDocs->clear();
  }

  return futures::makeFuture(OperationResult(std::move(res), std::move(resDocs),
                         std::move(options), std::move(*errorCounter)));
}

/// @brief remove one or multiple documents in a collection
/// the single-document variant of this operation will either succeed or,
/// if it fails, clean up after itself
Future<OperationResult> transaction::Methods::removeAsync(std::string const& cname,
                                                          VPackSlice value,
                                                          OperationOptions const& options) {
  TRI_ASSERT(_state->status() == transaction::Status::RUNNING);

  if (!value.isObject() && !value.isArray() && !value.isString()) {
    // must provide a document object or an array of documents
    events::DeleteDocument(vocbase().name(), cname, value, options,
                           TRI_ERROR_ARANGO_DOCUMENT_TYPE_INVALID);
    THROW_ARANGO_EXCEPTION(TRI_ERROR_ARANGO_DOCUMENT_TYPE_INVALID);
  }
  if (value.isArray() && value.length() == 0) {
    events::DeleteDocument(vocbase().name(), cname, value, options, TRI_ERROR_NO_ERROR);
    return futures::makeFuture(emptyResult(options));
  }

  auto f = std::invoke([&] {
    if (_state->isCoordinator()) {
      return removeCoordinator(cname, value, options);
    } else {
      OperationOptions optionsCopy = options;
      return removeLocal(cname, value, optionsCopy);
    }
  });
  return addTracking(std::move(f), [=, cname = cname](OperationResult&& opRes) {
    events::DeleteDocument(vocbase().name(), cname, value, opRes.options,
                           opRes.errorNumber());
    return std::move(opRes);
  });
}

/// @brief remove one or multiple documents in a collection, coordinator
/// the single-document variant of this operation will either succeed or,
/// if it fails, clean up after itself
#ifndef USE_ENTERPRISE
Future<OperationResult> transaction::Methods::removeCoordinator(std::string const& cname,
                                                                VPackSlice value,
                                                                OperationOptions const& options) {
  auto colptr = resolver()->getCollectionStructCluster(cname);
  if (colptr == nullptr) {
    return futures::makeFuture(OperationResult(TRI_ERROR_ARANGO_DATA_SOURCE_NOT_FOUND, options));
  }
  return arangodb::removeDocumentOnCoordinator(*this, *colptr, value, options);
}
#endif

/// @brief remove one or multiple documents in a collection, local
/// the single-document variant of this operation will either succeed or,
/// if it fails, clean up after itself
Future<OperationResult> transaction::Methods::removeLocal(std::string const& collectionName,
                                                          VPackSlice value,
                                                          OperationOptions& options) {
  DataSourceId cid = addCollectionAtRuntime(collectionName, AccessMode::Type::WRITE);
  auto* trxColl = trxCollection(cid);
  TRI_ASSERT(trxColl->isLocked(AccessMode::Type::WRITE));
  auto const& collection = trxColl->collection();

  std::shared_ptr<std::vector<ServerID> const> followers;

  ReplicationType replicationType = ReplicationType::NONE;
  if (_state->isDBServer()) {
    TRI_ASSERT(followers == nullptr);
    followers = collection->followers()->get();

    // Block operation early if we are not supposed to perform it:
    auto const& followerInfo = collection->followers();
    std::string theLeader = followerInfo->getLeader();
    if (theLeader.empty()) {
      if (!options.isSynchronousReplicationFrom.empty()) {
        return futures::makeFuture(
            OperationResult(TRI_ERROR_CLUSTER_SHARD_LEADER_REFUSES_REPLICATION, options));
      }

      switch (followerInfo->allowedToWrite()) {
        case FollowerInfo::WriteState::FORBIDDEN:
          // We cannot fulfill minimum replication Factor. Reject write.
          return futures::makeFuture(OperationResult(TRI_ERROR_ARANGO_READ_ONLY, options));
        case FollowerInfo::WriteState::STARTUP:
          return futures::makeFuture(
              OperationResult(TRI_ERROR_CLUSTER_BACKEND_UNAVAILABLE, options));
        default:
          break;
      }

      replicationType = ReplicationType::LEADER;
      // We cannot be silent if we may have to replicate later.
      // If we need to get the followers under the single document operation's
      // lock, we don't know yet if we will have followers later and thus cannot
      // be silent.
      // Otherwise, if we already know the followers to replicate to, we can
      // just check if they're empty.
      if (!followers->empty()) {
        options.silent = false;
      }
    } else {  // we are a follower following theLeader
      replicationType = ReplicationType::FOLLOWER;
      if (options.isSynchronousReplicationFrom.empty()) {
        return futures::makeFuture(
            OperationResult(TRI_ERROR_CLUSTER_SHARD_LEADER_RESIGNED, options));
      }
      if (options.isSynchronousReplicationFrom != theLeader) {
        return futures::makeFuture(OperationResult(
            ::buildRefusalResult(*collection, "remove", options, theLeader),
            options));
      }
    }
  }  // isDBServer - early block

  VPackBuilder resultBuilder;
  ManagedDocumentResult previous;

  auto workForOneDocument = [&](VPackSlice value, bool isBabies) -> Result {
    transaction::BuilderLeaser builder(this);
    arangodb::velocypack::StringRef key;
    if (value.isString()) {
      key = value;
      size_t pos = key.find('/');
      if (pos != std::string::npos) {
        key = key.substr(pos + 1);
        builder->add(VPackValuePair(key.data(), key.length(), VPackValueType::String));
        value = builder->slice();
      }
    } else if (value.isObject()) {
      VPackSlice keySlice = value.get(StaticStrings::KeyString);
      if (!keySlice.isString()) {
        return Result(TRI_ERROR_ARANGO_DOCUMENT_HANDLE_BAD);
      }
      key = keySlice;
    } else {
      return Result(TRI_ERROR_ARANGO_DOCUMENT_HANDLE_BAD);
    }

    // Primary keys must not be empty
    if (key.empty()) {
      return Result(TRI_ERROR_ARANGO_DOCUMENT_HANDLE_BAD);
    }

    previous.clear();

    auto res = collection->remove(*this, value, options, previous);

    if (res.fail()) {
      if (res.is(TRI_ERROR_ARANGO_CONFLICT) && !isBabies) {
        TRI_ASSERT(previous.revisionId().isSet());
        buildDocumentIdentity(collection.get(), resultBuilder, cid, key,
                              previous.revisionId(), RevisionId::none(),
                              options.returnOld ? &previous : nullptr, nullptr);
      }
      return res;
    }

    if (!options.silent) {
      TRI_ASSERT(!options.returnOld || !previous.empty());
      TRI_ASSERT(previous.revisionId().isSet());
      buildDocumentIdentity(collection.get(), resultBuilder, cid, key,
                            previous.revisionId(), RevisionId::none(),
                            options.returnOld ? &previous : nullptr, nullptr);
    }

    return res;
  };

  Result res;
  auto errorCounter = std::make_unique<std::unordered_map<ErrorCode, size_t>>();
  if (value.isArray()) {
    VPackArrayBuilder guard(&resultBuilder);
    for (VPackSlice s : VPackArrayIterator(value)) {
      res = workForOneDocument(s, true);
      if (res.fail()) {
        createBabiesError(resultBuilder, *errorCounter, res);
      }
    }
    res.reset(); // With babies reporting is handled in the result body
  } else {
    res = workForOneDocument(value, false);
  }

  auto resDocs = resultBuilder.steal();
  if (res.ok() && replicationType == ReplicationType::LEADER) {
    TRI_ASSERT(collection != nullptr);
    TRI_ASSERT(followers != nullptr);
    // Now replicate the same operation on all followers:

    // In the multi babies case res is always TRI_ERROR_NO_ERROR if we
    // get here, in the single document case, we do not try to replicate
    // in case of an error.

    // Now replicate the good operations on all followers:
    return replicateOperations(collection.get(), followers, options, value,
                               TRI_VOC_DOCUMENT_OPERATION_REMOVE, resDocs)
    .thenValue([options, errs = std::move(errorCounter), resDocs](Result res) mutable {
      if (!res.ok()) {
        return OperationResult{std::move(res), options};
      }
      if (options.silent && errs->empty()) {
        // We needed the results, but do not want to report:
        resDocs->clear();
      }
      return OperationResult(std::move(res), std::move(resDocs),
                             std::move(options), std::move(*errs));
    });
  }

  if (options.silent && errorCounter->empty()) {
    // We needed the results, but do not want to report:
    resDocs->clear();
  }

  return futures::makeFuture(OperationResult(std::move(res), std::move(resDocs),
                         std::move(options), std::move(*errorCounter)));
}

/// @brief fetches all documents in a collection
OperationResult transaction::Methods::all(std::string const& collectionName,
                                          uint64_t skip, uint64_t limit,
                                          OperationOptions const& options) {
  TRI_ASSERT(_state->status() == transaction::Status::RUNNING);

  OperationOptions optionsCopy = options;

  if (_state->isCoordinator()) {
    return allCoordinator(collectionName, skip, limit, optionsCopy);
  }

  return allLocal(collectionName, skip, limit, optionsCopy);
}

/// @brief fetches all documents in a collection, coordinator
OperationResult transaction::Methods::allCoordinator(std::string const& collectionName,
                                                     uint64_t skip, uint64_t limit,
                                                     OperationOptions& options) {
  THROW_ARANGO_EXCEPTION(TRI_ERROR_NOT_IMPLEMENTED);
}

/// @brief fetches all documents in a collection, local
OperationResult transaction::Methods::allLocal(std::string const& collectionName,
                                               uint64_t skip, uint64_t limit,
                                               OperationOptions& options) {
  DataSourceId cid = addCollectionAtRuntime(collectionName, AccessMode::Type::READ);
  TRI_ASSERT(trxCollection(cid)->isLocked(AccessMode::Type::READ));

  VPackBuilder resultBuilder;

  if (_state->isDBServer()) {
    std::shared_ptr<LogicalCollection> const& collection = trxCollection(cid)->collection();
    auto const& followerInfo = collection->followers();
    if (!followerInfo->getLeader().empty()) {
      return OperationResult(TRI_ERROR_CLUSTER_SHARD_LEADER_RESIGNED, options);
    }
  }

  resultBuilder.openArray();
  
  auto iterator = indexScan(collectionName, transaction::Methods::CursorType::ALL);

  iterator->allDocuments(
      [&resultBuilder](LocalDocumentId const& /*token*/, VPackSlice slice) {
        resultBuilder.add(slice);
        return true;
      }, 1000);

  resultBuilder.close();

  return OperationResult(Result(), resultBuilder.steal(), options);
}

/// @brief remove all documents in a collection
Future<OperationResult> transaction::Methods::truncateAsync(std::string const& collectionName,
                                                            OperationOptions const& options) {
  TRI_ASSERT(_state->status() == transaction::Status::RUNNING);

  OperationOptions optionsCopy = options;
  auto cb = [this, collectionName = collectionName](OperationResult res) {
    events::TruncateCollection(vocbase().name(), collectionName, res);
    return res;
  };

  if (_state->isCoordinator()) {
    return truncateCoordinator(collectionName, optionsCopy).thenValue(cb);
  }
  return truncateLocal(collectionName, optionsCopy).thenValue(cb);
}

/// @brief remove all documents in a collection, coordinator
#ifndef USE_ENTERPRISE
Future<OperationResult> transaction::Methods::truncateCoordinator(std::string const& collectionName,
                                                                  OperationOptions& options) {
  return arangodb::truncateCollectionOnCoordinator(*this, collectionName, options);
}
#endif

/// @brief remove all documents in a collection, local
Future<OperationResult> transaction::Methods::truncateLocal(std::string const& collectionName,
                                                            OperationOptions& options) {
  DataSourceId cid = addCollectionAtRuntime(collectionName, AccessMode::Type::WRITE);
  auto const& collection = trxCollection(cid)->collection();

  std::shared_ptr<std::vector<ServerID> const> followers;

  ReplicationType replicationType = ReplicationType::NONE;
  if (_state->isDBServer()) {
    TRI_ASSERT(followers == nullptr);
    followers = collection->followers()->get();

    // Block operation early if we are not supposed to perform it:
    auto const& followerInfo = collection->followers();
    std::string theLeader = followerInfo->getLeader();
    if (theLeader.empty()) {
      if (!options.isSynchronousReplicationFrom.empty()) {
        return futures::makeFuture(
            OperationResult(TRI_ERROR_CLUSTER_SHARD_LEADER_REFUSES_REPLICATION, options));
      }

      switch (followerInfo->allowedToWrite()) {
        case FollowerInfo::WriteState::FORBIDDEN:
          // We cannot fulfill minimum replication Factor. Reject write.
          return futures::makeFuture(OperationResult(TRI_ERROR_ARANGO_READ_ONLY, options));
        case FollowerInfo::WriteState::STARTUP:
          return futures::makeFuture(
              OperationResult(TRI_ERROR_CLUSTER_BACKEND_UNAVAILABLE, options));
        default:
          break;
      }

      // fetch followers
      followers = followerInfo->get();
      if (followers->size() > 0) {
        replicationType = ReplicationType::LEADER;
        options.silent = false;
      }
    } else {  // we are a follower following theLeader
      replicationType = ReplicationType::FOLLOWER;
      if (options.isSynchronousReplicationFrom.empty()) {
        return futures::makeFuture(
            OperationResult(TRI_ERROR_CLUSTER_SHARD_LEADER_RESIGNED, options));
      }
      if (options.isSynchronousReplicationFrom != theLeader) {
        return futures::makeFuture(
            OperationResult(
                ::buildRefusalResult(*collection, "truncate", options, theLeader),
                options));
      }
    }
  }  // isDBServer - early block

  TRI_ASSERT(isLocked(collection.get(), AccessMode::Type::WRITE));

  Result res = collection->truncate(*this, options);

  if (res.fail()) {
    return futures::makeFuture(OperationResult(res, options));
  }

  // Now see whether or not we have to do synchronous replication:
  if (replicationType == ReplicationType::LEADER) {
    TRI_ASSERT(followers != nullptr);

    TRI_ASSERT(!_state->hasHint(Hints::Hint::FROM_TOPLEVEL_AQL));

    // Now replicate the good operations on all followers:
    NetworkFeature const& nf = vocbase().server().getFeature<NetworkFeature>();
    network::ConnectionPool* pool = nf.pool();
    if (pool != nullptr) {
      // nullptr only happens on controlled shutdown
      std::string path =
          "/_api/collection/" + arangodb::basics::StringUtils::urlEncode(collectionName) +
          "/truncate";
      VPackBuffer<uint8_t> body;
      VPackSlice s = VPackSlice::emptyObjectSlice();
      body.append(s.start(), s.byteSize());

      // Now prepare the requests:
      std::vector<network::FutureRes> futures;
      futures.reserve(followers->size());

      network::RequestOptions reqOpts;
      reqOpts.database = vocbase().name();
      reqOpts.timeout = network::Timeout(600);
      reqOpts.param(StaticStrings::IsSynchronousReplicationString, ServerState::instance()->getId());
      reqOpts.param(StaticStrings::Compact, (options.truncateCompact ? "true" : "false"));

      for (auto const& f : *followers) {
        network::Headers headers;
        ClusterTrxMethods::addTransactionHeader(*this, f, headers);
        auto future = network::sendRequestRetry(pool, "server:" + f, fuerte::RestVerb::Put,
                                           path, body, reqOpts, std::move(headers));
        futures.emplace_back(std::move(future));
      }

      auto responses = futures::collectAll(futures).await_unwrap();
      // we drop all followers that were not successful:
      for (size_t i = 0; i < followers->size(); ++i) {
        bool replicationWorked =
            responses[i].has_value() && responses[i].unwrap().ok() &&
            (responses[i].unwrap().statusCode() == fuerte::StatusAccepted ||
             responses[i].unwrap().statusCode() == fuerte::StatusOK);
        if (!replicationWorked) {
          if (!vocbase().server().isStopping()) {
            auto const& followerInfo = collection->followers();
            LOG_TOPIC("0e2e0", WARN, Logger::REPLICATION)
              << "truncateLocal: dropping follower " << (*followers)[i]
              << " for shard " << collection->vocbase().name() << "/" << collectionName
<<<<<<< HEAD
              << ": " << responses[i].unwrap().combinedResult().errorMessage();
          res = followerInfo->remove((*followers)[i]);
          if (res.ok()) {
            _state->removeKnownServer((*followers)[i]);
          } else {
            LOG_TOPIC("359bc", WARN, Logger::REPLICATION)
=======
              << ": " << responses[i].get().combinedResult().errorMessage();
            res = followerInfo->remove((*followers)[i]);
            if (res.ok()) {
              _state->removeKnownServer((*followers)[i]);
            } else {
              LOG_TOPIC("359bc", WARN, Logger::REPLICATION)
>>>>>>> 0094f643
                << "truncateLocal: could not drop follower " << (*followers)[i]
                << " for shard " << collection->vocbase().name() << "/" << collection->name()
                << ": " << res.errorMessage();

              // Note: it is safe here to exit the loop early. We are losing the leadership here.
              // No matter what happens next, the Current entry in the agency is rewritten and
              // thus replication is restarted from the new leader. There is no need to keep
              // trying to drop followers at this point.

              if (res.is(TRI_ERROR_CLUSTER_NOT_LEADER)) {
                // In this case, we know that we are not or no longer
                // the leader for this shard. Therefore we need to
                // send a code which let's the coordinator retry.
                THROW_ARANGO_EXCEPTION(TRI_ERROR_CLUSTER_SHARD_LEADER_RESIGNED);
              } else {
                // In this case, some other error occurred and we
                // most likely are still the proper leader, so
                // the error needs to be reported and the local
                // transaction must be rolled back.
                THROW_ARANGO_EXCEPTION(TRI_ERROR_CLUSTER_COULD_NOT_DROP_FOLLOWER);
              }
            }
          } else {
            LOG_TOPIC("cb953", INFO, Logger::REPLICATION)
              << "truncateLocal: shutting down and not replicating " << (*followers)[i]
              << " for shard " << collection->vocbase().name() << "/" << collection->name()
              << ": " << res.errorMessage();
            THROW_ARANGO_EXCEPTION(TRI_ERROR_SHUTTING_DOWN);
          }
        }
      }
      // If any would-be-follower refused to follow there must be a
      // new leader in the meantime, in this case we must not allow
      // this operation to succeed, we simply return with a refusal
      // error (note that we use the follower version, since we have
      // lost leadership):
      if (findRefusal(responses)) {
        vocbase().server().getFeature<arangodb::ClusterFeature>().followersRefusedCounter()++;
        return futures::makeFuture(
            OperationResult(TRI_ERROR_CLUSTER_SHARD_LEADER_RESIGNED, options));
      }
    }
  }

  return futures::makeFuture(OperationResult(res, options));
}

/// @brief count the number of documents in a collection
futures::Future<OperationResult> transaction::Methods::countAsync(
    std::string const& collectionName, transaction::CountType type,
    OperationOptions const& options) {
  TRI_ASSERT(_state->status() == transaction::Status::RUNNING);
  if (_state->isCoordinator()) {
    return countCoordinator(collectionName, type, options);
  }

  if (type == CountType::Detailed) {
    // we are a single-server... we cannot provide detailed per-shard counts,
    // so just downgrade the request to a normal request
    type = CountType::Normal;
  }

  return futures::makeFuture(countLocal(collectionName, type, options));
}

#ifndef USE_ENTERPRISE
/// @brief count the number of documents in a collection
futures::Future<OperationResult> transaction::Methods::countCoordinator(
    std::string const& collectionName, transaction::CountType type,
    OperationOptions const& options) {
  // First determine the collection ID from the name:
  auto colptr = resolver()->getCollectionStructCluster(collectionName);
  if (colptr == nullptr) {
    return futures::makeFuture(OperationResult(TRI_ERROR_ARANGO_DATA_SOURCE_NOT_FOUND, options));
  }

  return countCoordinatorHelper(colptr, collectionName, type, options);
}

#endif

futures::Future<OperationResult> transaction::Methods::countCoordinatorHelper(
    std::shared_ptr<LogicalCollection> const& collinfo, std::string const& collectionName,
    transaction::CountType type, OperationOptions const& options) {
  TRI_ASSERT(collinfo != nullptr);
  auto& cache = collinfo->countCache();

  uint64_t documents = CountCache::NotPopulated;
  if (type == transaction::CountType::ForceCache) {
    // always return from the cache, regardless what's in it
    documents = cache.get();
  } else if (type == transaction::CountType::TryCache) {
    documents = cache.getWithTtl();
  }

  if (documents == CountCache::NotPopulated) {
    // no cache hit, or detailed results requested
    return arangodb::countOnCoordinator(*this, collectionName, options)
        .thenValue([&cache, type, options = options](OperationResult&& res) -> OperationResult {
          if (res.fail()) {
            return std::move(res);
          }

          // reassemble counts from vpack
          std::vector<std::pair<std::string, uint64_t>> counts;
          TRI_ASSERT(res.slice().isArray());
          for (VPackSlice count : VPackArrayIterator(res.slice())) {
            TRI_ASSERT(count.isArray());
            TRI_ASSERT(count[0].isString());
            TRI_ASSERT(count[1].isNumber());
            std::string key = count[0].copyString();
            uint64_t value = count[1].getNumericValue<uint64_t>();
            counts.emplace_back(std::move(key), value);
          }

          uint64_t total = 0;
          OperationResult opRes = buildCountResult(options, counts, type, total);
          cache.store(total);
          return opRes;
        });
  }

  // cache hit!
  TRI_ASSERT(documents != CountCache::NotPopulated);
  TRI_ASSERT(type != transaction::CountType::Detailed);

  // return number from cache
  VPackBuilder resultBuilder;
  resultBuilder.add(VPackValue(documents));
  return futures::makeFuture(OperationResult(Result(), resultBuilder.steal(), options));
}

/// @brief count the number of documents in a collection
OperationResult transaction::Methods::countLocal(std::string const& collectionName,
                                                 transaction::CountType type,
                                                 OperationOptions const& options) {
  DataSourceId cid = addCollectionAtRuntime(collectionName, AccessMode::Type::READ);
  auto const& collection = trxCollection(cid)->collection();

//  Result lockResult = lockRecursive(cid, AccessMode::Type::READ);
//
//  if (!lockResult.ok() && !lockResult.is(TRI_ERROR_LOCKED)) {
//    return OperationResult(lockResult);
//  }

  TRI_ASSERT(isLocked(collection.get(), AccessMode::Type::READ));

  uint64_t num = collection->numberDocuments(this, type);

//  if (lockResult.is(TRI_ERROR_LOCKED)) {
//    Result res = unlockRecursive(cid, AccessMode::Type::READ);
//
//    if (res.fail()) {
//      return OperationResult(res);
//    }
//  }

  VPackBuilder resultBuilder;
  resultBuilder.add(VPackValue(num));

  return OperationResult(Result(), resultBuilder.steal(), options);
}

/// @brief factory for IndexIterator objects from AQL
/// note: the caller must have read-locked the underlying collection when
/// calling this method
std::unique_ptr<IndexIterator> transaction::Methods::indexScanForCondition(
    IndexHandle const& idx, arangodb::aql::AstNode const* condition,
    arangodb::aql::Variable const* var, IndexIteratorOptions const& opts) {
  if (_state->isCoordinator()) {
    // The index scan is only available on DBServers and Single Server.
    THROW_ARANGO_EXCEPTION(TRI_ERROR_CLUSTER_ONLY_ON_DBSERVER);
  }

  if (nullptr == idx) {
    THROW_ARANGO_EXCEPTION_MESSAGE(TRI_ERROR_BAD_PARAMETER,
                                   "The index id cannot be empty.");
  }

  // TODO: an extra optimizer rule could make this unnecessary
  if (isInaccessibleCollection(idx->collection().name())) {
    return std::make_unique<EmptyIndexIterator>(&idx->collection(), this);
  }

  // Now create the Iterator
  TRI_ASSERT(!idx->inProgress());
  return idx->iteratorForCondition(this, condition, var, opts);
}

/// @brief factory for IndexIterator objects
/// note: the caller must have read-locked the underlying collection when
/// calling this method
std::unique_ptr<IndexIterator> transaction::Methods::indexScan(std::string const& collectionName,
                                                               CursorType cursorType) {
  // For now we assume indexId is the iid part of the index.

  if (ADB_UNLIKELY(_state->isCoordinator())) {
    // The index scan is only available on DBServers and Single Server.
    THROW_ARANGO_EXCEPTION(TRI_ERROR_CLUSTER_ONLY_ON_DBSERVER);
  }

  DataSourceId cid = addCollectionAtRuntime(collectionName, AccessMode::Type::READ);
  TransactionCollection* trxColl = trxCollection(cid);
  if (trxColl == nullptr) {
    throwCollectionNotFound(collectionName.c_str());
  }
  TRI_ASSERT(trxColl->isLocked(AccessMode::Type::READ));

  std::shared_ptr<LogicalCollection> const& logical = trxColl->collection();
  TRI_ASSERT(logical != nullptr);

  // TODO: an extra optimizer rule could make this unnecessary
  if (isInaccessibleCollection(collectionName)) {
    return std::make_unique<EmptyIndexIterator>(logical.get(), this);
  }

  std::unique_ptr<IndexIterator> iterator;
  switch (cursorType) {
    case CursorType::ANY: {
      iterator = logical->getAnyIterator(this);
      break;
    }
    case CursorType::ALL: {
      iterator = logical->getAllIterator(this);
      break;
    }
  }

  // the above methods must always return a valid iterator or throw!
  TRI_ASSERT(iterator != nullptr);
  return iterator;
}

/// @brief return the collection
arangodb::LogicalCollection* transaction::Methods::documentCollection(DataSourceId cid) const {
  TRI_ASSERT(_state != nullptr);
  TRI_ASSERT(_state->status() == transaction::Status::RUNNING);

  auto trxColl = trxCollection(cid, AccessMode::Type::READ);
  if (trxColl == nullptr) {
    THROW_ARANGO_EXCEPTION_MESSAGE(TRI_ERROR_INTERNAL,
                                   "could not find collection");
  }

  TRI_ASSERT(trxColl != nullptr);
  TRI_ASSERT(trxColl->collection() != nullptr);
  return trxColl->collection().get();
}

/// @brief return the collection
arangodb::LogicalCollection* transaction::Methods::documentCollection(std::string const& name) const {
  TRI_ASSERT(_state != nullptr);
  TRI_ASSERT(_state->status() == transaction::Status::RUNNING);

  auto trxColl = trxCollection(name, AccessMode::Type::READ);
  if (trxColl == nullptr) {
    THROW_ARANGO_EXCEPTION_MESSAGE(TRI_ERROR_INTERNAL,
                                   std::string("could not find collection '") + name + "'");
  }

  TRI_ASSERT(trxColl != nullptr);
  TRI_ASSERT(trxColl->collection() != nullptr);
  return trxColl->collection().get();
}

/// @brief add a collection by id, with the name supplied
Result transaction::Methods::addCollection(DataSourceId cid, std::string const& cname,
                                           AccessMode::Type type) {
  if (_state == nullptr) {
    THROW_ARANGO_EXCEPTION_MESSAGE(TRI_ERROR_INTERNAL,
                                   "cannot add collection without state");
  }

  Status const status = _state->status();

  if (status == transaction::Status::COMMITTED || status == transaction::Status::ABORTED) {
    // transaction already finished?
    THROW_ARANGO_EXCEPTION_MESSAGE(
        TRI_ERROR_INTERNAL,
        "cannot add collection to committed or aborted transaction");
  }

  if (_mainTransaction && status != transaction::Status::CREATED) {
    // transaction already started?
    THROW_ARANGO_EXCEPTION_MESSAGE(
        TRI_ERROR_TRANSACTION_INTERNAL,
        "cannot add collection to a previously started top-level transaction");
  }

  if (cid.empty()) {
    // invalid cid
    throwCollectionNotFound(cname.c_str());
  }

  const bool lockUsage = !_mainTransaction;

  auto addCollectionCallback = [this, &cname, type, lockUsage](DataSourceId cid) -> void {
    auto res = _state->addCollection(cid, cname, type, lockUsage);

    if (res.fail()) {
      THROW_ARANGO_EXCEPTION(res);
    }
  };

  Result res;
  bool visited = false;
  std::function<bool(LogicalCollection&)> visitor(
      [this, &addCollectionCallback, &res, cid, &visited](LogicalCollection& col) -> bool {
        addCollectionCallback(col.id());  // will throw on error
        res = applyDataSourceRegistrationCallbacks(col, *this);
        visited |= cid == col.id();

        return res.ok();  // add the remaining collections (or break on error)
      });

  if (!resolver()->visitCollections(visitor, cid) || res.fail()) {
    // trigger exception as per the original behavior (tests depend on this)
    if (res.ok() && !visited) {
      addCollectionCallback(cid);  // will throw on error
    }

    return res.ok() ? Result(TRI_ERROR_ARANGO_DATA_SOURCE_NOT_FOUND) : res;  // return first error
  }

  // skip provided 'cid' if it was already done by the visitor
  if (visited) {
    return res;
  }

  auto dataSource = resolver()->getDataSource(cid);

  return dataSource ? applyDataSourceRegistrationCallbacks(*dataSource, *this)
                    : Result(TRI_ERROR_ARANGO_DATA_SOURCE_NOT_FOUND);
}

/// @brief add a collection by name
Result transaction::Methods::addCollection(std::string const& name, AccessMode::Type type) {
  return addCollection(resolver()->getCollectionId(name), name, type);
}

/// @brief test if a collection is already locked
bool transaction::Methods::isLocked(LogicalCollection* document, AccessMode::Type type) const {
  if (_state == nullptr || _state->status() != transaction::Status::RUNNING) {
    return false;
  }
  if (_state->hasHint(Hints::Hint::LOCK_NEVER)) {
    // In the lock never case we have made sure that
    // some other process holds this lock.
    // So we can lie here and report that it actually
    // is locked!
    return true;
  }

  TransactionCollection* trxColl = trxCollection(document->id(), type);
  TRI_ASSERT(trxColl != nullptr);
  return trxColl->isLocked(type);
}

Result transaction::Methods::resolveId(char const* handle, size_t length,
                                       std::shared_ptr<LogicalCollection>& collection,
                                       char const*& key, size_t& outLength) {
  char const* p =
      static_cast<char const*>(memchr(handle, TRI_DOCUMENT_HANDLE_SEPARATOR_CHR, length));

  if (p == nullptr || *p == '\0') {
    return {TRI_ERROR_ARANGO_DOCUMENT_HANDLE_BAD};
  }

  std::string const name(handle, p - handle);
  collection = resolver()->getCollectionStructCluster(name);

  if (collection == nullptr) {
    return {TRI_ERROR_ARANGO_DATA_SOURCE_NOT_FOUND};
  }

  key = p + 1;
  outLength = length - (key - handle);

  return {};
}

// Unified replication of operations. May be inserts (with or without
// overwrite), removes, or modifies (updates/replaces).
Future<Result> Methods::replicateOperations(
    LogicalCollection* collection,
    std::shared_ptr<const std::vector<ServerID>> const& followerList,
    OperationOptions const& options, VPackSlice const value,
    TRI_voc_document_operation_e const operation,
    std::shared_ptr<VPackBuffer<uint8_t>> const& ops) {
  TRI_ASSERT(followerList != nullptr);

  if (followerList->empty()) {
    return futures::makeFuture(Result());
  }

  // path and requestType are different for insert/remove/modify.

  network::RequestOptions reqOpts;
  reqOpts.database = vocbase().name();
  reqOpts.param(StaticStrings::IsRestoreString, "true");
  reqOpts.param(StaticStrings::IsSynchronousReplicationString, ServerState::instance()->getId());

  std::string url = "/_api/document/";
  url.append(arangodb::basics::StringUtils::urlEncode(collection->name()));
  if (operation != TRI_VOC_DOCUMENT_OPERATION_INSERT && !value.isArray()) {
    TRI_ASSERT(value.isObject());
    TRI_ASSERT(value.hasKey(StaticStrings::KeyString));
    url.push_back('/');
    VPackValueLength len;
    char const* ptr = value.get(StaticStrings::KeyString).getString(len);
    basics::StringUtils::encodeURIComponent(url, ptr, len);
  }

  char const* opName = "unknown";
  arangodb::fuerte::RestVerb requestType = arangodb::fuerte::RestVerb::Illegal;
  switch (operation) {
    case TRI_VOC_DOCUMENT_OPERATION_INSERT:
      requestType = arangodb::fuerte::RestVerb::Post;
      if (options.isOverwriteModeSet()) {
        if (options.overwriteMode != OperationOptions::OverwriteMode::Unknown) {
          reqOpts.param(StaticStrings::OverwriteMode, OperationOptions::stringifyOverwriteMode(options.overwriteMode));
        }
        if (options.overwriteMode == OperationOptions::OverwriteMode::Update) {
          // extra parameters only required for update
          reqOpts.param(StaticStrings::KeepNullString, options.keepNull ? "true" : "false");
          reqOpts.param(StaticStrings::MergeObjectsString, options.mergeObjects ? "true" : "false");
        }
      }
      opName = "insert";
      break;
    case TRI_VOC_DOCUMENT_OPERATION_UPDATE:
      requestType = arangodb::fuerte::RestVerb::Patch;
      opName = "update";
      break;
    case TRI_VOC_DOCUMENT_OPERATION_REPLACE:
      requestType = arangodb::fuerte::RestVerb::Put;
      opName = "replace";
      break;
    case TRI_VOC_DOCUMENT_OPERATION_REMOVE:
      requestType = arangodb::fuerte::RestVerb::Delete;
      opName = "remove";
      break;
    case TRI_VOC_DOCUMENT_OPERATION_UNKNOWN:
    default:
      TRI_ASSERT(false);
  }

  transaction::BuilderLeaser payload(this);
  auto doOneDoc = [&](VPackSlice const& doc, VPackSlice result) {
    VPackObjectBuilder guard(payload.get());
    VPackSlice s = result.get(StaticStrings::KeyString);
    payload->add(StaticStrings::KeyString, s);
    s = result.get(StaticStrings::RevString);
    payload->add(StaticStrings::RevString, s);
    if (operation != TRI_VOC_DOCUMENT_OPERATION_REMOVE) {
      TRI_SanitizeObject(doc, *payload.get());
    }
  };

  VPackSlice ourResult(ops->data());
  size_t count = 0;
  if (value.isArray()) {
    VPackArrayBuilder guard(payload.get());
    VPackArrayIterator itValue(value);
    VPackArrayIterator itResult(ourResult);
    while (itValue.valid() && itResult.valid()) {
      TRI_ASSERT((*itResult).isObject());
      if (!(*itResult).hasKey(StaticStrings::Error)) {
        doOneDoc(itValue.value(), itResult.value());
        count++;
      }
      itValue.next();
      itResult.next();
    }
  } else {
    doOneDoc(value, ourResult);
    count++;
  }

  if (count == 0) {
    // nothing to do
    return futures::makeFuture(Result());
  }

  reqOpts.timeout = network::Timeout(chooseTimeoutForReplication(count, payload->size()));

  // Now prepare the requests:
  std::vector<Future<network::Response>> futures;
  futures.reserve(followerList->size());

  auto startTimeReplication = std::chrono::steady_clock::now();

  auto* pool = vocbase().server().getFeature<NetworkFeature>().pool();
  for (auto const& f : *followerList) {
    network::Headers headers;
    ClusterTrxMethods::addTransactionHeader(*this, f, headers);
    futures.emplace_back(network::sendRequestRetry(pool, "server:" + f, requestType,
                                                   url, *(payload->buffer()), reqOpts,
                                                   std::move(headers)));
  }

  // If any would-be-follower refused to follow there are two possiblities:
  // (1) there is a new leader in the meantime, or
  // (2) the follower was restarted and forgot that it is a follower.
  // Unfortunately, we cannot know which is the case.
  // In case (1) case we must not allow
  // this operation to succeed, since the new leader is now responsible.
  // In case (2) we at least have to drop the follower such that it
  // resyncs and we can be sure that it is in sync again.
  // We have some hint from the error message of the follower. If it is
  // TRI_ERROR_CLUSTER_SHARD_LEADER_REFUSES_REPLICATION, we have reason
  // to believe that the follower is now the new leader and we assume
  // case (1).
  // If the error is TRI_ERROR_CLUSTER_SHARD_FOLLOWER_REFUSES_OPERATION,
  // we continue with the operation, since most likely, the follower was
  // simply dropped in the meantime.
  // In any case, we drop the follower here (just in case).
  auto cb = [=](std::vector<futures::Try<network::Response>>&& responses) -> Result {

    auto duration = std::chrono::steady_clock::now() - startTimeReplication;
    auto& replMetrics = vocbase().server().getFeature<ReplicationMetricsFeature>();
    replMetrics.synchronousOpsTotal() += 1;
    replMetrics.synchronousTimeTotal() += std::chrono::nanoseconds(duration).count();

    bool didRefuse = false;
    // We drop all followers that were not successful:
    for (size_t i = 0; i < followerList->size(); ++i) {
      network::Response const& resp = responses[i].unwrap();
      ServerID const& follower = (*followerList)[i];

      bool replicationWorked = false;
      if (resp.error == fuerte::Error::NoError) {
        replicationWorked = resp.statusCode() == fuerte::StatusAccepted ||
                            resp.statusCode() == fuerte::StatusCreated ||
                            resp.statusCode() == fuerte::StatusOK;
        if (replicationWorked) {
          bool found;
          resp.response().header.metaByKey(StaticStrings::ErrorCodes, found);
          replicationWorked = !found;
        } else {
          auto r = resp.combinedResult();
          bool followerRefused = (r.errorNumber() == TRI_ERROR_CLUSTER_SHARD_LEADER_REFUSES_REPLICATION);
          didRefuse = didRefuse || followerRefused;

          if (followerRefused) {
            vocbase().server().getFeature<arangodb::ClusterFeature>().followersRefusedCounter()++;

            LOG_TOPIC("3032c", WARN, Logger::REPLICATION)
              << "synchronous replication of " << opName << " operation: "
              << "follower " << follower << " for shard "
              << collection->vocbase().name() << "/" << collection->name()
              << " refused the operation: " << r.errorMessage();
          }
        }
      }

      TRI_IF_FAILURE("replicateOperationsDropFollower") {
        replicationWorked = false;
      }

      if (!replicationWorked) {
        if (!vocbase().server().isStopping()) {
          LOG_TOPIC("12d8c", WARN, Logger::REPLICATION)
            << "synchronous replication of " << opName << " operation: "
            << ": dropping follower " << follower << " for shard "
            << collection->vocbase().name() << "/" << collection->name()
            << ": " << resp.combinedResult().errorMessage();

          Result res = collection->followers()->remove(follower);
          if (res.ok()) {
            // simon: follower cannot be re-added without lock on collection
            _state->removeKnownServer(follower);
          } else {
            LOG_TOPIC("db473", ERR, Logger::REPLICATION)
              << "synchronous replication of " << opName << " operation: "
              << "could not drop follower " << follower << " for shard "
              << collection->vocbase().name() << "/" << collection->name()
              << ": " << res.errorMessage();

            // Note: it is safe here to exit the loop early. We are losing the leadership here.
            // No matter what happens next, the Current entry in the agency is rewritten and
            // thus replication is restarted from the new leader. There is no need to keep
            // trying to drop followers at this point.

            if (res.is(TRI_ERROR_CLUSTER_NOT_LEADER)) {
              // In this case, we know that we are not or no longer
              // the leader for this shard. Therefore we need to
              // send a code which let's the coordinator retry.
              THROW_ARANGO_EXCEPTION(TRI_ERROR_CLUSTER_SHARD_LEADER_RESIGNED);
            } else {
              // In this case, some other error occurred and we
              // most likely are still the proper leader, so
              // the error needs to be reported and the local
              // transaction must be rolled back.
              THROW_ARANGO_EXCEPTION(TRI_ERROR_CLUSTER_COULD_NOT_DROP_FOLLOWER);
            }
          }
        } else {
          LOG_TOPIC("8921e", INFO, Logger::REPLICATION)
            << "synchronous replication of " << opName << " operation: "
            << "follower " << follower << " for shard "
            << collection->vocbase().name() << "/" << collection->name()
            << " stopped as we're shutting down";
          THROW_ARANGO_EXCEPTION(TRI_ERROR_SHUTTING_DOWN);
        }
      }
    }

    if (didRefuse) {  // case (1), caller may abort this transaction
      return Result(TRI_ERROR_CLUSTER_SHARD_LEADER_RESIGNED);
    }
    return Result();
  };
  return futures::collectAll(std::move(futures)).thenValue(std::move(cb));
}

#ifndef USE_ENTERPRISE
ErrorCode Methods::validateSmartJoinAttribute(LogicalCollection const&,
                                              arangodb::velocypack::Slice) {
  return TRI_ERROR_NO_ERROR;
}
#endif<|MERGE_RESOLUTION|>--- conflicted
+++ resolved
@@ -1940,21 +1940,12 @@
             LOG_TOPIC("0e2e0", WARN, Logger::REPLICATION)
               << "truncateLocal: dropping follower " << (*followers)[i]
               << " for shard " << collection->vocbase().name() << "/" << collectionName
-<<<<<<< HEAD
               << ": " << responses[i].unwrap().combinedResult().errorMessage();
-          res = followerInfo->remove((*followers)[i]);
-          if (res.ok()) {
-            _state->removeKnownServer((*followers)[i]);
-          } else {
-            LOG_TOPIC("359bc", WARN, Logger::REPLICATION)
-=======
-              << ": " << responses[i].get().combinedResult().errorMessage();
             res = followerInfo->remove((*followers)[i]);
             if (res.ok()) {
               _state->removeKnownServer((*followers)[i]);
             } else {
               LOG_TOPIC("359bc", WARN, Logger::REPLICATION)
->>>>>>> 0094f643
                 << "truncateLocal: could not drop follower " << (*followers)[i]
                 << " for shard " << collection->vocbase().name() << "/" << collection->name()
                 << ": " << res.errorMessage();
