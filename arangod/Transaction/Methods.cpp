--- conflicted
+++ resolved
@@ -759,13 +759,8 @@
     return opRes.result;
   }
 
-<<<<<<< HEAD
-  auto translateName = [this](std::string const& collectionName) {
-    if (_state->isDBServer() && vocbase().isOneShard()) {
-=======
   auto translateName = [this](std::string const& collectionName) { 
     if (_state->isDBServer()) {
->>>>>>> cf153df8
       auto collection = resolver()->getCollectionStructCluster(collectionName);
       if (collection != nullptr) {
         auto& ci = vocbase().server().getFeature<ClusterFeature>().clusterInfo();
@@ -1086,15 +1081,9 @@
             OperationResult(TRI_ERROR_CLUSTER_SHARD_LEADER_RESIGNED, options));
       }
       if (options.isSynchronousReplicationFrom != theLeader) {
-<<<<<<< HEAD
         return futures::makeFuture(OperationResult(
             ::buildRefusalResult(*collection, "insert", options, theLeader),
             options));
-=======
-        return OperationResult(
-            ::buildRefusalResult(*collection, "insert", options, theLeader),
-            options);
->>>>>>> cf153df8
       }
     }
   }  // isDBServer - early block
@@ -1396,15 +1385,9 @@
             OperationResult(TRI_ERROR_CLUSTER_SHARD_LEADER_RESIGNED, options));
       }
       if (options.isSynchronousReplicationFrom != theLeader) {
-<<<<<<< HEAD
         return futures::makeFuture(OperationResult(
             ::buildRefusalResult(*collection, (operation == TRI_VOC_DOCUMENT_OPERATION_REPLACE ? "replace" : "update"), options, theLeader),
             options));
-=======
-        return OperationResult(
-            ::buildRefusalResult(*collection, (operation == TRI_VOC_DOCUMENT_OPERATION_REPLACE ? "replace" : "update"), options, theLeader),
-            options);
->>>>>>> cf153df8
       }
     }
   }  // isDBServer - early block
@@ -1627,15 +1610,9 @@
             OperationResult(TRI_ERROR_CLUSTER_SHARD_LEADER_RESIGNED, options));
       }
       if (options.isSynchronousReplicationFrom != theLeader) {
-<<<<<<< HEAD
         return futures::makeFuture(OperationResult(
             ::buildRefusalResult(*collection, "remove", options, theLeader),
             options));
-=======
-        return OperationResult(
-            ::buildRefusalResult(*collection, "remove", options, theLeader),
-            options);
->>>>>>> cf153df8
       }
     }
   }  // isDBServer - early block
@@ -1927,7 +1904,7 @@
           LOG_TOPIC("0e2e0", WARN, Logger::REPLICATION)
               << "truncateLocal: dropping follower " << (*followers)[i]
               << " for shard " << collection->vocbase().name() << "/" << collectionName
-              << ": " << responses[i].get().combinedResult().errorMessage();
+              << ": " << responses[i].unwrap().combinedResult().errorMessage();
           res = followerInfo->remove((*followers)[i]);
           if (res.ok()) {
             _state->removeKnownServer((*followers)[i]);
