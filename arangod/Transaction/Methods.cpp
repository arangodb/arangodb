--- conflicted
+++ resolved
@@ -1882,11 +1882,7 @@
           auto const& followerInfo = collection->followers();
           LOG_TOPIC("0e2e0", WARN, Logger::REPLICATION)
               << "truncateLocal: dropping follower " << (*followers)[i]
-<<<<<<< HEAD
-              << " for shard" << collection->vocbase().name() << "/" << collectionName
-=======
               << " for shard " << collection->vocbase().name() << "/" << collectionName
->>>>>>> 77de0748
               << ": " << responses[i].get().combinedResult().errorMessage();
           res = followerInfo->remove((*followers)[i]);
           if (res.ok()) {
