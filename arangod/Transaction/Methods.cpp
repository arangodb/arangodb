////////////////////////////////////////////////////////////////////////////////
/// DISCLAIMER
///
/// Copyright 2014-2016 ArangoDB GmbH, Cologne, Germany
/// Copyright 2004-2014 triAGENS GmbH, Cologne, Germany
///
/// Licensed under the Apache License, Version 2.0 (the "License");
/// you may not use this file except in compliance with the License.
/// You may obtain a copy of the License at
///
///     http://www.apache.org/licenses/LICENSE-2.0
///
/// Unless required by applicable law or agreed to in writing, software
/// distributed under the License is distributed on an "AS IS" BASIS,
/// WITHOUT WARRANTIES OR CONDITIONS OF ANY KIND, either express or implied.
/// See the License for the specific language governing permissions and
/// limitations under the License.
///
/// Copyright holder is ArangoDB GmbH, Cologne, Germany
///
/// @author Max Neunhoeffer
////////////////////////////////////////////////////////////////////////////////

#include "Methods.h"
#include "ApplicationFeatures/ApplicationServer.h"
#include "Aql/Ast.h"
#include "Aql/AstNode.h"
#include "Aql/Condition.h"
#include "Aql/SortCondition.h"
#include "Basics/AttributeNameParser.h"
#include "Basics/Exceptions.h"
#include "Basics/StaticStrings.h"
#include "Basics/StringUtils.h"
#include "Basics/VelocyPackHelper.h"
#include "Basics/encoding.h"
#include "Cluster/ClusterComm.h"
#include "Cluster/ClusterFeature.h"
#include "Cluster/ClusterMethods.h"
#include "Cluster/FollowerInfo.h"
#include "Cluster/ServerState.h"
#include "Indexes/Index.h"
#include "Logger/Logger.h"
#include "RocksDBEngine/RocksDBEngine.h"
#include "StorageEngine/EngineSelectorFeature.h"
#include "StorageEngine/StorageEngine.h"
#include "StorageEngine/TransactionCollection.h"
#include "StorageEngine/TransactionState.h"
#include "Transaction/Context.h"
#include "Transaction/Helpers.h"
#include "Transaction/Options.h"
#include "Utils/CollectionNameResolver.h"
#include "Utils/Events.h"
#include "Utils/OperationCursor.h"
#include "Utils/OperationOptions.h"
#include "Utils/SingleCollectionTransaction.h"
#include "VocBase/LogicalCollection.h"
#include "VocBase/ManagedDocumentResult.h"
#include "VocBase/ticks.h"

#include <velocypack/Builder.h>
#include <velocypack/Collection.h>
#include <velocypack/Options.h>
#include <velocypack/Slice.h>
#include <velocypack/velocypack-aliases.h>

using namespace arangodb;
using namespace arangodb::transaction;
using namespace arangodb::transaction::helpers;

namespace {

static void throwCollectionNotFound(char const* name) {
  if (name == nullptr) {
    THROW_ARANGO_EXCEPTION(TRI_ERROR_ARANGO_COLLECTION_NOT_FOUND);
  }
  THROW_ARANGO_EXCEPTION_MESSAGE(
      TRI_ERROR_ARANGO_COLLECTION_NOT_FOUND,
      std::string(TRI_errno_string(TRI_ERROR_ARANGO_COLLECTION_NOT_FOUND)) +
          ": " + name);
}

/// @brief tests if the given index supports the sort condition
static bool indexSupportsSort(Index const* idx,
                              arangodb::aql::Variable const* reference,
                              arangodb::aql::SortCondition const* sortCondition,
                              size_t itemsInIndex, double& estimatedCost,
                              size_t& coveredAttributes) {
  if (idx->isSorted() &&
      idx->supportsSortCondition(sortCondition, reference, itemsInIndex,
                                 estimatedCost, coveredAttributes)) {
    // index supports the sort condition
    return true;
  }

  // index does not support the sort condition
  if (itemsInIndex > 0) {
    estimatedCost = itemsInIndex * std::log2(static_cast<double>(itemsInIndex));
  } else {
    estimatedCost = 0.0;
  }
  return false;
}

/// @brief Return an Operation Result that parses the error information returned
///        by the DBServer.
static OperationResult dbServerResponseBad(
    std::shared_ptr<VPackBuilder> resultBody) {
  VPackSlice res = resultBody->slice();
  return OperationResult(
      arangodb::basics::VelocyPackHelper::getNumericValue<int>(
          res, "errorNum", TRI_ERROR_INTERNAL),
      arangodb::basics::VelocyPackHelper::getStringValue(
          res, "errorMessage", "JSON sent to DBserver was bad"));
}

/// @brief Insert an error reported instead of the new document
static void createBabiesError(VPackBuilder& builder,
                              std::unordered_map<int, size_t>& countErrorCodes,
                              Result error, bool silent) {
  if (!silent) {
    builder.openObject();
    builder.add("error", VPackValue(true));
    builder.add("errorNum", VPackValue(error.errorNumber()));
    builder.add("errorMessage", VPackValue(error.errorMessage()));
    builder.close();
  }

  auto it = countErrorCodes.find(error.errorNumber());
  if (it == countErrorCodes.end()) {
    countErrorCodes.emplace(error.errorNumber(), 1);
  } else {
    it->second++;
  }
}

static OperationResult emptyResult(bool waitForSync) {
  VPackBuilder resultBuilder;
  resultBuilder.openArray();
  resultBuilder.close();
  std::unordered_map<int, size_t> errorCounter;
  return OperationResult(resultBuilder.steal(), nullptr, "", TRI_ERROR_NO_ERROR,
                         waitForSync, errorCounter);
}
}  // namespace

/// @brief Get the field names of the used index
std::vector<std::vector<std::string>>
transaction::Methods::IndexHandle::fieldNames() const {
  return _index->fieldNames();
}

/// @brief IndexHandle getter method
std::shared_ptr<arangodb::Index> transaction::Methods::IndexHandle::getIndex()
    const {
  return _index;
}

/// @brief IndexHandle toVelocyPack method passthrough
void transaction::Methods::IndexHandle::toVelocyPack(
    arangodb::velocypack::Builder& builder, bool withFigures) const {
  _index->toVelocyPack(builder, withFigures, false);
}

TRI_vocbase_t* transaction::Methods::vocbase() const {
  return _state->vocbase();
}

/// @brief whether or not the transaction consists of a single operation only
bool transaction::Methods::isSingleOperationTransaction() const {
  return _state->isSingleOperation();
}

/// @brief get the status of the transaction
transaction::Status transaction::Methods::status() const {
  return _state->status();
}

/// @brief sort ORs for the same attribute so they are in ascending value
/// order. this will only work if the condition is for a single attribute
/// the usedIndexes vector may also be re-sorted
bool transaction::Methods::sortOrs(
    arangodb::aql::Ast* ast, arangodb::aql::AstNode* root,
    arangodb::aql::Variable const* variable,
    std::vector<transaction::Methods::IndexHandle>& usedIndexes) {
  if (root == nullptr) {
    return true;
  }

  size_t const n = root->numMembers();

  if (n < 2) {
    return true;
  }

  if (n != usedIndexes.size()) {
    // sorting will break if the number of ORs is unequal to the number of
    // indexes
    // but we shouldn't have got here then
    TRI_ASSERT(false);
    return false;
  }

  typedef std::pair<arangodb::aql::AstNode*, transaction::Methods::IndexHandle>
      ConditionData;
  std::vector<ConditionData*> conditionData;

  auto cleanup = [&conditionData]() -> void {
    for (auto& it : conditionData) {
      delete it;
    }
  };

  TRI_DEFER(cleanup());

  std::vector<arangodb::aql::ConditionPart> parts;
  parts.reserve(n);

  for (size_t i = 0; i < n; ++i) {
    // sort the conditions of each AND
    auto sub = root->getMemberUnchecked(i);

    TRI_ASSERT(sub != nullptr &&
               sub->type ==
                   arangodb::aql::AstNodeType::NODE_TYPE_OPERATOR_NARY_AND);
    size_t const nAnd = sub->numMembers();

    if (nAnd != 1) {
      // we can't handle this one
      return false;
    }

    auto operand = sub->getMemberUnchecked(0);

    if (!operand->isComparisonOperator()) {
      return false;
    }

    if (operand->type ==
            arangodb::aql::AstNodeType::NODE_TYPE_OPERATOR_BINARY_NE ||
        operand->type ==
            arangodb::aql::AstNodeType::NODE_TYPE_OPERATOR_BINARY_NIN) {
      return false;
    }

    auto lhs = operand->getMember(0);
    auto rhs = operand->getMember(1);

    if (lhs->type == arangodb::aql::AstNodeType::NODE_TYPE_ATTRIBUTE_ACCESS) {
      std::pair<arangodb::aql::Variable const*,
                std::vector<arangodb::basics::AttributeName>>
          result;

      if (rhs->isConstant() && lhs->isAttributeAccessForVariable(result) &&
          result.first == variable &&
          (operand->type !=
               arangodb::aql::AstNodeType::NODE_TYPE_OPERATOR_BINARY_IN ||
           rhs->isArray())) {
        // create the condition data struct on the heap
        auto data = std::make_unique<ConditionData>(sub, usedIndexes[i]);
        // push it into an owning vector
        conditionData.emplace_back(data.get());
        // vector is now responsible for data
        auto p = data.release();
        // also add the pointer to the (non-owning) parts vector
        parts.emplace_back(arangodb::aql::ConditionPart(
            result.first, result.second, operand,
            arangodb::aql::AttributeSideType::ATTRIBUTE_LEFT, p));
      }
    }

    if (rhs->type == arangodb::aql::AstNodeType::NODE_TYPE_ATTRIBUTE_ACCESS ||
        rhs->type == arangodb::aql::AstNodeType::NODE_TYPE_EXPANSION) {
      std::pair<arangodb::aql::Variable const*,
                std::vector<arangodb::basics::AttributeName>>
          result;

      if (lhs->isConstant() && rhs->isAttributeAccessForVariable(result) &&
          result.first == variable) {
        // create the condition data struct on the heap
        auto data = std::make_unique<ConditionData>(sub, usedIndexes[i]);
        // push it into an owning vector
        conditionData.emplace_back(data.get());
        // vector is now responsible for data
        auto p = data.release();
        // also add the pointer to the (non-owning) parts vector
        parts.emplace_back(arangodb::aql::ConditionPart(
            result.first, result.second, operand,
            arangodb::aql::AttributeSideType::ATTRIBUTE_RIGHT, p));
      }
    }
  }

  if (parts.size() != root->numMembers()) {
    return false;
  }

  // check if all parts use the same variable and attribute
  for (size_t i = 1; i < n; ++i) {
    auto& lhs = parts[i - 1];
    auto& rhs = parts[i];

    if (lhs.variable != rhs.variable ||
        lhs.attributeName != rhs.attributeName) {
      // oops, the different OR parts are on different variables or attributes
      return false;
    }
  }

  size_t previousIn = SIZE_MAX;

  for (size_t i = 0; i < n; ++i) {
    auto& p = parts[i];

    if (p.operatorType ==
            arangodb::aql::AstNodeType::NODE_TYPE_OPERATOR_BINARY_IN &&
        p.valueNode->isArray()) {
      TRI_ASSERT(p.valueNode->isConstant());

      if (previousIn != SIZE_MAX) {
        // merge IN with IN
        TRI_ASSERT(previousIn < i);
        auto emptyArray = ast->createNodeArray();
        auto mergedIn = ast->createNodeUnionizedArray(
            parts[previousIn].valueNode, p.valueNode);
        parts[previousIn].valueNode = mergedIn;
        parts[i].valueNode = emptyArray;
        root->getMember(previousIn)->getMember(0)->changeMember(1, mergedIn);
        root->getMember(i)->getMember(0)->changeMember(1, emptyArray);
      } else {
        // note first IN
        previousIn = i;
      }
    }
  }

  // now sort all conditions by variable name, attribute name, attribute value
  std::sort(parts.begin(), parts.end(),
            [](arangodb::aql::ConditionPart const& lhs,
               arangodb::aql::ConditionPart const& rhs) -> bool {
              // compare variable names first
              auto res = lhs.variable->name.compare(rhs.variable->name);

              if (res != 0) {
                return res < 0;
              }

              // compare attribute names next
              res = lhs.attributeName.compare(rhs.attributeName);

              if (res != 0) {
                return res < 0;
              }

              // compare attribute values next
              auto ll = lhs.lowerBound();
              auto lr = rhs.lowerBound();

              if (ll == nullptr && lr != nullptr) {
                // left lower bound is not set but right
                return true;
              } else if (ll != nullptr && lr == nullptr) {
                // left lower bound is set but not right
                return false;
              }

              if (ll != nullptr && lr != nullptr) {
                // both lower bounds are set
                res = CompareAstNodes(ll, lr, true);

                if (res != 0) {
                  return res < 0;
                }
              }

              if (lhs.isLowerInclusive() && !rhs.isLowerInclusive()) {
                return true;
              }
              if (rhs.isLowerInclusive() && !lhs.isLowerInclusive()) {
                return false;
              }

              // all things equal
              return false;
            });

  TRI_ASSERT(parts.size() == conditionData.size());

  // clean up
  usedIndexes.clear();
  while (root->numMembers()) {
    root->removeMemberUnchecked(0);
  }

  // and rebuild
  for (size_t i = 0; i < n; ++i) {
    if (parts[i].operatorType ==
            arangodb::aql::AstNodeType::NODE_TYPE_OPERATOR_BINARY_IN &&
        parts[i].valueNode->isArray() &&
        parts[i].valueNode->numMembers() == 0) {
      // can optimize away empty IN array
      continue;
    }

    auto conditionData = static_cast<ConditionData*>(parts[i].data);
    root->addMember(conditionData->first);
    usedIndexes.emplace_back(conditionData->second);
  }

  return true;
}

std::pair<bool, bool> transaction::Methods::findIndexHandleForAndNode(
    std::vector<std::shared_ptr<Index>> indexes, arangodb::aql::AstNode* node,
    arangodb::aql::Variable const* reference,
    arangodb::aql::SortCondition const* sortCondition, size_t itemsInCollection,
    std::vector<transaction::Methods::IndexHandle>& usedIndexes,
    arangodb::aql::AstNode*& specializedCondition, bool& isSparse) const {
  std::shared_ptr<Index> bestIndex;
  double bestCost = 0.0;
  bool bestSupportsFilter = false;
  bool bestSupportsSort = false;
  size_t coveredAttributes = 0;

  for (auto const& idx : indexes) {
    double filterCost = 0.0;
    double sortCost = 0.0;
    size_t itemsInIndex = itemsInCollection;

    bool supportsFilter = false;
    bool supportsSort = false;

    // check if the index supports the filter expression
    double estimatedCost;
    size_t estimatedItems;
    if (idx->supportsFilterCondition(node, reference, itemsInIndex,
                                     estimatedItems, estimatedCost)) {
      // index supports the filter condition
      filterCost = estimatedCost;
      // this reduces the number of items left
      itemsInIndex = estimatedItems;
      supportsFilter = true;
    } else {
      // index does not support the filter condition
      filterCost = itemsInIndex * 1.5;
    }

    bool const isOnlyAttributeAccess =
        (!sortCondition->isEmpty() && sortCondition->isOnlyAttributeAccess());

    if (sortCondition->isUnidirectional()) {
      // only go in here if we actually have a sort condition and it can in
      // general be supported by an index. for this, a sort condition must not
      // be empty, must consist only of attribute access, and all attributes
      // must be sorted in the direction
      if (indexSupportsSort(idx.get(), reference, sortCondition, itemsInIndex,
                            sortCost, coveredAttributes)) {
        supportsSort = true;
      }
    }

    if (!supportsSort && isOnlyAttributeAccess && node->isOnlyEqualityMatch()) {
      // index cannot be used for sorting, but the filter condition consists
      // only of equality lookups (==)
      // now check if the index fields are the same as the sort condition fields
      // e.g. FILTER c.value1 == 1 && c.value2 == 42 SORT c.value1, c.value2
      size_t coveredFields =
          sortCondition->coveredAttributes(reference, idx->fields());

      if (coveredFields == sortCondition->numAttributes() &&
          (idx->isSorted() ||
           idx->fields().size() == sortCondition->numAttributes())) {
        // no sorting needed
        sortCost = 0.0;
      }
    }

    if (!supportsFilter && !supportsSort) {
      continue;
    }

    double const totalCost = filterCost + sortCost;
    if (bestIndex == nullptr || totalCost < bestCost) {
      bestIndex = idx;
      bestCost = totalCost;
      bestSupportsFilter = supportsFilter;
      bestSupportsSort = supportsSort;
    }
  }

  if (bestIndex == nullptr) {
    return std::make_pair(false, false);
  }

  specializedCondition = bestIndex->specializeCondition(node, reference);

  usedIndexes.emplace_back(bestIndex);
  isSparse = bestIndex->sparse();

  return std::make_pair(bestSupportsFilter, bestSupportsSort);
}

bool transaction::Methods::findIndexHandleForAndNode(
    std::vector<std::shared_ptr<Index>> indexes, arangodb::aql::AstNode*& node,
    arangodb::aql::Variable const* reference, size_t itemsInCollection,
    transaction::Methods::IndexHandle& usedIndex) const {
  std::shared_ptr<Index> bestIndex;
  double bestCost = 0.0;

  for (auto const& idx : indexes) {
    double filterCost = 0.0;
    double sortCost = 0.0;
    size_t itemsInIndex = itemsInCollection;

    // check if the index supports the filter expression
    double estimatedCost;
    size_t estimatedItems;
    if (!idx->supportsFilterCondition(node, reference, itemsInIndex,
                                      estimatedItems, estimatedCost)) {
      continue;
    }
    // index supports the filter condition
    filterCost = estimatedCost;
    // this reduces the number of items left
    itemsInIndex = estimatedItems;

    double const totalCost = filterCost + sortCost;
    if (bestIndex == nullptr || totalCost < bestCost) {
      bestIndex = idx;
      bestCost = totalCost;
    }
  }

  if (bestIndex == nullptr) {
    return false;
  }

  node = bestIndex->specializeCondition(node, reference);

  usedIndex = IndexHandle(bestIndex);

  return true;
}

/// @brief Find out if any of the given requests has ended in a refusal

static bool findRefusal(std::vector<ClusterCommRequest>& requests) {
  for (size_t i = 0; i < requests.size(); ++i) {
    if (requests[i].done &&
        requests[i].result.status == CL_COMM_RECEIVED &&
        requests[i].result.answer_code == rest::ResponseCode::NOT_ACCEPTABLE) {
      return true;
    }
  }
  return false;
}

transaction::Methods::Methods(
    std::shared_ptr<transaction::Context> const& transactionContext,
    transaction::Options const& options)
    : _state(nullptr),
      _transactionContext(transactionContext),
      _transactionContextPtr(transactionContext.get()) {
  TRI_ASSERT(_transactionContextPtr != nullptr);

  TRI_vocbase_t* vocbase = _transactionContextPtr->vocbase();

  // brief initialize the transaction
  // this will first check if the transaction is embedded in a parent
  // transaction. if not, it will create a transaction of its own
  // check in the context if we are running embedded
  TransactionState* parent = _transactionContextPtr->getParentTransaction();

  if (parent != nullptr) {
    // yes, we are embedded
    setupEmbedded(vocbase);
  } else {
    // non-embedded
    setupToplevel(vocbase, options);
  }

  TRI_ASSERT(_state != nullptr);
}

/// @brief destroy the transaction
transaction::Methods::~Methods() {
  if (_state->isEmbeddedTransaction()) {
    _state->decreaseNesting();
  } else {
    if (_state->status() == transaction::Status::RUNNING) {
      // auto abort a running transaction
      try {
        this->abort();
        TRI_ASSERT(_state->status() != transaction::Status::RUNNING);
      } catch (...) {
        // must never throw because we are in a dtor
      }
    }

    // free the state associated with the transaction
    TRI_ASSERT(_state->status() != transaction::Status::RUNNING);
    // store result
    _transactionContextPtr->storeTransactionResult(
        _state->id(), _state->hasFailedOperations());
    _transactionContextPtr->unregisterTransaction();

    delete _state;
    _state = nullptr;
  }
}

/// @brief return the collection name resolver
CollectionNameResolver const* transaction::Methods::resolver() const {
  return _transactionContextPtr->getResolver();
}

/// @brief return the transaction collection for a document collection
TransactionCollection* transaction::Methods::trxCollection(
    TRI_voc_cid_t cid) const {
  TRI_ASSERT(_state != nullptr);
  TRI_ASSERT(_state->status() == transaction::Status::RUNNING);

  return _state->collection(cid, AccessMode::Type::READ);
}

/// @brief order a ditch for a collection
void transaction::Methods::pinData(TRI_voc_cid_t cid) {
  TRI_ASSERT(_state != nullptr);
  TRI_ASSERT(_state->status() == transaction::Status::RUNNING ||
             _state->status() == transaction::Status::CREATED);

  TransactionCollection* trxCollection =
      _state->collection(cid, AccessMode::Type::READ);

  if (trxCollection == nullptr) {
    THROW_ARANGO_EXCEPTION_MESSAGE(
        TRI_ERROR_INTERNAL, "unable to determine transaction collection");
  }

  TRI_ASSERT(trxCollection->collection() != nullptr);

  _transactionContextPtr->pinData(trxCollection->collection());
}

/// @brief whether or not a ditch has been created for the collection
bool transaction::Methods::isPinned(TRI_voc_cid_t cid) const {
  return _transactionContextPtr->isPinned(cid);
}

/// @brief extract the _id attribute from a slice, and convert it into a
/// string
std::string transaction::Methods::extractIdString(VPackSlice slice) {
  return transaction::helpers::extractIdString(resolver(), slice, VPackSlice());
}

/// @brief build a VPack object with _id, _key and _rev, the result is
/// added to the builder in the argument as a single object.
void transaction::Methods::buildDocumentIdentity(
    LogicalCollection* collection, VPackBuilder& builder, TRI_voc_cid_t cid,
    StringRef const& key, TRI_voc_rid_t rid, TRI_voc_rid_t oldRid,
    ManagedDocumentResult const* oldDoc, ManagedDocumentResult const* newDoc) {
  std::string temp; // TODO: pass a string into this function
  temp.reserve(64);

  if (_state->isRunningInCluster()) {
    std::string resolved = resolver()->getCollectionNameCluster(cid);
#ifdef USE_ENTERPRISE
    if (resolved.compare(0, 7, "_local_") == 0) {
      resolved.erase(0, 7);
    } else if (resolved.compare(0, 6, "_from_") == 0) {
      resolved.erase(0, 6);
    } else if (resolved.compare(0, 4, "_to_") == 0) {
      resolved.erase(0, 4);
    }
#endif
    // build collection name
    temp.append(resolved);
  } else {
    // build collection name
    temp.append(collection->name());
  }

  // append / and key part
  temp.push_back('/');
  temp.append(key.begin(), key.size());

  builder.openObject();
  builder.add(StaticStrings::IdString, VPackValue(temp));

  builder.add(StaticStrings::KeyString,
              VPackValuePair(key.data(), key.length(), VPackValueType::String));

  TRI_ASSERT(rid != 0);
  builder.add(StaticStrings::RevString, VPackValue(TRI_RidToString(rid)));

  if (oldRid != 0) {
    builder.add("_oldRev", VPackValue(TRI_RidToString(oldRid)));
  }
  if (oldDoc != nullptr) {
    builder.add(VPackValue("old"));
    oldDoc->addToBuilder(builder, true);
  }
  if (newDoc != nullptr) {
    builder.add(VPackValue("new"));
    newDoc->addToBuilder(builder, true);
  }
  builder.close();
}

/// @brief begin the transaction
Result transaction::Methods::begin() {
  if (_state == nullptr) {
    THROW_ARANGO_EXCEPTION_MESSAGE(TRI_ERROR_INTERNAL,
                                   "invalid transaction state");
  }

  if (_state->isCoordinator()) {
    if (_state->isTopLevelTransaction()) {
      _state->updateStatus(transaction::Status::RUNNING);
    }
    return TRI_ERROR_NO_ERROR;
  }

  return _state->beginTransaction(_localHints);
}

/// @brief commit / finish the transaction
Result transaction::Methods::commit() {
  if (_state == nullptr || _state->status() != transaction::Status::RUNNING) {
    // transaction not created or not running
    return TRI_ERROR_TRANSACTION_INTERNAL;
  }

  CallbackInvoker invoker(this);

  if (_state->isCoordinator()) {
    if (_state->isTopLevelTransaction()) {
      _state->updateStatus(transaction::Status::COMMITTED);
    }
    return TRI_ERROR_NO_ERROR;
  }

  return _state->commitTransaction(this);
}

/// @brief abort the transaction
Result transaction::Methods::abort() {
  if (_state == nullptr || _state->status() != transaction::Status::RUNNING) {
    // transaction not created or not running
    return TRI_ERROR_TRANSACTION_INTERNAL;
  }

  CallbackInvoker invoker(this);

  if (_state->isCoordinator()) {
    if (_state->isTopLevelTransaction()) {
      _state->updateStatus(transaction::Status::ABORTED);
    }

    return TRI_ERROR_NO_ERROR;
  }

  return _state->abortTransaction(this);
}

/// @brief finish a transaction (commit or abort), based on the previous state
Result transaction::Methods::finish(int errorNum) {
  if (errorNum == TRI_ERROR_NO_ERROR) {
    // there was no previous error, so we'll commit
    return this->commit();
  }

  // there was a previous error, so we'll abort
  this->abort();

  // return original error number
  return errorNum;
}

/// @brief finish a transaction (commit or abort), based on the previous state
Result transaction::Methods::finish(Result const& res) {
  if (res.ok()) {
    // there was no previous error, so we'll commit
    return this->commit();
  }

  // there was a previous error, so we'll abort
  this->abort();

  // return original error
  return res;
}

std::string transaction::Methods::name(TRI_voc_cid_t cid) const {
  auto c = trxCollection(cid);
  TRI_ASSERT(c != nullptr);
  return c->collectionName();
}

/// @brief read any (random) document
OperationResult transaction::Methods::any(std::string const& collectionName) {
  return any(collectionName, 0, 1);
}

/// @brief read all master pointers, using skip and limit.
/// The resualt guarantees that all documents are contained exactly once
/// as long as the collection is not modified.
OperationResult transaction::Methods::any(std::string const& collectionName,
                                          uint64_t skip, uint64_t limit) {
  if (_state->isCoordinator()) {
    return anyCoordinator(collectionName, skip, limit);
  }
  return anyLocal(collectionName, skip, limit);
}

/// @brief fetches documents in a collection in random order, coordinator
OperationResult transaction::Methods::anyCoordinator(std::string const&,
                                                     uint64_t, uint64_t) {
  THROW_ARANGO_EXCEPTION(TRI_ERROR_NOT_IMPLEMENTED);
}

/// @brief fetches documents in a collection in random order, local
OperationResult transaction::Methods::anyLocal(
    std::string const& collectionName, uint64_t skip, uint64_t limit) {
  TRI_voc_cid_t cid = resolver()->getCollectionIdLocal(collectionName);

  if (cid == 0) {
    throwCollectionNotFound(collectionName.c_str());
  }

  pinData(cid);  // will throw when it fails

  Result res = lock(trxCollection(cid), AccessMode::Type::READ);

  if (!res.ok()) {
    return OperationResult(res);
  }

  VPackBuilder resultBuilder;
  resultBuilder.openArray();

  ManagedDocumentResult mmdr;
  std::unique_ptr<OperationCursor> cursor =
      indexScan(collectionName, transaction::Methods::CursorType::ANY, &mmdr,
                skip, limit, 1000, false);

  cursor->allDocuments([&resultBuilder](DocumentIdentifierToken const& token, VPackSlice slice) {
    resultBuilder.add(slice);
  });

  resultBuilder.close();

  res = unlock(trxCollection(cid), AccessMode::Type::READ);

  if (!res.ok()) {
    return OperationResult(res);
  }

  return OperationResult(resultBuilder.steal(),
                         _transactionContextPtr->orderCustomTypeHandler(), "",
                         TRI_ERROR_NO_ERROR, false);
}

TRI_voc_cid_t transaction::Methods::addCollectionAtRuntime(
    TRI_voc_cid_t cid, std::string const& collectionName,
    AccessMode::Type type) {
  auto collection = trxCollection(cid);

  if (collection == nullptr) {
    int res = _state->addCollection(cid, type, _state->nestingLevel(), true);

    if (res != TRI_ERROR_NO_ERROR) {
      if (res == TRI_ERROR_TRANSACTION_UNREGISTERED_COLLECTION) {
        // special error message to indicate which collection was undeclared
        THROW_ARANGO_EXCEPTION_MESSAGE(
            res, std::string(TRI_errno_string(res)) + ": " + collectionName +
                     " [" + AccessMode::typeString(type) + "]");
      }
      THROW_ARANGO_EXCEPTION(res);
    }
    _state->ensureCollections(_state->nestingLevel());
    collection = trxCollection(cid);

    if (collection == nullptr) {
      throwCollectionNotFound(collectionName.c_str());
    }
  }
  TRI_ASSERT(collection != nullptr);
  return cid;
}

/// @brief add a collection to the transaction for read, at runtime
TRI_voc_cid_t transaction::Methods::addCollectionAtRuntime(
    std::string const& collectionName) {
  if (collectionName == _collectionCache.name && !collectionName.empty()) {
    return _collectionCache.cid;
  }

  auto cid = resolver()->getCollectionIdLocal(collectionName);

  if (cid == 0) {
    throwCollectionNotFound(collectionName.c_str());
  }
  addCollectionAtRuntime(cid, collectionName);
  _collectionCache.cid = cid;
  _collectionCache.name = collectionName;
  return cid;
}

/// @brief return the type of a collection
bool transaction::Methods::isEdgeCollection(std::string const& collectionName) {
  return getCollectionType(collectionName) == TRI_COL_TYPE_EDGE;
}

/// @brief return the type of a collection
bool transaction::Methods::isDocumentCollection(
    std::string const& collectionName) {
  return getCollectionType(collectionName) == TRI_COL_TYPE_DOCUMENT;
}

/// @brief return the type of a collection
TRI_col_type_e transaction::Methods::getCollectionType(
    std::string const& collectionName) {
  if (_state->isCoordinator()) {
    return resolver()->getCollectionTypeCluster(collectionName);
  }
  return resolver()->getCollectionType(collectionName);
}

/// @brief return the name of a collection
std::string transaction::Methods::collectionName(TRI_voc_cid_t cid) {
  return resolver()->getCollectionName(cid);
}

/// @brief Iterate over all elements of the collection.
void transaction::Methods::invokeOnAllElements(
    std::string const& collectionName,
    std::function<bool(DocumentIdentifierToken const&)> callback) {
  TRI_ASSERT(_state->status() == transaction::Status::RUNNING);
  if (_state->isCoordinator()) {
    THROW_ARANGO_EXCEPTION(TRI_ERROR_NOT_IMPLEMENTED);
  }

  TRI_voc_cid_t cid = addCollectionAtRuntime(collectionName);
  TransactionCollection* trxCol = trxCollection(cid);
  LogicalCollection* logical = documentCollection(trxCol);

  pinData(cid);  // will throw when it fails

  Result res = lock(trxCol, AccessMode::Type::READ);

  if (!res.ok()) {
    THROW_ARANGO_EXCEPTION(res);
  }

  logical->invokeOnAllElements(this, callback);

  res = unlock(trxCol, AccessMode::Type::READ);

  if (!res.ok()) {
    THROW_ARANGO_EXCEPTION(res);
  }
}

/// @brief return one document from a collection, fast path
///        If everything went well the result will contain the found document
///        (as an external on single_server) and this function will return
///        TRI_ERROR_NO_ERROR.
///        If there was an error the code is returned and it is guaranteed
///        that result remains unmodified.
///        Does not care for revision handling!
Result transaction::Methods::documentFastPath(std::string const& collectionName,
                                              ManagedDocumentResult* mmdr,
                                              VPackSlice const value,
                                              VPackBuilder& result,
                                              bool shouldLock) {
  TRI_ASSERT(_state->status() == transaction::Status::RUNNING);
  if (!value.isObject() && !value.isString()) {
    // must provide a document object or string
    THROW_ARANGO_EXCEPTION(TRI_ERROR_ARANGO_DOCUMENT_TYPE_INVALID);
  }

  if (_state->isCoordinator()) {
    OperationOptions options;  // use default configuration
    options.ignoreRevs = true;

    OperationResult opRes = documentCoordinator(collectionName, value, options);
    if (opRes.failed()) {
      return opRes.code;
    }
    result.add(opRes.slice());
    return Result(TRI_ERROR_NO_ERROR);
  }

  TRI_voc_cid_t cid = addCollectionAtRuntime(collectionName);
  LogicalCollection* collection = documentCollection(trxCollection(cid));

  pinData(cid);  // will throw when it fails

  StringRef key(transaction::helpers::extractKeyPart(value));
  if (key.empty()) {
    return Result(TRI_ERROR_ARANGO_DOCUMENT_HANDLE_BAD);
  }

  std::unique_ptr<ManagedDocumentResult> tmp;
  if (mmdr == nullptr) {
    tmp.reset(new ManagedDocumentResult);
    mmdr = tmp.get();
  }

  TRI_ASSERT(mmdr != nullptr);

  Result res = collection->read(
      this, key, *mmdr,
      shouldLock && !isLocked(collection, AccessMode::Type::READ));

  if (res.fail()) {
    return res;
  }

  TRI_ASSERT(isPinned(cid));

  mmdr->addToBuilder(result, true);
  return Result(TRI_ERROR_NO_ERROR);
}

/// @brief return one document from a collection, fast path
///        If everything went well the result will contain the found document
///        (as an external on single_server) and this function will return
///        TRI_ERROR_NO_ERROR.
///        If there was an error the code is returned
///        Does not care for revision handling!
///        Must only be called on a local server, not in cluster case!
Result transaction::Methods::documentFastPathLocal(
    std::string const& collectionName, std::string const& key,
    ManagedDocumentResult& result) {
  TRI_ASSERT(_state->status() == transaction::Status::RUNNING);

  TRI_voc_cid_t cid = addCollectionAtRuntime(collectionName);
  LogicalCollection* collection = documentCollection(trxCollection(cid));

  pinData(cid);  // will throw when it fails

  if (key.empty()) {
    return TRI_ERROR_ARANGO_DOCUMENT_HANDLE_BAD;
  }

  Result res = collection->read(this, key, result,
                                !isLocked(collection, AccessMode::Type::READ));

  if (res.fail()) {
    return res;
  }

  TRI_ASSERT(isPinned(cid));
  return TRI_ERROR_NO_ERROR;
}

/// @brief Create Cluster Communication result for document
OperationResult transaction::Methods::clusterResultDocument(
    rest::ResponseCode const& responseCode,
    std::shared_ptr<VPackBuilder> const& resultBody,
    std::unordered_map<int, size_t> const& errorCounter) const {
  switch (responseCode) {
    case rest::ResponseCode::OK:
    case rest::ResponseCode::PRECONDITION_FAILED:
      return OperationResult(resultBody->steal(), nullptr, "",
                             responseCode == rest::ResponseCode::OK
                                 ? TRI_ERROR_NO_ERROR
                                 : TRI_ERROR_ARANGO_CONFLICT,
                             false, errorCounter);
    case rest::ResponseCode::NOT_FOUND:
      return OperationResult(TRI_ERROR_ARANGO_DOCUMENT_NOT_FOUND);
    default:
      return OperationResult(TRI_ERROR_INTERNAL);
  }
}

/// @brief Create Cluster Communication result for insert
OperationResult transaction::Methods::clusterResultInsert(
    rest::ResponseCode const& responseCode,
    std::shared_ptr<VPackBuilder> const& resultBody,
    std::unordered_map<int, size_t> const& errorCounter) const {
  switch (responseCode) {
    case rest::ResponseCode::ACCEPTED:
    case rest::ResponseCode::CREATED:
      return OperationResult(
          resultBody->steal(), nullptr, "", TRI_ERROR_NO_ERROR,
          responseCode == rest::ResponseCode::CREATED, errorCounter);
    case rest::ResponseCode::PRECONDITION_FAILED:
      return OperationResult(TRI_ERROR_ARANGO_CONFLICT);
    case rest::ResponseCode::BAD:
      return dbServerResponseBad(resultBody);
    case rest::ResponseCode::NOT_FOUND:
      return OperationResult(TRI_ERROR_ARANGO_COLLECTION_NOT_FOUND);
    case rest::ResponseCode::CONFLICT:
      return OperationResult(TRI_ERROR_ARANGO_UNIQUE_CONSTRAINT_VIOLATED);
    default:
      return OperationResult(TRI_ERROR_INTERNAL);
  }
}

/// @brief Create Cluster Communication result for modify
OperationResult transaction::Methods::clusterResultModify(
    rest::ResponseCode const& responseCode,
    std::shared_ptr<VPackBuilder> const& resultBody,
    std::unordered_map<int, size_t> const& errorCounter) const {
  int errorCode = TRI_ERROR_NO_ERROR;
  switch (responseCode) {
    case rest::ResponseCode::CONFLICT:
      errorCode = TRI_ERROR_ARANGO_UNIQUE_CONSTRAINT_VIOLATED;
    // Fall through
    case rest::ResponseCode::PRECONDITION_FAILED:
      if (errorCode == TRI_ERROR_NO_ERROR) {
        errorCode = TRI_ERROR_ARANGO_CONFLICT;
      }
    // Fall through
    case rest::ResponseCode::ACCEPTED:
    case rest::ResponseCode::CREATED:
      return OperationResult(resultBody->steal(), nullptr, "", errorCode,
                             responseCode == rest::ResponseCode::CREATED,
                             errorCounter);
    case rest::ResponseCode::BAD:
      return dbServerResponseBad(resultBody);
    case rest::ResponseCode::NOT_FOUND:
      return OperationResult(TRI_ERROR_ARANGO_DOCUMENT_NOT_FOUND);
    default:
      return OperationResult(TRI_ERROR_INTERNAL);
  }
}

/// @brief Helper create a Cluster Communication remove result
OperationResult transaction::Methods::clusterResultRemove(
    rest::ResponseCode const& responseCode,
    std::shared_ptr<VPackBuilder> const& resultBody,
    std::unordered_map<int, size_t> const& errorCounter) const {
  switch (responseCode) {
    case rest::ResponseCode::OK:
    case rest::ResponseCode::ACCEPTED:
    case rest::ResponseCode::PRECONDITION_FAILED:
      return OperationResult(
          resultBody->steal(), nullptr, "",
          responseCode == rest::ResponseCode::PRECONDITION_FAILED
              ? TRI_ERROR_ARANGO_CONFLICT
              : TRI_ERROR_NO_ERROR,
          responseCode != rest::ResponseCode::ACCEPTED, errorCounter);
    case rest::ResponseCode::BAD:
      return dbServerResponseBad(resultBody);
    case rest::ResponseCode::NOT_FOUND:
      return OperationResult(TRI_ERROR_ARANGO_DOCUMENT_NOT_FOUND);
    default:
      return OperationResult(TRI_ERROR_INTERNAL);
  }
}

/// @brief return one or multiple documents from a collection
OperationResult transaction::Methods::document(
    std::string const& collectionName, VPackSlice const value,
    OperationOptions& options) {
  TRI_ASSERT(_state->status() == transaction::Status::RUNNING);

  if (!value.isObject() && !value.isArray()) {
    // must provide a document object or an array of documents
    THROW_ARANGO_EXCEPTION(TRI_ERROR_ARANGO_DOCUMENT_TYPE_INVALID);
  }

  if (_state->isCoordinator()) {
    return documentCoordinator(collectionName, value, options);
  }

  return documentLocal(collectionName, value, options);
}

/// @brief read one or multiple documents in a collection, coordinator
#ifndef USE_ENTERPRISE
OperationResult transaction::Methods::documentCoordinator(
    std::string const& collectionName, VPackSlice const value,
    OperationOptions& options) {
  auto headers =
      std::make_unique<std::unordered_map<std::string, std::string>>();
  rest::ResponseCode responseCode;
  std::unordered_map<int, size_t> errorCounter;
  auto resultBody = std::make_shared<VPackBuilder>();

  if (!value.isArray()) {
    StringRef key(transaction::helpers::extractKeyPart(value));
    if (key.empty()) {
      return OperationResult(TRI_ERROR_ARANGO_DOCUMENT_KEY_BAD);
    }
  }

  int res = arangodb::getDocumentOnCoordinator(
      databaseName(), collectionName, value, options, headers, responseCode,
      errorCounter, resultBody);

  if (res == TRI_ERROR_NO_ERROR) {
    return clusterResultDocument(responseCode, resultBody, errorCounter);
  }
  return OperationResult(res);
}
#endif

/// @brief read one or multiple documents in a collection, local
OperationResult transaction::Methods::documentLocal(
    std::string const& collectionName, VPackSlice const value,
    OperationOptions& options) {
  TRI_voc_cid_t cid = addCollectionAtRuntime(collectionName);
  LogicalCollection* collection = documentCollection(trxCollection(cid));

  if (!options.silent) {
    pinData(cid);  // will throw when it fails
  }

  VPackBuilder resultBuilder;

  auto workForOneDocument = [&](VPackSlice const value,
                                bool isMultiple) -> Result {
    StringRef key(transaction::helpers::extractKeyPart(value));
    if (key.empty()) {
      return TRI_ERROR_ARANGO_DOCUMENT_HANDLE_BAD;
    }

    TRI_voc_rid_t expectedRevision = 0;
    if (!options.ignoreRevs && value.isObject()) {
      expectedRevision = TRI_ExtractRevisionId(value);
    }

    ManagedDocumentResult result;
    Result res = collection->read(
      this, key, result, !isLocked(collection, AccessMode::Type::READ));

    if (res.fail()) {
      return res;
    }

    TRI_ASSERT(isPinned(cid));

    if (expectedRevision != 0) {
      TRI_voc_rid_t foundRevision =
          transaction::helpers::extractRevFromDocument(
              VPackSlice(result.vpack()));
      if (expectedRevision != foundRevision) {
        if (!isMultiple) {
          // still return
          buildDocumentIdentity(collection, resultBuilder, cid, key,
                                foundRevision, 0, nullptr, nullptr);
        }
        return TRI_ERROR_ARANGO_CONFLICT;
      }
    }

    if (!options.silent) {
      result.addToBuilder(resultBuilder, true);
    } else if (isMultiple) {
      resultBuilder.add(VPackSlice::nullSlice());
    }

    return TRI_ERROR_NO_ERROR;
  };

  Result res(TRI_ERROR_NO_ERROR);
  std::unordered_map<int, size_t> countErrorCodes;
  if (!value.isArray()) {
    res = workForOneDocument(value, false);
  } else {
    VPackArrayBuilder guard(&resultBuilder);
    for (auto const& s : VPackArrayIterator(value)) {
      res = workForOneDocument(s, true);
      if (res.fail()) {
        createBabiesError(resultBuilder, countErrorCodes, res, options.silent);
      }
    }
    res = TRI_ERROR_NO_ERROR;
  }

  return OperationResult(resultBuilder.steal(),
                         _transactionContextPtr->orderCustomTypeHandler(),
                         res.errorMessage(), res.errorNumber(),
                         options.waitForSync, countErrorCodes);
}

/// @brief create one or multiple documents in a collection
/// the single-document variant of this operation will either succeed or,
/// if it fails, clean up after itself
OperationResult transaction::Methods::insert(std::string const& collectionName,
                                             VPackSlice const value,
                                             OperationOptions const& options) {
  TRI_ASSERT(_state->status() == transaction::Status::RUNNING);

  if (!value.isObject() && !value.isArray()) {
    // must provide a document object or an array of documents
    THROW_ARANGO_EXCEPTION(TRI_ERROR_ARANGO_DOCUMENT_TYPE_INVALID);
  }
  if (value.isArray() && value.length() == 0) {
    return emptyResult(options.waitForSync);
  }

  // Validate Edges
  OperationOptions optionsCopy = options;

  if (_state->isCoordinator()) {
    return insertCoordinator(collectionName, value, optionsCopy);
  }

  return insertLocal(collectionName, value, optionsCopy);
}

/// @brief create one or multiple documents in a collection, coordinator
/// the single-document variant of this operation will either succeed or,
/// if it fails, clean up after itself
#ifndef USE_ENTERPRISE
OperationResult transaction::Methods::insertCoordinator(
    std::string const& collectionName, VPackSlice const value,
    OperationOptions& options) {
  rest::ResponseCode responseCode;

  std::unordered_map<int, size_t> errorCounter;
  auto resultBody = std::make_shared<VPackBuilder>();

  int res = arangodb::createDocumentOnCoordinator(
      databaseName(), collectionName, options, value, responseCode,
      errorCounter, resultBody);

  if (res == TRI_ERROR_NO_ERROR) {
    return clusterResultInsert(responseCode, resultBody, errorCounter);
  }
  return OperationResult(res);
}
#endif

/// @brief choose a timeout for synchronous replication, based on the
/// number of documents we ship over
static double chooseTimeout(size_t count) {
  static bool timeoutQueried = false;
  static double timeoutFactor = 1.0;
  static double lowerLimit = 0.5;
  if (!timeoutQueried) {
    // Multithreading is no problem here because these static variables
    // are only ever set once in the lifetime of the server.
    auto feature = application_features::ApplicationServer::getFeature<ClusterFeature>("Cluster");
    timeoutFactor = feature->syncReplTimeoutFactor();
    timeoutQueried = true;
    auto feature2 = application_features::ApplicationServer::getFeature<EngineSelectorFeature>("EngineSelector");
    if (feature2->engineName() == arangodb::RocksDBEngine::EngineName) {
      lowerLimit = 1.0;
    }
  }

  // We usually assume that a server can process at least 2500 documents
  // per second (this is a low estimate), and use a low limit of 0.5s
  // and a high timeout of 120s
  double timeout = static_cast<double>(count / 2500);
  if (timeout < lowerLimit) {
    return lowerLimit * timeoutFactor;
  } else if (timeout > 120) {
    return 120.0 * timeoutFactor;
  } else {
    return timeout * timeoutFactor;
  }
}

/// @brief create one or multiple documents in a collection, local
/// the single-document variant of this operation will either succeed or,
/// if it fails, clean up after itself
OperationResult transaction::Methods::insertLocal(
    std::string const& collectionName, VPackSlice const value,
    OperationOptions& options) {
  TRI_voc_cid_t cid = addCollectionAtRuntime(collectionName);
  LogicalCollection* collection = documentCollection(trxCollection(cid));

  bool isFollower = false;
  if (_state->isDBServer()) {
    // Block operation early if we are not supposed to perform it:
    std::string theLeader = collection->followers()->getLeader();
    if (theLeader.empty()) {
      if (!options.isSynchronousReplicationFrom.empty()) {
        return OperationResult(TRI_ERROR_CLUSTER_SHARD_LEADER_REFUSES_REPLICATION);
      }
    } else {  // we are a follower following theLeader
      isFollower = true;
      if (options.isSynchronousReplicationFrom.empty()) {
        return OperationResult(TRI_ERROR_CLUSTER_SHARD_LEADER_RESIGNED);
      }
      if (options.isSynchronousReplicationFrom != theLeader) {
        return OperationResult(TRI_ERROR_CLUSTER_SHARD_FOLLOWER_REFUSES_OPERATION);
      }
    }
  }

  if (options.returnNew) {
    pinData(cid);  // will throw when it fails
  }

  VPackBuilder resultBuilder;
  TRI_voc_tick_t maxTick = 0;

  auto workForOneDocument = [&](VPackSlice const value) -> Result {
    if (!value.isObject()) {
      return TRI_ERROR_ARANGO_DOCUMENT_TYPE_INVALID;
    }

    ManagedDocumentResult result;
    TRI_voc_tick_t resultMarkerTick = 0;

    Result res =
        collection->insert(this, value, result, options, resultMarkerTick,
                           !isLocked(collection, AccessMode::Type::WRITE));

    if (resultMarkerTick > 0 && resultMarkerTick > maxTick) {
      maxTick = resultMarkerTick;
    }

    if (!res.ok()) {
      // Error reporting in the babies case is done outside of here,
      // in the single document case no body needs to be created at all.
      return res;
    }

    TRI_ASSERT(!result.empty());

    StringRef keyString(transaction::helpers::extractKeyFromDocument(
        VPackSlice(result.vpack())));

    buildDocumentIdentity(collection, resultBuilder, cid, keyString,
                          transaction::helpers::extractRevFromDocument(
                              VPackSlice(result.vpack())),
                          0, nullptr, options.returnNew ? &result : nullptr);

    return TRI_ERROR_NO_ERROR;
  };

  Result res = TRI_ERROR_NO_ERROR;
  bool const multiCase = value.isArray();
  std::unordered_map<int, size_t> countErrorCodes;
  if (multiCase) {
    VPackArrayBuilder b(&resultBuilder);
    for (auto const& s : VPackArrayIterator(value)) {
      res = workForOneDocument(s);
      if (res.fail()) {
        createBabiesError(resultBuilder, countErrorCodes, res, options.silent);
      }
    }
    // With babies the reporting is handled in the body of the result
    res = Result(TRI_ERROR_NO_ERROR);
  } else {
    res = workForOneDocument(value);
  }

  // wait for operation(s) to be synced to disk here. On rocksdb maxTick == 0
  if (res.ok() && options.waitForSync && maxTick > 0 &&
      isSingleOperationTransaction()) {
    EngineSelectorFeature::ENGINE->waitForSync(maxTick);
  }

  if (res.ok() && _state->isDBServer()) {
    // Now replicate the same operation on all followers:
    auto const& followerInfo = collection->followers();
    std::shared_ptr<std::vector<ServerID> const> followers = followerInfo->get();
    // Now see whether or not we have to do synchronous replication:
    bool doingSynchronousReplication = !isFollower && followers->size() > 0;

    if (doingSynchronousReplication) {
      // In the multi babies case res is always TRI_ERROR_NO_ERROR if we
      // get here, in the single document case, we do not try to replicate
      // in case of an error.

      // Now replicate the good operations on all followers:
      std::string path =
        "/_db/" + arangodb::basics::StringUtils::urlEncode(databaseName()) +
        "/_api/document/" +
        arangodb::basics::StringUtils::urlEncode(collection->name()) +
        "?isRestore=true&isSynchronousReplication=" +
        ServerState::instance()->getId();

      VPackBuilder payload;

      auto doOneDoc = [&](VPackSlice const& doc, VPackSlice result) {
        VPackObjectBuilder guard(&payload);
        VPackSlice s = result.get(StaticStrings::KeyString);
        payload.add(StaticStrings::KeyString, s);
        s = result.get(StaticStrings::RevString);
        payload.add(StaticStrings::RevString, s);
        TRI_SanitizeObject(doc, payload);
      };

      VPackSlice ourResult = resultBuilder.slice();
      size_t count = 0;
      if (value.isArray()) {
        VPackArrayBuilder guard(&payload);
        VPackArrayIterator itValue(value);
        VPackArrayIterator itResult(ourResult);
        while (itValue.valid() && itResult.valid()) {
          TRI_ASSERT((*itResult).isObject());
          if (!(*itResult).hasKey("error")) {
            doOneDoc(itValue.value(), itResult.value());
            count++;
          }
          itValue.next();
          itResult.next();
        }
      } else {
        doOneDoc(value, ourResult);
        count++;
      }
<<<<<<< HEAD
      if (count > 0) {
        auto body = std::make_shared<std::string>();
        *body = payload.slice().toJson();
=======
      auto cc = arangodb::ClusterComm::instance();
      if (cc != nullptr) {
        // nullptr only happens on controlled shutdown
        size_t nrDone = 0;
        size_t nrGood = cc->performRequests(requests, chooseTimeout(count),
                                            nrDone, Logger::REPLICATION, false);
        if (nrGood < followers->size()) {
          // If any would-be-follower refused to follow there must be a
          // new leader in the meantime, in this case we must not allow
          // this operation to succeed, we simply return with a refusal
          // error (note that we use the follower version, since we have
          // lost leadership):
          if (findRefusal(requests)) {
            return OperationResult(TRI_ERROR_CLUSTER_SHARD_LEADER_RESIGNED);
          }
>>>>>>> a2409767

        // Now prepare the requests:
        std::vector<ClusterCommRequest> requests;
        for (auto const& f : *followers) {
          requests.emplace_back("server:" + f, arangodb::rest::RequestType::POST,
              path, body);
        }
        auto cc = arangodb::ClusterComm::instance();
        if (cc != nullptr) {
          // nullptr only happens on controlled shutdown
          size_t nrDone = 0;
          size_t nrGood = cc->performRequests(requests, chooseTimeout(count),
              nrDone, Logger::REPLICATION);
          if (nrGood < followers->size()) {
            // If any would-be-follower refused to follow there must be a
            // new leader in the meantime, in this case we must not allow
            // this operation to succeed, we simply return with a refusal
            // error (note that we use the follower version, since we have
            // lost leadership):
            if (findRefusal(requests)) {
              return OperationResult(TRI_ERROR_CLUSTER_SHARD_LEADER_RESIGNED);
            }

            // Otherwise we drop all followers that were not successful:
            for (size_t i = 0; i < followers->size(); ++i) {
              bool replicationWorked =
                requests[i].done &&
                requests[i].result.status == CL_COMM_RECEIVED &&
                (requests[i].result.answer_code ==
                 rest::ResponseCode::ACCEPTED ||
                 requests[i].result.answer_code == rest::ResponseCode::CREATED);
              if (replicationWorked) {
                bool found;
                requests[i].result.answer->header(StaticStrings::ErrorCodes,
                    found);
                replicationWorked = !found;
              }
              if (!replicationWorked) {
                auto const& followerInfo = collection->followers();
                if (followerInfo->remove((*followers)[i])) {
                  LOG_TOPIC(WARN, Logger::REPLICATION)
                    << "insertLocal: dropping follower " << (*followers)[i]
                    << " for shard " << collectionName;
                } else {
                  LOG_TOPIC(ERR, Logger::REPLICATION)
                    << "insertLocal: could not drop follower "
                    << (*followers)[i] << " for shard " << collectionName;
                  THROW_ARANGO_EXCEPTION(TRI_ERROR_CLUSTER_COULD_NOT_DROP_FOLLOWER);
                }
              }
            }
          }
        }
      }
    }
  }

  if (options.silent) {
    // We needed the results, but do not want to report:
    resultBuilder.clear();
  }

  return OperationResult(resultBuilder.steal(), nullptr, res.errorMessage(),
                         res.errorNumber(), options.waitForSync,
                         countErrorCodes);
}

/// @brief update/patch one or multiple documents in a collection
/// the single-document variant of this operation will either succeed or,
/// if it fails, clean up after itself
OperationResult transaction::Methods::update(std::string const& collectionName,
                                             VPackSlice const newValue,
                                             OperationOptions const& options) {
  TRI_ASSERT(_state->status() == transaction::Status::RUNNING);

  if (!newValue.isObject() && !newValue.isArray()) {
    // must provide a document object or an array of documents
    THROW_ARANGO_EXCEPTION(TRI_ERROR_ARANGO_DOCUMENT_TYPE_INVALID);
  }
  if (newValue.isArray() && newValue.length() == 0) {
    return emptyResult(options.waitForSync);
  }

  OperationOptions optionsCopy = options;

  if (_state->isCoordinator()) {
    return updateCoordinator(collectionName, newValue, optionsCopy);
  }

  return modifyLocal(collectionName, newValue, optionsCopy,
                     TRI_VOC_DOCUMENT_OPERATION_UPDATE);
}

/// @brief update one or multiple documents in a collection, coordinator
/// the single-document variant of this operation will either succeed or,
/// if it fails, clean up after itself
#ifndef USE_ENTERPRISE
OperationResult transaction::Methods::updateCoordinator(
    std::string const& collectionName, VPackSlice const newValue,
    OperationOptions& options) {
  auto headers =
      std::make_unique<std::unordered_map<std::string, std::string>>();
  rest::ResponseCode responseCode;
  std::unordered_map<int, size_t> errorCounter;
  auto resultBody = std::make_shared<VPackBuilder>();

  int res = arangodb::modifyDocumentOnCoordinator(
      databaseName(), collectionName, newValue, options, true /* isPatch */,
      headers, responseCode, errorCounter, resultBody);

  if (res == TRI_ERROR_NO_ERROR) {
    return clusterResultModify(responseCode, resultBody, errorCounter);
  }
  return OperationResult(res);
}
#endif

/// @brief replace one or multiple documents in a collection
/// the single-document variant of this operation will either succeed or,
/// if it fails, clean up after itself
OperationResult transaction::Methods::replace(std::string const& collectionName,
                                              VPackSlice const newValue,
                                              OperationOptions const& options) {
  TRI_ASSERT(_state->status() == transaction::Status::RUNNING);

  if (!newValue.isObject() && !newValue.isArray()) {
    // must provide a document object or an array of documents
    THROW_ARANGO_EXCEPTION(TRI_ERROR_ARANGO_DOCUMENT_TYPE_INVALID);
  }
  if (newValue.isArray() && newValue.length() == 0) {
    return emptyResult(options.waitForSync);
  }

  OperationOptions optionsCopy = options;

  if (_state->isCoordinator()) {
    return replaceCoordinator(collectionName, newValue, optionsCopy);
  }

  return modifyLocal(collectionName, newValue, optionsCopy,
                     TRI_VOC_DOCUMENT_OPERATION_REPLACE);
}

/// @brief replace one or multiple documents in a collection, coordinator
/// the single-document variant of this operation will either succeed or,
/// if it fails, clean up after itself
#ifndef USE_ENTERPRISE
OperationResult transaction::Methods::replaceCoordinator(
    std::string const& collectionName, VPackSlice const newValue,
    OperationOptions& options) {
  auto headers =
      std::make_unique<std::unordered_map<std::string, std::string>>();
  rest::ResponseCode responseCode;
  std::unordered_map<int, size_t> errorCounter;
  auto resultBody = std::make_shared<VPackBuilder>();

  int res = arangodb::modifyDocumentOnCoordinator(
      databaseName(), collectionName, newValue, options, false /* isPatch */,
      headers, responseCode, errorCounter, resultBody);

  if (res == TRI_ERROR_NO_ERROR) {
    return clusterResultModify(responseCode, resultBody, errorCounter);
  }
  return OperationResult(res);
}
#endif

/// @brief replace one or multiple documents in a collection, local
/// the single-document variant of this operation will either succeed or,
/// if it fails, clean up after itself
OperationResult transaction::Methods::modifyLocal(
    std::string const& collectionName, VPackSlice const newValue,
    OperationOptions& options, TRI_voc_document_operation_e operation) {
  TRI_voc_cid_t cid = addCollectionAtRuntime(collectionName);
  LogicalCollection* collection = documentCollection(trxCollection(cid));

  bool isFollower = false;
  if (_state->isDBServer()) {
    // Block operation early if we are not supposed to perform it:
    std::string theLeader = collection->followers()->getLeader();
    if (theLeader.empty()) {
      if (!options.isSynchronousReplicationFrom.empty()) {
        return OperationResult(TRI_ERROR_CLUSTER_SHARD_LEADER_REFUSES_REPLICATION);
      }
    } else {  // we are a follower following theLeader
      isFollower = true;
      if (options.isSynchronousReplicationFrom.empty()) {
        return OperationResult(TRI_ERROR_CLUSTER_SHARD_LEADER_RESIGNED);
      }
      if (options.isSynchronousReplicationFrom != theLeader) {
        return OperationResult(TRI_ERROR_CLUSTER_SHARD_FOLLOWER_REFUSES_OPERATION);
      }
    }
  }

  if (options.returnOld || options.returnNew) {
    pinData(cid);  // will throw when it fails
  }

  // Update/replace are a read and a write, let's get the write lock already
  // for the read operation:
  Result res = lock(trxCollection(cid), AccessMode::Type::WRITE);

  if (!res.ok()) {
    return OperationResult(res);
  }

  VPackBuilder resultBuilder;  // building the complete result
  TRI_voc_tick_t maxTick = 0;

  // lambda //////////////
  auto workForOneDocument = [this, &operation, &options, &maxTick, &collection,
                             &resultBuilder, &cid](VPackSlice const newVal,
                                                   bool isBabies) -> Result {
    Result res;
    if (!newVal.isObject()) {
      res.reset(TRI_ERROR_ARANGO_DOCUMENT_TYPE_INVALID);
      return res;
    }

    ManagedDocumentResult result;
    TRI_voc_rid_t actualRevision = 0;
    ManagedDocumentResult previous;
    TRI_voc_tick_t resultMarkerTick = 0;

    if (operation == TRI_VOC_DOCUMENT_OPERATION_REPLACE) {
      res = collection->replace(this, newVal, result, options, resultMarkerTick,
                                !isLocked(collection, AccessMode::Type::WRITE),
                                actualRevision, previous);
    } else {
      res = collection->update(this, newVal, result, options, resultMarkerTick,
                               !isLocked(collection, AccessMode::Type::WRITE),
                               actualRevision, previous);
    }

    if (resultMarkerTick > 0 && resultMarkerTick > maxTick) {
      maxTick = resultMarkerTick;
    }

    if (res.errorNumber() == TRI_ERROR_ARANGO_CONFLICT) {
      // still return
      if (!isBabies) {
        StringRef key(newVal.get(StaticStrings::KeyString));
        buildDocumentIdentity(collection, resultBuilder, cid, key,
                              actualRevision, 0,
                              options.returnOld ? &previous : nullptr, nullptr);
      }
      return res;
    } else if (!res.ok()) {
      return res;
    }

    TRI_ASSERT(!result.empty());
    TRI_ASSERT(!previous.empty());

    StringRef key(newVal.get(StaticStrings::KeyString));
    buildDocumentIdentity(collection, resultBuilder, cid, key,
                          TRI_ExtractRevisionId(VPackSlice(result.vpack())),
                          actualRevision,
                          options.returnOld ? &previous : nullptr,
                          options.returnNew ? &result : nullptr);

    return res;  // must be ok!
  };
  ///////////////////////

  bool multiCase = newValue.isArray();
  std::unordered_map<int, size_t> errorCounter;
  if (multiCase) {
    {
      VPackArrayBuilder guard(&resultBuilder);
      VPackArrayIterator it(newValue);
      while (it.valid()) {
        res = workForOneDocument(it.value(), true);
        if (!res.ok()) {
          createBabiesError(resultBuilder, errorCounter, res.errorNumber(),
                            options.silent);
        }
        ++it;
      }
    }
    res.reset();
  } else {
    res = workForOneDocument(newValue, false);
  }

  // wait for operation(s) to be synced to disk here. On rocksdb maxTick == 0
  if (res.ok() && options.waitForSync && maxTick > 0 &&
      isSingleOperationTransaction()) {
    EngineSelectorFeature::ENGINE->waitForSync(maxTick);
  }

  // Now see whether or not we have to do synchronous replication:
  if (res.ok() && _state->isDBServer()) {
    // Now replicate the same operation on all followers:
    auto const& followerInfo = collection->followers();
    std::shared_ptr<std::vector<ServerID> const> followers = followerInfo->get();
    bool doingSynchronousReplication = !isFollower && followers->size() > 0;

    if (doingSynchronousReplication) {
      // In the multi babies case res is always TRI_ERROR_NO_ERROR if we
      // get here, in the single document case, we do not try to replicate
      // in case of an error.

      // Now replicate the good operations on all followers:
      auto cc = arangodb::ClusterComm::instance();
      if (cc != nullptr) {
        // nullptr only happens on controlled shutdown
        std::string path =
          "/_db/" + arangodb::basics::StringUtils::urlEncode(databaseName()) +
          "/_api/document/" +
          arangodb::basics::StringUtils::urlEncode(collection->name()) +
          "?isRestore=true&isSynchronousReplication=" +
          ServerState::instance()->getId();

        VPackBuilder payload;

        auto doOneDoc = [&](VPackSlice const& doc, VPackSlice result) {
          VPackObjectBuilder guard(&payload);
          VPackSlice s = result.get(StaticStrings::KeyString);
          payload.add(StaticStrings::KeyString, s);
          s = result.get(StaticStrings::RevString);
          payload.add(StaticStrings::RevString, s);
          TRI_SanitizeObject(doc, payload);
        };

        VPackSlice ourResult = resultBuilder.slice();
        size_t count = 0;
        if (multiCase) {
          VPackArrayBuilder guard(&payload);
          VPackArrayIterator itValue(newValue);
          VPackArrayIterator itResult(ourResult);
          while (itValue.valid() && itResult.valid()) {
            TRI_ASSERT((*itResult).isObject());
            if (!(*itResult).hasKey("error")) {
              doOneDoc(itValue.value(), itResult.value());
              count++;
            }
            itValue.next();
            itResult.next();
          }
        } else {
          VPackArrayBuilder guard(&payload);
          doOneDoc(newValue, ourResult);
          count++;
        }
<<<<<<< HEAD
        if (count > 0) {
          auto body = std::make_shared<std::string>();
          *body = payload.slice().toJson();

          // Now prepare the requests:
          std::vector<ClusterCommRequest> requests;
          for (auto const& f : *followers) {
            requests.emplace_back("server:" + f,
                operation == TRI_VOC_DOCUMENT_OPERATION_REPLACE
                ? arangodb::rest::RequestType::PUT
                : arangodb::rest::RequestType::PATCH,
                path, body);
=======
        size_t nrDone = 0;
        size_t nrGood = cc->performRequests(requests, chooseTimeout(count),
                                            nrDone, Logger::REPLICATION, false);
        if (nrGood < followers->size()) {
          // If any would-be-follower refused to follow there must be a
          // new leader in the meantime, in this case we must not allow
          // this operation to succeed, we simply return with a refusal
          // error (note that we use the follower version, since we have
          // lost leadership):
          if (findRefusal(requests)) {
            return OperationResult(TRI_ERROR_CLUSTER_SHARD_LEADER_RESIGNED);
>>>>>>> a2409767
          }
          size_t nrDone = 0;
          size_t nrGood = cc->performRequests(requests, chooseTimeout(count),
              nrDone, Logger::REPLICATION);
          if (nrGood < followers->size()) {
            // If any would-be-follower refused to follow there must be a
            // new leader in the meantime, in this case we must not allow
            // this operation to succeed, we simply return with a refusal
            // error (note that we use the follower version, since we have
            // lost leadership):
            if (findRefusal(requests)) {
              return OperationResult(TRI_ERROR_CLUSTER_SHARD_LEADER_RESIGNED);
            }

            // Otherwise we drop all followers that were not successful:
            for (size_t i = 0; i < followers->size(); ++i) {
              bool replicationWorked =
                requests[i].done &&
                requests[i].result.status == CL_COMM_RECEIVED &&
                (requests[i].result.answer_code ==
                 rest::ResponseCode::ACCEPTED ||
                 requests[i].result.answer_code == rest::ResponseCode::OK);
              if (replicationWorked) {
                bool found;
                requests[i].result.answer->header(StaticStrings::ErrorCodes,
                    found);
                replicationWorked = !found;
              }
              if (!replicationWorked) {
                auto const& followerInfo = collection->followers();
                if (followerInfo->remove((*followers)[i])) {
                  LOG_TOPIC(WARN, Logger::REPLICATION)
                    << "modifyLocal: dropping follower " << (*followers)[i]
                    << " for shard " << collectionName;
                } else {
                  LOG_TOPIC(ERR, Logger::REPLICATION)
                    << "modifyLocal: could not drop follower "
                    << (*followers)[i] << " for shard " << collectionName;
                  THROW_ARANGO_EXCEPTION(TRI_ERROR_CLUSTER_COULD_NOT_DROP_FOLLOWER);
                }
                LOG_TOPIC(ERR, Logger::REPLICATION)
                  << "modifyLocal: dropping follower " << (*followers)[i]
                  << " for shard " << collectionName;
              }
            }
          }
        }
      }
    }
  }

  if (options.silent) {
    // We needed the results, but do not want to report:
    resultBuilder.clear();
  }

  return OperationResult(resultBuilder.steal(), nullptr, "", res.errorNumber(),
                         options.waitForSync, errorCounter);
}

/// @brief remove one or multiple documents in a collection
/// the single-document variant of this operation will either succeed or,
/// if it fails, clean up after itself
OperationResult transaction::Methods::remove(std::string const& collectionName,
                                             VPackSlice const value,
                                             OperationOptions const& options) {
  TRI_ASSERT(_state->status() == transaction::Status::RUNNING);

  if (!value.isObject() && !value.isArray() && !value.isString()) {
    // must provide a document object or an array of documents
    THROW_ARANGO_EXCEPTION(TRI_ERROR_ARANGO_DOCUMENT_TYPE_INVALID);
  }
  if (value.isArray() && value.length() == 0) {
    return emptyResult(options.waitForSync);
  }

  OperationOptions optionsCopy = options;

  if (_state->isCoordinator()) {
    return removeCoordinator(collectionName, value, optionsCopy);
  }

  return removeLocal(collectionName, value, optionsCopy);
}

/// @brief remove one or multiple documents in a collection, coordinator
/// the single-document variant of this operation will either succeed or,
/// if it fails, clean up after itself
#ifndef USE_ENTERPRISE
OperationResult transaction::Methods::removeCoordinator(
    std::string const& collectionName, VPackSlice const value,
    OperationOptions& options) {
  rest::ResponseCode responseCode;
  std::unordered_map<int, size_t> errorCounter;
  auto resultBody = std::make_shared<VPackBuilder>();

  int res = arangodb::deleteDocumentOnCoordinator(
      databaseName(), collectionName, value, options, responseCode,
      errorCounter, resultBody);

  if (res == TRI_ERROR_NO_ERROR) {
    return clusterResultRemove(responseCode, resultBody, errorCounter);
  }
  return OperationResult(res);
}
#endif

/// @brief remove one or multiple documents in a collection, local
/// the single-document variant of this operation will either succeed or,
/// if it fails, clean up after itself
OperationResult transaction::Methods::removeLocal(
    std::string const& collectionName, VPackSlice const value,
    OperationOptions& options) {
  TRI_voc_cid_t cid = addCollectionAtRuntime(collectionName);
  LogicalCollection* collection = documentCollection(trxCollection(cid));

  bool isFollower = false;
  if (_state->isDBServer()) {
    // Block operation early if we are not supposed to perform it:
    std::string theLeader = collection->followers()->getLeader();
    if (theLeader.empty()) {
      if (!options.isSynchronousReplicationFrom.empty()) {
        return OperationResult(TRI_ERROR_CLUSTER_SHARD_LEADER_REFUSES_REPLICATION);
      }
    } else {  // we are a follower following theLeader
      isFollower = true;
      if (options.isSynchronousReplicationFrom.empty()) {
        return OperationResult(TRI_ERROR_CLUSTER_SHARD_LEADER_RESIGNED);
      }
      if (options.isSynchronousReplicationFrom != theLeader) {
        return OperationResult(TRI_ERROR_CLUSTER_SHARD_FOLLOWER_REFUSES_OPERATION);
      }
    }
  }

  if (options.returnOld) {
    pinData(cid);  // will throw when it fails
  }

  VPackBuilder resultBuilder;
  TRI_voc_tick_t maxTick = 0;

  auto workForOneDocument = [&](VPackSlice value, bool isBabies) -> Result {
    TRI_voc_rid_t actualRevision = 0;
    ManagedDocumentResult previous;
    transaction::BuilderLeaser builder(this);
    StringRef key;
    if (value.isString()) {
      key = value;
      size_t pos = key.find('/');
      if (pos != std::string::npos) {
        key = key.substr(pos + 1);
        builder->add(
            VPackValuePair(key.data(), key.length(), VPackValueType::String));
        value = builder->slice();
      }
    } else if (value.isObject()) {
      VPackSlice keySlice = value.get(StaticStrings::KeyString);
      if (!keySlice.isString()) {
        return Result(TRI_ERROR_ARANGO_DOCUMENT_HANDLE_BAD);
      }
      key = keySlice;
    } else {
      return Result(TRI_ERROR_ARANGO_DOCUMENT_HANDLE_BAD);
    }

    TRI_voc_tick_t resultMarkerTick = 0;

    Result res = collection->remove(this, value, options, resultMarkerTick,
                                 !isLocked(collection, AccessMode::Type::WRITE),
                                 actualRevision, previous);

    if (resultMarkerTick > 0 && resultMarkerTick > maxTick) {
      maxTick = resultMarkerTick;
    }

    if (!res.ok()) {
      if (res.errorNumber() == TRI_ERROR_ARANGO_CONFLICT && !isBabies) {
        buildDocumentIdentity(collection, resultBuilder, cid, key,
                              actualRevision, 0,
                              options.returnOld ? &previous : nullptr, nullptr);
      }
      return res;
    }

    TRI_ASSERT(!previous.empty());
    buildDocumentIdentity(collection, resultBuilder, cid, key, actualRevision,
                          0, options.returnOld ? &previous : nullptr, nullptr);

    return Result(TRI_ERROR_NO_ERROR);
  };

  Result res(TRI_ERROR_NO_ERROR);
  bool multiCase = value.isArray();
  std::unordered_map<int, size_t> countErrorCodes;
  if (multiCase) {
    VPackArrayBuilder guard(&resultBuilder);
    for (auto const& s : VPackArrayIterator(value)) {
      res = workForOneDocument(s, true);
      if (!res.ok()) {
        createBabiesError(resultBuilder, countErrorCodes, res, options.silent);
      }
    }
    // With babies the reporting is handled somewhere else.
    res = Result(TRI_ERROR_NO_ERROR);
  } else {
    res = workForOneDocument(value, false);
  }

  // wait for operation(s) to be synced to disk here. On rocksdb maxTick == 0
  if (res.ok() && options.waitForSync && maxTick > 0 &&
      isSingleOperationTransaction()) {
    EngineSelectorFeature::ENGINE->waitForSync(maxTick);
  }

  // Now see whether or not we have to do synchronous replication:
  if (res.ok() && _state->isDBServer()) {
    // Now replicate the same operation on all followers:
    auto const& followerInfo = collection->followers();
    std::shared_ptr<std::vector<ServerID> const> followers = followerInfo->get();
    bool doingSynchronousReplication = !isFollower && followers->size() > 0;

    if (doingSynchronousReplication) {
      // In the multi babies case res is always TRI_ERROR_NO_ERROR if we
      // get here, in the single document case, we do not try to replicate
      // in case of an error.

      // Now replicate the good operations on all followers:
      auto cc = arangodb::ClusterComm::instance();
      if (cc != nullptr) {
        // nullptr only happens on controled shutdown

        std::string path =
          "/_db/" + arangodb::basics::StringUtils::urlEncode(databaseName()) +
          "/_api/document/" +
          arangodb::basics::StringUtils::urlEncode(collection->name()) +
          "?isRestore=true&isSynchronousReplication=" +
          ServerState::instance()->getId();

        VPackBuilder payload;

        auto doOneDoc = [&](VPackSlice const& doc, VPackSlice result) {
          VPackObjectBuilder guard(&payload);
          VPackSlice s = result.get(StaticStrings::KeyString);
          payload.add(StaticStrings::KeyString, s);
          s = result.get(StaticStrings::RevString);
          payload.add(StaticStrings::RevString, s);
          TRI_SanitizeObject(doc, payload);
        };

        VPackSlice ourResult = resultBuilder.slice();
        size_t count = 0;
        if (value.isArray()) {
          VPackArrayBuilder guard(&payload);
          VPackArrayIterator itValue(value);
          VPackArrayIterator itResult(ourResult);
          while (itValue.valid() && itResult.valid()) {
            TRI_ASSERT((*itResult).isObject());
            if (!(*itResult).hasKey("error")) {
              doOneDoc(itValue.value(), itResult.value());
              count++;
            }
            itValue.next();
            itResult.next();
          }
        } else {
          VPackArrayBuilder guard(&payload);
          doOneDoc(value, ourResult);
          count++;
        }
<<<<<<< HEAD
        if (count > 0) {
          auto body = std::make_shared<std::string>();
          *body = payload.slice().toJson();

          // Now prepare the requests:
          std::vector<ClusterCommRequest> requests;
          for (auto const& f : *followers) {
            requests.emplace_back("server:" + f,
                arangodb::rest::RequestType::DELETE_REQ, path,
                body);
=======
        size_t nrDone = 0;
        size_t nrGood = cc->performRequests(requests, chooseTimeout(count),
                                            nrDone, Logger::REPLICATION, false);
        if (nrGood < followers->size()) {
          // If any would-be-follower refused to follow there must be a
          // new leader in the meantime, in this case we must not allow
          // this operation to succeed, we simply return with a refusal
          // error (note that we use the follower version, since we have
          // lost leadership):
          if (findRefusal(requests)) {
            return OperationResult(TRI_ERROR_CLUSTER_SHARD_LEADER_RESIGNED);
>>>>>>> a2409767
          }
          size_t nrDone = 0;
          size_t nrGood = cc->performRequests(requests, chooseTimeout(count),
              nrDone, Logger::REPLICATION);
          if (nrGood < followers->size()) {
            // If any would-be-follower refused to follow there must be a
            // new leader in the meantime, in this case we must not allow
            // this operation to succeed, we simply return with a refusal
            // error (note that we use the follower version, since we have
            // lost leadership):
            if (findRefusal(requests)) {
              return OperationResult(TRI_ERROR_CLUSTER_SHARD_LEADER_RESIGNED);
            }

            // we drop all followers that were not successful:
            for (size_t i = 0; i < followers->size(); ++i) {
              bool replicationWorked =
                requests[i].done &&
                requests[i].result.status == CL_COMM_RECEIVED &&
                (requests[i].result.answer_code ==
                 rest::ResponseCode::ACCEPTED ||
                 requests[i].result.answer_code == rest::ResponseCode::OK);
              if (replicationWorked) {
                bool found;
                requests[i].result.answer->header(StaticStrings::ErrorCodes,
                    found);
                replicationWorked = !found;
              }
              if (!replicationWorked) {
                auto const& followerInfo = collection->followers();
                if (followerInfo->remove((*followers)[i])) {
                  LOG_TOPIC(WARN, Logger::REPLICATION)
                    << "removeLocal: dropping follower " << (*followers)[i]
                    << " for shard " << collectionName;
                } else {
                  LOG_TOPIC(ERR, Logger::REPLICATION)
                    << "removeLocal: could not drop follower "
                    << (*followers)[i] << " for shard " << collectionName;
                  THROW_ARANGO_EXCEPTION(TRI_ERROR_CLUSTER_COULD_NOT_DROP_FOLLOWER);
                }
              }
            }
          }
        }
      }
    }
  }

  if (options.silent) {
    // We needed the results, but do not want to report:
    resultBuilder.clear();
  }

  return OperationResult(resultBuilder.steal(), nullptr, res.errorMessage(),
                         res.errorNumber(), options.waitForSync,
                         countErrorCodes);
}

/// @brief fetches all documents in a collection
OperationResult transaction::Methods::all(std::string const& collectionName,
                                          uint64_t skip, uint64_t limit,
                                          OperationOptions const& options) {
  TRI_ASSERT(_state->status() == transaction::Status::RUNNING);

  OperationOptions optionsCopy = options;

  if (_state->isCoordinator()) {
    return allCoordinator(collectionName, skip, limit, optionsCopy);
  }

  return allLocal(collectionName, skip, limit, optionsCopy);
}

/// @brief fetches all documents in a collection, coordinator
OperationResult transaction::Methods::allCoordinator(
    std::string const& collectionName, uint64_t skip, uint64_t limit,
    OperationOptions& options) {
  THROW_ARANGO_EXCEPTION(TRI_ERROR_NOT_IMPLEMENTED);
}

/// @brief fetches all documents in a collection, local
OperationResult transaction::Methods::allLocal(
    std::string const& collectionName, uint64_t skip, uint64_t limit,
    OperationOptions& options) {
  TRI_voc_cid_t cid = addCollectionAtRuntime(collectionName);

  pinData(cid);  // will throw when it fails

  Result res = lock(trxCollection(cid), AccessMode::Type::READ);

  if (!res.ok()) {
    return OperationResult(res);
  }

  VPackBuilder resultBuilder;
  resultBuilder.openArray();

  ManagedDocumentResult mmdr;
  std::unique_ptr<OperationCursor> cursor =
      indexScan(collectionName, transaction::Methods::CursorType::ALL, &mmdr,
                skip, limit, 1000, false);

  if (cursor->failed()) {
    return OperationResult(cursor->code);
  }

  auto cb = [&resultBuilder](DocumentIdentifierToken const& token, VPackSlice slice) {
    resultBuilder.add(slice);
  };
  cursor->allDocuments(cb);

  resultBuilder.close();

  res = unlock(trxCollection(cid), AccessMode::Type::READ);

  if (res.ok()) {
    return OperationResult(res);
  }

  return OperationResult(resultBuilder.steal(),
                         _transactionContextPtr->orderCustomTypeHandler(), "",
                         TRI_ERROR_NO_ERROR, false);
}

/// @brief remove all documents in a collection
OperationResult transaction::Methods::truncate(
    std::string const& collectionName, OperationOptions const& options) {
  TRI_ASSERT(_state->status() == transaction::Status::RUNNING);

  OperationOptions optionsCopy = options;
  OperationResult result;

  if (_state->isCoordinator()) {
    result = truncateCoordinator(collectionName, optionsCopy);
  } else {
    result = truncateLocal(collectionName, optionsCopy);
  }

  events::TruncateCollection(collectionName, result.code);
  return result;
}

/// @brief remove all documents in a collection, coordinator
#ifndef USE_ENTERPRISE
OperationResult transaction::Methods::truncateCoordinator(
    std::string const& collectionName, OperationOptions& options) {
  return OperationResult(arangodb::truncateCollectionOnCoordinator(
      databaseName(), collectionName));
}
#endif

/// @brief remove all documents in a collection, local
OperationResult transaction::Methods::truncateLocal(
    std::string const& collectionName, OperationOptions& options) {
  TRI_voc_cid_t cid = addCollectionAtRuntime(collectionName);

  LogicalCollection* collection = documentCollection(trxCollection(cid));

  bool isFollower = false;
  if (_state->isDBServer()) {
    // Block operation early if we are not supposed to perform it:
    std::string theLeader = collection->followers()->getLeader();
    if (theLeader.empty()) {
      if (!options.isSynchronousReplicationFrom.empty()) {
        return OperationResult(TRI_ERROR_CLUSTER_SHARD_LEADER_REFUSES_REPLICATION);
      }
    } else {  // we are a follower following theLeader
      isFollower = true;
      if (options.isSynchronousReplicationFrom.empty()) {
        return OperationResult(TRI_ERROR_CLUSTER_SHARD_LEADER_RESIGNED);
      }
      if (options.isSynchronousReplicationFrom != theLeader) {
        return OperationResult(TRI_ERROR_CLUSTER_SHARD_FOLLOWER_REFUSES_OPERATION);
      }
    }
  }

  pinData(cid);  // will throw when it fails

  Result res = lock(trxCollection(cid), AccessMode::Type::WRITE);

  if (!res.ok()) {
    return OperationResult(res);
  }

  try {
    collection->truncate(this, options);
  } catch (basics::Exception const& ex) {
    unlock(trxCollection(cid), AccessMode::Type::WRITE);
    return OperationResult(ex.code());
  }

  // Now see whether or not we have to do synchronous replication:
  if (_state->isDBServer()) {
    // Now replicate the same operation on all followers:
    auto const& followerInfo = collection->followers();
    std::shared_ptr<std::vector<ServerID> const> followers = followerInfo->get();
    if (!isFollower && followers->size() > 0) {
      // Now replicate the good operations on all followers:
      auto cc = arangodb::ClusterComm::instance();
      if (cc != nullptr) {
        // nullptr only happens on controlled shutdown
        std::string path =
            "/_db/" + arangodb::basics::StringUtils::urlEncode(databaseName()) +
            "/_api/collection/" +
            arangodb::basics::StringUtils::urlEncode(collectionName) +
            "/truncate?isSynchronousReplication=" +
            ServerState::instance()->getId();

        auto body = std::make_shared<std::string>();

        // Now prepare the requests:
        std::vector<ClusterCommRequest> requests;
        for (auto const& f : *followers) {
          requests.emplace_back("server:" + f, arangodb::rest::RequestType::PUT,
                                path, body);
        }
        size_t nrDone = 0;
        size_t nrGood = cc->performRequests(requests, TRX_FOLLOWER_TIMEOUT,
                                            nrDone, Logger::REPLICATION, false);
        if (nrGood < followers->size()) {
          // If any would-be-follower refused to follow there must be a
          // new leader in the meantime, in this case we must not allow
          // this operation to succeed, we simply return with a refusal
          // error (note that we use the follower version, since we have
          // lost leadership):
          if (findRefusal(requests)) {
            return OperationResult(TRI_ERROR_CLUSTER_SHARD_LEADER_RESIGNED);
          }
          // we drop all followers that were not successful:
          for (size_t i = 0; i < followers->size(); ++i) {
            bool replicationWorked =
                requests[i].done &&
                requests[i].result.status == CL_COMM_RECEIVED &&
                (requests[i].result.answer_code ==
                     rest::ResponseCode::ACCEPTED ||
                 requests[i].result.answer_code == rest::ResponseCode::OK);
            if (!replicationWorked) {
              auto const& followerInfo = collection->followers();
              if (followerInfo->remove((*followers)[i])) {
                LOG_TOPIC(WARN, Logger::REPLICATION)
                    << "truncateLocal: dropping follower " << (*followers)[i]
                    << " for shard " << collectionName;
              } else {
                LOG_TOPIC(ERR, Logger::REPLICATION)
                    << "truncateLocal: could not drop follower "
                    << (*followers)[i] << " for shard " << collectionName;
                THROW_ARANGO_EXCEPTION(TRI_ERROR_CLUSTER_COULD_NOT_DROP_FOLLOWER);
              }
            }
          }
        }
      }
    }
  }

  res = unlock(trxCollection(cid), AccessMode::Type::WRITE);

  return OperationResult(res);
}

/// @brief count the number of documents in a collection
OperationResult transaction::Methods::count(std::string const& collectionName,
                                            bool aggregate) {
  TRI_ASSERT(_state->status() == transaction::Status::RUNNING);

  if (_state->isCoordinator()) {
    return countCoordinator(collectionName, aggregate);
  }

  return countLocal(collectionName);
}

/// @brief count the number of documents in a collection
#ifndef USE_ENTERPRISE
OperationResult transaction::Methods::countCoordinator(
    std::string const& collectionName, bool aggregate) {
  std::vector<std::pair<std::string, uint64_t>> count;
  int res = arangodb::countOnCoordinator(databaseName(), collectionName, count);

  if (res != TRI_ERROR_NO_ERROR) {
    return OperationResult(res);
  }

  return buildCountResult(count, aggregate);
}
#endif

/// @brief count the number of documents in a collection
OperationResult transaction::Methods::countLocal(
    std::string const& collectionName) {
  TRI_voc_cid_t cid = addCollectionAtRuntime(collectionName);
  LogicalCollection* collection = documentCollection(trxCollection(cid));

  Result res = lock(trxCollection(cid), AccessMode::Type::READ);

  if (!res.ok()) {
    return OperationResult(res);
  }

  uint64_t num = collection->numberDocuments(this);

  res = unlock(trxCollection(cid), AccessMode::Type::READ);

  if (!res.ok()) {
    return OperationResult(res);
  }

  VPackBuilder resultBuilder;
  resultBuilder.add(VPackValue(num));

  return OperationResult(resultBuilder.steal(), nullptr, "", TRI_ERROR_NO_ERROR,
                         false);
}

/// @brief Gets the best fitting index for an AQL condition.
/// note: the caller must have read-locked the underlying collection when
/// calling this method
std::pair<bool, bool>
transaction::Methods::getBestIndexHandlesForFilterCondition(
    std::string const& collectionName, arangodb::aql::Ast* ast,
    arangodb::aql::AstNode* root, arangodb::aql::Variable const* reference,
    arangodb::aql::SortCondition const* sortCondition, size_t itemsInCollection,
    std::vector<IndexHandle>& usedIndexes, bool& isSorted) {
  // We can only start after DNF transformation
  TRI_ASSERT(root->type ==
             arangodb::aql::AstNodeType::NODE_TYPE_OPERATOR_NARY_OR);
  auto indexes = indexesForCollection(collectionName);

  bool canUseForFilter = (root->numMembers() > 0);
  bool canUseForSort = false;
  bool isSparse = false;

  for (size_t i = 0; i < root->numMembers(); ++i) {
    auto node = root->getMemberUnchecked(i);
    arangodb::aql::AstNode* specializedCondition = nullptr;
    auto canUseIndex = findIndexHandleForAndNode(
        indexes, node, reference, sortCondition, itemsInCollection, usedIndexes,
        specializedCondition, isSparse);

    if (canUseIndex.second && !canUseIndex.first) {
      // index can be used for sorting only
      // we need to abort further searching and only return one index
      TRI_ASSERT(!usedIndexes.empty());
      if (usedIndexes.size() > 1) {
        auto sortIndex = usedIndexes.back();

        usedIndexes.clear();
        usedIndexes.emplace_back(sortIndex);
      }

      TRI_ASSERT(usedIndexes.size() == 1);

      if (isSparse) {
        // cannot use a sparse index for sorting alone
        usedIndexes.clear();
      }
      return std::make_pair(false, !usedIndexes.empty());
    }

    canUseForFilter &= canUseIndex.first;
    canUseForSort |= canUseIndex.second;

    root->changeMember(i, specializedCondition);
  }

  if (canUseForFilter) {
    isSorted = sortOrs(ast, root, reference, usedIndexes);
  }

  // should always be true here. maybe not in the future in case a collection
  // has absolutely no indexes
  return std::make_pair(canUseForFilter, canUseForSort);
}

/// @brief Gets the best fitting index for one specific condition.
///        Difference to IndexHandles: Condition is only one NARY_AND
///        and the Condition stays unmodified. Also does not care for sorting
///        Returns false if no index could be found.

bool transaction::Methods::getBestIndexHandleForFilterCondition(
    std::string const& collectionName, arangodb::aql::AstNode*& node,
    arangodb::aql::Variable const* reference, size_t itemsInCollection,
    IndexHandle& usedIndex) {
  // We can only start after DNF transformation and only a single AND
  TRI_ASSERT(node->type ==
             arangodb::aql::AstNodeType::NODE_TYPE_OPERATOR_NARY_AND);
  if (node->numMembers() == 0) {
    // Well no index can serve no condition.
    return false;
  }

  auto indexes = indexesForCollection(collectionName);

  // Const cast is save here. Giving computeSpecialisation == false
  // Makes sure node is NOT modified.
  return findIndexHandleForAndNode(indexes, node, reference, itemsInCollection,
                                   usedIndex);
}

/// @brief Checks if the index supports the filter condition.
/// note: the caller must have read-locked the underlying collection when
/// calling this method
bool transaction::Methods::supportsFilterCondition(
    IndexHandle const& indexHandle, arangodb::aql::AstNode const* condition,
    arangodb::aql::Variable const* reference, size_t itemsInIndex,
    size_t& estimatedItems, double& estimatedCost) {
  auto idx = indexHandle.getIndex();
  if (nullptr == idx) {
    THROW_ARANGO_EXCEPTION_MESSAGE(TRI_ERROR_BAD_PARAMETER,
                                   "The index id cannot be empty.");
  }

  return idx->supportsFilterCondition(condition, reference, itemsInIndex,
                                      estimatedItems, estimatedCost);
}

/// @brief Get the index features:
///        Returns the covered attributes, and sets the first bool value
///        to isSorted and the second bool value to isSparse
std::vector<std::vector<arangodb::basics::AttributeName>>
transaction::Methods::getIndexFeatures(IndexHandle const& indexHandle,
                                       bool& isSorted, bool& isSparse) {
  auto idx = indexHandle.getIndex();
  if (nullptr == idx) {
    THROW_ARANGO_EXCEPTION_MESSAGE(TRI_ERROR_BAD_PARAMETER,
                                   "The index id cannot be empty.");
  }

  isSorted = idx->isSorted();
  isSparse = idx->sparse();
  return idx->fields();
}

/// @brief Gets the best fitting index for an AQL sort condition
/// note: the caller must have read-locked the underlying collection when
/// calling this method
std::pair<bool, bool> transaction::Methods::getIndexForSortCondition(
    std::string const& collectionName,
    arangodb::aql::SortCondition const* sortCondition,
    arangodb::aql::Variable const* reference, size_t itemsInIndex,
    std::vector<IndexHandle>& usedIndexes, size_t& coveredAttributes) {
  // We do not have a condition. But we have a sort!
  if (!sortCondition->isEmpty() && sortCondition->isOnlyAttributeAccess() &&
      sortCondition->isUnidirectional()) {
    double bestCost = 0.0;
    std::shared_ptr<Index> bestIndex;

    auto indexes = indexesForCollection(collectionName);

    for (auto const& idx : indexes) {
      if (idx->sparse()) {
        // a sparse index may exclude some documents, so it can't be used to
        // get a sorted view of the ENTIRE collection
        continue;
      }
      double sortCost = 0.0;
      size_t covered = 0;
      if (indexSupportsSort(idx.get(), reference, sortCondition, itemsInIndex,
                            sortCost, covered)) {
        if (bestIndex == nullptr || sortCost < bestCost) {
          bestCost = sortCost;
          bestIndex = idx;
          coveredAttributes = covered;
        }
      }
    }

    if (bestIndex != nullptr) {
      usedIndexes.emplace_back(bestIndex);
    }

    return std::make_pair(false, bestIndex != nullptr);
  }

  // No Index and no sort condition that
  // can be supported by an index.
  // Nothing to do here.
  return std::make_pair(false, false);
}

/// @brief factory for OperationCursor objects from AQL
/// note: the caller must have read-locked the underlying collection when
/// calling this method
OperationCursor* transaction::Methods::indexScanForCondition(
    IndexHandle const& indexId, arangodb::aql::AstNode const* condition,
    arangodb::aql::Variable const* var, ManagedDocumentResult* mmdr,
    uint64_t limit, uint64_t batchSize, bool reverse) {
  if (_state->isCoordinator()) {
    // The index scan is only available on DBServers and Single Server.
    THROW_ARANGO_EXCEPTION(TRI_ERROR_CLUSTER_ONLY_ON_DBSERVER);
  }

  if (limit == 0) {
    // nothing to do
    return new OperationCursor(TRI_ERROR_NO_ERROR);
  }

  auto idx = indexId.getIndex();
  if (nullptr == idx) {
    THROW_ARANGO_EXCEPTION_MESSAGE(TRI_ERROR_BAD_PARAMETER,
                                   "The index id cannot be empty.");
  }

  // Now create the Iterator
  std::unique_ptr<IndexIterator> iterator(
      idx->iteratorForCondition(this, mmdr, condition, var, reverse));

  if (iterator == nullptr) {
    // We could not create an ITERATOR and it did not throw an error itself
    return new OperationCursor(TRI_ERROR_OUT_OF_MEMORY);
  }

  return new OperationCursor(iterator.release(), limit, batchSize);
}

/// @brief factory for OperationCursor objects
/// note: the caller must have read-locked the underlying collection when
/// calling this method
std::unique_ptr<OperationCursor> transaction::Methods::indexScan(
    std::string const& collectionName, CursorType cursorType,
    ManagedDocumentResult* mmdr, uint64_t skip, uint64_t limit,
    uint64_t batchSize, bool reverse) {
  // For now we assume indexId is the iid part of the index.

  if (_state->isCoordinator()) {
    // The index scan is only available on DBServers and Single Server.
    THROW_ARANGO_EXCEPTION(TRI_ERROR_CLUSTER_ONLY_ON_DBSERVER);
  }

  if (limit == 0) {
    // nothing to do
    return std::make_unique<OperationCursor>(TRI_ERROR_NO_ERROR);
  }

  TRI_voc_cid_t cid = addCollectionAtRuntime(collectionName);
  LogicalCollection* logical = documentCollection(trxCollection(cid));

  pinData(cid);  // will throw when it fails

  std::unique_ptr<IndexIterator> iterator = nullptr;

  switch (cursorType) {
    case CursorType::ANY: {
      iterator = logical->getAnyIterator(this, mmdr);
      break;
    }
    case CursorType::ALL: {
      iterator = logical->getAllIterator(this, mmdr, reverse);
      break;
    }
  }
  if (iterator == nullptr) {
    // We could not create an ITERATOR and it did not throw an error itself
    return std::make_unique<OperationCursor>(TRI_ERROR_OUT_OF_MEMORY);
  }

  if (skip > 0) {
    uint64_t unused = 0;
    iterator->skip(skip, unused);
  }

  return std::make_unique<OperationCursor>(iterator.release(), limit,
                                           batchSize);
}

/// @brief return the collection
arangodb::LogicalCollection* transaction::Methods::documentCollection(
    TransactionCollection const* trxCollection) const {
  TRI_ASSERT(_state != nullptr);
  TRI_ASSERT(trxCollection != nullptr);
  TRI_ASSERT(_state->status() == transaction::Status::RUNNING);

  TRI_ASSERT(trxCollection->collection() != nullptr);

  return trxCollection->collection();
}

/// @brief return the collection
arangodb::LogicalCollection* transaction::Methods::documentCollection(
    TRI_voc_cid_t cid) const {
  TRI_ASSERT(_state != nullptr);
  TRI_ASSERT(_state->status() == transaction::Status::RUNNING);

  auto trxCollection = _state->collection(cid, AccessMode::Type::READ);

  if (trxCollection == nullptr) {
    THROW_ARANGO_EXCEPTION_MESSAGE(TRI_ERROR_INTERNAL,
                                   "could not find collection");
  }

  TRI_ASSERT(trxCollection != nullptr);
  TRI_ASSERT(trxCollection->collection() != nullptr);
  return trxCollection->collection();
}

/// @brief add a collection by id, with the name supplied
Result transaction::Methods::addCollection(TRI_voc_cid_t cid, char const* name,
                                           AccessMode::Type type) {
  if (_state == nullptr) {
    THROW_ARANGO_EXCEPTION_MESSAGE(TRI_ERROR_INTERNAL,
                                   "cannot add collection without state");
  }

  Status const status = _state->status();

  if (status == transaction::Status::COMMITTED ||
      status == transaction::Status::ABORTED) {
    // transaction already finished?
    THROW_ARANGO_EXCEPTION_MESSAGE(
        TRI_ERROR_INTERNAL,
        "cannot add collection to committed or aborted transaction");
  }

  if (cid == 0) {
    // invalid cid
    throwCollectionNotFound(name);
  }

  if (_state->isEmbeddedTransaction()) {
    return addCollectionEmbedded(cid, name, type);
  }

  return addCollectionToplevel(cid, name, type);
}

/// @brief add a collection by id, with the name supplied
Result transaction::Methods::addCollection(TRI_voc_cid_t cid,
                                           std::string const& name,
                                           AccessMode::Type type) {
  return addCollection(cid, name.c_str(), type);
}

/// @brief add a collection by id
Result transaction::Methods::addCollection(TRI_voc_cid_t cid,
                                           AccessMode::Type type) {
  return addCollection(cid, nullptr, type);
}

/// @brief add a collection by name
Result transaction::Methods::addCollection(std::string const& name,
                                           AccessMode::Type type) {
  return addCollection(resolver()->getCollectionId(name), name.c_str(), type);
}

/// @brief test if a collection is already locked
bool transaction::Methods::isLocked(LogicalCollection* document,
                                    AccessMode::Type type) {
  if (_state == nullptr || _state->status() != transaction::Status::RUNNING) {
    return false;
  }

  TransactionCollection* trxCollection =
      _state->collection(document->cid(), type);

  TRI_ASSERT(trxCollection != nullptr);
  return trxCollection->isLocked(type, _state->nestingLevel());
}

/// @brief read- or write-lock a collection
Result transaction::Methods::lock(TransactionCollection* trxCollection,
                                  AccessMode::Type type) {
  if (_state == nullptr || _state->status() != transaction::Status::RUNNING) {
    return TRI_ERROR_TRANSACTION_INTERNAL;
  }

  return trxCollection->lock(type, _state->nestingLevel());
}

/// @brief read- or write-unlock a collection
Result transaction::Methods::unlock(TransactionCollection* trxCollection,
                                    AccessMode::Type type) {
  if (_state == nullptr || _state->status() != transaction::Status::RUNNING) {
    return TRI_ERROR_TRANSACTION_INTERNAL;
  }

  return trxCollection->unlock(type, _state->nestingLevel());
}

/// @brief get list of indexes for a collection
std::vector<std::shared_ptr<Index>> transaction::Methods::indexesForCollection(
    std::string const& collectionName) {
  if (_state->isCoordinator()) {
    return indexesForCollectionCoordinator(collectionName);
  }
  // For a DBserver we use the local case.

  TRI_voc_cid_t cid = addCollectionAtRuntime(collectionName);
  LogicalCollection* document = documentCollection(trxCollection(cid));
  return document->getIndexes();
}

/// @brief Lock all collections. Only works for selected sub-classes
int transaction::Methods::lockCollections() {
  THROW_ARANGO_EXCEPTION(TRI_ERROR_NOT_IMPLEMENTED);
}

/// @brief Clone this transaction. Only works for selected sub-classes
transaction::Methods* transaction::Methods::clone(transaction::Options const&) const {
  THROW_ARANGO_EXCEPTION(TRI_ERROR_NOT_IMPLEMENTED);
}

/// @brief Get all indexes for a collection name, coordinator case
std::shared_ptr<Index> transaction::Methods::indexForCollectionCoordinator(
    std::string const& name, std::string const& id) const {
  auto clusterInfo = arangodb::ClusterInfo::instance();
  auto collectionInfo = clusterInfo->getCollection(databaseName(), name);

  auto idxs = collectionInfo->getIndexes();
  TRI_idx_iid_t iid = basics::StringUtils::uint64(id);
  for (auto const& it : idxs) {
    if (it->id() == iid) {
      return it;
    }
  }
  return nullptr;
}

/// @brief Get all indexes for a collection name, coordinator case
std::vector<std::shared_ptr<Index>>
transaction::Methods::indexesForCollectionCoordinator(
    std::string const& name) const {
  auto clusterInfo = arangodb::ClusterInfo::instance();
  auto collectionInfo = clusterInfo->getCollection(databaseName(), name);
  return collectionInfo->getIndexes();
}

/// @brief get the index by it's identifier. Will either throw or
///        return a valid index. nullptr is impossible.
transaction::Methods::IndexHandle transaction::Methods::getIndexByIdentifier(
    std::string const& collectionName, std::string const& indexHandle) {
  if (_state->isCoordinator()) {
    if (indexHandle.empty()) {
      THROW_ARANGO_EXCEPTION_MESSAGE(TRI_ERROR_BAD_PARAMETER,
                                     "The index id cannot be empty.");
    }

    if (!arangodb::Index::validateId(indexHandle.c_str())) {
      THROW_ARANGO_EXCEPTION(TRI_ERROR_ARANGO_INDEX_HANDLE_BAD);
    }

    std::shared_ptr<Index> idx =
        indexForCollectionCoordinator(collectionName, indexHandle);

    if (idx == nullptr) {
      THROW_ARANGO_EXCEPTION_MESSAGE(TRI_ERROR_ARANGO_INDEX_NOT_FOUND,
                                     "Could not find index '" + indexHandle +
                                         "' in collection '" + collectionName +
                                         "'.");
    }

    // We have successfully found an index with the requested id.
    return IndexHandle(idx);
  }

  TRI_voc_cid_t cid = addCollectionAtRuntime(collectionName);
  LogicalCollection* document = documentCollection(trxCollection(cid));

  if (indexHandle.empty()) {
    THROW_ARANGO_EXCEPTION_MESSAGE(TRI_ERROR_BAD_PARAMETER,
                                   "The index id cannot be empty.");
  }

  if (!arangodb::Index::validateId(indexHandle.c_str())) {
    THROW_ARANGO_EXCEPTION(TRI_ERROR_ARANGO_INDEX_HANDLE_BAD);
  }
  TRI_idx_iid_t iid = arangodb::basics::StringUtils::uint64(indexHandle);
  std::shared_ptr<arangodb::Index> idx = document->lookupIndex(iid);

  if (idx == nullptr) {
    THROW_ARANGO_EXCEPTION_MESSAGE(TRI_ERROR_ARANGO_INDEX_NOT_FOUND,
                                   "Could not find index '" + indexHandle +
                                       "' in collection '" + collectionName +
                                       "'.");
  }

  // We have successfully found an index with the requested id.
  return IndexHandle(idx);
}

/// @brief add a collection to an embedded transaction
Result transaction::Methods::addCollectionEmbedded(TRI_voc_cid_t cid,
                                                   char const* name,
                                                   AccessMode::Type type) {
  TRI_ASSERT(_state != nullptr);

  int res = _state->addCollection(cid, type, _state->nestingLevel(), false);

  if (res != TRI_ERROR_NO_ERROR) {
    if (res == TRI_ERROR_TRANSACTION_UNREGISTERED_COLLECTION) {
      // special error message to indicate which collection was undeclared
      THROW_ARANGO_EXCEPTION_MESSAGE(
          res, std::string(TRI_errno_string(res)) + ": " +
                   resolver()->getCollectionNameCluster(cid) + " [" +
                   AccessMode::typeString(type) + "]");
    } else if (res == TRI_ERROR_ARANGO_COLLECTION_NOT_FOUND) {
      throwCollectionNotFound(name);
    }
    THROW_ARANGO_EXCEPTION(res);
  }

  return res;
}

/// @brief add a collection to a top-level transaction
Result transaction::Methods::addCollectionToplevel(TRI_voc_cid_t cid,
                                                   char const* name,
                                                   AccessMode::Type type) {
  TRI_ASSERT(_state != nullptr);

  int res;

  if (_state->status() != transaction::Status::CREATED) {
    // transaction already started?
    res = TRI_ERROR_TRANSACTION_INTERNAL;
  } else {
    res = _state->addCollection(cid, type, _state->nestingLevel(), false);
  }

  if (res != TRI_ERROR_NO_ERROR) {
    if (res == TRI_ERROR_TRANSACTION_UNREGISTERED_COLLECTION) {
      // special error message to indicate which collection was undeclared
      THROW_ARANGO_EXCEPTION_MESSAGE(
          res, std::string(TRI_errno_string(res)) + ": " +
                   resolver()->getCollectionNameCluster(cid) + " [" +
                   AccessMode::typeString(type) + "]");
    } else if (res == TRI_ERROR_ARANGO_COLLECTION_NOT_FOUND) {
      throwCollectionNotFound(name);
    }
    THROW_ARANGO_EXCEPTION(res);
  }

  return res;
}

/// @brief set up an embedded transaction
void transaction::Methods::setupEmbedded(TRI_vocbase_t*) {
  if (!_transactionContextPtr->isEmbeddable()) {
    // we are embedded but this is disallowed...
    THROW_ARANGO_EXCEPTION(TRI_ERROR_TRANSACTION_NESTED);
  }

  _state = _transactionContextPtr->getParentTransaction();

  TRI_ASSERT(_state != nullptr);
  _state->increaseNesting();
}

/// @brief set up a top-level transaction
void transaction::Methods::setupToplevel(TRI_vocbase_t* vocbase, transaction::Options const& options) {
  // we are not embedded. now start our own transaction
  StorageEngine* engine = EngineSelectorFeature::ENGINE;
  _state = engine->createTransactionState(vocbase, options);

  TRI_ASSERT(_state != nullptr);

  // register the transaction in the context
  _transactionContextPtr->registerTransaction(_state);
}

Result transaction::Methods::resolveId(char const* handle, size_t length,
                                       TRI_voc_cid_t& cid, char const*& key,
                                       size_t& outLength) {
  char const* p = static_cast<char const*>(
      memchr(handle, TRI_DOCUMENT_HANDLE_SEPARATOR_CHR, length));

  if (p == nullptr || *p == '\0') {
    return TRI_ERROR_ARANGO_DOCUMENT_HANDLE_BAD;
  }

  if (*handle >= '0' && *handle <= '9') {
    cid = arangodb::basics::StringUtils::uint64(handle, p - handle);
  } else {
    std::string const name(handle, p - handle);
    cid = resolver()->getCollectionIdCluster(name);
  }

  if (cid == 0) {
    return TRI_ERROR_ARANGO_COLLECTION_NOT_FOUND;
  }

  key = p + 1;
  outLength = length - (key - handle);

  return TRI_ERROR_NO_ERROR;
}

/// @brief invoke a callback method when a transaction has finished
void transaction::CallbackInvoker::invoke() noexcept {
  if (!_trx->_onFinish) {
    return;
  }

  try {
    _trx->_onFinish(_trx);
  } catch (...) {
    // we must not propagate exceptions from here
  }
}<|MERGE_RESOLUTION|>--- conflicted
+++ resolved
@@ -1501,27 +1501,9 @@
         doOneDoc(value, ourResult);
         count++;
       }
-<<<<<<< HEAD
       if (count > 0) {
         auto body = std::make_shared<std::string>();
         *body = payload.slice().toJson();
-=======
-      auto cc = arangodb::ClusterComm::instance();
-      if (cc != nullptr) {
-        // nullptr only happens on controlled shutdown
-        size_t nrDone = 0;
-        size_t nrGood = cc->performRequests(requests, chooseTimeout(count),
-                                            nrDone, Logger::REPLICATION, false);
-        if (nrGood < followers->size()) {
-          // If any would-be-follower refused to follow there must be a
-          // new leader in the meantime, in this case we must not allow
-          // this operation to succeed, we simply return with a refusal
-          // error (note that we use the follower version, since we have
-          // lost leadership):
-          if (findRefusal(requests)) {
-            return OperationResult(TRI_ERROR_CLUSTER_SHARD_LEADER_RESIGNED);
-          }
->>>>>>> a2409767
 
         // Now prepare the requests:
         std::vector<ClusterCommRequest> requests;
@@ -1534,7 +1516,7 @@
           // nullptr only happens on controlled shutdown
           size_t nrDone = 0;
           size_t nrGood = cc->performRequests(requests, chooseTimeout(count),
-              nrDone, Logger::REPLICATION);
+                                              nrDone, Logger::REPLICATION, false);
           if (nrGood < followers->size()) {
             // If any would-be-follower refused to follow there must be a
             // new leader in the meantime, in this case we must not allow
@@ -1868,7 +1850,6 @@
           doOneDoc(newValue, ourResult);
           count++;
         }
-<<<<<<< HEAD
         if (count > 0) {
           auto body = std::make_shared<std::string>();
           *body = payload.slice().toJson();
@@ -1881,23 +1862,10 @@
                 ? arangodb::rest::RequestType::PUT
                 : arangodb::rest::RequestType::PATCH,
                 path, body);
-=======
-        size_t nrDone = 0;
-        size_t nrGood = cc->performRequests(requests, chooseTimeout(count),
-                                            nrDone, Logger::REPLICATION, false);
-        if (nrGood < followers->size()) {
-          // If any would-be-follower refused to follow there must be a
-          // new leader in the meantime, in this case we must not allow
-          // this operation to succeed, we simply return with a refusal
-          // error (note that we use the follower version, since we have
-          // lost leadership):
-          if (findRefusal(requests)) {
-            return OperationResult(TRI_ERROR_CLUSTER_SHARD_LEADER_RESIGNED);
->>>>>>> a2409767
           }
           size_t nrDone = 0;
           size_t nrGood = cc->performRequests(requests, chooseTimeout(count),
-              nrDone, Logger::REPLICATION);
+                                              nrDone, Logger::REPLICATION, false);
           if (nrGood < followers->size()) {
             // If any would-be-follower refused to follow there must be a
             // new leader in the meantime, in this case we must not allow
@@ -2164,7 +2132,6 @@
           doOneDoc(value, ourResult);
           count++;
         }
-<<<<<<< HEAD
         if (count > 0) {
           auto body = std::make_shared<std::string>();
           *body = payload.slice().toJson();
@@ -2175,23 +2142,10 @@
             requests.emplace_back("server:" + f,
                 arangodb::rest::RequestType::DELETE_REQ, path,
                 body);
-=======
-        size_t nrDone = 0;
-        size_t nrGood = cc->performRequests(requests, chooseTimeout(count),
-                                            nrDone, Logger::REPLICATION, false);
-        if (nrGood < followers->size()) {
-          // If any would-be-follower refused to follow there must be a
-          // new leader in the meantime, in this case we must not allow
-          // this operation to succeed, we simply return with a refusal
-          // error (note that we use the follower version, since we have
-          // lost leadership):
-          if (findRefusal(requests)) {
-            return OperationResult(TRI_ERROR_CLUSTER_SHARD_LEADER_RESIGNED);
->>>>>>> a2409767
           }
           size_t nrDone = 0;
           size_t nrGood = cc->performRequests(requests, chooseTimeout(count),
-              nrDone, Logger::REPLICATION);
+                                              nrDone, Logger::REPLICATION, false);
           if (nrGood < followers->size()) {
             // If any would-be-follower refused to follow there must be a
             // new leader in the meantime, in this case we must not allow
