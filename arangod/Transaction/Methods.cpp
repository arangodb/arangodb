--- conflicted
+++ resolved
@@ -1003,11 +1003,6 @@
       if (options.isSynchronousReplicationFrom.empty()) {
         return OperationResult(TRI_ERROR_CLUSTER_SHARD_LEADER_RESIGNED, options);
       }
-<<<<<<< HEAD
-      if (options.isSynchronousReplicationFrom != theLeader) {
-        return OperationResult(::buildRefusalResult(*collection, "insert", options, theLeader),
-                               options);
-=======
       bool sendRefusal = (options.isSynchronousReplicationFrom != theLeader);
       TRI_IF_FAILURE("synchronousReplication::refuseOnFollower") {
         sendRefusal = true;
@@ -1019,10 +1014,8 @@
         }
       }
       if (sendRefusal) {
-        return OperationResult(
-            ::buildRefusalResult(*collection, "insert", options, theLeader),
-            options);
->>>>>>> 3128a9c1
+        return OperationResult(::buildRefusalResult(*collection, "insert", options, theLeader),
+                               options);
       }
     }
   }  // isDBServer - early block
@@ -1338,30 +1331,23 @@
       if (options.isSynchronousReplicationFrom.empty()) {
         return OperationResult(TRI_ERROR_CLUSTER_SHARD_LEADER_RESIGNED, options);
       }
-<<<<<<< HEAD
-      if (options.isSynchronousReplicationFrom != theLeader) {
+      bool sendRefusal = (options.isSynchronousReplicationFrom != theLeader);
+      TRI_IF_FAILURE("synchronousReplication::refuseOnFollower") {
+        sendRefusal = true;
+      }
+      TRI_IF_FAILURE("synchronousReplication::expectFollowingTerm") {
+        // expect a following term id or send a refusal
+        if (!options.isRestore) {
+          sendRefusal |= (options.isSynchronousReplicationFrom.find('_') == std::string::npos);
+        }
+      }
+      if (sendRefusal) {
         return OperationResult(::buildRefusalResult(*collection,
                                                     (operation == TRI_VOC_DOCUMENT_OPERATION_REPLACE
                                                          ? "replace"
                                                          : "update"),
                                                     options, theLeader),
                                options);
-=======
-      bool sendRefusal = (options.isSynchronousReplicationFrom != theLeader);
-      TRI_IF_FAILURE("synchronousReplication::refuseOnFollower") {
-        sendRefusal = true;
-      }
-      TRI_IF_FAILURE("synchronousReplication::expectFollowingTerm") {
-        // expect a following term id or send a refusal
-        if (!options.isRestore) {
-          sendRefusal |= (options.isSynchronousReplicationFrom.find('_') == std::string::npos);
-        }
-      }
-      if (sendRefusal) {
-        return OperationResult(
-            ::buildRefusalResult(*collection, (operation == TRI_VOC_DOCUMENT_OPERATION_REPLACE ? "replace" : "update"), options, theLeader),
-            options);
->>>>>>> 3128a9c1
       }
     }
   }  // isDBServer - early block
@@ -1570,11 +1556,6 @@
       if (options.isSynchronousReplicationFrom.empty()) {
         return OperationResult(TRI_ERROR_CLUSTER_SHARD_LEADER_RESIGNED, options);
       }
-<<<<<<< HEAD
-      if (options.isSynchronousReplicationFrom != theLeader) {
-        return OperationResult(::buildRefusalResult(*collection, "remove", options, theLeader),
-                               options);
-=======
       bool sendRefusal = (options.isSynchronousReplicationFrom != theLeader);
       TRI_IF_FAILURE("synchronousReplication::refuseOnFollower") {
         sendRefusal = true;
@@ -1586,10 +1567,8 @@
         }
       }
       if (sendRefusal) {
-        return OperationResult(
-            ::buildRefusalResult(*collection, "remove", options, theLeader),
-            options);
->>>>>>> 3128a9c1
+        return OperationResult(::buildRefusalResult(*collection, "remove", options, theLeader),
+                               options);
       }
     }
   }  // isDBServer - early block
@@ -1874,13 +1853,7 @@
       reqOpts.param(StaticStrings::Compact, (options.truncateCompact ? "true" : "false"));
 
       for (auto const& f : *followers) {
-<<<<<<< HEAD
-        reqOpts.param(StaticStrings::IsSynchronousReplicationString,
-                      ServerState::instance()->getId() + "_" +
-                          basics::StringUtils::itoa(
-                              collection->followers()->getFollowingTermId(f)));
-=======
-        // check following term id for the follower: 
+        // check following term id for the follower:
         // if it is 0, it means that the follower cannot handle following
         // term ids safely, so we only pass the leader id string to id but
         // no following term. this happens for followers < 3.8.3
@@ -1890,12 +1863,10 @@
         if (followingTermId == 0) {
           reqOpts.param(StaticStrings::IsSynchronousReplicationString,
                         ServerState::instance()->getId());
-        } else {
-          reqOpts.param(StaticStrings::IsSynchronousReplicationString,
-              ServerState::instance()->getId() + "_" +
-              basics::StringUtils::itoa(followingTermId));
-        }
->>>>>>> 3128a9c1
+        } else {reqOpts.param(StaticStrings::IsSynchronousReplicationString,
+                      ServerState::instance()->getId() + "_" +
+                          basics::StringUtils::itoa(followingTermId));
+                              }
         // reqOpts is copied deep in sendRequestRetry, so we are OK to
         // change it in the loop!
         network::Headers headers;
@@ -2426,13 +2397,7 @@
 
   auto* pool = vocbase().server().getFeature<NetworkFeature>().pool();
   for (auto const& f : *followerList) {
-<<<<<<< HEAD
-    reqOpts.param(StaticStrings::IsSynchronousReplicationString,
-                  ServerState::instance()->getId() + "_" +
-                      basics::StringUtils::itoa(
-                          collection->followers()->getFollowingTermId(f)));
-=======
-    // check following term id for the follower: 
+    // check following term id for the follower:
     // if it is 0, it means that the follower cannot handle following
     // term ids safely, so we only pass the leader id string to id but
     // no following term. this happens for followers < 3.8.3
@@ -2442,12 +2407,10 @@
     if (followingTermId == 0) {
       reqOpts.param(StaticStrings::IsSynchronousReplicationString,
                     ServerState::instance()->getId());
-    } else {
-      reqOpts.param(StaticStrings::IsSynchronousReplicationString,
-          ServerState::instance()->getId() + "_" +
-          basics::StringUtils::itoa(followingTermId));
-    }
->>>>>>> 3128a9c1
+    } else {reqOpts.param(StaticStrings::IsSynchronousReplicationString,
+                  ServerState::instance()->getId() + "_" +
+                      basics::StringUtils::itoa(followingTermId));
+                          }
     // reqOpts is copied deep in sendRequestRetry, so we are OK to
     // change it in the loop!
     network::Headers headers;
