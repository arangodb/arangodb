--- conflicted
+++ resolved
@@ -3023,10 +3023,6 @@
   network::RequestOptions reqOpts;
   reqOpts.database = vocbase().name();
   reqOpts.param(StaticStrings::IsRestoreString, "true");
-<<<<<<< HEAD
-  reqOpts.param(StaticStrings::RefillIndexCachesString,
-                options.refillIndexCaches ? "true" : "false");
-=======
   if (options.refillIndexCaches != RefillIndexCaches::kDefault) {
     // this attribute can have 3 values: default, true and false. only
     // expose it when it is not set to "default"
@@ -3035,7 +3031,6 @@
                       ? "true"
                       : "false");
   }
->>>>>>> c2bf5d00
 
   std::string url = "/_api/document/";
   url.append(arangodb::basics::StringUtils::urlEncode(collection->name()));
