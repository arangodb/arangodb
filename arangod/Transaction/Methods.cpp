--- conflicted
+++ resolved
@@ -89,13 +89,13 @@
 
 enum class ReplicationType { NONE, LEADER, FOLLOWER };
 
-Result buildRefusalResult(LogicalCollection const& collection, char const* operation, 
+Result buildRefusalResult(LogicalCollection const& collection, char const* operation,
                           OperationOptions const& options, std::string const& leader) {
   std::stringstream msg;
   msg << TRI_errno_string(TRI_ERROR_CLUSTER_SHARD_FOLLOWER_REFUSES_OPERATION)
       << ": shard: " << collection.vocbase().name() << "/" << collection.name()
-      << ", operation: " << operation 
-      << ", from: " << options.isSynchronousReplicationFrom 
+      << ", operation: " << operation
+      << ", from: " << options.isSynchronousReplicationFrom
       << ", current leader: " << leader;
   return Result(TRI_ERROR_CLUSTER_SHARD_FOLLOWER_REFUSES_OPERATION, msg.str());
 }
@@ -1057,14 +1057,9 @@
             OperationResult(TRI_ERROR_CLUSTER_SHARD_LEADER_RESIGNED, options));
       }
       if (options.isSynchronousReplicationFrom != theLeader) {
-<<<<<<< HEAD
-        return futures::makeFuture(
-            OperationResult(TRI_ERROR_CLUSTER_SHARD_FOLLOWER_REFUSES_OPERATION, options));
-=======
-        return OperationResult(
-            ::buildRefusalResult(*collection, "insert", options, theLeader), 
-            options);
->>>>>>> f4e71d2f
+        return futures::makeFuture(OperationResult(
+            ::buildRefusalResult(*collection, "insert", options, theLeader),
+            options));
       }
     }
   }  // isDBServer - early block
@@ -1366,14 +1361,9 @@
             OperationResult(TRI_ERROR_CLUSTER_SHARD_LEADER_RESIGNED, options));
       }
       if (options.isSynchronousReplicationFrom != theLeader) {
-<<<<<<< HEAD
-        return futures::makeFuture(
-            OperationResult(TRI_ERROR_CLUSTER_SHARD_FOLLOWER_REFUSES_OPERATION, options));
-=======
-        return OperationResult(
-            ::buildRefusalResult(*collection, (operation == TRI_VOC_DOCUMENT_OPERATION_REPLACE ? "replace" : "update"), options, theLeader), 
-            options);
->>>>>>> f4e71d2f
+        return futures::makeFuture(OperationResult(
+            ::buildRefusalResult(*collection, (operation == TRI_VOC_DOCUMENT_OPERATION_REPLACE ? "replace" : "update"), options, theLeader),
+            options));
       }
     }
   }  // isDBServer - early block
@@ -1596,14 +1586,9 @@
             OperationResult(TRI_ERROR_CLUSTER_SHARD_LEADER_RESIGNED, options));
       }
       if (options.isSynchronousReplicationFrom != theLeader) {
-<<<<<<< HEAD
-        return futures::makeFuture(
-            OperationResult(TRI_ERROR_CLUSTER_SHARD_FOLLOWER_REFUSES_OPERATION, options));
-=======
-        return OperationResult(
-            ::buildRefusalResult(*collection, "remove", options, theLeader), 
-            options);
->>>>>>> f4e71d2f
+        return futures::makeFuture(OperationResult(
+            ::buildRefusalResult(*collection, "remove", options, theLeader),
+            options));
       }
     }
   }  // isDBServer - early block
@@ -1824,7 +1809,7 @@
       if (options.isSynchronousReplicationFrom != theLeader) {
         return futures::makeFuture(
             OperationResult(
-                ::buildRefusalResult(*collection, "truncate", options, theLeader), 
+                ::buildRefusalResult(*collection, "truncate", options, theLeader),
                 options));
       }
     }
