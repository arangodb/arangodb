////////////////////////////////////////////////////////////////////////////////
/// DISCLAIMER
///
/// Copyright 2014-2017 ArangoDB GmbH, Cologne, Germany
/// Copyright 2004-2014 triAGENS GmbH, Cologne, Germany
///
/// Licensed under the Apache License, Version 2.0 (the "License");
/// you may not use this file except in compliance with the License.
/// You may obtain a copy of the License at
///
///     http://www.apache.org/licenses/LICENSE-2.0
///
/// Unless required by applicable law or agreed to in writing, software
/// distributed under the License is distributed on an "AS IS" BASIS,
/// WITHOUT WARRANTIES OR CONDITIONS OF ANY KIND, either express or implied.
/// See the License for the specific language governing permissions and
/// limitations under the License.
///
/// Copyright holder is ArangoDB GmbH, Cologne, Germany
///
/// @author Max Neunhoeffer
////////////////////////////////////////////////////////////////////////////////

#include "ApplicationFeatures/ApplicationServer.h"
#include "Aql/Ast.h"
#include "Aql/AstNode.h"
#include "Aql/Condition.h"
#include "Aql/SortCondition.h"
#include "Basics/AttributeNameParser.h"
#include "Basics/Exceptions.h"
#include "Basics/NumberUtils.h"
#include "Basics/SmallVector.h"
#include "Basics/StaticStrings.h"
#include "Basics/StringUtils.h"
#include "Basics/VelocyPackHelper.h"
#include "Basics/encoding.h"
#include "Cluster/ClusterComm.h"
#include "Cluster/ClusterFeature.h"
#include "Cluster/ClusterMethods.h"
#include "Cluster/FollowerInfo.h"
#include "Cluster/ReplicationTimeoutFeature.h"
#include "Cluster/ServerState.h"
#include "ClusterEngine/ClusterEngine.h"
#include "Indexes/Index.h"
#include "Logger/Logger.h"
#include "Methods.h"
#include "RocksDBEngine/RocksDBEngine.h"
#include "StorageEngine/EngineSelectorFeature.h"
#include "StorageEngine/PhysicalCollection.h"
#include "StorageEngine/StorageEngine.h"
#include "StorageEngine/TransactionCollection.h"
#include "StorageEngine/TransactionState.h"
#include "Transaction/Context.h"
#include "Transaction/Helpers.h"
#include "Transaction/Options.h"
#include "Utils/CollectionNameResolver.h"
#include "Utils/Events.h"
#include "Utils/ExecContext.h"
#include "Utils/OperationCursor.h"
#include "Utils/OperationOptions.h"
#include "VocBase/KeyLockInfo.h"
#include "VocBase/LogicalCollection.h"
#include "VocBase/ManagedDocumentResult.h"
#include "VocBase/Methods/Indexes.h"
#include "VocBase/ticks.h"

#include <velocypack/Builder.h>
#include <velocypack/Collection.h>
#include <velocypack/Options.h>
#include <velocypack/Slice.h>
#include <velocypack/velocypack-aliases.h>

using namespace arangodb;
using namespace arangodb::transaction;
using namespace arangodb::transaction::helpers;

namespace {

enum class ReplicationType { NONE, LEADER, FOLLOWER };

// wrap vector inside a static function to ensure proper initialization order
std::vector<arangodb::transaction::Methods::DataSourceRegistrationCallback>& getDataSourceRegistrationCallbacks() {
  static std::vector<arangodb::transaction::Methods::DataSourceRegistrationCallback> callbacks;

  return callbacks;
}

/// @return the status change callbacks stored in state
///         or nullptr if none and !create
std::vector<arangodb::transaction::Methods::StatusChangeCallback const*>* getStatusChangeCallbacks(
    arangodb::TransactionState& state, bool create = false) {
  struct CookieType : public arangodb::TransactionState::Cookie {
    std::vector<arangodb::transaction::Methods::StatusChangeCallback const*> _callbacks;
  };

  static const int key = 0;  // arbitrary location in memory, common for all

// TODO FIXME find a better way to look up a ViewState
#ifdef ARANGODB_ENABLE_MAINTAINER_MODE
  auto* cookie = dynamic_cast<CookieType*>(state.cookie(&key));
#else
  auto* cookie = static_cast<CookieType*>(state.cookie(&key));
#endif

  if (!cookie && create) {
    auto ptr = std::make_unique<CookieType>();

    cookie = ptr.get();
    state.cookie(&key, std::move(ptr));
  }

  return cookie ? &(cookie->_callbacks) : nullptr;
}

/// @brief notify callbacks of association of 'cid' with this TransactionState
/// @note done separately from addCollection() to avoid creating a
///       TransactionCollection instance for virtual entities, e.g. View
arangodb::Result applyDataSourceRegistrationCallbacks(LogicalDataSource& dataSource,
                                                      arangodb::transaction::Methods& trx) {
  for (auto& callback : getDataSourceRegistrationCallbacks()) {
    TRI_ASSERT(callback);  // addDataSourceRegistrationCallback(...) ensures valid

    try {
      auto res = callback(dataSource, trx);

      if (res.fail()) {
        return res;
      }
    } catch (...) {
      return arangodb::Result(TRI_ERROR_INTERNAL);
    }
  }

  return arangodb::Result();
}

/// @brief notify callbacks of association of 'cid' with this TransactionState
/// @note done separately from addCollection() to avoid creating a
///       TransactionCollection instance for virtual entities, e.g. View
void applyStatusChangeCallbacks(arangodb::transaction::Methods& trx,
                                arangodb::transaction::Status status) noexcept {
  TRI_ASSERT(arangodb::transaction::Status::ABORTED == status ||
             arangodb::transaction::Status::COMMITTED == status ||
             arangodb::transaction::Status::RUNNING == status);
  TRI_ASSERT(!trx.state()  // for embeded transactions status is not always updated
             || (trx.state()->isTopLevelTransaction() && trx.state()->status() == status) ||
             (!trx.state()->isTopLevelTransaction() &&
              arangodb::transaction::Status::RUNNING == trx.state()->status()));

  auto* state = trx.state();

  if (!state) {
    return;  // nothing to apply
  }

  auto* callbacks = getStatusChangeCallbacks(*state);

  if (!callbacks) {
    return;  // no callbacks to apply
  }

  // no need to lock since transactions are single-threaded
  for (auto& callback : *callbacks) {
    TRI_ASSERT(callback);  // addStatusChangeCallback(...) ensures valid

    try {
      (*callback)(trx, status);
    } catch (...) {
      // we must not propagate exceptions from here
    }
  }
}

static void throwCollectionNotFound(char const* name) {
  if (name == nullptr) {
    THROW_ARANGO_EXCEPTION(TRI_ERROR_ARANGO_DATA_SOURCE_NOT_FOUND);
  }
  THROW_ARANGO_EXCEPTION_MESSAGE(TRI_ERROR_ARANGO_DATA_SOURCE_NOT_FOUND,
                                 std::string(TRI_errno_string(TRI_ERROR_ARANGO_DATA_SOURCE_NOT_FOUND)) +
                                     ": " + name);
}

/// @brief tests if the given index supports the sort condition
static bool indexSupportsSort(Index const* idx, arangodb::aql::Variable const* reference,
                              arangodb::aql::SortCondition const* sortCondition,
                              size_t itemsInIndex, double& estimatedCost,
                              size_t& coveredAttributes) {
  if (idx->isSorted() && idx->supportsSortCondition(sortCondition, reference, itemsInIndex,
                                                    estimatedCost, coveredAttributes)) {
    // index supports the sort condition
    return true;
  }

  // index does not support the sort condition
  if (itemsInIndex > 0) {
    estimatedCost = itemsInIndex * std::log2(static_cast<double>(itemsInIndex));
  } else {
    estimatedCost = 0.0;
  }
  return false;
}

/// @brief Insert an error reported instead of the new document
static void createBabiesError(VPackBuilder& builder,
                              std::unordered_map<int, size_t>& countErrorCodes,
                              Result error, bool silent) {
  if (!silent) {
    builder.openObject();
    builder.add(StaticStrings::Error, VPackValue(true));
    builder.add(StaticStrings::ErrorNum, VPackValue(error.errorNumber()));
    builder.add(StaticStrings::ErrorMessage, VPackValue(error.errorMessage()));
    builder.close();
  }

  auto it = countErrorCodes.find(error.errorNumber());
  if (it == countErrorCodes.end()) {
    countErrorCodes.emplace(error.errorNumber(), 1);
  } else {
    it->second++;
  }
}

static OperationResult emptyResult(OperationOptions const& options) {
  VPackBuilder resultBuilder;
  resultBuilder.openArray();
  resultBuilder.close();
  return OperationResult(Result(), resultBuilder.steal(), nullptr, options);
}
}  // namespace

/*static*/ void transaction::Methods::addDataSourceRegistrationCallback(
    DataSourceRegistrationCallback const& callback) {
  if (callback) {
    getDataSourceRegistrationCallbacks().emplace_back(callback);
  }
}

bool transaction::Methods::addStatusChangeCallback(StatusChangeCallback const* callback) {
  if (!callback || !*callback) {
    return true;  // nothing to call back
  } else if (!_state) {
    return false;  // nothing to add to
  }

  auto* statusChangeCallbacks = getStatusChangeCallbacks(*_state, true);

  TRI_ASSERT(nullptr != statusChangeCallbacks);  // 'create' was specified

  // no need to lock since transactions are single-threaded
  statusChangeCallbacks->emplace_back(callback);

  return true;
}

bool transaction::Methods::removeStatusChangeCallback(StatusChangeCallback const* callback) {
  if (!callback || !*callback) {
    return true;  // nothing to call back
  } else if (!_state) {
    return false;  // nothing to add to
  }

  auto* statusChangeCallbacks = getStatusChangeCallbacks(*_state, false);
  if (statusChangeCallbacks) {
    auto it = std::find(statusChangeCallbacks->begin(),
                        statusChangeCallbacks->end(), callback);
    TRI_ASSERT(it != statusChangeCallbacks->end());
    if (ADB_LIKELY(it != statusChangeCallbacks->end())) {
      statusChangeCallbacks->erase(it);
    }
  }
  return true;
}

/*static*/ void transaction::Methods::clearDataSourceRegistrationCallbacks() {
  getDataSourceRegistrationCallbacks().clear();
}

/// @brief Get the field names of the used index
std::vector<std::vector<std::string>> transaction::Methods::IndexHandle::fieldNames() const {
  return _index->fieldNames();
}

/// @brief IndexHandle getter method
std::shared_ptr<arangodb::Index> transaction::Methods::IndexHandle::getIndex() const {
  return _index;
}

/// @brief IndexHandle toVelocyPack method passthrough
void transaction::Methods::IndexHandle::toVelocyPack(
    arangodb::velocypack::Builder& builder,
    std::underlying_type<Index::Serialize>::type flags) const {
  _index->toVelocyPack(builder, flags);
}

TRI_vocbase_t& transaction::Methods::vocbase() const {
  return _state->vocbase();
}

/// @brief whether or not the transaction consists of a single operation only
bool transaction::Methods::isSingleOperationTransaction() const {
  return _state->isSingleOperation();
}

/// @brief get the status of the transaction
transaction::Status transaction::Methods::status() const {
  return _state->status();
}

/// @brief sort ORs for the same attribute so they are in ascending value
/// order. this will only work if the condition is for a single attribute
/// the usedIndexes vector may also be re-sorted
bool transaction::Methods::sortOrs(arangodb::aql::Ast* ast, arangodb::aql::AstNode* root,
                                   arangodb::aql::Variable const* variable,
                                   std::vector<transaction::Methods::IndexHandle>& usedIndexes) {
  if (root == nullptr) {
    return true;
  }

  size_t const n = root->numMembers();

  if (n < 2) {
    return true;
  }

  if (n != usedIndexes.size()) {
    // sorting will break if the number of ORs is unequal to the number of
    // indexes but we shouldn't have got here then
    TRI_ASSERT(false);
    return false;
  }

  typedef std::pair<arangodb::aql::AstNode*, transaction::Methods::IndexHandle> ConditionData;
  SmallVector<ConditionData*>::allocator_type::arena_type a;
  SmallVector<ConditionData*> conditionData{a};

  auto cleanup = [&conditionData]() -> void {
    for (auto& it : conditionData) {
      delete it;
    }
  };

  TRI_DEFER(cleanup());

  std::vector<arangodb::aql::ConditionPart> parts;
  parts.reserve(n);

  std::pair<arangodb::aql::Variable const*, std::vector<arangodb::basics::AttributeName>> result;

  for (size_t i = 0; i < n; ++i) {
    // sort the conditions of each AND
    auto sub = root->getMemberUnchecked(i);

    TRI_ASSERT(sub != nullptr && sub->type == arangodb::aql::AstNodeType::NODE_TYPE_OPERATOR_NARY_AND);
    size_t const nAnd = sub->numMembers();

    if (nAnd != 1) {
      // we can't handle this one
      return false;
    }

    auto operand = sub->getMemberUnchecked(0);

    if (!operand->isComparisonOperator()) {
      return false;
    }

    if (operand->type == arangodb::aql::AstNodeType::NODE_TYPE_OPERATOR_BINARY_NE ||
        operand->type == arangodb::aql::AstNodeType::NODE_TYPE_OPERATOR_BINARY_NIN) {
      return false;
    }

    auto lhs = operand->getMember(0);
    auto rhs = operand->getMember(1);

    if (lhs->type == arangodb::aql::AstNodeType::NODE_TYPE_ATTRIBUTE_ACCESS) {
      result.first = nullptr;
      result.second.clear();

      if (rhs->isConstant() && lhs->isAttributeAccessForVariable(result) &&
          result.first == variable &&
          (operand->type != arangodb::aql::AstNodeType::NODE_TYPE_OPERATOR_BINARY_IN ||
           rhs->isArray())) {
        // create the condition data struct on the heap
        auto data = std::make_unique<ConditionData>(sub, usedIndexes[i]);
        // push it into an owning vector
        conditionData.emplace_back(data.get());
        // vector is now responsible for data
        auto p = data.release();
        // also add the pointer to the (non-owning) parts vector
        parts.emplace_back(result.first, result.second, operand,
                           arangodb::aql::AttributeSideType::ATTRIBUTE_LEFT, p);
      }
    }

    if (rhs->type == arangodb::aql::AstNodeType::NODE_TYPE_ATTRIBUTE_ACCESS ||
        rhs->type == arangodb::aql::AstNodeType::NODE_TYPE_EXPANSION) {
      result.first = nullptr;
      result.second.clear();

      if (lhs->isConstant() && rhs->isAttributeAccessForVariable(result) &&
          result.first == variable) {
        // create the condition data struct on the heap
        auto data = std::make_unique<ConditionData>(sub, usedIndexes[i]);
        // push it into an owning vector
        conditionData.emplace_back(data.get());
        // vector is now responsible for data
        auto p = data.release();
        // also add the pointer to the (non-owning) parts vector
        parts.emplace_back(result.first, result.second, operand,
                           arangodb::aql::AttributeSideType::ATTRIBUTE_RIGHT, p);
      }
    }
  }

  if (parts.size() != root->numMembers()) {
    return false;
  }

  // check if all parts use the same variable and attribute
  for (size_t i = 1; i < n; ++i) {
    auto const& lhs = parts[i - 1];
    auto const& rhs = parts[i];

    if (lhs.variable != rhs.variable || lhs.attributeName != rhs.attributeName) {
      // oops, the different OR parts are on different variables or attributes
      return false;
    }
  }

  size_t previousIn = SIZE_MAX;

  for (size_t i = 0; i < n; ++i) {
    auto& p = parts[i];

    if (p.operatorType == arangodb::aql::AstNodeType::NODE_TYPE_OPERATOR_BINARY_IN &&
        p.valueNode->isArray()) {
      TRI_ASSERT(p.valueNode->isConstant());

      if (previousIn != SIZE_MAX) {
        // merge IN with IN
        TRI_ASSERT(previousIn < i);
        auto emptyArray = ast->createNodeArray();
        auto mergedIn =
            ast->createNodeUnionizedArray(parts[previousIn].valueNode, p.valueNode);

        arangodb::aql::AstNode* clone = ast->clone(root->getMember(previousIn));
        root->changeMember(previousIn, clone);
        static_cast<ConditionData*>(parts[previousIn].data)->first = clone;

        clone = ast->clone(root->getMember(i));
        root->changeMember(i, clone);
        static_cast<ConditionData*>(parts[i].data)->first = clone;

        // can now edit nodes in place...
        parts[previousIn].valueNode = mergedIn;
        {
          auto n1 = root->getMember(previousIn)->getMember(0);
          TRI_ASSERT(n1->type == arangodb::aql::AstNodeType::NODE_TYPE_OPERATOR_BINARY_IN);
          TEMPORARILY_UNLOCK_NODE(n1);
          n1->changeMember(1, mergedIn);
        }

        p.valueNode = emptyArray;
        {
          auto n2 = root->getMember(i)->getMember(0);
          TRI_ASSERT(n2->type == arangodb::aql::AstNodeType::NODE_TYPE_OPERATOR_BINARY_IN);
          TEMPORARILY_UNLOCK_NODE(n2);
          n2->changeMember(1, emptyArray);
        }

      } else {
        // note first IN
        previousIn = i;
      }
    }
  }

  // now sort all conditions by variable name, attribute name, attribute value
  std::sort(parts.begin(), parts.end(),
            [](arangodb::aql::ConditionPart const& lhs,
               arangodb::aql::ConditionPart const& rhs) -> bool {
              // compare variable names first
              auto res = lhs.variable->name.compare(rhs.variable->name);

              if (res != 0) {
                return res < 0;
              }

              // compare attribute names next
              res = lhs.attributeName.compare(rhs.attributeName);

              if (res != 0) {
                return res < 0;
              }

              // compare attribute values next
              auto ll = lhs.lowerBound();
              auto lr = rhs.lowerBound();

              if (ll == nullptr && lr != nullptr) {
                // left lower bound is not set but right
                return true;
              } else if (ll != nullptr && lr == nullptr) {
                // left lower bound is set but not right
                return false;
              }

              if (ll != nullptr && lr != nullptr) {
                // both lower bounds are set
                res = CompareAstNodes(ll, lr, true);

                if (res != 0) {
                  return res < 0;
                }
              }

              if (lhs.isLowerInclusive() && !rhs.isLowerInclusive()) {
                return true;
              }
              if (rhs.isLowerInclusive() && !lhs.isLowerInclusive()) {
                return false;
              }

              // all things equal
              return false;
            });

  TRI_ASSERT(parts.size() == conditionData.size());

  // clean up
  while (root->numMembers()) {
    root->removeMemberUnchecked(0);
  }

  usedIndexes.clear();
  std::unordered_set<std::string> seenIndexConditions;

  // and rebuild
  for (size_t i = 0; i < n; ++i) {
    if (parts[i].operatorType == arangodb::aql::AstNodeType::NODE_TYPE_OPERATOR_BINARY_IN &&
        parts[i].valueNode->isArray() && parts[i].valueNode->numMembers() == 0) {
      // can optimize away empty IN array
      continue;
    }

    auto conditionData = static_cast<ConditionData*>(parts[i].data);
    bool isUnique = true;

    if (!usedIndexes.empty()) {
      // try to find duplicate condition parts, and only return each
      // unique condition part once
      try {
        std::string conditionString =
            conditionData->first->toString() + " - " +
            std::to_string(conditionData->second.getIndex()->id());
        isUnique = seenIndexConditions.emplace(std::move(conditionString)).second;
        // we already saw the same combination of index & condition
        // don't add it again
      } catch (...) {
        // condition stringification may fail. in this case, we simply carry own
        // without simplifying the condition
      }
    }

    if (isUnique) {
      root->addMember(conditionData->first);
      usedIndexes.emplace_back(conditionData->second);
    }
  }

  return true;
}

std::pair<bool, bool> transaction::Methods::findIndexHandleForAndNode(
    std::vector<std::shared_ptr<Index>> const& indexes,
    arangodb::aql::AstNode* node, arangodb::aql::Variable const* reference,
    arangodb::aql::SortCondition const* sortCondition, size_t itemsInCollection,
    std::vector<transaction::Methods::IndexHandle>& usedIndexes,
    arangodb::aql::AstNode*& specializedCondition, bool& isSparse) const {
  std::shared_ptr<Index> bestIndex;
  double bestCost = 0.0;
  bool bestSupportsFilter = false;
  bool bestSupportsSort = false;

  for (auto const& idx : indexes) {
    double filterCost = 0.0;
    double sortCost = 0.0;
    size_t itemsInIndex = itemsInCollection;

    bool supportsFilter = false;
    bool supportsSort = false;

    // check if the index supports the filter expression
    double estimatedCost;
    size_t estimatedItems;
    if (idx->supportsFilterCondition(indexes, node, reference, itemsInIndex,
                                     estimatedItems, estimatedCost)) {
      // index supports the filter condition
      filterCost = estimatedCost;
      // this reduces the number of items left
      itemsInIndex = estimatedItems;
      supportsFilter = true;
    } else {
      // index does not support the filter condition
      filterCost = itemsInIndex * 1.5;
    }

    bool const isOnlyAttributeAccess =
        (!sortCondition->isEmpty() && sortCondition->isOnlyAttributeAccess());

    if (sortCondition->isUnidirectional()) {
      size_t coveredAttributes = 0;
      // only go in here if we actually have a sort condition and it can in
      // general be supported by an index. for this, a sort condition must not
      // be empty, must consist only of attribute access, and all attributes
      // must be sorted in the direction
      if (indexSupportsSort(idx.get(), reference, sortCondition, itemsInIndex,
                            sortCost, coveredAttributes)) {
        supportsSort = true;
      }
    }

    if (!supportsSort && isOnlyAttributeAccess && node->isOnlyEqualityMatch()) {
      // index cannot be used for sorting, but the filter condition consists
      // only of equality lookups (==)
      // now check if the index fields are the same as the sort condition fields
      // e.g. FILTER c.value1 == 1 && c.value2 == 42 SORT c.value1, c.value2
      size_t coveredFields = sortCondition->coveredAttributes(reference, idx->fields());

      if (coveredFields == sortCondition->numAttributes() &&
          (idx->isSorted() || idx->fields().size() == sortCondition->numAttributes())) {
        // no sorting needed
        sortCost = 0.0;
      }
    }

    if (!supportsFilter && !supportsSort) {
      continue;
    }

    double totalCost = filterCost;
    if (!sortCondition->isEmpty()) {
      // only take into account the costs for sorting if there is actually
      // something to sort
      if (supportsSort) {
        totalCost += sortCost;
      } else {
        totalCost += estimatedItems * std::log2(static_cast<double>(estimatedItems));
      }
    }

    LOG_TOPIC(TRACE, Logger::FIXME)
        << "looking at index: " << idx.get() << ", isSorted: " << idx->isSorted()
        << ", isSparse: " << idx->sparse() << ", fields: " << idx->fields().size()
        << ", supportsFilter: " << supportsFilter << ", supportsSort: " << supportsSort
        << ", filterCost: " << filterCost << ", sortCost: " << sortCost
        << ", totalCost: " << totalCost << ", isOnlyAttributeAccess: " << isOnlyAttributeAccess
        << ", isUnidirectional: " << sortCondition->isUnidirectional()
        << ", isOnlyEqualityMatch: " << node->isOnlyEqualityMatch()
        << ", itemsInIndex: " << itemsInIndex;

    if (bestIndex == nullptr || totalCost < bestCost) {
      bestIndex = idx;
      bestCost = totalCost;
      bestSupportsFilter = supportsFilter;
      bestSupportsSort = supportsSort;
    }
  }

  if (bestIndex == nullptr) {
    return std::make_pair(false, false);
  }

  specializedCondition = bestIndex->specializeCondition(node, reference);

  usedIndexes.emplace_back(bestIndex);
  isSparse = bestIndex->sparse();

  return std::make_pair(bestSupportsFilter, bestSupportsSort);
}

bool transaction::Methods::findIndexHandleForAndNode(
    std::vector<std::shared_ptr<Index>> const& indexes,
    arangodb::aql::AstNode*& node, arangodb::aql::Variable const* reference,
    size_t itemsInCollection, transaction::Methods::IndexHandle& usedIndex) const {
  std::shared_ptr<Index> bestIndex;
  double bestCost = 0.0;

  for (auto const& idx : indexes) {
    size_t itemsInIndex = itemsInCollection;

    // check if the index supports the filter expression
    double estimatedCost;
    size_t estimatedItems;
    bool supportsFilter =
        idx->supportsFilterCondition(indexes, node, reference, itemsInIndex,
                                     estimatedItems, estimatedCost);

    // enable the following line to see index candidates considered with their
    // abilities and scores
    LOG_TOPIC(TRACE, Logger::FIXME)
        << "looking at index: " << idx.get() << ", isSorted: " << idx->isSorted()
        << ", isSparse: " << idx->sparse() << ", fields: " << idx->fields().size()
        << ", supportsFilter: " << supportsFilter
        << ", estimatedCost: " << estimatedCost << ", estimatedItems: " << estimatedItems
        << ", itemsInIndex: " << itemsInIndex << ", selectivity: "
        << (idx->hasSelectivityEstimate() ? idx->selectivityEstimate() : -1.0)
        << ", node: " << node;

    if (!supportsFilter) {
      continue;
    }

    // index supports the filter condition

    // this reduces the number of items left
    itemsInIndex = estimatedItems;

    if (bestIndex == nullptr || estimatedCost < bestCost) {
      bestIndex = idx;
      bestCost = estimatedCost;
    }
  }

  if (bestIndex == nullptr) {
    return false;
  }

  node = bestIndex->specializeCondition(node, reference);

  usedIndex = IndexHandle(bestIndex);

  return true;
}

/// @brief Find out if any of the given requests has ended in a refusal
static bool findRefusal(std::vector<ClusterCommRequest> const& requests) {
  for (auto const& it : requests) {
    if (it.done && it.result.status == CL_COMM_RECEIVED &&
        it.result.answer_code == rest::ResponseCode::NOT_ACCEPTABLE) {
      return true;
    }
  }
  return false;
}

transaction::Methods::Methods(std::shared_ptr<transaction::Context> const& transactionContext,
                              transaction::Options const& options)
    : _state(nullptr),
      _transactionContext(transactionContext),
      _transactionContextPtr(transactionContext.get()) {
  TRI_ASSERT(_transactionContextPtr != nullptr);

  // brief initialize the transaction
  // this will first check if the transaction is embedded in a parent
  // transaction. if not, it will create a transaction of its own
  // check in the context if we are running embedded
  TransactionState* parent = _transactionContextPtr->leaseParentTransaction();

  if (parent != nullptr) {  // yes, we are embedded
    if (!_transactionContextPtr->isEmbeddable()) {
      // we are embedded but this is disallowed...
      THROW_ARANGO_EXCEPTION(TRI_ERROR_TRANSACTION_NESTED);
    }

    _state = parent;
    TRI_ASSERT(_state != nullptr && _state->isEmbeddedTransaction());
  } else {  // non-embedded
    // now start our own transaction
    StorageEngine* engine = EngineSelectorFeature::ENGINE;
    
    _state = engine->createTransactionState(_transactionContextPtr->vocbase(),
                                            _transactionContextPtr->generateId(),
                                            options).release();
    TRI_ASSERT(_state != nullptr && _state->isTopLevelTransaction());
    
    // register the transaction in the context
    _transactionContextPtr->registerTransaction(_state);
  }

  TRI_ASSERT(_state != nullptr);
}

/// @brief create the transaction, used to be UserTransaction
transaction::Methods::Methods(std::shared_ptr<transaction::Context> const& ctx,
                              std::vector<std::string> const& readCollections,
                              std::vector<std::string> const& writeCollections,
                              std::vector<std::string> const& exclusiveCollections,
                              transaction::Options const& options)
    : transaction::Methods(ctx, options) {
  addHint(transaction::Hints::Hint::LOCK_ENTIRELY);

  for (auto const& it : exclusiveCollections) {
    addCollection(it, AccessMode::Type::EXCLUSIVE);
  }
  for (auto const& it : writeCollections) {
    addCollection(it, AccessMode::Type::WRITE);
  }
  for (auto const& it : readCollections) {
    addCollection(it, AccessMode::Type::READ);
  }
}

/// @brief destroy the transaction
transaction::Methods::~Methods() {
  if (_state->isTopLevelTransaction()) {  // _nestingLevel == 0
    // unregister transaction from context
    _transactionContextPtr->unregisterTransaction();

    bool wasRegistered = _state->status() != transaction::Status::CREATED;
    if (_state->status() == transaction::Status::RUNNING) {
      // auto abort a running transaction
      try {
        this->abort();
        TRI_ASSERT(_state->status() != transaction::Status::RUNNING);
      } catch (...) {
        // must never throw because we are in a dtor
      }
    }

    // free the state associated with the transaction
    TRI_ASSERT(_state->status() != transaction::Status::RUNNING);
<<<<<<< HEAD
    // store result in context
    if (wasRegistered) {
      _transactionContextPtr->storeTransactionResult(_state->id(),
                                                     _state->hasFailedOperations());
    }
=======
    // store result
    _transactionContextPtr->storeTransactionResult(_state->id(),
                                                   _state->hasFailedOperations(),
                                                   _state->wasRegistered());
    _transactionContextPtr->unregisterTransaction();
>>>>>>> b1e30937

    delete _state;
    _state = nullptr;
  } else {
    _state->decreaseNesting();  // return transaction
  }
}

/// @brief return the collection name resolver
CollectionNameResolver const* transaction::Methods::resolver() const {
  return &(_transactionContextPtr->resolver());
}

/// @brief return the transaction collection for a document collection
TransactionCollection* transaction::Methods::trxCollection(TRI_voc_cid_t cid,
                                                           AccessMode::Type type) const {
  TRI_ASSERT(_state != nullptr);
  TRI_ASSERT(_state->status() == transaction::Status::RUNNING ||
             _state->status() == transaction::Status::CREATED);
  return _state->collection(cid, type);
}

/// @brief order a ditch for a collection
void transaction::Methods::pinData(TRI_voc_cid_t cid) {
  TRI_ASSERT(_state != nullptr);
  TRI_ASSERT(_state->status() == transaction::Status::RUNNING ||
             _state->status() == transaction::Status::CREATED);

  TransactionCollection* trxColl = trxCollection(cid, AccessMode::Type::READ);
  if (trxColl == nullptr) {
    THROW_ARANGO_EXCEPTION_MESSAGE(
        TRI_ERROR_INTERNAL, "unable to determine transaction collection");
  }

  TRI_ASSERT(trxColl->collection() != nullptr);
  _transactionContextPtr->pinData(trxColl->collection().get());
}

/// @brief whether or not a ditch has been created for the collection
bool transaction::Methods::isPinned(TRI_voc_cid_t cid) const {
  return _transactionContextPtr->isPinned(cid);
}

/// @brief extract the _id attribute from a slice, and convert it into a
/// string
std::string transaction::Methods::extractIdString(VPackSlice slice) {
  return transaction::helpers::extractIdString(resolver(), slice, VPackSlice());
}

/// @brief build a VPack object with _id, _key and _rev, the result is
/// added to the builder in the argument as a single object.
void transaction::Methods::buildDocumentIdentity(
    LogicalCollection* collection, VPackBuilder& builder, TRI_voc_cid_t cid,
    arangodb::velocypack::StringRef const& key, TRI_voc_rid_t rid, TRI_voc_rid_t oldRid,
    ManagedDocumentResult const* oldDoc, ManagedDocumentResult const* newDoc) {
  std::string temp;  // TODO: pass a string into this function
  temp.reserve(64);

  if (_state->isRunningInCluster()) {
    std::string resolved = resolver()->getCollectionNameCluster(cid);
#ifdef USE_ENTERPRISE
    if (resolved.compare(0, 7, "_local_") == 0) {
      resolved.erase(0, 7);
    } else if (resolved.compare(0, 6, "_from_") == 0) {
      resolved.erase(0, 6);
    } else if (resolved.compare(0, 4, "_to_") == 0) {
      resolved.erase(0, 4);
    }
#endif
    // build collection name
    temp.append(resolved);
  } else {
    // build collection name
    temp.append(collection->name());
  }

  // append / and key part
  temp.push_back('/');
  temp.append(key.begin(), key.size());

  builder.openObject();
  builder.add(StaticStrings::IdString, VPackValue(temp));

  builder.add(StaticStrings::KeyString,
              VPackValuePair(key.data(), key.length(), VPackValueType::String));

  char ridBuffer[21];
  builder.add(StaticStrings::RevString, TRI_RidToValuePair(rid, &ridBuffer[0]));

  if (oldRid != 0) {
    builder.add("_oldRev", VPackValue(TRI_RidToString(oldRid)));
  }
  if (oldDoc != nullptr) {
    builder.add(VPackValue("old"));
    oldDoc->addToBuilder(builder, true);
  }
  if (newDoc != nullptr) {
    builder.add(VPackValue("new"));
    newDoc->addToBuilder(builder, true);
  }
  builder.close();
}

/// @brief begin the transaction
Result transaction::Methods::begin() {
  if (_state == nullptr) {
    THROW_ARANGO_EXCEPTION_MESSAGE(TRI_ERROR_INTERNAL,
                                   "invalid transaction state");
  }
  
#ifdef ARANGODB_ENABLE_MAINTAINER_MODE
  bool a = _localHints.has(transaction::Hints::Hint::FROM_TOPLEVEL_AQL);
  bool b = _localHints.has(transaction::Hints::Hint::GLOBAL_MANAGED);
  TRI_ASSERT(!a && !b || a && !b || !a && b);
#endif

  auto res = _state->beginTransaction(_localHints);
  if (res.fail()) {
    return res;
  }

  applyStatusChangeCallbacks(*this, Status::RUNNING);

  return Result();
}

/// @brief commit / finish the transaction
Result transaction::Methods::commit() {
  TRI_IF_FAILURE("TransactionCommitFail") { return Result(TRI_ERROR_DEBUG); }

  if (_state == nullptr || _state->status() != transaction::Status::RUNNING) {
    // transaction not created or not running
    return Result(TRI_ERROR_TRANSACTION_INTERNAL,
                  "transaction not running on commit");
  }

  ExecContext const* exe = ExecContext::CURRENT;
  if (exe != nullptr && !_state->isReadOnlyTransaction()) {
    bool cancelRW = ServerState::readOnly() && !exe->isSuperuser();
    if (exe->isCanceled() || cancelRW) {
      return Result(TRI_ERROR_ARANGO_READ_ONLY, "server is in read-only mode");
    }
  }

  if (_state->isRunningInCluster() && _state->isTopLevelTransaction()) {
    // first commit transaction on subordinate servers
    Result res = ClusterMethods::commitTransaction(*this);
    if (res.fail()) {  // do not commit locally
      LOG_TOPIC(WARN, Logger::TRANSACTIONS)
          << "failed to commit on subordinates " << res.errorMessage();
      return res;
    }
  }

  auto res = _state->commitTransaction(this);
  if (res.fail()) {
    return res;
  }

  applyStatusChangeCallbacks(*this, Status::COMMITTED);

  return Result();
}

/// @brief abort the transaction
Result transaction::Methods::abort() {
  if (_state == nullptr || _state->status() != transaction::Status::RUNNING) {
    // transaction not created or not running
    return Result(TRI_ERROR_TRANSACTION_INTERNAL,
                  "transaction not running on abort");
  }

  if (_state->isRunningInCluster() && _state->isTopLevelTransaction()) {
    // first commit transaction on subordinate servers
    Result res = ClusterMethods::abortTransaction(*this);
    if (res.fail()) {  // do not commit locally
      LOG_TOPIC(WARN, Logger::TRANSACTIONS)
      << "failed to abort on subordinates: " << res.errorMessage();
    }
  }

  auto res = _state->abortTransaction(this);
  if (res.fail()) {
    return res;
  }

  applyStatusChangeCallbacks(*this, Status::ABORTED);

  return Result();
}

/// @brief finish a transaction (commit or abort), based on the previous state
Result transaction::Methods::finish(int errorNum) {
  return finish(Result(errorNum));
}

/// @brief finish a transaction (commit or abort), based on the previous state
Result transaction::Methods::finish(Result const& res) {
  if (res.ok()) {
    // there was no previous error, so we'll commit
    return this->commit();
  }

  // there was a previous error, so we'll abort
  this->abort();

  // return original error
  return res;
}

/// @brief return the transaction id
TRI_voc_tid_t transaction::Methods::tid() const {
  TRI_ASSERT(_state != nullptr);
  return _state->id();
}

std::string transaction::Methods::name(TRI_voc_cid_t cid) const {
  auto c = trxCollection(cid);
  if (c == nullptr) {
    THROW_ARANGO_EXCEPTION(TRI_ERROR_ARANGO_DATA_SOURCE_NOT_FOUND);
  }
  return c->collectionName();
}

/// @brief read all master pointers, using skip and limit.
/// The resualt guarantees that all documents are contained exactly once
/// as long as the collection is not modified.
OperationResult transaction::Methods::any(std::string const& collectionName) {
  if (_state->isCoordinator()) {
    return anyCoordinator(collectionName);
  }
  return anyLocal(collectionName);
}

/// @brief fetches documents in a collection in random order, coordinator
OperationResult transaction::Methods::anyCoordinator(std::string const&) {
  THROW_ARANGO_EXCEPTION(TRI_ERROR_NOT_IMPLEMENTED);
}

/// @brief fetches documents in a collection in random order, local
OperationResult transaction::Methods::anyLocal(std::string const& collectionName) {
  TRI_voc_cid_t cid = resolver()->getCollectionIdLocal(collectionName);

  if (cid == 0) {
    throwCollectionNotFound(collectionName.c_str());
  }

  pinData(cid);  // will throw when it fails

  VPackBuilder resultBuilder;
  resultBuilder.openArray();

  Result lockResult = lockRecursive(cid, AccessMode::Type::READ);

  if (!lockResult.ok() && !lockResult.is(TRI_ERROR_LOCKED)) {
    return OperationResult(lockResult);
  }

  std::unique_ptr<OperationCursor> cursor =
      indexScan(collectionName, transaction::Methods::CursorType::ANY);

  cursor->nextDocument(
      [&resultBuilder](LocalDocumentId const& token, VPackSlice slice) {
        resultBuilder.add(slice);
      },
      1);

  if (lockResult.is(TRI_ERROR_LOCKED)) {
    Result res = unlockRecursive(cid, AccessMode::Type::READ);

    if (res.fail()) {
      return OperationResult(res);
    }
  }

  resultBuilder.close();

  return OperationResult(Result(), resultBuilder.steal(),
                         _transactionContextPtr->orderCustomTypeHandler());
}

TRI_voc_cid_t transaction::Methods::addCollectionAtRuntime(TRI_voc_cid_t cid,
                                                           std::string const& cname,
                                                           AccessMode::Type type) {
  auto collection = trxCollection(cid);

  if (collection == nullptr) {
    int res = _state->addCollection(cid, cname, type, _state->nestingLevel(), true);

    if (res != TRI_ERROR_NO_ERROR) {
      if (res == TRI_ERROR_TRANSACTION_UNREGISTERED_COLLECTION) {
        // special error message to indicate which collection was undeclared
        THROW_ARANGO_EXCEPTION_MESSAGE(res, std::string(TRI_errno_string(res)) +
                                                ": " + cname + " [" +
                                                AccessMode::typeString(type) +
                                                "]");
      }
      THROW_ARANGO_EXCEPTION(res);
    }

    auto dataSource = resolver()->getDataSource(cid);

    if (!dataSource) {
      THROW_ARANGO_EXCEPTION(TRI_ERROR_ARANGO_DATA_SOURCE_NOT_FOUND);
    }

    auto result = applyDataSourceRegistrationCallbacks(*dataSource, *this);

    if (!result.ok()) {
      THROW_ARANGO_EXCEPTION(result.errorNumber());
    }

    _state->ensureCollections(_state->nestingLevel());
    collection = trxCollection(cid);

    if (collection == nullptr) {
      throwCollectionNotFound(cname.c_str());
    }
  }

  TRI_ASSERT(collection != nullptr);
  return cid;
}

/// @brief add a collection to the transaction for read, at runtime
TRI_voc_cid_t transaction::Methods::addCollectionAtRuntime(std::string const& collectionName) {
  if (collectionName == _collectionCache.name && !collectionName.empty()) {
    return _collectionCache.cid;
  }

  auto cid = resolver()->getCollectionIdLocal(collectionName);

  if (cid == 0) {
    throwCollectionNotFound(collectionName.c_str());
  }
  addCollectionAtRuntime(cid, collectionName);
  _collectionCache.cid = cid;
  _collectionCache.name = collectionName;
  return cid;
}

/// @brief return the type of a collection
bool transaction::Methods::isEdgeCollection(std::string const& collectionName) const {
  return getCollectionType(collectionName) == TRI_COL_TYPE_EDGE;
}

/// @brief return the type of a collection
bool transaction::Methods::isDocumentCollection(std::string const& collectionName) const {
  return getCollectionType(collectionName) == TRI_COL_TYPE_DOCUMENT;
}

/// @brief return the type of a collection
TRI_col_type_e transaction::Methods::getCollectionType(std::string const& collectionName) const {
  auto collection = resolver()->getCollection(collectionName);

  return collection ? collection->type() : TRI_COL_TYPE_UNKNOWN;
}

/// @brief Iterate over all elements of the collection.
void transaction::Methods::invokeOnAllElements(std::string const& collectionName,
                                               std::function<bool(LocalDocumentId const&)> callback) {
  TRI_ASSERT(_state != nullptr && _state->status() == transaction::Status::RUNNING);
  if (_state == nullptr || _state->status() != transaction::Status::RUNNING) {
    THROW_ARANGO_EXCEPTION(TRI_ERROR_TRANSACTION_INTERNAL);
  } else if (_state->isCoordinator()) {
    THROW_ARANGO_EXCEPTION(TRI_ERROR_NOT_IMPLEMENTED);
  }

  TRI_voc_cid_t cid = addCollectionAtRuntime(collectionName);
  TransactionCollection* trxCol = trxCollection(cid, AccessMode::Type::READ);
  LogicalCollection* collection = documentCollection(trxCol);
  TRI_ASSERT(collection != nullptr);
  _transactionContextPtr->pinData(collection);

  Result lockResult =
      trxCol->lockRecursive(AccessMode::Type::READ, _state->nestingLevel());
  if (!lockResult.ok() && !lockResult.is(TRI_ERROR_LOCKED)) {
    THROW_ARANGO_EXCEPTION(lockResult);
  }

  TRI_ASSERT(isLocked(collection, AccessMode::Type::READ));

  collection->invokeOnAllElements(this, callback);

  if (lockResult.is(TRI_ERROR_LOCKED)) {
    Result res = trxCol->unlockRecursive(AccessMode::Type::READ, _state->nestingLevel());

    if (res.fail()) {
      THROW_ARANGO_EXCEPTION(res);
    }
  }
}

/// @brief return one document from a collection, fast path
///        If everything went well the result will contain the found document
///        (as an external on single_server) and this function will return
///        TRI_ERROR_NO_ERROR.
///        If there was an error the code is returned and it is guaranteed
///        that result remains unmodified.
///        Does not care for revision handling!
Result transaction::Methods::documentFastPath(std::string const& collectionName,
                                              ManagedDocumentResult* mmdr,
                                              VPackSlice const value,
                                              VPackBuilder& result, bool shouldLock) {
  TRI_ASSERT(_state->status() == transaction::Status::RUNNING);
  if (!value.isObject() && !value.isString()) {
    // must provide a document object or string
    THROW_ARANGO_EXCEPTION(TRI_ERROR_ARANGO_DOCUMENT_TYPE_INVALID);
  }

  if (_state->isCoordinator()) {
    OperationOptions options;  // use default configuration
    options.ignoreRevs = true;

    OperationResult opRes = documentCoordinator(collectionName, value, options);
    if (opRes.fail()) {
      return opRes.result;
    }
    result.add(opRes.slice());
    return Result();
  }

  TRI_voc_cid_t cid = addCollectionAtRuntime(collectionName);
  LogicalCollection* collection = documentCollection(trxCollection(cid));

  pinData(cid);  // will throw when it fails

  arangodb::velocypack::StringRef key(transaction::helpers::extractKeyPart(value));
  if (key.empty()) {
    return Result(TRI_ERROR_ARANGO_DOCUMENT_HANDLE_BAD);
  }

  std::unique_ptr<ManagedDocumentResult> tmp;
  if (mmdr == nullptr) {
    tmp.reset(new ManagedDocumentResult);
    mmdr = tmp.get();
  }

  TRI_ASSERT(mmdr != nullptr);

  Result res =
      collection->read(this, key, *mmdr,
                       shouldLock && !isLocked(collection, AccessMode::Type::READ));

  if (res.fail()) {
    return res;
  }

  TRI_ASSERT(isPinned(cid));

  mmdr->addToBuilder(result, true);
  return Result(TRI_ERROR_NO_ERROR);
}

/// @brief return one document from a collection, fast path
///        If everything went well the result will contain the found document
///        (as an external on single_server) and this function will return
///        TRI_ERROR_NO_ERROR.
///        If there was an error the code is returned
///        Does not care for revision handling!
///        Must only be called on a local server, not in cluster case!
Result transaction::Methods::documentFastPathLocal(std::string const& collectionName,
                                                   arangodb::velocypack::StringRef const& key,
                                                   ManagedDocumentResult& result,
                                                   bool shouldLock) {
  TRI_ASSERT(!ServerState::instance()->isCoordinator());
  TRI_ASSERT(_state->status() == transaction::Status::RUNNING);

  TRI_voc_cid_t cid = addCollectionAtRuntime(collectionName);
  TransactionCollection* trxColl = trxCollection(cid);
  LogicalCollection* collection = documentCollection(trxColl);
  TRI_ASSERT(collection != nullptr);
  _transactionContextPtr->pinData(collection);  // will throw when it fails

  if (key.empty()) {
    return TRI_ERROR_ARANGO_DOCUMENT_HANDLE_BAD;
  }

  bool isLocked = trxColl->isLocked(AccessMode::Type::READ, _state->nestingLevel());
  Result res = collection->read(this, key, result, shouldLock && !isLocked);
  TRI_ASSERT(res.fail() || isPinned(cid));
  return res;
}

static OperationResult errorCodeFromClusterResult(std::shared_ptr<VPackBuilder> const& resultBody,
                                                  int defaultErrorCode) {
  // read the error number from the response and use it if present
  if (resultBody != nullptr) {
    VPackSlice slice = resultBody->slice();
    if (slice.isObject()) {
      VPackSlice num = slice.get(StaticStrings::ErrorNum);
      VPackSlice msg = slice.get(StaticStrings::ErrorMessage);
      if (num.isNumber()) {
        if (msg.isString()) {
          // found an error number and an error message, so let's use it!
          return OperationResult(Result(num.getNumericValue<int>(), msg.copyString()));
        }
        // we found an error number, so let's use it!
        return OperationResult(num.getNumericValue<int>());
      }
    }
  }

  return OperationResult(defaultErrorCode);
}

/// @brief Create Cluster Communication result for document
OperationResult transaction::Methods::clusterResultDocument(
    rest::ResponseCode const& responseCode, std::shared_ptr<VPackBuilder> const& resultBody,
    std::unordered_map<int, size_t> const& errorCounter) const {
  switch (responseCode) {
    case rest::ResponseCode::OK:
    case rest::ResponseCode::PRECONDITION_FAILED:
      return OperationResult(Result(responseCode == rest::ResponseCode::OK
                                        ? TRI_ERROR_NO_ERROR
                                        : TRI_ERROR_ARANGO_CONFLICT),
                             resultBody->steal(), nullptr, OperationOptions{}, errorCounter);
    case rest::ResponseCode::NOT_FOUND:
      return errorCodeFromClusterResult(resultBody, TRI_ERROR_ARANGO_DOCUMENT_NOT_FOUND);
    default:
      return errorCodeFromClusterResult(resultBody, TRI_ERROR_INTERNAL);
  }
}

/// @brief Create Cluster Communication result for insert
OperationResult transaction::Methods::clusterResultInsert(
    rest::ResponseCode const& responseCode,
    std::shared_ptr<VPackBuilder> const& resultBody, OperationOptions const& options,
    std::unordered_map<int, size_t> const& errorCounter) const {
  switch (responseCode) {
    case rest::ResponseCode::ACCEPTED:
    case rest::ResponseCode::CREATED: {
      OperationOptions copy = options;
      copy.waitForSync =
          (responseCode == rest::ResponseCode::CREATED);  // wait for sync is abused herea
                                                          // operationResult should get a return
                                                          // code.
      return OperationResult(Result(), resultBody->steal(), nullptr, copy, errorCounter);
    }
    case rest::ResponseCode::PRECONDITION_FAILED:
      return errorCodeFromClusterResult(resultBody, TRI_ERROR_ARANGO_CONFLICT);
    case rest::ResponseCode::BAD:
      return errorCodeFromClusterResult(resultBody, TRI_ERROR_INTERNAL);
    case rest::ResponseCode::NOT_FOUND:
      return errorCodeFromClusterResult(resultBody, TRI_ERROR_ARANGO_DATA_SOURCE_NOT_FOUND);
    case rest::ResponseCode::CONFLICT:
      return errorCodeFromClusterResult(resultBody, TRI_ERROR_ARANGO_UNIQUE_CONSTRAINT_VIOLATED);
    default:
      return errorCodeFromClusterResult(resultBody, TRI_ERROR_INTERNAL);
  }
}

/// @brief Create Cluster Communication result for modify
OperationResult transaction::Methods::clusterResultModify(
    rest::ResponseCode const& responseCode, std::shared_ptr<VPackBuilder> const& resultBody,
    std::unordered_map<int, size_t> const& errorCounter) const {
  int errorCode = TRI_ERROR_NO_ERROR;
  switch (responseCode) {
    case rest::ResponseCode::CONFLICT:
      errorCode = TRI_ERROR_ARANGO_UNIQUE_CONSTRAINT_VIOLATED;
    // Fall through
    case rest::ResponseCode::PRECONDITION_FAILED:
      if (errorCode == TRI_ERROR_NO_ERROR) {
        errorCode = TRI_ERROR_ARANGO_CONFLICT;
      }
    // Fall through
    case rest::ResponseCode::ACCEPTED:
    case rest::ResponseCode::CREATED: {
      OperationOptions options;
      options.waitForSync = (responseCode == rest::ResponseCode::CREATED);
      return OperationResult(Result(errorCode), resultBody->steal(), nullptr,
                             options, errorCounter);
    }
    case rest::ResponseCode::BAD:
      return errorCodeFromClusterResult(resultBody, TRI_ERROR_INTERNAL);
    case rest::ResponseCode::NOT_FOUND:
      return errorCodeFromClusterResult(resultBody, TRI_ERROR_ARANGO_DOCUMENT_NOT_FOUND);
    default:
      return errorCodeFromClusterResult(resultBody, TRI_ERROR_INTERNAL);
  }
}

/// @brief Helper create a Cluster Communication remove result
OperationResult transaction::Methods::clusterResultRemove(
    rest::ResponseCode const& responseCode, std::shared_ptr<VPackBuilder> const& resultBody,
    std::unordered_map<int, size_t> const& errorCounter) const {
  switch (responseCode) {
    case rest::ResponseCode::OK:
    case rest::ResponseCode::ACCEPTED:
    case rest::ResponseCode::PRECONDITION_FAILED: {
      OperationOptions options;
      options.waitForSync = (responseCode != rest::ResponseCode::ACCEPTED);
      return OperationResult(Result(responseCode == rest::ResponseCode::PRECONDITION_FAILED
                                        ? TRI_ERROR_ARANGO_CONFLICT
                                        : TRI_ERROR_NO_ERROR),
                             resultBody->steal(), nullptr, options, errorCounter);
    }
    case rest::ResponseCode::BAD:
      return errorCodeFromClusterResult(resultBody, TRI_ERROR_INTERNAL);
    case rest::ResponseCode::NOT_FOUND:
      return errorCodeFromClusterResult(resultBody, TRI_ERROR_ARANGO_DOCUMENT_NOT_FOUND);
    default:
      return errorCodeFromClusterResult(resultBody, TRI_ERROR_INTERNAL);
  }
}

/// @brief return one or multiple documents from a collection
OperationResult transaction::Methods::document(std::string const& collectionName,
                                               VPackSlice const value,
                                               OperationOptions& options) {
  TRI_ASSERT(_state->status() == transaction::Status::RUNNING);

  if (!value.isObject() && !value.isArray()) {
    // must provide a document object or an array of documents
    THROW_ARANGO_EXCEPTION(TRI_ERROR_ARANGO_DOCUMENT_TYPE_INVALID);
  }

  if (_state->isCoordinator()) {
    return documentCoordinator(collectionName, value, options);
  }

  return documentLocal(collectionName, value, options);
}

/// @brief read one or multiple documents in a collection, coordinator
#ifndef USE_ENTERPRISE
OperationResult transaction::Methods::documentCoordinator(std::string const& collectionName,
                                                          VPackSlice const value,
                                                          OperationOptions& options) {
  rest::ResponseCode responseCode;
  std::unordered_map<int, size_t> errorCounter;
  auto resultBody = std::make_shared<VPackBuilder>();

  if (!value.isArray()) {
    arangodb::velocypack::StringRef key(transaction::helpers::extractKeyPart(value));

    if (key.empty()) {
      return OperationResult(TRI_ERROR_ARANGO_DOCUMENT_KEY_BAD);
    }
  }

  int res = arangodb::getDocumentOnCoordinator(*this, collectionName, value, options,
                                               responseCode, errorCounter, resultBody);

  if (res == TRI_ERROR_NO_ERROR) {
    return clusterResultDocument(responseCode, resultBody, errorCounter);
  }

  return OperationResult(res);
}
#endif

/// @brief read one or multiple documents in a collection, local
OperationResult transaction::Methods::documentLocal(std::string const& collectionName,
                                                    VPackSlice const value,
                                                    OperationOptions& options) {
  TRI_voc_cid_t cid = addCollectionAtRuntime(collectionName);
  LogicalCollection* collection = documentCollection(trxCollection(cid));

  if (!options.silent) {
    pinData(cid);  // will throw when it fails
  }

  VPackBuilder resultBuilder;
  ManagedDocumentResult result;

  auto workForOneDocument = [&](VPackSlice const value, bool isMultiple) -> Result {
    arangodb::velocypack::StringRef key(transaction::helpers::extractKeyPart(value));
    if (key.empty()) {
      return TRI_ERROR_ARANGO_DOCUMENT_HANDLE_BAD;
    }

    TRI_voc_rid_t expectedRevision = 0;
    if (!options.ignoreRevs && value.isObject()) {
      expectedRevision = TRI_ExtractRevisionId(value);
    }

    result.clear();

    Result res = collection->read(this, key, result,
                                  !isLocked(collection, AccessMode::Type::READ));

    if (res.fail()) {
      return res;
    }

    TRI_ASSERT(isPinned(cid));

    if (expectedRevision != 0) {
      TRI_voc_rid_t foundRevision =
          transaction::helpers::extractRevFromDocument(VPackSlice(result.vpack()));
      if (expectedRevision != foundRevision) {
        if (!isMultiple) {
          // still return
          buildDocumentIdentity(collection, resultBuilder, cid, key,
                                foundRevision, 0, nullptr, nullptr);
        }
        return TRI_ERROR_ARANGO_CONFLICT;
      }
    }

    if (!options.silent) {
      result.addToBuilder(resultBuilder, true);
    } else if (isMultiple) {
      resultBuilder.add(VPackSlice::nullSlice());
    }

    return TRI_ERROR_NO_ERROR;
  };

  Result res(TRI_ERROR_NO_ERROR);
  std::unordered_map<int, size_t> countErrorCodes;
  if (!value.isArray()) {
    res = workForOneDocument(value, false);
  } else {
    VPackArrayBuilder guard(&resultBuilder);
    for (VPackSlice s : VPackArrayIterator(value)) {
      res = workForOneDocument(s, true);
      if (res.fail()) {
        createBabiesError(resultBuilder, countErrorCodes, res, options.silent);
      }
    }
    res = TRI_ERROR_NO_ERROR;
  }

  return OperationResult(std::move(res), resultBuilder.steal(),
                         _transactionContextPtr->orderCustomTypeHandler(),
                         options, countErrorCodes);
}

/// @brief create one or multiple documents in a collection
/// the single-document variant of this operation will either succeed or,
/// if it fails, clean up after itself
OperationResult transaction::Methods::insert(std::string const& collectionName,
                                             VPackSlice const value,
                                             OperationOptions const& options) {
  TRI_ASSERT(_state->status() == transaction::Status::RUNNING);

  if (!value.isObject() && !value.isArray()) {
    // must provide a document object or an array of documents
    THROW_ARANGO_EXCEPTION(TRI_ERROR_ARANGO_DOCUMENT_TYPE_INVALID);
  }
  if (value.isArray() && value.length() == 0) {
    return emptyResult(options);
  }

  // Validate Edges
  OperationOptions optionsCopy = options;

  if (_state->isCoordinator()) {
    return insertCoordinator(collectionName, value, optionsCopy);
  }

  return insertLocal(collectionName, value, optionsCopy);
}

/// @brief create one or multiple documents in a collection, coordinator
/// the single-document variant of this operation will either succeed or,
/// if it fails, clean up after itself
#ifndef USE_ENTERPRISE
OperationResult transaction::Methods::insertCoordinator(std::string const& collectionName,
                                                        VPackSlice const value,
                                                        OperationOptions& options) {
  rest::ResponseCode responseCode;
  std::unordered_map<int, size_t> errorCounter;
  auto resultBody = std::make_shared<VPackBuilder>();

  Result res = arangodb::createDocumentOnCoordinator(*this, collectionName,
                                                     options, value, responseCode,
                                                     errorCounter, resultBody);

  if (res.ok()) {
    return clusterResultInsert(responseCode, resultBody, options, errorCounter);
  }
  return OperationResult(res, options);
}
#endif

/// @brief choose a timeout for synchronous replication, based on the
/// number of documents we ship over
static double chooseTimeout(size_t count, size_t totalBytes) {
  // We usually assume that a server can process at least 2500 documents
  // per second (this is a low estimate), and use a low limit of 0.5s
  // and a high timeout of 120s
  double timeout = count / 2500.0;

  // Really big documents need additional adjustment. Using total size
  // of all messages to handle worst case scenario of constrained resource
  // processing all
  timeout += (totalBytes / 4096) * ReplicationTimeoutFeature::timeoutPer4k;

  if (timeout < ReplicationTimeoutFeature::lowerLimit) {
    return ReplicationTimeoutFeature::lowerLimit * ReplicationTimeoutFeature::timeoutFactor;
  }
  return (std::min)(120.0, timeout) * ReplicationTimeoutFeature::timeoutFactor;
}

/// @brief create one or multiple documents in a collection, local
/// the single-document variant of this operation will either succeed or,
/// if it fails, clean up after itself
OperationResult transaction::Methods::insertLocal(std::string const& collectionName,
                                                  VPackSlice const value,
                                                  OperationOptions& options) {
  TRI_voc_cid_t cid = addCollectionAtRuntime(collectionName);
  LogicalCollection* collection = documentCollection(trxCollection(cid));

  bool const needsLock = !isLocked(collection, AccessMode::Type::WRITE);

  // If we maybe will overwrite, we cannot do single document operations, thus:
  // options.overwrite => !needsLock
  TRI_ASSERT(!options.overwrite || !needsLock);

  bool const isMMFiles = EngineSelectorFeature::isMMFiles();

  // Assert my assumption that we don't have a lock only with mmfiles single
  // document operations.

#ifdef ARANGODB_ENABLE_MAINTAINER_MODE
  {
    bool const isMock = EngineSelectorFeature::ENGINE->typeName() == "Mock";
    if (!isMock) {
      // needsLock => isMMFiles
      // needsLock => !value.isArray()
      // needsLock => _localHints.has(Hints::Hint::SINGLE_OPERATION))
      // However, due to nested transactions, there are mmfiles single
      // operations that already have a lock.
      TRI_ASSERT(!needsLock || isMMFiles);
      TRI_ASSERT(!needsLock || !value.isArray());
      TRI_ASSERT(!needsLock || _localHints.has(Hints::Hint::SINGLE_OPERATION));
    }
  }
#endif

  // If we are
  // - not on a single server (i.e. maybe replicating),
  // - using the MMFiles storage engine, and
  // - doing a single document operation,
  // we have to:
  // - Get the list of followers during the time span we actually do hold a
  //   collection level lock. This is to avoid races with the replication where
  //   a follower may otherwise be added between the actual document operation
  //   and the point where we get our copy of the followers, regardless of the
  //   latter happens before or after the document operation.

  // Note that getting the followers this way also doesn't do any harm in other
  // cases, except for babies because it would be done multiple times. Thus this
  // bool.
  // I suppose alternatively we could also do it via the updateFollowers
  // callback and set updateFollowers to nullptr afterwards, so we only do it
  // once.
  bool const needsToGetFollowersUnderLock = needsLock && _state->isDBServer();

  std::shared_ptr<std::vector<ServerID> const> followers;

  std::function<Result(void)> updateFollowers = nullptr;

  if (needsToGetFollowersUnderLock) {
    FollowerInfo const& followerInfo = *collection->followers();

    updateFollowers = [&followerInfo, &followers]() -> Result {
      TRI_ASSERT(followers == nullptr);
      followers = followerInfo.get();

      return Result{};
    };
  } else if (_state->isDBServer()) {
    TRI_ASSERT(followers == nullptr);
    followers = collection->followers()->get();
  }

  // we may need to lock individual keys here so we can ensure that even with
  // concurrent operations on the same keys we have the same order of data
  // application on leader and followers
  KeyLockInfo keyLockInfo;

  ReplicationType replicationType = ReplicationType::NONE;
  if (_state->isDBServer()) {
    // Block operation early if we are not supposed to perform it:
    auto const& followerInfo = collection->followers();
    std::string theLeader = followerInfo->getLeader();
    if (theLeader.empty()) {
      if (!options.isSynchronousReplicationFrom.empty()) {
        return OperationResult(TRI_ERROR_CLUSTER_SHARD_LEADER_REFUSES_REPLICATION, options);
      }

      replicationType = ReplicationType::LEADER;
      if (isMMFiles && needsLock) {
        keyLockInfo.shouldLock = true;
      }
      // We cannot be silent if we may have to replicate later.
      // If we need to get the followers under the single document operation's
      // lock, we don't know yet if we will have followers later and thus cannot
      // be silent.
      // Otherwise, if we already know the followers to replicate to, we can
      // just check if they're empty.
      if (needsToGetFollowersUnderLock || keyLockInfo.shouldLock || !followers->empty()) {
        options.silent = false;
      }
    } else {  // we are a follower following theLeader
      replicationType = ReplicationType::FOLLOWER;
      if (options.isSynchronousReplicationFrom.empty()) {
        return OperationResult(TRI_ERROR_CLUSTER_SHARD_LEADER_RESIGNED, options);
      }
      if (options.isSynchronousReplicationFrom != theLeader) {
        return OperationResult(TRI_ERROR_CLUSTER_SHARD_FOLLOWER_REFUSES_OPERATION, options);
      }
    }
  }  // isDBServer - early block

  if (options.returnOld || options.returnNew) {
    pinData(cid);  // will throw when it fails
  }

  VPackBuilder resultBuilder;
  ManagedDocumentResult documentResult;
  TRI_voc_tick_t maxTick = 0;

  auto workForOneDocument = [&](VPackSlice const value) -> Result {
    if (!value.isObject()) {
      return Result(TRI_ERROR_ARANGO_DOCUMENT_TYPE_INVALID);
    }

    TRI_voc_tick_t resultMarkerTick = 0;
    TRI_voc_rid_t revisionId = 0;
    documentResult.clear();

    // insert with overwrite may NOT be a single document operation, as we
    // possibly need to do two separate operations (insert and replace).
    TRI_ASSERT(!(options.overwrite && needsLock));

    TRI_ASSERT(needsLock == !isLocked(collection, AccessMode::Type::WRITE));
    Result res =
        collection->insert(this, value, documentResult, options, resultMarkerTick,
                           needsLock, revisionId, &keyLockInfo, updateFollowers);

    TRI_voc_rid_t previousRevisionId = 0;
    ManagedDocumentResult previousDocumentResult;  // return OLD

    if (options.overwrite && res.is(TRI_ERROR_ARANGO_UNIQUE_CONSTRAINT_VIOLATED)) {
      // RepSert Case - unique_constraint violated -> maxTick has not changed ->
      // try replace
      resultMarkerTick = 0;
      // If we're overwriting, we already have a lock. Therefore we also don't
      // need to get the followers under the lock.
      TRI_ASSERT(!needsLock);
      TRI_ASSERT(!needsToGetFollowersUnderLock);
      TRI_ASSERT(updateFollowers == nullptr);
      res = collection->replace(this, value, documentResult, options,
                                resultMarkerTick, false, previousRevisionId,
                                previousDocumentResult, nullptr);
      if (res.ok() && !options.silent) {
        // If we are silent, then revisionId will not be looked at further
        // down. In the silent case, documentResult is empty, so nobody
        // must actually look at it!
        revisionId = TRI_ExtractRevisionId(VPackSlice(documentResult.vpack()));
      }
    }

    if (resultMarkerTick > 0 && resultMarkerTick > maxTick) {
      maxTick = resultMarkerTick;
    }

    if (res.fail()) {
      // Error reporting in the babies case is done outside of here,
      // in the single document case no body needs to be created at all.
      return res;
    }

    if (!options.silent) {
      TRI_ASSERT(!documentResult.empty());

      arangodb::velocypack::StringRef keyString(transaction::helpers::extractKeyFromDocument(
          VPackSlice(documentResult.vpack())));

      bool showReplaced = false;
      if (options.returnOld && previousRevisionId) {
        showReplaced = true;
        TRI_ASSERT(!previousDocumentResult.empty());
      }

      buildDocumentIdentity(collection, resultBuilder, cid, keyString,
                            revisionId, previousRevisionId,
                            showReplaced ? &previousDocumentResult : nullptr,
                            options.returnNew ? &documentResult : nullptr);
    }
    return Result();
  };

  Result res;
  std::unordered_map<int, size_t> countErrorCodes;
  if (value.isArray()) {
    VPackArrayBuilder b(&resultBuilder);
    for (auto const& s : VPackArrayIterator(value)) {
      res = workForOneDocument(s);
      if (res.fail()) {
        createBabiesError(resultBuilder, countErrorCodes, res, options.silent);
      }
    }
    // With babies the reporting is handled in the body of the result
    res = Result(TRI_ERROR_NO_ERROR);
  } else {
    res = workForOneDocument(value);
  }

  if (res.ok() && replicationType == ReplicationType::LEADER) {
    TRI_ASSERT(collection != nullptr);
    TRI_ASSERT(followers != nullptr);

    // In the multi babies case res is always TRI_ERROR_NO_ERROR if we
    // get here, in the single document case, we do not try to replicate
    // in case of an error.

    // Now replicate the good operations on all followers:
    res = replicateOperations(*collection, followers, options, value,
                              TRI_VOC_DOCUMENT_OPERATION_INSERT, resultBuilder);

    if (!res.ok()) {
      return OperationResult{std::move(res), options};
    }
  }

  // wait for operation(s) to be synced to disk here. On rocksdb maxTick == 0
  if (res.ok() && options.waitForSync && maxTick > 0 && isSingleOperationTransaction()) {
    EngineSelectorFeature::ENGINE->waitForSyncTick(maxTick);
  }

  if (options.silent) {
    // We needed the results, but do not want to report:
    resultBuilder.clear();
  }

  return OperationResult(std::move(res), resultBuilder.steal(), nullptr, options, countErrorCodes);
}

/// @brief update/patch one or multiple documents in a collection
/// the single-document variant of this operation will either succeed or,
/// if it fails, clean up after itself
OperationResult transaction::Methods::update(std::string const& collectionName,
                                             VPackSlice const newValue,
                                             OperationOptions const& options) {
  TRI_ASSERT(_state->status() == transaction::Status::RUNNING);

  if (!newValue.isObject() && !newValue.isArray()) {
    // must provide a document object or an array of documents
    THROW_ARANGO_EXCEPTION(TRI_ERROR_ARANGO_DOCUMENT_TYPE_INVALID);
  }
  if (newValue.isArray() && newValue.length() == 0) {
    return emptyResult(options);
  }

  OperationOptions optionsCopy = options;

  if (_state->isCoordinator()) {
    return updateCoordinator(collectionName, newValue, optionsCopy);
  }

  return modifyLocal(collectionName, newValue, optionsCopy, TRI_VOC_DOCUMENT_OPERATION_UPDATE);
}

/// @brief update one or multiple documents in a collection, coordinator
/// the single-document variant of this operation will either succeed or,
/// if it fails, clean up after itself
#ifndef USE_ENTERPRISE
OperationResult transaction::Methods::updateCoordinator(std::string const& collectionName,
                                                        VPackSlice const newValue,
                                                        OperationOptions& options) {
  auto headers = std::make_unique<std::unordered_map<std::string, std::string>>();
  rest::ResponseCode responseCode;
  std::unordered_map<int, size_t> errorCounter;
  auto resultBody = std::make_shared<VPackBuilder>();
  int res = arangodb::modifyDocumentOnCoordinator(*this, collectionName, newValue,
                                                  options, true /* isPatch */, headers,
                                                  responseCode, errorCounter, resultBody);

  if (res == TRI_ERROR_NO_ERROR) {
    return clusterResultModify(responseCode, resultBody, errorCounter);
  }

  return OperationResult(res);
}
#endif

/// @brief replace one or multiple documents in a collection
/// the single-document variant of this operation will either succeed or,
/// if it fails, clean up after itself
OperationResult transaction::Methods::replace(std::string const& collectionName,
                                              VPackSlice const newValue,
                                              OperationOptions const& options) {
  TRI_ASSERT(_state->status() == transaction::Status::RUNNING);

  if (!newValue.isObject() && !newValue.isArray()) {
    // must provide a document object or an array of documents
    THROW_ARANGO_EXCEPTION(TRI_ERROR_ARANGO_DOCUMENT_TYPE_INVALID);
  }
  if (newValue.isArray() && newValue.length() == 0) {
    return emptyResult(options);
  }

  OperationOptions optionsCopy = options;

  if (_state->isCoordinator()) {
    return replaceCoordinator(collectionName, newValue, optionsCopy);
  }

  return modifyLocal(collectionName, newValue, optionsCopy, TRI_VOC_DOCUMENT_OPERATION_REPLACE);
}

/// @brief replace one or multiple documents in a collection, coordinator
/// the single-document variant of this operation will either succeed or,
/// if it fails, clean up after itself
#ifndef USE_ENTERPRISE
OperationResult transaction::Methods::replaceCoordinator(std::string const& collectionName,
                                                         VPackSlice const newValue,
                                                         OperationOptions& options) {
  auto headers = std::make_unique<std::unordered_map<std::string, std::string>>();
  rest::ResponseCode responseCode;
  std::unordered_map<int, size_t> errorCounter;
  auto resultBody = std::make_shared<VPackBuilder>();
  int res = arangodb::modifyDocumentOnCoordinator(*this, collectionName, newValue,
                                                  options, false /* isPatch */,
                                                  headers, responseCode,
                                                  errorCounter, resultBody);

  if (res == TRI_ERROR_NO_ERROR) {
    return clusterResultModify(responseCode, resultBody, errorCounter);
  }

  return OperationResult(res);
}
#endif

/// @brief replace one or multiple documents in a collection, local
/// the single-document variant of this operation will either succeed or,
/// if it fails, clean up after itself
OperationResult transaction::Methods::modifyLocal(std::string const& collectionName,
                                                  VPackSlice const newValue,
                                                  OperationOptions& options,
                                                  TRI_voc_document_operation_e operation) {
  TRI_voc_cid_t cid = addCollectionAtRuntime(collectionName);
  LogicalCollection* collection = documentCollection(trxCollection(cid));

  bool const needsLock = !isLocked(collection, AccessMode::Type::WRITE);

  // Assert my assumption that we don't have a lock only with mmfiles single
  // document operations.

#ifdef ARANGODB_ENABLE_MAINTAINER_MODE
  {
    bool const isMMFiles = EngineSelectorFeature::isMMFiles();
    bool const isMock = EngineSelectorFeature::ENGINE->typeName() == "Mock";
    if (!isMock) {
      // needsLock => isMMFiles
      // needsLock => !newValue.isArray()
      // needsLock => _localHints.has(Hints::Hint::SINGLE_OPERATION))
      // However, due to nested transactions, there are mmfiles single
      // operations that already have a lock.
      TRI_ASSERT(!needsLock || isMMFiles);
      TRI_ASSERT(!needsLock || !newValue.isArray());
      TRI_ASSERT(!needsLock || _localHints.has(Hints::Hint::SINGLE_OPERATION));
    }
  }
#endif

  // If we are
  // - not on a single server (i.e. maybe replicating),
  // - using the MMFiles storage engine, and
  // - doing a single document operation,
  // we have to:
  // - Get the list of followers during the time span we actually do hold a
  //   collection level lock. This is to avoid races with the replication where
  //   a follower may otherwise be added between the actual document operation
  //   and the point where we get our copy of the followers, regardless of the
  //   latter happens before or after the document operation.
  // In update/replace we do NOT have to get document level locks as in insert
  // or remove, as we still hold a lock during the replication in this case.
  bool const needsToGetFollowersUnderLock = needsLock && _state->isDBServer();

  std::shared_ptr<std::vector<ServerID> const> followers;

  std::function<Result(void)> updateFollowers = nullptr;

  if (needsToGetFollowersUnderLock) {
    auto const& followerInfo = *collection->followers();

    updateFollowers = [&followerInfo, &followers]() -> Result {
      TRI_ASSERT(followers == nullptr);
      followers = followerInfo.get();

      return Result{};
    };
  } else if (_state->isDBServer()) {
    TRI_ASSERT(followers == nullptr);
    followers = collection->followers()->get();
  }

  ReplicationType replicationType = ReplicationType::NONE;
  if (_state->isDBServer()) {
    // Block operation early if we are not supposed to perform it:
    auto const& followerInfo = collection->followers();
    std::string theLeader = followerInfo->getLeader();
    if (theLeader.empty()) {
      if (!options.isSynchronousReplicationFrom.empty()) {
        return OperationResult(TRI_ERROR_CLUSTER_SHARD_LEADER_REFUSES_REPLICATION);
      }

      replicationType = ReplicationType::LEADER;
      // We cannot be silent if we may have to replicate later.
      // If we need to get the followers under the single document operation's
      // lock, we don't know yet if we will have followers later and thus cannot
      // be silent.
      // Otherwise, if we already know the followers to replicate to, we can
      // just check if they're empty.
      if (needsToGetFollowersUnderLock || !followers->empty()) {
        options.silent = false;
      }
    } else {  // we are a follower following theLeader
      replicationType = ReplicationType::FOLLOWER;
      if (options.isSynchronousReplicationFrom.empty()) {
        return OperationResult(TRI_ERROR_CLUSTER_SHARD_LEADER_RESIGNED);
      }
      if (options.isSynchronousReplicationFrom != theLeader) {
        return OperationResult(TRI_ERROR_CLUSTER_SHARD_FOLLOWER_REFUSES_OPERATION);
      }
    }
  }  // isDBServer - early block

  if (options.returnOld || options.returnNew) {
    pinData(cid);  // will throw when it fails
  }

  // Update/replace are a read and a write, let's get the write lock already
  // for the read operation:
  Result lockResult = lockRecursive(cid, AccessMode::Type::WRITE);

  if (!lockResult.ok() && !lockResult.is(TRI_ERROR_LOCKED)) {
    return OperationResult(lockResult);
  }
  // Iff we didn't have a lock before, we got one now.
  TRI_ASSERT(needsLock == lockResult.is(TRI_ERROR_LOCKED));

  VPackBuilder resultBuilder;  // building the complete result
  TRI_voc_tick_t maxTick = 0;
  ManagedDocumentResult previous;
  ManagedDocumentResult result;

  // lambda //////////////
  auto workForOneDocument = [this, &operation, &options, &maxTick, &collection,
                             &resultBuilder, &cid, &previous,
                             &result](VPackSlice const newVal, bool isBabies) -> Result {
    Result res;
    if (!newVal.isObject()) {
      res.reset(TRI_ERROR_ARANGO_DOCUMENT_TYPE_INVALID);
      return res;
    }

    TRI_voc_rid_t actualRevision = 0;
    TRI_voc_tick_t resultMarkerTick = 0;
    result.clear();
    previous.clear();

    // replace and update are two operations each, thus this can and must not be
    // single document operations. We need to have a lock here already.
    TRI_ASSERT(isLocked(collection, AccessMode::Type::WRITE));

    if (operation == TRI_VOC_DOCUMENT_OPERATION_REPLACE) {
      res = collection->replace(this, newVal, result, options, resultMarkerTick,
                                false, actualRevision, previous, nullptr);
    } else {
      res = collection->update(this, newVal, result, options, resultMarkerTick,
                               false, actualRevision, previous, nullptr);
    }

    if (resultMarkerTick > 0 && resultMarkerTick > maxTick) {
      maxTick = resultMarkerTick;
    }

    if (res.fail()) {
      if (res.is(TRI_ERROR_ARANGO_CONFLICT) && !isBabies) {
        arangodb::velocypack::StringRef key(newVal.get(StaticStrings::KeyString));
        buildDocumentIdentity(collection, resultBuilder, cid, key, actualRevision,
                              0, options.returnOld ? &previous : nullptr, nullptr);
      }
      return res;
    }

    if (!options.silent) {
      TRI_ASSERT(!previous.empty());
      TRI_ASSERT(!result.empty());
      arangodb::velocypack::StringRef key(newVal.get(StaticStrings::KeyString));
      buildDocumentIdentity(collection, resultBuilder, cid, key,
                            TRI_ExtractRevisionId(VPackSlice(result.vpack())),
                            actualRevision, options.returnOld ? &previous : nullptr,
                            options.returnNew ? &result : nullptr);
    }

    return res;  // must be ok!
  };             // workForOneDocument
  ///////////////////////

  bool multiCase = newValue.isArray();
  std::unordered_map<int, size_t> errorCounter;
  Result res;
  if (multiCase) {
    {
      VPackArrayBuilder guard(&resultBuilder);
      VPackArrayIterator it(newValue);
      while (it.valid()) {
        res = workForOneDocument(it.value(), true);
        if (res.fail()) {
          createBabiesError(resultBuilder, errorCounter, res.errorNumber(),
                            options.silent);
        }
        ++it;
      }
    }
    res.reset();
  } else {
    res = workForOneDocument(newValue, false);
  }

  if (res.ok() && replicationType == ReplicationType::LEADER) {
    // We still hold a lock here, because this is update/replace and we're
    // therefore not doing single document operations. But if we didn't hold it
    // at the beginning of the method the followers may not be up-to-date.
    TRI_ASSERT(isLocked(collection, AccessMode::Type::WRITE));
    if (needsToGetFollowersUnderLock) {
      followers = collection->followers()->get();
    }

    TRI_ASSERT(collection != nullptr);
    TRI_ASSERT(followers != nullptr);

    // In the multi babies case res is always TRI_ERROR_NO_ERROR if we
    // get here, in the single document case, we do not try to replicate
    // in case of an error.

    // Now replicate the good operations on all followers:
    res = replicateOperations(*collection, followers, options, newValue,
                              operation, resultBuilder);

    if (!res.ok()) {
      return OperationResult{std::move(res), options};
    }
  }

  // wait for operation(s) to be synced to disk here. On rocksdb maxTick == 0
  if (res.ok() && options.waitForSync && maxTick > 0 && isSingleOperationTransaction()) {
    EngineSelectorFeature::ENGINE->waitForSyncTick(maxTick);
  }

  if (options.silent) {
    // We needed the results, but do not want to report:
    resultBuilder.clear();
  }

  return OperationResult(std::move(res), resultBuilder.steal(), nullptr, options, errorCounter);
}

/// @brief remove one or multiple documents in a collection
/// the single-document variant of this operation will either succeed or,
/// if it fails, clean up after itself
OperationResult transaction::Methods::remove(std::string const& collectionName,
                                             VPackSlice const value,
                                             OperationOptions const& options) {
  TRI_ASSERT(_state->status() == transaction::Status::RUNNING);

  if (!value.isObject() && !value.isArray() && !value.isString()) {
    // must provide a document object or an array of documents
    THROW_ARANGO_EXCEPTION(TRI_ERROR_ARANGO_DOCUMENT_TYPE_INVALID);
  }
  if (value.isArray() && value.length() == 0) {
    return emptyResult(options);
  }

  OperationOptions optionsCopy = options;

  if (_state->isCoordinator()) {
    return removeCoordinator(collectionName, value, optionsCopy);
  }

  return removeLocal(collectionName, value, optionsCopy);
}

/// @brief remove one or multiple documents in a collection, coordinator
/// the single-document variant of this operation will either succeed or,
/// if it fails, clean up after itself
#ifndef USE_ENTERPRISE
OperationResult transaction::Methods::removeCoordinator(std::string const& collectionName,
                                                        VPackSlice const value,
                                                        OperationOptions& options) {
  rest::ResponseCode responseCode;
  std::unordered_map<int, size_t> errorCounter;
  auto resultBody = std::make_shared<VPackBuilder>();
  int res = arangodb::deleteDocumentOnCoordinator(*this, collectionName, value,
                                                  options, responseCode,
                                                  errorCounter, resultBody);

  if (res == TRI_ERROR_NO_ERROR) {
    return clusterResultRemove(responseCode, resultBody, errorCounter);
  }

  return OperationResult(res);
}
#endif

/// @brief remove one or multiple documents in a collection, local
/// the single-document variant of this operation will either succeed or,
/// if it fails, clean up after itself
OperationResult transaction::Methods::removeLocal(std::string const& collectionName,
                                                  VPackSlice const value,
                                                  OperationOptions& options) {
  TRI_voc_cid_t cid = addCollectionAtRuntime(collectionName);
  LogicalCollection* collection = documentCollection(trxCollection(cid));

  bool const needsLock = !isLocked(collection, AccessMode::Type::WRITE);
  bool const isMMFiles = EngineSelectorFeature::isMMFiles();

  // Assert my assumption that we don't have a lock only with mmfiles single
  // document operations.

#ifdef ARANGODB_ENABLE_MAINTAINER_MODE
  {
    bool const isMock = EngineSelectorFeature::ENGINE->typeName() == "Mock";
    if (!isMock) {
      // needsLock => isMMFiles
      // needsLock => !value.isArray()
      // needsLock => _localHints.has(Hints::Hint::SINGLE_OPERATION))
      // However, due to nested transactions, there are mmfiles single
      // operations that already have a lock.
      TRI_ASSERT(!needsLock || isMMFiles);
      TRI_ASSERT(!needsLock || !value.isArray());
      TRI_ASSERT(!needsLock || _localHints.has(Hints::Hint::SINGLE_OPERATION));
    }
  }
#endif

  // If we are
  // - not on a single server (i.e. maybe replicating),
  // - using the MMFiles storage engine, and
  // - doing a single document operation,
  // we have to:
  // - Get the list of followers during the time span we actually do hold a
  //   collection level lock. This is to avoid races with the replication where
  //   a follower may otherwise be added between the actual document operation
  //   and the point where we get our copy of the followers, regardless of the
  //   latter happens before or after the document operation.
  bool const needsToGetFollowersUnderLock = needsLock && _state->isDBServer();

  std::shared_ptr<std::vector<ServerID> const> followers;

  std::function<Result(void)> updateFollowers = nullptr;

  if (needsToGetFollowersUnderLock) {
    auto const& followerInfo = *collection->followers();

    updateFollowers = [&followerInfo, &followers]() -> Result {
      TRI_ASSERT(followers == nullptr);
      followers = followerInfo.get();

      return Result{};
    };
  } else if (_state->isDBServer()) {
    TRI_ASSERT(followers == nullptr);
    followers = collection->followers()->get();
  }

  // we may need to lock individual keys here so we can ensure that even with
  // concurrent operations on the same keys we have the same order of data
  // application on leader and followers
  KeyLockInfo keyLockInfo;

  ReplicationType replicationType = ReplicationType::NONE;
  if (_state->isDBServer()) {
    // Block operation early if we are not supposed to perform it:
    auto const& followerInfo = collection->followers();
    std::string theLeader = followerInfo->getLeader();
    if (theLeader.empty()) {
      if (!options.isSynchronousReplicationFrom.empty()) {
        return OperationResult(TRI_ERROR_CLUSTER_SHARD_LEADER_REFUSES_REPLICATION);
      }

      replicationType = ReplicationType::LEADER;
      if (isMMFiles && needsLock) {
        keyLockInfo.shouldLock = true;
      }
      // We cannot be silent if we may have to replicate later.
      // If we need to get the followers under the single document operation's
      // lock, we don't know yet if we will have followers later and thus cannot
      // be silent.
      // Otherwise, if we already know the followers to replicate to, we can
      // just check if they're empty.
      if (needsToGetFollowersUnderLock || !followers->empty()) {
        options.silent = false;
      }
    } else {  // we are a follower following theLeader
      replicationType = ReplicationType::FOLLOWER;
      if (options.isSynchronousReplicationFrom.empty()) {
        return OperationResult(TRI_ERROR_CLUSTER_SHARD_LEADER_RESIGNED);
      }
      if (options.isSynchronousReplicationFrom != theLeader) {
        return OperationResult(TRI_ERROR_CLUSTER_SHARD_FOLLOWER_REFUSES_OPERATION);
      }
    }
  }  // isDBServer - early block

  if (options.returnOld) {
    pinData(cid);  // will throw when it fails
  }

  VPackBuilder resultBuilder;
  ManagedDocumentResult previous;
  TRI_voc_tick_t maxTick = 0;

  auto workForOneDocument = [&](VPackSlice value, bool isBabies) -> Result {
    TRI_voc_rid_t actualRevision = 0;
    transaction::BuilderLeaser builder(this);
    arangodb::velocypack::StringRef key;
    if (value.isString()) {
      key = value;
      size_t pos = key.find('/');
      if (pos != std::string::npos) {
        key = key.substr(pos + 1);
        builder->add(VPackValuePair(key.data(), key.length(), VPackValueType::String));
        value = builder->slice();
      }
    } else if (value.isObject()) {
      VPackSlice keySlice = value.get(StaticStrings::KeyString);
      if (!keySlice.isString()) {
        return Result(TRI_ERROR_ARANGO_DOCUMENT_HANDLE_BAD);
      }
      key = keySlice;
    } else {
      return Result(TRI_ERROR_ARANGO_DOCUMENT_HANDLE_BAD);
    }

    TRI_voc_tick_t resultMarkerTick = 0;
    previous.clear();

    TRI_ASSERT(needsLock == !isLocked(collection, AccessMode::Type::WRITE));

    auto res = collection->remove(*this, value, options, resultMarkerTick, needsLock,
                                  actualRevision, previous, &keyLockInfo, updateFollowers);

    if (resultMarkerTick > 0 && resultMarkerTick > maxTick) {
      maxTick = resultMarkerTick;
    }

    if (res.fail()) {
      if (res.is(TRI_ERROR_ARANGO_CONFLICT) && !isBabies) {
        buildDocumentIdentity(collection, resultBuilder, cid, key, actualRevision,
                              0, options.returnOld ? &previous : nullptr, nullptr);
      }
      return res;
    }

    TRI_ASSERT(!previous.empty());
    if (!options.silent) {
      buildDocumentIdentity(collection, resultBuilder, cid, key, actualRevision,
                            0, options.returnOld ? &previous : nullptr, nullptr);
    }

    return Result();
  };

  Result res;
  std::unordered_map<int, size_t> countErrorCodes;
  if (value.isArray()) {
    VPackArrayBuilder guard(&resultBuilder);
    for (auto const& s : VPackArrayIterator(value)) {
      res = workForOneDocument(s, true);
      if (res.fail()) {
        createBabiesError(resultBuilder, countErrorCodes, res, options.silent);
      }
    }
    // With babies the reporting is handled somewhere else.
    res = Result(TRI_ERROR_NO_ERROR);
  } else {
    res = workForOneDocument(value, false);
  }

  if (res.ok() && replicationType == ReplicationType::LEADER) {
    TRI_ASSERT(collection != nullptr);
    TRI_ASSERT(followers != nullptr);
    // Now replicate the same operation on all followers:

    // In the multi babies case res is always TRI_ERROR_NO_ERROR if we
    // get here, in the single document case, we do not try to replicate
    // in case of an error.

    // Now replicate the good operations on all followers:
    res = replicateOperations(*collection, followers, options, value,
                              TRI_VOC_DOCUMENT_OPERATION_REMOVE, resultBuilder);

    if (!res.ok()) {
      return OperationResult{std::move(res), options};
    }
  }

  // wait for operation(s) to be synced to disk here. On rocksdb maxTick == 0
  if (res.ok() && options.waitForSync && maxTick > 0 && isSingleOperationTransaction()) {
    EngineSelectorFeature::ENGINE->waitForSyncTick(maxTick);
  }

  if (options.silent) {
    // We needed the results, but do not want to report:
    resultBuilder.clear();
  }

  return OperationResult(std::move(res), resultBuilder.steal(), nullptr, options, countErrorCodes);
}

/// @brief fetches all documents in a collection
OperationResult transaction::Methods::all(std::string const& collectionName,
                                          uint64_t skip, uint64_t limit,
                                          OperationOptions const& options) {
  TRI_ASSERT(_state->status() == transaction::Status::RUNNING);

  OperationOptions optionsCopy = options;

  if (_state->isCoordinator()) {
    return allCoordinator(collectionName, skip, limit, optionsCopy);
  }

  return allLocal(collectionName, skip, limit, optionsCopy);
}

/// @brief fetches all documents in a collection, coordinator
OperationResult transaction::Methods::allCoordinator(std::string const& collectionName,
                                                     uint64_t skip, uint64_t limit,
                                                     OperationOptions& options) {
  THROW_ARANGO_EXCEPTION(TRI_ERROR_NOT_IMPLEMENTED);
}

/// @brief fetches all documents in a collection, local
OperationResult transaction::Methods::allLocal(std::string const& collectionName,
                                               uint64_t skip, uint64_t limit,
                                               OperationOptions& options) {
  TRI_voc_cid_t cid = addCollectionAtRuntime(collectionName);

  pinData(cid);  // will throw when it fails

  VPackBuilder resultBuilder;
  resultBuilder.openArray();

  Result lockResult = lockRecursive(cid, AccessMode::Type::READ);

  if (!lockResult.ok() && !lockResult.is(TRI_ERROR_LOCKED)) {
    return OperationResult(lockResult);
  }

  std::unique_ptr<OperationCursor> cursor =
      indexScan(collectionName, transaction::Methods::CursorType::ALL);

  if (cursor->fail()) {
    return OperationResult(cursor->code);
  }

  auto cb = [&resultBuilder](LocalDocumentId const& token, VPackSlice slice) {
    resultBuilder.add(slice);
  };
  cursor->allDocuments(cb, 1000);

  if (lockResult.is(TRI_ERROR_LOCKED)) {
    Result res = unlockRecursive(cid, AccessMode::Type::READ);

    if (res.ok()) {
      return OperationResult(res);
    }
  }

  resultBuilder.close();

  return OperationResult(Result(), resultBuilder.steal(),
                         _transactionContextPtr->orderCustomTypeHandler());
}

/// @brief remove all documents in a collection
OperationResult transaction::Methods::truncate(std::string const& collectionName,
                                               OperationOptions const& options) {
  TRI_ASSERT(_state->status() == transaction::Status::RUNNING);

  OperationOptions optionsCopy = options;
  OperationResult result;

  if (_state->isCoordinator()) {
    result = truncateCoordinator(collectionName, optionsCopy);
  } else {
    result = truncateLocal(collectionName, optionsCopy);
  }

  events::TruncateCollection(collectionName, result.errorNumber());
  return result;
}

/// @brief remove all documents in a collection, coordinator
#ifndef USE_ENTERPRISE
OperationResult transaction::Methods::truncateCoordinator(std::string const& collectionName,
                                                          OperationOptions& options) {
  return OperationResult(arangodb::truncateCollectionOnCoordinator(*this, collectionName));
}
#endif

/// @brief remove all documents in a collection, local
OperationResult transaction::Methods::truncateLocal(std::string const& collectionName,
                                                    OperationOptions& options) {
  TRI_voc_cid_t cid = addCollectionAtRuntime(collectionName);

  LogicalCollection* collection = documentCollection(trxCollection(cid));

  std::shared_ptr<std::vector<ServerID> const> followers;

  ReplicationType replicationType = ReplicationType::NONE;
  if (_state->isDBServer()) {
    // Block operation early if we are not supposed to perform it:
    auto const& followerInfo = collection->followers();
    std::string theLeader = followerInfo->getLeader();
    if (theLeader.empty()) {
      if (!options.isSynchronousReplicationFrom.empty()) {
        return OperationResult(TRI_ERROR_CLUSTER_SHARD_LEADER_REFUSES_REPLICATION);
      }

      // fetch followers
      followers = followerInfo->get();
      if (followers->size() > 0) {
        replicationType = ReplicationType::LEADER;
        options.silent = false;
      }
    } else {  // we are a follower following theLeader
      replicationType = ReplicationType::FOLLOWER;
      if (options.isSynchronousReplicationFrom.empty()) {
        return OperationResult(TRI_ERROR_CLUSTER_SHARD_LEADER_RESIGNED);
      }
      if (options.isSynchronousReplicationFrom != theLeader) {
        return OperationResult(TRI_ERROR_CLUSTER_SHARD_FOLLOWER_REFUSES_OPERATION);
      }
    }
  }  // isDBServer - early block

  pinData(cid);  // will throw when it fails

  Result lockResult = lockRecursive(cid, AccessMode::Type::WRITE);

  if (!lockResult.ok() && !lockResult.is(TRI_ERROR_LOCKED)) {
    return OperationResult(lockResult);
  }

  TRI_ASSERT(isLocked(collection, AccessMode::Type::WRITE));

  auto res = collection->truncate(*this, options);
  ;

  if (res.fail()) {
    if (lockResult.is(TRI_ERROR_LOCKED)) {
      unlockRecursive(cid, AccessMode::Type::WRITE);
    }

    return OperationResult(res);
  }

  // Now see whether or not we have to do synchronous replication:
  if (replicationType == ReplicationType::LEADER) {
    TRI_ASSERT(followers != nullptr);
    
    TRI_ASSERT(!_state->hasHint(Hints::Hint::FROM_TOPLEVEL_AQL)); // truncate from AQL ?!!
    // begin Transasction on followers
    if (_state->hasHint(transaction::Hints::Hint::GLOBAL_MANAGED)) {
      auto const& followerInfo = collection->followers();
      res = ClusterMethods::beginTransactionOnFollowers(*this, *followerInfo, *followers);
      if (res.fail()) {
        return OperationResult(res);
      }
    }

    // Now replicate the good operations on all followers:
    auto cc = arangodb::ClusterComm::instance();

    if (cc != nullptr) {
      // nullptr only happens on controlled shutdown
      std::string path =
          "/_db/" + arangodb::basics::StringUtils::urlEncode(vocbase().name()) +
          "/_api/collection/" + arangodb::basics::StringUtils::urlEncode(collectionName) +
          "/truncate?isSynchronousReplication=" + ServerState::instance()->getId();
      auto body = std::make_shared<std::string>();

      // Now prepare the requests:
      std::vector<ClusterCommRequest> requests;
      requests.reserve(followers->size());

      for (auto const& f : *followers) {
        auto headers = std::make_unique<std::unordered_map<std::string, std::string>>();
        ClusterMethods::addTransactionHeader(*this, *headers, f);
        requests.emplace_back("server:" + f, arangodb::rest::RequestType::PUT, path, body, std::move(headers));
      }

      size_t nrDone = 0;
      cc->performRequests(requests, 120.0, nrDone, Logger::REPLICATION, false);
      // If any would-be-follower refused to follow there must be a
      // new leader in the meantime, in this case we must not allow
      // this operation to succeed, we simply return with a refusal
      // error (note that we use the follower version, since we have
      // lost leadership):
      if (findRefusal(requests)) {
        return OperationResult(TRI_ERROR_CLUSTER_SHARD_LEADER_RESIGNED);
      }
      // we drop all followers that were not successful:
      for (size_t i = 0; i < followers->size(); ++i) {
        bool replicationWorked =
            requests[i].done && requests[i].result.status == CL_COMM_RECEIVED &&
            (requests[i].result.answer_code == rest::ResponseCode::ACCEPTED ||
             requests[i].result.answer_code == rest::ResponseCode::OK);
        if (!replicationWorked) {
          auto const& followerInfo = collection->followers();
          if (followerInfo->remove((*followers)[i])) {
            LOG_TOPIC(WARN, Logger::REPLICATION)
                << "truncateLocal: dropping follower " << (*followers)[i]
                << " for shard " << collectionName;
          } else {
            LOG_TOPIC(ERR, Logger::REPLICATION)
                << "truncateLocal: could not drop follower " << (*followers)[i]
                << " for shard " << collectionName;
            THROW_ARANGO_EXCEPTION(TRI_ERROR_CLUSTER_COULD_NOT_DROP_FOLLOWER);
          }
        }
      }
    }
  }

  if (lockResult.is(TRI_ERROR_LOCKED)) {
    res = unlockRecursive(cid, AccessMode::Type::WRITE);
  }

  return OperationResult(res);
}

/// @brief count the number of documents in a collection
OperationResult transaction::Methods::count(std::string const& collectionName,
                                            transaction::CountType type) {
  TRI_ASSERT(_state->status() == transaction::Status::RUNNING);

  if (_state->isCoordinator()) {
    return countCoordinator(collectionName, type);
  }

  if (type == CountType::Detailed) {
    // we are a single-server... we cannot provide detailed per-shard counts,
    // so just downgrade the request to a normal request
    type = CountType::Normal;
  }

  return countLocal(collectionName, type);
}

#ifndef USE_ENTERPRISE
/// @brief count the number of documents in a collection
OperationResult transaction::Methods::countCoordinator(std::string const& collectionName,
                                                       transaction::CountType type) {
  ClusterInfo* ci = ClusterInfo::instance();
  auto cc = ClusterComm::instance();
  if (cc == nullptr) {
    // nullptr happens only during controlled shutdown
    return OperationResult(TRI_ERROR_SHUTTING_DOWN);
  }

  // First determine the collection ID from the name:
  auto collinfo = ci->getCollectionNT(vocbase().name(), collectionName);
  if (collinfo == nullptr) {
    return OperationResult(TRI_ERROR_ARANGO_DATA_SOURCE_NOT_FOUND);
  }

  return countCoordinatorHelper(collinfo, collectionName, type);
}

#endif

OperationResult transaction::Methods::countCoordinatorHelper(
    std::shared_ptr<LogicalCollection> const& collinfo,
    std::string const& collectionName, transaction::CountType type) {
  TRI_ASSERT(collinfo != nullptr);
  auto& cache = collinfo->countCache();

  int64_t documents = CountCache::NotPopulated;
  if (type == transaction::CountType::ForceCache) {
    // always return from the cache, regardless what's in it
    documents = cache.get();
  } else if (type == transaction::CountType::TryCache) {
    documents = cache.get(CountCache::Ttl);
  }

  if (documents == CountCache::NotPopulated) {
    // no cache hit, or detailed results requested
    std::vector<std::pair<std::string, uint64_t>> count;
    auto res = arangodb::countOnCoordinator(*this, collectionName, count);

    if (res != TRI_ERROR_NO_ERROR) {
      return OperationResult(res);
    }

    int64_t total = 0;
    OperationResult opRes = buildCountResult(count, type, total);
    cache.store(total);
    return opRes;
  }

  // cache hit!
  TRI_ASSERT(documents >= 0);
  TRI_ASSERT(type != transaction::CountType::Detailed);

  // return number from cache
  VPackBuilder resultBuilder;
  resultBuilder.add(VPackValue(documents));
  return OperationResult(Result(), resultBuilder.buffer(), nullptr);
}

/// @brief count the number of documents in a collection
OperationResult transaction::Methods::countLocal(std::string const& collectionName,
                                                 transaction::CountType type) {
  TRI_voc_cid_t cid = addCollectionAtRuntime(collectionName);
  LogicalCollection* collection = documentCollection(trxCollection(cid));

  Result lockResult = lockRecursive(cid, AccessMode::Type::READ);

  if (!lockResult.ok() && !lockResult.is(TRI_ERROR_LOCKED)) {
    return OperationResult(lockResult);
  }

  TRI_ASSERT(isLocked(collection, AccessMode::Type::READ));

  uint64_t num = collection->numberDocuments(this, type);

  if (lockResult.is(TRI_ERROR_LOCKED)) {
    Result res = unlockRecursive(cid, AccessMode::Type::READ);

    if (res.fail()) {
      return OperationResult(res);
    }
  }

  VPackBuilder resultBuilder;
  resultBuilder.add(VPackValue(num));

  return OperationResult(Result(), resultBuilder.steal(), nullptr);
}

/// @brief Gets the best fitting index for an AQL condition.
/// note: the caller must have read-locked the underlying collection when
/// calling this method
std::pair<bool, bool> transaction::Methods::getBestIndexHandlesForFilterCondition(
    std::string const& collectionName, arangodb::aql::Ast* ast,
    arangodb::aql::AstNode* root, arangodb::aql::Variable const* reference,
    arangodb::aql::SortCondition const* sortCondition, size_t itemsInCollection,
    std::vector<IndexHandle>& usedIndexes, bool& isSorted) {
  // We can only start after DNF transformation
  TRI_ASSERT(root->type == arangodb::aql::AstNodeType::NODE_TYPE_OPERATOR_NARY_OR);
  auto indexes = indexesForCollection(collectionName);

  // must edit root in place; TODO change so we can replace with copy
  TEMPORARILY_UNLOCK_NODE(root);

  bool canUseForFilter = (root->numMembers() > 0);
  bool canUseForSort = false;
  bool isSparse = false;

  for (size_t i = 0; i < root->numMembers(); ++i) {
    auto node = root->getMemberUnchecked(i);
    arangodb::aql::AstNode* specializedCondition = nullptr;
    auto canUseIndex = findIndexHandleForAndNode(indexes, node, reference, sortCondition,
                                                 itemsInCollection, usedIndexes,
                                                 specializedCondition, isSparse);

    if (canUseIndex.second && !canUseIndex.first) {
      // index can be used for sorting only
      // we need to abort further searching and only return one index
      TRI_ASSERT(!usedIndexes.empty());
      if (usedIndexes.size() > 1) {
        auto sortIndex = usedIndexes.back();

        usedIndexes.clear();
        usedIndexes.emplace_back(sortIndex);
      }

      TRI_ASSERT(usedIndexes.size() == 1);

      if (isSparse) {
        // cannot use a sparse index for sorting alone
        usedIndexes.clear();
      }
      return std::make_pair(false, !usedIndexes.empty());
    }

    canUseForFilter &= canUseIndex.first;
    canUseForSort |= canUseIndex.second;

    root->changeMember(i, specializedCondition);
  }

  if (canUseForFilter) {
    isSorted = sortOrs(ast, root, reference, usedIndexes);
  }

  // should always be true here. maybe not in the future in case a collection
  // has absolutely no indexes
  return std::make_pair(canUseForFilter, canUseForSort);
}

/// @brief Gets the best fitting index for one specific condition.
///        Difference to IndexHandles: Condition is only one NARY_AND
///        and the Condition stays unmodified. Also does not care for sorting
///        Returns false if no index could be found.

bool transaction::Methods::getBestIndexHandleForFilterCondition(
    std::string const& collectionName, arangodb::aql::AstNode*& node,
    arangodb::aql::Variable const* reference, size_t itemsInCollection,
    IndexHandle& usedIndex) {
  // We can only start after DNF transformation and only a single AND
  TRI_ASSERT(node->type == arangodb::aql::AstNodeType::NODE_TYPE_OPERATOR_NARY_AND);
  if (node->numMembers() == 0) {
    // Well no index can serve no condition.
    return false;
  }

  auto indexes = indexesForCollection(collectionName);

  // Const cast is save here. Giving computeSpecialization == false
  // Makes sure node is NOT modified.
  return findIndexHandleForAndNode(indexes, node, reference, itemsInCollection, usedIndex);
}

/// @brief Checks if the index supports the filter condition.
/// note: the caller must have read-locked the underlying collection when
/// calling this method
bool transaction::Methods::supportsFilterCondition(
    IndexHandle const& indexHandle, arangodb::aql::AstNode const* condition,
    arangodb::aql::Variable const* reference, size_t itemsInIndex,
    size_t& estimatedItems, double& estimatedCost) {
  auto idx = indexHandle.getIndex();
  if (nullptr == idx) {
    THROW_ARANGO_EXCEPTION_MESSAGE(TRI_ERROR_BAD_PARAMETER,
                                   "The index id cannot be empty.");
  }

  return idx->supportsFilterCondition(std::vector<std::shared_ptr<Index>>(),
                                      condition, reference, itemsInIndex,
                                      estimatedItems, estimatedCost);
}

/// @brief Get the index features:
///        Returns the covered attributes, and sets the first bool value
///        to isSorted and the second bool value to isSparse
std::vector<std::vector<arangodb::basics::AttributeName>> transaction::Methods::getIndexFeatures(
    IndexHandle const& indexHandle, bool& isSorted, bool& isSparse) {
  auto idx = indexHandle.getIndex();
  if (nullptr == idx) {
    THROW_ARANGO_EXCEPTION_MESSAGE(TRI_ERROR_BAD_PARAMETER,
                                   "The index id cannot be empty.");
  }

  isSorted = idx->isSorted();
  isSparse = idx->sparse();
  return idx->fields();
}

/// @brief Gets the best fitting index for an AQL sort condition
/// note: the caller must have read-locked the underlying collection when
/// calling this method
std::pair<bool, bool> transaction::Methods::getIndexForSortCondition(
    std::string const& collectionName, arangodb::aql::SortCondition const* sortCondition,
    arangodb::aql::Variable const* reference, size_t itemsInIndex,
    std::vector<IndexHandle>& usedIndexes, size_t& coveredAttributes) {
  // We do not have a condition. But we have a sort!
  if (!sortCondition->isEmpty() && sortCondition->isOnlyAttributeAccess() &&
      sortCondition->isUnidirectional()) {
    double bestCost = 0.0;
    std::shared_ptr<Index> bestIndex;

    auto indexes = indexesForCollection(collectionName);

    for (auto const& idx : indexes) {
      if (idx->sparse()) {
        // a sparse index may exclude some documents, so it can't be used to
        // get a sorted view of the ENTIRE collection
        continue;
      }
      double sortCost = 0.0;
      size_t covered = 0;
      if (indexSupportsSort(idx.get(), reference, sortCondition, itemsInIndex,
                            sortCost, covered)) {
        if (bestIndex == nullptr || sortCost < bestCost) {
          bestCost = sortCost;
          bestIndex = idx;
          coveredAttributes = covered;
        }
      }
    }

    if (bestIndex != nullptr) {
      usedIndexes.emplace_back(bestIndex);
    }

    return std::make_pair(false, bestIndex != nullptr);
  }

  // No Index and no sort condition that
  // can be supported by an index.
  // Nothing to do here.
  return std::make_pair(false, false);
}

/// @brief factory for OperationCursor objects from AQL
/// note: the caller must have read-locked the underlying collection when
/// calling this method
OperationCursor* transaction::Methods::indexScanForCondition(
    IndexHandle const& indexId, arangodb::aql::AstNode const* condition,
    arangodb::aql::Variable const* var, ManagedDocumentResult* mmdr,
    IndexIteratorOptions const& opts) {
  if (_state->isCoordinator()) {
    // The index scan is only available on DBServers and Single Server.
    THROW_ARANGO_EXCEPTION(TRI_ERROR_CLUSTER_ONLY_ON_DBSERVER);
  }

  auto idx = indexId.getIndex();
  if (nullptr == idx) {
    THROW_ARANGO_EXCEPTION_MESSAGE(TRI_ERROR_BAD_PARAMETER,
                                   "The index id cannot be empty.");
  }

  // Now create the Iterator
  std::unique_ptr<IndexIterator> iterator(
      idx->iteratorForCondition(this, mmdr, condition, var, opts));

  if (iterator == nullptr) {
    // We could not create an ITERATOR and it did not throw an error itself
    return new OperationCursor(TRI_ERROR_OUT_OF_MEMORY);
  }

  return new OperationCursor(iterator.release(), defaultBatchSize());
}

/// @brief factory for OperationCursor objects
/// note: the caller must have read-locked the underlying collection when
/// calling this method
std::unique_ptr<OperationCursor> transaction::Methods::indexScan(std::string const& collectionName,
                                                                 CursorType cursorType) {
  // For now we assume indexId is the iid part of the index.

  if (_state->isCoordinator()) {
    // The index scan is only available on DBServers and Single Server.
    THROW_ARANGO_EXCEPTION(TRI_ERROR_CLUSTER_ONLY_ON_DBSERVER);
  }

  TRI_voc_cid_t cid = addCollectionAtRuntime(collectionName);
  TransactionCollection* trxColl = trxCollection(cid);
  if (trxColl == nullptr) {
    THROW_ARANGO_EXCEPTION_MESSAGE(
        TRI_ERROR_INTERNAL, "unable to determine transaction collection");
  }
  LogicalCollection* logical = documentCollection(trxColl);
  TRI_ASSERT(logical != nullptr);

  // will throw when it fails
  _transactionContextPtr->pinData(logical);

  std::unique_ptr<IndexIterator> iterator = nullptr;
  switch (cursorType) {
    case CursorType::ANY: {
      iterator = logical->getAnyIterator(this);
      break;
    }
    case CursorType::ALL: {
      iterator = logical->getAllIterator(this);
      break;
    }
  }
  if (iterator == nullptr) {
    // We could not create an ITERATOR and it did not throw an error itself
    return std::make_unique<OperationCursor>(TRI_ERROR_OUT_OF_MEMORY);
  }

  return std::make_unique<OperationCursor>(iterator.release(), defaultBatchSize());
}

/// @brief return the collection
arangodb::LogicalCollection* transaction::Methods::documentCollection(
    TransactionCollection const* trxCollection) const {
  TRI_ASSERT(_state != nullptr);
  TRI_ASSERT(trxCollection != nullptr);
  TRI_ASSERT(_state->status() == transaction::Status::RUNNING);
  TRI_ASSERT(trxCollection->collection() != nullptr);

  return trxCollection->collection().get();
}

/// @brief return the collection
arangodb::LogicalCollection* transaction::Methods::documentCollection(TRI_voc_cid_t cid) const {
  TRI_ASSERT(_state != nullptr);
  TRI_ASSERT(_state->status() == transaction::Status::RUNNING);

  auto trxColl = trxCollection(cid, AccessMode::Type::READ);
  if (trxColl == nullptr) {
    THROW_ARANGO_EXCEPTION_MESSAGE(TRI_ERROR_INTERNAL,
                                   "could not find collection");
  }

  TRI_ASSERT(trxColl != nullptr);
  TRI_ASSERT(trxColl->collection() != nullptr);
  return trxColl->collection().get();
}

/// @brief add a collection by id, with the name supplied
Result transaction::Methods::addCollection(TRI_voc_cid_t cid, std::string const& cname,
                                           AccessMode::Type type) {
  if (_state == nullptr) {
    THROW_ARANGO_EXCEPTION_MESSAGE(TRI_ERROR_INTERNAL,
                                   "cannot add collection without state");
  }

  Status const status = _state->status();

  if (status == transaction::Status::COMMITTED || status == transaction::Status::ABORTED) {
    // transaction already finished?
    THROW_ARANGO_EXCEPTION_MESSAGE(
        TRI_ERROR_INTERNAL,
        "cannot add collection to committed or aborted transaction");
  }

  if (_state->isTopLevelTransaction() && status != transaction::Status::CREATED) {
    // transaction already started?
    THROW_ARANGO_EXCEPTION_MESSAGE(
        TRI_ERROR_TRANSACTION_INTERNAL,
        "cannot add collection to a previously started top-level transaction");
  }

  if (cid == 0) {
    // invalid cid
    throwCollectionNotFound(cname.c_str());
  }

  auto addCollection = [this, &cname, type](TRI_voc_cid_t cid) -> void {
    auto res = _state->addCollection(cid, cname, type, _state->nestingLevel(), false);

    if (TRI_ERROR_NO_ERROR == res) {
      return;
    }

    if (TRI_ERROR_TRANSACTION_UNREGISTERED_COLLECTION == res) {
      // special error message to indicate which collection was undeclared
      THROW_ARANGO_EXCEPTION_MESSAGE(res, std::string(TRI_errno_string(res)) +
                                              ": " + cname + " [" +
                                              AccessMode::typeString(type) +
                                              "]");
    }

    if (TRI_ERROR_ARANGO_DATA_SOURCE_NOT_FOUND == res) {
      throwCollectionNotFound(cname.c_str());
    }

    THROW_ARANGO_EXCEPTION(res);
  };

  Result res;
  bool visited = false;
  std::function<bool(LogicalCollection&)> visitor(
      [this, &addCollection, &res, cid, &visited](LogicalCollection& col) -> bool {
        addCollection(col.id());  // will throw on error
        res = applyDataSourceRegistrationCallbacks(col, *this);
        visited |= cid == col.id();

        return res.ok();  // add the remaining collections (or break on error)
      });

  if (!resolver()->visitCollections(visitor, cid) || res.fail()) {
    // trigger exception as per the original behaviour (tests depend on this)
    if (res.ok() && !visited) {
      addCollection(cid);  // will throw on error
    }

    return res.ok() ? Result(TRI_ERROR_INTERNAL) : res;  // return first error
  }

  // skip provided 'cid' if it was already done by the visitor
  if (visited) {
    return res;
  }

  auto dataSource = resolver()->getDataSource(cid);

  return dataSource ? applyDataSourceRegistrationCallbacks(*dataSource, *this)
                    : Result(TRI_ERROR_ARANGO_DATA_SOURCE_NOT_FOUND);
}

/// @brief add a collection by name
Result transaction::Methods::addCollection(std::string const& name, AccessMode::Type type) {
  return addCollection(resolver()->getCollectionId(name), name, type);
}
//
//#warning TODO remove
//bool transaction::Methods::isLockedShard(std::string const& shardName) const {
//  return false;//_state->isLockedShard(shardName);
//}
//
//void transaction::Methods::setLockedShard(std::string const& shardName) {
////  _state->setLockedShard(shardName);
//}
//
//void transaction::Methods::setLockedShards(std::unordered_set<std::string> const& lockedShards) {
////  _state->setLockedShards(lockedShards);
//}

/// @brief test if a collection is already locked
bool transaction::Methods::isLocked(LogicalCollection* document, AccessMode::Type type) const {
  if (_state == nullptr || _state->status() != transaction::Status::RUNNING) {
    return false;
  }
  if (_state->hasHint(Hints::Hint::LOCK_NEVER)) {
    // In the lock never case we have made sure that
    // some other process holds this lock.
    // So we can lie here and report that it actually
    // is locked!
    return true;
  }

  TransactionCollection* trxColl = trxCollection(document->id(), type);
  TRI_ASSERT(trxColl != nullptr);
  return trxColl->isLocked(type, _state->nestingLevel());
}

/// @brief read- or write-lock a collection
Result transaction::Methods::lockRecursive(TRI_voc_cid_t cid, AccessMode::Type type) {
  if (_state == nullptr || _state->status() != transaction::Status::RUNNING) {
    return Result(TRI_ERROR_TRANSACTION_INTERNAL,
                  "transaction not running on lock");
  }
  TransactionCollection* trxColl = trxCollection(cid, type);
  TRI_ASSERT(trxColl != nullptr);
  return Result(trxColl->lockRecursive(type, _state->nestingLevel()));
}

/// @brief read- or write-unlock a collection
Result transaction::Methods::unlockRecursive(TRI_voc_cid_t cid, AccessMode::Type type) {
  if (_state == nullptr || _state->status() != transaction::Status::RUNNING) {
    return Result(TRI_ERROR_TRANSACTION_INTERNAL,
                  "transaction not running on unlock");
  }
  TransactionCollection* trxColl = trxCollection(cid, type);
  TRI_ASSERT(trxColl != nullptr);
  return Result(trxColl->unlockRecursive(type, _state->nestingLevel()));
}

/// @brief get list of indexes for a collection
std::vector<std::shared_ptr<Index>> transaction::Methods::indexesForCollection(
    std::string const& collectionName, bool withHidden) {
  if (_state->isCoordinator()) {
    return indexesForCollectionCoordinator(collectionName);
  }
  // For a DBserver we use the local case.

  TRI_voc_cid_t cid = addCollectionAtRuntime(collectionName);
  LogicalCollection* document = documentCollection(trxCollection(cid));
  std::vector<std::shared_ptr<Index>> indexes = document->getIndexes();
  if (!withHidden) {
    auto it = indexes.begin();
    while (it != indexes.end()) {
      if ((*it)->isHidden()) {
        it = indexes.erase(it);
      } else {
        it++;
      }
    }
  }
  return indexes;
}

/// @brief Lock all collections. Only works for selected sub-classes
int transaction::Methods::lockCollections() {
  THROW_ARANGO_EXCEPTION(TRI_ERROR_NOT_IMPLEMENTED);
}

/// @brief Clone this transaction. Only works for selected sub-classes
transaction::Methods* transaction::Methods::clone(transaction::Options const&) const {
  THROW_ARANGO_EXCEPTION(TRI_ERROR_NOT_IMPLEMENTED);
}

/// @brief Get all indexes for a collection name, coordinator case
std::shared_ptr<Index> transaction::Methods::indexForCollectionCoordinator(
    std::string const& name, std::string const& id) const {
  auto clusterInfo = arangodb::ClusterInfo::instance();
  auto collectionInfo = clusterInfo->getCollection(vocbase().name(), name);
  auto idxs = collectionInfo->getIndexes();
  TRI_idx_iid_t iid = basics::StringUtils::uint64(id);

  for (auto const& it : idxs) {
    if (it->id() == iid) {
      return it;
    }
  }

  return nullptr;
}

/// @brief Get all indexes for a collection name, coordinator case
std::vector<std::shared_ptr<Index>> transaction::Methods::indexesForCollectionCoordinator(
    std::string const& name) const {
  auto clusterInfo = arangodb::ClusterInfo::instance();
  auto collection = clusterInfo->getCollection(vocbase().name(), name);

  // update selectivity estimates if they were expired
  collection->clusterIndexEstimates(true);
  return collection->getIndexes();
}

/// @brief get the index by it's identifier. Will either throw or
///        return a valid index. nullptr is impossible.
transaction::Methods::IndexHandle transaction::Methods::getIndexByIdentifier(
    std::string const& collectionName, std::string const& indexHandle) {
  if (_state->isCoordinator()) {
    if (indexHandle.empty()) {
      THROW_ARANGO_EXCEPTION_MESSAGE(TRI_ERROR_BAD_PARAMETER,
                                     "The index id cannot be empty.");
    }

    if (!arangodb::Index::validateId(indexHandle.c_str())) {
      THROW_ARANGO_EXCEPTION(TRI_ERROR_ARANGO_INDEX_HANDLE_BAD);
    }

    std::shared_ptr<Index> idx = indexForCollectionCoordinator(collectionName, indexHandle);

    if (idx == nullptr) {
      THROW_ARANGO_EXCEPTION_MESSAGE(TRI_ERROR_ARANGO_INDEX_NOT_FOUND,
                                     "Could not find index '" + indexHandle +
                                         "' in collection '" + collectionName +
                                         "'.");
    }

    // We have successfully found an index with the requested id.
    return IndexHandle(idx);
  }

  TRI_voc_cid_t cid = addCollectionAtRuntime(collectionName);
  LogicalCollection* document = documentCollection(trxCollection(cid));

  if (indexHandle.empty()) {
    THROW_ARANGO_EXCEPTION_MESSAGE(TRI_ERROR_BAD_PARAMETER,
                                   "The index id cannot be empty.");
  }

  if (!arangodb::Index::validateId(indexHandle.c_str())) {
    THROW_ARANGO_EXCEPTION(TRI_ERROR_ARANGO_INDEX_HANDLE_BAD);
  }
  TRI_idx_iid_t iid = arangodb::basics::StringUtils::uint64(indexHandle);
  std::shared_ptr<arangodb::Index> idx = document->lookupIndex(iid);

  if (idx == nullptr) {
    THROW_ARANGO_EXCEPTION_MESSAGE(TRI_ERROR_ARANGO_INDEX_NOT_FOUND,
                                   "Could not find index '" + indexHandle +
                                       "' in collection '" + collectionName +
                                       "'.");
  }

  // We have successfully found an index with the requested id.
  return IndexHandle(idx);
}

Result transaction::Methods::resolveId(char const* handle, size_t length,
                                       std::shared_ptr<LogicalCollection>& collection,
                                       char const*& key, size_t& outLength) {
  char const* p =
      static_cast<char const*>(memchr(handle, TRI_DOCUMENT_HANDLE_SEPARATOR_CHR, length));

  if (p == nullptr || *p == '\0') {
    return TRI_ERROR_ARANGO_DOCUMENT_HANDLE_BAD;
  }

  std::string const name(handle, p - handle);
  collection = resolver()->getCollectionStructCluster(name);

  if (collection == nullptr) {
    return TRI_ERROR_ARANGO_DATA_SOURCE_NOT_FOUND;
  }

  key = p + 1;
  outLength = length - (key - handle);

  return TRI_ERROR_NO_ERROR;
}

// Unified replication of operations. May be inserts (with or without
// overwrite), removes, or modifies (updates/replaces).
Result Methods::replicateOperations(LogicalCollection const& collection,
                                    std::shared_ptr<const std::vector<std::string>> const& followers,
                                    OperationOptions const& options, VPackSlice const value,
                                    TRI_voc_document_operation_e const operation,
                                    VPackBuilder& resultBuilder) {
  TRI_ASSERT(followers != nullptr);

  Result res;
  if (followers->empty()) {
    return res;
  }
  
  // begin a consistent transaction on all followers
  if (_state->hasHint(transaction::Hints::Hint::GLOBAL_MANAGED)) {
    // FIXME: we should be able to begin a transaction via a header
    auto const& followerInfo = collection.followers();
    res = ClusterMethods::beginTransactionOnFollowers(*this, *followerInfo, *followers);
    if (res.fail()) {
      return res;
    }
  }

  // nullptr only happens on controlled shutdown
  auto cc = arangodb::ClusterComm::instance();
  if (cc == nullptr) {
    return res.reset(TRI_ERROR_SHUTTING_DOWN);
  };

  // path and requestType are different for insert/remove/modify.

  std::stringstream pathStream;
  pathStream << "/_db/" << arangodb::basics::StringUtils::urlEncode(vocbase().name())
             << "/_api/document/"
             << arangodb::basics::StringUtils::urlEncode(collection.name());
  if (operation != TRI_VOC_DOCUMENT_OPERATION_INSERT && !value.isArray()) {
    TRI_ASSERT(value.isObject());
    TRI_ASSERT(value.hasKey(StaticStrings::KeyString));
    pathStream << "/" << value.get(StaticStrings::KeyString).copyString();
  }
  pathStream << "?isRestore=true&isSynchronousReplication="
             << ServerState::instance()->getId() << "&"
             << StaticStrings::SilentString << "=true";

  arangodb::rest::RequestType requestType = RequestType::ILLEGAL;

  switch (operation) {
    case TRI_VOC_DOCUMENT_OPERATION_INSERT:
      requestType = arangodb::rest::RequestType::POST;
      pathStream << "&" << StaticStrings::OverWrite << "="
                 << (options.overwrite ? "true" : "false");
      break;
    case TRI_VOC_DOCUMENT_OPERATION_UPDATE:
      requestType = arangodb::rest::RequestType::PATCH;
      break;
    case TRI_VOC_DOCUMENT_OPERATION_REPLACE:
      requestType = arangodb::rest::RequestType::PUT;
      break;
    case TRI_VOC_DOCUMENT_OPERATION_REMOVE:
      requestType = arangodb::rest::RequestType::DELETE_REQ;
      break;
    case TRI_VOC_DOCUMENT_OPERATION_UNKNOWN:
    default:
      TRI_ASSERT(false);
  }

  std::string const path{pathStream.str()};

  transaction::BuilderLeaser payload(this);

  auto doOneDoc = [&](VPackSlice const& doc, VPackSlice result) {
    VPackObjectBuilder guard(payload.get());
    VPackSlice s = result.get(StaticStrings::KeyString);
    payload->add(StaticStrings::KeyString, s);
    s = result.get(StaticStrings::RevString);
    payload->add(StaticStrings::RevString, s);
    if (operation != TRI_VOC_DOCUMENT_OPERATION_REMOVE) {
      TRI_SanitizeObject(doc, *payload.get());
    }
  };

  VPackSlice ourResult = resultBuilder.slice();
  size_t count = 0;
  if (value.isArray()) {
    VPackArrayBuilder guard(payload.get());
    VPackArrayIterator itValue(value);
    VPackArrayIterator itResult(ourResult);
    while (itValue.valid() && itResult.valid()) {
      TRI_ASSERT((*itResult).isObject());
      if (!(*itResult).hasKey(StaticStrings::Error)) {
        doOneDoc(itValue.value(), itResult.value());
        count++;
      }
      itValue.next();
      itResult.next();
    }
  } else {
    doOneDoc(value, ourResult);
    count++;
  }

  if (count == 0) {
    // nothing to do
    return res;
  }

  auto body = std::make_shared<std::string>();
  *body = payload->slice().toJson();

  // Now prepare the requests:
  std::vector<ClusterCommRequest> requests;
  requests.reserve(followers->size());

  for (auto const& f : *followers) {
    auto headers = std::make_unique<std::unordered_map<std::string, std::string>>();
    ClusterMethods::addTransactionHeader(*this, *headers, f);
    requests.emplace_back("server:" + f, requestType, path, body, std::move(headers));
  }

  double const timeout = chooseTimeout(count, body->size() * followers->size());

  size_t nrDone = 0;

  cc->performRequests(requests, timeout, nrDone, Logger::REPLICATION, false);
  // If any would-be-follower refused to follow there are two possiblities:
  // (1) there is a new leader in the meantime, or
  // (2) the follower was restarted and forgot that it is a follower.
  // Unfortunately, we cannot know which is the case.
  // In case (1) case we must not allow
  // this operation to succeed, since the new leader is now responsible.
  // In case (2) we at least have to drop the follower such that it
  // resyncs and we can be sure that it is in sync again.
  // Therefore, we drop the follower here (just in case), and refuse to
  // return with a refusal error (note that we use the follower version,
  // since we have lost leadership):

  // We drop all followers that were not successful:
  for (size_t i = 0; i < followers->size(); ++i) {
    bool replicationWorked =
        requests[i].done && requests[i].result.status == CL_COMM_RECEIVED &&
        (requests[i].result.answer_code == rest::ResponseCode::ACCEPTED ||
         requests[i].result.answer_code == rest::ResponseCode::CREATED ||
         requests[i].result.answer_code == rest::ResponseCode::OK);
    if (replicationWorked) {
      bool found;
      requests[i].result.answer->header(StaticStrings::ErrorCodes, found);
      replicationWorked = !found;
    }
    if (!replicationWorked) {
      auto const& followerInfo = collection.followers();
      if (followerInfo->remove((*followers)[i])) {
        LOG_TOPIC(WARN, Logger::REPLICATION)
            << "synchronous replication: dropping follower " << (*followers)[i]
            << " for shard " << collection.name();
      } else {
        LOG_TOPIC(ERR, Logger::REPLICATION)
            << "synchronous replication: could not drop follower "
            << (*followers)[i] << " for shard " << collection.name();
        THROW_ARANGO_EXCEPTION(TRI_ERROR_CLUSTER_COULD_NOT_DROP_FOLLOWER);
      }
    }
  }

  if (findRefusal(requests)) {
    return res.reset(TRI_ERROR_CLUSTER_SHARD_LEADER_RESIGNED);
  }

  return res;
}<|MERGE_RESOLUTION|>--- conflicted
+++ resolved
@@ -807,7 +807,6 @@
     // unregister transaction from context
     _transactionContextPtr->unregisterTransaction();
 
-    bool wasRegistered = _state->status() != transaction::Status::CREATED;
     if (_state->status() == transaction::Status::RUNNING) {
       // auto abort a running transaction
       try {
@@ -820,20 +819,12 @@
 
     // free the state associated with the transaction
     TRI_ASSERT(_state->status() != transaction::Status::RUNNING);
-<<<<<<< HEAD
+
     // store result in context
-    if (wasRegistered) {
-      _transactionContextPtr->storeTransactionResult(_state->id(),
-                                                     _state->hasFailedOperations());
-    }
-=======
-    // store result
     _transactionContextPtr->storeTransactionResult(_state->id(),
                                                    _state->hasFailedOperations(),
                                                    _state->wasRegistered());
-    _transactionContextPtr->unregisterTransaction();
->>>>>>> b1e30937
-
+    
     delete _state;
     _state = nullptr;
   } else {
