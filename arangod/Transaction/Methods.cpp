--- conflicted
+++ resolved
@@ -1069,22 +1069,16 @@
         return futures::makeFuture(
             OperationResult(TRI_ERROR_CLUSTER_SHARD_LEADER_REFUSES_REPLICATION, options));
       }
-<<<<<<< HEAD
-      if (!followerInfo->allowedToWrite()) {
-        // We cannot fulfill minimum replication Factor.
-        // Reject write.
-        return futures::makeFuture(OperationResult(TRI_ERROR_ARANGO_READ_ONLY, options));
-=======
 
       switch (followerInfo->allowedToWrite()) {
-      case FollowerInfo::WriteState::FORBIDDEN:
-        // We cannot fulfill minimum replication Factor. Reject write.
-        return OperationResult(TRI_ERROR_ARANGO_READ_ONLY, options);
-      case FollowerInfo::WriteState::STARTUP:
-        return OperationResult(TRI_ERROR_CLUSTER_BACKEND_UNAVAILABLE, options);
-      default:
-        break;
->>>>>>> 154f8a65
+        case FollowerInfo::WriteState::FORBIDDEN:
+          // We cannot fulfill minimum replication Factor. Reject write.
+          return futures::makeFuture(OperationResult(TRI_ERROR_ARANGO_READ_ONLY, options));
+        case FollowerInfo::WriteState::STARTUP:
+          return futures::makeFuture(
+              OperationResult(TRI_ERROR_CLUSTER_BACKEND_UNAVAILABLE, options));
+        default:
+          break;
       }
 
       replicationType = ReplicationType::LEADER;
@@ -1385,22 +1379,16 @@
         return futures::makeFuture(
             OperationResult(TRI_ERROR_CLUSTER_SHARD_LEADER_REFUSES_REPLICATION, options));
       }
-<<<<<<< HEAD
-      if (!followerInfo->allowedToWrite()) {
-        // We cannot fulfill minimum replication Factor.
-        // Reject write.
-        return futures::makeFuture(OperationResult(TRI_ERROR_ARANGO_READ_ONLY, options));
-=======
 
       switch (followerInfo->allowedToWrite()) {
-      case FollowerInfo::WriteState::FORBIDDEN:
-        // We cannot fulfill minimum replication Factor. Reject write.
-        return OperationResult(TRI_ERROR_ARANGO_READ_ONLY, options);
-      case FollowerInfo::WriteState::STARTUP:
-        return OperationResult(TRI_ERROR_CLUSTER_BACKEND_UNAVAILABLE, options);
-      default:
-        break;
->>>>>>> 154f8a65
+        case FollowerInfo::WriteState::FORBIDDEN:
+          // We cannot fulfill minimum replication Factor. Reject write.
+          return futures::makeFuture(OperationResult(TRI_ERROR_ARANGO_READ_ONLY, options));
+        case FollowerInfo::WriteState::STARTUP:
+          return futures::makeFuture(
+              OperationResult(TRI_ERROR_CLUSTER_BACKEND_UNAVAILABLE, options));
+        default:
+          break;
       }
 
       replicationType = ReplicationType::LEADER;
@@ -1622,22 +1610,16 @@
         return futures::makeFuture(
             OperationResult(TRI_ERROR_CLUSTER_SHARD_LEADER_REFUSES_REPLICATION, options));
       }
-<<<<<<< HEAD
-      if (!followerInfo->allowedToWrite()) {
-        // We cannot fulfill minimum replication Factor.
-        // Reject write.
-        return futures::makeFuture(OperationResult(TRI_ERROR_ARANGO_READ_ONLY, options));
-=======
 
       switch (followerInfo->allowedToWrite()) {
-      case FollowerInfo::WriteState::FORBIDDEN:
-        // We cannot fulfill minimum replication Factor. Reject write.
-        return OperationResult(TRI_ERROR_ARANGO_READ_ONLY, options);
-      case FollowerInfo::WriteState::STARTUP:
-        return OperationResult(TRI_ERROR_CLUSTER_BACKEND_UNAVAILABLE, options);
-      default:
-        break;
->>>>>>> 154f8a65
+        case FollowerInfo::WriteState::FORBIDDEN:
+          // We cannot fulfill minimum replication Factor. Reject write.
+          return futures::makeFuture(OperationResult(TRI_ERROR_ARANGO_READ_ONLY, options));
+        case FollowerInfo::WriteState::STARTUP:
+          return futures::makeFuture(
+              OperationResult(TRI_ERROR_CLUSTER_BACKEND_UNAVAILABLE, options));
+        default:
+          break;
       }
 
       replicationType = ReplicationType::LEADER;
@@ -1870,13 +1852,14 @@
       }
 
       switch (followerInfo->allowedToWrite()) {
-      case FollowerInfo::WriteState::FORBIDDEN:
-        // We cannot fulfill minimum replication Factor. Reject write.
-        return OperationResult(TRI_ERROR_ARANGO_READ_ONLY, options);
-      case FollowerInfo::WriteState::STARTUP:
-        return OperationResult(TRI_ERROR_CLUSTER_BACKEND_UNAVAILABLE, options);
-      default:
-        break;
+        case FollowerInfo::WriteState::FORBIDDEN:
+          // We cannot fulfill minimum replication Factor. Reject write.
+          return futures::makeFuture(OperationResult(TRI_ERROR_ARANGO_READ_ONLY, options));
+        case FollowerInfo::WriteState::STARTUP:
+          return futures::makeFuture(
+              OperationResult(TRI_ERROR_CLUSTER_BACKEND_UNAVAILABLE, options));
+        default:
+          break;
       }
 
       // fetch followers
