--- conflicted
+++ resolved
@@ -1288,41 +1288,6 @@
   return res;
 }
 
-<<<<<<< HEAD
-/// @brief Create Cluster Communication result for modify
-OperationResult transaction::Methods::clusterResultModify(
-    rest::ResponseCode const& responseCode, std::shared_ptr<VPackBuilder> const& resultBody,
-    std::unordered_map<int, size_t> const& errorCounter) const {
-  int errorCode = TRI_ERROR_NO_ERROR;
-  switch (responseCode) {
-    case rest::ResponseCode::CONFLICT:
-      errorCode = TRI_ERROR_ARANGO_UNIQUE_CONSTRAINT_VIOLATED;
-    // Fall through
-    case rest::ResponseCode::PRECONDITION_FAILED:
-      if (errorCode == TRI_ERROR_NO_ERROR) {
-        errorCode = TRI_ERROR_ARANGO_CONFLICT;
-      }
-    // Fall through
-    case rest::ResponseCode::ACCEPTED:
-    case rest::ResponseCode::CREATED: {
-      OperationOptions options;
-      options.waitForSync = (responseCode == rest::ResponseCode::CREATED);
-
-      Result r = network::resultFromBody(resultBody, errorCode);
-      return OperationResult(std::move(r), resultBody->steal(), nullptr, options, errorCounter);
-    }
-    case rest::ResponseCode::BAD:
-      return network::opResultFromBody(resultBody, TRI_ERROR_INTERNAL);
-    case rest::ResponseCode::NOT_FOUND:
-      return network::opResultFromBody(resultBody, TRI_ERROR_ARANGO_DOCUMENT_NOT_FOUND);
-    default: {
-      return network::opResultFromBody(resultBody, TRI_ERROR_INTERNAL);
-    }
-  }
-}
-
-=======
->>>>>>> 1159e693
 /// @brief Helper create a Cluster Communication remove result
 OperationResult transaction::Methods::clusterResultRemove(
     rest::ResponseCode const& responseCode, std::shared_ptr<VPackBuilder> const& resultBody,
@@ -1492,12 +1457,8 @@
   }
 
   events::ReadDocument(vocbase().name(), collectionName, value, options, res.errorNumber());
-  
+
   return futures::makeFuture(OperationResult(std::move(res), resultBuilder.steal(),
-<<<<<<< HEAD
-                         _transactionContextPtr->orderCustomTypeHandler(),
-=======
->>>>>>> 1159e693
                                              options, countErrorCodes));
 }
 
@@ -1527,7 +1488,7 @@
     OperationOptions optionsCopy = options;
     f = insertLocal(cname, value, optionsCopy);
   }
-  
+
   return addTracking(std::move(f), value,
                      [=](OperationResult const& opRes, VPackSlice data) {
                        events::CreateDocument(vocbase().name(), cname,
@@ -1548,13 +1509,7 @@
   if (colptr == nullptr) {
     return futures::makeFuture(OperationResult(TRI_ERROR_ARANGO_DATA_SOURCE_NOT_FOUND));
   }
-<<<<<<< HEAD
-
-  return arangodb::createDocumentOnCoordinator(*this, *colptr, options, value);
-=======
-  
   return arangodb::createDocumentOnCoordinator(*this, *colptr, value, options);
->>>>>>> 1159e693
 }
 #endif
 
@@ -1792,16 +1747,11 @@
     // In the multi babies case res is always TRI_ERROR_NO_ERROR if we
     // get here, in the single document case, we do not try to replicate
     // in case of an error.
-<<<<<<< HEAD
-
-    auto cb = [options, errs = std::move(countErrorCodes), resDocs](Result&& res) -> OperationResult {
-=======
-    
+
     // Now replicate the good operations on all followers:
     return replicateOperations(collection.get(), followers, options, value,
                                TRI_VOC_DOCUMENT_OPERATION_INSERT, resDocs)
     .thenValue([options, errs = std::move(errorCounter), resDocs](Result res) {
->>>>>>> 1159e693
       if (!res.ok()) {
         return OperationResult{std::move(res), options};
       }
@@ -1840,7 +1790,7 @@
     return emptyResult(options);
   }
 
-  auto f = Future<OperationResult>::makeEmpty(); 
+  auto f = Future<OperationResult>::makeEmpty();
   if (_state->isCoordinator()) {
     f = modifyCoordinator(cname, newValue, options, TRI_VOC_DOCUMENT_OPERATION_UPDATE);
   } else {
@@ -1867,13 +1817,13 @@
       return OperationResult(TRI_ERROR_ARANGO_DOCUMENT_KEY_BAD);
     }
   }
-  
+
   ClusterInfo* ci = ClusterInfo::instance();
   auto colptr = ci->getCollectionNT(vocbase().name(), cname);
   if (colptr == nullptr) {
     return futures::makeFuture(OperationResult(TRI_ERROR_ARANGO_DATA_SOURCE_NOT_FOUND));
   }
-  
+
   const bool isPatch = (TRI_VOC_DOCUMENT_OPERATION_UPDATE == operation);
   return arangodb::modifyDocumentOnCoordinator(*this, *colptr, newValue, options, isPatch);
 }
@@ -1898,7 +1848,7 @@
                             TRI_ERROR_NO_ERROR);
     return futures::makeFuture(emptyResult(options));
   }
-  
+
   auto f = Future<OperationResult>::makeEmpty();
   if (_state->isCoordinator()) {
     f = modifyCoordinator(cname, newValue, options, TRI_VOC_DOCUMENT_OPERATION_REPLACE);
@@ -2113,7 +2063,7 @@
     // In the multi babies case res is always TRI_ERROR_NO_ERROR if we
     // get here, in the single document case, we do not try to replicate
     // in case of an error.
-    
+
     // Now replicate the good operations on all followers:
     return replicateOperations(collection.get(), followers, options, newValue,
                                operation, resDocs)
@@ -3331,14 +3281,7 @@
                                             path, std::move(buffer), timeout, headers, /*retryNotFound*/true);
     futures.emplace_back(std::move(future));
   }
-<<<<<<< HEAD
-
-  // assuming this trx lives, the followers will live
-  auto* finfo = collection->followers().get();
-
-=======
-  
->>>>>>> 1159e693
+
   // If any would-be-follower refused to follow there are two possiblities:
   // (1) there is a new leader in the meantime, or
   // (2) the follower was restarted and forgot that it is a follower.
