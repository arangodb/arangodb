--- conflicted
+++ resolved
@@ -1904,16 +1904,13 @@
                 << "truncateLocal: could not drop follower " << (*followers)[i]
                 << " for shard " << collection->vocbase().name() << "/" << collection->name()
                 << ": " << res.errorMessage();
-<<<<<<< HEAD
-=======
 
             // Note: it is safe here to exit the loop early. We are losing the leadership here.
             // No matter what happens next, the Current entry in the agency is rewritten and
             // thus replication is restarted from the new leader. There is no need to keep
             // trying to drop followers at this point.
 
->>>>>>> 21a32115
-            if (res.is(TRI_ERROR_CLUSTER_NOT_LEADER)) {
+           if (res.is(TRI_ERROR_CLUSTER_NOT_LEADER)) {
               // In this case, we know that we are not or no longer
               // the leader for this shard. Therefore we need to
               // send a code which let's the coordinator retry.
@@ -2475,15 +2472,12 @@
               << "could not drop follower " << follower << " for shard "
               << collection->vocbase().name() << "/" << collection->name()
               << ": " << res.errorMessage();
-<<<<<<< HEAD
-=======
 
           // Note: it is safe here to exit the loop early. We are losing the leadership here.
           // No matter what happens next, the Current entry in the agency is rewritten and
           // thus replication is restarted from the new leader. There is no need to keep
           // trying to drop followers at this point.
 
->>>>>>> 21a32115
           if (res.is(TRI_ERROR_CLUSTER_NOT_LEADER)) {
             // In this case, we know that we are not or no longer
             // the leader for this shard. Therefore we need to
