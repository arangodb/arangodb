////////////////////////////////////////////////////////////////////////////////
/// DISCLAIMER
///
/// Copyright 2014-2017 ArangoDB GmbH, Cologne, Germany
/// Copyright 2004-2014 triAGENS GmbH, Cologne, Germany
///
/// Licensed under the Apache License, Version 2.0 (the "License");
/// you may not use this file except in compliance with the License.
/// You may obtain a copy of the License at
///
///     http://www.apache.org/licenses/LICENSE-2.0
///
/// Unless required by applicable law or agreed to in writing, software
/// distributed under the License is distributed on an "AS IS" BASIS,
/// WITHOUT WARRANTIES OR CONDITIONS OF ANY KIND, either express or implied.
/// See the License for the specific language governing permissions and
/// limitations under the License.
///
/// Copyright holder is ArangoDB GmbH, Cologne, Germany
///
/// @author Jan Steemann
////////////////////////////////////////////////////////////////////////////////

#ifndef ARANGOD_TRANSACTION_METHODS_H
#define ARANGOD_TRANSACTION_METHODS_H 1

#include "Basics/Common.h"
#include "Basics/Exceptions.h"
#include "Basics/Result.h"
#include "Rest/CommonDefines.h"
#include "Transaction/CountCache.h"
#include "Transaction/Hints.h"
#include "Transaction/Options.h"
#include "Transaction/Status.h"
#include "Utils/OperationResult.h"
#include "VocBase/AccessMode.h"
#include "VocBase/voc-types.h"
#include "VocBase/vocbase.h"

#include <velocypack/Slice.h>
#include <velocypack/StringRef.h>

#ifdef USE_ENTERPRISE
#define ENTERPRISE_VIRT virtual
#else
#define ENTERPRISE_VIRT TEST_VIRTUAL
#endif

namespace arangodb {

namespace basics {
struct AttributeName;
}  // namespace basics

namespace velocypack {
class Builder;
}

namespace aql {
class Ast;
struct AstNode;
class SortCondition;
struct Variable;
}  // namespace aql

namespace rest {
enum class ResponseCode;
}

namespace traverser {
class BaseEngine;
}

namespace transaction {
class Context;
struct Options;
}  // namespace transaction

/// @brief forward declarations
class CollectionNameResolver;
class LocalDocumentId;
class Index;
class ManagedDocumentResult;
struct IndexIteratorOptions;
struct OperationCursor;
struct OperationOptions;
class TransactionState;
class TransactionCollection;

namespace transaction {

class Methods {
  friend class traverser::BaseEngine;

 public:
  class IndexHandle {
    friend class transaction::Methods;

    std::shared_ptr<arangodb::Index> _index;

   public:
    IndexHandle() = default;
    void toVelocyPack(arangodb::velocypack::Builder& builder,
                      std::underlying_type<Index::Serialize>::type flags) const;
    bool operator==(IndexHandle const& other) const {
      return other._index.get() == _index.get();
    }
    bool operator!=(IndexHandle const& other) const {
      return other._index.get() != _index.get();
    }
    explicit IndexHandle(std::shared_ptr<arangodb::Index> const& idx)
        : _index(idx) {}
    std::vector<std::vector<std::string>> fieldNames() const;

   public:
    std::shared_ptr<arangodb::Index> getIndex() const;
  };

  using VPackSlice = arangodb::velocypack::Slice;

  /// @brief transaction::Methods
 private:
  Methods() = delete;
  Methods(Methods const&) = delete;
  Methods& operator=(Methods const&) = delete;

 protected:
  /// @brief create the transaction
  Methods(std::shared_ptr<transaction::Context> const& transactionContext,
          transaction::Options const& options = transaction::Options());

 public:
  /// @brief create the transaction, used to be UserTransaction
  Methods(std::shared_ptr<transaction::Context> const& ctx,
          std::vector<std::string> const& readCollections,
          std::vector<std::string> const& writeCollections,
          std::vector<std::string> const& exclusiveCollections,
          transaction::Options const& options);

  /// @brief destroy the transaction
  virtual ~Methods();

  typedef Result (*DataSourceRegistrationCallback)(LogicalDataSource& dataSource,
                                                   Methods& trx);

  /// @brief definition from TransactionState::StatusChangeCallback
  /// @param status the new status of the transaction
  ///               will match trx.state()->status() for top-level transactions
  ///               may not match trx.state()->status() for embeded transactions
  ///               since their staus is not updated from RUNNING
  typedef std::function<void(transaction::Methods& trx, transaction::Status status)> StatusChangeCallback;

  /// @brief add a callback to be called for LogicalDataSource instance
  ///        association events, e.g. addCollection(...)
  /// @note not thread-safe on the assumption of static factory registration
  static void addDataSourceRegistrationCallback(DataSourceRegistrationCallback const& callback);

  /// @brief add a callback to be called for state change events
  /// @param callback nullptr and empty functers are ignored, treated as success
  /// @return success
  bool addStatusChangeCallback(StatusChangeCallback const* callback);
  bool removeStatusChangeCallback(StatusChangeCallback const* callback);

  /// @brief clear all called for LogicalDataSource instance association events
  /// @note not thread-safe on the assumption of static factory registration
  /// @note FOR USE IN TESTS ONLY to reset test state
  /// FIXME TODO StateRegistrationCallback logic should be moved into its own
  /// feature
  static void clearDataSourceRegistrationCallbacks();

  /// @brief default batch size for index and other operations
  static constexpr uint64_t defaultBatchSize() { return 1000; }

  /// @brief Type of cursor
  enum class CursorType { ALL = 0, ANY };

  /// @brief return database of transaction
  TRI_vocbase_t& vocbase() const;

  /// @brief return internals of transaction
  inline TransactionState* state() const { return _state; }

  Result resolveId(char const* handle, size_t length, TRI_voc_cid_t& cid,
                   char const*& key, size_t& outLength);
  Result resolveId(char const* handle, size_t length,
                   std::shared_ptr<LogicalCollection>& collection,
                   char const*& key, size_t& outLength);

  /// @brief return a pointer to the transaction context
  std::shared_ptr<transaction::Context> transactionContext() const {
    return _transactionContext;
  }

  TEST_VIRTUAL inline transaction::Context* transactionContextPtr() const {
    TRI_ASSERT(_transactionContextPtr != nullptr);
    return _transactionContextPtr;
  }

  /// @brief add a transaction hint
  void addHint(transaction::Hints::Hint hint) { _localHints.set(hint); }
<<<<<<< HEAD
//  bool hasHint(transaction::Hints::Hint hint) const {
//    return _localHints.has(hint);
//  }
=======
>>>>>>> 0c6de0c6

  /// @brief whether or not the transaction consists of a single operation only
  bool isSingleOperationTransaction() const;

  /// @brief get the status of the transaction
  Status status() const;

  /// @brief get the status of the transaction, as a string
  char const* statusString() const {
    return transaction::statusString(status());
  }

  /// @brief begin the transaction
  Result begin();

  /// @brief commit / finish the transaction
  Result commit();

  /// @brief abort the transaction
  Result abort();

  /// @brief finish a transaction (commit or abort), based on the previous state
  Result finish(int errorNum);
  Result finish(Result const& res);

  /// @brief return the transaction id
  TRI_voc_tid_t tid() const;

  /// @brief return a collection name
  std::string name(TRI_voc_cid_t cid) const;

  /// @brief order a ditch for a collection
  ENTERPRISE_VIRT void pinData(TRI_voc_cid_t);

  /// @brief whether or not a ditch has been created for the collection
  ENTERPRISE_VIRT bool isPinned(TRI_voc_cid_t cid) const;

  /// @brief extract the _id attribute from a slice, and convert it into a
  /// string
  std::string extractIdString(VPackSlice);

  /// @brief read many documents, using skip and limit in arbitrary order
  /// The result guarantees that all documents are contained exactly once
  /// as long as the collection is not modified.
  ENTERPRISE_VIRT OperationResult any(std::string const& collectionName);

  /// @brief add a collection to the transaction for read, at runtime
  ENTERPRISE_VIRT TRI_voc_cid_t
  addCollectionAtRuntime(TRI_voc_cid_t cid, std::string const& collectionName,
                         AccessMode::Type type = AccessMode::Type::READ);

  /// @brief add a collection to the transaction for read, at runtime
  virtual TRI_voc_cid_t addCollectionAtRuntime(std::string const& collectionName);

  /// @brief return the type of a collection
  bool isEdgeCollection(std::string const& collectionName) const;
  bool isDocumentCollection(std::string const& collectionName) const;
  TRI_col_type_e getCollectionType(std::string const& collectionName) const;

  /// @brief Iterate over all elements of the collection.
  ENTERPRISE_VIRT void invokeOnAllElements(std::string const& collectionName,
                                           std::function<bool(arangodb::LocalDocumentId const&)>);

  /// @brief return one  document from a collection, fast path
  ///        If everything went well the result will contain the found document
  ///        (as an external on single_server)  and this function will return
  ///        TRI_ERROR_NO_ERROR. If there was an error the code is returned and
  ///        it is guaranteed that result remains unmodified. Does not care for
  ///        revision handling! shouldLock indicates if the transaction should
  ///        lock the collection if set to false it will not lock it (make sure
  ///        it is already locked!)
  ENTERPRISE_VIRT Result documentFastPath(std::string const& collectionName,
                                          ManagedDocumentResult* mmdr,
                                          arangodb::velocypack::Slice const value,
                                          arangodb::velocypack::Builder& result,
                                          bool shouldLock);

  /// @brief return one  document from a collection, fast path
  ///        If everything went well the result will contain the found document
  ///        (as an external on single_server)  and this function will return
  ///        TRI_ERROR_NO_ERROR. If there was an error the code is returned Does
  ///        not care for revision handling! Must only be called on a local
  ///        server, not in cluster case!
  ENTERPRISE_VIRT Result documentFastPathLocal(std::string const& collectionName,
                                               arangodb::velocypack::StringRef const& key,
                                               ManagedDocumentResult& result,
                                               bool shouldLock);

  /// @brief return one or multiple documents from a collection
  ENTERPRISE_VIRT OperationResult document(std::string const& collectionName,
                                           VPackSlice const value,
                                           OperationOptions& options);

  /// @brief create one or multiple documents in a collection
  /// the single-document variant of this operation will either succeed or,
  /// if it fails, clean up after itself
  OperationResult insert(std::string const& collectionName,
                         VPackSlice const value, OperationOptions const& options);

  /// @brief update/patch one or multiple documents in a collecti  Result
  /// the single-document variant of this operation will either succeed or,
  /// if it fails, clean up after itself
  OperationResult update(std::string const& collectionName, VPackSlice const updateValue,
                         OperationOptions const& options);

  /// @brief replace one or multiple documents in a collection
  /// the single-document variant of this operation will either succeed or,
  /// if it fails, clean up after itself
  OperationResult replace(std::string const& collectionName, VPackSlice const updateValue,
                          OperationOptions const& options);

  /// @brief remove one or multiple documents in a collection
  /// the single-document variant of this operation will either succeed or,
  /// if it fails, clean up after itself
  OperationResult remove(std::string const& collectionName,
                         VPackSlice const value, OperationOptions const& options);

  /// @brief fetches all documents in a collection
  ENTERPRISE_VIRT OperationResult all(std::string const& collectionName, uint64_t skip,
                                      uint64_t limit, OperationOptions const& options);

  /// @brief remove all documents in a collection
  OperationResult truncate(std::string const& collectionName, OperationOptions const& options);

  /// @brief count the number of documents in a collection
  virtual OperationResult count(std::string const& collectionName, CountType type);

  /// @brief Gets the best fitting index for an AQL condition.
  /// note: the caller must have read-locked the underlying collection when
  /// calling this method
  ENTERPRISE_VIRT std::pair<bool, bool> getBestIndexHandlesForFilterCondition(
      std::string const&, arangodb::aql::Ast*, arangodb::aql::AstNode*,
      arangodb::aql::Variable const*, arangodb::aql::SortCondition const*,
      size_t, std::vector<IndexHandle>&, bool&);

  /// @brief Gets the best fitting index for one specific condition.
  ///        Difference to IndexHandles: Condition is only one NARY_AND
  ///        and the Condition stays unmodified. Also does not care for sorting.
  ///        Returns false if no index could be found.
  ///        If it returned true, the AstNode contains the specialized condition

  ENTERPRISE_VIRT bool getBestIndexHandleForFilterCondition(std::string const&,
                                                            arangodb::aql::AstNode*&,
                                                            arangodb::aql::Variable const*,
                                                            size_t, IndexHandle&);

  /// @brief Checks if the index supports the filter condition.
  /// note: the caller must have read-locked the underlying collection when
  /// calling this method
  bool supportsFilterCondition(IndexHandle const&, arangodb::aql::AstNode const*,
                               arangodb::aql::Variable const*, size_t, size_t&, double&);

  /// @brief Get the index features:
  ///        Returns the covered attributes, and sets the first bool value
  ///        to isSorted and the second bool value to isSparse
  std::vector<std::vector<arangodb::basics::AttributeName>> getIndexFeatures(IndexHandle const&,
                                                                             bool&, bool&);

  /// @brief Gets the best fitting index for an AQL sort condition
  /// note: the caller must have read-locked the underlying collection when
  /// calling this method
  ENTERPRISE_VIRT bool getIndexForSortCondition(std::string const&,
                                                arangodb::aql::SortCondition const*,
                                                arangodb::aql::Variable const*,
                                                size_t, std::vector<IndexHandle>&,
                                                size_t& coveredAttributes);

  /// @brief factory for IndexIterator objects from AQL
  /// note: the caller must have read-locked the underlying collection when
  /// calling this method
  std::unique_ptr<IndexIterator> indexScanForCondition(IndexHandle const&,
                                                       arangodb::aql::AstNode const*,
                                                       arangodb::aql::Variable const*,
                                                       IndexIteratorOptions const&);

  /// @brief factory for IndexIterator objects
  /// note: the caller must have read-locked the underlying collection when
  /// calling this method
  ENTERPRISE_VIRT
  std::unique_ptr<IndexIterator> indexScan(std::string const& collectionName,
                                           CursorType cursorType);

  /// @brief test if a collection is already locked
  ENTERPRISE_VIRT bool isLocked(arangodb::LogicalCollection*, AccessMode::Type) const;
  
  /// @brief fetch the LogicalCollection by CID
  arangodb::LogicalCollection* documentCollection(TRI_voc_cid_t) const;

  /// @brief get the index by its identifier. Will either throw or
  ///        return a valid index. nullptr is impossible.
  ENTERPRISE_VIRT IndexHandle getIndexByIdentifier(std::string const& collectionName,
                                                   std::string const& indexHandle);

  /// @brief get all indexes for a collection name
  ENTERPRISE_VIRT std::vector<std::shared_ptr<arangodb::Index>> indexesForCollection(
      std::string const&, bool withHidden = false);

  /// @brief Lock all collections. Only works for selected sub-classes
  virtual int lockCollections();

  /// @brief Clone this transaction. Only works for selected sub-classes
  virtual transaction::Methods* clone(transaction::Options const&) const;

  /// @brief return the collection name resolver
  CollectionNameResolver const* resolver() const;

#ifdef USE_ENTERPRISE
  virtual bool isInaccessibleCollectionId(TRI_voc_cid_t /*cid*/) {
    return false;
  }
  virtual bool isInaccessibleCollection(std::string const& /*cid*/) {
    return false;
  }
#endif

 private:
  /// @brief build a VPack object with _id, _key and _rev and possibly
  /// oldRef (if given), the result is added to the builder in the
  /// argument as a single object.

  // SHOULD THE OPTIONS BE CONST?
  void buildDocumentIdentity(arangodb::LogicalCollection* collection,
                             VPackBuilder& builder, TRI_voc_cid_t cid,
                             arangodb::velocypack::StringRef const& key, TRI_voc_rid_t rid,
                             TRI_voc_rid_t oldRid, ManagedDocumentResult const* oldDoc,
                             ManagedDocumentResult const* newDoc);

  OperationResult documentCoordinator(std::string const& collectionName,
                                      VPackSlice const value, OperationOptions& options);

  OperationResult documentLocal(std::string const& collectionName,
                                VPackSlice const value, OperationOptions& options);

  OperationResult insertCoordinator(std::string const& collectionName,
                                    VPackSlice const value, OperationOptions& options);

  OperationResult insertLocal(std::string const& collectionName,
                              VPackSlice const value, OperationOptions& options);

  OperationResult updateCoordinator(std::string const& collectionName,
                                    VPackSlice const newValue, OperationOptions& options);

  OperationResult replaceCoordinator(std::string const& collectionName,
                                     VPackSlice const newValue, OperationOptions& options);

  OperationResult modifyLocal(std::string const& collectionName,
                              VPackSlice const newValue, OperationOptions& options,
                              TRI_voc_document_operation_e operation);

  OperationResult removeCoordinator(std::string const& collectionName,
                                    VPackSlice const value, OperationOptions& options);

  OperationResult removeLocal(std::string const& collectionName,
                              VPackSlice const value, OperationOptions& options);

  OperationResult allCoordinator(std::string const& collectionName, uint64_t skip,
                                 uint64_t limit, OperationOptions& options);

  OperationResult allLocal(std::string const& collectionName, uint64_t skip,
                           uint64_t limit, OperationOptions& options);

  OperationResult anyCoordinator(std::string const& collectionName);

  OperationResult anyLocal(std::string const& collectionName);

  OperationResult truncateCoordinator(std::string const& collectionName,
                                      OperationOptions& options);

  OperationResult truncateLocal(std::string const& collectionName, OperationOptions& options);

  OperationResult rotateActiveJournalCoordinator(std::string const& collectionName,
                                                 OperationOptions const& options);

 protected:
  /// @brief return the transaction collection for a document collection
  ENTERPRISE_VIRT TransactionCollection* trxCollection(
      TRI_voc_cid_t cid, AccessMode::Type type = AccessMode::Type::READ) const;

  OperationResult countCoordinator(std::string const& collectionName, CountType type);

  OperationResult countCoordinatorHelper(std::shared_ptr<LogicalCollection> const& collinfo,
                                         std::string const& collectionName, CountType type);

  OperationResult countLocal(std::string const& collectionName, CountType type);

  /// @brief return the collection
  arangodb::LogicalCollection* documentCollection(TransactionCollection const*) const;

  /// @brief add a collection by id, with the name supplied
  ENTERPRISE_VIRT Result addCollection(TRI_voc_cid_t, std::string const&, AccessMode::Type);

  /// @brief add a collection by name
  Result addCollection(std::string const&, AccessMode::Type);

  /// @brief read- or write-lock a collection
  ENTERPRISE_VIRT Result lockRecursive(TRI_voc_cid_t, AccessMode::Type);

  /// @brief read- or write-unlock a collection
  ENTERPRISE_VIRT Result unlockRecursive(TRI_voc_cid_t, AccessMode::Type);

 private:
  /// @brief replicates operations from leader to follower(s)
  Result replicateOperations(LogicalCollection* collection,
                             arangodb::velocypack::Slice const& inputValue,
                             arangodb::velocypack::Builder const& resultBuilder,
                             std::shared_ptr<std::vector<std::string> const>& followers,
                             arangodb::rest::RequestType requestType,
                             std::string const& pathAppendix);

  /// @brief Helper create a Cluster Communication document
  OperationResult clusterResultDocument(rest::ResponseCode const& responseCode,
                                        std::shared_ptr<arangodb::velocypack::Builder> const& resultBody,
                                        std::unordered_map<int, size_t> const& errorCounter) const;

  /// @brief Helper create a Cluster Communication insert
  OperationResult clusterResultInsert(rest::ResponseCode const& responseCode,
                                      std::shared_ptr<arangodb::velocypack::Builder> const& resultBody,
                                      OperationOptions const& options,
                                      std::unordered_map<int, size_t> const& errorCounter) const;

  /// @brief Helper create a Cluster Communication modify result
  OperationResult clusterResultModify(rest::ResponseCode const& responseCode,
                                      std::shared_ptr<arangodb::velocypack::Builder> const& resultBody,
                                      std::unordered_map<int, size_t> const& errorCounter) const;

  /// @brief Helper create a Cluster Communication remove result
  OperationResult clusterResultRemove(rest::ResponseCode const& responseCode,
                                      std::shared_ptr<arangodb::velocypack::Builder> const& resultBody,
                                      std::unordered_map<int, size_t> const& errorCounter) const;

  /// @brief sort ORs for the same attribute so they are in ascending value
  /// order. this will only work if the condition is for a single attribute
  /// the usedIndexes vector may also be re-sorted
  bool sortOrs(arangodb::aql::Ast* ast, arangodb::aql::AstNode* root,
               arangodb::aql::Variable const* variable,
               std::vector<transaction::Methods::IndexHandle>& usedIndexes);

  /// @brief findIndexHandleForAndNode
  std::pair<bool, bool> findIndexHandleForAndNode(
      std::vector<std::shared_ptr<Index>> const& indexes,
      arangodb::aql::AstNode* node, arangodb::aql::Variable const* reference,
      arangodb::aql::SortCondition const* sortCondition, size_t itemsInCollection,
      std::vector<transaction::Methods::IndexHandle>& usedIndexes,
      arangodb::aql::AstNode*& specializedCondition, bool& isSparse) const;

  /// @brief findIndexHandleForAndNode, Shorthand which does not support Sort
  bool findIndexHandleForAndNode(std::vector<std::shared_ptr<Index>> const& indexes,
                                 arangodb::aql::AstNode*& node,
                                 arangodb::aql::Variable const* reference, size_t itemsInCollection,
                                 transaction::Methods::IndexHandle& usedIndex) const;

  /// @brief Get one index by id for a collection name, coordinator case
  std::shared_ptr<arangodb::Index> indexForCollectionCoordinator(std::string const&,
                                                                 std::string const&) const;

  /// @brief Get all indexes for a collection name, coordinator case
  std::vector<std::shared_ptr<arangodb::Index>> indexesForCollectionCoordinator(std::string const&) const;

 protected:
  /// @brief the state
  TransactionState* _state;

  /// @brief the transaction context
  std::shared_ptr<transaction::Context> _transactionContext;

  /// @brief pointer to transaction context (faster than shared ptr)
  transaction::Context* const _transactionContextPtr;

 private:
  /// @brief transaction hints
  transaction::Hints _localHints;

  /// @brief name-to-cid lookup cache for last collection seen
  struct {
    TRI_voc_cid_t cid = 0;
    std::string name;
  } _collectionCache;

  Result replicateOperations(LogicalCollection const& collection,
                             std::shared_ptr<const std::vector<std::string>> const& followers,
                             OperationOptions const& options, VPackSlice value,
                             TRI_voc_document_operation_e operation,
                             VPackBuilder& resultBuilder);
};

}  // namespace transaction
}  // namespace arangodb

#endif<|MERGE_RESOLUTION|>--- conflicted
+++ resolved
@@ -198,12 +198,6 @@
 
   /// @brief add a transaction hint
   void addHint(transaction::Hints::Hint hint) { _localHints.set(hint); }
-<<<<<<< HEAD
-//  bool hasHint(transaction::Hints::Hint hint) const {
-//    return _localHints.has(hint);
-//  }
-=======
->>>>>>> 0c6de0c6
 
   /// @brief whether or not the transaction consists of a single operation only
   bool isSingleOperationTransaction() const;
