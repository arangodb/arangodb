////////////////////////////////////////////////////////////////////////////////
/// DISCLAIMER
///
/// Copyright 2014-2017 ArangoDB GmbH, Cologne, Germany
/// Copyright 2004-2014 triAGENS GmbH, Cologne, Germany
///
/// Licensed under the Apache License, Version 2.0 (the "License");
/// you may not use this file except in compliance with the License.
/// You may obtain a copy of the License at
///
///     http://www.apache.org/licenses/LICENSE-2.0
///
/// Unless required by applicable law or agreed to in writing, software
/// distributed under the License is distributed on an "AS IS" BASIS,
/// WITHOUT WARRANTIES OR CONDITIONS OF ANY KIND, either express or implied.
/// See the License for the specific language governing permissions and
/// limitations under the License.
///
/// Copyright holder is ArangoDB GmbH, Cologne, Germany
///
/// @author Jan Steemann
////////////////////////////////////////////////////////////////////////////////

#ifndef ARANGOD_TRANSACTION_METHODS_H
#define ARANGOD_TRANSACTION_METHODS_H 1

#include "Aql/IndexHint.h"
#include "Basics/Common.h"
#include "Basics/Exceptions.h"
#include "Basics/Result.h"
#include "Futures/Future.h"
#include "Rest/CommonDefines.h"
#include "Transaction/CountCache.h"
#include "Transaction/Hints.h"
#include "Transaction/Options.h"
#include "Transaction/Status.h"
#include "Utils/OperationResult.h"
#include "VocBase/AccessMode.h"
#include "VocBase/voc-types.h"
#include "VocBase/vocbase.h"

#include <velocypack/Slice.h>
#include <velocypack/StringRef.h>

#ifdef USE_ENTERPRISE
#define ENTERPRISE_VIRT virtual
#else
#define ENTERPRISE_VIRT TEST_VIRTUAL
#endif

namespace arangodb {

namespace basics {
struct AttributeName;
}  // namespace basics

namespace velocypack {
class Builder;
}

namespace aql {
class Ast;
struct AstNode;
class SortCondition;
struct Variable;
}  // namespace aql

namespace rest {
enum class ResponseCode;
}

namespace traverser {
class BaseEngine;
}

namespace transaction {
class Context;
struct Options;
}  // namespace transaction

/// @brief forward declarations
class ClusterFeature;
class CollectionNameResolver;
class Index;
class LocalDocumentId;
class ManagedDocumentResult;
struct IndexIteratorOptions;
struct OperationCursor;
struct OperationOptions;
class TransactionState;
class TransactionCollection;

namespace transaction {

class Methods {
  friend class traverser::BaseEngine;

 public:

  template<typename T>
  using Future = futures::Future<T>;
  using IndexHandle = std::shared_ptr<arangodb::Index>; // legacy
  using VPackSlice = arangodb::velocypack::Slice;

  /// @brief transaction::Methods
 private:
  Methods() = delete;
  Methods(Methods const&) = delete;
  Methods& operator=(Methods const&) = delete;

 public:
  
  /// @brief create the transaction
  explicit Methods(std::shared_ptr<transaction::Context> const& transactionContext,
          transaction::Options const& options = transaction::Options());

  /// @brief create the transaction, used to be UserTransaction
  Methods(std::shared_ptr<transaction::Context> const& ctx,
          std::vector<std::string> const& readCollections,
          std::vector<std::string> const& writeCollections,
          std::vector<std::string> const& exclusiveCollections,
          transaction::Options const& options);

  /// @brief destroy the transaction
  virtual ~Methods();

  typedef Result (*DataSourceRegistrationCallback)(LogicalDataSource& dataSource,
                                                   Methods& trx);

  /// @brief definition from TransactionState::StatusChangeCallback
  /// @param status the new status of the transaction
  ///               will match trx.state()->status() for top-level transactions
  ///               may not match trx.state()->status() for embeded transactions
  ///               since their staus is not updated from RUNNING
  typedef std::function<void(transaction::Methods& trx, transaction::Status status)> StatusChangeCallback;

  /// @brief add a callback to be called for LogicalDataSource instance
  ///        association events, e.g. addCollection(...)
  /// @note not thread-safe on the assumption of static factory registration
  static void addDataSourceRegistrationCallback(DataSourceRegistrationCallback const& callback);

  /// @brief add a callback to be called for state change events
  /// @param callback nullptr and empty functers are ignored, treated as success
  /// @return success
  bool addStatusChangeCallback(StatusChangeCallback const* callback);
  bool removeStatusChangeCallback(StatusChangeCallback const* callback);

  /// @brief clear all called for LogicalDataSource instance association events
  /// @note not thread-safe on the assumption of static factory registration
  /// @note FOR USE IN TESTS ONLY to reset test state
  /// FIXME TODO StateRegistrationCallback logic should be moved into its own
  /// feature
  static void clearDataSourceRegistrationCallbacks();

  /// @brief Type of cursor
  enum class CursorType { ALL = 0, ANY };

  /// @brief return database of transaction
  TRI_vocbase_t& vocbase() const;

  /// @brief return internals of transaction
  inline TransactionState* state() const { return _state.get(); }
  inline std::shared_ptr<TransactionState> const& stateShrdPtr() const { return _state; }

  Result resolveId(char const* handle, size_t length,
                   std::shared_ptr<LogicalCollection>& collection,
                   char const*& key, size_t& outLength);

  /// @brief return a pointer to the transaction context
  std::shared_ptr<transaction::Context> const& transactionContext() const {
    return _transactionContext;
  }

  TEST_VIRTUAL inline transaction::Context* transactionContextPtr() const {
    TRI_ASSERT(_transactionContext != nullptr);
    return _transactionContext.get();
  }
  
  /// @brief add a transaction hint
  void addHint(transaction::Hints::Hint hint) { _localHints.set(hint); }

  /// @brief whether or not the transaction consists of a single operation only
  bool isSingleOperationTransaction() const;

  /// @brief get the status of the transaction
  Status status() const;

  /// @brief get the status of the transaction, as a string
  char const* statusString() const {
    return transaction::statusString(status());
  }
  
  /// @brief options used, not dump options
  velocypack::Options const& vpackOptions() const;

  /// @brief begin the transaction
  Result begin();

  /// @deprecated use async variant
  Result commit() { return commitAsync().get(); }
  /// @brief commit / finish the transaction
  Future<Result> commitAsync();

  /// @deprecated use async variant
  Result abort() { return abortAsync().get(); }
  /// @brief abort the transaction
  Future<Result> abortAsync();

  /// @deprecated use async variant
  Result finish(Result const& res) { return finishAsync(res).get(); }

  /// @brief finish a transaction (commit or abort), based on the previous state
  Future<Result> finishAsync(Result const& res);

  /// @brief return the transaction id
  TRI_voc_tid_t tid() const;

  /// @brief return a collection name
  std::string name(TRI_voc_cid_t cid) const;

  /// @brief extract the _id attribute from a slice,
  /// and convert it into a string
  std::string extractIdString(VPackSlice);

  /// @brief read many documents, using skip and limit in arbitrary order
  /// The result guarantees that all documents are contained exactly once
  /// as long as the collection is not modified.
  ENTERPRISE_VIRT OperationResult any(std::string const& collectionName);

  /// @brief add a collection to the transaction for read, at runtime
  ENTERPRISE_VIRT TRI_voc_cid_t
  addCollectionAtRuntime(TRI_voc_cid_t cid, std::string const& collectionName,
                         AccessMode::Type type);

  /// @brief add a collection to the transaction for read, at runtime
  virtual TRI_voc_cid_t addCollectionAtRuntime(std::string const& collectionName,
                                               AccessMode::Type type);

  /// @brief return the type of a collection
  bool isEdgeCollection(std::string const& collectionName) const;
  bool isDocumentCollection(std::string const& collectionName) const;
  TRI_col_type_e getCollectionType(std::string const& collectionName) const;

  /// @brief return one  document from a collection, fast path
  ///        If everything went well the result will contain the found document
  ///        (as an external on single_server)  and this function will return
  ///        TRI_ERROR_NO_ERROR. If there was an error the code is returned and
  ///        it is guaranteed that result remains unmodified. Does not care for
  ///        revision handling! shouldLock indicates if the transaction should
  ///        lock the collection if set to false it will not lock it (make sure
  ///        it is already locked!)
  ENTERPRISE_VIRT Result documentFastPath(std::string const& collectionName,
                                          ManagedDocumentResult* mmdr,
                                          arangodb::velocypack::Slice const value,
                                          arangodb::velocypack::Builder& result);

  /// @brief return one  document from a collection, fast path
  ///        If everything went well the result will contain the found document
  ///        (as an external on single_server)  and this function will return
  ///        TRI_ERROR_NO_ERROR. If there was an error the code is returned Does
  ///        not care for revision handling! Must only be called on a local
  ///        server, not in cluster case!
  ENTERPRISE_VIRT Result documentFastPathLocal(std::string const& collectionName,
                                               arangodb::velocypack::StringRef const& key,
                                               ManagedDocumentResult& result);

  /// @brief return one or multiple documents from a collection
  /// @deprecated use async variant
  ENTERPRISE_VIRT OperationResult document(std::string const& collectionName,
                                           VPackSlice const value,
                                           OperationOptions& options) {
    return documentAsync(collectionName, value, options).get();
  }

  /// @brief return one or multiple documents from a collection
  Future<OperationResult> documentAsync(std::string const& collectionName,
                                        VPackSlice const value, OperationOptions& options);

  /// @deprecated use async variant
  OperationResult insert(std::string const& cname,
                         VPackSlice const value,
                         OperationOptions const& options) {
    return this->insertAsync(cname, value, options).get();
  }

  /// @brief create one or multiple documents in a collection
  /// The single-document variant of this operation will either succeed or,
  /// if it fails, clean up after itself
  Future<OperationResult> insertAsync(std::string const& collectionName,
                                      VPackSlice const value,
                                      OperationOptions const& options);
  
  /// @deprecated use async variant
  OperationResult update(std::string const& cname, VPackSlice const updateValue,
                         OperationOptions const& options) {
    return this->updateAsync(cname, updateValue, options).get();
  }

  /// @brief update/patch one or multiple documents in a collection.
  /// The single-document variant of this operation will either succeed or,
  /// if it fails, clean up after itself
  Future<OperationResult> updateAsync(std::string const& collectionName, VPackSlice const updateValue,
                                      OperationOptions const& options);
  
  /// @deprecated use async variant
  OperationResult replace(std::string const& cname, VPackSlice const replaceValue,
                         OperationOptions const& options) {
    return this->replaceAsync(cname, replaceValue, options).get();
  }

  /// @brief replace one or multiple documents in a collection.
  /// The single-document variant of this operation will either succeed or,
  /// if it fails, clean up after itself
  Future<OperationResult> replaceAsync(std::string const& collectionName, VPackSlice const replaceValue,
                                       OperationOptions const& options);

  /// @deprecated use async variant
  OperationResult remove(std::string const& collectionName,
                         VPackSlice const value, OperationOptions const& options) {
    return removeAsync(collectionName, value, options).get();
  }

  /// @brief remove one or multiple documents in a collection
  /// the single-document variant of this operation will either succeed or,
  /// if it fails, clean up after itself
  Future<OperationResult> removeAsync(std::string const& collectionName,
                                      VPackSlice const value, OperationOptions const& options);

  /// @brief fetches all documents in a collection
  ENTERPRISE_VIRT OperationResult all(std::string const& collectionName, uint64_t skip,
                                      uint64_t limit, OperationOptions const& options);

  /// @brief deprecated use async variant
  OperationResult truncate(std::string const& collectionName, OperationOptions const& options) {
    return this->truncateAsync(collectionName, options).get();
  }

  /// @brief remove all documents in a collection
  Future<OperationResult> truncateAsync(std::string const& collectionName,
                                        OperationOptions const& options);

  /// deprecated, use async variant
  virtual OperationResult count(std::string const& collectionName, CountType type) {
    return countAsync(collectionName, type).get();
  }

  /// @brief count the number of documents in a collection
  virtual futures::Future<OperationResult> countAsync(std::string const& collectionName,
                                                      CountType type);

  /// @brief factory for IndexIterator objects from AQL
  /// note: the caller must have read-locked the underlying collection when
  /// calling this method
  std::unique_ptr<IndexIterator> indexScanForCondition(IndexHandle const&,
                                                       arangodb::aql::AstNode const*,
                                                       arangodb::aql::Variable const*,
                                                       IndexIteratorOptions const&);

  /// @brief factory for IndexIterator objects
  /// note: the caller must have read-locked the underlying collection when
  /// calling this method
  ENTERPRISE_VIRT
  std::unique_ptr<IndexIterator> indexScan(std::string const& collectionName,
                                           CursorType cursorType);

  /// @brief test if a collection is already locked
  ENTERPRISE_VIRT bool isLocked(arangodb::LogicalCollection*, AccessMode::Type) const;
  
  /// @brief fetch the LogicalCollection by CID
  arangodb::LogicalCollection* documentCollection(TRI_voc_cid_t cid) const;
  
  /// @brief fetch the LogicalCollection by name
  arangodb::LogicalCollection* documentCollection(std::string const& name) const;

  /// @brief Lock all collections. Only works for selected sub-classes
  virtual int lockCollections();
  
  /// @brief return the collection name resolver
  CollectionNameResolver const* resolver() const;

  ENTERPRISE_VIRT bool isInaccessibleCollectionId(TRI_voc_cid_t /*cid*/) const {
    return false;
  }
  ENTERPRISE_VIRT bool isInaccessibleCollection(std::string const& /*cid*/) const {
    return false;
  }

  static int validateSmartJoinAttribute(LogicalCollection const& collinfo,
                                        arangodb::velocypack::Slice value);

 private:
  /// @brief build a VPack object with _id, _key and _rev and possibly
  /// oldRef (if given), the result is added to the builder in the
  /// argument as a single object.

  // SHOULD THE OPTIONS BE CONST?
  void buildDocumentIdentity(arangodb::LogicalCollection* collection,
                             velocypack::Builder& builder, TRI_voc_cid_t cid,
                             arangodb::velocypack::StringRef const& key, TRI_voc_rid_t rid,
                             TRI_voc_rid_t oldRid, ManagedDocumentResult const* oldDoc,
                             ManagedDocumentResult const* newDoc);

  Future<OperationResult> documentCoordinator(std::string const& collectionName,
                                              VPackSlice const value,
                                              OperationOptions& options);

  Future<OperationResult> documentLocal(std::string const& collectionName,
                                        VPackSlice const value, OperationOptions& options);

  Future<OperationResult> insertCoordinator(std::string const& collectionName,
                                            VPackSlice const value,
                                            OperationOptions const& options);

  Future<OperationResult> insertLocal(std::string const& collectionName,
                                      VPackSlice const value, OperationOptions& options);

  Future<OperationResult> modifyCoordinator(std::string const& collectionName,
                                            VPackSlice const newValue,
                                            OperationOptions const& options,
                                            TRI_voc_document_operation_e operation);

  Future<OperationResult> modifyLocal(std::string const& collectionName,
                                      VPackSlice const newValue,
                                      OperationOptions& options,
                                      TRI_voc_document_operation_e operation);

  Future<OperationResult> removeCoordinator(std::string const& collectionName,
                                            VPackSlice const value,
                                            OperationOptions const& options);

  Future<OperationResult> removeLocal(std::string const& collectionName,
                                      VPackSlice const value,
                                      OperationOptions& options);

  OperationResult allCoordinator(std::string const& collectionName, uint64_t skip,
                                 uint64_t limit, OperationOptions& options);

  OperationResult allLocal(std::string const& collectionName, uint64_t skip,
                           uint64_t limit, OperationOptions& options);

  OperationResult anyCoordinator(std::string const& collectionName);

  OperationResult anyLocal(std::string const& collectionName);

  Future<OperationResult> truncateCoordinator(std::string const& collectionName,
                                              OperationOptions& options);

  Future<OperationResult> truncateLocal(std::string const& collectionName,
                                        OperationOptions& options);

<<<<<<< HEAD
  OperationResult rotateActiveJournalCoordinator(std::string const& collectionName,
                                                 OperationOptions const& options);
  
=======
>>>>>>> bce6f8fb
 protected:
  /// @brief return the transaction collection for a document collection
  ENTERPRISE_VIRT TransactionCollection* trxCollection(
      TRI_voc_cid_t cid, AccessMode::Type type = AccessMode::Type::READ) const;
  
  TransactionCollection* trxCollection(
      std::string const& name, AccessMode::Type type = AccessMode::Type::READ) const;

  futures::Future<OperationResult> countCoordinator(std::string const& collectionName,
                                                    CountType type);

  futures::Future<OperationResult> countCoordinatorHelper(
      std::shared_ptr<LogicalCollection> const& collinfo,
      std::string const& collectionName, CountType type);

  OperationResult countLocal(std::string const& collectionName, CountType type);

  /// @brief add a collection by id, with the name supplied
  ENTERPRISE_VIRT Result addCollection(TRI_voc_cid_t, std::string const&, AccessMode::Type);

  /// @brief add a collection by name
  Result addCollection(std::string const&, AccessMode::Type);

  /// @brief read- or write-lock a collection
  ENTERPRISE_VIRT Result lockRecursive(TRI_voc_cid_t, AccessMode::Type);

  /// @brief read- or write-unlock a collection
  ENTERPRISE_VIRT Result unlockRecursive(TRI_voc_cid_t, AccessMode::Type);

 protected:
  /// @brief the state
  std::shared_ptr<TransactionState> _state;

  /// @brief the transaction context
  std::shared_ptr<transaction::Context> _transactionContext;

 private:
  /// @brief transaction hints
  transaction::Hints _localHints;

  /// @brief name-to-cid lookup cache for last collection seen
  struct {
    TRI_voc_cid_t cid = 0;
    std::string name;
  } _collectionCache;

  Future<Result> replicateOperations(
      LogicalCollection* collection,
      std::shared_ptr<const std::vector<std::string>> const& followers,
      OperationOptions const& options, VPackSlice value, TRI_voc_document_operation_e operation,
      std::shared_ptr<velocypack::Buffer<uint8_t>> const& ops);
};

}  // namespace transaction
}  // namespace arangodb

#endif<|MERGE_RESOLUTION|>--- conflicted
+++ resolved
@@ -448,12 +448,6 @@
   Future<OperationResult> truncateLocal(std::string const& collectionName,
                                         OperationOptions& options);
 
-<<<<<<< HEAD
-  OperationResult rotateActiveJournalCoordinator(std::string const& collectionName,
-                                                 OperationOptions const& options);
-  
-=======
->>>>>>> bce6f8fb
  protected:
   /// @brief return the transaction collection for a document collection
   ENTERPRISE_VIRT TransactionCollection* trxCollection(
