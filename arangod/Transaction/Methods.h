--- conflicted
+++ resolved
@@ -364,11 +364,8 @@
                                              uint64_t batchSize, bool reverse);
 
   /// @brief test if a collection is already locked
-<<<<<<< HEAD
-  ENTERPRISE_VIRT bool isLocked(arangodb::LogicalCollection*, AccessMode::Type);
-=======
-  bool isLocked(arangodb::LogicalCollection*, AccessMode::Type) const;
->>>>>>> 27e6699b
+  ENTERPRISE_VIRT bool isLocked(arangodb::LogicalCollection*,
+                                AccessMode::Type) const;
 
   arangodb::LogicalCollection* documentCollection(TRI_voc_cid_t) const;
 
