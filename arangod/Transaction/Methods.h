////////////////////////////////////////////////////////////////////////////////
/// DISCLAIMER
///
/// Copyright 2014-2017 ArangoDB GmbH, Cologne, Germany
/// Copyright 2004-2014 triAGENS GmbH, Cologne, Germany
///
/// Licensed under the Apache License, Version 2.0 (the "License");
/// you may not use this file except in compliance with the License.
/// You may obtain a copy of the License at
///
///     http://www.apache.org/licenses/LICENSE-2.0
///
/// Unless required by applicable law or agreed to in writing, software
/// distributed under the License is distributed on an "AS IS" BASIS,
/// WITHOUT WARRANTIES OR CONDITIONS OF ANY KIND, either express or implied.
/// See the License for the specific language governing permissions and
/// limitations under the License.
///
/// Copyright holder is ArangoDB GmbH, Cologne, Germany
///
/// @author Jan Steemann
////////////////////////////////////////////////////////////////////////////////

#ifndef ARANGOD_TRANSACTION_METHODS_H
#define ARANGOD_TRANSACTION_METHODS_H 1

#include "Basics/Common.h"
#include "Basics/Exceptions.h"
#include "Basics/StringRef.h"
#include "Basics/Result.h"
#include "Utils/OperationResult.h"
#include "Transaction/Hints.h"
#include "Transaction/Options.h"
#include "Transaction/Status.h"
#include "VocBase/AccessMode.h"
#include "VocBase/vocbase.h"
#include "VocBase/voc-types.h"

#include <velocypack/Slice.h>

#ifdef USE_ENTERPRISE
  #define ENTERPRISE_VIRT virtual
#else
  #define ENTERPRISE_VIRT TEST_VIRTUAL
#endif


namespace arangodb {

namespace basics {
struct AttributeName;
class StringBuffer;
}

namespace velocypack {
class Builder;
}

namespace aql {
class Ast;
struct AstNode;
class SortCondition;
struct Variable;
}

namespace rest {
enum class ResponseCode;
}

namespace traverser {
class BaseEngine;
}

namespace transaction {
class Context;
struct Options;
}

/// @brief forward declarations
class CollectionNameResolver;
class LocalDocumentId;
class Index;
class ManagedDocumentResult;
struct IndexIteratorOptions;
struct OperationCursor;
struct OperationOptions;
class TransactionState;
class TransactionCollection;

namespace transaction {

class Methods {
  friend class traverser::BaseEngine;

 public:
  class IndexHandle {
    friend class transaction::Methods;

    std::shared_ptr<arangodb::Index> _index;
   public:
    IndexHandle() = default;
    void toVelocyPack(arangodb::velocypack::Builder& builder,
                      bool withFigures) const;
    bool operator==(IndexHandle const& other) const {
      return other._index.get() == _index.get();
    }
    bool operator!=(IndexHandle const& other) const {
      return other._index.get() != _index.get();
    }
    explicit IndexHandle(std::shared_ptr<arangodb::Index> const& idx) : _index(idx) {}
    std::vector<std::vector<std::string>> fieldNames() const;

   public:
    std::shared_ptr<arangodb::Index> getIndex() const;
  };

  using VPackBuilder = arangodb::velocypack::Builder;
  using VPackSlice = arangodb::velocypack::Slice;

  double const TRX_FOLLOWER_TIMEOUT = 3.0;

  /// @brief transaction::Methods
 private:
  Methods() = delete;
  Methods(Methods const&) = delete;
  Methods& operator=(Methods const&) = delete;

 protected:

  /// @brief create the transaction
  Methods(std::shared_ptr<transaction::Context> const& transactionContext,
          transaction::Options const& options = transaction::Options());

 public:

  /// @brief destroy the transaction
  virtual ~Methods();

 public:

  typedef Result(*StateRegistrationCallback)(LogicalDataSource& dataSource, TransactionState& state);

  /// @brief add a callback to be called for state instance association events
  ///        e.g. addCollection(...)
  /// @note not thread-safe on the assumption of static factory registration
  static void addStateRegistrationCallback(StateRegistrationCallback callback);

  /// @brief default batch size for index and other operations
  static constexpr uint64_t defaultBatchSize() { return 1000; }

  /// @brief Type of cursor
  enum class CursorType {
    ALL = 0,
    ANY
  };

  /// @brief return database of transaction
  TRI_vocbase_t& vocbase() const;
  inline std::string const& databaseName() const { return vocbase().name(); }

  /// @brief return internals of transaction
  inline TransactionState* state() const { return _state; }

  Result resolveId(char const* handle, size_t length, TRI_voc_cid_t& cid, char const*& key, size_t& outLength);
  Result resolveId(char const* handle, size_t length, std::shared_ptr<LogicalCollection>& collection, char const*& key, size_t& outLength);

  /// @brief return a pointer to the transaction context
  std::shared_ptr<transaction::Context> transactionContext() const {
    return _transactionContext;
  }

  inline transaction::Context* transactionContextPtr() const {
    TRI_ASSERT(_transactionContextPtr != nullptr);
    return _transactionContextPtr;
  }

  /// @brief add a transaction hint
  void addHint(transaction::Hints::Hint hint) { _localHints.set(hint); }

  /// @brief whether or not the transaction consists of a single operation only
  bool isSingleOperationTransaction() const;

  /// @brief get the status of the transaction
  Status status() const;

  /// @brief get the status of the transaction, as a string
  char const* statusString() const { return transaction::statusString(status()); }

  /// @brief begin the transaction
  Result begin();

  /// @brief commit / finish the transaction
  Result commit();

  /// @brief abort the transaction
  Result abort();

  /// @brief finish a transaction (commit or abort), based on the previous state
  Result finish(int errorNum);
  Result finish(Result const& res);
  
  /// @brief return the transaction id
  TRI_voc_tid_t tid() const;

  /// @brief return a collection name
  std::string name(TRI_voc_cid_t cid) const;

  /// @brief order a ditch for a collection
  ENTERPRISE_VIRT void pinData(TRI_voc_cid_t);

  /// @brief whether or not a ditch has been created for the collection
  ENTERPRISE_VIRT bool isPinned(TRI_voc_cid_t cid) const;

  /// @brief extract the _id attribute from a slice, and convert it into a
  /// string
  std::string extractIdString(VPackSlice);

  /// @brief read many documents, using skip and limit in arbitrary order
  /// The result guarantees that all documents are contained exactly once
  /// as long as the collection is not modified.
  ENTERPRISE_VIRT OperationResult any(std::string const& collectionName);

  /// @brief add a collection to the transaction for read, at runtime
  ENTERPRISE_VIRT TRI_voc_cid_t addCollectionAtRuntime(TRI_voc_cid_t cid,
                                       std::string const& collectionName,
                                       AccessMode::Type type = AccessMode::Type::READ);

  /// @brief add a collection to the transaction for read, at runtime
  virtual TRI_voc_cid_t addCollectionAtRuntime(std::string const& collectionName);

  /// @brief return the type of a collection
  bool isEdgeCollection(std::string const& collectionName) const;
  bool isDocumentCollection(std::string const& collectionName) const;
  TRI_col_type_e getCollectionType(std::string const& collectionName) const;

  /// @brief return the name of a collection
  std::string collectionName(TRI_voc_cid_t cid);

  /// @brief Iterate over all elements of the collection.
  ENTERPRISE_VIRT void invokeOnAllElements(std::string const& collectionName,
                           std::function<bool(arangodb::LocalDocumentId const&)>);

  /// @brief return one  document from a collection, fast path
  ///        If everything went well the result will contain the found document
  ///        (as an external on single_server)  and this function will return TRI_ERROR_NO_ERROR.
  ///        If there was an error the code is returned and it is guaranteed
  ///        that result remains unmodified.
  ///        Does not care for revision handling!
  ///        shouldLock indicates if the transaction should lock the collection
  ///        if set to false it will not lock it (make sure it is already locked!)
  ENTERPRISE_VIRT Result documentFastPath(std::string const& collectionName,
                       ManagedDocumentResult* mmdr,
                       arangodb::velocypack::Slice const value,
                       arangodb::velocypack::Builder& result,
                       bool shouldLock);

  /// @brief return one  document from a collection, fast path
  ///        If everything went well the result will contain the found document
  ///        (as an external on single_server)  and this function will return TRI_ERROR_NO_ERROR.
  ///        If there was an error the code is returned
  ///        Does not care for revision handling!
  ///        Must only be called on a local server, not in cluster case!
  ENTERPRISE_VIRT Result documentFastPathLocal(std::string const& collectionName,
                               StringRef const& key,
                               ManagedDocumentResult& result,
                               bool shouldLock);

  /// @brief return one or multiple documents from a collection
  ENTERPRISE_VIRT OperationResult document(std::string const& collectionName,
                           VPackSlice const value,
                           OperationOptions& options);

  /// @brief create one or multiple documents in a collection
  /// the single-document variant of this operation will either succeed or,
  /// if it fails, clean up after itself
  OperationResult insert(std::string const& collectionName,
                         VPackSlice const value,
                         OperationOptions const& options);

  /// @brief update/patch one or multiple documents in a collecti  Result
  /// the single-document variant of this operation will either succeed or,
  /// if it fails, clean up after itself
  OperationResult update(std::string const& collectionName,
                         VPackSlice const updateValue,
                         OperationOptions const& options);

  /// @brief replace one or multiple documents in a collection
  /// the single-document variant of this operation will either succeed or,
  /// if it fails, clean up after itself
  OperationResult replace(std::string const& collectionName,
                          VPackSlice const updateValue,
                          OperationOptions const& options);

  /// @brief remove one or multiple documents in a collection
  /// the single-document variant of this operation will either succeed or,
  /// if it fails, clean up after itself
  OperationResult remove(std::string const& collectionName,
                         VPackSlice const value,
                         OperationOptions const& options);

  /// @brief fetches all documents in a collection
  ENTERPRISE_VIRT OperationResult all(std::string const& collectionName,
                      uint64_t skip, uint64_t limit,
                      OperationOptions const& options);

  /// @brief remove all documents in a collection
  OperationResult truncate(std::string const& collectionName,
                           OperationOptions const& options);

  /// @brief rotate all active journals of the collection
  OperationResult rotateActiveJournal(std::string const& collectionName,
                                      OperationOptions const& options);

  /// @brief count the number of documents in a collection
  virtual OperationResult count(std::string const& collectionName, bool aggregate);

  /// @brief Gets the best fitting index for an AQL condition.
  /// note: the caller must have read-locked the underlying collection when
  /// calling this method
  ENTERPRISE_VIRT std::pair<bool, bool> getBestIndexHandlesForFilterCondition(
      std::string const&, arangodb::aql::Ast*, arangodb::aql::AstNode*,
      arangodb::aql::Variable const*, arangodb::aql::SortCondition const*,
      size_t, std::vector<IndexHandle>&, bool&);

  /// @brief Gets the best fitting index for one specific condition.
  ///        Difference to IndexHandles: Condition is only one NARY_AND
  ///        and the Condition stays unmodified. Also does not care for sorting.
  ///        Returns false if no index could be found.
  ///        If it returned true, the AstNode contains the specialized condition

  ENTERPRISE_VIRT bool getBestIndexHandleForFilterCondition(std::string const&,
                                            arangodb::aql::AstNode*&,
                                            arangodb::aql::Variable const*,
                                            size_t, IndexHandle&);

  /// @brief Checks if the index supports the filter condition.
  /// note: the caller must have read-locked the underlying collection when
  /// calling this method
  bool supportsFilterCondition(IndexHandle const&,
                               arangodb::aql::AstNode const*,
                               arangodb::aql::Variable const*, size_t, size_t&,
                               double&);

  /// @brief Get the index features:
  ///        Returns the covered attributes, and sets the first bool value
  ///        to isSorted and the second bool value to isSparse
  std::vector<std::vector<arangodb::basics::AttributeName>> getIndexFeatures(
      IndexHandle const&, bool&, bool&);

  /// @brief Gets the best fitting index for an AQL sort condition
  /// note: the caller must have read-locked the underlying collection when
  /// calling this method
  ENTERPRISE_VIRT std::pair<bool, bool> getIndexForSortCondition(
      std::string const&, arangodb::aql::SortCondition const*,
      arangodb::aql::Variable const*, size_t,
      std::vector<IndexHandle>&,
      size_t& coveredAttributes);

  /// @brief factory for OperationCursor objects from AQL
  /// note: the caller must have read-locked the underlying collection when
  /// calling this method
  OperationCursor* indexScanForCondition(IndexHandle const&,
                                         arangodb::aql::AstNode const*,
                                         arangodb::aql::Variable const*,
                                         ManagedDocumentResult*,
                                         IndexIteratorOptions const&);

  /// @brief factory for OperationCursor objects
  /// note: the caller must have read-locked the underlying collection when
  /// calling this method
  ENTERPRISE_VIRT
  std::unique_ptr<OperationCursor> indexScan(std::string const& collectionName,
                                             CursorType cursorType);

  /// @brief test if a collection is already locked
  ENTERPRISE_VIRT bool isLocked(arangodb::LogicalCollection*,
                                AccessMode::Type) const;

  arangodb::LogicalCollection* documentCollection(TRI_voc_cid_t) const;

  /// @brief get the index by its identifier. Will either throw or
  ///        return a valid index. nullptr is impossible.
  ENTERPRISE_VIRT IndexHandle getIndexByIdentifier(
    std::string const& collectionName, std::string const& indexHandle);

  /// @brief get all indexes for a collection name
  ENTERPRISE_VIRT std::vector<std::shared_ptr<arangodb::Index>> indexesForCollection(
      std::string const&);

  /// @brief Lock all collections. Only works for selected sub-classes
  virtual int lockCollections();

  /// @brief Clone this transaction. Only works for selected sub-classes
  virtual transaction::Methods* clone(transaction::Options const&) const;

  /// @brief return the collection name resolver
  CollectionNameResolver const* resolver() const;

#ifdef USE_ENTERPRISE
  virtual bool isInaccessibleCollectionId(TRI_voc_cid_t cid) { return false; }
  virtual bool isInaccessibleCollection(std::string const& cid) { return false; }
#endif

 private:

  /// @brief build a VPack object with _id, _key and _rev and possibly
  /// oldRef (if given), the result is added to the builder in the
  /// argument as a single object.
  void buildDocumentIdentity(arangodb::LogicalCollection* collection,
                             VPackBuilder& builder, TRI_voc_cid_t cid,
                             StringRef const& key, TRI_voc_rid_t rid,
                             TRI_voc_rid_t oldRid,
                             ManagedDocumentResult const* oldDoc,
                             ManagedDocumentResult const* newDoc);

  OperationResult documentCoordinator(std::string const& collectionName,
                                      VPackSlice const value,
                                      OperationOptions& options);

  OperationResult documentLocal(std::string const& collectionName,
                                VPackSlice const value,
                                OperationOptions& options);

  OperationResult insertCoordinator(std::string const& collectionName,
                                    VPackSlice const value,
                                    OperationOptions& options);

  OperationResult insertLocal(std::string const& collectionName,
                              VPackSlice const value,
                              OperationOptions& options);

  OperationResult updateCoordinator(std::string const& collectionName,
                                    VPackSlice const newValue,
                                    OperationOptions& options);

  OperationResult replaceCoordinator(std::string const& collectionName,
                                     VPackSlice const newValue,
                                     OperationOptions& options);

  OperationResult modifyLocal(std::string const& collectionName,
                              VPackSlice const newValue,
                              OperationOptions& options,
                              TRI_voc_document_operation_e operation);

  OperationResult removeCoordinator(std::string const& collectionName,
                                    VPackSlice const value,
                                    OperationOptions& options);

  OperationResult removeLocal(std::string const& collectionName,
                              VPackSlice const value,
                              OperationOptions& options);

  OperationResult allCoordinator(std::string const& collectionName,
                                 uint64_t skip, uint64_t limit,
                                 OperationOptions& options);

  OperationResult allLocal(std::string const& collectionName,
                           uint64_t skip, uint64_t limit,
                           OperationOptions& options);

  OperationResult anyCoordinator(std::string const& collectionName);

  OperationResult anyLocal(std::string const& collectionName);

  OperationResult truncateCoordinator(std::string const& collectionName,
                                      OperationOptions& options);

  OperationResult truncateLocal(std::string const& collectionName,
                                OperationOptions& options);

  OperationResult rotateActiveJournalCoordinator(std::string const& collectionName,
                                                 OperationOptions const& options);

  OperationResult rotateActiveJournalLocal(std::string const& collectionName,
                                           OperationOptions const& options);


 protected:

  OperationResult countCoordinator(std::string const& collectionName,
                                   bool aggregate, bool sendNoLockHeader);

  OperationResult countLocal(std::string const& collectionName);

  /// @brief return the transaction collection for a document collection
  ENTERPRISE_VIRT TransactionCollection* trxCollection(TRI_voc_cid_t cid,
                               AccessMode::Type type = AccessMode::Type::READ) const;

  /// @brief return the collection
  arangodb::LogicalCollection* documentCollection(
      TransactionCollection const*) const;

  /// @brief add a collection by id, with the name supplied
  ENTERPRISE_VIRT Result addCollection(TRI_voc_cid_t, char const*, AccessMode::Type);

  /// @brief add a collection by id, with the name supplied
  Result addCollection(TRI_voc_cid_t, std::string const&, AccessMode::Type);

  /// @brief add a collection by id
  Result addCollection(TRI_voc_cid_t, AccessMode::Type);

  /// @brief add a collection by name
  Result addCollection(std::string const&, AccessMode::Type);

  /// @brief read- or write-lock a collection
  ENTERPRISE_VIRT Result lockRecursive(TRI_voc_cid_t, AccessMode::Type);

  /// @brief read- or write-unlock a collection
  ENTERPRISE_VIRT Result unlockRecursive(TRI_voc_cid_t, AccessMode::Type);

 private:

/// @brief Helper create a Cluster Communication document
  OperationResult clusterResultDocument(
      rest::ResponseCode const& responseCode,
      std::shared_ptr<arangodb::velocypack::Builder> const& resultBody,
      std::unordered_map<int, size_t> const& errorCounter) const;

/// @brief Helper create a Cluster Communication insert
  OperationResult clusterResultInsert(
      rest::ResponseCode const& responseCode,
      std::shared_ptr<arangodb::velocypack::Builder> const& resultBody,
      std::unordered_map<int, size_t> const& errorCounter) const;

/// @brief Helper create a Cluster Communication modify result
  OperationResult clusterResultModify(
      rest::ResponseCode const& responseCode,
      std::shared_ptr<arangodb::velocypack::Builder> const& resultBody,
      std::unordered_map<int, size_t> const& errorCounter) const;

/// @brief Helper create a Cluster Communication remove result
  OperationResult clusterResultRemove(
      rest::ResponseCode const& responseCode,
      std::shared_ptr<arangodb::velocypack::Builder> const& resultBody,
      std::unordered_map<int, size_t> const& errorCounter) const;

  /// @brief sort ORs for the same attribute so they are in ascending value
  /// order. this will only work if the condition is for a single attribute
  /// the usedIndexes vector may also be re-sorted
  bool sortOrs(arangodb::aql::Ast* ast,
               arangodb::aql::AstNode* root,
               arangodb::aql::Variable const* variable,
               std::vector<transaction::Methods::IndexHandle>& usedIndexes);

  /// @brief findIndexHandleForAndNode
  std::pair<bool, bool> findIndexHandleForAndNode(
      std::vector<std::shared_ptr<Index>> const& indexes, arangodb::aql::AstNode* node,
      arangodb::aql::Variable const* reference,
      arangodb::aql::SortCondition const* sortCondition,
      size_t itemsInCollection,
      std::vector<transaction::Methods::IndexHandle>& usedIndexes,
      arangodb::aql::AstNode*& specializedCondition,
      bool& isSparse) const;

  /// @brief findIndexHandleForAndNode, Shorthand which does not support Sort
  bool findIndexHandleForAndNode(std::vector<std::shared_ptr<Index>> const& indexes,
                                 arangodb::aql::AstNode*& node,
                                 arangodb::aql::Variable const* reference,
                                 size_t itemsInCollection,
                                 transaction::Methods::IndexHandle& usedIndex) const;

  /// @brief Get one index by id for a collection name, coordinator case
  std::shared_ptr<arangodb::Index> indexForCollectionCoordinator(
      std::string const&, std::string const&) const;

  /// @brief Get all indexes for a collection name, coordinator case
  std::vector<std::shared_ptr<arangodb::Index>> indexesForCollectionCoordinator(
      std::string const&) const;

  /// @brief add a collection to an embedded transaction
  Result addCollectionEmbedded(TRI_voc_cid_t, char const* name, AccessMode::Type);

  /// @brief add a collection to a top-level transaction
  Result addCollectionToplevel(TRI_voc_cid_t, char const* name, AccessMode::Type);

<<<<<<< HEAD
=======
  /// @brief set up an embedded transaction
  void setupEmbedded(TRI_vocbase_t*);

  /// @brief set up a top-level transaction
  void setupToplevel(
    TRI_vocbase_t& vocbase,
    transaction::Options const& options
  );

>>>>>>> 843e5847
 protected:
  /// @brief the state
  TransactionState* _state;

  /// @brief the transaction context
  std::shared_ptr<transaction::Context> _transactionContext;

  /// @brief pointer to transaction context (faster than shared ptr)
  transaction::Context* const _transactionContextPtr;

 private:
  /// @brief transaction hints
  transaction::Hints _localHints;

  /// @brief name-to-cid lookup cache for last collection seen
  struct {
    TRI_voc_cid_t cid = 0;
    std::string name;
  }
  _collectionCache;
};

}
}

#endif<|MERGE_RESOLUTION|>--- conflicted
+++ resolved
@@ -573,18 +573,6 @@
   /// @brief add a collection to a top-level transaction
   Result addCollectionToplevel(TRI_voc_cid_t, char const* name, AccessMode::Type);
 
-<<<<<<< HEAD
-=======
-  /// @brief set up an embedded transaction
-  void setupEmbedded(TRI_vocbase_t*);
-
-  /// @brief set up a top-level transaction
-  void setupToplevel(
-    TRI_vocbase_t& vocbase,
-    transaction::Options const& options
-  );
-
->>>>>>> 843e5847
  protected:
   /// @brief the state
   TransactionState* _state;
