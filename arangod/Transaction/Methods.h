////////////////////////////////////////////////////////////////////////////////
/// DISCLAIMER
///
/// Copyright 2014-2022 ArangoDB GmbH, Cologne, Germany
/// Copyright 2004-2014 triAGENS GmbH, Cologne, Germany
///
/// Licensed under the Apache License, Version 2.0 (the "License");
/// you may not use this file except in compliance with the License.
/// You may obtain a copy of the License at
///
///     http://www.apache.org/licenses/LICENSE-2.0
///
/// Unless required by applicable law or agreed to in writing, software
/// distributed under the License is distributed on an "AS IS" BASIS,
/// WITHOUT WARRANTIES OR CONDITIONS OF ANY KIND, either express or implied.
/// See the License for the specific language governing permissions and
/// limitations under the License.
///
/// Copyright holder is ArangoDB GmbH, Cologne, Germany
///
/// @author Jan Steemann
////////////////////////////////////////////////////////////////////////////////

#pragma once

#include "Basics/Common.h"
#include "Indexes/IndexIterator.h"
#include "Rest/CommonDefines.h"
#include "Transaction/CountCache.h"
#include "Transaction/Hints.h"
#include "Transaction/MethodsApi.h"
#include "Transaction/Options.h"
#include "Transaction/Status.h"
#include "VocBase/AccessMode.h"
#include "VocBase/LogicalDataSource.h"
#include "VocBase/voc-types.h"

#include <memory>
#include <string>
#include <string_view>
#include <vector>

#ifdef USE_ENTERPRISE
#define ENTERPRISE_VIRT virtual
#else
#define ENTERPRISE_VIRT TEST_VIRTUAL
#endif

struct TRI_vocbase_t;

namespace arangodb {

namespace futures {
template<class T>
class Future;
}
namespace basics {
struct AttributeName;
}  // namespace basics

namespace velocypack {
class Builder;
class Slice;
}  // namespace velocypack

namespace aql {
class Ast;
struct AstNode;
struct Variable;
}  // namespace aql

namespace transaction {
struct BatchOptions;
class Context;
struct Options;
}  // namespace transaction

class CollectionNameResolver;
class DataSourceId;
class Index;
class IndexIterator;
class LocalDocumentId;
class LogicalDataSource;
struct IndexIteratorOptions;
class IndexesSnapshot;
struct OperationOptions;
struct OperationResult;
struct ResourceMonitor;
class Result;
class RevisionId;
class TransactionId;
class TransactionState;
class TransactionCollection;

namespace transaction {

class Methods {
 public:
  template<typename T>
  using Future = futures::Future<T>;
  using IndexHandle = std::shared_ptr<arangodb::Index>;  // legacy
  using VPackSlice = arangodb::velocypack::Slice;

  static constexpr int kNoMutableConditionIdx{-1};

  Methods() = delete;
  Methods(Methods const&) = delete;
  Methods& operator=(Methods const&) = delete;

  /// @brief create the transaction
  explicit Methods(
      std::shared_ptr<transaction::Context> const& ctx,
      transaction::Options const& options = transaction::Options());

  /// @brief create the transaction, and add a collection to it.
  /// use on followers only!
  Methods(std::shared_ptr<transaction::Context> ctx,
          std::string const& collectionName, AccessMode::Type type);

  /// @brief create the transaction, used to be UserTransaction
  Methods(std::shared_ptr<transaction::Context> const& ctx,
          std::vector<std::string> const& readCollections,
          std::vector<std::string> const& writeCollections,
          std::vector<std::string> const& exclusiveCollections,
          transaction::Options const& options);

  /// @brief destroy the transaction
  virtual ~Methods();

  Methods(Methods&&) = default;
  Methods& operator=(Methods&&) = default;

  typedef Result (*DataSourceRegistrationCallback)(
      LogicalDataSource& dataSource, Methods& trx);

  enum class CallbacksTag {
    StatusChange = 0,
  };

  /// @brief definition from TransactionState::StatusChangeCallback
  /// @param status the new status of the transaction
  ///               will match trx.state()->status() for top-level transactions
  ///               may not match trx.state()->status() for embeded transactions
  ///               since their staus is not updated from RUNNING
  using StatusChangeCallback = std::function<void(transaction::Methods& trx,
                                                  transaction::Status status)>;

  /// @brief add a callback to be called for LogicalDataSource instance
  ///        association events, e.g. addCollection(...)
  /// @note not thread-safe on the assumption of static factory registration
  static void addDataSourceRegistrationCallback(
      DataSourceRegistrationCallback const& callback);

  /// @brief add a callback to be called for state change events
  /// @param callback nullptr and empty functors are ignored, treated as success
  /// @return success
  bool addStatusChangeCallback(StatusChangeCallback const* callback);
  bool removeStatusChangeCallback(StatusChangeCallback const* callback);

  /// @brief clear all called for LogicalDataSource instance association events
  /// @note not thread-safe on the assumption of static factory registration
  /// @note FOR USE IN TESTS ONLY to reset test state
  /// FIXME TODO StateRegistrationCallback logic should be moved into its own
  /// feature
  static void clearDataSourceRegistrationCallbacks();

  /// @brief Type of cursor
  enum class CursorType { ALL = 0, ANY };

  /// @brief return database of transaction
  TRI_vocbase_t& vocbase() const;

  /// @brief return internals of transaction
  inline TransactionState* state() const { return _state.get(); }
  inline std::shared_ptr<TransactionState> const& stateShrdPtr() const {
    return _state;
  }

  Result resolveId(char const* handle, size_t length,
                   std::shared_ptr<LogicalCollection>& collection,
                   char const*& key, size_t& outLength);

  /// @brief return a pointer to the transaction context
  std::shared_ptr<transaction::Context> const& transactionContext() const {
    return _transactionContext;
  }

  TEST_VIRTUAL inline transaction::Context* transactionContextPtr() const {
    TRI_ASSERT(_transactionContext != nullptr);
    return _transactionContext.get();
  }

  // is this instance responsible for commit / abort
  bool isMainTransaction() const { return _mainTransaction; }

  /// @brief add a transaction hint
  void addHint(transaction::Hints::Hint hint) { _localHints.set(hint); }

  /// @brief whether or not the transaction consists of a single operation only
  bool isSingleOperationTransaction() const;

  /// @brief get the status of the transaction
  Status status() const;

  /// @brief get the status of the transaction, as a string
  char const* statusString() const {
    return transaction::statusString(status());
  }

  /// @brief options used, not dump options
  TEST_VIRTUAL velocypack::Options const& vpackOptions() const;

  /// @brief begin the transaction
  Result begin();

  /// @deprecated use async variant
  [[nodiscard, deprecated("use async variant")]] auto commit() noexcept
      -> Result;
  /// @brief commit / finish the transaction
  [[nodiscard]] auto commitAsync() noexcept -> Future<Result>;

  /// @deprecated use async variant
  [[nodiscard, deprecated("use async variant")]] auto abort() noexcept
      -> Result;
  /// @brief abort the transaction
  [[nodiscard]] auto abortAsync() noexcept -> Future<Result>;

  /// @deprecated use async variant
  [[nodiscard, deprecated("use async variant")]] auto finish(
      Result const& res) noexcept -> Result;

  /// @brief finish a transaction (commit or abort), based on the previous state
  [[nodiscard]] auto finishAsync(Result const& res) noexcept -> Future<Result>;

  /// @brief return the transaction id
  TransactionId tid() const;

  /// @brief return a collection name
  std::string name(DataSourceId cid) const;

  /// @brief extract the _id attribute from a slice,
  /// and convert it into a string
  std::string extractIdString(VPackSlice);

  /// @brief read many documents, using skip and limit in arbitrary order
  /// The result guarantees that all documents are contained exactly once
  /// as long as the collection is not modified.
  ENTERPRISE_VIRT OperationResult any(std::string const& collectionName,
                                      OperationOptions const& options);

  /// @brief add a collection to the transaction for read, at runtime
  DataSourceId addCollectionAtRuntime(DataSourceId cid,
                                      std::string const& collectionName,
                                      AccessMode::Type type);

  /// @brief add a collection to the transaction for read, at runtime
  virtual DataSourceId addCollectionAtRuntime(std::string const& collectionName,
                                              AccessMode::Type type);

  /// @brief return the type of a collection
  bool isEdgeCollection(std::string const& collectionName) const;
  TRI_col_type_e getCollectionType(std::string const& collectionName) const;

  /// @brief return one  document from a collection, fast path
  ///        If everything went well the result will contain the found document
  ///        (as an external on single_server)  and this function will return
  ///        TRI_ERROR_NO_ERROR. If there was an error the code is returned and
  ///        it is guaranteed that result remains unmodified. Does not care for
  ///        revision handling! shouldLock indicates if the transaction should
  ///        lock the collection if set to false it will not lock it (make sure
  ///        it is already locked!)
  ENTERPRISE_VIRT Result documentFastPath(
      std::string const& collectionName, arangodb::velocypack::Slice value,
      OperationOptions const& options, arangodb::velocypack::Builder& result);

  /// @brief return one  document from a collection, fast path
  ///        If everything went well the result will contain the found document
  ///        (as an external on single_server)  and this function will return
  ///        TRI_ERROR_NO_ERROR. If there was an error the code is returned Does
  ///        not care for revision handling! Must only be called on a local
  ///        server, not in cluster case!
  ENTERPRISE_VIRT Result
  documentFastPathLocal(std::string const& collectionName, std::string_view key,
                        IndexIterator::DocumentCallback const& cb);

  /// @brief return one or multiple documents from a collection
  /// @deprecated use async variant
  [[deprecated]] OperationResult document(std::string const& collectionName,
                                          VPackSlice value,
                                          OperationOptions const& options);

  /// @brief return one or multiple documents from a collection
  Future<OperationResult> documentAsync(std::string const& collectionName,
                                        VPackSlice value,
                                        OperationOptions const& options);

  /// @deprecated use async variant
  [[deprecated]] OperationResult insert(std::string const& collectionName,
                                        VPackSlice value,
                                        OperationOptions const& options);

  /// @brief create one or multiple documents in a collection
  /// The single-document variant of this operation will either succeed or,
  /// if it fails, clean up after itself
  Future<OperationResult> insertAsync(std::string const& collectionName,
                                      VPackSlice value,
                                      OperationOptions const& options);

  /// @deprecated use async variant
  [[deprecated]] OperationResult update(std::string const& collectionName,
                                        VPackSlice updateValue,
                                        OperationOptions const& options);

  /// @brief update/patch one or multiple documents in a collection.
  /// The single-document variant of this operation will either succeed or,
  /// if it fails, clean up after itself
  Future<OperationResult> updateAsync(std::string const& collectionName,
                                      VPackSlice updateValue,
                                      OperationOptions const& options);

  /// @deprecated use async variant
  [[deprecated]] OperationResult replace(std::string const& collectionName,
                                         VPackSlice replaceValue,
                                         OperationOptions const& options);

  /// @brief replace one or multiple documents in a collection.
  /// The single-document variant of this operation will either succeed or,
  /// if it fails, clean up after itself
  Future<OperationResult> replaceAsync(std::string const& collectionName,
                                       VPackSlice replaceValue,
                                       OperationOptions const& options);

  /// @deprecated use async variant
  [[deprecated]] OperationResult remove(std::string const& collectionName,
                                        VPackSlice value,
                                        OperationOptions const& options);

  /// @brief remove one or multiple documents in a collection
  /// the single-document variant of this operation will either succeed or,
  /// if it fails, clean up after itself
  Future<OperationResult> removeAsync(std::string const& collectionName,
                                      VPackSlice value,
                                      OperationOptions const& options);

  /// @brief fetches all documents in a collection
  ENTERPRISE_VIRT OperationResult all(std::string const& collectionName,
                                      uint64_t skip, uint64_t limit,
                                      OperationOptions const& options);

  /// @brief deprecated use async variant
  [[deprecated]] OperationResult truncate(std::string const& collectionName,
                                          OperationOptions const& options);

  /// @brief remove all documents in a collection
  Future<OperationResult> truncateAsync(std::string const& collectionName,
                                        OperationOptions const& options);

  /// deprecated, use async variant
  [[deprecated]] OperationResult count(std::string const& collectionName,
                                       CountType type,
                                       OperationOptions const& options);

  /// @brief count the number of documents in a collection
  futures::Future<OperationResult> countAsync(std::string const& collectionName,
                                              CountType type,
                                              OperationOptions const& options);

  /// @brief factory for IndexIterator objects from AQL
  /// note: the caller must have read-locked the underlying collection when
  /// calling this method
  std::unique_ptr<IndexIterator> indexScanForCondition(
      ResourceMonitor& monitor, IndexHandle const&,
      arangodb::aql::AstNode const*, arangodb::aql::Variable const*,
      IndexIteratorOptions const&, ReadOwnWrites readOwnWrites,
      int mutableConditionIdx);

  /// @brief factory for IndexIterator objects
  /// note: the caller must have read-locked the underlying collection when
  /// calling this method
  std::unique_ptr<IndexIterator> indexScan(ResourceMonitor& monitor,
                                           std::string const& collectionName,
                                           CursorType cursorType,
                                           ReadOwnWrites readOwnWrites);

  /// @brief test if a collection is already locked
  ENTERPRISE_VIRT bool isLocked(arangodb::LogicalCollection*,
                                AccessMode::Type) const;

  /// @brief fetch the LogicalCollection by name
  arangodb::LogicalCollection* documentCollection(
      std::string const& name) const;

  /// @brief return the collection name resolver
  CollectionNameResolver const* resolver() const;

#ifndef USE_ENTERPRISE
  [[nodiscard]] bool skipInaccessible() const { return false; }
  [[nodiscard]] bool isInaccessibleCollection(DataSourceId /*cid*/) const {
    return false;
  }
  [[nodiscard]] bool isInaccessibleCollection(
      std::string_view /*collectionName*/) const {
    return false;
  }
#else
  [[nodiscard]] bool skipInaccessible() const;
  [[nodiscard]] bool isInaccessibleCollection(DataSourceId /*cid*/) const;
  [[nodiscard]] bool isInaccessibleCollection(
      std::string_view /*collectionName*/) const;
#endif

  static ErrorCode validateSmartJoinAttribute(LogicalCollection const& collinfo,
                                              velocypack::Slice value);

  Result triggerIntermediateCommit();

  enum class ReplicationType { NONE, LEADER, FOLLOWER };

  Result determineReplicationTypeAndFollowers(
      LogicalCollection& collection, std::string_view operationName,
      velocypack::Slice value, OperationOptions& options,
      ReplicationType& replicationType,
      std::shared_ptr<std::vector<ServerID> const>& followers);

  /// @brief return the transaction collection for a document collection
  TransactionCollection* trxCollection(
      DataSourceId cid, AccessMode::Type type = AccessMode::Type::READ) const;

 private:
  // perform a (deferred) intermediate commit if required
  futures::Future<Result> performIntermediateCommitIfRequired(
      DataSourceId collectionId);

  futures::Future<OperationResult> documentCoordinator(
      std::string const& collectionName, VPackSlice value,
      OperationOptions const& options, MethodsApi api);

  Future<OperationResult> documentLocal(std::string const& collectionName,
                                        VPackSlice value,
                                        OperationOptions const& options);

  Future<OperationResult> insertCoordinator(std::string const& collectionName,
                                            VPackSlice value,
                                            OperationOptions const& options,
                                            MethodsApi api);

  Future<OperationResult> insertLocal(std::string const& collectionName,
                                      VPackSlice value,
                                      OperationOptions& options);

<<<<<<< HEAD
  Result insertLocalHelper(LogicalCollection& collection,
                           IndexesSnapshot const& indexesSnapshot,
                           std::string_view key, velocypack::Slice value,
                           RevisionId& newRevisionId,
                           velocypack::Builder& newDocumentBuilder,
                           OperationOptions& options,
                           BatchOptions& batchOptions);

  Result determineReplicationTypeAndFollowers(
      LogicalCollection& collection, std::string_view operationName,
      velocypack::Slice value, OperationOptions& options,
      ReplicationType& replicationType,
      std::shared_ptr<std::vector<ServerID> const>& followers);

=======
>>>>>>> b9a27acb
  Result determineReplication1TypeAndFollowers(
      LogicalCollection& collection, std::string_view operationName,
      velocypack::Slice value, OperationOptions& options,
      ReplicationType& replicationType,
      std::shared_ptr<std::vector<ServerID> const>& followers);

  Result determineReplication2TypeAndFollowers(
      LogicalCollection& collection, std::string_view operationName,
      velocypack::Slice value, OperationOptions& options,
      ReplicationType& replicationType,
      std::shared_ptr<std::vector<ServerID> const>& followers);

  Future<OperationResult> modifyCoordinator(
      std::string const& collectionName, VPackSlice newValue,
      OperationOptions const& options, TRI_voc_document_operation_e operation,
      MethodsApi api);

  Future<OperationResult> modifyLocal(std::string const& collectionName,
                                      VPackSlice newValue,
                                      OperationOptions& options, bool isUpdate);

<<<<<<< HEAD
  Result modifyLocalHelper(
      LogicalCollection& collection, IndexesSnapshot const& indexesSnapshot,
      velocypack::Slice value, LocalDocumentId previousDocumentId,
      RevisionId previousRevisionId, velocypack::Slice previousDocument,
      RevisionId& newRevisionId, velocypack::Builder& newDocumentBuilder,
      OperationOptions& options, BatchOptions& batchOptions, bool isUpdate);

=======
>>>>>>> b9a27acb
  Future<OperationResult> removeCoordinator(std::string const& collectionName,
                                            VPackSlice value,
                                            OperationOptions const& options,
                                            transaction::MethodsApi api);

  Future<OperationResult> removeLocal(std::string const& collectionName,
                                      VPackSlice value,
                                      OperationOptions& options);

<<<<<<< HEAD
  Result removeLocalHelper(LogicalCollection& collection,
                           IndexesSnapshot const& indexesSnapshot,
                           velocypack::Slice value,
                           LocalDocumentId previousDocumentId,
                           RevisionId previousRevisionId,
                           velocypack::Slice previousDocument,
                           OperationOptions& options);

=======
>>>>>>> b9a27acb
  OperationResult allCoordinator(std::string const& collectionName,
                                 uint64_t skip, uint64_t limit,
                                 OperationOptions& options);

  OperationResult allLocal(std::string const& collectionName, uint64_t skip,
                           uint64_t limit, OperationOptions& options);

  OperationResult anyCoordinator(std::string const& collectionName,
                                 OperationOptions const& options);

  OperationResult anyLocal(std::string const& collectionName,
                           OperationOptions const& options);

  Future<OperationResult> truncateCoordinator(std::string const& collectionName,
                                              OperationOptions& options,
                                              MethodsApi api);

  Future<OperationResult> truncateLocal(std::string const& collectionName,
                                        OperationOptions& options);

 protected:
  // The internal methods distinguish between the synchronous and asynchronous
  // APIs via an additional parameter, so `skipScheduler` can be set for network
  // requests.
  [[nodiscard]] auto commitInternal(MethodsApi api) noexcept -> Future<Result>;
  [[nodiscard]] auto abortInternal(MethodsApi api) noexcept -> Future<Result>;
  [[nodiscard]] auto finishInternal(Result const& res, MethodsApi api) noexcept
      -> Future<Result>;
  // is virtual for IgnoreNoAccessMethods
  ENTERPRISE_VIRT auto documentInternal(std::string const& collectionName,
                                        VPackSlice value,
                                        OperationOptions const& options,
                                        MethodsApi api)
      -> Future<OperationResult>;
  auto insertInternal(std::string const& collectionName, VPackSlice value,
                      OperationOptions const& options, MethodsApi api)
      -> Future<OperationResult>;
  auto updateInternal(std::string const& collectionName, VPackSlice updateValue,
                      OperationOptions const& options, MethodsApi api)
      -> Future<OperationResult>;
  auto replaceInternal(std::string const& collectionName,
                       VPackSlice replaceValue, OperationOptions const& options,
                       MethodsApi api) -> Future<OperationResult>;
  auto removeInternal(std::string const& collectionName, VPackSlice value,
                      OperationOptions const& options, MethodsApi api)
      -> Future<OperationResult>;
  auto truncateInternal(std::string const& collectionName,
                        OperationOptions const& options, MethodsApi api)
      -> Future<OperationResult>;
  // is virtual for IgnoreNoAccessMethods
  ENTERPRISE_VIRT auto countInternal(std::string const& collectionName,
                                     CountType type,
                                     OperationOptions const& options,
                                     MethodsApi api)
      -> futures::Future<OperationResult>;

  TransactionCollection* trxCollection(
      std::string const& name,
      AccessMode::Type type = AccessMode::Type::READ) const;

  futures::Future<OperationResult> countCoordinator(
      std::string const& collectionName, CountType type,
      OperationOptions const& options, MethodsApi api);

  futures::Future<OperationResult> countCoordinatorHelper(
      std::shared_ptr<LogicalCollection> const& collinfo,
      std::string const& collectionName, CountType type,
      OperationOptions const& options, MethodsApi api);

  OperationResult countLocal(std::string const& collectionName, CountType type,
                             OperationOptions const& options);

  /// @brief add a collection by id, with the name supplied
  Result addCollection(DataSourceId, std::string const&, AccessMode::Type);

  /// @brief add a collection by name
  Result addCollection(std::string const&, AccessMode::Type);

 private:
  template<CallbacksTag tag, typename Callback>
  [[nodiscard]] bool addCallbackImpl(Callback const* callback);

  /// @brief the state
  std::shared_ptr<TransactionState> _state;

  /// @brief the transaction context
  std::shared_ptr<transaction::Context> _transactionContext;

  bool _mainTransaction;

 public:
  Future<Result> replicateOperations(
      TransactionCollection& collection,
      std::shared_ptr<const std::vector<std::string>> const& followers,
      OperationOptions const& options,
      velocypack::Builder const& replicationData,
      TRI_voc_document_operation_e operation);

  /// @brief transaction hints
  transaction::Hints _localHints;

  /// @brief name-to-cid lookup cache for last collection seen
  struct {
    DataSourceId cid = DataSourceId::none();
    std::string name;
  } _collectionCache;
};

}  // namespace transaction
}  // namespace arangodb<|MERGE_RESOLUTION|>--- conflicted
+++ resolved
@@ -448,23 +448,6 @@
                                       VPackSlice value,
                                       OperationOptions& options);
 
-<<<<<<< HEAD
-  Result insertLocalHelper(LogicalCollection& collection,
-                           IndexesSnapshot const& indexesSnapshot,
-                           std::string_view key, velocypack::Slice value,
-                           RevisionId& newRevisionId,
-                           velocypack::Builder& newDocumentBuilder,
-                           OperationOptions& options,
-                           BatchOptions& batchOptions);
-
-  Result determineReplicationTypeAndFollowers(
-      LogicalCollection& collection, std::string_view operationName,
-      velocypack::Slice value, OperationOptions& options,
-      ReplicationType& replicationType,
-      std::shared_ptr<std::vector<ServerID> const>& followers);
-
-=======
->>>>>>> b9a27acb
   Result determineReplication1TypeAndFollowers(
       LogicalCollection& collection, std::string_view operationName,
       velocypack::Slice value, OperationOptions& options,
@@ -486,16 +469,6 @@
                                       VPackSlice newValue,
                                       OperationOptions& options, bool isUpdate);
 
-<<<<<<< HEAD
-  Result modifyLocalHelper(
-      LogicalCollection& collection, IndexesSnapshot const& indexesSnapshot,
-      velocypack::Slice value, LocalDocumentId previousDocumentId,
-      RevisionId previousRevisionId, velocypack::Slice previousDocument,
-      RevisionId& newRevisionId, velocypack::Builder& newDocumentBuilder,
-      OperationOptions& options, BatchOptions& batchOptions, bool isUpdate);
-
-=======
->>>>>>> b9a27acb
   Future<OperationResult> removeCoordinator(std::string const& collectionName,
                                             VPackSlice value,
                                             OperationOptions const& options,
@@ -505,17 +478,6 @@
                                       VPackSlice value,
                                       OperationOptions& options);
 
-<<<<<<< HEAD
-  Result removeLocalHelper(LogicalCollection& collection,
-                           IndexesSnapshot const& indexesSnapshot,
-                           velocypack::Slice value,
-                           LocalDocumentId previousDocumentId,
-                           RevisionId previousRevisionId,
-                           velocypack::Slice previousDocument,
-                           OperationOptions& options);
-
-=======
->>>>>>> b9a27acb
   OperationResult allCoordinator(std::string const& collectionName,
                                  uint64_t skip, uint64_t limit,
                                  OperationOptions& options);
