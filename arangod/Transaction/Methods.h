--- conflicted
+++ resolved
@@ -536,11 +536,7 @@
  protected:
 
   OperationResult countCoordinator(std::string const& collectionName,
-<<<<<<< HEAD
-                                   bool aggregate);
-=======
-                                   bool details, bool sendNoLockHeader);
->>>>>>> 43c58c28
+                                   bool details);
 
   OperationResult countLocal(std::string const& collectionName);
 
