--- conflicted
+++ resolved
@@ -215,11 +215,7 @@
     if (!_hotbackupCommitLockHeld) {
       LOG_TOPIC("eedda", TRACE, Logger::TRANSACTIONS)
           << "Trying to get write lock to hold transactions...";
-<<<<<<< HEAD
-      ret = _rwLock.tryLockWriteFor(timeout);
-=======
-      ret = _hotbackupCommitLock.lockWrite(timeout);
->>>>>>> 37608748
+      ret = _hotbackupCommitLock.tryLockWriteFor(timeout);
       if (ret) {
         LOG_TOPIC("eeddb", TRACE, Logger::TRANSACTIONS)
             << "Got write lock to hold transactions.";
