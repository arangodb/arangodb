////////////////////////////////////////////////////////////////////////////////
/// DISCLAIMER
///
/// Copyright 2021-2021 ArangoDB GmbH, Cologne, Germany
///
/// Licensed under the Apache License, Version 2.0 (the "License");
/// you may not use this file except in compliance with the License.
/// You may obtain a copy of the License at
///
///     http://www.apache.org/licenses/LICENSE-2.0
///
/// Unless required by applicable law or agreed to in writing, software
/// distributed under the License is distributed on an "AS IS" BASIS,
/// WITHOUT WARRANTIES OR CONDITIONS OF ANY KIND, either express or implied.
/// See the License for the specific language governing permissions and
/// limitations under the License.
///
/// Copyright holder is ArangoDB GmbH, Cologne, Germany
///
/// @author Lars Maier
////////////////////////////////////////////////////////////////////////////////

#pragma once
#include <type_traits>
#include <cstdint>

#include <velocypack/Slice.h>
#include <velocypack/Builder.h>

namespace arangodb::replication2::streams {

using StreamId = std::uint64_t;
using StreamTag = std::uint64_t;

template <typename T>
struct serializer_tag_t {};
template <typename T>
inline constexpr auto serializer_tag = serializer_tag_t<T>{};

template <StreamTag Tag, typename D, typename S>
struct tag_descriptor {
  using deserializer = D;
  using serializer = S;
  static constexpr auto tag = Tag;
};

template <typename>
struct is_tag_descriptor : std::false_type {};
template <typename D, typename S, StreamTag Tag>
struct is_tag_descriptor<tag_descriptor<Tag, D, S>> : std::true_type {};
template <typename T>
inline constexpr bool is_tag_descriptor_v = is_tag_descriptor<T>::value;

template <typename... Ts>
struct tag_descriptor_set {
  static_assert((is_tag_descriptor_v<Ts> && ...));
};

template <typename>
struct tag_descriptor_set_primary;
template <typename D, typename... Ds>
struct tag_descriptor_set_primary<tag_descriptor_set<D, Ds...>> {
  using type = D;
};
template <typename Ds>
using tag_descriptor_set_primary_t = tag_descriptor_set_primary<Ds>;

template <StreamId, typename, typename>
struct stream_descriptor;
template <StreamId StreamId, typename Type, typename... TDs>
struct stream_descriptor<StreamId, Type, tag_descriptor_set<TDs...>> {
  static constexpr auto id = StreamId;
  using tags = tag_descriptor_set<TDs...>;
  using type = Type;

  // Check that all deserializers are invocable with (serializer_tag<Type>{},
  // slice) and return Type.
  static_assert((std::is_invocable_r_v<Type, typename TDs::deserializer, serializer_tag_t<Type>, velocypack::Slice> &&
                 ...));

  // Check that all serializers are invocable with (serializer_tag<Type>{}, T
  // const&, Builder) and return void.
  static_assert((std::is_invocable_r_v<void, typename TDs::serializer, serializer_tag_t<Type>,
                                       std::add_lvalue_reference_t<std::add_const_t<Type>>,
                                       std::add_lvalue_reference_t<velocypack::Builder>> &&
                 ...));
};

template <typename>
struct is_stream_descriptor : std::false_type {};
template <StreamId StreamId, typename Type, typename Tags>
struct is_stream_descriptor<stream_descriptor<StreamId, Type, Tags>> : std::true_type {
};
template <typename T>
inline constexpr auto is_stream_descriptor_v = is_stream_descriptor<T>::value;

template <typename... Descriptors>
struct stream_descriptor_set {
  static_assert((is_stream_descriptor_v<Descriptors> && ...));

  static constexpr auto length = sizeof...(Descriptors);

  template<typename F, typename... Args>
  static void for_each_descriptor(F&& f, Args&&... args) {
    (std::invoke(std::forward<F>(f), Descriptors{}, std::forward<Args>(args)...), ...);
  }
};

template <typename>
struct is_stream_descriptor_set : std::false_type {};
template <typename... Descriptors>
struct is_stream_descriptor_set<stream_descriptor_set<Descriptors...>>
    : std::true_type {};
template <typename S>
inline constexpr auto is_stream_descriptor_set_v = is_stream_descriptor_set<S>::value;

template <typename T>
struct stream_descriptor_type {
  static_assert(is_stream_descriptor_v<T>);
  using type = typename T::type;
};
template <typename T>
using stream_descriptor_type_t = typename stream_descriptor_type<T>::type;
template <typename T>
struct stream_descriptor_id {
  static inline constexpr auto value = T::id;
};
template <typename T>
inline constexpr auto stream_descriptor_id_v = stream_descriptor_id<T>::value;
template <typename T>
struct stream_descriptor_tags {
  using type = typename T::tags;
};
template <typename T>
using stream_descriptor_tags_t = typename stream_descriptor_tags<T>::type;

template <typename T>
using stream_descriptor_primary_tag_t =
    typename tag_descriptor_set_primary_t<stream_descriptor_tags_t<T>>::type;

namespace detail {
template <StreamId Id, typename... Ds>
struct stream_descriptor_by_id_impl;
<<<<<<< HEAD
template <StreamId Id, typename D, typename... Ds>
struct stream_descriptor_by_id_impl<Id, D, Ds...>
    : std::conditional<Id == stream_descriptor_id_v<D>, D,
                       typename stream_descriptor_by_id_impl<Id, Ds...>::type> {};
template <unsigned Id, typename D>
struct stream_descriptor_by_id_impl<Id, D> {
=======
template <StreamId StreamId, typename D, typename... Ds>
struct stream_descriptor_by_id_impl<StreamId, D, Ds...>
    : std::conditional<StreamId == stream_descriptor_id_v<D>, D,
                       typename stream_descriptor_by_id_impl<StreamId, Ds...>::type> {};
template <StreamId StreamId, typename D>
struct stream_descriptor_by_id_impl<StreamId, D> {
>>>>>>> b1a18676
  // static_assert(StreamId == stream_descriptor_id_v<D>);
  using type = D;
};

}  // namespace detail

template <StreamId StreamId, typename Ds>
struct stream_descriptor_by_id;
template <StreamId StreamId, typename... Ds>
struct stream_descriptor_by_id<StreamId, stream_descriptor_set<Ds...>> {
  static_assert(((stream_descriptor_id_v<Ds> == StreamId) || ...));
  using type = typename detail::stream_descriptor_by_id_impl<StreamId, Ds...>::type;
};
template <StreamId StreamId, typename Ds>
using stream_descriptor_by_id_t = typename stream_descriptor_by_id<StreamId, Ds>::type;

template <StreamId StreamId, typename Ds>
using stream_type_by_id_t =
    stream_descriptor_type_t<stream_descriptor_by_id_t<StreamId, Ds>>;

namespace detail {
template <std::size_t I, StreamId StreamId, typename... Ds>
struct stream_index_by_id_impl;
template <std::size_t I, StreamId StreamId, typename D, typename... Ds>
struct stream_index_by_id_impl<I, StreamId, D, Ds...>
    : std::conditional_t<StreamId == stream_descriptor_id_v<D>, std::integral_constant<std::size_t, I>,
                         stream_index_by_id_impl<I + 1, StreamId, Ds...>> {};
template <std::size_t I, StreamId StreamId, typename D>
struct stream_index_by_id_impl<I, StreamId, D>
    : std::integral_constant<std::size_t, I> {};
}  // namespace detail

template <StreamId StreamId, typename Ds>
struct stream_index_by_id;
template <StreamId StreamId, typename... Ds>
struct stream_index_by_id<StreamId, stream_descriptor_set<Ds...>> {
  static_assert(((stream_descriptor_id_v<Ds> == StreamId) || ...));
  static inline constexpr std::size_t value =
      detail::stream_index_by_id_impl<0, StreamId, Ds...>::value;
};

template <StreamId StreamId, typename Ds>
inline constexpr auto stream_index_by_id_v = stream_index_by_id<StreamId, Ds>::value;
}  // namespace arangodb::replication2::streams<|MERGE_RESOLUTION|>--- conflicted
+++ resolved
@@ -139,23 +139,14 @@
     typename tag_descriptor_set_primary_t<stream_descriptor_tags_t<T>>::type;
 
 namespace detail {
-template <StreamId Id, typename... Ds>
+template <StreamId StreamId, typename... Ds>
 struct stream_descriptor_by_id_impl;
-<<<<<<< HEAD
-template <StreamId Id, typename D, typename... Ds>
-struct stream_descriptor_by_id_impl<Id, D, Ds...>
-    : std::conditional<Id == stream_descriptor_id_v<D>, D,
-                       typename stream_descriptor_by_id_impl<Id, Ds...>::type> {};
-template <unsigned Id, typename D>
-struct stream_descriptor_by_id_impl<Id, D> {
-=======
 template <StreamId StreamId, typename D, typename... Ds>
 struct stream_descriptor_by_id_impl<StreamId, D, Ds...>
     : std::conditional<StreamId == stream_descriptor_id_v<D>, D,
                        typename stream_descriptor_by_id_impl<StreamId, Ds...>::type> {};
 template <StreamId StreamId, typename D>
 struct stream_descriptor_by_id_impl<StreamId, D> {
->>>>>>> b1a18676
   // static_assert(StreamId == stream_descriptor_id_v<D>);
   using type = D;
 };
