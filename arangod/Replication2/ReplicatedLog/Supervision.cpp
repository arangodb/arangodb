--- conflicted
+++ resolved
@@ -365,8 +365,23 @@
   return std::nullopt;
 }
 
-// The main function
-<<<<<<< HEAD
+//
+// This function is called from Agency/Supervision.cpp every k seconds for every
+// replicated log in every database.
+//
+// This means that this function is always going to deal with exactly *one*
+// replicated log.
+//
+// A ReplicatedLog has a Target, a Plan, and a Current subtree in the agency,
+// and these three subtrees are passed into checkReplicatedLog in the form
+// of C++ structs.
+//
+// The return value of this function is an Action, where the type Action is a
+// std::variant of all possible actions that we can perform as a result of
+// checkReplicatedLog.
+//
+// These actions are executes by using std::visit via an Executor struct that
+// contains the necessary context.
 auto checkReplicatedLog(LogTarget const& target,
                         std::optional<LogPlanSpecification> const& maybePlan,
                         std::optional<LogCurrent> const& maybeCurrent,
@@ -378,38 +393,6 @@
 
   // plan now exists
   auto const& plan = *maybePlan;
-=======
-//
-// This function is called from Agency/Supervision.cpp every k seconds for every
-// replicated log in every database.
-//
-// This means that this function is always going to deal with exactly *one*
-// replicated log.
-//
-// A ReplicatedLog has a Target, a Plan, and a Current subtree in the agency,
-// and these three subtrees are passed into checkReplicatedLog in the form
-// of C++ structs.
-//
-// The return value of this function is an Action, where the type Action is a
-// std::variant of all possible actions that we can perform as a result of
-// checkReplicatedLog.
-//
-// These actions are executes by using std::visit via an Executor struct that
-// contains the necessary context.
-auto checkReplicatedLog(Log const& log, ParticipantsHealth const& health)
-    -> Action {
-  auto const& target = log.target;
-
-  // If there is no plan subtree for this ReplicatedLog yet,
-  // it has to be created.
-  if (!log.plan) {
-    return AddLogToPlanAction(log.target.participants);
-  }
-  // From here on, a Plan subtree for this ReplicatedLog exists
-  // Encode this assumption by assigning it to a variable of the
-  // correct (non-optional) type.
-  auto const& plan = *log.plan;
->>>>>>> 2fba2260
 
   // If the ReplicatedLog does not have a LogTerm yet, we create
   // the initial (empty) Term, which will kick off a leader election.
@@ -419,15 +402,9 @@
   // currentTerm has a value now.
   auto const& currentTerm = *plan.currentTerm;
 
-<<<<<<< HEAD
-  if (!maybeCurrent) {
-    // As long as we don't  have current, we cannot progress with
-    // establishing leadership
-=======
   // If the Current subtree does not exist yet, create it by writing
   // a message into it.
-  if (!log.current) {
->>>>>>> 2fba2260
+  if (!maybeCurrent) {
     return CurrentNotAvailableAction{};
   }
   auto const& current = *maybeCurrent;
@@ -449,20 +426,12 @@
     return WriteEmptyTermAction{};
   }
 
-  // Check whether the participant entry for the current
-<<<<<<< HEAD
-  // leader has been removed from target; this means we have
-  // to gracefully remove this leader
-  if (!target.participants.contains(currentTerm.leader->serverId)) {
-    return dictateLeader(target, plan, current, health);
-=======
   // leader has been removed from target;
   // If so, try to gracefully remove this leader by
   // selecting a different eligible participant as leader
   // and switching leaders.
   if (!target.participants.contains(leader.serverId)) {
-    return dictateLeader(target, plan, *log.current, health);
->>>>>>> 2fba2260
+    return dictateLeader(target, plan, current, health);
   }
 
   // If the user has updated flags for a participant, which is detected by
@@ -507,28 +476,19 @@
     auto const& [participantId, planFlags] = *maybeParticipant;
     // The removed participant is currently the leader
     if (participantId == leader.serverId) {
-<<<<<<< HEAD
       return EvictLeaderAction{};
-    } else {
-      return RemoveParticipantFromPlanAction(participantId);
-=======
-      return EvictLeaderAction(participantId, planFlags, currentTerm,
-                               plan.participantsConfig.generation);
     } else if (not planFlags.allowedInQuorum and
                current.leader->committedParticipantsConfig->generation ==
                    plan.participantsConfig.generation) {
-      return RemoveParticipantFromPlanAction(
-          participantId, plan.participantsConfig.generation);
+      return RemoveParticipantFromPlanAction(participantId);
     } else if (planFlags.allowedInQuorum) {
       // make this server not allowed in quorum. If the generation is committed
       auto newFlags = planFlags;
       newFlags.allowedInQuorum = false;
-      return UpdateParticipantFlagsAction(participantId, newFlags,
-                                          plan.participantsConfig.generation);
+      return UpdateParticipantFlagsAction(participantId, newFlags);
     } else {
       // still waiting
       return EmptyAction("Waiting for participants config to be committed");
->>>>>>> 2fba2260
     }
   }
 
