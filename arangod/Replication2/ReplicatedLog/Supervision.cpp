--- conflicted
+++ resolved
@@ -40,8 +40,8 @@
 
 // Leader has failed if it is marked as failed or it's rebootId is
 // different from what is expected
-auto isLeaderFailed(LogPlanTermSpecification::Leader const& leader,
-                    ParticipantsHealth const& health) -> bool {
+auto isLeaderFailed(LogPlanTermSpecification::Leader const &leader,
+                    ParticipantsHealth const &health) -> bool {
   // TODO: less obscure with fewer negations
   // TODO: write test first
   if (health.notIsFailed(leader.serverId) &&
@@ -64,12 +64,12 @@
 // rip out the old leader and waiting for failover to occur
 
 auto getParticipantsAcceptableAsLeaders(
-    ParticipantId const& currentLeader,
-    ParticipantsFlagsMap const& participants) -> std::vector<ParticipantId> {
+    ParticipantId const &currentLeader,
+    ParticipantsFlagsMap const &participants) -> std::vector<ParticipantId> {
   // A participant is acceptable if it is neither excluded nor
   // already the leader
   auto acceptableLeaderSet = std::vector<ParticipantId>{};
-  for (auto const& [participant, flags] : participants) {
+  for (auto const &[participant, flags] : participants) {
     if (participant != currentLeader and flags.allowedAsLeader) {
       acceptableLeaderSet.emplace_back(participant);
     }
@@ -81,8 +81,8 @@
 // Switch to a new leader gracefully by finding a participant that is
 // functioning and handing leadership to them.
 // This happens when the user uses Target to specify a leader.
-auto dictateLeader(LogTarget const& target, LogPlanSpecification const& plan,
-                   LogCurrent const& current, ParticipantsHealth const& health)
+auto dictateLeader(LogTarget const &target, LogPlanSpecification const &plan,
+                   LogCurrent const &current, ParticipantsHealth const &health)
     -> Action {
   // TODO: integrate
   if (!current.leader || !current.leader->committedParticipantsConfig ||
@@ -101,8 +101,8 @@
   //  acceptable and forced
   //
   //  if so, make them leader
-  for (auto const& participant : acceptableLeaderSet) {
-    auto const& flags =
+  for (auto const &participant : acceptableLeaderSet) {
+    auto const &flags =
         current.leader->committedParticipantsConfig->participants.at(
             participant);
 
@@ -118,7 +118,7 @@
   auto const numElectible = acceptableLeaderSet.size();
   if (numElectible > 0) {
     auto const maxIdx = static_cast<uint16_t>(numElectible - 1);
-    auto const& chosenOne =
+    auto const &chosenOne =
         acceptableLeaderSet.at(RandomGenerator::interval(maxIdx));
 
     auto flags =
@@ -135,9 +135,9 @@
 
 // Check whether Target contains an entry for a leader, which means
 // that the user would like a particular participant to be leader;
-auto leaderInTarget(ParticipantId const& targetLeader,
-                    LogPlanSpecification const& plan, LogCurrent const& current,
-                    ParticipantsHealth const& health) -> std::optional<Action> {
+auto leaderInTarget(ParticipantId const &targetLeader,
+                    LogPlanSpecification const &plan, LogCurrent const &current,
+                    ParticipantsHealth const &health) -> std::optional<Action> {
   // Someone wishes there to be a particular leader
 
   if (plan.currentTerm && plan.currentTerm->leader &&
@@ -168,7 +168,7 @@
         return ErrorAction(LogCurrentSupervisionError::TARGET_LEADER_INVALID);
       }
     }
-    auto const& planLeaderConfig =
+    auto const &planLeaderConfig =
         plan.participantsConfig.participants.at(targetLeader);
 
     if (planLeaderConfig.forced != true || !planLeaderConfig.allowedAsLeader) {
@@ -188,7 +188,7 @@
   return std::nullopt;
 }
 
-auto computeReason(LogCurrentLocalState const& status, bool healthy,
+auto computeReason(LogCurrentLocalState const &status, bool healthy,
                    bool excluded, LogTerm term)
     -> LogCurrentSupervisionElection::ErrorCode {
   if (!healthy) {
@@ -202,14 +202,14 @@
   }
 }
 
-auto runElectionCampaign(LogCurrentLocalStates const& states,
-                         ParticipantsConfig const& participantsConfig,
-                         ParticipantsHealth const& health, LogTerm term)
+auto runElectionCampaign(LogCurrentLocalStates const &states,
+                         ParticipantsConfig const &participantsConfig,
+                         ParticipantsHealth const &health, LogTerm term)
     -> LogCurrentSupervisionElection {
   auto election = LogCurrentSupervisionElection();
   election.term = term;
 
-  for (auto const& [participant, status] : states) {
+  for (auto const &[participant, status] : states) {
     auto const excluded =
         participantsConfig.participants.contains(participant) and
         not participantsConfig.participants.at(participant).allowedAsLeader;
@@ -246,9 +246,9 @@
 //  * not marked as failed
 //  * amongst the participant with the most recent TermIndex.
 //
-auto doLeadershipElection(LogPlanSpecification const& plan,
-                          LogCurrent const& current,
-                          ParticipantsHealth const& health) -> Action {
+auto doLeadershipElection(LogPlanSpecification const &plan,
+                          LogCurrent const &current,
+                          ParticipantsHealth const &health) -> Action {
   // Check whether there are enough participants to reach a quorum
   if (plan.participantsConfig.participants.size() + 1 <=
       plan.currentTerm->config.writeConcern) {
@@ -278,9 +278,9 @@
   if (election.participantsAvailable >= requiredNumberOfOKParticipants) {
     // We randomly elect on of the electible leaders
     auto const maxIdx = static_cast<uint16_t>(numElectible - 1);
-    auto const& newLeader =
+    auto const &newLeader =
         election.electibleLeaderSet.at(RandomGenerator::interval(maxIdx));
-    auto const& newLeaderRebootId = health._health.at(newLeader).rebootId;
+    auto const &newLeaderRebootId = health._health.at(newLeader).rebootId;
 
     return LeaderElectionAction(
         LogPlanTermSpecification::Leader(newLeader, newLeaderRebootId),
@@ -292,10 +292,10 @@
   }
 }
 
-auto desiredParticipantFlags(std::optional<ParticipantId> const& targetLeader,
-                             ParticipantId const& currentTermLeader,
-                             ParticipantId const& targetParticipant,
-                             ParticipantFlags const& targetFlags)
+auto desiredParticipantFlags(std::optional<ParticipantId> const &targetLeader,
+                             ParticipantId const &currentTermLeader,
+                             ParticipantId const &targetParticipant,
+                             ParticipantFlags const &targetFlags)
     -> ParticipantFlags {
   if (targetParticipant == targetLeader and
       targetParticipant != currentTermLeader) {
@@ -314,13 +314,13 @@
 // Note that the desired flags currently forces the flags for a configured,
 // desired, leader to contain a forced flag.
 auto getParticipantWithUpdatedFlags(
-    ParticipantsFlagsMap const& targetParticipants,
-    ParticipantsFlagsMap const& planParticipants,
-    std::optional<ParticipantId> const& targetLeader,
-    ParticipantId const& currentTermLeader)
+    ParticipantsFlagsMap const &targetParticipants,
+    ParticipantsFlagsMap const &planParticipants,
+    std::optional<ParticipantId> const &targetLeader,
+    ParticipantId const &currentTermLeader)
     -> std::optional<std::pair<ParticipantId, ParticipantFlags>> {
-  for (auto const& [targetParticipant, targetFlags] : targetParticipants) {
-    if (auto const& planParticipant = planParticipants.find(targetParticipant);
+  for (auto const &[targetParticipant, targetFlags] : targetParticipants) {
+    if (auto const &planParticipant = planParticipants.find(targetParticipant);
         planParticipant != std::end(planParticipants)) {
       // participant is in plan, check whether flags are the same
       auto const desiredFlags = desiredParticipantFlags(
@@ -339,11 +339,11 @@
 // If there is a participant that is present in Target, but not in Flags,
 // returns a pair consisting of the ParticipantId and the ParticipantFlags.
 // Otherwise returns std::nullopt
-auto getAddedParticipant(ParticipantsFlagsMap const& targetParticipants,
-                         ParticipantsFlagsMap const& planParticipants)
+auto getAddedParticipant(ParticipantsFlagsMap const &targetParticipants,
+                         ParticipantsFlagsMap const &planParticipants)
     -> std::optional<std::pair<ParticipantId, ParticipantFlags>> {
-  for (auto const& [targetParticipant, targetFlags] : targetParticipants) {
-    if (auto const& planParticipant = planParticipants.find(targetParticipant);
+  for (auto const &[targetParticipant, targetFlags] : targetParticipants) {
+    if (auto const &planParticipant = planParticipants.find(targetParticipant);
         planParticipant == planParticipants.end()) {
       return std::make_pair(targetParticipant, targetFlags);
     }
@@ -354,10 +354,10 @@
 // If there is a participant that is present in Plan, but not in Target,
 // returns a pair consisting of the ParticipantId and the ParticipantFlags.
 // Otherwise returns std::nullopt
-auto getRemovedParticipant(ParticipantsFlagsMap const& targetParticipants,
-                           ParticipantsFlagsMap const& planParticipants)
+auto getRemovedParticipant(ParticipantsFlagsMap const &targetParticipants,
+                           ParticipantsFlagsMap const &planParticipants)
     -> std::optional<std::pair<ParticipantId, ParticipantFlags>> {
-  for (auto const& [planParticipant, flags] : planParticipants) {
+  for (auto const &[planParticipant, flags] : planParticipants) {
     if (!targetParticipants.contains(planParticipant)) {
       return std::make_pair(planParticipant, flags);
     }
@@ -382,10 +382,10 @@
 //
 // These actions are executes by using std::visit via an Executor struct that
 // contains the necessary context.
-auto checkReplicatedLog(LogTarget const& target,
-                        std::optional<LogPlanSpecification> const& maybePlan,
-                        std::optional<LogCurrent> const& maybeCurrent,
-                        ParticipantsHealth const& health) -> Action {
+auto checkReplicatedLog(LogTarget const &target,
+                        std::optional<LogPlanSpecification> const &maybePlan,
+                        std::optional<LogCurrent> const &maybeCurrent,
+                        ParticipantsHealth const &health) -> Action {
   if (!maybePlan) {
     // The log is not planned right now, so we create it
     LogPlanTermSpecification term;
@@ -398,7 +398,7 @@
   }
 
   // plan now exists
-  auto const& plan = *maybePlan;
+  auto const &plan = *maybePlan;
 
   // If the ReplicatedLog does not have a LogTerm yet, we create
   // the initial (empty) Term, which will kick off a leader election.
@@ -406,14 +406,14 @@
     return CreateInitialTermAction{._config = target.config};
   }
   // currentTerm has a value now.
-  auto const& currentTerm = *plan.currentTerm;
+  auto const &currentTerm = *plan.currentTerm;
 
   // If the Current subtree does not exist yet, create it by writing
   // a message into it.
   if (!maybeCurrent) {
     return CurrentNotAvailableAction{};
   }
-  auto const& current = *maybeCurrent;
+  auto const &current = *maybeCurrent;
 
   // If currentTerm's leader entry does not have a value,
   // run a leadership election. The doLeadershipElection can
@@ -423,7 +423,7 @@
   if (!plan.currentTerm->leader) {
     return doLeadershipElection(plan, current, health);
   }
-  auto const& leader = *plan.currentTerm->leader;
+  auto const &leader = *plan.currentTerm->leader;
 
   // If the leader is unhealthy, write a new term that
   // does not have a leader.
@@ -485,7 +485,7 @@
   // remove them
   if (auto maybeParticipant = getRemovedParticipant(
           target.participants, plan.participantsConfig.participants)) {
-    auto const& [participantId, planFlags] = *maybeParticipant;
+    auto const &[participantId, planFlags] = *maybeParticipant;
     // The removed participant is currently the leader
     if (participantId == leader.serverId) {
       return EvictLeaderAction{};
@@ -512,10 +512,6 @@
     return UpdateLogConfigAction(target.config);
   }
 
-<<<<<<< HEAD
-  // Here we are converged and can hence signal so
-  return EmptyAction{};
-=======
   if (target.version != current.supervision->targetVersion) {
     return ConvergedToTargetAction{target.version};
   } else {
@@ -524,7 +520,6 @@
     // Maybe we should have a debug mode where this is still reported?
     return EmptyAction("There was nothing to do.");
   }
->>>>>>> 84be0286
-}
-
-}  // namespace arangodb::replication2::replicated_log+}
+
+} // namespace arangodb::replication2::replicated_log