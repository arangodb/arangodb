////////////////////////////////////////////////////////////////////////////////
/// DISCLAIMER
///
/// Copyright 2021-2022 ArangoDB GmbH, Cologne, Germany
///
/// Licensed under the Apache License, Version 2.0 (the "License");
/// you may not use this file except in compliance with the License.
/// You may obtain a copy of the License at
///
///     http://www.apache.org/licenses/LICENSE-2.0
///
/// Unless required by applicable law or agreed to in writing, software
/// distributed under the License is distributed on an "AS IS" BASIS,
/// WITHOUT WARRANTIES OR CONDITIONS OF ANY KIND, either express or implied.
/// See the License for the specific language governing permissions and
/// limitations under the License.
///
/// Copyright holder is ArangoDB GmbH, Cologne, Germany
///
/// @author Markus Pfeiffer
/// @author Lars Maier
////////////////////////////////////////////////////////////////////////////////

#include "Supervision.h"

#include <memory>

#include "Basics/Exceptions.h"
#include "Basics/StringUtils.h"
#include "Random/RandomGenerator.h"
#include "Replication2/ReplicatedLog/AgencyLogSpecification.h"
#include "Replication2/ReplicatedLog/LogCommon.h"
#include "Replication2/ReplicatedLog/SupervisionAction.h"

#include "Logger/LogMacros.h"

using namespace arangodb::replication2::agency;

namespace arangodb::replication2::replicated_log {

<<<<<<< HEAD
/*
 * Helper function to create a list of participants that can be used
 * for a log when the list of participants is currently empty in Target.
 *
 * This should only happen in testing with older supervision tests
 *
 * */
auto getEnoughHealthyParticipants(size_t replicationFactor,
                                  ParticipantsHealth const &health)
    -> LogTarget::Participants {
=======
auto checkLogAdded(const Log& log, ParticipantsHealth const& health)
    -> std::unique_ptr<Action> {
  if (!log.plan) {
    // TODO: this is a temporary hack
    if (log.target.participants.empty()) {
      auto newTarget = log.target;

      for (auto const& [pid, health] : health._health) {
        if (health.isHealthy) {
          newTarget.participants.emplace(pid, ParticipantFlags{});
        }
        if (newTarget.participants.size() ==
            log.target.config.replicationFactor) {
          break;
        }
      }
>>>>>>> 59848f2a

  LogTarget::Participants participants;

  for (auto const &[pid, health] : health._health) {
    if (health.isHealthy) {
      participants.emplace(pid, ParticipantFlags{});
    }
    if (participants.size() == replicationFactor) {
      break;
    }
  }
  return participants;
}

// The main function
auto checkReplicatedLog(Log const &log, ParticipantsHealth const &health)
    -> Action {
  auto const &target = log.target;
  auto const &plan = log.plan;
  //  auto const &current = log.current;

  if (!plan) {
    // TODO: this is a temporary hack to make older tests work
    if (target.participants.empty()) {
      return AddParticipantsToTargetAction{getEnoughHealthyParticipants(
          target.config.replicationFactor, health)};
    } else {
      return AddLogToPlanAction{log.target.participants};
    }
  } else {
#if 0
    if (!plan.currentTerm) {
      return CreateInitialTermAction(config);
    } else {
      if (!current) {
        // Once we log that current isn't available, current will become
        // available ;)
        return CurrentNotAvailableAction{};
      } else {
        if (!plan.currentTerm->leader) {
          // TODO: this would have to work correctly
          return leadershipElection(plan, *current, health);
        } else {
          if (isLeaderHealthy(*plan, health)) {

            // The current leader has been removed from target
            if (!target.participants.contains(
                    plan.currentTerm->leader->serverId)) {

            } else if (auto flags = getParticipantWithUpdatedFlags()) {
              return UpdateParticipantFlagsAction{flags};
            } else if (auto participant = getAddedParticipant()) {
              return AddParticipantAction{participant};
            } else if (target.leader &&
                       target.leader != plan.currentTerm->leader->serverId) {

            } else if (auto const &part =
                           getRemovedParticipant(target, *plan)) {
              if (part->first == plan.currentTerm->leader->serverId) {
                return MakeEvictLeaderAction();
              } else {
                return MakeRemoveParticipantAction(part);
              }
            } else if (target.config != plan.currentTerm->config) {
              return UpdateConfigAction{target.config};
            } else {
              // Nothing to do}
              // Is this where we converged?
              return ConvergedToTargetAction{};
            }
          } else {
            // Leader is not healthy; start a new term
            return MakeUpdateTermAction(*plan->currentTerm);
          }
        }
      }
    }
#endif
    return EmptyAction{};
  }

  // TODO: if we reach here, our if above isn't covering, and
  // that is a problem; signal this problem
  TRI_ASSERT(false);
  return EmptyAction{};
}

#if 0
auto checkLogTargetParticipantRemoved(LogTarget const &target,
                                      LogPlanSpecification const &plan)
    -> std::unique_ptr<Action> {
  auto tps = target.participants;
  auto pps = plan.participantsConfig.participants;

  // Check whether a participant has been removed
  for (auto const &[planParticipant, flags] : pps) {
    if (!tps.contains(planParticipant)) {
      if (plan.currentTerm && plan.currentTerm->leader &&
          plan.currentTerm->leader->serverId == planParticipant) {
        auto desiredFlags = flags;
        desiredFlags.excluded = true;
        auto newTerm = *plan.currentTerm;
        newTerm.term = LogTerm{newTerm.term.value + 1};
        newTerm.leader.reset();
        return std::make_unique<EvictLeaderAction>(
            plan.id, planParticipant, desiredFlags, newTerm,
            plan.participantsConfig.generation);
      } else {
        return std::make_unique<RemoveParticipantFromPlanAction>(
            plan.id, planParticipant, plan.participantsConfig.generation);
      }
    }
  }
  return std::make_unique<EmptyAction>();
}


  auto checkLogTargetParticipantFlags(LogTarget const &target,
                                    LogPlanSpecification const &plan)
    -> std::unique_ptr<Action> {
  auto const &tps = target.participants;
  auto const &pps = plan.participantsConfig.participants;

  for (auto const &[targetParticipant, targetFlags] : tps) {
    if (auto const &planParticipant = pps.find(targetParticipant);
        planParticipant != pps.end()) {
      // participant is in plan, check whether flags are the same
      auto const df = desiredParticipantFlags(target, plan, targetParticipant);
      if (df != planParticipant->second) {
        // Flags changed, so we need to commit new flags for this participant
        return std::make_unique<UpdateParticipantFlagsAction>(
            target.id, targetParticipant, df,
            plan.participantsConfig.generation);
      }
    }
  }

  // nothing changed, nothing to do
  return std::make_unique<EmptyAction>();
}


auto healthyParticipants(LogTarget target, ParticipantsHealth const &health)
    -> LogTarget {
  for (auto const &[pid, health] : health._health) {
    if (health.isHealthy) {
      target.participants.emplace(pid, ParticipantFlags{});
    }
    if (target.participants.size() == target.config.replicationFactor) {
      break;
    }
  }
  return target;
}

auto isLeaderHealthy(LogPlanSpecification const &plan,
                     ParticipantsHealth const &health) -> bool {
  return (health.isHealthy(plan.currentTerm->leader->serverId) &&
          health.validRebootId(plan.currentTerm->leader->serverId,
                               plan.currentTerm->leader->rebootId));
}

auto checkLeaderRemovedFromTarget(LogTarget const &target,
                                  LogPlanSpecification const &plan,
                                  LogCurrent const &current,
                                  ParticipantsHealth const &health)
    -> std::unique_ptr<Action> {
  // TODO: integrate

  if (current.leader) {
    if (current.leader->committedParticipantsConfig) {
      if (current.leader->committedParticipantsConfig->generation ==
          plan.participantsConfig.generation) {

      } else {
        // Committed Config generation not equal to config
      }
    } else {
      // hasn't committed config
    }
  } else {
    // no leader in current
  }

  // Why is this here?
  if (!current.leader || !current.leader->committedParticipantsConfig ||
      current.leader->committedParticipantsConfig->generation !=
          plan.participantsConfig.generation) {
    return std::make_unique<EmptyAction>();
  }

  // If we enter this funciton we know that there is a leader in current term,
  // so we do not need this bit
  if (
      // plan.currentTerm && plan.currentTerm->leader &&
      !target.participants.contains(plan.currentTerm->leader->serverId)) {
    // A participant is acceptable if it is neither excluded nor
    // already the leader
    auto acceptableLeaderSet = std::vector<ParticipantId>{};
    for (auto const &[participant, flags] :
         current.leader->committedParticipantsConfig->participants) {

      if (participant != current.leader->serverId and (not flags.excluded)) {
        acceptableLeaderSet.emplace_back(participant);
      }
    }

    //  Check whether we already have a participant that is
    //  acceptable and forced
    //
    //  if so, make them leader
    for (auto const &participant : acceptableLeaderSet) {
      auto const &flags =
          current.leader->committedParticipantsConfig->participants.at(
              participant);

      if (participant != current.leader->serverId and flags.forced) {
        auto const rebootId = health._health.at(participant).rebootId;
        auto const term = LogTerm{plan.currentTerm->term.value + 1};
        auto const termSpec = LogPlanTermSpecification(
            term, plan.currentTerm->config,
            LogPlanTermSpecification::Leader{participant, rebootId});

        return std::make_unique<DictateLeaderAction>(target.id, termSpec);
      }
    }

    // Did not find a  participant above, so pick one at random
    // and force them.
    auto const numElectible = acceptableLeaderSet.size();
    if (numElectible > 0) {
      auto const maxIdx = static_cast<uint16_t>(numElectible - 1);
      auto const &chosenOne =
          acceptableLeaderSet.at(RandomGenerator::interval(maxIdx));

      auto flags = current.leader->committedParticipantsConfig->participants.at(
          chosenOne);

      flags.forced = true;

      return std::make_unique<UpdateParticipantFlagsAction>(
          target.id, chosenOne, flags, plan.participantsConfig.generation);
    } else {
      // We should be signaling that we could not determine a leader
      // because noone suitable was available
    }
  }

  // This should not happen anymore (or we need to signal an informational trace
  // message)
  return std::make_unique<EmptyAction>();
}

/*
 * Check whether Target contains an entry for a leader;
 * This means that leadership is supposed to be forced
 *
 */
auto checkLeaderInTarget(LogTarget const &target,
                         LogPlanSpecification const &plan,
                         LogCurrent const &current,
                         ParticipantsHealth const &health)
    -> std::unique_ptr<Action> {
  // Someone wishes there to be a particular leader

  if (target.leader && plan.currentTerm && plan.currentTerm->leader &&
      target.leader != plan.currentTerm->leader->serverId) {
    // move to new leader

    // Check that current generation is equal to planned generation
    // Check that target.leader is forced
    // Check that target.leader is not excluded
    // Check that target.leader is healthy
    if (!current.leader || !current.leader->committedParticipantsConfig ||
        current.leader->committedParticipantsConfig->generation !=
            plan.participantsConfig.generation) {
      return std::make_unique<EmptyAction>();
    }

    if (!plan.participantsConfig.participants.contains(*target.leader)) {
      if (current.supervision && current.supervision->error &&
          current.supervision->error ==
              LogCurrentSupervisionError::TARGET_LEADER_INVALID) {
        // Error has already been reported; don't re-report
        return std::make_unique<EmptyAction>();
      } else {
        return std::make_unique<ErrorAction>(
            plan.id, LogCurrentSupervisionError::TARGET_LEADER_INVALID);
      }
    }
    auto const &planLeaderConfig =
        plan.participantsConfig.participants.at(*target.leader);

    if (planLeaderConfig.forced != true || planLeaderConfig.excluded == true) {
      return std::make_unique<ErrorAction>(
          plan.id, LogCurrentSupervisionError::TARGET_LEADER_EXCLUDED);
    }

    if (!health.isHealthy(*target.leader)) {
      return std::make_unique<EmptyAction>();
      // TODO: we need to be able to trace why actions were not taken
      //       distinguishing between errors and conditions not being met (?)
    };

    auto const rebootId = health._health.at(*target.leader).rebootId;
    auto const term = LogTerm{plan.currentTerm->term.value + 1};
    auto const termSpec = LogPlanTermSpecification(
        term, plan.currentTerm->config,
        LogPlanTermSpecification::Leader{*target.leader, rebootId});

    return std::make_unique<DictateLeaderAction>(target.id, termSpec);
  }
  return std::make_unique<EmptyAction>();
}

auto computeReason(LogCurrentLocalState const &status, bool healthy,
                   bool excluded, LogTerm term)
    -> LogCurrentSupervisionElection::ErrorCode {
  if (!healthy) {
    return LogCurrentSupervisionElection::ErrorCode::SERVER_NOT_GOOD;
  } else if (excluded) {
    return LogCurrentSupervisionElection::ErrorCode::SERVER_EXCLUDED;
  } else if (term != status.term) {
    return LogCurrentSupervisionElection::ErrorCode::TERM_NOT_CONFIRMED;
  } else {
    return LogCurrentSupervisionElection::ErrorCode::OK;
  }
}

auto runElectionCampaign(LogCurrentLocalStates const &states,
                         ParticipantsConfig const &participantsConfig,
                         ParticipantsHealth const &health, LogTerm term)
    -> LogCurrentSupervisionElection {
  auto election = LogCurrentSupervisionElection();

  for (auto const &[participant, status] : states) {
    auto const excluded =
        participantsConfig.participants.contains(participant) and
        participantsConfig.participants.at(participant).excluded;
    auto const healthy = health.isHealthy(participant);
    auto reason = computeReason(status, healthy, excluded, term);
    election.detail.emplace(participant, reason);

    if (reason == LogCurrentSupervisionElection::ErrorCode::OK) {
      election.participantsAvailable += 1;

      if (status.spearhead >= election.bestTermIndex) {
        if (status.spearhead != election.bestTermIndex) {
          election.electibleLeaderSet.clear();
        }
        election.electibleLeaderSet.push_back(participant);
        election.bestTermIndex = status.spearhead;
      }
    }
  }
  return election;
}

auto leadershipElection(LogTerm const &currentTerm,
                        LogParticipantsConfig const &participantsConfig,
                        LogCurrentLocalState const &currentLocalState,
                        ParticipantsHealth const &health) -> Action {

  auto const configuredParticipants = participantsConfig.participants.size();
  auto const writeConcern = currentTerm.config.writeConcern;

  // Check whether there are enough participants to reach a quorum
  if (configuredParticipants + 1 <= writeConcern) {
    return LeaderElectionImpossibleAction{};
  } else {
    auto const requiredNumberOfOKParticipants =
        configuredParticipants + 1 - writeConcern;

    // Find the participants that are healthy and that have the best LogTerm
    auto election = runElectionCampaign(currentLocalState, participantsConfig,
                                        health, currentTerm);

    auto const numElectible = election.electibleLeaderSet.size();

    if (numElectible == 0 ||
        numElectible > std::numeric_limits<uint16_t>::max()) {
      return LeaderElectionImpossibleAction(election);
    } else {

      if (election.participantsAvailable < requiredNumberOfOKParticipants) {
        // Not enough participants
        return LeaderElectionFailedAction{election};
      } else {

        // We randomly elect on of the electible leaders
        auto const maxIdx = static_cast<uint16_t>(numElectible - 1);
        auto const &newLeader =
            election.electibleLeaderSet.at(RandomGenerator::interval(maxIdx));
        auto const &newLeaderRebootId = health._health.at(newLeader).rebootId;

        return MakeLeaderElectionSuccessAction(election, currentTerm, newLeader,
                                               newLeaderRebootId);
      }
    }
  }
}

auto desiredParticipantFlags(LogTarget const &target,
                             LogPlanSpecification const &plan,
                             ParticipantId const &participant)
    -> ParticipantFlags {
  if (participant == target.leader and
      participant != plan.currentTerm->leader->serverId) {
    auto flags = target.participants.at(participant);
    if (!flags.excluded) {
      flags.forced = true;
    }
    return flags;
  }
  return target.participants.at(participant);
}

auto getAddedParticipant(LogTarget const &target,
                         LogPlanSpecification const &plan)
    -> std::optional<std::pair<ParticipantId, ParticipantFlags>> {
  auto pps = plan.participantsConfig.participants;

  // is adding a participant or updating flags somehow the same action?
  for (auto const &[targetParticipant, targetFlags] : target.participants) {
    pl if (auto const &planParticipant =
               plan.participantsConfig.find(targetParticipant);
           planParticipant == std::end(plan.participantsConfig)) {
      // Here's a participant that is not in plan yet; we add it
      return std::make_pair(targetParticipant, targetFlags);
    }
  }
  return std::nullopt;
}

auto getRemovedParticipant(LogTarget const &target,
                           LogPlanSpecification const &plan)
    -> std::optional<std::pair<ParticipantId, ParticipantFlags>> {
  for (auto const &[planParticipant, flags] :
       plan.participantsConfig.participants) {
    if (!target.participant.contains(planParticipant)) {
      return std::make_pair(planParticipant, flags);
    }
  }
  return std::nullopt;
}

#endif

} // namespace arangodb::replication2::replicated_log<|MERGE_RESOLUTION|>--- conflicted
+++ resolved
@@ -38,7 +38,6 @@
 
 namespace arangodb::replication2::replicated_log {
 
-<<<<<<< HEAD
 /*
  * Helper function to create a list of participants that can be used
  * for a log when the list of participants is currently empty in Target.
@@ -49,25 +48,6 @@
 auto getEnoughHealthyParticipants(size_t replicationFactor,
                                   ParticipantsHealth const &health)
     -> LogTarget::Participants {
-=======
-auto checkLogAdded(const Log& log, ParticipantsHealth const& health)
-    -> std::unique_ptr<Action> {
-  if (!log.plan) {
-    // TODO: this is a temporary hack
-    if (log.target.participants.empty()) {
-      auto newTarget = log.target;
-
-      for (auto const& [pid, health] : health._health) {
-        if (health.isHealthy) {
-          newTarget.participants.emplace(pid, ParticipantFlags{});
-        }
-        if (newTarget.participants.size() ==
-            log.target.config.replicationFactor) {
-          break;
-        }
-      }
->>>>>>> 59848f2a
-
   LogTarget::Participants participants;
 
   for (auto const &[pid, health] : health._health) {
