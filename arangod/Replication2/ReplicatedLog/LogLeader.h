--- conflicted
+++ resolved
@@ -154,13 +154,7 @@
   [[nodiscard]] auto isLeadershipEstablished() const noexcept -> bool;
 
   auto waitForLeadership() -> WaitForFuture;
-
-<<<<<<< HEAD
-  [[nodiscard]] auto waitForResign() -> futures::Future<futures::Unit>;
-=======
-  [[nodiscard]] auto waitForResign() -> futures::Future<futures::Unit> override;
   auto ping(std::optional<std::string> message) -> LogIndex override;
->>>>>>> 9e3d1764
 
   // This function returns the current commit index. Do NOT poll this function,
   // use waitFor(idx) instead. This function is used in tests.
