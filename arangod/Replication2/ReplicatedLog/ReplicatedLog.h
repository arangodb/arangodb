////////////////////////////////////////////////////////////////////////////////
/// DISCLAIMER
///
/// Copyright 2014-2022 ArangoDB GmbH, Cologne, Germany
/// Copyright 2004-2014 triAGENS GmbH, Cologne, Germany
///
/// Licensed under the Apache License, Version 2.0 (the "License");
/// you may not use this file except in compliance with the License.
/// You may obtain a copy of the License at
///
///     http://www.apache.org/licenses/LICENSE-2.0
///
/// Unless required by applicable law or agreed to in writing, software
/// distributed under the License is distributed on an "AS IS" BASIS,
/// WITHOUT WARRANTIES OR CONDITIONS OF ANY KIND, either express or implied.
/// See the License for the specific language governing permissions and
/// limitations under the License.
///
/// Copyright holder is ArangoDB GmbH, Cologne, Germany
///
/// @author Tobias Gödderz
////////////////////////////////////////////////////////////////////////////////

#pragma once

#include "Basics/Guarded.h"
#include "Replication2/LoggerContext.h"
#include "Replication2/ReplicatedLog/ILogInterfaces.h"
#include "Replication2/ReplicatedLog/LogCommon.h"
#include "Replication2/ReplicatedLog/ReplicatedLogMetrics.h"
#include "Replication2/ReplicatedLog/AgencyLogSpecification.h"
#include "Replication2/ReplicatedState/StateInterfaces.h"
#include "Replication2/ReplicatedState/StateStatus.h"

#include <iosfwd>
#include <memory>
#include <mutex>
#include <utility>
#include <vector>
#include "Replication2/ReplicatedState/PersistedStateInfo.h"

namespace arangodb::cluster {
struct IFailureOracle;
}
namespace arangodb::replication2::replicated_log {
class LogFollower;
class LogLeader;
struct AbstractFollower;
struct LogCore;
}  // namespace arangodb::replication2::replicated_log

namespace arangodb::replication2::replicated_log {

struct IAbstractFollowerFactory {
  virtual ~IAbstractFollowerFactory() = default;
  virtual auto constructFollower(ParticipantId const&)
      -> std::shared_ptr<AbstractFollower> = 0;
  virtual auto constructLeaderCommunicator(ParticipantId const&)
      -> std::shared_ptr<replicated_log::ILeaderCommunicator> = 0;
};

struct IReplicatedLogMethodsBase {
  virtual ~IReplicatedLogMethodsBase() = default;
  virtual auto releaseIndex(LogIndex) -> void = 0;
  virtual auto getLogSnapshot() -> InMemoryLog = 0;
  virtual auto getLogIterator(LogRange)
      -> std::unique_ptr<LogRangeIterator> = 0;
  virtual auto waitFor(LogIndex) -> ILogParticipant::WaitForFuture = 0;
  virtual auto waitForIterator(LogIndex)
      -> ILogParticipant::WaitForIteratorFuture = 0;
};

struct IReplicatedLogLeaderMethods : IReplicatedLogMethodsBase {
  // TODO waitForSync parameter is missing
  virtual auto insert(LogPayload) -> LogIndex = 0;
  // TODO waitForSync parameter is missing
  virtual auto insertDeferred(LogPayload)
      -> std::pair<LogIndex, DeferredAction> = 0;
};

struct IReplicatedLogFollowerMethods : IReplicatedLogMethodsBase {
  virtual auto snapshotCompleted(std::uint64_t version) -> Result = 0;
};

// TODO Move to namespace replicated_state (and different file?)
struct IReplicatedStateHandle {
  virtual ~IReplicatedStateHandle() = default;
  [[nodiscard]] virtual auto resignCurrentState() noexcept
      -> std::unique_ptr<replicated_log::IReplicatedLogMethodsBase> = 0;
  virtual void leadershipEstablished(
      std::unique_ptr<IReplicatedLogLeaderMethods>) = 0;
  virtual void becomeFollower(
      std::unique_ptr<IReplicatedLogFollowerMethods>) = 0;
  virtual void acquireSnapshot(ServerID leader, LogIndex, std::uint64_t) = 0;
  virtual void updateCommitIndex(LogIndex) = 0;
  // TODO
  virtual void dropEntries() = 0;  // o.ä. (für waitForSync=false)
};

struct LeaderTermInfo {
  LogTerm term;
  ParticipantId myself;
  std::shared_ptr<agency::ParticipantsConfig const> initialConfig;
};

struct FollowerTermInfo {
  LogTerm term;
  ParticipantId myself;
  std::optional<ParticipantId> leader;
};

struct ParticipantContext {
  LoggerContext loggerContext;
  std::unique_ptr<IReplicatedStateHandle> stateHandle;
  std::shared_ptr<ReplicatedLogMetrics> metrics;
  std::shared_ptr<ReplicatedLogGlobalSettings const> options;
};

struct IParticipantsFactory {
  virtual ~IParticipantsFactory() = default;
<<<<<<< HEAD
  virtual auto constructFollower(
      std::unique_ptr<replicated_state::IStorageEngineMethods> methods,
      FollowerTermInfo info, ParticipantContext context)
      -> std::shared_ptr<ILogFollower> = 0;
  virtual auto constructLeader(
      std::unique_ptr<replicated_state::IStorageEngineMethods> methods,
      LeaderTermInfo info, ParticipantContext context)
=======
  // Exception guarantee: either constructFollower succeeds to create an
  // `ILogFollower`, or `logCore` stays untouched.
  virtual auto constructFollower(std::unique_ptr<LogCore>&& logCore,
                                 FollowerTermInfo info,
                                 ParticipantContext context)
      -> std::shared_ptr<ILogFollower> = 0;
  // Exception guarantee: either constructLeader succeeds to create an
  // `ILogLeader`, or `logCore` stays untouched.
  virtual auto constructLeader(std::unique_ptr<LogCore>&& logCore,
                               LeaderTermInfo info, ParticipantContext context)
>>>>>>> 20ac649d
      -> std::shared_ptr<ILogLeader> = 0;
};

struct ReplicatedLogConnection;

/**
 * @brief Container for a replicated log. These are managed by the responsible
 * vocbase. Exactly one instance exists for each replicated log this server is a
 * participant of.
 *
 * It holds a single ILogParticipant; starting with a
 * LogUnconfiguredParticipant, this will usually be either a LogLeader or a
 * LogFollower.
 *
 * The active participant is also responsible for the singular LogCore of this
 * log, providing access to the physical log. The fact that only one LogCore
 * exists, and only one participant has access to it, asserts that only the
 * active instance can write to (or read from) the physical log.
 *
 * ReplicatedLog is responsible for instantiating Participants, and moving the
 * LogCore from the previous active participant to a new one. This happens in
 * becomeLeader and becomeFollower.
 *
 * A mutex must be used to make sure that moving the LogCore from the old to
 * the new participant, and switching the participant pointer, happen
 * atomically.
 */
struct alignas(64) ReplicatedLog {
  explicit ReplicatedLog(
      std::unique_ptr<replicated_state::IStorageEngineMethods> storage,
      std::shared_ptr<ReplicatedLogMetrics> metrics,
      std::shared_ptr<ReplicatedLogGlobalSettings const> options,
      std::shared_ptr<IParticipantsFactory> participantsFactory,
      LoggerContext const& logContext, agency::ServerInstanceReference myself);

  ~ReplicatedLog();
  ReplicatedLog() = delete;
  ReplicatedLog(ReplicatedLog const&) = delete;
  ReplicatedLog(ReplicatedLog&&) = delete;
  auto operator=(ReplicatedLog const&) -> ReplicatedLog& = delete;
  auto operator=(ReplicatedLog&&) -> ReplicatedLog& = delete;

  [[nodiscard]] auto connect(std::unique_ptr<IReplicatedStateHandle>)
      -> ReplicatedLogConnection;
  auto disconnect(ReplicatedLogConnection)
      -> std::unique_ptr<IReplicatedStateHandle>;

  auto updateConfig(agency::LogPlanTermSpecification term,
                    agency::ParticipantsConfig config)
      -> futures::Future<futures::Unit>;

  [[nodiscard]] auto getId() const noexcept -> LogId;

  [[nodiscard]] auto getParticipant() const -> std::shared_ptr<ILogParticipant>;
  [[nodiscard]] auto getQuickStatus() const -> QuickLogStatus;
  [[nodiscard]] auto getStatus() const -> LogStatus;

  [[nodiscard]] auto
  resign() && -> std::unique_ptr<replicated_state::IStorageEngineMethods>;

  auto updateMyInstanceReference(agency::ServerInstanceReference)
      -> futures::Future<futures::Unit>;

 private:
  struct GuardedData {
    explicit GuardedData(
        std::unique_ptr<replicated_state::IStorageEngineMethods> methods,
        agency::ServerInstanceReference myself)
        : methods(std::move(methods)), _myself(std::move(myself)) {}

    struct LatestConfig {
      explicit LatestConfig(agency::LogPlanTermSpecification term,
                            agency::ParticipantsConfig config)
          : term(std::move(term)), config(std::move(config)) {}
      agency::LogPlanTermSpecification term;
      agency::ParticipantsConfig config;
    };

    bool resigned{false};
    std::unique_ptr<replicated_state::IStorageEngineMethods> methods;
    std::shared_ptr<ILogParticipant> participant = nullptr;
    agency::ServerInstanceReference _myself;
    std::optional<LatestConfig> latest;
    std::unique_ptr<IReplicatedStateHandle> stateHandle;
  };

  auto tryBuildParticipant(GuardedData& data) -> futures::Future<futures::Unit>;
  void resetParticipant(GuardedData& data);

  LoggerContext const _logContext;
  std::shared_ptr<ReplicatedLogMetrics> const _metrics;
  std::shared_ptr<ReplicatedLogGlobalSettings const> const _options;
  std::shared_ptr<IParticipantsFactory> const _participantsFactory;
  Guarded<GuardedData> _guarded;
};

struct ReplicatedLogConnection {
  ReplicatedLogConnection() = default;
  ReplicatedLogConnection(ReplicatedLogConnection const&) = delete;
  ReplicatedLogConnection(ReplicatedLogConnection&&) noexcept = default;
  auto operator=(ReplicatedLogConnection const&)
      -> ReplicatedLogConnection& = delete;
  auto operator=(ReplicatedLogConnection&&) noexcept
      -> ReplicatedLogConnection& = default;

  ~ReplicatedLogConnection();

  void disconnect();

 private:
  friend struct ReplicatedLog;
  explicit ReplicatedLogConnection(ReplicatedLog* log);

  struct nop {
    template<typename T>
    void operator()(T*) {}
  };

  std::unique_ptr<ReplicatedLog, nop> _log = nullptr;
};

struct IScheduler {
  virtual ~IScheduler() = default;
  virtual auto delayedFuture(std::chrono::steady_clock::duration duration)
      -> futures::Future<futures::Unit> = 0;

  struct WorkItem {
    virtual ~WorkItem() = default;
  };

  using WorkItemHandle = std::shared_ptr<WorkItem>;

  virtual auto queueDelayed(
      std::string_view name, std::chrono::steady_clock::duration delay,
      fu2::unique_function<void(bool canceled)> handler) noexcept
      -> WorkItemHandle = 0;
  virtual void queue(fu2::unique_function<void()>) noexcept = 0;
};

struct DefaultParticipantsFactory : IParticipantsFactory {
  explicit DefaultParticipantsFactory(
<<<<<<< HEAD
      std::shared_ptr<IAbstractFollowerFactory> followerFactory,
      std::shared_ptr<IScheduler> scheduler);
  auto constructFollower(
      std::unique_ptr<replicated_state::IStorageEngineMethods>,
      FollowerTermInfo info, ParticipantContext context)
      -> std::shared_ptr<ILogFollower> override;
  auto constructLeader(std::unique_ptr<replicated_state::IStorageEngineMethods>,
                       LeaderTermInfo info, ParticipantContext context)
=======
      std::shared_ptr<IAbstractFollowerFactory> followerFactory);
  auto constructFollower(std::unique_ptr<LogCore>&& logCore,
                         FollowerTermInfo info, ParticipantContext context)
      -> std::shared_ptr<ILogFollower> override;
  auto constructLeader(std::unique_ptr<LogCore>&& logCore, LeaderTermInfo info,
                       ParticipantContext context)
>>>>>>> 20ac649d
      -> std::shared_ptr<ILogLeader> override;

  std::shared_ptr<IAbstractFollowerFactory> followerFactory;
  std::shared_ptr<IScheduler> scheduler;
};

}  // namespace arangodb::replication2::replicated_log<|MERGE_RESOLUTION|>--- conflicted
+++ resolved
@@ -118,26 +118,17 @@
 
 struct IParticipantsFactory {
   virtual ~IParticipantsFactory() = default;
-<<<<<<< HEAD
-  virtual auto constructFollower(
-      std::unique_ptr<replicated_state::IStorageEngineMethods> methods,
-      FollowerTermInfo info, ParticipantContext context)
-      -> std::shared_ptr<ILogFollower> = 0;
-  virtual auto constructLeader(
-      std::unique_ptr<replicated_state::IStorageEngineMethods> methods,
-      LeaderTermInfo info, ParticipantContext context)
-=======
   // Exception guarantee: either constructFollower succeeds to create an
   // `ILogFollower`, or `logCore` stays untouched.
-  virtual auto constructFollower(std::unique_ptr<LogCore>&& logCore,
-                                 FollowerTermInfo info,
-                                 ParticipantContext context)
+  virtual auto constructFollower(
+      std::unique_ptr<replicated_state::IStorageEngineMethods>&& methods,
+      FollowerTermInfo info, ParticipantContext context)
       -> std::shared_ptr<ILogFollower> = 0;
   // Exception guarantee: either constructLeader succeeds to create an
   // `ILogLeader`, or `logCore` stays untouched.
-  virtual auto constructLeader(std::unique_ptr<LogCore>&& logCore,
-                               LeaderTermInfo info, ParticipantContext context)
->>>>>>> 20ac649d
+  virtual auto constructLeader(
+      std::unique_ptr<replicated_state::IStorageEngineMethods>&& methods,
+      LeaderTermInfo info, ParticipantContext context)
       -> std::shared_ptr<ILogLeader> = 0;
 };
 
@@ -279,23 +270,15 @@
 
 struct DefaultParticipantsFactory : IParticipantsFactory {
   explicit DefaultParticipantsFactory(
-<<<<<<< HEAD
       std::shared_ptr<IAbstractFollowerFactory> followerFactory,
       std::shared_ptr<IScheduler> scheduler);
   auto constructFollower(
-      std::unique_ptr<replicated_state::IStorageEngineMethods>,
+      std::unique_ptr<replicated_state::IStorageEngineMethods>&&,
       FollowerTermInfo info, ParticipantContext context)
       -> std::shared_ptr<ILogFollower> override;
-  auto constructLeader(std::unique_ptr<replicated_state::IStorageEngineMethods>,
-                       LeaderTermInfo info, ParticipantContext context)
-=======
-      std::shared_ptr<IAbstractFollowerFactory> followerFactory);
-  auto constructFollower(std::unique_ptr<LogCore>&& logCore,
-                         FollowerTermInfo info, ParticipantContext context)
-      -> std::shared_ptr<ILogFollower> override;
-  auto constructLeader(std::unique_ptr<LogCore>&& logCore, LeaderTermInfo info,
-                       ParticipantContext context)
->>>>>>> 20ac649d
+  auto constructLeader(
+      std::unique_ptr<replicated_state::IStorageEngineMethods>&&,
+      LeaderTermInfo info, ParticipantContext context)
       -> std::shared_ptr<ILogLeader> override;
 
   std::shared_ptr<IAbstractFollowerFactory> followerFactory;
