--- conflicted
+++ resolved
@@ -439,11 +439,7 @@
   } else {
     x.toVelocyPack(f.builder());
   }
-<<<<<<< HEAD
-  return arangodb::inspection::Result{};
-=======
   return arangodb::inspection::Status::Success{};
->>>>>>> 5045e623
 }
 
 auto operator<<(std::ostream&,
