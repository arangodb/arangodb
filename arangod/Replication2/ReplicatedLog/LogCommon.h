--- conflicted
+++ resolved
@@ -329,7 +329,6 @@
 [[nodiscard]] auto operator==(LogConfig const& left, LogConfig const& right) noexcept -> bool;
 [[nodiscard]] auto operator!=(LogConfig const& left, LogConfig const& right) noexcept -> bool;
 
-<<<<<<< HEAD
 // These settings are initialised by the ReplicatedLogFeature based on command line arguments
 struct ReplicatedLogGlobalSettings {
  public:
@@ -343,7 +342,8 @@
   std::size_t _maxRocksDBWriteBatchSize{defaultMaxRocksDBWriteBatchSize};
 };
 
-=======
+}  // namespace arangodb::replication2
+
 namespace replicated_log {
 struct CommitFailReason {
   CommitFailReason() = default;
@@ -373,8 +373,6 @@
 auto to_string(CommitFailReason const&) -> std::string;
 }  // namespace replicated_log
 
->>>>>>> f6ecc1d5
-}  // namespace arangodb::replication2
 
 namespace arangodb {
 template <>
