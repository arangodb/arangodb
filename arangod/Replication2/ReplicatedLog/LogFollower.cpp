--- conflicted
+++ resolved
@@ -764,7 +764,6 @@
   return _guardedFollowerData.getLockedGuard()->_inMemoryLog;
 }
 
-<<<<<<< HEAD
 Result LogFollower::onSnapshotCompleted() {
   auto guard = _guardedFollowerData.getLockedGuard();
   auto res = guard->_logCore->updateSnapshotState(
@@ -778,7 +777,8 @@
                   GuardedFollowerData::SnapshotProgress::kInProgress);
   guard->_snapshotProgress = GuardedFollowerData::SnapshotProgress::kCompleted;
   return {};
-=======
+}
+
 auto LogFollower::compact() -> Result {
   auto guard = _guardedFollowerData.getLockedGuard();
   auto compactionStop =
@@ -786,7 +786,6 @@
   LOG_CTX("aed29", INFO, _loggerContext)
       << "starting explicit compaction up to index " << compactionStop;
   return guard->runCompaction(compactionStop);
->>>>>>> 367a906a
 }
 
 auto replicated_log::LogFollower::GuardedFollowerData::getLocalStatistics()
