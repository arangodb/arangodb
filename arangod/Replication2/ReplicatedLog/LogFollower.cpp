--- conflicted
+++ resolved
@@ -580,11 +580,11 @@
   return _guardedFollowerData.getLockedGuard()->_commitIndex;
 }
 
-<<<<<<< HEAD
 auto LogFollower::waitForResign() -> futures::Future<futures::Unit> {
   return _guardedFollowerData.getLockedGuard()
       ->_waitForResignQueue.addWaitFor();
-=======
+}
+
 auto LogFollower::construct(LoggerContext const& loggerContext,
                             std::shared_ptr<ReplicatedLogMetrics> logMetrics,
                             ParticipantId id, std::unique_ptr<LogCore> logCore,
@@ -614,7 +614,6 @@
   return std::make_shared<MakeSharedWrapper>(
       loggerContext, std::move(logMetrics), std::move(id), std::move(logCore),
       term, std::move(leaderId), std::move(log));
->>>>>>> 085e3797
 }
 
 auto replicated_log::LogFollower::GuardedFollowerData::getLocalStatistics()
