--- conflicted
+++ resolved
@@ -398,29 +398,17 @@
 }
 
 algorithms::CalculateCommitIndexOptions::CalculateCommitIndexOptions(
-<<<<<<< HEAD
-    std::size_t writeConcern, std::size_t softWriteConcern, std::size_t replicationFactor)
-  : _writeConcern(writeConcern),
-    _softWriteConcern(softWriteConcern),
-    _replicationFactor(replicationFactor) {
-  //TRI_ASSERT(_writeConcern <= _softWriteConcern)
-  //    << "writeConcern > softWriteConcern " << _writeConcern << " > " << _softWriteConcern;
-  //TRI_ASSERT(_softWriteConcern <= _replicationFactor)
-  //    << "softWriteConcern > opt.replicationFactor " << _softWriteConcern
-  //    << " > " << _replicationFactor;
-=======
     std::size_t writeConcern, std::size_t softWriteConcern,
     std::size_t replicationFactor)
     : _writeConcern(writeConcern),
       _softWriteConcern(softWriteConcern),
       _replicationFactor(replicationFactor) {
-  TRI_ASSERT(_writeConcern <= _softWriteConcern)
-      << "writeConcern > softWriteConcern " << _writeConcern << " > "
-      << _softWriteConcern;
-  TRI_ASSERT(_softWriteConcern <= _replicationFactor)
-      << "softWriteConcern > opt.replicationFactor " << _softWriteConcern
-      << " > " << _replicationFactor;
->>>>>>> 536b39a6
+  // TRI_ASSERT(_writeConcern <= _softWriteConcern)
+  //    << "writeConcern > softWriteConcern " << _writeConcern << " > " <<
+  //    _softWriteConcern;
+  // TRI_ASSERT(_softWriteConcern <= _replicationFactor)
+  //    << "softWriteConcern > opt.replicationFactor " << _softWriteConcern
+  //    << " > " << _replicationFactor;
 }
 
 auto algorithms::calculateCommitIndex(
