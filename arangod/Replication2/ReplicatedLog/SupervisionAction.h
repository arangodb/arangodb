////////////////////////////////////////////////////////////////////////////////
/// DISCLAIMER
///
/// Copyright 2021-2022 ArangoDB GmbH, Cologne, Germany
///
/// Licensed under the Apache License, Version 2.0 (the "License");
/// you may not use this file except in compliance with the License.
/// You may obtain a copy of the License at
///
///     http://www.apache.org/licenses/LICENSE-2.0
///
/// Unless required by applicable law or agreed to in writing, software
/// distributed under the License is distributed on an "AS IS" BASIS,
/// WITHOUT WARRANTIES OR CONDITIONS OF ANY KIND, either express or implied.
/// See the License for the specific language governing permissions and
/// limitations under the License.
///
/// Copyright holder is ArangoDB GmbH, Cologne, Germany
///
/// @author Markus Pfeiffer
////////////////////////////////////////////////////////////////////////////////

#pragma once

#include "velocypack/Builder.h"
#include "velocypack/velocypack-common.h"
#include <memory>

#include "Agency/TransactionBuilder.h"
#include "Replication2/ReplicatedLog/AgencyLogSpecification.h"
#include "Replication2/ReplicatedLog/LogCommon.h"

using namespace arangodb::replication2::agency;

namespace arangodb::replication2::replicated_log {

struct ActionContext {
  ActionContext(std::optional<LogPlanSpecification> plan,
                std::optional<LogCurrent> current)
      : plan(std::move(plan)), current(std::move(current)) {}

  template<typename F>
  auto modifyPlan(F&& fn) {
    static_assert(std::is_invocable_r_v<void, F, LogPlanSpecification&>);
    TRI_ASSERT(plan.has_value())
        << "modifying action expects plan to be present";
    modifiedPlan = true;
    return std::invoke(std::forward<F>(fn), *plan);
  }

  template<typename F>
  auto modifyCurrent(F&& fn) {
    static_assert(std::is_invocable_r_v<void, F, LogCurrent&>);
    TRI_ASSERT(current.has_value())
        << "modifying action expects current to be present";
    modifiedCurrent = true;
    return std::invoke(std::forward<F>(fn), *current);
  }

  template<typename F>
  auto modifyBoth(F&& fn) {
    static_assert(
        std::is_invocable_r_v<void, F, LogPlanSpecification&, LogCurrent&>);
    TRI_ASSERT(plan.has_value())
        << "modifying action expects log plan to be present";
    TRI_ASSERT(current.has_value())
        << "modifying action expects current to be present";
    modifiedPlan = true;
    modifiedCurrent = true;
    return std::invoke(std::forward<F>(fn), *plan, *current);
  }

  void setPlan(LogPlanSpecification newPlan) {
    plan.emplace(std::move(newPlan));
    modifiedPlan = true;
  }

  void setCurrent(LogCurrent newCurrent) {
    current.emplace(std::move(newCurrent));
    modifiedCurrent = true;
  }

  auto hasModification() const noexcept -> bool {
    return modifiedPlan || modifiedCurrent;
  }

  auto hasPlanModification() const noexcept -> bool { return modifiedPlan; }

  auto hasCurrentModification() const noexcept -> bool {
    return modifiedCurrent;
  }

  auto getPlan() const noexcept -> LogPlanSpecification const& {
    return plan.value();
  }

  auto getCurrent() const noexcept -> LogCurrent const& {
    return current.value();
  }

 private:
  std::optional<LogPlanSpecification> plan;
  bool modifiedPlan = false;
  std::optional<LogCurrent> current;
  bool modifiedCurrent = false;
};

struct EmptyAction {
  static constexpr std::string_view name = "EmptyAction";

  EmptyAction() : _message(""){};
  explicit EmptyAction(std::string message) : _message(std::move(message)) {}
  std::string _message;

  auto updateCurrent(LogCurrent current) -> LogCurrent {
    if (!current.supervision) {
      current.supervision = LogCurrentSupervision{};
    }

    if (!current.supervision->statusMessage or
        current.supervision->statusMessage != _message) {
      current.supervision->statusMessage = _message;
    }

    return current;
  }

  auto execute(ActionContext& ctx) const -> void {}
};

struct ErrorAction {
  static constexpr std::string_view name = "ErrorAction";

  ErrorAction(LogCurrentSupervisionError const& error) : _error{error} {};

  LogCurrentSupervisionError _error;

  auto execute(ActionContext& ctx) const -> void {
    ctx.modifyCurrent([&](LogCurrent& current) {
      if (!current.supervision) {
        current.supervision = LogCurrentSupervision{};
      }

      if (!current.supervision->error || current.supervision->error != _error) {
        current.supervision->error = _error;
      }
    });
  }
};

struct AddLogToPlanAction {
  static constexpr std::string_view name = "AddLogToPlanAction";

  AddLogToPlanAction(LogId const id, ParticipantsFlagsMap const& participants)
      : _id(id), _participants(participants){};
  LogId const _id;
  ParticipantsFlagsMap const _participants;

  auto execute(ActionContext& ctx) const -> void {
    ctx.setPlan(LogPlanSpecification(
        _id, std::nullopt,
        ParticipantsConfig{.generation = 1, .participants = _participants}));
  }
};

struct CreateInitialTermAction {
  static constexpr std::string_view name = "CreateIntialTermAction";

  LogConfig const _config;

  auto execute(ActionContext& ctx) const -> void {
    ctx.modifyPlan([&](LogPlanSpecification& plan) {
      // Precondition: currentTerm is std::nullopt
      plan.currentTerm =
          LogPlanTermSpecification(LogTerm{1}, _config, std::nullopt);
    });
  }
};

struct CurrentNotAvailableAction {
  static constexpr std::string_view name = "CurrentNotAvailableAction";

  auto execute(ActionContext& ctx) const -> void {
    auto current = LogCurrent{};
    current.supervision = LogCurrentSupervision{};
    current.supervision->statusMessage =
        "Current was not available yet";  // It is now.

    ctx.setCurrent(current);
  }
};

struct DictateLeaderAction {
  static constexpr std::string_view name = "DictateLeaderAction";

  DictateLeaderAction(LogPlanTermSpecification::Leader const& leader)
      : _leader{leader} {};

  LogPlanTermSpecification::Leader _leader;

  auto execute(ActionContext& ctx) const -> void {
    ctx.modifyPlan([&](LogPlanSpecification& plan) {
      plan.currentTerm->term = LogTerm{plan.currentTerm->term.value + 1};
      plan.currentTerm->leader = _leader;
    });
  }
};

struct DictateLeaderFailedAction {
  static constexpr std::string_view name = "DictateLeaderFailedAction";

  DictateLeaderFailedAction(std::string const& message) : _message{message} {};

  std::string _message;

  auto execute(ActionContext& ctx) const -> void {
    ctx.modifyCurrent([&](LogCurrent& current) {
      if (!current.supervision) {
        current.supervision = LogCurrentSupervision{};
      }

      current.supervision->statusMessage = _message;
    });
  }
};

struct EvictLeaderAction {
  static constexpr std::string_view name = "EvictLeaderAction";

  auto execute(ActionContext& ctx) const -> void {
    ctx.modifyPlan([&](LogPlanSpecification& plan) {
      plan.participantsConfig.participants
          .at(plan.currentTerm->leader->serverId)
          .allowedAsLeader = false;
      plan.participantsConfig.generation += 1;
      plan.currentTerm->term = LogTerm{plan.currentTerm->term.value + 1};
      plan.currentTerm->leader.reset();
    });
  }
};

struct WriteEmptyTermAction {
  static constexpr std::string_view name = "WriteEmptyTermAction";

  auto execute(ActionContext& ctx) const -> void {
    ctx.modifyPlan([&](LogPlanSpecification& plan) {
      plan.currentTerm->term = LogTerm{plan.currentTerm->term.value + 1};
      plan.currentTerm->leader.reset();
    });
  }
};

struct LeaderElectionImpossibleAction {
  static constexpr std::string_view name = "LeaderElectionImpossibleAction";

  auto execute(ActionContext& ctx) const -> void {
    ctx.modifyCurrent([&](LogCurrent& current) {
      if (!current.supervision) {
        current.supervision = LogCurrentSupervision{};
      }
      current.supervision->statusMessage = "Leader election impossible";
    });
  }
};

struct LeaderElectionOutOfBoundsAction {
  static constexpr std::string_view name = "LeaderElectionOutOfBoundsAction";

  LogCurrentSupervisionElection _election;

  auto execute(ActionContext& ctx) const -> void {
    ctx.modifyCurrent([&](LogCurrent& current) {
      if (!current.supervision) {
        current.supervision = LogCurrentSupervision{};
      }

      current.supervision->statusMessage =
          "Number of electible participants out of bounds";
      current.supervision->election = _election;
    });
  }
};

struct LeaderElectionQuorumNotReachedAction {
  static constexpr std::string_view name =
      "LeaderElectionQuorumNotReachedAction";

  LogCurrentSupervisionElection _election;

  auto execute(ActionContext& ctx) const -> void {
    ctx.modifyCurrent([&](LogCurrent& current) {
      if (!current.supervision) {
        current.supervision = LogCurrentSupervision{};
      }

      current.supervision->statusMessage = "Quorum not reached";
      current.supervision->election = _election;
    });
  }
};

struct LeaderElectionAction {
  static constexpr std::string_view name = "LeaderElectionAction";

  LeaderElectionAction(LogPlanTermSpecification::Leader electedLeader,
                       LogCurrentSupervisionElection const& electionReport)
      : _electedLeader{electedLeader}, _electionReport(electionReport){};

  LogPlanTermSpecification::Leader _electedLeader;
  LogCurrentSupervisionElection _electionReport;

  auto execute(ActionContext& ctx) const -> void {
    ctx.modifyPlan([&](LogPlanSpecification& plan) {
      plan.currentTerm->term = LogTerm{plan.currentTerm->term.value + 1};
      plan.currentTerm->leader = _electedLeader;
    });
    ctx.modifyCurrent([&](LogCurrent& current) {
      if (!current.supervision) {
        current.supervision = LogCurrentSupervision{};
      }
      current.supervision->election = _electionReport;
    });
  }
};

struct UpdateParticipantFlagsAction {
  static constexpr std::string_view name = "UpdateParticipantFlagsAction";

  UpdateParticipantFlagsAction(ParticipantId const& participant,
<<<<<<< HEAD
                               ParticipantFlags const& flags)
      : _participant(participant), _flags(flags){};

  ParticipantId _participant;
  ParticipantFlags _flags;

  auto execute(ActionContext& ctx) const -> void {
    ctx.modifyPlan([&](LogPlanSpecification& plan) {
      plan.participantsConfig.participants.at(_participant) = _flags;
      plan.participantsConfig.generation += 1;
    });
  }
=======
                               ParticipantFlags const& flags,
                               std::size_t expectedGeneration)
      : _participant(participant),
        _flags(flags),
        _expectedGeneration{expectedGeneration} {};

  ParticipantId _participant;
  ParticipantFlags _flags;
  std::size_t _expectedGeneration;
>>>>>>> 2fba2260
};

struct AddParticipantToPlanAction {
  static constexpr std::string_view name = "AddParticipantToPlanAction";

  AddParticipantToPlanAction(ParticipantId const& participant,
                             ParticipantFlags const& flags)
      : _participant(participant), _flags(flags) {}

  ParticipantId _participant;
  ParticipantFlags _flags;

  auto execute(ActionContext& ctx) const -> void {
    ctx.modifyPlan([&](LogPlanSpecification& plan) {
      plan.participantsConfig.generation += 1;
      plan.participantsConfig.participants.emplace(_participant, _flags);
    });
  }
};

struct RemoveParticipantFromPlanAction {
  static constexpr std::string_view name = "RemoveParticipantFromPlanAction";

  RemoveParticipantFromPlanAction(ParticipantId const& participant)
      : _participant(participant){};

  ParticipantId _participant;

  auto execute(ActionContext& ctx) const -> void {
    ctx.modifyPlan([&](LogPlanSpecification& plan) {
      plan.participantsConfig.participants.erase(_participant);
      plan.participantsConfig.generation += 1;
    });
  }
};

struct UpdateLogConfigAction {
  static constexpr std::string_view name = "UpdateLogConfigAction";

  UpdateLogConfigAction(LogConfig const& config) : _config(config){};

  LogConfig _config;

  auto execute(ActionContext& ctx) const -> void {
    ctx.modifyCurrent([&](LogCurrent& current) {
      if (!current.supervision) {
        current.supervision = LogCurrentSupervision{};
      }

      current.supervision->statusMessage =
          "UpdatingLogConfig is not implemented yet";
    });
  }
};

struct ConvergedToTargetAction {
  static constexpr std::string_view name = "ConvergedToTargetAction";

  auto execute(ActionContext& ctx) const -> void {
    ctx.modifyCurrent([&](LogCurrent& current) {
      if (!current.supervision) {
        current.supervision = LogCurrentSupervision{};
      }

      current.supervision->statusMessage = "Converged to target";
    });
  }
};

using Action = std::variant<
    EmptyAction, ErrorAction, AddLogToPlanAction, CreateInitialTermAction,
    CurrentNotAvailableAction, DictateLeaderAction, DictateLeaderFailedAction,
    EvictLeaderAction, WriteEmptyTermAction, LeaderElectionAction,
    LeaderElectionImpossibleAction, LeaderElectionOutOfBoundsAction,
    LeaderElectionQuorumNotReachedAction, UpdateParticipantFlagsAction,
    AddParticipantToPlanAction, RemoveParticipantFromPlanAction,
    UpdateLogConfigAction, ConvergedToTargetAction>;

struct VelocyPacker {
  VelocyPacker(VPackBuilder& builder) : builder(builder), ob(&builder){};
  VelocyPacker(VelocyPacker&) = delete;
  VPackBuilder& builder;
  VPackObjectBuilder ob;

  void operator()(EmptyAction const& action);
  void operator()(ErrorAction const& action);
  void operator()(AddLogToPlanAction const& action);
  void operator()(CreateInitialTermAction const& action);
  void operator()(CurrentNotAvailableAction const& action);
  void operator()(DictateLeaderAction const& action);
  void operator()(DictateLeaderFailedAction const& action);
  void operator()(EvictLeaderAction const& action);
  void operator()(WriteEmptyTermAction const& action);
  void operator()(LeaderElectionImpossibleAction const& action);
  void operator()(LeaderElectionOutOfBoundsAction const& action);
  void operator()(LeaderElectionQuorumNotReachedAction const& action);
  void operator()(LeaderElectionAction const& action);
  void operator()(UpdateParticipantFlagsAction const& action);
  void operator()(AddParticipantToPlanAction const& action);
  void operator()(RemoveParticipantFromPlanAction const& action);
  void operator()(UpdateLogConfigAction const& action);
  void operator()(ConvergedToTargetAction const& action);
};

auto execute(Action const& action, DatabaseID const& dbName, LogId const& log,
             std::optional<LogPlanSpecification> plan,
             std::optional<LogCurrent> current,
             arangodb::agency::envelope envelope) -> arangodb::agency::envelope;

auto to_string(Action const& action) -> std::string_view;
void toVelocyPack(Action const& action, VPackBuilder& builder);

}  // namespace arangodb::replication2::replicated_log<|MERGE_RESOLUTION|>--- conflicted
+++ resolved
@@ -327,7 +327,6 @@
   static constexpr std::string_view name = "UpdateParticipantFlagsAction";
 
   UpdateParticipantFlagsAction(ParticipantId const& participant,
-<<<<<<< HEAD
                                ParticipantFlags const& flags)
       : _participant(participant), _flags(flags){};
 
@@ -340,17 +339,6 @@
       plan.participantsConfig.generation += 1;
     });
   }
-=======
-                               ParticipantFlags const& flags,
-                               std::size_t expectedGeneration)
-      : _participant(participant),
-        _flags(flags),
-        _expectedGeneration{expectedGeneration} {};
-
-  ParticipantId _participant;
-  ParticipantFlags _flags;
-  std::size_t _expectedGeneration;
->>>>>>> 2fba2260
 };
 
 struct AddParticipantToPlanAction {
