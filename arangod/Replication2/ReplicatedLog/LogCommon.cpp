////////////////////////////////////////////////////////////////////////////////
/// DISCLAIMER
///
/// Copyright 2021-2021 ArangoDB GmbH, Cologne, Germany
///
/// Licensed under the Apache License, Version 2.0 (the "License");
/// you may not use this file except in compliance with the License.
/// You may obtain a copy of the License at
///
///     http://www.apache.org/licenses/LICENSE-2.0
///
/// Unless required by applicable law or agreed to in writing, software
/// distributed under the License is distributed on an "AS IS" BASIS,
/// WITHOUT WARRANTIES OR CONDITIONS OF ANY KIND, either express or implied.
/// See the License for the specific language governing permissions and
/// limitations under the License.
///
/// Copyright holder is ArangoDB GmbH, Cologne, Germany
///
/// @author Tobias Gödderz
////////////////////////////////////////////////////////////////////////////////

#include "LogCommon.h"

#include <velocypack/Builder.h>
#include <velocypack/Slice.h>
#include <velocypack/Value.h>

#include <Basics/StaticStrings.h>
#include <Basics/StringUtils.h>

#include <Basics/VelocyPackHelper.h>
#include <chrono>
#include <utility>

using namespace arangodb;
using namespace arangodb::replication2;

auto LogIndex::operator<=(LogIndex other) const -> bool {
  return value <= other.value;
}

auto LogIndex::operator+(std::uint64_t delta) const -> LogIndex {
  return LogIndex(this->value + delta);
}

LogIndex::operator velocypack::Value() const noexcept {
  return velocypack::Value(value);
}

auto replication2::operator<<(std::ostream& os, LogIndex idx) -> std::ostream& {
  return os << idx.value;
}

auto LogIndex::saturatedDecrement(uint64_t delta) const noexcept -> LogIndex {
  if (value > delta) {
    return LogIndex{value - delta};
  }

  return LogIndex{0};
}

PersistingLogEntry::PersistingLogEntry(LogTerm logTerm, LogIndex logIndex,
                                       std::optional<LogPayload> payload)
    : _logTerm{logTerm}, _logIndex{logIndex}, _payload{std::move(payload)} {}

PersistingLogEntry::PersistingLogEntry(TermIndexPair termIndexPair,
                                       std::optional<LogPayload> payload)
    : _logTerm(termIndexPair.term),
      _logIndex(termIndexPair.index),
      _payload(std::move(payload)) {}

auto PersistingLogEntry::logTerm() const noexcept -> LogTerm {
  return _logTerm;
}

auto PersistingLogEntry::logIndex() const noexcept -> LogIndex {
  return _logIndex;
}

auto PersistingLogEntry::logPayload() const noexcept -> std::optional<LogPayload> const& {
  return _payload;
}

void PersistingLogEntry::toVelocyPack(velocypack::Builder& builder) const {
  builder.openObject();
  builder.add("logIndex", velocypack::Value(_logIndex.value));
  entriesWithoutIndexToVelocyPack(builder);
  builder.close();
}

void PersistingLogEntry::toVelocyPack(velocypack::Builder& builder,
                                      PersistingLogEntry::OmitLogIndex) const {
  builder.openObject();
  entriesWithoutIndexToVelocyPack(builder);
  builder.close();
}

void PersistingLogEntry::entriesWithoutIndexToVelocyPack(velocypack::Builder& builder) const {
  builder.add("logTerm", velocypack::Value(_logTerm.value));
  if (_payload) {
    builder.add("payload", velocypack::Slice(_payload->dummy.data()));
  }
}

auto PersistingLogEntry::fromVelocyPack(velocypack::Slice slice) -> PersistingLogEntry {
  auto const logTerm = slice.get("logTerm").extract<LogTerm>();
  auto const logIndex = slice.get("logIndex").extract<LogIndex>();
  auto payload = std::invoke([&]() -> std::optional<LogPayload> {
    if (auto payloadSlice = slice.get("payload"); !payloadSlice.isNone()) {
      return LogPayload::createFromSlice(payloadSlice);
    } else {
      return std::nullopt;
    }
  });
  return PersistingLogEntry(logTerm, logIndex, std::move(payload));
}

auto PersistingLogEntry::operator==(PersistingLogEntry const& other) const noexcept -> bool {
  return other._logIndex == _logIndex && other._logTerm == _logTerm &&
         other._payload == _payload;
}

auto PersistingLogEntry::logTermIndexPair() const noexcept -> TermIndexPair {
  return TermIndexPair{_logTerm, _logIndex};
}

auto PersistingLogEntry::approxByteSize() const noexcept -> std::size_t {
  auto size = approxMetaDataSize;

  if (_payload.has_value()) {
    size += _payload->byteSize();
  }

  return size;
}

PersistingLogEntry::PersistingLogEntry(LogIndex index, velocypack::Slice persisted) {
  _logIndex = index;
  _logTerm = persisted.get("logTerm").extract<LogTerm>();
  if (auto payload = persisted.get("payload"); !payload.isNone()) {
    _payload = LogPayload::createFromSlice(payload);
  }
}

InMemoryLogEntry::InMemoryLogEntry(PersistingLogEntry entry, bool waitForSync)
    : _waitForSync(waitForSync), _logEntry(std::move(entry)) {}

void InMemoryLogEntry::setInsertTp(clock::time_point tp) noexcept {
  _insertTp = tp;
}

auto InMemoryLogEntry::insertTp() const noexcept -> clock::time_point {
  return _insertTp;
}

auto InMemoryLogEntry::entry() const noexcept -> PersistingLogEntry const& {
  // Note that while get() isn't marked as noexcept, it actually is.
  return _logEntry.get();
}

LogEntryView::LogEntryView(LogIndex index, LogPayload const& payload) noexcept
    : _index(index), _payload(payload.slice()) {}

LogEntryView::LogEntryView(LogIndex index, velocypack::Slice payload) noexcept
    : _index(index), _payload(payload) {}

auto LogEntryView::logIndex() const noexcept -> LogIndex { return _index; }

auto LogEntryView::logPayload() const noexcept -> velocypack::Slice {
  return _payload;
}

void LogEntryView::toVelocyPack(velocypack::Builder& builder) const {
  auto og = velocypack::ObjectBuilder(&builder);
  builder.add("logIndex", velocypack::Value(_index));
  builder.add("payload", _payload);
}

auto LogEntryView::fromVelocyPack(velocypack::Slice slice) -> LogEntryView {
  return LogEntryView(slice.get("logIndex").extract<LogIndex>(),
                      slice.get("payload"));
}

auto LogEntryView::clonePayload() const -> LogPayload {
  return LogPayload::createFromSlice(_payload);
}

auto LogTerm::operator<=(LogTerm other) const -> bool {
  return value <= other.value;
}

LogTerm::operator velocypack::Value() const noexcept {
  return velocypack::Value(value);
}

auto replication2::operator<<(std::ostream& os, LogTerm term) -> std::ostream& {
  return os << term.value;
}

auto replication2::operator==(LogPayload const& left, LogPayload const& right) -> bool {
  return arangodb::basics::VelocyPackHelper::equal(velocypack::Slice(left.dummy.data()),
                                                   velocypack::Slice(right.dummy.data()),
                                                   true);
}

auto replication2::operator!=(LogPayload const& left, LogPayload const& right) -> bool {
  return !(left == right);
}

LogPayload::LogPayload(velocypack::UInt8Buffer dummy)
    : dummy(std::move(dummy)) {}

auto LogPayload::createFromSlice(velocypack::Slice slice) -> LogPayload {
  VPackBufferUInt8 buffer;
  VPackBuilder builder(buffer);
  builder.add(slice);
  return LogPayload(std::move(buffer));
}

auto LogPayload::createFromString(std::string_view string) -> LogPayload {
  VPackBufferUInt8 buffer;
  VPackBuilder builder(buffer);
  builder.add(VPackValue(string));
  return LogPayload(std::move(buffer));
}

auto LogPayload::byteSize() const noexcept -> std::size_t {
  return dummy.byteSize();
}

auto LogPayload::slice() const noexcept -> velocypack::Slice {
  return VPackSlice(dummy.data());
}

auto LogId::fromString(std::string_view name) noexcept -> std::optional<LogId> {
  if (std::all_of(name.begin(), name.end(), [](char c) { return isdigit(c); })) {
    using namespace basics::StringUtils;
    return LogId{uint64(name)};
  }
  return std::nullopt;
}

[[nodiscard]] LogId::operator velocypack::Value() const noexcept {
  return velocypack::Value(id());
}

auto replication2::to_string(LogId logId) -> std::string {
  return std::to_string(logId.id());
}

auto replication2::to_string(LogTerm term) -> std::string {
  return std::to_string(term.value);
}

auto replication2::to_string(LogIndex index) -> std::string {
  return std::to_string(index.value);
}

auto replication2::operator<=(replication2::TermIndexPair left,
                              replication2::TermIndexPair right) noexcept -> bool {
  if (left.term < right.term) {
    return true;
  } else if (left.term == right.term) {
    return left.index <= right.index;
  } else {
    return false;
  }
}

void replication2::TermIndexPair::toVelocyPack(velocypack::Builder& builder) const {
  VPackObjectBuilder ob(&builder);
  builder.add(StaticStrings::Term, VPackValue(term.value));
  builder.add(StaticStrings::Index, VPackValue(index.value));
}

auto replication2::TermIndexPair::fromVelocyPack(velocypack::Slice slice) -> TermIndexPair {
  TermIndexPair pair;
  pair.term = slice.get(StaticStrings::Term).extract<LogTerm>();
  pair.index = slice.get(StaticStrings::Index).extract<LogIndex>();
  return pair;
}

replication2::TermIndexPair::TermIndexPair(LogTerm term, LogIndex index) noexcept
    : term(term), index(index) {
  // Index 0 has always term 0, and it is the only index with that term.
  // FIXME this should be an if and only if
  TRI_ASSERT((index != LogIndex{0}) || (term == LogTerm{0}));
}

auto replication2::operator<<(std::ostream& os, TermIndexPair pair) -> std::ostream& {
  return os << '(' << pair.term << ':' << pair.index << ')';
}

LogConfig::LogConfig(VPackSlice slice) {
  waitForSync = slice.get(StaticStrings::WaitForSyncString).extract<bool>();
  writeConcern = slice.get(StaticStrings::WriteConcern).extract<std::size_t>();
  softWriteConcern = slice.get(StaticStrings::SoftWriteConcern).extract<std::size_t>();
  replicationFactor = slice.get(StaticStrings::ReplicationFactor).extract<std::size_t>();
}

LogConfig::LogConfig(std::size_t writeConcern, std::size_t replicationFactor, bool waitForSync) noexcept
    : writeConcern(writeConcern),
      replicationFactor(replicationFactor),
      waitForSync(waitForSync) {}

auto LogConfig::toVelocyPack(VPackBuilder& builder) const -> void {
  VPackObjectBuilder ob(&builder);
  builder.add(StaticStrings::WaitForSyncString, VPackValue(waitForSync));
  builder.add(StaticStrings::WriteConcern, VPackValue(writeConcern));
  builder.add(VPackStringRef(StaticStrings::SoftWriteConcern), VPackValue(softWriteConcern));
  builder.add(StaticStrings::ReplicationFactor, VPackValue(replicationFactor));
}

auto replication2::operator==(LogConfig const& left, LogConfig const& right) noexcept -> bool {
  // TODO How can we make sure that we never forget a field here?
  return left.waitForSync == right.waitForSync && left.writeConcern == right.writeConcern &&
         left.softWriteConcern == right.softWriteConcern &&
         left.replicationFactor == right.replicationFactor;
}

auto replication2::operator!=(const LogConfig& left, const LogConfig& right) noexcept -> bool {
  return !(left == right);
}

LogRange::LogRange(LogIndex from, LogIndex to) noexcept : from(from), to(to) {
  TRI_ASSERT(from <= to);
}

auto LogRange::empty() const noexcept -> bool { return from == to; }

auto LogRange::count() const noexcept -> std::size_t {
  return to.value - from.value;
}

auto LogRange::contains(LogIndex idx) const noexcept -> bool {
  return from <= idx && idx < to;
}

auto replication2::operator<<(std::ostream& os, LogRange const& r) -> std::ostream& {
  return os << "[" << r.from << ", " << r.to << ")";
}

auto replication2::intersect(LogRange a, LogRange b) noexcept -> LogRange {
  auto max_from = std::max(a.from, b.from);
  auto min_to = std::min(a.to, b.to);
  if (max_from > min_to) {
    return {LogIndex{0}, LogIndex{0}};
  } else {
    return {max_from, min_to};
  }
}

auto LogRange::end() const noexcept -> LogRange::Iterator {
  return Iterator{to};
}
auto LogRange::begin() const noexcept -> LogRange::Iterator {
  return Iterator{from};
}

auto LogRange::Iterator::operator++() noexcept -> LogRange::Iterator& {
  current = current + 1;
  return *this;
}

auto LogRange::Iterator::operator++(int) noexcept -> LogRange::Iterator {
  auto idx = current;
  current = current + 1;
  return Iterator(idx);
}

auto LogRange::Iterator::operator*() const noexcept -> LogIndex {
  return current;
}
auto LogRange::Iterator::operator->() const noexcept -> LogIndex const* {
  return &current;
}

auto replication2::operator==(LogRange a, LogRange b) noexcept -> bool {
  return a.from == b.from && a.to == b.to;
}

auto replication2::operator!=(LogRange a, LogRange b) noexcept -> bool {
  return !(a == b);
}

auto replication2::operator==(LogRange::Iterator const& a,
                              LogRange::Iterator const& b) noexcept -> bool {
  return a.current == b.current;
}

auto replication2::operator!=(LogRange::Iterator const& a,
                              LogRange::Iterator const& b) noexcept -> bool {
  return !(a == b);
}

template <typename... Args>
replicated_log::CommitFailReason::CommitFailReason(std::in_place_t, Args&&... args) noexcept
    : value(std::forward<Args>(args)...) {}

auto replicated_log::CommitFailReason::withNothingToCommit() noexcept -> CommitFailReason {
  return CommitFailReason(std::in_place, NothingToCommit{});
}

auto replicated_log::CommitFailReason::withQuorumSizeNotReached() noexcept -> CommitFailReason {
  return CommitFailReason(std::in_place, QuorumSizeNotReached{});
}

auto replicated_log::CommitFailReason::withForcedParticipantNotInQuorum() noexcept -> CommitFailReason {
  return CommitFailReason(std::in_place, ForcedParticipantNotInQuorum{});
}

namespace {
inline constexpr std::string_view ReasonFieldName = "reason";
inline constexpr std::string_view NothingToCommitEnum = "NothingToCommit";
inline constexpr std::string_view QuorumSizeNotReachedEnum =
    "QuorumSizeNotReached";
inline constexpr std::string_view ForcedParticipantNotInQuorumEnum =
    "ForcedParticipantNotInQuorum";
}  // namespace

auto replicated_log::CommitFailReason::NothingToCommit::fromVelocyPack(velocypack::Slice s)
    -> NothingToCommit {
  TRI_ASSERT(s.get(ReasonFieldName).isString())
      << "Expected string, found: " << s.toJson();
  TRI_ASSERT(s.get(ReasonFieldName).isEqualString(VPackStringRef(NothingToCommitEnum)))
      << "Expected string `" << NothingToCommitEnum << "`, found: " << s.stringView();
  return {};
}

void replicated_log::CommitFailReason::NothingToCommit::toVelocyPack(velocypack::Builder& builder) const {
  VPackObjectBuilder obj(&builder);
  builder.add(VPackStringRef(ReasonFieldName), VPackValue(NothingToCommitEnum));
}

auto replicated_log::CommitFailReason::QuorumSizeNotReached::fromVelocyPack(velocypack::Slice s)
    -> QuorumSizeNotReached {
  TRI_ASSERT(s.get(ReasonFieldName).isString())
      << "Expected string, found: " << s.toJson();
  TRI_ASSERT(s.get(ReasonFieldName).isEqualString(VPackStringRef(QuorumSizeNotReachedEnum)))
      << "Expected string `" << QuorumSizeNotReachedEnum
      << "`, found: " << s.stringView();
  return {};
}

void replicated_log::CommitFailReason::QuorumSizeNotReached::toVelocyPack(velocypack::Builder& builder) const {
  VPackObjectBuilder obj(&builder);
  builder.add(VPackStringRef(ReasonFieldName), VPackValue(QuorumSizeNotReachedEnum));
}

auto replicated_log::CommitFailReason::ForcedParticipantNotInQuorum::fromVelocyPack(velocypack::Slice s)
  -> ForcedParticipantNotInQuorum {
  TRI_ASSERT(s.get(ReasonFieldName).isString())
      << "Expected string, found: " << s.toJson();
  TRI_ASSERT(s.get(ReasonFieldName).isEqualString(VPackStringRef(ForcedParticipantNotInQuorumEnum)))
      << "Expected string `" << ForcedParticipantNotInQuorumEnum
      << "`, found: " << s.stringView();
  return {};
}

void replicated_log::CommitFailReason::ForcedParticipantNotInQuorum::toVelocyPack(velocypack::Builder& builder) const {
  VPackObjectBuilder obj(&builder);
  builder.add(VPackStringRef(ReasonFieldName), VPackValue(ForcedParticipantNotInQuorumEnum));
}



auto replicated_log::CommitFailReason::fromVelocyPack(velocypack::Slice s) -> CommitFailReason {
  auto reason = s.get(ReasonFieldName).stringView();
  if (reason == NothingToCommitEnum) {
    return CommitFailReason{std::in_place, NothingToCommit::fromVelocyPack(s)};
  } else if (reason == QuorumSizeNotReachedEnum) {
    return CommitFailReason{std::in_place, QuorumSizeNotReached::fromVelocyPack(s)};
  } else if (reason == ForcedParticipantNotInQuorumEnum) {
      return CommitFailReason{std::in_place, ForcedParticipantNotInQuorum::fromVelocyPack(s)};
  } else {
    THROW_ARANGO_EXCEPTION_MESSAGE(
        TRI_ERROR_BAD_PARAMETER,
        basics::StringUtils::concatT("CommitFailReason `", reason,
                                     "` unknown."));
  }
}

void replicated_log::CommitFailReason::toVelocyPack(velocypack::Builder& builder) const {
  std::visit([&](auto const& v) { v.toVelocyPack(builder); }, value);
}

auto replicated_log::to_string(CommitFailReason const& r) -> std::string {
  struct ToStringVisitor {
    auto operator()(CommitFailReason::NothingToCommit const&) -> std::string {
      return "Nothing to commit";
    }
    auto operator()(CommitFailReason::QuorumSizeNotReached const&) -> std::string {
      return "Required quorum size not yet reached";
    }
    auto operator()(CommitFailReason::ForcedParticipantNotInQuorum const&) -> std::string {
      return "Forced participant not in quorum";
    }
  };

  return std::visit(ToStringVisitor{}, r.value);
}

<<<<<<< HEAD
void replication2::ParticipantFlags::toVelocyPack(velocypack::Builder& builder) const {
  VPackObjectBuilder ob(&builder);
  builder.add("excluded", VPackValue(excluded));
  builder.add("forced", VPackValue(forced));
}

auto replication2::ParticipantFlags::fromVelocyPack(velocypack::Slice s) -> ParticipantFlags {
  auto const forced = s.get("forced").isTrue();
  auto const excluded = s.get("excluded").isTrue();
  return ParticipantFlags{forced, excluded};  // {.forced = forced, .excluded = excluded}
}

void replication2::ParticipantsConfig::toVelocyPack(velocypack::Builder& builder) const {
  VPackObjectBuilder ob(&builder);
  builder.add("generation", VPackValue(generation));
  VPackObjectBuilder pob(&builder, "participants");
  for (auto const& [id, flags] : participants) {
    builder.add(VPackValue(id));
    flags.toVelocyPack(builder);
  }
}

auto replication2::ParticipantsConfig::fromVelocyPack(velocypack::Slice s) -> ParticipantsConfig {
  ParticipantsConfig config;
  config.generation = s.get("generation").extract<std::size_t>();
  for (auto [key, value] : VPackObjectIterator(s.get("participants"))) {
    auto id = key.copyString();
    auto flags = ParticipantFlags::fromVelocyPack(value);
    config.participants.emplace(std::move(id), flags);
  }
  return config;
=======
auto replicated_log::operator==(CommitFailReason const& left,
                                CommitFailReason const& right) noexcept -> bool {
  return left.value.index() == right.value.index();
}

auto replicated_log::operator!=(CommitFailReason const& left,
                                CommitFailReason const& right) noexcept -> bool {
  return !(left == right);
>>>>>>> d0159e31
}<|MERGE_RESOLUTION|>--- conflicted
+++ resolved
@@ -501,7 +501,6 @@
   return std::visit(ToStringVisitor{}, r.value);
 }
 
-<<<<<<< HEAD
 void replication2::ParticipantFlags::toVelocyPack(velocypack::Builder& builder) const {
   VPackObjectBuilder ob(&builder);
   builder.add("excluded", VPackValue(excluded));
@@ -533,7 +532,8 @@
     config.participants.emplace(std::move(id), flags);
   }
   return config;
-=======
+}
+
 auto replicated_log::operator==(CommitFailReason const& left,
                                 CommitFailReason const& right) noexcept -> bool {
   return left.value.index() == right.value.index();
@@ -542,5 +542,4 @@
 auto replicated_log::operator!=(CommitFailReason const& left,
                                 CommitFailReason const& right) noexcept -> bool {
   return !(left == right);
->>>>>>> d0159e31
 }