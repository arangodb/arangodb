////////////////////////////////////////////////////////////////////////////////
/// DISCLAIMER
///
/// Copyright 2014-2022 ArangoDB GmbH, Cologne, Germany
/// Copyright 2004-2014 triAGENS GmbH, Cologne, Germany
///
/// Licensed under the Apache License, Version 2.0 (the "License");
/// you may not use this file except in compliance with the License.
/// You may obtain a copy of the License at
///
///     http://www.apache.org/licenses/LICENSE-2.0
///
/// Unless required by applicable law or agreed to in writing, software
/// distributed under the License is distributed on an "AS IS" BASIS,
/// WITHOUT WARRANTIES OR CONDITIONS OF ANY KIND, either express or implied.
/// See the License for the specific language governing permissions and
/// limitations under the License.
///
/// Copyright holder is ArangoDB GmbH, Cologne, Germany
///
/// @author Lars Maier
////////////////////////////////////////////////////////////////////////////////

#pragma once

#include <memory>

#include "Replication2/ReplicatedLog/LogCommon.h"
#include "Replication2/ReplicatedState/PersistedStateInfo.h"

namespace arangodb {
namespace futures {
template<typename T>
class Future;
}
class Result;
<<<<<<< HEAD
namespace replication2::storage {
struct PersistedStateInfo;
}  // namespace replication2::storage

=======
>>>>>>> 38f46a7e
namespace replication2 {
struct LogRange;
struct LogIndex;
class LogEntryView;
struct PersistedLogIterator;
template<typename T>
struct TypedLogRangeIterator;
namespace replicated_log {
struct InMemoryLog;
struct TermIndexMapping;

inline namespace comp {

struct IStorageTransaction {
  virtual ~IStorageTransaction() = default;
  [[nodiscard]] virtual auto getLogBounds() const noexcept -> LogRange = 0;
  virtual auto removeFront(LogIndex stop) noexcept
      -> futures::Future<Result> = 0;
  virtual auto removeBack(LogIndex start) noexcept
      -> futures::Future<Result> = 0;
  virtual auto appendEntries(
      InMemoryLog,
      replicated_state::IStorageEngineMethods::WriteOptions) noexcept
      -> futures::Future<Result> = 0;
};

struct IStorageManager;

struct IStateInfoTransaction {
  using InfoType = storage::PersistedStateInfo;
  virtual ~IStateInfoTransaction() = default;
  virtual auto get() noexcept -> InfoType& = 0;
};

struct IStorageManager {
  virtual ~IStorageManager() = default;
  virtual auto transaction() -> std::unique_ptr<IStorageTransaction> = 0;
  [[nodiscard]] virtual auto getTermIndexMapping() const
      -> TermIndexMapping = 0;
  [[nodiscard]] virtual auto getCommittedLogIterator(
      std::optional<LogRange> range = std::nullopt) const
      -> std::unique_ptr<TypedLogRangeIterator<LogEntryView>> = 0;
  [[nodiscard]] virtual auto getCommittedMetaInfo() const
      -> storage::PersistedStateInfo = 0;
  [[nodiscard]] virtual auto getPersistedLogIterator(LogIndex first) const
      -> std::unique_ptr<PersistedLogIterator> = 0;
  [[nodiscard]] virtual auto getSyncIndex() const -> LogIndex = 0;

  virtual auto beginMetaInfoTrx() -> std::unique_ptr<IStateInfoTransaction> = 0;
  virtual auto commitMetaInfoTrx(std::unique_ptr<IStateInfoTransaction>)
      -> Result = 0;
};

}  // namespace comp
}  // namespace replicated_log
}  // namespace replication2
}  // namespace arangodb<|MERGE_RESOLUTION|>--- conflicted
+++ resolved
@@ -26,7 +26,7 @@
 #include <memory>
 
 #include "Replication2/ReplicatedLog/LogCommon.h"
-#include "Replication2/ReplicatedState/PersistedStateInfo.h"
+#include "Replication2/Storage/IStorageEngineMethods.h"
 
 namespace arangodb {
 namespace futures {
@@ -34,13 +34,6 @@
 class Future;
 }
 class Result;
-<<<<<<< HEAD
-namespace replication2::storage {
-struct PersistedStateInfo;
-}  // namespace replication2::storage
-
-=======
->>>>>>> 38f46a7e
 namespace replication2 {
 struct LogRange;
 struct LogIndex;
@@ -62,8 +55,7 @@
   virtual auto removeBack(LogIndex start) noexcept
       -> futures::Future<Result> = 0;
   virtual auto appendEntries(
-      InMemoryLog,
-      replicated_state::IStorageEngineMethods::WriteOptions) noexcept
+      InMemoryLog, storage::IStorageEngineMethods::WriteOptions) noexcept
       -> futures::Future<Result> = 0;
 };
 
