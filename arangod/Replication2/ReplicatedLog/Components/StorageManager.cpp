--- conflicted
+++ resolved
@@ -314,7 +314,6 @@
   return guardedData.getLockedGuard()->onDiskMapping;
 }
 
-<<<<<<< HEAD
 auto StorageManager::getCommittedLogIterator(LogRange range) const
     -> std::unique_ptr<TypedLogRangeIterator<LogEntryView>> {
   auto guard = guardedData.getLockedGuard();
@@ -350,8 +349,6 @@
   return std::make_unique<Iterator>(range, std::move(diskIter));
 }
 
-=======
->>>>>>> bb98d95d
 StorageManager::StorageRequest::StorageRequest(
     std::unique_ptr<StorageOperation> op, InMemoryLog logResult,
     TermIndexMapping mappingResult)
