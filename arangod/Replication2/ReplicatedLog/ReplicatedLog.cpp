////////////////////////////////////////////////////////////////////////////////
/// DISCLAIMER
///
/// Copyright 2014-2023 ArangoDB GmbH, Cologne, Germany
/// Copyright 2004-2014 triAGENS GmbH, Cologne, Germany
///
/// Licensed under the Apache License, Version 2.0 (the "License");
/// you may not use this file except in compliance with the License.
/// You may obtain a copy of the License at
///
///     http://www.apache.org/licenses/LICENSE-2.0
///
/// Unless required by applicable law or agreed to in writing, software
/// distributed under the License is distributed on an "AS IS" BASIS,
/// WITHOUT WARRANTIES OR CONDITIONS OF ANY KIND, either express or implied.
/// See the License for the specific language governing permissions and
/// limitations under the License.
///
/// Copyright holder is ArangoDB GmbH, Cologne, Germany
///
/// @author Tobias Gödderz
////////////////////////////////////////////////////////////////////////////////

#include "ReplicatedLog.h"

#include "Logger/LogContextKeys.h"
#include "Replication2/ReplicatedLog/InMemoryLog.h"
#include "Replication2/ReplicatedLog/LogLeader.h"
#include "Replication2/ReplicatedLog/PersistedLog.h"
#include "Replication2/ReplicatedLog/AgencySpecificationInspectors.h"
#include "Replication2/ReplicatedLog/Components/LogFollower.h"
#include "Metrics/Counter.h"
#include "Basics/VelocyPackHelper.h"

#include <Basics/Exceptions.h>
#include <Basics/voc-errors.h>

#include <optional>
#include <utility>
#include "Metrics/Gauge.h"
#include "Logger/LogContextKeys.h"

namespace arangodb::replication2::replicated_log {
struct AbstractFollower;

using namespace arangodb;
using namespace arangodb::replication2;

replicated_log::ReplicatedLog::ReplicatedLog(
    std::unique_ptr<replicated_state::IStorageEngineMethods> storage,
    std::shared_ptr<ReplicatedLogMetrics> metrics,
    std::shared_ptr<ReplicatedLogGlobalSettings const> options,
    std::shared_ptr<IParticipantsFactory> participantsFactory,
    LoggerContext const& logContext, agency::ServerInstanceReference myself)
    : _logContext(logContext),  // TODO is it possible to add myself to the
                                // logger context? even if it is changed later?
      _metrics(std::move(metrics)),
      _options(std::move(options)),
      _participantsFactory(std::move(participantsFactory)),
      _guarded(std::move(storage), std::move(myself)) {
  _metrics->replicatedLogNumber->operator++();
}

replicated_log::ReplicatedLog::~ReplicatedLog() {
  ADB_PROD_ASSERT(_guarded.getLockedGuard()->stateHandle == nullptr)
      << "replicated log is destroyed before it was disconnected";
  _metrics->replicatedLogNumber->operator--();
}

auto replicated_log::ReplicatedLog::connect(
    std::unique_ptr<IReplicatedStateHandle> stateHandle)
    -> ReplicatedLogConnection {
  LOG_CTX("8f193", DEBUG, _logContext)
      << "calling connect on replicated log with "
      << typeid(stateHandle.get()).name();
  auto guard = _guarded.getLockedGuard();
  ADB_PROD_ASSERT(guard->stateHandle == nullptr);
  guard->stateHandle = std::move(stateHandle);
  tryBuildParticipant(guard.get());
  return ReplicatedLogConnection(this);
}

auto replicated_log::ReplicatedLog::disconnect(ReplicatedLogConnection conn)
    -> std::unique_ptr<IReplicatedStateHandle> {
  LOG_CTX("66ada", DEBUG, _logContext) << "disconnecting replicated log";
  ADB_PROD_ASSERT(conn._log.get() == this);
  auto guard = _guarded.getLockedGuard();
  conn._log.reset();
  if (not guard->resigned) {
    resetParticipant(guard.get());
  }
  return std::move(guard->stateHandle);
}

auto replicated_log::ReplicatedLog::updateConfig(
    agency::LogPlanTermSpecification term, agency::ParticipantsConfig config,
    agency::ServerInstanceReference myself) -> futures::Future<futures::Unit> {
  auto guard = _guarded.getLockedGuard();

  if (guard->latest) {
    TRI_ASSERT(not(guard->latest->term.term < term.term and
                   guard->latest->config.generation > config.generation) and
               not(guard->latest->term.term > term.term and
                   guard->latest->config.generation < config.generation))
        << "While we may see outdated updates here, it must not happen that we "
           "see a new term with an old generation, or the other way round. "
        << "log, current configuration: " << guard->latest->config
        << ", new configuration: " << config
        << ", current term: " << guard->latest->term << ", new term: " << term;
  }

  bool const termChanged =
      not guard->latest or guard->latest->term.term < term.term;
  bool const generationChanged =
      not guard->latest or guard->latest->config.generation < config.generation;
  ADB_PROD_ASSERT(myself.serverId == guard->_myself.serverId);
  bool const rebootIdChanged = myself.rebootId != guard->_myself.rebootId;

  if (rebootIdChanged) {
    LOG_CTX("fa471", INFO, _logContext)
        << "detected a change in reboot id, restarting participant";
    guard->_myself = myself;
  }

  if (termChanged or rebootIdChanged) {
    resetParticipant(guard.get());
  }

  if (termChanged or generationChanged or rebootIdChanged) {
    guard->latest.emplace(std::move(term), std::move(config));
    return tryBuildParticipant(guard.get());
  } else {
    // nothing changed, don't do anything
    return {futures::Unit{}};
  }
}

auto replicated_log::ReplicatedLog::tryBuildParticipant(GuardedData& data)
    -> futures::Future<futures::Unit> {
  if (not data.latest or not(data.stateHandle || data.participant)) {
    LOG_CTX("79005", DEBUG, _logContext)
        << "replicated log not ready, config missing";
    return {futures::Unit{}};  // config or state not yet available
  }

  auto configShared =
      std::make_shared<agency::ParticipantsConfig>(data.latest->config);

  ParticipantContext context = {.loggerContext = _logContext,
                                .stateHandle = std::move(data.stateHandle),
                                .metrics = _metrics,
                                .options = _options};

  if (not data.participant) {
    // rebuild participant
    ADB_PROD_ASSERT(data.methods != nullptr);
    auto const& term = data.latest->term;
    if (term.leader == data._myself) {
      LeaderTermInfo info = {.term = term.term,
                             .myself = data._myself.serverId,
                             .initialConfig = configShared};

      LOG_CTX("79015", DEBUG, _logContext)
          << "replicated log configured as leader in term " << term.term;
      auto leader = std::shared_ptr<ILogLeader>();
      try {
        leader = _participantsFactory->constructLeader(
            std::move(data.methods), info, std::move(context));
        data.participant = leader;
      } catch (std::exception const& ex) {
        // We must not lose the core, even in case of exceptions.
        ADB_PROD_ASSERT(data.participant == nullptr && data.methods != nullptr)
            << _logContext << " "
            << "After an exception was caught in " << ADB_HERE
            << ", replicated log was left in an unexpected state. "
            << (data.participant == nullptr ? ""
                                            : "The participant was created, "
                                              "though it shouldn't have been. ")
            << (data.methods != nullptr
                    ? ""
                    : "The log core is gone, though it shouldn't be. ")
            << "The exception was: " << ex.what();
        throw;
      }
      _metrics->replicatedLogLeaderTookOverNumber->count();
      ADB_PROD_ASSERT(data.participant != nullptr && data.methods == nullptr);
      return leader->waitForLeadership().thenValue([](auto&&) {});
    } else {
      // follower
      FollowerTermInfo info = {
          .term = term.term, .myself = data._myself.serverId, .leader = {}};
      if (term.leader) {
        info.leader = term.leader->serverId;
      }

      LOG_CTX("7aed7", DEBUG, _logContext)
          << "replicated log configured as follower in term " << term.term;
      try {
        data.participant = _participantsFactory->constructFollower(
            std::move(data.methods), info, std::move(context));
      } catch (std::exception const& ex) {
        // We must not lose the core, even in case of exceptions.
        ADB_PROD_ASSERT(data.participant == nullptr && data.methods != nullptr)
            << _logContext << " "
            << "After an exception was caught in " << ADB_HERE
            << ", replicated log was left in an unexpected state. "
            << (data.participant == nullptr
                    ? ""
                    : "The participant was created, though it shouldn't be. ")
            << (data.methods != nullptr
                    ? ""
                    : "The log core is gone, though it shouldn't be. ")
            << "The exception was: " << ex.what();
        throw;
      }
      _metrics->replicatedLogStartedFollowingNumber->operator++();
      ADB_PROD_ASSERT(data.participant != nullptr && data.methods == nullptr);
    }
  } else if (auto leader =
                 std::dynamic_pointer_cast<ILogLeader>(data.participant);
             leader) {
    LOG_CTX("2c74c", DEBUG, _logContext)
        << "replicated log participants reconfigured with generation "
        << configShared->generation;
    TRI_ASSERT(leader->getQuickStatus().activeParticipantsConfig->generation <
               configShared->generation);
    auto idx = leader->updateParticipantsConfig(configShared);
    return leader->waitFor(idx).thenValue([](auto&&) {});
  }

  ADB_PROD_ASSERT(data.participant != nullptr && data.methods == nullptr);
  return {futures::Unit{}};
}

void ReplicatedLog::resetParticipant(GuardedData& data) {
  ADB_PROD_ASSERT((data.participant == nullptr) != (data.methods == nullptr));
  if (data.participant) {
    ADB_PROD_ASSERT(data.methods == nullptr);
    LOG_CTX("9a54b", DEBUG, _logContext)
        << "reset participant of replicated log";
    DeferredAction action;
    std::tie(data.methods, data.stateHandle, action) =
        std::move(*data.participant).resign2();
#ifndef ARANGODB_USE_GOOGLE_TESTS
    ADB_PROD_ASSERT(data.methods != nullptr);
    ADB_PROD_ASSERT(data.stateHandle != nullptr);
#endif
    data.participant.reset();
  }
  ADB_PROD_ASSERT(data.participant == nullptr && data.methods != nullptr)
      << _logContext;
}

auto ReplicatedLog::getParticipant() const -> std::shared_ptr<ILogParticipant> {
  auto guard = _guarded.getLockedGuard();
  if (guard->participant == nullptr) {
    THROW_ARANGO_EXCEPTION(TRI_ERROR_REPLICATION_REPLICATED_LOG_UNCONFIGURED);
  }
  return guard->participant;
}

auto ReplicatedLog::resign() && -> std::unique_ptr<
    replicated_state::IStorageEngineMethods> {
  auto guard = _guarded.getLockedGuard();
  LOG_CTX("79025", DEBUG, _logContext) << "replicated log resigned";
  ADB_PROD_ASSERT(not guard->resigned)
      << _logContext << " replicated log already resigned";
  resetParticipant(guard.get());
  guard->resigned = true;
  ADB_PROD_ASSERT(guard->participant == nullptr && guard->methods != nullptr);
  return std::move(guard->methods);
}

auto ReplicatedLog::getQuickStatus() const -> QuickLogStatus {
  auto guard = _guarded.getLockedGuard();
  return guard->getQuickStatus();
}
auto ReplicatedLog::getStatus() const -> LogStatus {
  if (auto guard = _guarded.getLockedGuard(); guard->participant) {
    return guard->participant->getStatus();
  }
  return {};
}

<<<<<<< HEAD
auto ReplicatedLog::getStateStatus() const
    -> std::optional<replicated_state::StateStatus> {
  auto guard = _guarded.getLockedGuard();
  return guard->stateHandle->getStatus();
}

auto ReplicatedLog::getLeaderState() const
    -> std::shared_ptr<replicated_state::IReplicatedLeaderStateBase> {
  auto guard = _guarded.getLockedGuard();
  return guard->stateHandle->getLeader();
}

auto ReplicatedLog::getFollowerState() const
    -> std::shared_ptr<replicated_state::IReplicatedFollowerStateBase> {
  auto guard = _guarded.getLockedGuard();
  return guard->stateHandle->getFollower();
}

[[nodiscard]] auto ReplicatedLog::getMaintenanceLogStatus() const
    -> maintenance::LogStatus {
  auto guard = _guarded.getLockedGuard();
  return maintenance::LogStatus{guard->getQuickStatus(), guard->_myself};
}

auto ReplicatedLog::GuardedData::getQuickStatus() const -> QuickLogStatus {
  if (participant) {
    return participant->getQuickStatus();
  }
  return {};
}

=======
>>>>>>> 9c96f381
void ReplicatedLogConnection::disconnect() {
  if (_log) {
    _log->disconnect(std::move(*this));
  }
}

ReplicatedLogConnection::~ReplicatedLogConnection() { disconnect(); }
ReplicatedLogConnection::ReplicatedLogConnection(ReplicatedLog* log)
    : _log(log) {}

auto DefaultParticipantsFactory::constructFollower(
    std::unique_ptr<replicated_state::IStorageEngineMethods>&& methods,
    FollowerTermInfo info, ParticipantContext context)
    -> std::shared_ptr<ILogFollower> {
  std::shared_ptr<ILeaderCommunicator> leaderComm;
  if (info.leader) {
    leaderComm = followerFactory->constructLeaderCommunicator(*info.leader);
  }

  // TODO remove wrapper
  auto info2 = std::make_shared<FollowerTermInformation>(
      FollowerTermInformation{{info.term}, info.leader});

  return std::make_shared<refactor::LogFollowerImpl>(
      info.myself, std::move(methods), std::move(context.stateHandle), info2,
      std::move(context.options), std::move(context.metrics), leaderComm);
}

auto DefaultParticipantsFactory::constructLeader(

    std::unique_ptr<replicated_state::IStorageEngineMethods>&& methods,
    LeaderTermInfo info, ParticipantContext context)
    -> std::shared_ptr<ILogLeader> {
  return LogLeader::construct(
      std::move(methods), std::move(info.initialConfig), std::move(info.myself),
      info.term, context.loggerContext, std::move(context.metrics),
      std::move(context.options), std::move(context.stateHandle),
      followerFactory, scheduler);
}

DefaultParticipantsFactory::DefaultParticipantsFactory(
    std::shared_ptr<IAbstractFollowerFactory> followerFactory,
    std::shared_ptr<IScheduler> scheduler)
    : followerFactory(std::move(followerFactory)),
      scheduler(std::move(scheduler)) {}
}  // namespace arangodb::replication2::replicated_log<|MERGE_RESOLUTION|>--- conflicted
+++ resolved
@@ -282,25 +282,6 @@
   return {};
 }
 
-<<<<<<< HEAD
-auto ReplicatedLog::getStateStatus() const
-    -> std::optional<replicated_state::StateStatus> {
-  auto guard = _guarded.getLockedGuard();
-  return guard->stateHandle->getStatus();
-}
-
-auto ReplicatedLog::getLeaderState() const
-    -> std::shared_ptr<replicated_state::IReplicatedLeaderStateBase> {
-  auto guard = _guarded.getLockedGuard();
-  return guard->stateHandle->getLeader();
-}
-
-auto ReplicatedLog::getFollowerState() const
-    -> std::shared_ptr<replicated_state::IReplicatedFollowerStateBase> {
-  auto guard = _guarded.getLockedGuard();
-  return guard->stateHandle->getFollower();
-}
-
 [[nodiscard]] auto ReplicatedLog::getMaintenanceLogStatus() const
     -> maintenance::LogStatus {
   auto guard = _guarded.getLockedGuard();
@@ -314,8 +295,6 @@
   return {};
 }
 
-=======
->>>>>>> 9c96f381
 void ReplicatedLogConnection::disconnect() {
   if (_log) {
     _log->disconnect(std::move(*this));
