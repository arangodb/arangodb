////////////////////////////////////////////////////////////////////////////////
/// DISCLAIMER
///
/// Copyright 2014-2022 ArangoDB GmbH, Cologne, Germany
/// Copyright 2004-2014 triAGENS GmbH, Cologne, Germany
///
/// Licensed under the Apache License, Version 2.0 (the "License");
/// you may not use this file except in compliance with the License.
/// You may obtain a copy of the License at
///
///     http://www.apache.org/licenses/LICENSE-2.0
///
/// Unless required by applicable law or agreed to in writing, software
/// distributed under the License is distributed on an "AS IS" BASIS,
/// WITHOUT WARRANTIES OR CONDITIONS OF ANY KIND, either express or implied.
/// See the License for the specific language governing permissions and
/// limitations under the License.
///
/// Copyright holder is ArangoDB GmbH, Cologne, Germany
///
/// @author Tobias Gödderz
////////////////////////////////////////////////////////////////////////////////

#include "ReplicatedLog.h"

#include "Logger/LogContextKeys.h"
#include "Replication2/ReplicatedLog/InMemoryLog.h"
#include "Replication2/ReplicatedLog/LogLeader.h"
#include "Replication2/ReplicatedLog/PersistedLog.h"
#include "Replication2/ReplicatedLog/AgencySpecificationInspectors.h"
#include "Replication2/ReplicatedLog/Components/LogFollower2.h"
#include "Metrics/Counter.h"
#include "Basics/VelocyPackHelper.h"

#include <Basics/Exceptions.h>
#include <Basics/voc-errors.h>

#include <optional>
#include <utility>
#include "Metrics/Gauge.h"
#include "Logger/LogContextKeys.h"

namespace arangodb::replication2::replicated_log {
struct AbstractFollower;

using namespace arangodb;
using namespace arangodb::replication2;

replicated_log::ReplicatedLog::ReplicatedLog(
    std::unique_ptr<replicated_state::IStorageEngineMethods> storage,
    std::shared_ptr<ReplicatedLogMetrics> metrics,
    std::shared_ptr<ReplicatedLogGlobalSettings const> options,
    std::shared_ptr<IParticipantsFactory> participantsFactory,
    LoggerContext const& logContext, agency::ServerInstanceReference myself)
    : _logContext(logContext),  // TODO is it possible to add myself to the
                                // logger context? even if it is changed later?
      _metrics(std::move(metrics)),
      _options(std::move(options)),
      _participantsFactory(std::move(participantsFactory)),
      _guarded(std::move(storage), std::move(myself)) {
  _metrics->replicatedLogNumber->operator++();
}

replicated_log::ReplicatedLog::~ReplicatedLog() {
  ADB_PROD_ASSERT(_guarded.getLockedGuard()->stateHandle == nullptr)
      << "replicated log is destroyed before it was disconnected";
  _metrics->replicatedLogNumber->operator--();
}

auto replicated_log::ReplicatedLog::connect(
    std::unique_ptr<IReplicatedStateHandle> stateHandle)
    -> ReplicatedLogConnection {
  LOG_CTX("8f193", DEBUG, _logContext)
      << "calling connect on replicated log with "
      << typeid(stateHandle.get()).name();
  auto guard = _guarded.getLockedGuard();
  ADB_PROD_ASSERT(guard->stateHandle == nullptr);
  guard->stateHandle = std::move(stateHandle);
  tryBuildParticipant(guard.get());
  return ReplicatedLogConnection(this);
}

auto replicated_log::ReplicatedLog::disconnect(ReplicatedLogConnection conn)
    -> std::unique_ptr<IReplicatedStateHandle> {
  LOG_CTX("66ada", DEBUG, _logContext) << "disconnecting replicated log";
  ADB_PROD_ASSERT(conn._log.get() == this);
  auto guard = _guarded.getLockedGuard();
  conn._log.reset();
  if (not guard->resigned) {
    resetParticipant(guard.get());
  }
  return std::move(guard->stateHandle);
}

auto replicated_log::ReplicatedLog::updateConfig(
    agency::LogPlanTermSpecification term, agency::ParticipantsConfig config)
    -> futures::Future<futures::Unit> {
  auto guard = _guarded.getLockedGuard();

  if (guard->latest) {
    TRI_ASSERT(not(guard->latest->term.term < term.term and
                   guard->latest->config.generation > config.generation) and
               not(guard->latest->term.term > term.term and
                   guard->latest->config.generation < config.generation))
        << "While we may see outdated updates here, it must not happen that we "
           "see a new term with an old generation, or the other way round. "
           "current configuration: "
        << guard->latest->config << ", new configuration: " << config
        << ", current term: " << guard->latest->term << ", new term: " << term;
  }

  bool const termChanged =
      not guard->latest or guard->latest->term.term < term.term;
  bool const generationChanged =
      not guard->latest or guard->latest->config.generation < config.generation;

  if (termChanged) {
    resetParticipant(guard.get());
  }

  if (termChanged or generationChanged) {
    guard->latest.emplace(std::move(term), std::move(config));
    return tryBuildParticipant(guard.get());
  } else {
    // nothing changed, don't do anything
    return {futures::Unit{}};
  }
}

auto replicated_log::ReplicatedLog::updateMyInstanceReference(
    agency::ServerInstanceReference newReference)
    -> futures::Future<futures::Unit> {
  auto guard = _guarded.getLockedGuard();
  if (guard->resigned) {
    LOG_CTX("c1580", TRACE, _logContext)
        << "ignoring update of reboot id. log already resigned";
    return {futures::Unit{}};
  }
  ADB_PROD_ASSERT(newReference.serverId == guard->_myself.serverId);
  bool rebootIdChanged = guard->_myself.rebootId != newReference.rebootId;
  if (rebootIdChanged) {
    LOG_CTX("fa471", INFO, _logContext)
        << "detected a change in reboot id, restarting participant";
    guard->_myself = newReference;
    resetParticipant(guard.get());
    return tryBuildParticipant(guard.get());
  } else {
    return {futures::Unit{}};
  }
}

auto replicated_log::ReplicatedLog::tryBuildParticipant(GuardedData& data)
    -> futures::Future<futures::Unit> {
  if (not data.latest or not(data.stateHandle || data.participant)) {
    LOG_CTX("79005", DEBUG, _logContext)
        << "replicated log not ready, config missing";
    return {futures::Unit{}};  // config or state not yet available
  }

  auto configShared =
      std::make_shared<agency::ParticipantsConfig>(data.latest->config);

  ParticipantContext context = {.loggerContext = _logContext,
                                .stateHandle = std::move(data.stateHandle),
                                .metrics = _metrics,
                                .options = _options};

  if (not data.participant) {
    // rebuild participant
    ADB_PROD_ASSERT(data.methods != nullptr);
    auto const& term = data.latest->term;
    if (term.leader == data._myself) {
      LeaderTermInfo info = {.term = term.term,
                             .myself = data._myself.serverId,
                             .initialConfig = configShared};

      LOG_CTX("79015", DEBUG, _logContext)
          << "replicated log configured as leader in term " << term.term;
      data.participant = _participantsFactory->constructLeader(
          std::move(data.methods), info, std::move(context));
      _metrics->replicatedLogLeaderTookOverNumber->count();
    } else {
      // follower
      FollowerTermInfo info = {
          .term = term.term, .myself = data._myself.serverId, .leader = {}};
      if (term.leader) {
        info.leader = term.leader->serverId;
      }

      LOG_CTX("7aed7", DEBUG, _logContext)
          << "replicated log configured as follower in term " << term.term;
      data.participant = _participantsFactory->constructFollower(
          std::move(data.methods), info, std::move(context));
      _metrics->replicatedLogStartedFollowingNumber->operator++();
    }
  } else if (auto leader =
                 std::dynamic_pointer_cast<ILogLeader>(data.participant);
             leader) {
    LOG_CTX("2c74c", DEBUG, _logContext)
        << "replicated log participants reconfigured with generation "
        << configShared->generation;
    TRI_ASSERT(leader->getQuickStatus().activeParticipantsConfig->generation <
               configShared->generation);
    auto idx = leader->updateParticipantsConfig(configShared);
    return leader->waitFor(idx).thenValue([](auto&&) {});
  }

  ADB_PROD_ASSERT(data.participant != nullptr && data.methods == nullptr);
  return {futures::Unit{}};
}

void ReplicatedLog::resetParticipant(GuardedData& data) {
  ADB_PROD_ASSERT(data.participant != nullptr || data.methods != nullptr);
  if (data.participant) {
    ADB_PROD_ASSERT(data.core == nullptr);
    LOG_CTX("9a54b", DEBUG, _logContext)
        << "reset participant of replicated log";
<<<<<<< HEAD
    DeferredAction action;
    std::tie(data.methods, data.stateHandle, action) =
        std::move(*data.participant).resign2();
#ifndef ARANGODB_USE_GOOGLE_TESTS
    ADB_PROD_ASSERT(data.methods != nullptr);
    ADB_PROD_ASSERT(data.stateHandle != nullptr);
#endif
=======
    auto [core, action] = std::move(*data.participant).resign();
    ADB_PROD_ASSERT(core != nullptr);
    data.core = std::move(core);
>>>>>>> e48b9657
    data.participant.reset();
  }
}

auto ReplicatedLog::getParticipant() const -> std::shared_ptr<ILogParticipant> {
  auto guard = _guarded.getLockedGuard();
  if (guard->participant == nullptr) {
    THROW_ARANGO_EXCEPTION(TRI_ERROR_REPLICATION_REPLICATED_LOG_UNCONFIGURED);
  }
  return guard->participant;
}

auto ReplicatedLog::resign() && -> std::unique_ptr<
    replicated_state::IStorageEngineMethods> {
  auto guard = _guarded.getLockedGuard();
  LOG_CTX("79025", DEBUG, _logContext) << "replicated log resigned";
  ADB_PROD_ASSERT(not guard->resigned);
  resetParticipant(guard.get());
  guard->resigned = true;
  ADB_PROD_ASSERT(guard->methods != nullptr);
  return std::move(guard->methods);
}

auto ReplicatedLog::getQuickStatus() const -> QuickLogStatus {
  if (auto guard = _guarded.getLockedGuard(); guard->participant) {
    return guard->participant->getQuickStatus();
  }
  return {};
}
auto ReplicatedLog::getStatus() const -> LogStatus {
  if (auto guard = _guarded.getLockedGuard(); guard->participant) {
    return guard->participant->getStatus();
  }
  return {};
}

void ReplicatedLogConnection::disconnect() {
  if (_log) {
    _log->disconnect(std::move(*this));
  }
}

ReplicatedLogConnection::~ReplicatedLogConnection() { disconnect(); }
ReplicatedLogConnection::ReplicatedLogConnection(ReplicatedLog* log)
    : _log(log) {}

auto DefaultParticipantsFactory::constructFollower(
    std::unique_ptr<replicated_state::IStorageEngineMethods> methods,
    FollowerTermInfo info, ParticipantContext context)
    -> std::shared_ptr<ILogFollower> {
  std::shared_ptr<ILeaderCommunicator> leaderComm;
  if (info.leader) {
    leaderComm = followerFactory->constructLeaderCommunicator(*info.leader);
  }

  // TODO remove wrapper
  auto info2 = std::make_shared<FollowerTermInformation>(
      FollowerTermInformation{{info.term}, info.leader});

  return std::make_shared<refactor::LogFollowerImpl>(
      info.myself, std::move(methods), std::move(context.stateHandle), info2,
      std::move(context.options), std::move(context.metrics), leaderComm);
}

auto DefaultParticipantsFactory::constructLeader(
    std::unique_ptr<replicated_state::IStorageEngineMethods> methods,
    LeaderTermInfo info, ParticipantContext context)
    -> std::shared_ptr<ILogLeader> {
  return LogLeader::construct(
      std::move(methods), std::move(info.initialConfig), std::move(info.myself),
      info.term, context.loggerContext, std::move(context.metrics),
      std::move(context.options), std::move(context.stateHandle),
      followerFactory, scheduler);
}

DefaultParticipantsFactory::DefaultParticipantsFactory(
    std::shared_ptr<IAbstractFollowerFactory> followerFactory,
    std::shared_ptr<IScheduler> scheduler)
    : followerFactory(std::move(followerFactory)),
      scheduler(std::move(scheduler)) {}
}  // namespace arangodb::replication2::replicated_log<|MERGE_RESOLUTION|>--- conflicted
+++ resolved
@@ -215,7 +215,6 @@
     ADB_PROD_ASSERT(data.core == nullptr);
     LOG_CTX("9a54b", DEBUG, _logContext)
         << "reset participant of replicated log";
-<<<<<<< HEAD
     DeferredAction action;
     std::tie(data.methods, data.stateHandle, action) =
         std::move(*data.participant).resign2();
@@ -223,11 +222,6 @@
     ADB_PROD_ASSERT(data.methods != nullptr);
     ADB_PROD_ASSERT(data.stateHandle != nullptr);
 #endif
-=======
-    auto [core, action] = std::move(*data.participant).resign();
-    ADB_PROD_ASSERT(core != nullptr);
-    data.core = std::move(core);
->>>>>>> e48b9657
     data.participant.reset();
   }
 }
