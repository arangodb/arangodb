////////////////////////////////////////////////////////////////////////////////
/// DISCLAIMER
///
/// Copyright 2021-2021 ArangoDB GmbH, Cologne, Germany
///
/// Licensed under the Apache License, Version 2.0 (the "License");
/// you may not use this file except in compliance with the License.
/// You may obtain a copy of the License at
///
///     http://www.apache.org/licenses/LICENSE-2.0
///
/// Unless required by applicable law or agreed to in writing, software
/// distributed under the License is distributed on an "AS IS" BASIS,
/// WITHOUT WARRANTIES OR CONDITIONS OF ANY KIND, either express or implied.
/// See the License for the specific language governing permissions and
/// limitations under the License.
///
/// Copyright holder is ArangoDB GmbH, Cologne, Germany
///
/// @author Tobias Gödderz
////////////////////////////////////////////////////////////////////////////////

#include "LogLeader.h"

#include <Basics/Exceptions.h>
#include <Basics/Guarded.h>
#include <Basics/StringUtils.h>
#include <Basics/application-exit.h>
#include <Basics/debugging.h>
#include <Basics/system-compiler.h>
#include <Basics/voc-errors.h>
#include <Containers/ImmerMemoryPolicy.h>
#include <Futures/Future.h>
#include <Futures/Try.h>
#include <Logger/LogMacros.h>
#include <Logger/Logger.h>
#include <Logger/LoggerStream.h>
#include <algorithm>
#include <chrono>
#include <cstdint>
#include <exception>
#include <functional>
#include <iterator>
#include <memory>
#include <ratio>
#include <string>
#include <string_view>
#include <type_traits>
#include <unordered_map>
#include <utility>

#include "Basics/ErrorCode.h"
#include "Futures/Promise-inl.h"
#include "Futures/Promise.h"
#include "Futures/Unit.h"
#include "Logger/LogContextKeys.h"
#include "Replication2/DeferredExecution.h"
#include "Replication2/Exceptions/ParticipantResignedException.h"
#include "Replication2/ReplicatedLog/Algorithms.h"
#include "Replication2/ReplicatedLog/InMemoryLog.h"
#include "Replication2/ReplicatedLog/LogCore.h"
#include "Replication2/ReplicatedLog/LogStatus.h"
#include "Replication2/ReplicatedLog/PersistedLog.h"
#include "Replication2/ReplicatedLog/ReplicatedLogIterator.h"
#include "Replication2/ReplicatedLog/ReplicatedLogMetrics.h"
#include "Metrics/Gauge.h"
#include "Metrics/Histogram.h"
#include "Metrics/LogScale.h"
#include "Scheduler/SchedulerFeature.h"
#include "Scheduler/SupervisedScheduler.h"
#include "immer/detail/iterator_facade.hpp"
#include "immer/detail/rbts/rrbtree_iterator.hpp"

#if (_MSC_VER >= 1)
// suppress warnings:
#pragma warning(push)
// conversion from 'size_t' to 'immer::detail::rbts::count_t', possible loss of data
#pragma warning(disable : 4267)
// result of 32-bit shift implicitly converted to 64 bits (was 64-bit shift intended?)
#pragma warning(disable : 4334)
#endif
#include <immer/flex_vector.hpp>
#include <immer/flex_vector_transient.hpp>
#if (_MSC_VER >= 1)
#pragma warning(pop)
#endif

using namespace arangodb;
using namespace arangodb::replication2;

replicated_log::LogLeader::LogLeader(LoggerContext logContext,
                                     std::shared_ptr<ReplicatedLogMetrics> logMetrics,
                                     std::shared_ptr<ReplicatedLogGlobalSettings const> options,
                                     LogConfig config, ParticipantId id,
                                     LogTerm term, LogIndex firstIndex, InMemoryLog inMemoryLog)
    : _logContext(std::move(logContext)),
      _logMetrics(std::move(logMetrics)),
      _options(std::move(options)),
      _config(config),
      _id(std::move(id)),
      _currentTerm(term),
      _firstIndexOfCurrentTerm(firstIndex),
      _guardedLeaderData(*this, std::move(inMemoryLog)) {
  _logMetrics->replicatedLogLeaderNumber->fetch_add(1);
}

replicated_log::LogLeader::~LogLeader() {
  _logMetrics->replicatedLogLeaderNumber->fetch_sub(1);
  if (auto queueEmpty = _guardedLeaderData.getLockedGuard()->_waitForQueue.empty(); !queueEmpty) {
    TRI_ASSERT(false) << "expected wait-for-queue to be empty";
    LOG_CTX("ce7f7", ERR, _logContext) << "expected wait-for-queue to be empty";
  }
}

auto replicated_log::LogLeader::instantiateFollowers(
    LoggerContext const& logContext, std::vector<std::shared_ptr<AbstractFollower>> const& followers,
    std::shared_ptr<LocalFollower> const& localFollower, TermIndexPair lastEntry)
    -> std::unordered_map<ParticipantId, std::shared_ptr<FollowerInfo>> {
  auto initLastIndex = lastEntry.index.saturatedDecrement();

  std::unordered_map<ParticipantId, std::shared_ptr<FollowerInfo>> followers_map;
  followers_map.reserve(followers.size() + 1);
  followers_map.emplace(localFollower->getParticipantId(),
                        std::make_shared<FollowerInfo>(localFollower, lastEntry, logContext));
  for (auto const& impl : followers) {
    auto const& [it, inserted] = followers_map.emplace(
        impl->getParticipantId(),
        std::make_shared<FollowerInfo>(impl, TermIndexPair{LogTerm{0}, initLastIndex}, logContext));
    TRI_ASSERT(inserted) << "duplicate participant id: " << impl->getParticipantId();
  }
  return followers_map;
}

namespace {
auto delayedFuture(std::chrono::steady_clock::duration duration)
    -> futures::Future<futures::Unit> {
  if (SchedulerFeature::SCHEDULER) {
    return SchedulerFeature::SCHEDULER->delay(duration);
  }

  // std::this_thread::sleep_for(duration);
  return futures::Future<futures::Unit>{std::in_place};
}
}  // namespace

void replicated_log::LogLeader::handleResolvedPromiseSet(
    ResolvedPromiseSet resolvedPromises,
    std::shared_ptr<ReplicatedLogMetrics> const& logMetrics) {
  auto const commitTp = InMemoryLogEntry::clock::now();
  for (auto const& it : resolvedPromises._commitedLogEntries) {
    using namespace std::chrono_literals;
    auto const entryDuration = commitTp - it.insertTp();
    logMetrics->replicatedLogInsertsRtt->count(entryDuration / 1us);
  }

  for (auto& promise : resolvedPromises._set) {
    TRI_ASSERT(promise.second.valid());
    promise.second.setValue(resolvedPromises.result);
  }
}

void replicated_log::LogLeader::executeAppendEntriesRequests(
    std::vector<std::optional<PreparedAppendEntryRequest>> requests,
    std::shared_ptr<ReplicatedLogMetrics> const& logMetrics) {
  for (auto& it : requests) {
    if (it.has_value()) {
      delayedFuture(it->_executionDelay).thenFinal([it = std::move(it), logMetrics](auto&&) mutable {
        auto& follower = it->_follower;
        auto logLeader = it->_parentLog.lock();
        if (logLeader == nullptr) {
          LOG_TOPIC("de312", TRACE, Logger::REPLICATION2)
              << "parent log already gone, not sending any more "
                 "AppendEntryRequests";
          return;
        }

        auto [request, lastIndex] =
            logLeader->_guardedLeaderData.doUnderLock([&](auto const& self) {
              auto lastAvailableIndex = self._inMemoryLog.getLastTermIndexPair();
              LOG_CTX("71801", TRACE, follower->logContext)
                  << "last acked index = " << follower->lastAckedEntry
                  << ", current index = " << lastAvailableIndex
                  << ", last acked commit index = " << follower->lastAckedCommitIndex
                  << ", current commit index = " << self._commitIndex
                  << ", last acked lci = " << follower->lastAckedLCI
                  << ", current lci = " << self._largestCommonIndex;
              // We can only get here if there is some new information for this follower
              TRI_ASSERT(follower->lastAckedEntry.index != lastAvailableIndex.index ||
                         self._commitIndex != follower->lastAckedCommitIndex ||
                         self._largestCommonIndex != follower->lastAckedLCI);

              return self.createAppendEntriesRequest(*follower, lastAvailableIndex);
            });

        auto messageId = request.messageId;
        LOG_CTX("1b0ec", TRACE, follower->logContext)
            << "sending append entries, messageId = " << messageId;

        // We take the start time here again to have a more precise measurement.
        // (And do not use follower._lastRequestStartTP)
        // TODO really needed?
        auto startTime = std::chrono::steady_clock::now();
        // Capture a weak pointer `parentLog` that will be locked
        // when the request returns. If the locking is successful
        // we are still in the same term.
        follower->_impl->appendEntries(std::move(request))
            .thenFinal([weakParentLog = it->_parentLog, follower = it->_follower,
                        lastIndex = lastIndex, currentCommitIndex = request.leaderCommit,
                        currentLCI = request.largestCommonIndex,
                        currentTerm = logLeader->_currentTerm,
                        messageId = messageId, startTime, logMetrics = logMetrics](
                           futures::Try<AppendEntriesResult>&& res) noexcept {
              // This has to remain noexcept, because the code below is not exception safe
              auto const endTime = std::chrono::steady_clock::now();

              if (auto self = weakParentLog.lock()) {
                using namespace std::chrono_literals;
                auto const duration = endTime - startTime;
                self->_logMetrics->replicatedLogAppendEntriesRttUs->count(duration / 1us);
                LOG_CTX("8ff44", TRACE, follower->logContext)
                    << "received append entries response, messageId = " << messageId;
                auto [preparedRequests, resolvedPromises] = std::invoke(
                    [&]() -> std::pair<std::vector<std::optional<PreparedAppendEntryRequest>>, ResolvedPromiseSet> {
                      auto guarded = self->acquireMutex();
                      if (!guarded->_didResign) {
                        // Is throwing the right thing to do here? - No, we are in a finally
                        return guarded->handleAppendEntriesResponse(
                            *follower, lastIndex, currentCommitIndex, currentLCI,
                            currentTerm, std::move(res), endTime - startTime, messageId);
                      } else {
                        LOG_CTX("da116", DEBUG, follower->logContext)
                            << "received response from follower but leader "
                               "already resigned, messageId = "
                            << messageId;
                      }
                      return {};
                    });

                handleResolvedPromiseSet(std::move(resolvedPromises), logMetrics);
                executeAppendEntriesRequests(std::move(preparedRequests), logMetrics);
              } else {
                LOG_CTX("de300", DEBUG, follower->logContext)
                    << "parent log already gone, messageId = " << messageId;
              }
            });
      });
    }
  }
}

auto replicated_log::LogLeader::construct(
    LogConfig config, std::unique_ptr<LogCore> logCore,
    std::vector<std::shared_ptr<AbstractFollower>> const& followers,
    ParticipantId id, LogTerm const term, LoggerContext const& logContext,
    std::shared_ptr<ReplicatedLogMetrics> logMetrics,
    std::shared_ptr<ReplicatedLogGlobalSettings const> options)
    -> std::shared_ptr<LogLeader> {
  auto participantsConfig = std::make_shared<ParticipantsConfig>();
  participantsConfig->generation = 0;
  std::transform(followers.begin(), followers.end(),
                 std::inserter(participantsConfig->participants,
                               participantsConfig->participants.end()),
                 [](auto& f) {
                   return std::make_pair(f->getParticipantId(), ParticipantFlags{});
                 });
  return construct(config, std::move(logCore), followers, participantsConfig,
                   std::move(id), term, logContext, std::move(logMetrics),
                   std::move(options));
}

auto replicated_log::LogLeader::construct(
    LogConfig config, std::unique_ptr<LogCore> logCore,
    std::vector<std::shared_ptr<AbstractFollower>> const& followers,
    std::shared_ptr<ParticipantsConfig const> participantsConfig,
    ParticipantId id, LogTerm term, LoggerContext const& logContext,
    std::shared_ptr<ReplicatedLogMetrics> logMetrics,
    std::shared_ptr<ReplicatedLogGlobalSettings const> options)
    -> std::shared_ptr<LogLeader> {
  if (ADB_UNLIKELY(logCore == nullptr)) {
    auto followerIds = std::vector<std::string>{};
    std::transform(followers.begin(), followers.end(), std::back_inserter(followerIds),
                   [](auto const& follower) -> std::string {
                     return follower->getParticipantId();
                   });
    auto message = basics::StringUtils::concatT(
        "LogCore missing when constructing LogLeader, leader id: ", id,
        "term: ", term, "writeConcern: ", config.writeConcern,
        "followers: ", basics::StringUtils::join(followerIds, ", "));
    THROW_ARANGO_EXCEPTION_MESSAGE(TRI_ERROR_INTERNAL, std::move(message));
  }

  // Workaround to be able to use make_shared, while LogLeader's constructor
  // is actually protected.
  struct MakeSharedLogLeader : LogLeader {
   public:
    MakeSharedLogLeader(LoggerContext logContext,
                        std::shared_ptr<ReplicatedLogMetrics> logMetrics,
                        std::shared_ptr<ReplicatedLogGlobalSettings const> options,
                        LogConfig config, ParticipantId id, LogTerm term,
                        LogIndex firstIndexOfCurrentTerm, InMemoryLog inMemoryLog)
        : LogLeader(std::move(logContext), std::move(logMetrics),
                    std::move(options), config, std::move(id), term,
                    firstIndexOfCurrentTerm, std::move(inMemoryLog)) {}
  };

  auto log = InMemoryLog::loadFromLogCore(*logCore);
  auto const lastIndex = log.getLastTermIndexPair();
  // if this assertion triggers there is an entry present in the log
  // that has the current term. Did create a different leader with the same term
  // in your test?
  TRI_ASSERT(lastIndex.term != term);

  // Note that although we add an entry to establish our leadership
  // we do still want to use the unchanged lastIndex to initialize
  // our followers with, as none of them can possibly have this entry.
  // This is particularly important for the LocalFollower, which blindly
  // accepts appendEntriesRequests, and we would thus forget persisting this
  // entry on the leader!

  auto commonLogContext =
      logContext.with<logContextKeyTerm>(term).with<logContextKeyLeaderId>(id);

  auto leader = std::make_shared<MakeSharedLogLeader>(
      commonLogContext.with<logContextKeyLogComponent>("leader"), std::move(logMetrics),
      std::move(options), config, std::move(id), term, lastIndex.index + 1u, log);
  auto localFollower = std::make_shared<LocalFollower>(
      *leader, commonLogContext.with<logContextKeyLogComponent>("local-follower"),
      std::move(logCore), lastIndex);

  {
    auto leaderDataGuard = leader->acquireMutex();

    leaderDataGuard->_follower =
        instantiateFollowers(commonLogContext, followers, localFollower, lastIndex);
    leaderDataGuard->activeParticipantsConfig = participantsConfig;
    leader->_localFollower = std::move(localFollower);
    TRI_ASSERT(leaderDataGuard->_follower.size() >= config.writeConcern)
        << "actual followers: " << leaderDataGuard->_follower.size()
        << " writeConcern: " << config.writeConcern;
  }

  leader->establishLeadership(std::move(participantsConfig));

  return leader;
}

auto replicated_log::LogLeader::acquireMutex() -> LogLeader::Guard {
  return _guardedLeaderData.getLockedGuard();
}

auto replicated_log::LogLeader::acquireMutex() const -> LogLeader::ConstGuard {
  return _guardedLeaderData.getLockedGuard();
}

auto replicated_log::LogLeader::resign() && -> std::tuple<std::unique_ptr<LogCore>, DeferredAction> {
  return _guardedLeaderData.doUnderLock([this, &localFollower = *_localFollower,
                                         &participantId = _id](GuardedLeaderData& leaderData) {
    if (leaderData._didResign) {
      LOG_CTX("5d3b8", ERR, _logContext) << "Leader " << participantId << " already resigned!";
      throw ParticipantResignedException(TRI_ERROR_REPLICATION_REPLICATED_LOG_LEADER_RESIGNED, ADB_HERE);
    }

    // WARNING! This stunt is here to make things exception safe.
    // The move constructor of std::multimap is **not** noexcept.
    // Thus we have to make a new map unique and use std::swap to
    // transfer the content. And then move the unique_ptr into
    // the lambda.
    auto queue = std::make_unique<WaitForQueue>(std::move(leaderData._waitForQueue));

    auto action = [promises = std::move(queue)]() mutable noexcept {
      for (auto& [idx, promise] : *promises) {
        // Check this to make sure that setException does not throw
        if (!promise.isFulfilled()) {
          promise.setException(ParticipantResignedException(TRI_ERROR_REPLICATION_REPLICATED_LOG_LEADER_RESIGNED,
                                                            ADB_HERE));
        }
      }
    };

    LOG_CTX("8696f", DEBUG, _logContext) << "resign";
    leaderData._didResign = true;
    static_assert(
        std::is_nothrow_constructible_v<DeferredAction, std::add_rvalue_reference_t<decltype(action)>>);
    static_assert(noexcept(std::declval<LocalFollower&&>().resign()));
    return std::make_tuple(std::move(localFollower).resign(),
                           DeferredAction(std::move(action)));
  });
}

auto replicated_log::LogLeader::readReplicatedEntryByIndex(LogIndex idx) const
    -> std::optional<PersistingLogEntry> {
  return _guardedLeaderData.doUnderLock([&idx](auto& leaderData) -> std::optional<PersistingLogEntry> {
    if (leaderData._didResign) {
      throw ParticipantResignedException(TRI_ERROR_REPLICATION_REPLICATED_LOG_LEADER_RESIGNED, ADB_HERE);
    }
    if (auto entry = leaderData._inMemoryLog.getEntryByIndex(idx);
        entry.has_value() && entry->entry().logIndex() <= leaderData._commitIndex) {
      return entry->entry();
    } else {
      return std::nullopt;
    }
  });
}

auto replicated_log::LogLeader::getStatus() const -> LogStatus {
  return _guardedLeaderData.doUnderLock([term = _currentTerm](GuardedLeaderData const& leaderData) {
    if (leaderData._didResign) {
      throw ParticipantResignedException(TRI_ERROR_REPLICATION_REPLICATED_LOG_LEADER_RESIGNED, ADB_HERE);
    }
    LeaderStatus status;
    status.local = leaderData.getLocalStatistics();
    status.term = term;
    status.largestCommonIndex = leaderData._largestCommonIndex;
    status.lastCommitStatus = leaderData._lastCommitFailReason;
    status.leadershipEstablished = leaderData._leadershipEstablished;
    status.activeParticipantsConfig = *leaderData.activeParticipantsConfig;
    if (auto const config = leaderData.committedParticipantsConfig; config != nullptr) {
      status.committedParticipantsConfig = *config;
    }
    for (auto const& [pid, f] : leaderData._follower) {
      auto lastRequestLatencyMS =
          std::chrono::duration_cast<std::chrono::duration<double, std::milli>>(f->_lastRequestLatency);
      auto state = std::invoke([&, &f = f] {
        switch (f->_state) {
          case FollowerInfo::State::ERROR_BACKOFF:
            return FollowerState::withErrorBackoff(
                std::chrono::duration_cast<std::chrono::duration<double, std::milli>>(
                    f->_errorBackoffEndTP - std::chrono::steady_clock::now()),
                f->numErrorsSinceLastAnswer);
          case FollowerInfo::State::REQUEST_IN_FLIGHT:
            return FollowerState::withRequestInFlight(
                std::chrono::duration_cast<std::chrono::duration<double, std::milli>>(
                    std::chrono::steady_clock::now() - f->_lastRequestStartTP));
          default:
            return FollowerState::withUpToDate();
        }
      });
      auto const& participantId = f->_impl->getParticipantId();
      TRI_ASSERT(pid == participantId);
      TRI_ASSERT(!pid.empty());
      status.follower.emplace(participantId,
                              FollowerStatistics{LogStatistics{f->lastAckedEntry, f->lastAckedCommitIndex},
                                                 f->lastErrorReason,
                                                 lastRequestLatencyMS, state});
    }

    status.commitLagMS = leaderData.calculateCommitLag();
    return LogStatus{std::move(status)};
  });
}

auto replicated_log::LogLeader::getQuickStatus() const -> QuickLogStatus {
  return _guardedLeaderData.doUnderLock(
      [term = _currentTerm](GuardedLeaderData const& leaderData) {
        if (leaderData._didResign) {
          throw ParticipantResignedException(
              TRI_ERROR_REPLICATION_REPLICATED_LOG_LEADER_RESIGNED, ADB_HERE);
        }
        return QuickLogStatus{
            .role = ParticipantRole::kLeader,
            .term = term,
            .local = leaderData.getLocalStatistics(),
            .leadershipEstablished = leaderData._leadershipEstablished,
            .activeParticipantsConfig = leaderData.activeParticipantsConfig,
            .committedParticipantsConfig = leaderData.committedParticipantsConfig};
      });
}

auto replicated_log::LogLeader::insert(LogPayload payload, bool waitForSync) -> LogIndex {
  auto index = insert(std::move(payload), waitForSync, doNotTriggerAsyncReplication);
  triggerAsyncReplication();
  return index;
}

auto replicated_log::LogLeader::insert(LogPayload payload, bool waitForSync,
                                       DoNotTriggerAsyncReplication) -> LogIndex {
  auto const insertTp = InMemoryLogEntry::clock::now();
  // Currently we use a mutex. Is this the only valid semantic?
  return _guardedLeaderData.doUnderLock([&](GuardedLeaderData& leaderData) {
    return leaderData.insertInternal(std::move(payload), waitForSync, insertTp);
  });
}

auto replicated_log::LogLeader::GuardedLeaderData::insertInternal(
    std::optional<LogPayload> payload, bool waitForSync,
    std::optional<InMemoryLogEntry::clock::time_point> insertTp) -> LogIndex {
  if (this->_didResign) {
    throw ParticipantResignedException(
        TRI_ERROR_REPLICATION_REPLICATED_LOG_LEADER_RESIGNED, ADB_HERE);
  }
  auto const index = this->_inMemoryLog.getNextIndex();
  auto const payloadSize = payload.has_value() ? payload->byteSize() : 0;
  auto logEntry =
      InMemoryLogEntry(PersistingLogEntry(_self._currentTerm, index, std::move(payload)),
                       waitForSync);
  logEntry.setInsertTp(insertTp.has_value() ? *insertTp : InMemoryLogEntry::clock::now());
  this->_inMemoryLog.appendInPlace(_self._logContext, std::move(logEntry));
  _self._logMetrics->replicatedLogInsertsBytes->count(payloadSize);
  return index;
}

auto replicated_log::LogLeader::waitFor(LogIndex index) -> WaitForFuture {
  return _guardedLeaderData.doUnderLock([index](auto& leaderData) {
    if (leaderData._didResign) {
      auto promise = WaitForPromise{};
      promise.setException(ParticipantResignedException(TRI_ERROR_REPLICATION_REPLICATED_LOG_LEADER_RESIGNED,
                                                        ADB_HERE));
      return promise.getFuture();
    }
    if (leaderData._commitIndex >= index) {
      return futures::Future<WaitForResult>{std::in_place, leaderData._commitIndex,
                                            leaderData._lastQuorum};
    }
    auto it = leaderData._waitForQueue.emplace(index, WaitForPromise{});
    auto& promise = it->second;
    auto&& future = promise.getFuture();
    TRI_ASSERT(future.valid());
    return std::move(future);
  });
}

auto replicated_log::LogLeader::getParticipantId() const noexcept -> ParticipantId const& {
  return _id;
}

auto replicated_log::LogLeader::triggerAsyncReplication() -> void {
  auto preparedRequests = _guardedLeaderData.doUnderLock([](auto& leaderData) {
    if (leaderData._didResign) {
      throw ParticipantResignedException(
          TRI_ERROR_REPLICATION_REPLICATED_LOG_LEADER_RESIGNED, ADB_HERE);
    }
    return leaderData.prepareAppendEntries();
  });
  executeAppendEntriesRequests(std::move(preparedRequests), _logMetrics);
}

auto replicated_log::LogLeader::GuardedLeaderData::updateCommitIndexLeader(
    LogIndex newIndex, std::shared_ptr<QuorumData> quorum) -> ResolvedPromiseSet {
  LOG_CTX("a9a7e", TRACE, _self._logContext)
      << "updating commit index to " << newIndex << " with quorum " << quorum->quorum;
  auto oldIndex = _commitIndex;

  TRI_ASSERT(_commitIndex < newIndex)
      << "_commitIndex == " << _commitIndex << ", newIndex == " << newIndex;
  _commitIndex = newIndex;
  _lastQuorum = quorum;

  try {
    WaitForQueue toBeResolved;
    auto const end = _waitForQueue.upper_bound(_commitIndex);
    for (auto it = _waitForQueue.begin(); it != end;) {
      LOG_CTX("37d9d", TRACE, _self._logContext)
          << "resolving promise for index " << it->first;
      toBeResolved.insert(_waitForQueue.extract(it++));
    }
    return ResolvedPromiseSet{std::move(toBeResolved),
                              WaitForResult(newIndex, std::move(quorum)),
                              _inMemoryLog.slice(oldIndex, newIndex + 1)};
  } catch (std::exception const& e) {
    // If those promises are not fulfilled we can not continue.
    // Note that the move constructor of std::multi_map is not noexcept.
    LOG_CTX("e7a4e", FATAL, _self._logContext)
        << "failed to fulfill replication promises due to exception; system "
           "can not continue. message: "
        << e.what();
    FATAL_ERROR_EXIT();
  } catch (...) {
    // If those promises are not fulfilled we can not continue.
    // Note that the move constructor of std::multi_map is not noexcept.
    LOG_CTX("c0bbb", FATAL, _self._logContext)
        << "failed to fulfill replication promises due to exception; system "
           "can not continue";
    FATAL_ERROR_EXIT();
  }
}

auto replicated_log::LogLeader::GuardedLeaderData::prepareAppendEntries()
    -> std::vector<std::optional<PreparedAppendEntryRequest>> {
  auto appendEntryRequests = std::vector<std::optional<PreparedAppendEntryRequest>>{};
  appendEntryRequests.reserve(_follower.size());
  std::transform(_follower.begin(), _follower.end(),
                 std::back_inserter(appendEntryRequests), [this](auto& follower) {
                   return prepareAppendEntry(follower.second);
                 });
  return appendEntryRequests;
}

auto replicated_log::LogLeader::GuardedLeaderData::prepareAppendEntry(std::shared_ptr<FollowerInfo> follower)
    -> std::optional<PreparedAppendEntryRequest> {
  if (follower->_state != FollowerInfo::State::IDLE) {
    LOG_CTX("1d7b6", TRACE, follower->logContext)
        << "request in flight - skipping";
    return std::nullopt;  // wait for the request to return
  }

  auto const lastAvailableIndex = _inMemoryLog.getLastTermIndexPair();
  LOG_CTX("8844a", TRACE, follower->logContext)
      << "last acked index = " << follower->lastAckedEntry
      << ", current index = " << lastAvailableIndex
      << ", last acked commit index = " << follower->lastAckedCommitIndex
      << ", current commit index = " << _commitIndex
      << ", last acked lci = " << follower->lastAckedLCI
      << ", current lci = " << _largestCommonIndex;
  if (follower->lastAckedEntry.index == lastAvailableIndex.index &&
      _commitIndex == follower->lastAckedCommitIndex &&
      _largestCommonIndex == follower->lastAckedLCI) {
    LOG_CTX("74b71", TRACE, follower->logContext) << "up to date";
    return std::nullopt;  // nothing to replicate
  }

  auto const executionDelay = std::invoke([&] {
    using namespace std::chrono_literals;
    if (follower->numErrorsSinceLastAnswer > 0) {
      // Capped exponential backoff. Wait for 100us, 200us, 400us, ...
      // until at most 100us * 2 ** 17 == 13.11s.
      auto executionDelay =
          100us * (1u << std::min(follower->numErrorsSinceLastAnswer, std::size_t{17}));
      LOG_CTX("2a6f7", DEBUG, follower->logContext)
          << follower->numErrorsSinceLastAnswer << " requests failed, last one was "
          << follower->lastSentMessageId << " - waiting "
          << executionDelay / 1ms << "ms before sending next message.";
      follower->_state = FollowerInfo::State::ERROR_BACKOFF;
      follower->_errorBackoffEndTP = std::chrono::steady_clock::now() + executionDelay;
      return executionDelay;
    } else {
      follower->_state = FollowerInfo::State::PREPARE;
      return 0us;
    }
  });

  return PreparedAppendEntryRequest{_self.shared_from_this(),
                                    std::move(follower), executionDelay};
}

auto replicated_log::LogLeader::GuardedLeaderData::createAppendEntriesRequest(
    replicated_log::LogLeader::FollowerInfo& follower, TermIndexPair const& lastAvailableIndex) const
    -> std::pair<AppendEntriesRequest, TermIndexPair> {
  auto const lastAcked = _inMemoryLog.getEntryByIndex(follower.lastAckedEntry.index);

  AppendEntriesRequest req;
  req.leaderCommit = _commitIndex;
  req.largestCommonIndex = _largestCommonIndex;
  req.leaderTerm = _self._currentTerm;
  req.leaderId = _self._id;
  req.waitForSync = _self._config.waitForSync;
  req.messageId = ++follower.lastSentMessageId;

  follower._state = FollowerInfo::State::REQUEST_IN_FLIGHT;
  follower._lastRequestStartTP = std::chrono::steady_clock::now();

  if (lastAcked) {
    req.prevLogEntry.index = lastAcked->entry().logIndex();
    req.prevLogEntry.term = lastAcked->entry().logTerm();
    TRI_ASSERT(req.prevLogEntry.index == follower.lastAckedEntry.index);
  } else {
    req.prevLogEntry.index = LogIndex{0};
    req.prevLogEntry.term = LogTerm{0};
  }

  {
    auto it = getInternalLogIterator(follower.lastAckedEntry.index + 1);
    auto transientEntries = decltype(req.entries)::transient_type{};
    auto sizeCounter = std::size_t{0};
    while (auto entry = it->next()) {
      req.waitForSync |= entry->getWaitForSync();

      transientEntries.push_back(InMemoryLogEntry(*entry));
      sizeCounter += entry->entry().approxByteSize();

      if (sizeCounter >= _self._options->_thresholdNetworkBatchSize) {
        break;
      }
    }
    req.entries = std::move(transientEntries).persistent();
  }

  auto isEmptyAppendEntries = req.entries.empty();
  auto lastIndex = isEmptyAppendEntries
                       ? lastAvailableIndex
                       : req.entries.back().entry().logTermIndexPair();

  LOG_CTX("af3c6", TRACE, follower.logContext)
      << "creating append entries request with " << req.entries.size()
      << " entries , prevLogEntry.term = " << req.prevLogEntry.term
      << ", prevLogEntry.index = " << req.prevLogEntry.index
      << ", leaderCommit = " << req.leaderCommit
      << ", lci = " << req.largestCommonIndex << ", msg-id = " << req.messageId;

  return std::make_pair(std::move(req), lastIndex);
}

auto replicated_log::LogLeader::GuardedLeaderData::handleAppendEntriesResponse(
    FollowerInfo& follower, TermIndexPair lastIndex, LogIndex currentCommitIndex,
    LogIndex currentLCI, LogTerm currentTerm, futures::Try<AppendEntriesResult>&& res,
    std::chrono::steady_clock::duration latency, MessageId messageId)
    -> std::pair<std::vector<std::optional<PreparedAppendEntryRequest>>, ResolvedPromiseSet> {
  if (currentTerm != _self._currentTerm) {
    LOG_CTX("7ab2e", WARN, follower.logContext)
        << "received append entries response with wrong term: " << currentTerm;
    return {};
  }

  ResolvedPromiseSet toBeResolved;

  follower._lastRequestLatency = latency;

  if (follower.lastSentMessageId == messageId) {
    LOG_CTX("35a32", TRACE, follower.logContext)
        << "received message " << messageId << " - no other requests in flight";
    // there is no request in flight currently
    follower._state = FollowerInfo::State::IDLE;
  }
  if (res.hasValue()) {
    auto& response = res.get();
    TRI_ASSERT(messageId == response.messageId);
    if (follower.lastSentMessageId == response.messageId) {
      LOG_CTX("35134", TRACE, follower.logContext)
          << "received append entries response, messageId = " << response.messageId
          << ", errorCode = " << to_string(response.errorCode)
          << ", reason  = " << to_string(response.reason.error);

      follower.lastErrorReason = response.reason;
      if (response.isSuccess()) {
        follower.numErrorsSinceLastAnswer = 0;
        follower.lastAckedEntry = lastIndex;
        follower.lastAckedCommitIndex = currentCommitIndex;
        follower.lastAckedLCI = currentLCI;
        toBeResolved = checkCommitIndex();
      } else {
        TRI_ASSERT(response.reason.error != AppendEntriesErrorReason::ErrorType::kNone);
        switch (response.reason.error) {
          case AppendEntriesErrorReason::ErrorType::kNoPrevLogMatch:
            follower.numErrorsSinceLastAnswer = 0;
            TRI_ASSERT(response.conflict.has_value());
            follower.lastAckedEntry.index =
                response.conflict.value().index.saturatedDecrement();
            LOG_CTX("33c6d", DEBUG, follower.logContext)
                << "reset last acked index to " << follower.lastAckedEntry;
            break;
          default:
            LOG_CTX("1bd0b", DEBUG, follower.logContext)
                << "received error from follower, reason = "
                << to_string(response.reason.error) << " message id = " << messageId;
            ++follower.numErrorsSinceLastAnswer;
        }
      }
    } else {
      LOG_CTX("056a8", DEBUG, follower.logContext)
          << "received outdated response from follower "
          << follower._impl->getParticipantId() << ": " << response.messageId
          << ", expected " << messageId << ", latest " << follower.lastSentMessageId;
    }
  } else if (res.hasException()) {
    ++follower.numErrorsSinceLastAnswer;
    follower.lastErrorReason = {AppendEntriesErrorReason::ErrorType::kCommunicationError};
    try {
      res.throwIfFailed();
    } catch (std::exception const& e) {
      follower.lastErrorReason.details = e.what();
      LOG_CTX("e094b", INFO, follower.logContext)
          << "exception in appendEntries to follower "
          << follower._impl->getParticipantId() << ": " << e.what();
    } catch (...) {
      LOG_CTX("05608", INFO, follower.logContext)
          << "exception in appendEntries to follower "
          << follower._impl->getParticipantId() << ".";
    }
  } else {
    LOG_CTX("dc441", FATAL, follower.logContext)
        << "in appendEntries to follower " << follower._impl->getParticipantId()
        << ", result future has neither value nor exception.";
    TRI_ASSERT(false);
    FATAL_ERROR_EXIT();
  }

  // try sending the next batch
  return std::make_pair(prepareAppendEntries(), std::move(toBeResolved));
}

auto replicated_log::LogLeader::GuardedLeaderData::getInternalLogIterator(LogIndex firstIdx) const
    -> std::unique_ptr<TypedLogIterator<InMemoryLogEntry>> {
  auto const endIdx = _inMemoryLog.getLastTermIndexPair().index + 1;
  TRI_ASSERT(firstIdx <= endIdx);
  return _inMemoryLog.getMemtryIteratorFrom(firstIdx);
}

auto replicated_log::LogLeader::GuardedLeaderData::getCommittedLogIterator(LogIndex firstIndex) const
    -> std::unique_ptr<LogRangeIterator> {
  auto const endIdx = _inMemoryLog.getNextIndex();
  TRI_ASSERT(firstIndex < endIdx);
  // return an iterator for the range [firstIndex, _commitIndex + 1)
  return _inMemoryLog.getIteratorRange(firstIndex, _commitIndex + 1);
}

auto replicated_log::LogLeader::GuardedLeaderData::collectEligibleFollowerIndexes() const
    -> std::pair<LogIndex, std::vector<algorithms::ParticipantStateTuple>> {
  auto largestCommonIndex = _commitIndex;
  std::vector<algorithms::ParticipantStateTuple> indexes;
  indexes.reserve(_follower.size());
  for (auto const& [pid, follower] : _follower) {
    // The lastAckedEntry is the last index/term pair that we sent that this
    // follower acknowledged - means we sent it. And we must not have entries
    // in our log with a term newer than currentTerm, which could have been
    // sent to a follower.
    auto const& lastAckedEntry = follower->lastAckedEntry;
    TRI_ASSERT(lastAckedEntry.term <= this->_self._currentTerm);
    // We must never commit log entries for older terms, as these could still be
    // overwritten later if a leader takes over that holds an entry with the
    // same index, but with a newer term than that entry has.
    // For more details and an example see the Raft paper, specifically on
    // page 9 both subsection "5.4.2 Committing entries from previous terms" and
    // figure 8.
    // We may only commit these if we've written an entry in our current term.
    // This also includes log entries persisted on this server, i.e. our
    // LocalFollower is no exception.
    if (lastAckedEntry.term == this->_self._currentTerm) {
      auto flags = std::invoke([&, &pid = pid] {
        if (auto f = activeParticipantsConfig->participants.find(pid);
            f != std::end(activeParticipantsConfig->participants)) {
          return f->second;
        }
        return ParticipantFlags{};
      });
      indexes.emplace_back(
          algorithms::ParticipantStateTuple{.index = lastAckedEntry.index,
                                            .id = follower->_impl->getParticipantId(),
                                            .failed = false,
                                            .flags = flags});
    } else {
      LOG_CTX("54869", TRACE, _self._logContext)
          << "Will ignore follower "
          << follower->_impl->getParticipantId() << " in the following commit index check, as its last log entry (index "
          << lastAckedEntry.index << ") is of term " << lastAckedEntry.term
          << ", but we're in term " << _self._currentTerm << ".";
    }

    largestCommonIndex = std::min(largestCommonIndex, follower->lastAckedCommitIndex);
  }

  return {largestCommonIndex, std::move(indexes)};
}

auto replicated_log::LogLeader::GuardedLeaderData::checkCommitIndex() -> ResolvedPromiseSet {
  auto const quorum_size = _self._config.writeConcern;

  if (quorum_size == 0 || quorum_size > _follower.size()) {
    LOG_CTX("24e92", WARN, _self._logContext)
        << "not enough participants to fulfill quorum size requirement";
    return {};
  }

  auto [newLargestCommonIndex, indexes] = collectEligibleFollowerIndexes();

  LOG_CTX("a2d04", TRACE, _self._logContext) << "checking commit index on set " << indexes;
  if (quorum_size > indexes.size()) {
    LOG_CTX("d8b19", DEBUG, _self._logContext)
        << "not enough eligible participants to fulfill quorum size requirement";
    return {};
  }

  if (newLargestCommonIndex != _largestCommonIndex) {
    // This assertion is no longer true, as followers can now be added.
    // TRI_ASSERT(newLargestCommonIndex > _largestCommonIndex);
    LOG_CTX("851bb", TRACE, _self._logContext)
        << "largest common index went from " << _largestCommonIndex << " to "
        << newLargestCommonIndex;
    _largestCommonIndex = newLargestCommonIndex;
  }

  auto [newCommitIndex, commitFailReason, quorum] = algorithms::calculateCommitIndex(
      indexes,
      algorithms::CalculateCommitIndexOptions{quorum_size,
                                              _self._config.softWriteConcern,
                                              indexes.size()},
      _commitIndex, _inMemoryLog.getLastIndex());
  _lastCommitFailReason = commitFailReason;

  LOG_CTX("6a6c0", TRACE, _self._logContext)
      << "calculated commit index as " << newCommitIndex
      << ", current commit index = " << _commitIndex;
  TRI_ASSERT(newCommitIndex >= _commitIndex);
  if (newCommitIndex > _commitIndex) {
    auto const quorum_data = std::make_shared<QuorumData>(newCommitIndex, _self._currentTerm,
                                                          std::move(quorum));
    return updateCommitIndexLeader(newCommitIndex, quorum_data);
  }
  return {};
}

auto replicated_log::LogLeader::GuardedLeaderData::getLocalStatistics() const -> LogStatistics {
  auto result = LogStatistics{};
  result.commitIndex = _commitIndex;
  result.firstIndex = _inMemoryLog.getFirstIndex();
  result.spearHead = _inMemoryLog.getLastTermIndexPair();
  return result;
}

replicated_log::LogLeader::GuardedLeaderData::GuardedLeaderData(replicated_log::LogLeader& self,
                                                                InMemoryLog inMemoryLog)
    : _self(self), _inMemoryLog(std::move(inMemoryLog)) {}

auto replicated_log::LogLeader::release(LogIndex doneWithIdx) -> Result {
  return _guardedLeaderData.doUnderLock([&](GuardedLeaderData& self) -> Result {
    TRI_ASSERT(doneWithIdx <= self._inMemoryLog.getLastIndex());
    if (doneWithIdx <= self._releaseIndex) {
      return {};
    }
    self._releaseIndex = doneWithIdx;
    LOG_CTX("a0c96", TRACE, _logContext) << "new release index set to " << self._releaseIndex;
    return self.checkCompaction();
  });
}

auto replicated_log::LogLeader::GuardedLeaderData::checkCompaction() -> Result {
  auto const compactionStop = std::min(_largestCommonIndex, _releaseIndex + 1);
  LOG_CTX("080d6", TRACE, _self._logContext)
      << "compaction index calculated as " << compactionStop;
  if (compactionStop <= _inMemoryLog.getFirstIndex() + 1000) {
    // only do a compaction every 1000 entries
    LOG_CTX("ebba0", TRACE, _self._logContext)
        << "won't trigger a compaction, not enough entries. First index = "
        << _inMemoryLog.getFirstIndex();
    return {};
  }

  auto newLog = _inMemoryLog.release(compactionStop);
  auto res = _self._localFollower->release(compactionStop);
  if (res.ok()) {
    _inMemoryLog = std::move(newLog);
  }
  LOG_CTX("f1029", TRACE, _self._logContext)
      << "compaction result = " << res.errorMessage();
  return res;
}

auto replicated_log::LogLeader::GuardedLeaderData::calculateCommitLag() const noexcept
    -> std::chrono::duration<double, std::milli> {
  auto memtry = _inMemoryLog.getEntryByIndex(_commitIndex + 1);
  if (memtry.has_value()) {
    return std::chrono::duration_cast<std::chrono::duration<double, std::milli>>(
        std::chrono::steady_clock::now() - memtry->insertTp());
  } else {
    TRI_ASSERT(_commitIndex == _inMemoryLog.getLastIndex())
        << "If there is no entry following the commitIndex the last index "
           "should be the commitIndex. _commitIndex = "
        << _commitIndex << ", lastIndex = " << _inMemoryLog.getLastIndex();
    return {};
  }
}

auto replicated_log::LogLeader::getReplicatedLogSnapshot() const -> InMemoryLog::log_type {
  auto [log, commitIndex] = _guardedLeaderData.doUnderLock([](auto const& leaderData) {
    if (leaderData._didResign) {
      throw ParticipantResignedException(TRI_ERROR_REPLICATION_REPLICATED_LOG_LEADER_RESIGNED,
                                         ADB_HERE);
    }

    return std::make_pair(leaderData._inMemoryLog, leaderData._commitIndex);
  });

  return log.takeSnapshotUpToAndIncluding(commitIndex).copyFlexVector();
}

auto replicated_log::LogLeader::waitForIterator(LogIndex index)
    -> replicated_log::ILogParticipant::WaitForIteratorFuture {
  if (index == LogIndex{0}) {
    THROW_ARANGO_EXCEPTION_MESSAGE(TRI_ERROR_BAD_PARAMETER,
                                   "invalid parameter; log index 0 is invalid");
  }

  return waitFor(index).thenValue([this, self = shared_from_this(),
                                   index](auto&& quorum) -> WaitForIteratorFuture {
    auto [actualIndex, iter] = _guardedLeaderData.doUnderLock(
        [index](GuardedLeaderData& leaderData) -> std::pair<LogIndex, std::unique_ptr<LogRangeIterator>> {
          TRI_ASSERT(index <= leaderData._commitIndex);

          /*
           * This code here ensures that if only private log entries are present
           * we do not reply with an empty iterator but instead wait for the
           * next entry containing payload.
           */

          auto testIndex = index;
          while (testIndex <= leaderData._commitIndex) {
            auto memtry = leaderData._inMemoryLog.getEntryByIndex(testIndex);
            if (!memtry.has_value()) {
              break;
            }
            if (memtry->entry().logPayload().has_value()) {
              break;
            }
            testIndex = testIndex + 1;
          }

          if (testIndex > leaderData._commitIndex) {
            return std::make_pair(testIndex, nullptr);
          }

          return std::make_pair(testIndex, leaderData.getCommittedLogIterator(testIndex));
        });

    // call here, otherwise we deadlock with waitFor
    if (iter == nullptr) {
      return waitForIterator(actualIndex);
    }

    return std::move(iter);
  });
}

auto replicated_log::LogLeader::construct(
    const LoggerContext& logContext, std::shared_ptr<ReplicatedLogMetrics> logMetrics,
    std::shared_ptr<ReplicatedLogGlobalSettings const> options,
    ParticipantId id, std::unique_ptr<LogCore> logCore, LogTerm term,
    const std::vector<std::shared_ptr<AbstractFollower>>& followers,
    std::size_t writeConcern) -> std::shared_ptr<LogLeader> {
  LogConfig config;
  config.writeConcern = writeConcern;
  config.softWriteConcern = writeConcern;
  config.waitForSync = false;
  return LogLeader::construct(config, std::move(logCore), followers, std::move(id), term,
                              logContext, std::move(logMetrics), std::move(options));
}

auto replicated_log::LogLeader::copyInMemoryLog() const -> replicated_log::InMemoryLog {
  return _guardedLeaderData.getLockedGuard()->_inMemoryLog;
}

replicated_log::LogLeader::LocalFollower::LocalFollower(
    replicated_log::LogLeader& self, LoggerContext logContext,
    std::unique_ptr<LogCore> logCore, [[maybe_unused]] TermIndexPair lastIndex)
    : _leader(self),
      _logContext(std::move(logContext)),
      _guardedLogCore(std::move(logCore)) {
  // TODO save lastIndex. note that it must be protected under the same mutex as
  //      insertions in the persisted log in logCore.
  // TODO use lastIndex in appendEntries to assert that the request matches the
  //      existing log.
  // TODO in maintainer mode only, read here the last entry from logCore, and
  //      assert that lastIndex matches that entry.
}

auto replicated_log::LogLeader::LocalFollower::getParticipantId() const noexcept
    -> ParticipantId const& {
  return _leader.getParticipantId();
}

auto replicated_log::LogLeader::LocalFollower::appendEntries(AppendEntriesRequest const request)
    -> futures::Future<AppendEntriesResult> {
  MeasureTimeGuard measureTimeGuard(_leader._logMetrics->replicatedLogFollowerAppendEntriesRtUs);

  auto messageLogContext =
      _logContext.with<logContextKeyMessageId>(request.messageId)
          .with<logContextKeyPrevLogIdx>(request.prevLogEntry.index)
          .with<logContextKeyPrevLogTerm>(request.prevLogEntry.term)
          .with<logContextKeyLeaderCommit>(request.leaderCommit);

  auto returnAppendEntriesResult =
      [term = request.leaderTerm, messageId = request.messageId, logContext = messageLogContext,
       measureTime = std::move(measureTimeGuard)](Result const& res) mutable {
        // fire here because the lambda is destroyed much later in a future
        measureTime.fire();
        if (!res.ok()) {
          LOG_CTX("fdc87", FATAL, logContext)
              << "local follower failed to write entries: " << res;
          FATAL_ERROR_EXIT();
        }
        LOG_CTX("e0800", TRACE, logContext)
            << "local follower completed append entries";
        return AppendEntriesResult{term, messageId};
      };

  LOG_CTX("6fa8b", TRACE, messageLogContext)
      << "local follower received append entries";

  if (request.entries.empty()) {
    // Nothing to do here, save some work.
    return returnAppendEntriesResult(Result(TRI_ERROR_NO_ERROR));
  }

  auto iter = std::make_unique<InMemoryPersistedLogIterator>(request.entries);
  return _guardedLogCore.doUnderLock([&](auto& logCore) -> futures::Future<AppendEntriesResult> {
    if (logCore == nullptr) {
      LOG_CTX("e9b70", DEBUG, messageLogContext)
          << "local follower received append entries although the log core is "
             "moved away.";
      return AppendEntriesResult::withRejection(request.leaderTerm, request.messageId,
                                                {AppendEntriesErrorReason::ErrorType::kLostLogCore});
    }

    // Note that the beginning of iter here is always (and must be) exactly the
    // next index after the last one in the LogCore.
    return logCore->insertAsync(std::move(iter), request.waitForSync).thenValue(std::move(returnAppendEntriesResult));
  });
}

auto replicated_log::LogLeader::LocalFollower::resign() && noexcept
    -> std::unique_ptr<LogCore> {
  LOG_CTX("2062b", TRACE, _logContext)
      << "local follower received resign, term = " << _leader._currentTerm;
  // Although this method is marked noexcept, the doUnderLock acquires a
  // std::mutex which can throw an exception. In that case we just crash here.
  return _guardedLogCore.doUnderLock([&](auto& guardedLogCore) {
    auto logCore = std::move(guardedLogCore);
    LOG_CTX_IF("0f9b8", DEBUG, _logContext, logCore == nullptr)
        << "local follower asked to resign but log core already gone, term = "
        << _leader._currentTerm;
    return logCore;
  });
}

auto replicated_log::LogLeader::isLeadershipEstablished() const noexcept -> bool {
  return _guardedLeaderData.getLockedGuard()->_leadershipEstablished;
}

void replicated_log::LogLeader::establishLeadership(std::shared_ptr<ParticipantsConfig const> config) {
  LOG_CTX("f3aa8", TRACE, _logContext) << "trying to establish leadership";
  auto waitForIndex = _guardedLeaderData.doUnderLock([](GuardedLeaderData& data) {
    auto const lastIndex = data._inMemoryLog.getLastTermIndexPair();
    TRI_ASSERT(lastIndex.term != data._self._currentTerm);
    // Immediately append an empty log entry in the new term. This is necessary
    // because we must not commit entries of older terms, but do not want to
    // wait with committing until the next insert.

    // Also make sure that this entry is written with waitForSync = true to
    // ensure that entries of the previous term are synced as well.
    auto firstIndex = data.insertInternal(std::nullopt, true, std::nullopt);
    TRI_ASSERT(firstIndex == lastIndex.index + 1);
    return firstIndex;
  });

  TRI_ASSERT(waitForIndex == _firstIndexOfCurrentTerm);
  waitFor(waitForIndex)
      .thenFinal([weak = weak_from_this(), config = std::move(config)](
                     futures::Try<WaitForResult>&& result) mutable noexcept {
        if (auto self = weak.lock(); self) {
          try {
            result.throwIfFailed();
            self->_guardedLeaderData.doUnderLock([&](auto& data) {
              data._leadershipEstablished = true;
              data.committedParticipantsConfig = std::move(config);
            });
            LOG_CTX("536f4", TRACE, self->_logContext)
                << "leadership established";
          } catch (std::exception const& err) {
            LOG_CTX("5ceda", FATAL, self->_logContext)
                << "failed to establish leadership: " << err.what();
          }
        } else {
          LOG_TOPIC("94696", TRACE, Logger::REPLICATION2)
              << "leader is already gone, no leadership was established";
        }
      });
}

auto replicated_log::LogLeader::waitForLeadership()
    -> replicated_log::ILogParticipant::WaitForFuture {
  return waitFor(_firstIndexOfCurrentTerm);
}

<<<<<<< HEAD
void replicated_log::LogLeader::updateParticipantsConfig(
    std::shared_ptr<ParticipantsConfig const> config, std::size_t previousGeneration,
    std::unordered_map<ParticipantId, std::shared_ptr<AbstractFollower>> additionalFollowers,
    std::vector<ParticipantId> const& followersToRemove) {
=======
auto replicated_log::LogLeader::updateParticipantsConfig(
    std::shared_ptr<ParticipantsConfig const> config) -> LogIndex {
>>>>>>> 65684727
  LOG_CTX("ac277", DEBUG, _logContext)
      << "updating configuration to generation " << config->generation;
  TRI_ASSERT(previousGeneration < config->generation);
  auto waitForIndex = _guardedLeaderData.doUnderLock([&](GuardedLeaderData& data) {
    if (data.activeParticipantsConfig->generation >= config->generation) {
      THROW_ARANGO_EXCEPTION_FORMAT(
          TRI_ERROR_BAD_PARAMETER,
          "updated participant config generation is smaller or equal to "
          "current generation - refusing to update; new = %zu, current = %zu",
          config->generation, data.activeParticipantsConfig->generation);
    }
    if (data.activeParticipantsConfig->generation != previousGeneration) {
      // This is to make sure the `additionalFollowers` list is really the
      // (asymmetric) difference between the current and new configuration.
      THROW_ARANGO_EXCEPTION_FORMAT(
          TRI_ERROR_BAD_PARAMETER,
          "assumed participant config generation does not match the current "
          "generation - refusing to update; previous = %zu, current = %zu",
          previousGeneration, data.activeParticipantsConfig->generation);
    }

#ifdef ARANGODB_ENABLE_MAINTAINER_MODE
    // all participants in the new configuration must either exist already, or
    // be added via additionalFollowers.
    {
      auto const& newConfigParticipants = config->participants;
      TRI_ASSERT(std::all_of(newConfigParticipants.begin(),
                             newConfigParticipants.end(), [&](auto const& it) {
                               return data._follower.contains(it.first) ||
                                      additionalFollowers.contains(it.first) ||
                                      it.first == data._self.getParticipantId();
                             }));
    }
#endif

    // Create a copy. This is important to keep the following code exception-safe,
    // in particular never leave data._follower behind in a half-updated state.
    auto followers = data._follower;

    {  // remove obsolete followers
      for (auto const& it : followersToRemove) {
        followers.erase(it);
      }
    }
    {  // add new followers
      for (auto&& [participantId, abstractFollowerPtr] : additionalFollowers) {
        auto const lastIndex =
            data._inMemoryLog.getLastTermIndexPair().index.saturatedDecrement();
        followers.try_emplace(participantId,
                              std::make_shared<FollowerInfo>(std::move(abstractFollowerPtr),
                                                             TermIndexPair{LogTerm{0}, lastIndex},
                                                             data._self._logContext));
      }
    }

#ifdef ARANGODB_ENABLE_MAINTAINER_MODE
    // all participants (but the leader) in the new configuration must now be
    // part of followers
    {
      auto const& newConfigParticipants = config->participants;
      TRI_ASSERT(std::all_of(newConfigParticipants.begin(),
                             newConfigParticipants.end(), [&](auto const& it) {
                               return followers.contains(it.first) ||
                                      it.first == data._self.getParticipantId();
                             }));
    }
#endif

    auto const idx = data.insertInternal(std::nullopt, true, std::nullopt);
    data.activeParticipantsConfig = config;
    data._follower.swap(followers);

    return idx;
  });

  triggerAsyncReplication();
  waitFor(waitForIndex).thenFinal([weak = weak_from_this(), config](futures::Try<WaitForResult>&& result) noexcept {
    if (auto self = weak.lock(); self) {
      try {
        result.throwIfFailed();
        if (auto guard = self->_guardedLeaderData.getLockedGuard();
            guard->activeParticipantsConfig->generation == config->generation) {
          // Make sure config is the currently active configuration. It could
          // happen that activeParticipantsConfig was changed before config got
          // any chance to see anything committed, thus never being considered
          // an actual committedParticipantsConfig. In this case we skip it.
          guard->committedParticipantsConfig = config;
          LOG_CTX("536f5", DEBUG, self->_logContext)
              << "configuration committed, generation " << config->generation;
        } else {
          LOG_CTX("fd245", TRACE, self->_logContext)
              << "configuration already newer than generation " << config->generation;
        }
      } catch (ParticipantResignedException const& err) {
        LOG_CTX("3959f", DEBUG, self->_logContext)
            << "leader resigned before new participant configuration was "
               "committed: "
            << err.message();
      } catch (std::exception const& err) {
        LOG_CTX("1af0f", FATAL, self->_logContext)
            << "failed to commit new participant config; " << err.what();
        FATAL_ERROR_EXIT();  // TODO is there nothing we can do here?
      }
    }

    LOG_TOPIC("a4fc1", TRACE, Logger::REPLICATION2)
        << "leader is already gone, configuration change was not committed";
  });

  return waitForIndex;
}

auto replicated_log::LogLeader::getCommitIndex() const noexcept -> LogIndex {
  return _guardedLeaderData.getLockedGuard()->_commitIndex;
}

auto replicated_log::LogLeader::getParticipantConfigGenerations() const noexcept
    -> std::pair<std::size_t, std::optional<std::size_t>> {
  return _guardedLeaderData.doUnderLock([&](GuardedLeaderData const& data) {
    auto activeGeneration = data.activeParticipantsConfig->generation;
    auto committedGeneration = std::optional<std::size_t>{};

    if (auto committedConfig = data.committedParticipantsConfig; committedConfig != nullptr) {
      committedGeneration = committedConfig->generation;
    }

    return std::make_pair(activeGeneration, committedGeneration);
  });
}

auto replicated_log::LogLeader::LocalFollower::release(LogIndex stop) const -> Result {
  auto res = _guardedLogCore.doUnderLock([&](auto& core) {
    LOG_CTX("23745", DEBUG, _logContext)
        << "local follower releasing with stop at " << stop;
    return core->removeFront(stop).get();
  });
  LOG_CTX_IF("2aba1", WARN, _logContext, res.fail())
      << "local follower failed to release log entries: " << res.errorMessage();
  return res;
}

replicated_log::LogLeader::PreparedAppendEntryRequest::PreparedAppendEntryRequest(
    std::shared_ptr<LogLeader> const& logLeader, std::shared_ptr<FollowerInfo> follower,
    std::chrono::steady_clock::duration executionDelay)
    : _parentLog(logLeader),
      _follower(std::move(follower)),
      _executionDelay(executionDelay) {}

replicated_log::LogLeader::FollowerInfo::FollowerInfo(std::shared_ptr<AbstractFollower> impl,
                                                      TermIndexPair lastLogIndex,
                                                      LoggerContext const& logContext)
    : _impl(std::move(impl)),
      lastAckedEntry(lastLogIndex),
      logContext(logContext.with<logContextKeyLogComponent>("follower-info")
                     .with<logContextKeyFollowerId>(_impl->getParticipantId())) {}<|MERGE_RESOLUTION|>--- conflicted
+++ resolved
@@ -1158,15 +1158,10 @@
   return waitFor(_firstIndexOfCurrentTerm);
 }
 
-<<<<<<< HEAD
-void replicated_log::LogLeader::updateParticipantsConfig(
+auto replicated_log::LogLeader::updateParticipantsConfig(
     std::shared_ptr<ParticipantsConfig const> config, std::size_t previousGeneration,
     std::unordered_map<ParticipantId, std::shared_ptr<AbstractFollower>> additionalFollowers,
-    std::vector<ParticipantId> const& followersToRemove) {
-=======
-auto replicated_log::LogLeader::updateParticipantsConfig(
-    std::shared_ptr<ParticipantsConfig const> config) -> LogIndex {
->>>>>>> 65684727
+    std::vector<ParticipantId> const& followersToRemove) -> LogIndex {
   LOG_CTX("ac277", DEBUG, _logContext)
       << "updating configuration to generation " << config->generation;
   TRI_ASSERT(previousGeneration < config->generation);
