////////////////////////////////////////////////////////////////////////////////
/// DISCLAIMER
///
/// Copyright 2021-2021 ArangoDB GmbH, Cologne, Germany
///
/// Licensed under the Apache License, Version 2.0 (the "License");
/// you may not use this file except in compliance with the License.
/// You may obtain a copy of the License at
///
///     http://www.apache.org/licenses/LICENSE-2.0
///
/// Unless required by applicable law or agreed to in writing, software
/// distributed under the License is distributed on an "AS IS" BASIS,
/// WITHOUT WARRANTIES OR CONDITIONS OF ANY KIND, either express or implied.
/// See the License for the specific language governing permissions and
/// limitations under the License.
///
/// Copyright holder is ArangoDB GmbH, Cologne, Germany
///
/// @author Tobias Gödderz
////////////////////////////////////////////////////////////////////////////////

#include "LogLeader.h"

#include <Basics/Exceptions.h>
#include <Basics/Guarded.h>
#include <Basics/StringUtils.h>
#include <Basics/application-exit.h>
#include <Basics/debugging.h>
#include <Basics/system-compiler.h>
#include <Basics/voc-errors.h>
#include <Containers/ImmerMemoryPolicy.h>
#include <Futures/Future.h>
#include <Futures/Try.h>
#include <Logger/LogMacros.h>
#include <Logger/Logger.h>
#include <Logger/LoggerStream.h>
#include <algorithm>
#include <chrono>
#include <cstdint>
#include <exception>
#include <functional>
#include <iterator>
#include <memory>
#include <ratio>
#include <string>
#include <string_view>
#include <type_traits>
#include <unordered_map>
#include <utility>

#include "Basics/ErrorCode.h"
#include "Futures/Promise-inl.h"
#include "Futures/Promise.h"
#include "Futures/Unit.h"
#include "Logger/LogContextKeys.h"
#include "Replication2/DeferredExecution.h"
#include "Replication2/Exceptions/ParticipantResignedException.h"
#include "Replication2/ReplicatedLog/Algorithms.h"
#include "Replication2/ReplicatedLog/InMemoryLog.h"
#include "Replication2/ReplicatedLog/LogCore.h"
#include "Replication2/ReplicatedLog/LogStatus.h"
#include "Replication2/ReplicatedLog/PersistedLog.h"
#include "Replication2/ReplicatedLog/ReplicatedLogIterator.h"
#include "Replication2/ReplicatedLog/ReplicatedLogMetrics.h"
#include "Metrics/Gauge.h"
#include "Metrics/Histogram.h"
#include "Metrics/LogScale.h"
#include "Scheduler/SchedulerFeature.h"
#include "Scheduler/SupervisedScheduler.h"
#include "immer/detail/iterator_facade.hpp"
#include "immer/detail/rbts/rrbtree_iterator.hpp"

#if (_MSC_VER >= 1)
// suppress warnings:
#pragma warning(push)
// conversion from 'size_t' to 'immer::detail::rbts::count_t', possible loss of
// data
#pragma warning(disable : 4267)
// result of 32-bit shift implicitly converted to 64 bits (was 64-bit shift
// intended?)
#pragma warning(disable : 4334)
#endif
#include <immer/flex_vector.hpp>
#include <immer/flex_vector_transient.hpp>
#if (_MSC_VER >= 1)
#pragma warning(pop)
#endif

using namespace arangodb;
using namespace arangodb::replication2;

replicated_log::LogLeader::LogLeader(
    LoggerContext logContext, std::shared_ptr<ReplicatedLogMetrics> logMetrics,
    std::shared_ptr<ReplicatedLogGlobalSettings const> options,
    LogConfig config, ParticipantId id, LogTerm term, LogIndex firstIndex,
    InMemoryLog inMemoryLog)
    : _logContext(std::move(logContext)),
      _logMetrics(std::move(logMetrics)),
      _options(std::move(options)),
      _config(config),
      _id(std::move(id)),
      _currentTerm(term),
      _firstIndexOfCurrentTerm(firstIndex),
      _guardedLeaderData(*this, std::move(inMemoryLog)) {
  _logMetrics->replicatedLogLeaderNumber->fetch_add(1);
}

replicated_log::LogLeader::~LogLeader() {
  _logMetrics->replicatedLogLeaderNumber->fetch_sub(1);
  if (auto queueEmpty =
          _guardedLeaderData.getLockedGuard()->_waitForQueue.empty();
      !queueEmpty) {
    TRI_ASSERT(false) << "expected wait-for-queue to be empty";
    LOG_CTX("ce7f7", ERR, _logContext) << "expected wait-for-queue to be empty";
  }
}

auto replicated_log::LogLeader::instantiateFollowers(
    LoggerContext const& logContext,
    std::vector<std::shared_ptr<AbstractFollower>> const& followers,
    std::shared_ptr<LocalFollower> const& localFollower,
    TermIndexPair lastEntry)
    -> std::unordered_map<ParticipantId, std::shared_ptr<FollowerInfo>> {
  auto initLastIndex = lastEntry.index.saturatedDecrement();

  std::unordered_map<ParticipantId, std::shared_ptr<FollowerInfo>>
      followers_map;
  followers_map.reserve(followers.size() + 1);
  followers_map.emplace(
      localFollower->getParticipantId(),
      std::make_shared<FollowerInfo>(localFollower, lastEntry, logContext));
  for (auto const& impl : followers) {
    auto const& [it, inserted] = followers_map.emplace(
        impl->getParticipantId(),
        std::make_shared<FollowerInfo>(
            impl, TermIndexPair{LogTerm{0}, initLastIndex}, logContext));
    TRI_ASSERT(inserted) << "duplicate participant id: "
                         << impl->getParticipantId();
  }
  return followers_map;
}

namespace {
auto delayedFuture(std::chrono::steady_clock::duration duration)
    -> futures::Future<futures::Unit> {
  if (SchedulerFeature::SCHEDULER) {
    return SchedulerFeature::SCHEDULER->delay(duration);
  }

  // std::this_thread::sleep_for(duration);
  return futures::Future<futures::Unit>{std::in_place};
}
}  // namespace

void replicated_log::LogLeader::handleResolvedPromiseSet(
    ResolvedPromiseSet resolvedPromises,
    std::shared_ptr<ReplicatedLogMetrics> const& logMetrics) {
  auto const commitTp = InMemoryLogEntry::clock::now();
  for (auto const& it : resolvedPromises._commitedLogEntries) {
    using namespace std::chrono_literals;
    auto const entryDuration = commitTp - it.insertTp();
    logMetrics->replicatedLogInsertsRtt->count(entryDuration / 1us);
  }

  for (auto& promise : resolvedPromises._set) {
    TRI_ASSERT(promise.second.valid());
    promise.second.setValue(resolvedPromises.result);
  }
}

void replicated_log::LogLeader::executeAppendEntriesRequests(
    std::vector<std::optional<PreparedAppendEntryRequest>> requests,
    std::shared_ptr<ReplicatedLogMetrics> const& logMetrics) {
  for (auto& it : requests) {
    if (it.has_value()) {
      delayedFuture(it->_executionDelay)
          .thenFinal([it = std::move(it), logMetrics](auto&&) mutable {
            auto& follower = it->_follower;
            auto logLeader = it->_parentLog.lock();
            if (logLeader == nullptr) {
              LOG_TOPIC("de312", TRACE, Logger::REPLICATION2)
                  << "parent log already gone, not sending any more "
                     "AppendEntryRequests";
              return;
            }

            auto [request, lastIndex] =
                logLeader->_guardedLeaderData.doUnderLock(
                    [&](auto const& self) {
                      auto lastAvailableIndex =
                          self._inMemoryLog.getLastTermIndexPair();
                      LOG_CTX("71801", TRACE, follower->logContext)
                          << "last acked index = " << follower->lastAckedEntry
                          << ", current index = " << lastAvailableIndex
                          << ", last acked commit index = "
                          << follower->lastAckedCommitIndex
                          << ", current commit index = " << self._commitIndex
                          << ", last acked lci = " << follower->lastAckedLCI
                          << ", current lci = " << self._largestCommonIndex;
                      // We can only get here if there is some new information
                      // for this follower
                      TRI_ASSERT(
                          follower->lastAckedEntry.index !=
                              lastAvailableIndex.index ||
                          self._commitIndex != follower->lastAckedCommitIndex ||
                          self._largestCommonIndex != follower->lastAckedLCI);

                      return self.createAppendEntriesRequest(
                          *follower, lastAvailableIndex);
                    });

            auto messageId = request.messageId;
            LOG_CTX("1b0ec", TRACE, follower->logContext)
                << "sending append entries, messageId = " << messageId;

            // We take the start time here again to have a more precise
            // measurement. (And do not use follower._lastRequestStartTP)
            // TODO really needed?
            auto startTime = std::chrono::steady_clock::now();
            // Capture a weak pointer `parentLog` that will be locked
            // when the request returns. If the locking is successful
            // we are still in the same term.
            follower->_impl->appendEntries(std::move(request))
                .thenFinal([weakParentLog = it->_parentLog,
                            follower = it->_follower, lastIndex = lastIndex,
                            currentCommitIndex = request.leaderCommit,
                            currentLCI = request.largestCommonIndex,
                            currentTerm = logLeader->_currentTerm,
                            messageId = messageId, startTime,
                            logMetrics =
                                logMetrics](futures::Try<AppendEntriesResult>&&
                                                res) noexcept {
                  // This has to remain noexcept, because the code below is not
                  // exception safe
                  auto const endTime = std::chrono::steady_clock::now();

                  if (auto self = weakParentLog.lock()) {
                    using namespace std::chrono_literals;
                    auto const duration = endTime - startTime;
                    self->_logMetrics->replicatedLogAppendEntriesRttUs->count(
                        duration / 1us);
                    LOG_CTX("8ff44", TRACE, follower->logContext)
                        << "received append entries response, messageId = "
                        << messageId;
                    auto [preparedRequests, resolvedPromises] = std::invoke(
                        [&]() -> std::pair<std::vector<std::optional<
                                               PreparedAppendEntryRequest>>,
                                           ResolvedPromiseSet> {
                          auto guarded = self->acquireMutex();
                          if (!guarded->_didResign) {
                            // Is throwing the right thing to do here? - No, we
                            // are in a finally
                            return guarded->handleAppendEntriesResponse(
                                *follower, lastIndex, currentCommitIndex,
                                currentLCI, currentTerm, std::move(res),
                                endTime - startTime, messageId);
                          } else {
                            LOG_CTX("da116", DEBUG, follower->logContext)
                                << "received response from follower but leader "
                                   "already resigned, messageId = "
                                << messageId;
                          }
                          return {};
                        });

                    handleResolvedPromiseSet(std::move(resolvedPromises),
                                             logMetrics);
                    executeAppendEntriesRequests(std::move(preparedRequests),
                                                 logMetrics);
                  } else {
                    LOG_CTX("de300", DEBUG, follower->logContext)
                        << "parent log already gone, messageId = " << messageId;
                  }
                });
          });
    }
  }
}

auto replicated_log::LogLeader::construct(
    LogConfig config, std::unique_ptr<LogCore> logCore,
    std::vector<std::shared_ptr<AbstractFollower>> const& followers,
    ParticipantId id, LogTerm const term, LoggerContext const& logContext,
    std::shared_ptr<ReplicatedLogMetrics> logMetrics,
    std::shared_ptr<ReplicatedLogGlobalSettings const> options)
    -> std::shared_ptr<LogLeader> {
  auto participantsConfig = std::make_shared<ParticipantsConfig>();
  participantsConfig->generation = 0;
  std::transform(followers.begin(), followers.end(),
                 std::inserter(participantsConfig->participants,
                               participantsConfig->participants.end()),
                 [](auto& f) {
                   return std::make_pair(f->getParticipantId(),
                                         ParticipantFlags{});
                 });
  return construct(config, std::move(logCore), followers, participantsConfig,
                   std::move(id), term, logContext, std::move(logMetrics),
                   std::move(options));
}

auto replicated_log::LogLeader::construct(
    LogConfig config, std::unique_ptr<LogCore> logCore,
    std::vector<std::shared_ptr<AbstractFollower>> const& followers,
    std::shared_ptr<ParticipantsConfig const> participantsConfig,
    ParticipantId id, LogTerm term, LoggerContext const& logContext,
    std::shared_ptr<ReplicatedLogMetrics> logMetrics,
    std::shared_ptr<ReplicatedLogGlobalSettings const> options)
    -> std::shared_ptr<LogLeader> {
  if (ADB_UNLIKELY(logCore == nullptr)) {
    auto followerIds = std::vector<std::string>{};
    std::transform(followers.begin(), followers.end(),
                   std::back_inserter(followerIds),
                   [](auto const& follower) -> std::string {
                     return follower->getParticipantId();
                   });
    auto message = basics::StringUtils::concatT(
        "LogCore missing when constructing LogLeader, leader id: ", id,
        "term: ", term, "writeConcern: ", config.writeConcern,
        "followers: ", basics::StringUtils::join(followerIds, ", "));
    THROW_ARANGO_EXCEPTION_MESSAGE(TRI_ERROR_INTERNAL, std::move(message));
  }

  // Workaround to be able to use make_shared, while LogLeader's constructor
  // is actually protected.
  struct MakeSharedLogLeader : LogLeader {
   public:
    MakeSharedLogLeader(
        LoggerContext logContext,
        std::shared_ptr<ReplicatedLogMetrics> logMetrics,
        std::shared_ptr<ReplicatedLogGlobalSettings const> options,
        LogConfig config, ParticipantId id, LogTerm term,
        LogIndex firstIndexOfCurrentTerm, InMemoryLog inMemoryLog)
        : LogLeader(std::move(logContext), std::move(logMetrics),
                    std::move(options), config, std::move(id), term,
                    firstIndexOfCurrentTerm, std::move(inMemoryLog)) {}
  };

  auto log = InMemoryLog::loadFromLogCore(*logCore);
  auto const lastIndex = log.getLastTermIndexPair();
  // if this assertion triggers there is an entry present in the log
  // that has the current term. Did create a different leader with the same term
  // in your test?
  TRI_ASSERT(lastIndex.term != term);

  // Note that although we add an entry to establish our leadership
  // we do still want to use the unchanged lastIndex to initialize
  // our followers with, as none of them can possibly have this entry.
  // This is particularly important for the LocalFollower, which blindly
  // accepts appendEntriesRequests, and we would thus forget persisting this
  // entry on the leader!

  auto commonLogContext =
      logContext.with<logContextKeyTerm>(term).with<logContextKeyLeaderId>(id);

  auto leader = std::make_shared<MakeSharedLogLeader>(
      commonLogContext.with<logContextKeyLogComponent>("leader"),
      std::move(logMetrics), std::move(options), config, std::move(id), term,
      lastIndex.index + 1u, log);
  auto localFollower = std::make_shared<LocalFollower>(
      *leader,
      commonLogContext.with<logContextKeyLogComponent>("local-follower"),
      std::move(logCore), lastIndex);

  {
    auto leaderDataGuard = leader->acquireMutex();

    leaderDataGuard->_follower = instantiateFollowers(
        commonLogContext, followers, localFollower, lastIndex);
    leaderDataGuard->activeParticipantsConfig = participantsConfig;
    leader->_localFollower = std::move(localFollower);
    TRI_ASSERT(leaderDataGuard->_follower.size() >= config.writeConcern)
        << "actual followers: " << leaderDataGuard->_follower.size()
        << " writeConcern: " << config.writeConcern;
  }

  leader->establishLeadership(std::move(participantsConfig));

  return leader;
}

auto replicated_log::LogLeader::acquireMutex() -> LogLeader::Guard {
  return _guardedLeaderData.getLockedGuard();
}

auto replicated_log::LogLeader::acquireMutex() const -> LogLeader::ConstGuard {
  return _guardedLeaderData.getLockedGuard();
}

auto replicated_log::LogLeader::resign() && -> std::tuple<
    std::unique_ptr<LogCore>, DeferredAction> {
  return _guardedLeaderData.doUnderLock([this, &localFollower = *_localFollower,
                                         &participantId = _id](
                                            GuardedLeaderData& leaderData) {
    if (leaderData._didResign) {
      LOG_CTX("5d3b8", ERR, _logContext)
          << "Leader " << participantId << " already resigned!";
      throw ParticipantResignedException(
          TRI_ERROR_REPLICATION_REPLICATED_LOG_LEADER_RESIGNED, ADB_HERE);
    }

    // WARNING! This stunt is here to make things exception safe.
    // The move constructor of std::multimap is **not** noexcept.
    // Thus we have to make a new map unique and use std::swap to
    // transfer the content. And then move the unique_ptr into
    // the lambda.
    auto queue =
        std::make_unique<WaitForQueue>(std::move(leaderData._waitForQueue));

    auto action = [promises = std::move(queue)]() mutable noexcept {
      for (auto& [idx, promise] : *promises) {
        // Check this to make sure that setException does not throw
        if (!promise.isFulfilled()) {
          promise.setException(ParticipantResignedException(
              TRI_ERROR_REPLICATION_REPLICATED_LOG_LEADER_RESIGNED, ADB_HERE));
        }
      }
    };

    LOG_CTX("8696f", DEBUG, _logContext) << "resign";
    leaderData._didResign = true;
    static_assert(
        std::is_nothrow_constructible_v<
            DeferredAction, std::add_rvalue_reference_t<decltype(action)>>);
    static_assert(noexcept(std::declval<LocalFollower&&>().resign()));
    return std::make_tuple(std::move(localFollower).resign(),
                           DeferredAction(std::move(action)));
  });
}

auto replicated_log::LogLeader::readReplicatedEntryByIndex(LogIndex idx) const
    -> std::optional<PersistingLogEntry> {
  return _guardedLeaderData.doUnderLock(
      [&idx](auto& leaderData) -> std::optional<PersistingLogEntry> {
        if (leaderData._didResign) {
          throw ParticipantResignedException(
              TRI_ERROR_REPLICATION_REPLICATED_LOG_LEADER_RESIGNED, ADB_HERE);
        }
        if (auto entry = leaderData._inMemoryLog.getEntryByIndex(idx);
            entry.has_value() &&
            entry->entry().logIndex() <= leaderData._commitIndex) {
          return entry->entry();
        } else {
          return std::nullopt;
        }
      });
}

auto replicated_log::LogLeader::getStatus() const -> LogStatus {
  return _guardedLeaderData.doUnderLock([term = _currentTerm](
                                            GuardedLeaderData const&
                                                leaderData) {
    if (leaderData._didResign) {
      throw ParticipantResignedException(
          TRI_ERROR_REPLICATION_REPLICATED_LOG_LEADER_RESIGNED, ADB_HERE);
    }
    LeaderStatus status;
    status.local = leaderData.getLocalStatistics();
    status.term = term;
    status.largestCommonIndex = leaderData._largestCommonIndex;
    status.lastCommitStatus = leaderData._lastCommitFailReason;
    status.leadershipEstablished = leaderData._leadershipEstablished;
    status.activeParticipantsConfig = *leaderData.activeParticipantsConfig;
    if (auto const config = leaderData.committedParticipantsConfig;
        config != nullptr) {
      status.committedParticipantsConfig = *config;
    }
    for (auto const& [pid, f] : leaderData._follower) {
      auto lastRequestLatencyMS =
          std::chrono::duration_cast<std::chrono::duration<double, std::milli>>(
              f->_lastRequestLatency);
      auto state = std::invoke([&, &f = f] {
        switch (f->_state) {
          case FollowerInfo::State::ERROR_BACKOFF:
            return FollowerState::withErrorBackoff(
                std::chrono::duration_cast<
                    std::chrono::duration<double, std::milli>>(
                    f->_errorBackoffEndTP - std::chrono::steady_clock::now()),
                f->numErrorsSinceLastAnswer);
          case FollowerInfo::State::REQUEST_IN_FLIGHT:
            return FollowerState::withRequestInFlight(
                std::chrono::duration_cast<
                    std::chrono::duration<double, std::milli>>(
                    std::chrono::steady_clock::now() - f->_lastRequestStartTP));
          default:
            return FollowerState::withUpToDate();
        }
      });
      auto const& participantId = f->_impl->getParticipantId();
      TRI_ASSERT(pid == participantId);
      TRI_ASSERT(!pid.empty());
      status.follower.emplace(
          participantId,
          FollowerStatistics{
              LogStatistics{f->lastAckedEntry, f->lastAckedCommitIndex},
              f->lastErrorReason, lastRequestLatencyMS, state});
    }

    status.commitLagMS = leaderData.calculateCommitLag();
    return LogStatus{std::move(status)};
  });
}

auto replicated_log::LogLeader::getQuickStatus() const -> QuickLogStatus {
  return _guardedLeaderData.doUnderLock(
      [term = _currentTerm](GuardedLeaderData const& leaderData) {
        if (leaderData._didResign) {
          throw ParticipantResignedException(
              TRI_ERROR_REPLICATION_REPLICATED_LOG_LEADER_RESIGNED, ADB_HERE);
        }
        return QuickLogStatus{
            .role = ParticipantRole::kLeader,
            .term = term,
            .local = leaderData.getLocalStatistics(),
            .leadershipEstablished = leaderData._leadershipEstablished,
            .activeParticipantsConfig = leaderData.activeParticipantsConfig,
            .committedParticipantsConfig =
                leaderData.committedParticipantsConfig};
      });
}

auto replicated_log::LogLeader::insert(LogPayload payload, bool waitForSync)
    -> LogIndex {
  auto index =
      insert(std::move(payload), waitForSync, doNotTriggerAsyncReplication);
  triggerAsyncReplication();
  return index;
}

auto replicated_log::LogLeader::insert(LogPayload payload, bool waitForSync,
                                       DoNotTriggerAsyncReplication)
    -> LogIndex {
  auto const insertTp = InMemoryLogEntry::clock::now();
  // Currently we use a mutex. Is this the only valid semantic?
  return _guardedLeaderData.doUnderLock([&](GuardedLeaderData& leaderData) {
    return leaderData.insertInternal(std::move(payload), waitForSync, insertTp);
  });
}

auto replicated_log::LogLeader::GuardedLeaderData::insertInternal(
    std::optional<LogPayload> payload, bool waitForSync,
    std::optional<InMemoryLogEntry::clock::time_point> insertTp) -> LogIndex {
  if (this->_didResign) {
    throw ParticipantResignedException(
        TRI_ERROR_REPLICATION_REPLICATED_LOG_LEADER_RESIGNED, ADB_HERE);
  }
  auto const index = this->_inMemoryLog.getNextIndex();
  auto const payloadSize = payload.has_value() ? payload->byteSize() : 0;
  auto logEntry = InMemoryLogEntry(
      PersistingLogEntry(_self._currentTerm, index, std::move(payload)),
      waitForSync);
  logEntry.setInsertTp(insertTp.has_value() ? *insertTp
                                            : InMemoryLogEntry::clock::now());
  this->_inMemoryLog.appendInPlace(_self._logContext, std::move(logEntry));
  _self._logMetrics->replicatedLogInsertsBytes->count(payloadSize);
  return index;
}

auto replicated_log::LogLeader::waitFor(LogIndex index) -> WaitForFuture {
  return _guardedLeaderData.doUnderLock([index](auto& leaderData) {
    if (leaderData._didResign) {
      auto promise = WaitForPromise{};
      promise.setException(ParticipantResignedException(
          TRI_ERROR_REPLICATION_REPLICATED_LOG_LEADER_RESIGNED, ADB_HERE));
      return promise.getFuture();
    }
    if (leaderData._commitIndex >= index) {
      return futures::Future<WaitForResult>{
          std::in_place, leaderData._commitIndex, leaderData._lastQuorum};
    }
    auto it = leaderData._waitForQueue.emplace(index, WaitForPromise{});
    auto& promise = it->second;
    auto&& future = promise.getFuture();
    TRI_ASSERT(future.valid());
    return std::move(future);
  });
}

auto replicated_log::LogLeader::getParticipantId() const noexcept
    -> ParticipantId const& {
  return _id;
}

auto replicated_log::LogLeader::triggerAsyncReplication() -> void {
  auto preparedRequests = _guardedLeaderData.doUnderLock([](auto& leaderData) {
    if (leaderData._didResign) {
      throw ParticipantResignedException(
          TRI_ERROR_REPLICATION_REPLICATED_LOG_LEADER_RESIGNED, ADB_HERE);
    }
    return leaderData.prepareAppendEntries();
  });
  executeAppendEntriesRequests(std::move(preparedRequests), _logMetrics);
}

auto replicated_log::LogLeader::GuardedLeaderData::updateCommitIndexLeader(
    LogIndex newIndex, std::shared_ptr<QuorumData> quorum)
    -> ResolvedPromiseSet {
  LOG_CTX("a9a7e", TRACE, _self._logContext)
      << "updating commit index to " << newIndex << " with quorum "
      << quorum->quorum;
  auto oldIndex = _commitIndex;

  TRI_ASSERT(_commitIndex < newIndex)
      << "_commitIndex == " << _commitIndex << ", newIndex == " << newIndex;
  _commitIndex = newIndex;
  _lastQuorum = quorum;

  try {
    WaitForQueue toBeResolved;
    auto const end = _waitForQueue.upper_bound(_commitIndex);
    for (auto it = _waitForQueue.begin(); it != end;) {
      LOG_CTX("37d9d", TRACE, _self._logContext)
          << "resolving promise for index " << it->first;
      toBeResolved.insert(_waitForQueue.extract(it++));
    }
    return ResolvedPromiseSet{std::move(toBeResolved),
                              WaitForResult(newIndex, std::move(quorum)),
                              _inMemoryLog.slice(oldIndex, newIndex + 1)};
  } catch (std::exception const& e) {
    // If those promises are not fulfilled we can not continue.
    // Note that the move constructor of std::multi_map is not noexcept.
    LOG_CTX("e7a4e", FATAL, _self._logContext)
        << "failed to fulfill replication promises due to exception; system "
           "can not continue. message: "
        << e.what();
    FATAL_ERROR_EXIT();
  } catch (...) {
    // If those promises are not fulfilled we can not continue.
    // Note that the move constructor of std::multi_map is not noexcept.
    LOG_CTX("c0bbb", FATAL, _self._logContext)
        << "failed to fulfill replication promises due to exception; system "
           "can not continue";
    FATAL_ERROR_EXIT();
  }
}

auto replicated_log::LogLeader::GuardedLeaderData::prepareAppendEntries()
    -> std::vector<std::optional<PreparedAppendEntryRequest>> {
  auto appendEntryRequests =
      std::vector<std::optional<PreparedAppendEntryRequest>>{};
  appendEntryRequests.reserve(_follower.size());
  std::transform(
      _follower.begin(), _follower.end(),
      std::back_inserter(appendEntryRequests),
      [this](auto& follower) { return prepareAppendEntry(follower.second); });
  return appendEntryRequests;
}

auto replicated_log::LogLeader::GuardedLeaderData::prepareAppendEntry(
    std::shared_ptr<FollowerInfo> follower)
    -> std::optional<PreparedAppendEntryRequest> {
  if (follower->_state != FollowerInfo::State::IDLE) {
    LOG_CTX("1d7b6", TRACE, follower->logContext)
        << "request in flight - skipping";
    return std::nullopt;  // wait for the request to return
  }

  auto const lastAvailableIndex = _inMemoryLog.getLastTermIndexPair();
  LOG_CTX("8844a", TRACE, follower->logContext)
      << "last acked index = " << follower->lastAckedEntry
      << ", current index = " << lastAvailableIndex
      << ", last acked commit index = " << follower->lastAckedCommitIndex
      << ", current commit index = " << _commitIndex
      << ", last acked lci = " << follower->lastAckedLCI
      << ", current lci = " << _largestCommonIndex;
  if (follower->lastAckedEntry.index == lastAvailableIndex.index &&
      _commitIndex == follower->lastAckedCommitIndex &&
      _largestCommonIndex == follower->lastAckedLCI) {
    LOG_CTX("74b71", TRACE, follower->logContext) << "up to date";
    return std::nullopt;  // nothing to replicate
  }

  auto const executionDelay = std::invoke([&] {
    using namespace std::chrono_literals;
    if (follower->numErrorsSinceLastAnswer > 0) {
      // Capped exponential backoff. Wait for 100us, 200us, 400us, ...
      // until at most 100us * 2 ** 17 == 13.11s.
      auto executionDelay =
          100us *
          (1u << std::min(follower->numErrorsSinceLastAnswer, std::size_t{17}));
      LOG_CTX("2a6f7", DEBUG, follower->logContext)
          << follower->numErrorsSinceLastAnswer
          << " requests failed, last one was " << follower->lastSentMessageId
          << " - waiting " << executionDelay / 1ms
          << "ms before sending next message.";
      follower->_state = FollowerInfo::State::ERROR_BACKOFF;
      follower->_errorBackoffEndTP =
          std::chrono::steady_clock::now() + executionDelay;
      return executionDelay;
    } else {
      follower->_state = FollowerInfo::State::PREPARE;
      return 0us;
    }
  });

  return PreparedAppendEntryRequest{_self.shared_from_this(),
                                    std::move(follower), executionDelay};
}

auto replicated_log::LogLeader::GuardedLeaderData::createAppendEntriesRequest(
    replicated_log::LogLeader::FollowerInfo& follower,
    TermIndexPair const& lastAvailableIndex) const
    -> std::pair<AppendEntriesRequest, TermIndexPair> {
  auto const lastAcked =
      _inMemoryLog.getEntryByIndex(follower.lastAckedEntry.index);

  AppendEntriesRequest req;
  req.leaderCommit = _commitIndex;
  req.largestCommonIndex = _largestCommonIndex;
  req.leaderTerm = _self._currentTerm;
  req.leaderId = _self._id;
  req.waitForSync = _self._config.waitForSync;
  req.messageId = ++follower.lastSentMessageId;

  follower._state = FollowerInfo::State::REQUEST_IN_FLIGHT;
  follower._lastRequestStartTP = std::chrono::steady_clock::now();

  if (lastAcked) {
    req.prevLogEntry.index = lastAcked->entry().logIndex();
    req.prevLogEntry.term = lastAcked->entry().logTerm();
    TRI_ASSERT(req.prevLogEntry.index == follower.lastAckedEntry.index);
  } else {
    req.prevLogEntry.index = LogIndex{0};
    req.prevLogEntry.term = LogTerm{0};
  }

  {
    auto it = getInternalLogIterator(follower.lastAckedEntry.index + 1);
    auto transientEntries = decltype(req.entries)::transient_type{};
    auto sizeCounter = std::size_t{0};
    while (auto entry = it->next()) {
      req.waitForSync |= entry->getWaitForSync();

      transientEntries.push_back(InMemoryLogEntry(*entry));
      sizeCounter += entry->entry().approxByteSize();

      if (sizeCounter >= _self._options->_thresholdNetworkBatchSize) {
        break;
      }
    }
    req.entries = std::move(transientEntries).persistent();
  }

  auto isEmptyAppendEntries = req.entries.empty();
  auto lastIndex = isEmptyAppendEntries
                       ? lastAvailableIndex
                       : req.entries.back().entry().logTermIndexPair();

  LOG_CTX("af3c6", TRACE, follower.logContext)
      << "creating append entries request with " << req.entries.size()
      << " entries , prevLogEntry.term = " << req.prevLogEntry.term
      << ", prevLogEntry.index = " << req.prevLogEntry.index
      << ", leaderCommit = " << req.leaderCommit
      << ", lci = " << req.largestCommonIndex << ", msg-id = " << req.messageId;

  return std::make_pair(std::move(req), lastIndex);
}

auto replicated_log::LogLeader::GuardedLeaderData::handleAppendEntriesResponse(
    FollowerInfo& follower, TermIndexPair lastIndex,
    LogIndex currentCommitIndex, LogIndex currentLCI, LogTerm currentTerm,
    futures::Try<AppendEntriesResult>&& res,
    std::chrono::steady_clock::duration latency, MessageId messageId)
    -> std::pair<std::vector<std::optional<PreparedAppendEntryRequest>>,
                 ResolvedPromiseSet> {
  if (currentTerm != _self._currentTerm) {
    LOG_CTX("7ab2e", WARN, follower.logContext)
        << "received append entries response with wrong term: " << currentTerm;
    return {};
  }

  ResolvedPromiseSet toBeResolved;

  follower._lastRequestLatency = latency;

  if (follower.lastSentMessageId == messageId) {
    LOG_CTX("35a32", TRACE, follower.logContext)
        << "received message " << messageId << " - no other requests in flight";
    // there is no request in flight currently
    follower._state = FollowerInfo::State::IDLE;
  }
  if (res.hasValue()) {
    auto& response = res.get();
    TRI_ASSERT(messageId == response.messageId);
    if (follower.lastSentMessageId == response.messageId) {
      LOG_CTX("35134", TRACE, follower.logContext)
          << "received append entries response, messageId = "
          << response.messageId
          << ", errorCode = " << to_string(response.errorCode)
          << ", reason  = " << to_string(response.reason.error);

      follower.lastErrorReason = response.reason;
      if (response.isSuccess()) {
        follower.numErrorsSinceLastAnswer = 0;
        follower.lastAckedEntry = lastIndex;
        follower.lastAckedCommitIndex = currentCommitIndex;
        follower.lastAckedLCI = currentLCI;
        toBeResolved = checkCommitIndex();
      } else {
        TRI_ASSERT(response.reason.error !=
                   AppendEntriesErrorReason::ErrorType::kNone);
        switch (response.reason.error) {
          case AppendEntriesErrorReason::ErrorType::kNoPrevLogMatch:
            follower.numErrorsSinceLastAnswer = 0;
            TRI_ASSERT(response.conflict.has_value());
            follower.lastAckedEntry.index =
                response.conflict.value().index.saturatedDecrement();
            LOG_CTX("33c6d", DEBUG, follower.logContext)
                << "reset last acked index to " << follower.lastAckedEntry;
            break;
          default:
            LOG_CTX("1bd0b", DEBUG, follower.logContext)
                << "received error from follower, reason = "
                << to_string(response.reason.error)
                << " message id = " << messageId;
            ++follower.numErrorsSinceLastAnswer;
        }
      }
    } else {
      LOG_CTX("056a8", DEBUG, follower.logContext)
          << "received outdated response from follower "
          << follower._impl->getParticipantId() << ": " << response.messageId
          << ", expected " << messageId << ", latest "
          << follower.lastSentMessageId;
    }
  } else if (res.hasException()) {
    ++follower.numErrorsSinceLastAnswer;
    follower.lastErrorReason = {
        AppendEntriesErrorReason::ErrorType::kCommunicationError};
    try {
      res.throwIfFailed();
    } catch (std::exception const& e) {
      follower.lastErrorReason.details = e.what();
      LOG_CTX("e094b", INFO, follower.logContext)
          << "exception in appendEntries to follower "
          << follower._impl->getParticipantId() << ": " << e.what();
    } catch (...) {
      LOG_CTX("05608", INFO, follower.logContext)
          << "exception in appendEntries to follower "
          << follower._impl->getParticipantId() << ".";
    }
  } else {
    LOG_CTX("dc441", FATAL, follower.logContext)
        << "in appendEntries to follower " << follower._impl->getParticipantId()
        << ", result future has neither value nor exception.";
    TRI_ASSERT(false);
    FATAL_ERROR_EXIT();
  }

  // try sending the next batch
  return std::make_pair(prepareAppendEntries(), std::move(toBeResolved));
}

auto replicated_log::LogLeader::GuardedLeaderData::getInternalLogIterator(
    LogIndex firstIdx) const
    -> std::unique_ptr<TypedLogIterator<InMemoryLogEntry>> {
  auto const endIdx = _inMemoryLog.getLastTermIndexPair().index + 1;
  TRI_ASSERT(firstIdx <= endIdx);
  return _inMemoryLog.getMemtryIteratorFrom(firstIdx);
}

auto replicated_log::LogLeader::GuardedLeaderData::getCommittedLogIterator(
    LogIndex firstIndex) const -> std::unique_ptr<LogRangeIterator> {
  auto const endIdx = _inMemoryLog.getNextIndex();
  TRI_ASSERT(firstIndex < endIdx);
  // return an iterator for the range [firstIndex, _commitIndex + 1)
  return _inMemoryLog.getIteratorRange(firstIndex, _commitIndex + 1);
}

auto replicated_log::LogLeader::GuardedLeaderData::
    collectEligibleFollowerIndexes() const
    -> std::pair<LogIndex, std::vector<algorithms::ParticipantStateTuple>> {
  auto largestCommonIndex = _commitIndex;
  std::vector<algorithms::ParticipantStateTuple> indexes;
  indexes.reserve(_follower.size());
  for (auto const& [pid, follower] : _follower) {
    // The lastAckedEntry is the last index/term pair that we sent that this
    // follower acknowledged - means we sent it. And we must not have entries
    // in our log with a term newer than currentTerm, which could have been
    // sent to a follower.
    auto const& lastAckedEntry = follower->lastAckedEntry;
    TRI_ASSERT(lastAckedEntry.term <= this->_self._currentTerm);
    // We must never commit log entries for older terms, as these could still be
    // overwritten later if a leader takes over that holds an entry with the
    // same index, but with a newer term than that entry has.
    // For more details and an example see the Raft paper, specifically on
    // page 9 both subsection "5.4.2 Committing entries from previous terms" and
    // figure 8.
    // We may only commit these if we've written an entry in our current term.
    // This also includes log entries persisted on this server, i.e. our
    // LocalFollower is no exception.
    if (lastAckedEntry.term == this->_self._currentTerm) {
      auto flags = std::invoke([&, &pid = pid] {
        if (auto f = activeParticipantsConfig->participants.find(pid);
            f != std::end(activeParticipantsConfig->participants)) {
          return f->second;
        }
        return ParticipantFlags{};
      });
      indexes.emplace_back(algorithms::ParticipantStateTuple{
          .index = lastAckedEntry.index,
          .id = follower->_impl->getParticipantId(),
          .failed = false,
          .flags = flags});
    } else {
      LOG_CTX("54869", TRACE, _self._logContext)
          << "Will ignore follower " << follower->_impl->getParticipantId()
          << " in the following commit index check, as its last log entry "
             "(index "
          << lastAckedEntry.index << ") is of term " << lastAckedEntry.term
          << ", but we're in term " << _self._currentTerm << ".";
    }

    largestCommonIndex =
        std::min(largestCommonIndex, follower->lastAckedCommitIndex);
  }

  return {largestCommonIndex, std::move(indexes)};
}

auto replicated_log::LogLeader::GuardedLeaderData::checkCommitIndex()
    -> ResolvedPromiseSet {
  auto const quorum_size = _self._config.writeConcern;

  if (quorum_size == 0 || quorum_size > _follower.size()) {
    LOG_CTX("24e92", WARN, _self._logContext)
        << "not enough participants to fulfill quorum size requirement";
    return {};
  }

  auto [newLargestCommonIndex, indexes] = collectEligibleFollowerIndexes();

  LOG_CTX("a2d04", TRACE, _self._logContext)
      << "checking commit index on set " << indexes;
  if (quorum_size > indexes.size()) {
    LOG_CTX("d8b19", DEBUG, _self._logContext)
        << "not enough eligible participants to fulfill quorum size "
           "requirement";
    return {};
  }

  if (newLargestCommonIndex != _largestCommonIndex) {
    // This assertion is no longer true, as followers can now be added.
    // TRI_ASSERT(newLargestCommonIndex > _largestCommonIndex);
    LOG_CTX("851bb", TRACE, _self._logContext)
        << "largest common index went from " << _largestCommonIndex << " to "
        << newLargestCommonIndex;
    _largestCommonIndex = newLargestCommonIndex;
  }

  auto [newCommitIndex, commitFailReason, quorum] =
      algorithms::calculateCommitIndex(
          indexes,
          algorithms::CalculateCommitIndexOptions{
              quorum_size, _self._config.softWriteConcern, indexes.size()},
          _commitIndex, _inMemoryLog.getLastIndex());
  _lastCommitFailReason = commitFailReason;

  LOG_CTX("6a6c0", TRACE, _self._logContext)
      << "calculated commit index as " << newCommitIndex
      << ", current commit index = " << _commitIndex;
  TRI_ASSERT(newCommitIndex >= _commitIndex);
  if (newCommitIndex > _commitIndex) {
    auto const quorum_data = std::make_shared<QuorumData>(
        newCommitIndex, _self._currentTerm, std::move(quorum));
    return updateCommitIndexLeader(newCommitIndex, quorum_data);
  }
  return {};
}

auto replicated_log::LogLeader::GuardedLeaderData::getLocalStatistics() const
    -> LogStatistics {
  auto result = LogStatistics{};
  result.commitIndex = _commitIndex;
  result.firstIndex = _inMemoryLog.getFirstIndex();
  result.spearHead = _inMemoryLog.getLastTermIndexPair();
  return result;
}

replicated_log::LogLeader::GuardedLeaderData::GuardedLeaderData(
    replicated_log::LogLeader& self, InMemoryLog inMemoryLog)
    : _self(self), _inMemoryLog(std::move(inMemoryLog)) {}

auto replicated_log::LogLeader::release(LogIndex doneWithIdx) -> Result {
  return _guardedLeaderData.doUnderLock([&](GuardedLeaderData& self) -> Result {
    TRI_ASSERT(doneWithIdx <= self._inMemoryLog.getLastIndex());
    if (doneWithIdx <= self._releaseIndex) {
      return {};
    }
    self._releaseIndex = doneWithIdx;
    LOG_CTX("a0c96", TRACE, _logContext)
        << "new release index set to " << self._releaseIndex;
    return self.checkCompaction();
  });
}

auto replicated_log::LogLeader::GuardedLeaderData::checkCompaction() -> Result {
  auto const compactionStop = std::min(_largestCommonIndex, _releaseIndex + 1);
  LOG_CTX("080d6", TRACE, _self._logContext)
      << "compaction index calculated as " << compactionStop;
  if (compactionStop <= _inMemoryLog.getFirstIndex() + 1000) {
    // only do a compaction every 1000 entries
    LOG_CTX("ebba0", TRACE, _self._logContext)
        << "won't trigger a compaction, not enough entries. First index = "
        << _inMemoryLog.getFirstIndex();
    return {};
  }

  auto newLog = _inMemoryLog.release(compactionStop);
  auto res = _self._localFollower->release(compactionStop);
  if (res.ok()) {
    _inMemoryLog = std::move(newLog);
  }
  LOG_CTX("f1029", TRACE, _self._logContext)
      << "compaction result = " << res.errorMessage();
  return res;
}

auto replicated_log::LogLeader::GuardedLeaderData::calculateCommitLag()
    const noexcept -> std::chrono::duration<double, std::milli> {
  auto memtry = _inMemoryLog.getEntryByIndex(_commitIndex + 1);
  if (memtry.has_value()) {
    return std::chrono::duration_cast<
        std::chrono::duration<double, std::milli>>(
        std::chrono::steady_clock::now() - memtry->insertTp());
  } else {
    TRI_ASSERT(_commitIndex == _inMemoryLog.getLastIndex())
        << "If there is no entry following the commitIndex the last index "
           "should be the commitIndex. _commitIndex = "
        << _commitIndex << ", lastIndex = " << _inMemoryLog.getLastIndex();
    return {};
  }
}

auto replicated_log::LogLeader::getReplicatedLogSnapshot() const
    -> InMemoryLog::log_type {
  auto [log, commitIndex] =
      _guardedLeaderData.doUnderLock([](auto const& leaderData) {
        if (leaderData._didResign) {
          throw ParticipantResignedException(
              TRI_ERROR_REPLICATION_REPLICATED_LOG_LEADER_RESIGNED, ADB_HERE);
        }

        return std::make_pair(leaderData._inMemoryLog, leaderData._commitIndex);
      });

  return log.takeSnapshotUpToAndIncluding(commitIndex).copyFlexVector();
}

auto replicated_log::LogLeader::waitForIterator(LogIndex index)
    -> replicated_log::ILogParticipant::WaitForIteratorFuture {
  if (index == LogIndex{0}) {
    THROW_ARANGO_EXCEPTION_MESSAGE(TRI_ERROR_BAD_PARAMETER,
                                   "invalid parameter; log index 0 is invalid");
  }

  return waitFor(index).thenValue([this, self = shared_from_this(), index](
                                      auto&& quorum) -> WaitForIteratorFuture {
    auto [actualIndex, iter] = _guardedLeaderData.doUnderLock(
        [index](GuardedLeaderData& leaderData)
            -> std::pair<LogIndex, std::unique_ptr<LogRangeIterator>> {
          TRI_ASSERT(index <= leaderData._commitIndex);

          /*
           * This code here ensures that if only private log entries are present
           * we do not reply with an empty iterator but instead wait for the
           * next entry containing payload.
           */

          auto testIndex = index;
          while (testIndex <= leaderData._commitIndex) {
            auto memtry = leaderData._inMemoryLog.getEntryByIndex(testIndex);
            if (!memtry.has_value()) {
              break;
            }
            if (memtry->entry().logPayload().has_value()) {
              break;
            }
            testIndex = testIndex + 1;
          }

          if (testIndex > leaderData._commitIndex) {
            return std::make_pair(testIndex, nullptr);
          }

          return std::make_pair(testIndex,
                                leaderData.getCommittedLogIterator(testIndex));
        });

    // call here, otherwise we deadlock with waitFor
    if (iter == nullptr) {
      return waitForIterator(actualIndex);
    }

    return std::move(iter);
  });
}

auto replicated_log::LogLeader::construct(
    const LoggerContext& logContext,
    std::shared_ptr<ReplicatedLogMetrics> logMetrics,
    std::shared_ptr<ReplicatedLogGlobalSettings const> options,
    ParticipantId id, std::unique_ptr<LogCore> logCore, LogTerm term,
    const std::vector<std::shared_ptr<AbstractFollower>>& followers,
    std::size_t writeConcern) -> std::shared_ptr<LogLeader> {
  LogConfig config;
  config.writeConcern = writeConcern;
  config.softWriteConcern = writeConcern;
  config.waitForSync = false;
  return LogLeader::construct(config, std::move(logCore), followers,
                              std::move(id), term, logContext,
                              std::move(logMetrics), std::move(options));
}

auto replicated_log::LogLeader::copyInMemoryLog() const
    -> replicated_log::InMemoryLog {
  return _guardedLeaderData.getLockedGuard()->_inMemoryLog;
}

replicated_log::LogLeader::LocalFollower::LocalFollower(
    replicated_log::LogLeader& self, LoggerContext logContext,
    std::unique_ptr<LogCore> logCore, [[maybe_unused]] TermIndexPair lastIndex)
    : _leader(self),
      _logContext(std::move(logContext)),
      _guardedLogCore(std::move(logCore)) {
  // TODO save lastIndex. note that it must be protected under the same mutex as
  //      insertions in the persisted log in logCore.
  // TODO use lastIndex in appendEntries to assert that the request matches the
  //      existing log.
  // TODO in maintainer mode only, read here the last entry from logCore, and
  //      assert that lastIndex matches that entry.
}

auto replicated_log::LogLeader::LocalFollower::getParticipantId() const noexcept
    -> ParticipantId const& {
  return _leader.getParticipantId();
}

auto replicated_log::LogLeader::LocalFollower::appendEntries(
    AppendEntriesRequest const request)
    -> futures::Future<AppendEntriesResult> {
  MeasureTimeGuard measureTimeGuard(
      _leader._logMetrics->replicatedLogFollowerAppendEntriesRtUs);

  auto messageLogContext =
      _logContext.with<logContextKeyMessageId>(request.messageId)
          .with<logContextKeyPrevLogIdx>(request.prevLogEntry.index)
          .with<logContextKeyPrevLogTerm>(request.prevLogEntry.term)
          .with<logContextKeyLeaderCommit>(request.leaderCommit);

  auto returnAppendEntriesResult =
      [term = request.leaderTerm, messageId = request.messageId,
       logContext = messageLogContext,
       measureTime = std::move(measureTimeGuard)](Result const& res) mutable {
        // fire here because the lambda is destroyed much later in a future
        measureTime.fire();
        if (!res.ok()) {
          LOG_CTX("fdc87", FATAL, logContext)
              << "local follower failed to write entries: " << res;
          FATAL_ERROR_EXIT();
        }
        LOG_CTX("e0800", TRACE, logContext)
            << "local follower completed append entries";
        return AppendEntriesResult{term, messageId};
      };

  LOG_CTX("6fa8b", TRACE, messageLogContext)
      << "local follower received append entries";

  if (request.entries.empty()) {
    // Nothing to do here, save some work.
    return returnAppendEntriesResult(Result(TRI_ERROR_NO_ERROR));
  }

  auto iter = std::make_unique<InMemoryPersistedLogIterator>(request.entries);
  return _guardedLogCore.doUnderLock([&](auto& logCore)
                                         -> futures::Future<
                                             AppendEntriesResult> {
    if (logCore == nullptr) {
      LOG_CTX("e9b70", DEBUG, messageLogContext)
          << "local follower received append entries although the log core is "
             "moved away.";
      return AppendEntriesResult::withRejection(
          request.leaderTerm, request.messageId,
          {AppendEntriesErrorReason::ErrorType::kLostLogCore});
    }

    // Note that the beginning of iter here is always (and must be) exactly the
    // next index after the last one in the LogCore.
    return logCore->insertAsync(std::move(iter), request.waitForSync)
        .thenValue(std::move(returnAppendEntriesResult));
  });
}

auto replicated_log::LogLeader::LocalFollower::resign() && noexcept
    -> std::unique_ptr<LogCore> {
  LOG_CTX("2062b", TRACE, _logContext)
      << "local follower received resign, term = " << _leader._currentTerm;
  // Although this method is marked noexcept, the doUnderLock acquires a
  // std::mutex which can throw an exception. In that case we just crash here.
  return _guardedLogCore.doUnderLock([&](auto& guardedLogCore) {
    auto logCore = std::move(guardedLogCore);
    LOG_CTX_IF("0f9b8", DEBUG, _logContext, logCore == nullptr)
        << "local follower asked to resign but log core already gone, term = "
        << _leader._currentTerm;
    return logCore;
  });
}

auto replicated_log::LogLeader::isLeadershipEstablished() const noexcept
    -> bool {
  return _guardedLeaderData.getLockedGuard()->_leadershipEstablished;
}

<<<<<<< HEAD
void replicated_log::LogLeader::establishLeadership(
    std::shared_ptr<ParticipantsConfig const> config) {
=======
void replicated_log::LogLeader::establishLeadership() {
>>>>>>> 536b39a6
  LOG_CTX("f3aa8", TRACE, _logContext) << "trying to establish leadership";
  auto waitForIndex =
      _guardedLeaderData.doUnderLock([](GuardedLeaderData& data) {
        auto const lastIndex = data._inMemoryLog.getLastTermIndexPair();
        TRI_ASSERT(lastIndex.term != data._self._currentTerm);
        // Immediately append an empty log entry in the new term. This is
        // necessary because we must not commit entries of older terms, but do
        // not want to wait with committing until the next insert.

        // Also make sure that this entry is written with waitForSync = true to
        // ensure that entries of the previous term are synced as well.
        auto firstIndex = data.insertInternal(std::nullopt, true, std::nullopt);
        TRI_ASSERT(firstIndex == lastIndex.index + 1);
        return firstIndex;
      });

  TRI_ASSERT(waitForIndex == _firstIndexOfCurrentTerm);
  waitFor(waitForIndex)
      .thenFinal([weak = weak_from_this(), config = std::move(config)](
                     futures::Try<WaitForResult>&& result) mutable noexcept {
        if (auto self = weak.lock(); self) {
          try {
            result.throwIfFailed();
<<<<<<< HEAD
            self->_guardedLeaderData.doUnderLock([&](auto& data) {
              data._leadershipEstablished = true;
              data.committedParticipantsConfig = std::move(config);
            });
=======
            self->_guardedLeaderData.getLockedGuard()->_leadershipEstablished =
                true;
>>>>>>> 536b39a6
            LOG_CTX("536f4", TRACE, self->_logContext)
                << "leadership established";
          } catch (std::exception const& err) {
            LOG_CTX("5ceda", FATAL, self->_logContext)
                << "failed to establish leadership: " << err.what();
          }
        } else {
          LOG_TOPIC("94696", TRACE, Logger::REPLICATION2)
              << "leader is already gone, no leadership was established";
        }
      });
}

auto replicated_log::LogLeader::waitForLeadership()
    -> replicated_log::ILogParticipant::WaitForFuture {
  return waitFor(_firstIndexOfCurrentTerm);
}

auto replicated_log::LogLeader::updateParticipantsConfig(
    std::shared_ptr<ParticipantsConfig const> config,
    std::size_t previousGeneration,
    std::unordered_map<ParticipantId, std::shared_ptr<AbstractFollower>>
        additionalFollowers,
    std::vector<ParticipantId> const& followersToRemove) -> LogIndex {
  LOG_CTX("ac277", DEBUG, _logContext)
      << "updating configuration to generation " << config->generation;
  TRI_ASSERT(previousGeneration < config->generation);
  auto waitForIndex = _guardedLeaderData.doUnderLock([&](GuardedLeaderData&
                                                             data) {
    if (data.activeParticipantsConfig->generation >= config->generation) {
      THROW_ARANGO_EXCEPTION_FORMAT(
          TRI_ERROR_BAD_PARAMETER,
          "updated participant config generation is smaller or equal to "
          "current generation - refusing to update; new = %zu, current = %zu",
          config->generation, data.activeParticipantsConfig->generation);
    }
    if (data.activeParticipantsConfig->generation != previousGeneration) {
      // This is to make sure the `additionalFollowers` list is really the
      // (asymmetric) difference between the current and new configuration.
      THROW_ARANGO_EXCEPTION_FORMAT(
          TRI_ERROR_BAD_PARAMETER,
          "assumed participant config generation does not match the current "
          "generation - refusing to update; previous = %zu, current = %zu",
          previousGeneration, data.activeParticipantsConfig->generation);
    }

#ifdef ARANGODB_ENABLE_MAINTAINER_MODE
    // all participants in the new configuration must either exist already, or
    // be added via additionalFollowers.
    {
      auto const& newConfigParticipants = config->participants;
      TRI_ASSERT(std::all_of(newConfigParticipants.begin(),
                             newConfigParticipants.end(), [&](auto const& it) {
                               return data._follower.contains(it.first) ||
                                      additionalFollowers.contains(it.first) ||
                                      it.first == data._self.getParticipantId();
                             }));
    }
#endif

    // Create a copy. This is important to keep the following code
    // exception-safe, in particular never leave data._follower behind in a
    // half-updated state.
    auto followers = data._follower;

    {  // remove obsolete followers
      for (auto const& it : followersToRemove) {
        followers.erase(it);
      }
    }
    {  // add new followers
      for (auto&& [participantId, abstractFollowerPtr] : additionalFollowers) {
        auto const lastIndex =
            data._inMemoryLog.getLastTermIndexPair().index.saturatedDecrement();
        followers.try_emplace(
            participantId,
            std::make_shared<FollowerInfo>(std::move(abstractFollowerPtr),
                                           TermIndexPair{LogTerm{0}, lastIndex},
                                           data._self._logContext));
      }
    }

#ifdef ARANGODB_ENABLE_MAINTAINER_MODE
    // all participants (but the leader) in the new configuration must now be
    // part of followers
    {
      auto const& newConfigParticipants = config->participants;
      TRI_ASSERT(std::all_of(newConfigParticipants.begin(),
                             newConfigParticipants.end(), [&](auto const& it) {
                               return followers.contains(it.first) ||
                                      it.first == data._self.getParticipantId();
                             }));
    }
#endif

    auto const idx = data.insertInternal(std::nullopt, true, std::nullopt);
    data.activeParticipantsConfig = config;
    data._follower.swap(followers);

    return idx;
  });

  triggerAsyncReplication();
  waitFor(waitForIndex)
      .thenFinal([weak = weak_from_this(),
                  config](futures::Try<WaitForResult>&& result) noexcept {
        if (auto self = weak.lock(); self) {
          try {
            result.throwIfFailed();
            if (auto guard = self->_guardedLeaderData.getLockedGuard();
                guard->activeParticipantsConfig->generation ==
                config->generation) {
              // Make sure config is the currently active configuration. It
              // could happen that activeParticipantsConfig was changed before
              // config got any chance to see anything committed, thus never
              // being considered an actual committedParticipantsConfig. In this
              // case we skip it.
              guard->committedParticipantsConfig = config;
              LOG_CTX("536f5", DEBUG, self->_logContext)
                  << "configuration committed, generation "
                  << config->generation;
            } else {
              LOG_CTX("fd245", TRACE, self->_logContext)
                  << "configuration already newer than generation "
                  << config->generation;
            }
<<<<<<< HEAD
          } catch (ParticipantResignedException const& err) {
            LOG_CTX("3959f", DEBUG, self->_logContext)
                << "leader resigned before new participant configuration was "
                   "committed: "
                << err.message();
=======
          } catch (ParticipantResignedException const&) {
            LOG_CTX("3959f", DEBUG, self->_logContext)
                << "leader resigned before new participant configuration was "
                   "committed";
>>>>>>> 536b39a6
          } catch (std::exception const& err) {
            LOG_CTX("1af0f", FATAL, self->_logContext)
                << "failed to commit new participant config; " << err.what();
            FATAL_ERROR_EXIT();  // TODO is there nothing we can do here?
          }
        }

        LOG_TOPIC("a4fc1", TRACE, Logger::REPLICATION2)
            << "leader is already gone, configuration change was not committed";
      });

  return waitForIndex;
}

auto replicated_log::LogLeader::getCommitIndex() const noexcept -> LogIndex {
  return _guardedLeaderData.getLockedGuard()->_commitIndex;
}

auto replicated_log::LogLeader::getParticipantConfigGenerations() const noexcept
    -> std::pair<std::size_t, std::optional<std::size_t>> {
  return _guardedLeaderData.doUnderLock([&](GuardedLeaderData const& data) {
    auto activeGeneration = data.activeParticipantsConfig->generation;
    auto committedGeneration = std::optional<std::size_t>{};

    if (auto committedConfig = data.committedParticipantsConfig;
        committedConfig != nullptr) {
      committedGeneration = committedConfig->generation;
    }

    return std::make_pair(activeGeneration, committedGeneration);
  });
}

auto replicated_log::LogLeader::LocalFollower::release(LogIndex stop) const
    -> Result {
  auto res = _guardedLogCore.doUnderLock([&](auto& core) {
    LOG_CTX("23745", DEBUG, _logContext)
        << "local follower releasing with stop at " << stop;
    return core->removeFront(stop).get();
  });
  LOG_CTX_IF("2aba1", WARN, _logContext, res.fail())
      << "local follower failed to release log entries: " << res.errorMessage();
  return res;
}

replicated_log::LogLeader::PreparedAppendEntryRequest::
    PreparedAppendEntryRequest(
        std::shared_ptr<LogLeader> const& logLeader,
        std::shared_ptr<FollowerInfo> follower,
        std::chrono::steady_clock::duration executionDelay)
    : _parentLog(logLeader),
      _follower(std::move(follower)),
      _executionDelay(executionDelay) {}

replicated_log::LogLeader::FollowerInfo::FollowerInfo(
    std::shared_ptr<AbstractFollower> impl, TermIndexPair lastLogIndex,
    LoggerContext const& logContext)
    : _impl(std::move(impl)),
      lastAckedEntry(lastLogIndex),
      logContext(
          logContext.with<logContextKeyLogComponent>("follower-info")
              .with<logContextKeyFollowerId>(_impl->getParticipantId())) {}<|MERGE_RESOLUTION|>--- conflicted
+++ resolved
@@ -1212,12 +1212,9 @@
   return _guardedLeaderData.getLockedGuard()->_leadershipEstablished;
 }
 
-<<<<<<< HEAD
 void replicated_log::LogLeader::establishLeadership(
     std::shared_ptr<ParticipantsConfig const> config) {
-=======
 void replicated_log::LogLeader::establishLeadership() {
->>>>>>> 536b39a6
   LOG_CTX("f3aa8", TRACE, _logContext) << "trying to establish leadership";
   auto waitForIndex =
       _guardedLeaderData.doUnderLock([](GuardedLeaderData& data) {
@@ -1241,15 +1238,10 @@
         if (auto self = weak.lock(); self) {
           try {
             result.throwIfFailed();
-<<<<<<< HEAD
             self->_guardedLeaderData.doUnderLock([&](auto& data) {
               data._leadershipEstablished = true;
               data.committedParticipantsConfig = std::move(config);
             });
-=======
-            self->_guardedLeaderData.getLockedGuard()->_leadershipEstablished =
-                true;
->>>>>>> 536b39a6
             LOG_CTX("536f4", TRACE, self->_logContext)
                 << "leadership established";
           } catch (std::exception const& err) {
@@ -1376,18 +1368,11 @@
                   << "configuration already newer than generation "
                   << config->generation;
             }
-<<<<<<< HEAD
           } catch (ParticipantResignedException const& err) {
             LOG_CTX("3959f", DEBUG, self->_logContext)
                 << "leader resigned before new participant configuration was "
                    "committed: "
                 << err.message();
-=======
-          } catch (ParticipantResignedException const&) {
-            LOG_CTX("3959f", DEBUG, self->_logContext)
-                << "leader resigned before new participant configuration was "
-                   "committed";
->>>>>>> 536b39a6
           } catch (std::exception const& err) {
             LOG_CTX("1af0f", FATAL, self->_logContext)
                 << "failed to commit new participant config; " << err.what();
