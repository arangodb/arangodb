////////////////////////////////////////////////////////////////////////////////
/// DISCLAIMER
///
/// Copyright 2014-2022 ArangoDB GmbH, Cologne, Germany
/// Copyright 2004-2014 triAGENS GmbH, Cologne, Germany
///
/// Licensed under the Apache License, Version 2.0 (the "License");
/// you may not use this file except in compliance with the License.
/// You may obtain a copy of the License at
///
///     http://www.apache.org/licenses/LICENSE-2.0
///
/// Unless required by applicable law or agreed to in writing, software
/// distributed under the License is distributed on an "AS IS" BASIS,
/// WITHOUT WARRANTIES OR CONDITIONS OF ANY KIND, either express or implied.
/// See the License for the specific language governing permissions and
/// limitations under the License.
///
/// Copyright holder is ArangoDB GmbH, Cologne, Germany
///
/// @author Tobias Gödderz
////////////////////////////////////////////////////////////////////////////////

#include "LogLeader.h"

#include <Basics/Exceptions.h>
#include <Basics/Guarded.h>
#include <Basics/StringUtils.h>
#include <Basics/application-exit.h>
#include <Basics/debugging.h>
#include <Basics/system-compiler.h>
#include <Basics/voc-errors.h>
#include <Containers/ImmerMemoryPolicy.h>
#include <Futures/Future.h>
#include <Futures/Try.h>
#include <Logger/LogMacros.h>
#include <Logger/Logger.h>
#include <Logger/LoggerStream.h>
#include <algorithm>
#include <chrono>
#include <cstdint>
#include <exception>
#include <functional>
#include <iterator>
#include <memory>
#include <ratio>
#include <string>
#include <string_view>
#include <type_traits>
#include <unordered_map>
#include <utility>

#include "Basics/ErrorCode.h"
#include "Cluster/FailureOracle.h"
#include "Futures/Promise-inl.h"
#include "Futures/Promise.h"
#include "Futures/Unit.h"
#include "Logger/LogContextKeys.h"
#include "Replication2/DeferredExecution.h"
#include "Replication2/Exceptions/ParticipantResignedException.h"
#include "Replication2/ReplicatedLog/Algorithms.h"
#include "Replication2/ReplicatedLog/InMemoryLog.h"
#include "Replication2/ReplicatedLog/LogCore.h"
#include "Replication2/ReplicatedLog/LogStatus.h"
#include "Replication2/ReplicatedLog/PersistedLog.h"
#include "Replication2/ReplicatedLog/ReplicatedLogIterator.h"
#include "Replication2/ReplicatedLog/ReplicatedLogMetrics.h"
#include "Metrics/Gauge.h"
#include "Metrics/Histogram.h"
#include "Metrics/LogScale.h"
#include "Scheduler/SchedulerFeature.h"
#include "Scheduler/SupervisedScheduler.h"
#include "immer/detail/iterator_facade.hpp"
#include "immer/detail/rbts/rrbtree_iterator.hpp"

#if (_MSC_VER >= 1)
// suppress warnings:
#pragma warning(push)
// conversion from 'size_t' to 'immer::detail::rbts::count_t', possible loss of
// data
#pragma warning(disable : 4267)
// result of 32-bit shift implicitly converted to 64 bits (was 64-bit shift
// intended?)
#pragma warning(disable : 4334)
#endif
#include <immer/flex_vector.hpp>
#include <immer/flex_vector_transient.hpp>
#if (_MSC_VER >= 1)
#pragma warning(pop)
#endif

using namespace arangodb;
using namespace arangodb::replication2;

replicated_log::LogLeader::LogLeader(
    LoggerContext logContext, std::shared_ptr<ReplicatedLogMetrics> logMetrics,
    std::shared_ptr<ReplicatedLogGlobalSettings const> options,
    LogConfig config, ParticipantId id, LogTerm term, LogIndex firstIndex,
    InMemoryLog inMemoryLog,
    std::shared_ptr<cluster::IFailureOracle const> failureOracle)
    : _logContext(std::move(logContext)),
      _logMetrics(std::move(logMetrics)),
      _options(std::move(options)),
      _failureOracle(std::move(failureOracle)),
      _config(config),
      _id(std::move(id)),
      _currentTerm(term),
      _firstIndexOfCurrentTerm(firstIndex),
      _guardedLeaderData(*this, std::move(inMemoryLog)) {
  _logMetrics->replicatedLogLeaderNumber->fetch_add(1);
}

replicated_log::LogLeader::~LogLeader() {
  _logMetrics->replicatedLogLeaderNumber->fetch_sub(1);
  if (auto queueEmpty =
          _guardedLeaderData.getLockedGuard()->_waitForQueue.empty();
      !queueEmpty) {
    TRI_ASSERT(false) << "expected wait-for-queue to be empty";
    LOG_CTX("ce7f7", ERR, _logContext) << "expected wait-for-queue to be empty";
  }
}

auto replicated_log::LogLeader::instantiateFollowers(
    LoggerContext const& logContext,
    std::vector<std::shared_ptr<AbstractFollower>> const& followers,
    std::shared_ptr<LocalFollower> const& localFollower,
    TermIndexPair lastEntry)
    -> std::unordered_map<ParticipantId, std::shared_ptr<FollowerInfo>> {
  auto initLastIndex = lastEntry.index.saturatedDecrement();

  std::unordered_map<ParticipantId, std::shared_ptr<FollowerInfo>>
      followers_map;
  followers_map.reserve(followers.size() + 1);
  followers_map.emplace(
      localFollower->getParticipantId(),
      std::make_shared<FollowerInfo>(localFollower, lastEntry, logContext));
  for (auto const& impl : followers) {
    auto const& [it, inserted] = followers_map.emplace(
        impl->getParticipantId(),
        std::make_shared<FollowerInfo>(
            impl, TermIndexPair{LogTerm{0}, initLastIndex}, logContext));
    TRI_ASSERT(inserted) << "duplicate participant id: "
                         << impl->getParticipantId();
  }
  return followers_map;
}

namespace {
auto delayedFuture(std::chrono::steady_clock::duration duration)
    -> futures::Future<futures::Unit> {
  if (SchedulerFeature::SCHEDULER) {
    return SchedulerFeature::SCHEDULER->delay(duration);
  }

  // std::this_thread::sleep_for(duration);
  return futures::Future<futures::Unit>{std::in_place};
}
}  // namespace

void replicated_log::LogLeader::handleResolvedPromiseSet(
    ResolvedPromiseSet resolvedPromises,
    std::shared_ptr<ReplicatedLogMetrics> const& logMetrics) {
  auto const commitTp = InMemoryLogEntry::clock::now();
  for (auto const& it : resolvedPromises._commitedLogEntries) {
    using namespace std::chrono_literals;
    auto const entryDuration = commitTp - it.insertTp();
    logMetrics->replicatedLogInsertsRtt->count(entryDuration / 1us);
  }

  for (auto& promise : resolvedPromises._set) {
    TRI_ASSERT(promise.second.valid());
    promise.second.setValue(resolvedPromises.result);
  }
}

void replicated_log::LogLeader::executeAppendEntriesRequests(
    std::vector<std::optional<PreparedAppendEntryRequest>> requests,
    std::shared_ptr<ReplicatedLogMetrics> const& logMetrics) {
  for (auto& it : requests) {
    if (it.has_value()) {
      delayedFuture(it->_executionDelay)
          .thenFinal([it = std::move(it), logMetrics](auto&&) mutable {
            auto follower = it->_follower.lock();
            auto logLeader = it->_parentLog.lock();
            if (logLeader == nullptr || follower == nullptr) {
              LOG_TOPIC("de312", TRACE, Logger::REPLICATION2)
                  << "parent log already gone, not sending any more "
                     "AppendEntryRequests";
              return;
            }

            auto [request, lastIndex] =
                logLeader->_guardedLeaderData.doUnderLock(
                    [&](auto const& self) {
                      auto lastAvailableIndex =
                          self._inMemoryLog.getLastTermIndexPair();
                      LOG_CTX("71801", TRACE, follower->logContext)
                          << "last acked index = " << follower->lastAckedEntry
                          << ", current index = " << lastAvailableIndex
                          << ", last acked commit index = "
                          << follower->lastAckedCommitIndex
                          << ", current commit index = " << self._commitIndex
                          << ", last acked litk = "
                          << follower->lastAckedLowestIndexToKeep
                          << ", current litk = " << self._lowestIndexToKeep;
                      // We can only get here if there is some new information
                      // for this follower
                      TRI_ASSERT(follower->lastAckedEntry.index !=
                                     lastAvailableIndex.index ||
                                 self._commitIndex !=
                                     follower->lastAckedCommitIndex ||
                                 self._lowestIndexToKeep !=
                                     follower->lastAckedLowestIndexToKeep);

                      return self.createAppendEntriesRequest(
                          *follower, lastAvailableIndex);
                    });

            auto messageId = request.messageId;
            LOG_CTX("1b0ec", TRACE, follower->logContext)
                << "sending append entries, messageId = " << messageId;

            // We take the start time here again to have a more precise
            // measurement. (And do not use follower._lastRequestStartTP)
            // TODO really needed?
            auto startTime = std::chrono::steady_clock::now();
            // Capture a weak pointer `parentLog` that will be locked
            // when the request returns. If the locking is successful
            // we are still in the same term.
            follower->_impl->appendEntries(std::move(request))
                .thenFinal([weakParentLog = it->_parentLog,
                            followerWeak = it->_follower, lastIndex = lastIndex,
                            currentCommitIndex = request.leaderCommit,
                            currentLITK = request.lowestIndexToKeep,
                            currentTerm = logLeader->_currentTerm,
                            messageId = messageId, startTime,
                            logMetrics =
                                logMetrics](futures::Try<AppendEntriesResult>&&
                                                res) noexcept {
                  // This has to remain noexcept, because the code below is not
                  // exception safe
                  auto const endTime = std::chrono::steady_clock::now();

                  auto self = weakParentLog.lock();
                  auto follower = followerWeak.lock();
                  if (self != nullptr && follower != nullptr) {
                    using namespace std::chrono_literals;
                    auto const duration = endTime - startTime;
                    self->_logMetrics->replicatedLogAppendEntriesRttUs->count(
                        duration / 1us);
                    LOG_CTX("8ff44", TRACE, follower->logContext)
                        << "received append entries response, messageId = "
                        << messageId;
                    auto [preparedRequests, resolvedPromises] = std::invoke(
                        [&]() -> std::pair<std::vector<std::optional<
                                               PreparedAppendEntryRequest>>,
                                           ResolvedPromiseSet> {
                          auto guarded = self->acquireMutex();
                          if (!guarded->_didResign) {
                            return guarded->handleAppendEntriesResponse(
                                *follower, lastIndex, currentCommitIndex,
                                currentLITK, currentTerm, std::move(res),
                                endTime - startTime, messageId);
                          } else {
                            LOG_CTX("da116", DEBUG, follower->logContext)
                                << "received response from follower but leader "
                                   "already resigned, messageId = "
                                << messageId;
                          }
                          return {};
                        });

                    handleResolvedPromiseSet(std::move(resolvedPromises),
                                             logMetrics);
                    executeAppendEntriesRequests(std::move(preparedRequests),
                                                 logMetrics);
                  } else {
                    if (follower == nullptr) {
                      LOG_TOPIC("6f490", DEBUG, Logger::REPLICATION2)
                          << "follower already gone.";
                    } else {
                      LOG_CTX("de300", DEBUG, follower->logContext)
                          << "parent log already gone, messageId = "
                          << messageId;
                    }
                  }
                });
          });
    }
  }
}

auto replicated_log::LogLeader::construct(
    LogConfig config, std::unique_ptr<LogCore> logCore,
    std::vector<std::shared_ptr<AbstractFollower>> const& followers,
    std::shared_ptr<ParticipantsConfig const> participantsConfig,
    ParticipantId id, LogTerm term, LoggerContext const& logContext,
    std::shared_ptr<ReplicatedLogMetrics> logMetrics,
    std::shared_ptr<ReplicatedLogGlobalSettings const> options,
    std::shared_ptr<cluster::IFailureOracle const> failureOracle)
    -> std::shared_ptr<LogLeader> {
  if (ADB_UNLIKELY(logCore == nullptr)) {
    auto followerIds = std::vector<std::string>{};
    std::transform(followers.begin(), followers.end(),
                   std::back_inserter(followerIds),
                   [](auto const& follower) -> std::string {
                     return follower->getParticipantId();
                   });
    auto message = basics::StringUtils::concatT(
        "LogCore missing when constructing LogLeader, leader id: ", id,
        "term: ", term, "writeConcern: ", config.writeConcern,
        "followers: ", basics::StringUtils::join(followerIds, ", "));
    THROW_ARANGO_EXCEPTION_MESSAGE(TRI_ERROR_INTERNAL, std::move(message));
  }

  // Workaround to be able to use make_shared, while LogLeader's constructor
  // is actually protected.
  struct MakeSharedLogLeader : LogLeader {
   public:
    MakeSharedLogLeader(
        LoggerContext logContext,
        std::shared_ptr<ReplicatedLogMetrics> logMetrics,
        std::shared_ptr<ReplicatedLogGlobalSettings const> options,
        LogConfig config, ParticipantId id, LogTerm term,
        LogIndex firstIndexOfCurrentTerm, InMemoryLog inMemoryLog,
        std::shared_ptr<cluster::IFailureOracle const> failureOracle)
        : LogLeader(std::move(logContext), std::move(logMetrics),
                    std::move(options), config, std::move(id), term,
                    firstIndexOfCurrentTerm, std::move(inMemoryLog),
                    std::move(failureOracle)) {}
  };

  auto log = InMemoryLog::loadFromLogCore(*logCore);
  auto const lastIndex = log.getLastTermIndexPair();
  // if this assertion triggers there is an entry present in the log
  // that has the current term. Did create a different leader with the same term
  // in your test?
  TRI_ASSERT(lastIndex.term != term);

  // Note that although we add an entry to establish our leadership
  // we do still want to use the unchanged lastIndex to initialize
  // our followers with, as none of them can possibly have this entry.
  // This is particularly important for the LocalFollower, which blindly
  // accepts appendEntriesRequests, and we would thus forget persisting this
  // entry on the leader!

  auto commonLogContext =
      logContext.with<logContextKeyTerm>(term).with<logContextKeyLeaderId>(id);

  auto leader = std::make_shared<MakeSharedLogLeader>(
      commonLogContext.with<logContextKeyLogComponent>("leader"),
      std::move(logMetrics), std::move(options), config, std::move(id), term,
      lastIndex.index + 1u, log, std::move(failureOracle));
  auto localFollower = std::make_shared<LocalFollower>(
      *leader,
      commonLogContext.with<logContextKeyLogComponent>("local-follower"),
      std::move(logCore), lastIndex);

  TRI_ASSERT(participantsConfig != nullptr);
  {
    auto leaderDataGuard = leader->acquireMutex();

    leaderDataGuard->_follower = instantiateFollowers(
        commonLogContext, followers, localFollower, lastIndex);
    leaderDataGuard->activeParticipantsConfig = participantsConfig;
    leader->_localFollower = std::move(localFollower);
    TRI_ASSERT(leaderDataGuard->_follower.size() >= config.writeConcern)
        << "actual followers: " << leaderDataGuard->_follower.size()
        << " writeConcern: " << config.writeConcern;
    TRI_ASSERT(leaderDataGuard->_follower.size() ==
               leaderDataGuard->activeParticipantsConfig->participants.size());
    TRI_ASSERT(std::all_of(leaderDataGuard->_follower.begin(),
                           leaderDataGuard->_follower.end(),
                           [&](auto const& it) {
                             return leaderDataGuard->activeParticipantsConfig
                                 ->participants.contains(it.first);
                           }));
  }

  leader->establishLeadership(std::move(participantsConfig));

  return leader;
}

auto replicated_log::LogLeader::acquireMutex() -> LogLeader::Guard {
  return _guardedLeaderData.getLockedGuard();
}

auto replicated_log::LogLeader::acquireMutex() const -> LogLeader::ConstGuard {
  return _guardedLeaderData.getLockedGuard();
}

auto replicated_log::LogLeader::resign() && -> std::tuple<
    std::unique_ptr<LogCore>, DeferredAction> {
  return _guardedLeaderData.doUnderLock([this, &localFollower = *_localFollower,
                                         &participantId = _id](
                                            GuardedLeaderData& leaderData) {
    if (leaderData._didResign) {
      LOG_CTX("5d3b8", ERR, _logContext)
          << "Leader " << participantId << " already resigned!";
      throw ParticipantResignedException(
          TRI_ERROR_REPLICATION_REPLICATED_LOG_LEADER_RESIGNED, ADB_HERE);
    }

    // WARNING! This stunt is here to make things exception safe.
    // The move constructor of std::multimap is **not** noexcept.
    // Thus we have to make a new map unique and use std::swap to
    // transfer the content. And then move the unique_ptr into
    // the lambda.
    auto queue =
        std::make_unique<WaitForQueue>(std::move(leaderData._waitForQueue));

    auto action = [promises = std::move(queue)]() mutable noexcept {
      for (auto& [idx, promise] : *promises) {
        // Check this to make sure that setException does not throw
        if (!promise.isFulfilled()) {
          promise.setException(ParticipantResignedException(
              TRI_ERROR_REPLICATION_REPLICATED_LOG_LEADER_RESIGNED, ADB_HERE));
        }
      }
    };

    LOG_CTX("8696f", DEBUG, _logContext) << "resign";
    leaderData._didResign = true;
    static_assert(
        std::is_nothrow_constructible_v<
            DeferredAction, std::add_rvalue_reference_t<decltype(action)>>);
    static_assert(noexcept(std::declval<LocalFollower&&>().resign()));
    return std::make_tuple(std::move(localFollower).resign(),
                           DeferredAction(std::move(action)));
  });
}

auto replicated_log::LogLeader::readReplicatedEntryByIndex(LogIndex idx) const
    -> std::optional<PersistingLogEntry> {
  return _guardedLeaderData.doUnderLock(
      [&idx](auto& leaderData) -> std::optional<PersistingLogEntry> {
        if (leaderData._didResign) {
          throw ParticipantResignedException(
              TRI_ERROR_REPLICATION_REPLICATED_LOG_LEADER_RESIGNED, ADB_HERE);
        }
        if (auto entry = leaderData._inMemoryLog.getEntryByIndex(idx);
            entry.has_value() &&
            entry->entry().logIndex() <= leaderData._commitIndex) {
          return entry->entry();
        } else {
          return std::nullopt;
        }
      });
}

auto replicated_log::LogLeader::getStatus() const -> LogStatus {
  return _guardedLeaderData.doUnderLock([term = _currentTerm](
                                            GuardedLeaderData const&
                                                leaderData) {
    if (leaderData._didResign) {
      throw ParticipantResignedException(
          TRI_ERROR_REPLICATION_REPLICATED_LOG_LEADER_RESIGNED, ADB_HERE);
    }
    LeaderStatus status;
    status.local = leaderData.getLocalStatistics();
    status.term = term;
    status.lowestIndexToKeep = leaderData._lowestIndexToKeep;
    status.lastCommitStatus = leaderData._lastCommitFailReason;
    status.leadershipEstablished = leaderData._leadershipEstablished;
    status.activeParticipantsConfig = *leaderData.activeParticipantsConfig;
    if (auto const config = leaderData.committedParticipantsConfig;
        config != nullptr) {
      status.committedParticipantsConfig = *config;
    }
    for (auto const& [pid, f] : leaderData._follower) {
      auto lastRequestLatencyMS =
          std::chrono::duration_cast<std::chrono::duration<double, std::milli>>(
              f->_lastRequestLatency);
      auto state = std::invoke([&, &f = f] {
        switch (f->_state) {
          case FollowerInfo::State::ERROR_BACKOFF:
            return FollowerState::withErrorBackoff(
                std::chrono::duration_cast<
                    std::chrono::duration<double, std::milli>>(
                    f->_errorBackoffEndTP - std::chrono::steady_clock::now()),
                f->numErrorsSinceLastAnswer);
          case FollowerInfo::State::REQUEST_IN_FLIGHT:
            return FollowerState::withRequestInFlight(
                std::chrono::duration_cast<
                    std::chrono::duration<double, std::milli>>(
                    std::chrono::steady_clock::now() - f->_lastRequestStartTP));
          default:
            return FollowerState::withUpToDate();
        }
      });
      auto const& participantId = f->_impl->getParticipantId();
      TRI_ASSERT(pid == participantId);
      TRI_ASSERT(!pid.empty());
      status.follower.emplace(
          participantId,
          FollowerStatistics{
              LogStatistics{f->lastAckedEntry, f->lastAckedCommitIndex},
              f->lastErrorReason, lastRequestLatencyMS, state});
    }

    status.commitLagMS = leaderData.calculateCommitLag();
    return LogStatus{std::move(status)};
  });
}

auto replicated_log::LogLeader::getQuickStatus() const -> QuickLogStatus {
  return _guardedLeaderData.doUnderLock(
      [term = _currentTerm](GuardedLeaderData const& leaderData) {
        if (leaderData._didResign) {
          throw ParticipantResignedException(
              TRI_ERROR_REPLICATION_REPLICATED_LOG_LEADER_RESIGNED, ADB_HERE);
        }
        auto commitFailReason = std::optional<CommitFailReason>{};
        if (leaderData.calculateCommitLag() > std::chrono::seconds{20}) {
          commitFailReason = leaderData._lastCommitFailReason;
        }
        return QuickLogStatus{
            .role = ParticipantRole::kLeader,
            .term = term,
            .local = leaderData.getLocalStatistics(),
            .leadershipEstablished = leaderData._leadershipEstablished,
            .commitFailReason = commitFailReason,
            .activeParticipantsConfig = leaderData.activeParticipantsConfig,
            .committedParticipantsConfig =
                leaderData.committedParticipantsConfig};
      });
}

auto replicated_log::LogLeader::insert(LogPayload payload, bool waitForSync)
    -> LogIndex {
  auto index =
      insert(std::move(payload), waitForSync, doNotTriggerAsyncReplication);
  triggerAsyncReplication();
  return index;
}

auto replicated_log::LogLeader::insert(LogPayload payload, bool waitForSync,
                                       DoNotTriggerAsyncReplication)
    -> LogIndex {
  auto const insertTp = InMemoryLogEntry::clock::now();
  // Currently we use a mutex. Is this the only valid semantic?
  return _guardedLeaderData.doUnderLock([&](GuardedLeaderData& leaderData) {
    return leaderData.insertInternal(std::move(payload), waitForSync, insertTp);
  });
}

auto replicated_log::LogLeader::GuardedLeaderData::insertInternal(
    std::variant<LogMetaPayload, LogPayload> payload, bool waitForSync,
    std::optional<InMemoryLogEntry::clock::time_point> insertTp) -> LogIndex {
  if (this->_didResign) {
    throw ParticipantResignedException(
        TRI_ERROR_REPLICATION_REPLICATED_LOG_LEADER_RESIGNED, ADB_HERE);
  }
  auto const index = this->_inMemoryLog.getNextIndex();
  auto const payloadSize = std::holds_alternative<LogPayload>(payload)
                               ? std::get<LogPayload>(payload).byteSize()
                               : 0;
  auto logEntry = InMemoryLogEntry(
      PersistingLogEntry(TermIndexPair{_self._currentTerm, index},
                         std::move(payload)),
      waitForSync);
  logEntry.setInsertTp(insertTp.has_value() ? *insertTp
                                            : InMemoryLogEntry::clock::now());
  this->_inMemoryLog.appendInPlace(_self._logContext, std::move(logEntry));
  _self._logMetrics->replicatedLogInsertsBytes->count(payloadSize);
  return index;
}

auto replicated_log::LogLeader::waitFor(LogIndex index) -> WaitForFuture {
  return _guardedLeaderData.doUnderLock([index](auto& leaderData) {
    if (leaderData._didResign) {
      auto promise = WaitForPromise{};
      promise.setException(ParticipantResignedException(
          TRI_ERROR_REPLICATION_REPLICATED_LOG_LEADER_RESIGNED, ADB_HERE));
      return promise.getFuture();
    }
    if (leaderData._commitIndex >= index) {
      return futures::Future<WaitForResult>{
          std::in_place, leaderData._commitIndex, leaderData._lastQuorum};
    }
    auto it = leaderData._waitForQueue.emplace(index, WaitForPromise{});
    auto& promise = it->second;
    auto&& future = promise.getFuture();
    TRI_ASSERT(future.valid());
    return std::move(future);
  });
}

auto replicated_log::LogLeader::getParticipantId() const noexcept
    -> ParticipantId const& {
  return _id;
}

auto replicated_log::LogLeader::triggerAsyncReplication() -> void {
  auto preparedRequests = _guardedLeaderData.doUnderLock([](auto& leaderData) {
    if (leaderData._didResign) {
      throw ParticipantResignedException(
          TRI_ERROR_REPLICATION_REPLICATED_LOG_LEADER_RESIGNED, ADB_HERE);
    }
    return leaderData.prepareAppendEntries();
  });
  executeAppendEntriesRequests(std::move(preparedRequests), _logMetrics);
}

auto replicated_log::LogLeader::GuardedLeaderData::updateCommitIndexLeader(
    LogIndex newIndex, std::shared_ptr<QuorumData> quorum)
    -> ResolvedPromiseSet {
  LOG_CTX("a9a7e", TRACE, _self._logContext)
      << "updating commit index to " << newIndex << " with quorum "
      << quorum->quorum;
  auto oldIndex = _commitIndex;

  TRI_ASSERT(_commitIndex < newIndex)
      << "_commitIndex == " << _commitIndex << ", newIndex == " << newIndex;
  _commitIndex = newIndex;
  _lastQuorum = quorum;

  try {
    WaitForQueue toBeResolved;
    auto const end = _waitForQueue.upper_bound(_commitIndex);
    for (auto it = _waitForQueue.begin(); it != end;) {
      LOG_CTX("37d9d", TRACE, _self._logContext)
          << "resolving promise for index " << it->first;
      toBeResolved.insert(_waitForQueue.extract(it++));
    }
    return ResolvedPromiseSet{std::move(toBeResolved),
                              WaitForResult(newIndex, std::move(quorum)),
                              _inMemoryLog.slice(oldIndex, newIndex + 1)};
  } catch (std::exception const& e) {
    // If those promises are not fulfilled we can not continue.
    // Note that the move constructor of std::multi_map is not noexcept.
    LOG_CTX("e7a4e", FATAL, _self._logContext)
        << "failed to fulfill replication promises due to exception; system "
           "can not continue. message: "
        << e.what();
    FATAL_ERROR_EXIT();
  } catch (...) {
    // If those promises are not fulfilled we can not continue.
    // Note that the move constructor of std::multi_map is not noexcept.
    LOG_CTX("c0bbb", FATAL, _self._logContext)
        << "failed to fulfill replication promises due to exception; system "
           "can not continue";
    FATAL_ERROR_EXIT();
  }
}

auto replicated_log::LogLeader::GuardedLeaderData::prepareAppendEntries()
    -> std::vector<std::optional<PreparedAppendEntryRequest>> {
  auto appendEntryRequests =
      std::vector<std::optional<PreparedAppendEntryRequest>>{};
  appendEntryRequests.reserve(_follower.size());
  std::transform(
      _follower.begin(), _follower.end(),
      std::back_inserter(appendEntryRequests),
      [this](auto& follower) { return prepareAppendEntry(follower.second); });
  return appendEntryRequests;
}

auto replicated_log::LogLeader::GuardedLeaderData::prepareAppendEntry(
    std::shared_ptr<FollowerInfo> follower)
    -> std::optional<PreparedAppendEntryRequest> {
  if (follower->_state != FollowerInfo::State::IDLE) {
    LOG_CTX("1d7b6", TRACE, follower->logContext)
        << "request in flight - skipping";
    return std::nullopt;  // wait for the request to return
  }

  auto const lastAvailableIndex = _inMemoryLog.getLastTermIndexPair();
  LOG_CTX("8844a", TRACE, follower->logContext)
      << "last acked index = " << follower->lastAckedEntry
      << ", current index = " << lastAvailableIndex
      << ", last acked commit index = " << follower->lastAckedCommitIndex
      << ", current commit index = " << _commitIndex
      << ", last acked lci = " << follower->lastAckedLowestIndexToKeep
      << ", current lci = " << _lowestIndexToKeep;
  if (follower->lastAckedEntry.index == lastAvailableIndex.index &&
      _commitIndex == follower->lastAckedCommitIndex &&
      _lowestIndexToKeep == follower->lastAckedLowestIndexToKeep) {
    LOG_CTX("74b71", TRACE, follower->logContext) << "up to date";
    return std::nullopt;  // nothing to replicate
  }

  auto const executionDelay = std::invoke([&] {
    using namespace std::chrono_literals;
    if (follower->numErrorsSinceLastAnswer > 0) {
      // Capped exponential backoff. Wait for 100us, 200us, 400us, ...
      // until at most 100us * 2 ** 17 == 13.11s.
      auto executionDelay =
          100us *
          (1u << std::min(follower->numErrorsSinceLastAnswer, std::size_t{17}));
      LOG_CTX("2a6f7", DEBUG, follower->logContext)
          << follower->numErrorsSinceLastAnswer
          << " requests failed, last one was " << follower->lastSentMessageId
          << " - waiting " << executionDelay / 1ms
          << "ms before sending next message.";
      follower->_state = FollowerInfo::State::ERROR_BACKOFF;
      follower->_errorBackoffEndTP =
          std::chrono::steady_clock::now() + executionDelay;
      return executionDelay;
    } else {
      follower->_state = FollowerInfo::State::PREPARE;
      return 0us;
    }
  });

  return PreparedAppendEntryRequest{_self.shared_from_this(),
                                    std::move(follower), executionDelay};
}

auto replicated_log::LogLeader::GuardedLeaderData::createAppendEntriesRequest(
    replicated_log::LogLeader::FollowerInfo& follower,
    TermIndexPair const& lastAvailableIndex) const
    -> std::pair<AppendEntriesRequest, TermIndexPair> {
  auto const lastAcked =
      _inMemoryLog.getEntryByIndex(follower.lastAckedEntry.index);

  AppendEntriesRequest req;
  req.leaderCommit = _commitIndex;
  req.lowestIndexToKeep = _lowestIndexToKeep;
  req.leaderTerm = _self._currentTerm;
  req.leaderId = _self._id;
  req.waitForSync = _self._config.waitForSync;
  req.messageId = ++follower.lastSentMessageId;

  follower._state = FollowerInfo::State::REQUEST_IN_FLIGHT;
  follower._lastRequestStartTP = std::chrono::steady_clock::now();

  if (lastAcked) {
    req.prevLogEntry.index = lastAcked->entry().logIndex();
    req.prevLogEntry.term = lastAcked->entry().logTerm();
    TRI_ASSERT(req.prevLogEntry.index == follower.lastAckedEntry.index);
  } else {
    req.prevLogEntry.index = LogIndex{0};
    req.prevLogEntry.term = LogTerm{0};
  }

  {
    auto it = getInternalLogIterator(follower.lastAckedEntry.index + 1);
    auto transientEntries = decltype(req.entries)::transient_type{};
    auto sizeCounter = std::size_t{0};
    while (auto entry = it->next()) {
      req.waitForSync |= entry->getWaitForSync();

      transientEntries.push_back(InMemoryLogEntry(*entry));
      sizeCounter += entry->entry().approxByteSize();

      if (sizeCounter >= _self._options->_thresholdNetworkBatchSize) {
        break;
      }
    }
    req.entries = std::move(transientEntries).persistent();
  }

  auto isEmptyAppendEntries = req.entries.empty();
  auto lastIndex = isEmptyAppendEntries
                       ? lastAvailableIndex
                       : req.entries.back().entry().logTermIndexPair();

  LOG_CTX("af3c6", TRACE, follower.logContext)
      << "creating append entries request with " << req.entries.size()
      << " entries , prevLogEntry.term = " << req.prevLogEntry.term
      << ", prevLogEntry.index = " << req.prevLogEntry.index
      << ", leaderCommit = " << req.leaderCommit
      << ", lci = " << req.lowestIndexToKeep << ", msg-id = " << req.messageId;

  return std::make_pair(std::move(req), lastIndex);
}

auto replicated_log::LogLeader::GuardedLeaderData::handleAppendEntriesResponse(
    FollowerInfo& follower, TermIndexPair lastIndex,
    LogIndex currentCommitIndex, LogIndex currentLITK, LogTerm currentTerm,
    futures::Try<AppendEntriesResult>&& res,
    std::chrono::steady_clock::duration latency, MessageId messageId)
    -> std::pair<std::vector<std::optional<PreparedAppendEntryRequest>>,
                 ResolvedPromiseSet> {
  TRI_ASSERT(currentTerm == _self._currentTerm);

  ResolvedPromiseSet toBeResolved;

  follower._lastRequestLatency = latency;

  if (follower.lastSentMessageId == messageId) {
    LOG_CTX("35a32", TRACE, follower.logContext)
        << "received message " << messageId << " - no other requests in flight";
    // there is no request in flight currently
    follower._state = FollowerInfo::State::IDLE;
  }
  if (res.hasValue()) {
    auto& response = res.get();
    TRI_ASSERT(messageId == response.messageId)
        << messageId << " vs. " << response.messageId;
    if (follower.lastSentMessageId == response.messageId) {
      LOG_CTX("35134", TRACE, follower.logContext)
          << "received append entries response, messageId = "
          << response.messageId
          << ", errorCode = " << to_string(response.errorCode)
          << ", reason  = " << to_string(response.reason.error);

      follower.lastErrorReason = response.reason;
      if (response.isSuccess()) {
        follower.numErrorsSinceLastAnswer = 0;
        follower.lastAckedEntry = lastIndex;
        follower.lastAckedCommitIndex = currentCommitIndex;
<<<<<<< HEAD
        follower.lastAckedLCI = currentLCI;
=======
        follower.lastAckedLowestIndexToKeep = currentLITK;
        toBeResolved = checkCommitIndex();
>>>>>>> 0d6fcb0c
      } else {
        TRI_ASSERT(response.reason.error !=
                   AppendEntriesErrorReason::ErrorType::kNone);
        switch (response.reason.error) {
          case AppendEntriesErrorReason::ErrorType::kNoPrevLogMatch:
            follower.numErrorsSinceLastAnswer = 0;
            TRI_ASSERT(response.conflict.has_value());
            follower.lastAckedEntry.index =
                response.conflict.value().index.saturatedDecrement();
            LOG_CTX("33c6d", DEBUG, follower.logContext)
                << "reset last acked index to " << follower.lastAckedEntry;
            break;
          default:
            LOG_CTX("1bd0b", DEBUG, follower.logContext)
                << "received error from follower, reason = "
                << to_string(response.reason.error)
                << " message id = " << messageId;
            ++follower.numErrorsSinceLastAnswer;
        }
      }
    } else {
      LOG_CTX("056a8", DEBUG, follower.logContext)
          << "received outdated response from follower "
          << follower._impl->getParticipantId() << ": " << response.messageId
          << ", expected " << messageId << ", latest "
          << follower.lastSentMessageId;
    }
  } else if (res.hasException()) {
    ++follower.numErrorsSinceLastAnswer;
    follower.lastErrorReason = {
        AppendEntriesErrorReason::ErrorType::kCommunicationError};
    try {
      res.throwIfFailed();
    } catch (std::exception const& e) {
      follower.lastErrorReason.details = e.what();
      LOG_CTX("e094b", INFO, follower.logContext)
          << "exception in appendEntries to follower "
          << follower._impl->getParticipantId() << ": " << e.what();
    } catch (...) {
      LOG_CTX("05608", INFO, follower.logContext)
          << "exception in appendEntries to follower "
          << follower._impl->getParticipantId() << ".";
    }
  } else {
    LOG_CTX("dc441", FATAL, follower.logContext)
        << "in appendEntries to follower " << follower._impl->getParticipantId()
        << ", result future has neither value nor exception.";
    TRI_ASSERT(false);
    FATAL_ERROR_EXIT();
  }

  // checkCommitIndex is called regardless of follower response.
  // The follower might be failed, but the agency can't tell that immediately.
  // Thus, we might have to commit an entry without this follower.
  toBeResolved = checkCommitIndex();
  // try sending the next batch
  return std::make_pair(prepareAppendEntries(), std::move(toBeResolved));
}

auto replicated_log::LogLeader::GuardedLeaderData::getInternalLogIterator(
    LogIndex firstIdx) const
    -> std::unique_ptr<TypedLogIterator<InMemoryLogEntry>> {
  auto const endIdx = _inMemoryLog.getLastTermIndexPair().index + 1;
  TRI_ASSERT(firstIdx <= endIdx);
  return _inMemoryLog.getMemtryIteratorFrom(firstIdx);
}

auto replicated_log::LogLeader::GuardedLeaderData::getCommittedLogIterator(
    LogIndex firstIndex) const -> std::unique_ptr<LogRangeIterator> {
  auto const endIdx = _inMemoryLog.getNextIndex();
  TRI_ASSERT(firstIndex < endIdx);
  // return an iterator for the range [firstIndex, _commitIndex + 1)
  return _inMemoryLog.getIteratorRange(firstIndex, _commitIndex + 1);
}

/*
 * Collects last acknowledged term/index pairs from all followers.
 * While doing so, it calculates the largest common index, which is
 * the lowest acknowledged index of all followers.
 * No followers are filtered out at this step.
 */
auto replicated_log::LogLeader::GuardedLeaderData::collectFollowerIndexes()
    const
    -> std::pair<LogIndex, std::vector<algorithms::ParticipantStateTuple>> {
  auto largestCommonIndex = _commitIndex;
  std::vector<algorithms::ParticipantStateTuple> indexes;
  indexes.reserve(_follower.size());
  for (auto const& [pid, follower] : _follower) {
    // The lastAckedEntry is the last index/term pair that we sent that this
    // follower acknowledged - means we sent it. And we must not have entries
    // in our log with a term newer than currentTerm, which could have been
    // sent to a follower.
    TRI_ASSERT(follower->lastAckedEntry.term <= this->_self._currentTerm);

    auto flags = activeParticipantsConfig->participants.find(pid);
    TRI_ASSERT(flags != std::end(activeParticipantsConfig->participants));

    indexes.emplace_back(algorithms::ParticipantStateTuple{
        .lastAckedEntry = follower->lastAckedEntry,
        .id = pid,
        .failed = _self._failureOracle->isServerFailed(pid),
        .flags = flags->second});

    largestCommonIndex =
        std::min(largestCommonIndex, follower->lastAckedCommitIndex);
  }

  return {largestCommonIndex, std::move(indexes)};
}

auto replicated_log::LogLeader::GuardedLeaderData::checkCommitIndex()
    -> ResolvedPromiseSet {
  auto [largestCommonIndex, indexes] = collectFollowerIndexes();

  if (largestCommonIndex > _lowestIndexToKeep) {
    LOG_CTX("851bb", TRACE, _self._logContext)
        << "largest common index went from " << _lowestIndexToKeep << " to "
        << largestCommonIndex;
    _lowestIndexToKeep = largestCommonIndex;
  }

  auto [newCommitIndex, commitFailReason, quorum] =
      algorithms::calculateCommitIndex(
          indexes,
          algorithms::CalculateCommitIndexOptions{
              _self._config.writeConcern, _self._config.softWriteConcern},
          _commitIndex, _inMemoryLog.getLastTermIndexPair());
  _lastCommitFailReason = commitFailReason;

  LOG_CTX("6a6c0", TRACE, _self._logContext)
      << "calculated commit index as " << newCommitIndex
      << ", current commit index = " << _commitIndex;
  TRI_ASSERT(newCommitIndex >= _commitIndex);
  if (newCommitIndex > _commitIndex) {
    auto const quorum_data = std::make_shared<QuorumData>(
        newCommitIndex, _self._currentTerm, std::move(quorum));
    return updateCommitIndexLeader(newCommitIndex, quorum_data);
  }
  return {};
}

auto replicated_log::LogLeader::GuardedLeaderData::getLocalStatistics() const
    -> LogStatistics {
  auto result = LogStatistics{};
  result.commitIndex = _commitIndex;
  result.firstIndex = _inMemoryLog.getFirstIndex();
  result.spearHead = _inMemoryLog.getLastTermIndexPair();
  return result;
}

replicated_log::LogLeader::GuardedLeaderData::GuardedLeaderData(
    replicated_log::LogLeader& self, InMemoryLog inMemoryLog)
    : _self(self), _inMemoryLog(std::move(inMemoryLog)) {}

auto replicated_log::LogLeader::release(LogIndex doneWithIdx) -> Result {
  return _guardedLeaderData.doUnderLock([&](GuardedLeaderData& self) -> Result {
    TRI_ASSERT(doneWithIdx <= self._inMemoryLog.getLastIndex());
    if (doneWithIdx <= self._releaseIndex) {
      return {};
    }
    self._releaseIndex = doneWithIdx;
    LOG_CTX("a0c96", TRACE, _logContext)
        << "new release index set to " << self._releaseIndex;
    return self.checkCompaction();
  });
}

auto replicated_log::LogLeader::GuardedLeaderData::checkCompaction() -> Result {
  auto const compactionStop = std::min(_lowestIndexToKeep, _releaseIndex + 1);
  LOG_CTX("080d6", TRACE, _self._logContext)
      << "compaction index calculated as " << compactionStop;
  if (compactionStop <= _inMemoryLog.getFirstIndex() + 1000) {
    // only do a compaction every 1000 entries
    LOG_CTX("ebba0", TRACE, _self._logContext)
        << "won't trigger a compaction, not enough entries. First index = "
        << _inMemoryLog.getFirstIndex();
    return {};
  }

  auto newLog = _inMemoryLog.release(compactionStop);
  auto res = _self._localFollower->release(compactionStop);
  if (res.ok()) {
    _inMemoryLog = std::move(newLog);
  }
  LOG_CTX("f1029", TRACE, _self._logContext)
      << "compaction result = " << res.errorMessage();
  return res;
}

auto replicated_log::LogLeader::GuardedLeaderData::calculateCommitLag()
    const noexcept -> std::chrono::duration<double, std::milli> {
  auto memtry = _inMemoryLog.getEntryByIndex(_commitIndex + 1);
  if (memtry.has_value()) {
    return std::chrono::duration_cast<
        std::chrono::duration<double, std::milli>>(
        std::chrono::steady_clock::now() - memtry->insertTp());
  } else {
    TRI_ASSERT(_commitIndex == _inMemoryLog.getLastIndex())
        << "If there is no entry following the commitIndex the last index "
           "should be the commitIndex. _commitIndex = "
        << _commitIndex << ", lastIndex = " << _inMemoryLog.getLastIndex();
    return {};
  }
}

auto replicated_log::LogLeader::getReplicatedLogSnapshot() const
    -> InMemoryLog::log_type {
  auto [log, commitIndex] =
      _guardedLeaderData.doUnderLock([](auto const& leaderData) {
        if (leaderData._didResign) {
          throw ParticipantResignedException(
              TRI_ERROR_REPLICATION_REPLICATED_LOG_LEADER_RESIGNED, ADB_HERE);
        }

        return std::make_pair(leaderData._inMemoryLog, leaderData._commitIndex);
      });

  return log.takeSnapshotUpToAndIncluding(commitIndex).copyFlexVector();
}

auto replicated_log::LogLeader::waitForIterator(LogIndex index)
    -> replicated_log::ILogParticipant::WaitForIteratorFuture {
  if (index == LogIndex{0}) {
    THROW_ARANGO_EXCEPTION_MESSAGE(TRI_ERROR_BAD_PARAMETER,
                                   "invalid parameter; log index 0 is invalid");
  }

  return waitFor(index).thenValue([this, self = shared_from_this(), index](
                                      auto&& quorum) -> WaitForIteratorFuture {
    auto [actualIndex, iter] = _guardedLeaderData.doUnderLock(
        [index](GuardedLeaderData& leaderData)
            -> std::pair<LogIndex, std::unique_ptr<LogRangeIterator>> {
          TRI_ASSERT(index <= leaderData._commitIndex);

          /*
           * This code here ensures that if only private log entries are present
           * we do not reply with an empty iterator but instead wait for the
           * next entry containing payload.
           */

          auto testIndex = index;
          while (testIndex <= leaderData._commitIndex) {
            auto memtry = leaderData._inMemoryLog.getEntryByIndex(testIndex);
            if (!memtry.has_value()) {
              break;
            }
            if (memtry->entry().hasPayload()) {
              break;
            }
            testIndex = testIndex + 1;
          }

          if (testIndex > leaderData._commitIndex) {
            return std::make_pair(testIndex, nullptr);
          }

          return std::make_pair(testIndex,
                                leaderData.getCommittedLogIterator(testIndex));
        });

    // call here, otherwise we deadlock with waitFor
    if (iter == nullptr) {
      return waitForIterator(actualIndex);
    }

    return std::move(iter);
  });
}

auto replicated_log::LogLeader::copyInMemoryLog() const
    -> replicated_log::InMemoryLog {
  return _guardedLeaderData.getLockedGuard()->_inMemoryLog;
}

replicated_log::LogLeader::LocalFollower::LocalFollower(
    replicated_log::LogLeader& self, LoggerContext logContext,
    std::unique_ptr<LogCore> logCore, [[maybe_unused]] TermIndexPair lastIndex)
    : _leader(self),
      _logContext(std::move(logContext)),
      _guardedLogCore(std::move(logCore)) {
  // TODO save lastIndex. note that it must be protected under the same mutex as
  //      insertions in the persisted log in logCore.
  // TODO use lastIndex in appendEntries to assert that the request matches the
  //      existing log.
  // TODO in maintainer mode only, read here the last entry from logCore, and
  //      assert that lastIndex matches that entry.
}

auto replicated_log::LogLeader::LocalFollower::getParticipantId() const noexcept
    -> ParticipantId const& {
  return _leader.getParticipantId();
}

auto replicated_log::LogLeader::LocalFollower::appendEntries(
    AppendEntriesRequest const request)
    -> futures::Future<AppendEntriesResult> {
  MeasureTimeGuard measureTimeGuard(
      _leader._logMetrics->replicatedLogFollowerAppendEntriesRtUs);

  auto messageLogContext =
      _logContext.with<logContextKeyMessageId>(request.messageId)
          .with<logContextKeyPrevLogIdx>(request.prevLogEntry.index)
          .with<logContextKeyPrevLogTerm>(request.prevLogEntry.term)
          .with<logContextKeyLeaderCommit>(request.leaderCommit);

  auto returnAppendEntriesResult =
      [term = request.leaderTerm, messageId = request.messageId,
       logContext = messageLogContext,
       measureTime = std::move(measureTimeGuard)](Result const& res) mutable {
        // fire here because the lambda is destroyed much later in a future
        measureTime.fire();
        if (!res.ok()) {
          LOG_CTX("fdc87", FATAL, logContext)
              << "local follower failed to write entries: " << res;
          FATAL_ERROR_EXIT();
        }
        LOG_CTX("e0800", TRACE, logContext)
            << "local follower completed append entries";
        return AppendEntriesResult{term, messageId};
      };

  LOG_CTX("6fa8b", TRACE, messageLogContext)
      << "local follower received append entries";

  if (request.entries.empty()) {
    // Nothing to do here, save some work.
    return returnAppendEntriesResult(Result(TRI_ERROR_NO_ERROR));
  }

  auto iter = std::make_unique<InMemoryPersistedLogIterator>(request.entries);
  return _guardedLogCore.doUnderLock([&](auto& logCore)
                                         -> futures::Future<
                                             AppendEntriesResult> {
    if (logCore == nullptr) {
      LOG_CTX("e9b70", DEBUG, messageLogContext)
          << "local follower received append entries although the log core is "
             "moved away.";
      return AppendEntriesResult::withRejection(
          request.leaderTerm, request.messageId,
          {AppendEntriesErrorReason::ErrorType::kLostLogCore});
    }

    // Note that the beginning of iter here is always (and must be) exactly the
    // next index after the last one in the LogCore.
    return logCore->insertAsync(std::move(iter), request.waitForSync)
        .thenValue(std::move(returnAppendEntriesResult));
  });
}

auto replicated_log::LogLeader::LocalFollower::resign() && noexcept
    -> std::unique_ptr<LogCore> {
  LOG_CTX("2062b", TRACE, _logContext)
      << "local follower received resign, term = " << _leader._currentTerm;
  // Although this method is marked noexcept, the doUnderLock acquires a
  // std::mutex which can throw an exception. In that case we just crash here.
  return _guardedLogCore.doUnderLock([&](auto& guardedLogCore) {
    auto logCore = std::move(guardedLogCore);
    LOG_CTX_IF("0f9b8", DEBUG, _logContext, logCore == nullptr)
        << "local follower asked to resign but log core already gone, term = "
        << _leader._currentTerm;
    return logCore;
  });
}

auto replicated_log::LogLeader::isLeadershipEstablished() const noexcept
    -> bool {
  return _guardedLeaderData.getLockedGuard()->_leadershipEstablished;
}

void replicated_log::LogLeader::establishLeadership(
    std::shared_ptr<ParticipantsConfig const> config) {
  LOG_CTX("f3aa8", TRACE, _logContext) << "trying to establish leadership";
  auto waitForIndex =
      _guardedLeaderData.doUnderLock([&](GuardedLeaderData& data) {
        auto const lastIndex = data._inMemoryLog.getLastTermIndexPair();
        TRI_ASSERT(lastIndex.term != data._self._currentTerm);
        // Immediately append an empty log entry in the new term. This is
        // necessary because we must not commit entries of older terms, but do
        // not want to wait with committing until the next insert.

        // Also make sure that this entry is written with waitForSync = true to
        // ensure that entries of the previous term are synced as well.
        auto meta = LogMetaPayload::FirstEntryOfTerm{.leader = data._self._id,
                                                     .participants = *config};
        auto firstIndex = data.insertInternal(LogMetaPayload{std::move(meta)},
                                              true, std::nullopt);
        TRI_ASSERT(firstIndex == lastIndex.index + 1);
        return firstIndex;
      });

  TRI_ASSERT(waitForIndex == _firstIndexOfCurrentTerm);
  waitFor(waitForIndex)
      .thenFinal([weak = weak_from_this(), config = std::move(config)](
                     futures::Try<WaitForResult>&& result) mutable noexcept {
        if (auto self = weak.lock(); self) {
          try {
            result.throwIfFailed();
            self->_guardedLeaderData.doUnderLock([&](auto& data) {
              data._leadershipEstablished = true;
              if (data.activeParticipantsConfig->generation ==
                  config->generation) {
                data.committedParticipantsConfig = std::move(config);
              }
            });
            LOG_CTX("536f4", TRACE, self->_logContext)
                << "leadership established";
          } catch (ParticipantResignedException const& err) {
            LOG_CTX("22264", TRACE, self->_logContext)
                << "failed to establish leadership due to resign: "
                << err.what();
          } catch (std::exception const& err) {
            LOG_CTX("5ceda", FATAL, self->_logContext)
                << "failed to establish leadership: " << err.what();
          }
        } else {
          LOG_TOPIC("94696", TRACE, Logger::REPLICATION2)
              << "leader is already gone, no leadership was established";
        }
      });
}

auto replicated_log::LogLeader::waitForLeadership()
    -> replicated_log::ILogParticipant::WaitForFuture {
  return waitFor(_firstIndexOfCurrentTerm);
}

auto replicated_log::LogLeader::updateParticipantsConfig(
    std::shared_ptr<ParticipantsConfig const> config,
    std::size_t previousGeneration,
    std::unordered_map<ParticipantId, std::shared_ptr<AbstractFollower>>
        additionalFollowers,
    std::vector<ParticipantId> const& followersToRemove) -> LogIndex {
  LOG_CTX("ac277", TRACE, _logContext)
      << "trying to update configuration to generation " << config->generation;
  TRI_ASSERT(previousGeneration < config->generation);
  auto waitForIndex = _guardedLeaderData.doUnderLock([&](GuardedLeaderData&
                                                             data) {
    if (data.activeParticipantsConfig->generation >= config->generation) {
      auto const message = basics::StringUtils::concatT(
          "updated participant config generation is smaller or equal to "
          "current generation - refusing to update; ",
          "new = ", config->generation,
          ", current = ", data.activeParticipantsConfig->generation);
      LOG_CTX("bab5b", TRACE, _logContext) << message;
      THROW_ARANGO_EXCEPTION_MESSAGE(TRI_ERROR_BAD_PARAMETER, message);
    }
    if (data.activeParticipantsConfig->generation != previousGeneration) {
      // This is to make sure the `additionalFollowers` list is really the
      // (asymmetric) difference between the current and new configuration.
      auto const message = basics::StringUtils::concatT(
          "assumed participant config generation does not match the current "
          "generation - refusing to update; ",
          "previous = ", previousGeneration,
          ", current = ", data.activeParticipantsConfig->generation);
      LOG_CTX("8dc8b", TRACE, _logContext) << message;
      THROW_ARANGO_EXCEPTION_MESSAGE(TRI_ERROR_BAD_PARAMETER, message);
    }

#ifdef ARANGODB_ENABLE_MAINTAINER_MODE
    // all participants in the new configuration must either exist already, or
    // be added via additionalFollowers.
    {
      auto const& newConfigParticipants = config->participants;
      TRI_ASSERT(std::all_of(newConfigParticipants.begin(),
                             newConfigParticipants.end(), [&](auto const& it) {
                               return data._follower.contains(it.first) ||
                                      additionalFollowers.contains(it.first) ||
                                      it.first == data._self.getParticipantId();
                             }));
    }
#endif

    // Create a copy. This is important to keep the following code
    // exception-safe, in particular never leave data._follower behind in a
    // half-updated state.
    auto followers = data._follower;

    {  // remove obsolete followers
      for (auto const& it : followersToRemove) {
        followers.erase(it);
      }
    }
    {  // add new followers
      for (auto&& [participantId, abstractFollowerPtr] : additionalFollowers) {
        auto const lastIndex =
            data._inMemoryLog.getLastTermIndexPair().index.saturatedDecrement();
        followers.try_emplace(
            participantId,
            std::make_shared<FollowerInfo>(std::move(abstractFollowerPtr),
                                           TermIndexPair{LogTerm{0}, lastIndex},
                                           data._self._logContext));
      }
    }

#ifdef ARANGODB_ENABLE_MAINTAINER_MODE
    // all participants (but the leader) in the new configuration must now be
    // part of followers
    {
      auto const& newConfigParticipants = config->participants;
      TRI_ASSERT(std::all_of(newConfigParticipants.begin(),
                             newConfigParticipants.end(), [&](auto const& it) {
                               return followers.contains(it.first) ||
                                      it.first == data._self.getParticipantId();
                             }));
    }
#endif

    auto meta =
        LogMetaPayload::UpdateParticipantsConfig{.participants = *config};
    auto const idx = data.insertInternal(LogMetaPayload{std::move(meta)}, true,
                                         std::nullopt);
    data.activeParticipantsConfig = config;
    data._follower.swap(followers);

    return idx;
  });

  triggerAsyncReplication();
  waitFor(waitForIndex)
      .thenFinal([weak = weak_from_this(),
                  config](futures::Try<WaitForResult>&& result) noexcept {
        if (auto self = weak.lock(); self) {
          try {
            result.throwIfFailed();
            if (auto guard = self->_guardedLeaderData.getLockedGuard();
                guard->activeParticipantsConfig->generation ==
                config->generation) {
              // Make sure config is the currently active configuration. It
              // could happen that activeParticipantsConfig was changed before
              // config got any chance to see anything committed, thus never
              // being considered an actual committedParticipantsConfig. In this
              // case we skip it.
              guard->committedParticipantsConfig = config;
              LOG_CTX("536f5", DEBUG, self->_logContext)
                  << "configuration committed, generation "
                  << config->generation;
            } else {
              LOG_CTX("fd245", TRACE, self->_logContext)
                  << "configuration already newer than generation "
                  << config->generation;
            }
          } catch (ParticipantResignedException const& err) {
            LOG_CTX("3959f", DEBUG, self->_logContext)
                << "leader resigned before new participant configuration was "
                   "committed: "
                << err.message();
          } catch (std::exception const& err) {
            LOG_CTX("1af0f", FATAL, self->_logContext)
                << "failed to commit new participant config; " << err.what();
            FATAL_ERROR_EXIT();  // TODO is there nothing we can do here?
          }
        }

        LOG_TOPIC("a4fc1", TRACE, Logger::REPLICATION2)
            << "leader is already gone, configuration change was not committed";
      });

  return waitForIndex;
}

auto replicated_log::LogLeader::getCommitIndex() const noexcept -> LogIndex {
  return _guardedLeaderData.getLockedGuard()->_commitIndex;
}

auto replicated_log::LogLeader::getParticipantConfigGenerations() const noexcept
    -> std::pair<std::size_t, std::optional<std::size_t>> {
  return _guardedLeaderData.doUnderLock([&](GuardedLeaderData const& data) {
    auto activeGeneration = data.activeParticipantsConfig->generation;
    auto committedGeneration = std::optional<std::size_t>{};

    if (auto committedConfig = data.committedParticipantsConfig;
        committedConfig != nullptr) {
      committedGeneration = committedConfig->generation;
    }

    return std::make_pair(activeGeneration, committedGeneration);
  });
}

auto replicated_log::LogLeader::LocalFollower::release(LogIndex stop) const
    -> Result {
  auto res = _guardedLogCore.doUnderLock([&](auto& core) {
    LOG_CTX("23745", DEBUG, _logContext)
        << "local follower releasing with stop at " << stop;
    return core->removeFront(stop).get();
  });
  LOG_CTX_IF("2aba1", WARN, _logContext, res.fail())
      << "local follower failed to release log entries: " << res.errorMessage();
  return res;
}

replicated_log::LogLeader::PreparedAppendEntryRequest::
    PreparedAppendEntryRequest(
        std::shared_ptr<LogLeader> const& logLeader,
        std::shared_ptr<FollowerInfo> follower,
        std::chrono::steady_clock::duration executionDelay)
    : _parentLog(logLeader),
      _follower(std::move(follower)),
      _executionDelay(executionDelay) {}

replicated_log::LogLeader::FollowerInfo::FollowerInfo(
    std::shared_ptr<AbstractFollower> impl, TermIndexPair lastLogIndex,
    LoggerContext const& logContext)
    : _impl(std::move(impl)),
      lastAckedEntry(lastLogIndex),
      logContext(
          logContext.with<logContextKeyLogComponent>("follower-info")
              .with<logContextKeyFollowerId>(_impl->getParticipantId())) {}<|MERGE_RESOLUTION|>--- conflicted
+++ resolved
@@ -774,7 +774,11 @@
     std::chrono::steady_clock::duration latency, MessageId messageId)
     -> std::pair<std::vector<std::optional<PreparedAppendEntryRequest>>,
                  ResolvedPromiseSet> {
-  TRI_ASSERT(currentTerm == _self._currentTerm);
+  if (currentTerm != _self._currentTerm) {
+    LOG_CTX("7ab2e", WARN, follower.logContext)
+        << "received append entries response with wrong term: " << currentTerm;
+    return {};
+  }
 
   ResolvedPromiseSet toBeResolved;
 
@@ -802,12 +806,7 @@
         follower.numErrorsSinceLastAnswer = 0;
         follower.lastAckedEntry = lastIndex;
         follower.lastAckedCommitIndex = currentCommitIndex;
-<<<<<<< HEAD
-        follower.lastAckedLCI = currentLCI;
-=======
         follower.lastAckedLowestIndexToKeep = currentLITK;
-        toBeResolved = checkCommitIndex();
->>>>>>> 0d6fcb0c
       } else {
         TRI_ASSERT(response.reason.error !=
                    AppendEntriesErrorReason::ErrorType::kNone);
