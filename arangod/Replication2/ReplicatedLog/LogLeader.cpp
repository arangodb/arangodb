////////////////////////////////////////////////////////////////////////////////
/// DISCLAIMER
///
/// Copyright 2014-2022 ArangoDB GmbH, Cologne, Germany
/// Copyright 2004-2014 triAGENS GmbH, Cologne, Germany
///
/// Licensed under the Apache License, Version 2.0 (the "License");
/// you may not use this file except in compliance with the License.
/// You may obtain a copy of the License at
///
///     http://www.apache.org/licenses/LICENSE-2.0
///
/// Unless required by applicable law or agreed to in writing, software
/// distributed under the License is distributed on an "AS IS" BASIS,
/// WITHOUT WARRANTIES OR CONDITIONS OF ANY KIND, either express or implied.
/// See the License for the specific language governing permissions and
/// limitations under the License.
///
/// Copyright holder is ArangoDB GmbH, Cologne, Germany
///
/// @author Tobias Gödderz
////////////////////////////////////////////////////////////////////////////////

#include "LogLeader.h"

#include <Basics/Exceptions.h>
#include <Basics/Guarded.h>
#include <Basics/StringUtils.h>
#include <Basics/application-exit.h>
#include <Basics/debugging.h>
#include <Basics/system-compiler.h>
#include <Basics/voc-errors.h>
#include <Containers/ImmerMemoryPolicy.h>
#include <Futures/Future.h>
#include <Futures/Try.h>
#include <Logger/LogMacros.h>
#include <Logger/Logger.h>
#include <Logger/LoggerStream.h>
#include <algorithm>
#include <chrono>
#include <cstdint>
#include <exception>
#include <functional>
#include <iterator>
#include <memory>
#include <ratio>
#include <string>
#include <string_view>
#include <type_traits>
#include <unordered_map>
#include <utility>

#include "Basics/ErrorCode.h"
#include "Futures/Promise.h"
#include "Futures/Unit.h"
#include "Logger/LogContextKeys.h"
#include "Metrics/Counter.h"
#include "Metrics/Gauge.h"
#include "Metrics/Histogram.h"
#include "Metrics/LogScale.h"
#include "Replication2/DeferredExecution.h"
#include "Replication2/Exceptions/ParticipantResignedException.h"
#include "Replication2/MetricsHelper.h"
#include "Replication2/ReplicatedLog/Algorithms.h"
#include "Replication2/ReplicatedLog/InMemoryLog.h"
#include "Replication2/ReplicatedLog/LogStatus.h"
#include "Replication2/ReplicatedLog/PersistedLog.h"
#include "Replication2/ReplicatedLog/ReplicatedLogIterator.h"
#include "Replication2/ReplicatedLog/ReplicatedLogMetrics.h"

#if (_MSC_VER >= 1)
// suppress warnings:
#pragma warning(push)
// conversion from 'size_t' to 'immer::detail::rbts::count_t', possible loss of
// data
#pragma warning(disable : 4267)
// result of 32-bit shift implicitly converted to 64 bits (was 64-bit shift
// intended?)
#pragma warning(disable : 4334)
#endif
#include <immer/flex_vector.hpp>
#include <immer/flex_vector_transient.hpp>
#if (_MSC_VER >= 1)
#pragma warning(pop)
#endif

using namespace arangodb;
using namespace arangodb::replication2;

replicated_log::LogLeader::LogLeader(
    LoggerContext logContext, std::shared_ptr<ReplicatedLogMetrics> logMetrics,
    std::shared_ptr<ReplicatedLogGlobalSettings const> options,
    ParticipantId id, LogTerm term, LogIndex firstIndex,
    InMemoryLog inMemoryLog,
    std::unique_ptr<IReplicatedStateHandle> stateHandle,
    std::shared_ptr<IAbstractFollowerFactory> followerFactory,
    std::shared_ptr<IScheduler> scheduler)
    : _logContext(std::move(logContext)),
      _logMetrics(std::move(logMetrics)),
      _options(std::move(options)),
      _followerFactory(std::move(followerFactory)),
      _scheduler(std::move(scheduler)),
      _id(std::move(id)),
      _currentTerm(term),
      _firstIndexOfCurrentTerm(firstIndex),
      _guardedLeaderData(*this, std::move(inMemoryLog),
                         std::move(stateHandle)) {
  _logMetrics->replicatedLogLeaderNumber->fetch_add(1);
}

replicated_log::LogLeader::~LogLeader() {
  _logMetrics->replicatedLogLeaderNumber->fetch_sub(1);
  if (auto queueEmpty =
          _guardedLeaderData.getLockedGuard()->_waitForQueue.empty();
      !queueEmpty) {
    TRI_ASSERT(false) << "expected wait-for-queue to be empty";
    LOG_CTX("ce7f1", ERR, _logContext) << "expected wait-for-queue to be empty";
  }
}

auto replicated_log::LogLeader::instantiateFollowers(
    LoggerContext const& logContext,
    std::shared_ptr<IAbstractFollowerFactory> followerFactory,
    std::shared_ptr<LocalFollower> const& localFollower,
    TermIndexPair lastEntry,
    std::shared_ptr<agency::ParticipantsConfig const> const& participantsConfig)
    -> std::unordered_map<ParticipantId, std::shared_ptr<FollowerInfo>> {
  std::unordered_map<ParticipantId, std::shared_ptr<FollowerInfo>>
      followers_map;
  followers_map.reserve(participantsConfig->participants.size() + 1);
  for (auto const& participant : participantsConfig->participants) {
    auto const& [it, inserted] = std::invoke([&]() {
      if (participant.first == localFollower->getParticipantId()) {
        return followers_map.emplace(
            participant.first, std::make_shared<FollowerInfo>(
                                   localFollower, lastEntry.index, logContext));
      } else {
        return followers_map.emplace(
            participant.first,
            std::make_shared<FollowerInfo>(
                followerFactory->constructFollower(participant.first),
                lastEntry.index, logContext));
      }
    });

    TRI_ASSERT(inserted) << "duplicate participant id: " << participant.first;
  }
  return followers_map;
}

namespace {
<<<<<<< HEAD
auto delayedFuture(replicated_log::IScheduler* sched,
                   std::chrono::steady_clock::duration duration)
    -> futures::Future<futures::Unit> {
  if (sched) {
    return sched->delayedFuture(duration);
=======
auto delayedFuture(std::chrono::steady_clock::duration duration)
    -> std::pair<Scheduler::WorkHandle, futures::Future<futures::Unit>> {
  if (SchedulerFeature::SCHEDULER) {
    auto p = futures::Promise<futures::Unit>();
    auto f = p.getFuture();
    auto item = SchedulerFeature::SCHEDULER->queueDelayed(
        "r2 appendentries", RequestLane::DELAYED_FUTURE, duration,
        [p = std::move(p)](bool cancelled) mutable {
          if (cancelled) {
            p.setException(basics::Exception(Result{TRI_ERROR_REQUEST_CANCELED},
                                             ADB_HERE));
          } else {
            p.setValue(futures::Unit{});
          }
        });

    return std::make_pair(std::move(item), std::move(f));
>>>>>>> 537d7365
  }

  // std::this_thread::sleep_for(duration);
  return std::make_pair(nullptr, futures::Future<futures::Unit>{futures::unit});
}
}  // namespace

void replicated_log::LogLeader::handleResolvedPromiseSet(
    ResolvedPromiseSet resolvedPromises,
    std::shared_ptr<ReplicatedLogMetrics> const& logMetrics) {
  auto const commitTp = InMemoryLogEntry::clock::now();

  for (auto const& it : resolvedPromises._commitedLogEntries) {
    using namespace std::chrono_literals;
    auto const entryDuration = commitTp - it.insertTp();
    logMetrics->replicatedLogInsertsRtt->count(entryDuration / 1us);
  }

  for (auto& promise : resolvedPromises._set) {
    TRI_ASSERT(promise.second.valid());
    promise.second.setValue(resolvedPromises.result);
  }
}

void replicated_log::LogLeader::executeAppendEntriesRequests(
    std::vector<std::optional<PreparedAppendEntryRequest>> requests,
<<<<<<< HEAD
    std::shared_ptr<ReplicatedLogMetrics> const& logMetrics,
    IScheduler* sched) {
  for (auto& it : requests) {
    if (it.has_value()) {
      delayedFuture(sched, it->_executionDelay)
          .thenFinal([it = std::move(it), logMetrics](auto&&) mutable {
            auto follower = it->_follower.lock();
            auto logLeader = it->_parentLog.lock();
            if (logLeader == nullptr || follower == nullptr) {
              LOG_TOPIC("de312", TRACE, Logger::REPLICATION2)
                  << "parent log already gone, not sending any more "
                     "AppendEntryRequests";
              return;
            }
=======
    std::shared_ptr<ReplicatedLogMetrics> const& logMetrics) {
  for (auto& req : requests) {
    if (req.has_value()) {
      auto [item, f] = delayedFuture(req->_executionDelay);
      if (item != nullptr) {
        if (auto follower = req->_follower.lock(); !follower) {
          continue;  // follower was dropped
        } else {
          follower->lastRequestHandle = std::move(item);
        }
      }
      std::move(f).thenFinal([req = std::move(req),
                              logMetrics](auto&&) mutable {
        auto follower = req->_follower.lock();
        auto logLeader = req->_parentLog.lock();
        if (logLeader == nullptr || follower == nullptr) {
          LOG_TOPIC("de312", TRACE, Logger::REPLICATION2)
              << "parent log already gone, not sending any more "
                 "AppendEntryRequests";
          return;
        }

        auto [request, lastIndex] =
            logLeader->_guardedLeaderData.doUnderLock([&](auto const& self) {
              auto lastAvailableIndex =
                  self._inMemoryLog.getLastTermIndexPair();
              LOG_CTX("71801", TRACE, follower->logContext)
                  << "last matched index = " << follower->nextPrevLogIndex
                  << ", current index = " << lastAvailableIndex
                  << ", last acked commit index = "
                  << follower->lastAckedCommitIndex
                  << ", current commit index = " << self._commitIndex
                  << ", last acked litk = "
                  << follower->lastAckedLowestIndexToKeep
                  << ", current litk = " << self._lowestIndexToKeep;
              // We can only get here if there is some new information
              // for this follower
              TRI_ASSERT(follower->nextPrevLogIndex !=
                             lastAvailableIndex.index ||
                         self._commitIndex != follower->lastAckedCommitIndex ||
                         self._lowestIndexToKeep !=
                             follower->lastAckedLowestIndexToKeep);

              return self.createAppendEntriesRequest(*follower,
                                                     lastAvailableIndex);
            });
>>>>>>> 537d7365

        auto messageId = request.messageId;
        LOG_CTX("1b0ec", TRACE, follower->logContext)
            << "sending append entries, messageId = " << messageId;

        // We take the start time here again to have a more precise
        // measurement. (And do not use follower._lastRequestStartTP)
        // TODO really needed?
        auto startTime = std::chrono::steady_clock::now();
        // Capture a weak pointer `parentLog` that will be locked
        // when the request returns. If the locking is successful
        // we are still in the same term.
        follower->_impl->appendEntries(std::move(request))
            .thenFinal([weakParentLog = req->_parentLog,
                        followerWeak = req->_follower, lastIndex = lastIndex,
                        currentCommitIndex = request.leaderCommit,
                        currentLITK = request.lowestIndexToKeep,
                        currentTerm = logLeader->_currentTerm,
                        messageId = messageId, startTime,
                        logMetrics = logMetrics](
                           futures::Try<AppendEntriesResult>&& res) noexcept {
              // This has to remain noexcept, because the code below is not
              // exception safe
              auto const endTime = std::chrono::steady_clock::now();

              auto self = weakParentLog.lock();
              auto follower = followerWeak.lock();
              if (self != nullptr && follower != nullptr) {
                using namespace std::chrono_literals;
                auto const duration = endTime - startTime;
                self->_logMetrics->replicatedLogAppendEntriesRttUs->count(
                    duration / 1us);
                LOG_CTX("8ff44", TRACE, follower->logContext)
                    << "received append entries response, messageId = "
                    << messageId;
                auto [preparedRequests, resolvedPromises] = std::invoke(
                    [&]() -> std::pair<std::vector<std::optional<
                                           PreparedAppendEntryRequest>>,
                                       ResolvedPromiseSet> {
                      auto guarded = self->acquireMutex();
                      if (!guarded->_didResign) {
                        return guarded->handleAppendEntriesResponse(
                            *follower, lastIndex, currentCommitIndex,
                            currentLITK, currentTerm, std::move(res),
                            endTime - startTime, messageId);
                      } else {
                        LOG_CTX("da116", DEBUG, follower->logContext)
                            << "received response from follower but leader "
                               "already resigned, messageId = "
                            << messageId;
                      }
                      return {};
                    });

                handleResolvedPromiseSet(std::move(resolvedPromises),
                                         logMetrics);
                executeAppendEntriesRequests(std::move(preparedRequests),
                                             logMetrics);
<<<<<<< HEAD
                    executeAppendEntriesRequests(std::move(preparedRequests),
                                                 logMetrics,
                                                 self->_scheduler.get());
                  } else {
                    if (follower == nullptr) {
                      LOG_TOPIC("6f490", DEBUG, Logger::REPLICATION2)
                          << "follower already gone.";
                    } else {
                      LOG_CTX("de300", DEBUG, follower->logContext)
                          << "parent log already gone, messageId = "
                          << messageId;
                    }
                  }
                });
          });
=======
              } else {
                if (follower == nullptr) {
                  LOG_TOPIC("6f490", DEBUG, Logger::REPLICATION2)
                      << "follower already gone.";
                } else {
                  LOG_CTX("de300", DEBUG, follower->logContext)
                      << "parent log already gone, messageId = " << messageId;
                }
              }
            });
      });
>>>>>>> 537d7365
    }
  }
}

auto replicated_log::LogLeader::construct(
    std::unique_ptr<replicated_state::IStorageEngineMethods> methods,
    std::shared_ptr<agency::ParticipantsConfig const> participantsConfig,
    ParticipantId id, LogTerm term, LoggerContext const& logContext,
    std::shared_ptr<ReplicatedLogMetrics> logMetrics,
    std::shared_ptr<ReplicatedLogGlobalSettings const> options,
    std::unique_ptr<IReplicatedStateHandle> stateHandle,
    std::shared_ptr<IAbstractFollowerFactory> followerFactory,
    std::shared_ptr<IScheduler> scheduler) -> std::shared_ptr<LogLeader> {
  auto const& config = participantsConfig->config;
  auto const& participants = participantsConfig->participants;

  if (ADB_UNLIKELY(methods == nullptr)) {
    auto followerIds = std::vector<std::string>{};
    std::transform(
        participants.begin(), participants.end(),
        std::back_inserter(followerIds),
        [](auto const& follower) -> std::string { return follower.first; });
    auto message = basics::StringUtils::concatT(
        "LogCore missing when constructing LogLeader, leader id: ", id,
        "term: ", term, "effectiveWriteConcern: ", config.effectiveWriteConcern,
        "followers: ", basics::StringUtils::join(followerIds, ", "));
    THROW_ARANGO_EXCEPTION_MESSAGE(TRI_ERROR_INTERNAL, std::move(message));
  }

  // Workaround to be able to use make_shared, while LogLeader's constructor
  // is actually protected.
  struct MakeSharedLogLeader : LogLeader {
   public:
    MakeSharedLogLeader(
        LoggerContext logContext,
        std::shared_ptr<ReplicatedLogMetrics> logMetrics,
        std::shared_ptr<ReplicatedLogGlobalSettings const> options,
        ParticipantId id, LogTerm term, LogIndex firstIndexOfCurrentTerm,
        InMemoryLog inMemoryLog,
        std::unique_ptr<IReplicatedStateHandle> stateHandle,
        std::shared_ptr<IAbstractFollowerFactory> followerFactory,
        std::shared_ptr<IScheduler> scheduler)
        : LogLeader(std::move(logContext), std::move(logMetrics),
                    std::move(options), std::move(id), term,
                    firstIndexOfCurrentTerm, std::move(inMemoryLog),
                    std::move(stateHandle), std::move(followerFactory),
                    std::move(scheduler)) {}
  };

  auto log = InMemoryLog::loadFromMethods(*methods);
  auto const lastIndex = log.getLastTermIndexPair();
  // if this assertion triggers there is an entry present in the log
  // that has the current term. Did create a different leader with the same term
  // in your test?
  if (lastIndex.term >= term) {
    LOG_CTX("8ed2f", FATAL, logContext)
        << "Failed to construct log leader. Current term is " << term
        << " but spearhead is already at " << lastIndex.term;
    FATAL_ERROR_EXIT();  // This must never happen in production
  }

  {
    auto metaResult = methods->readMetadata();
    if (metaResult.fail()) {
      THROW_ARANGO_EXCEPTION(metaResult.result());
    }
    auto& meta = metaResult.get();
    meta.snapshot.status = replicated_state::SnapshotStatus::kCompleted;
    std::ignore = methods->updateMetadata(meta);
  }

  // Note that although we add an entry to establish our leadership
  // we do still want to use the unchanged lastIndex to initialize
  // our followers with, as none of them can possibly have this entry.
  // This is particularly important for the LocalFollower, which blindly
  // accepts appendEntriesRequests, and we would thus forget persisting this
  // entry on the leader!

  auto commonLogContext =
      logContext.with<logContextKeyTerm>(term).with<logContextKeyLeaderId>(id);

  auto leader = std::make_shared<MakeSharedLogLeader>(
      commonLogContext.with<logContextKeyLogComponent>("leader"),
      std::move(logMetrics), std::move(options), std::move(id), term,
      lastIndex.index + 1u, log, std::move(stateHandle), followerFactory,
      scheduler);
  auto localFollower = std::make_shared<LocalFollower>(
      *leader,
      commonLogContext.with<logContextKeyLogComponent>("local-follower"),
      std::move(methods), lastIndex);

  TRI_ASSERT(participantsConfig != nullptr);
  {
    auto leaderDataGuard = leader->acquireMutex();

    leaderDataGuard->_follower =
        instantiateFollowers(commonLogContext, followerFactory, localFollower,
                             lastIndex, participantsConfig);
    leaderDataGuard->activeParticipantsConfig = participantsConfig;
    leader->_localFollower = std::move(localFollower);
    TRI_ASSERT(leaderDataGuard->_follower.size() >=
               config.effectiveWriteConcern)
        << "actual followers: " << leaderDataGuard->_follower.size()
        << " effectiveWriteConcern: " << config.effectiveWriteConcern;
    TRI_ASSERT(leaderDataGuard->_follower.size() ==
               leaderDataGuard->activeParticipantsConfig->participants.size());
    TRI_ASSERT(std::all_of(leaderDataGuard->_follower.begin(),
                           leaderDataGuard->_follower.end(),
                           [&](auto const& it) {
                             return leaderDataGuard->activeParticipantsConfig
                                 ->participants.contains(it.first);
                           }));
  }

  leader->establishLeadership(std::move(participantsConfig));
  leader->triggerAsyncReplication();
  return leader;
}

auto replicated_log::LogLeader::acquireMutex() -> LogLeader::Guard {
  return _guardedLeaderData.getLockedGuard();
}

auto replicated_log::LogLeader::acquireMutex() const -> LogLeader::ConstGuard {
  return _guardedLeaderData.getLockedGuard();
}

<<<<<<< HEAD
=======
auto replicated_log::LogLeader::resign() && -> std::tuple<
    std::unique_ptr<LogCore>, DeferredAction> {
  auto [core, actionOuter, leaderEstablished] = _guardedLeaderData.doUnderLock(
      [this, &localFollower = *_localFollower,
       &participantId = _id](GuardedLeaderData& leaderData) {
        if (leaderData._didResign) {
          LOG_CTX("5d3b8", ERR, _logContext)
              << "Leader " << participantId << " already resigned!";
          throw ParticipantResignedException(
              TRI_ERROR_REPLICATION_REPLICATED_LOG_LEADER_RESIGNED, ADB_HERE);
        }

        // cancel all delayed scheduler work items
        leaderData._follower.clear();

        // WARNING! This stunt is here to make things exception safe.
        // The move constructor of std::multimap is **not** noexcept.
        // Thus we have to make a new map unique and use std::swap to
        // transfer the content. And then move the unique_ptr into
        // the lambda.
        struct Queues {
          WaitForQueue waitForQueue;
          WaitForBag waitForResignQueue;
        };
        auto queues = std::make_unique<Queues>();
        std::swap(queues->waitForQueue, leaderData._waitForQueue);
        queues->waitForResignQueue = std::move(leaderData._waitForResignQueue);
        auto action = [queues = std::move(queues)]() mutable noexcept {
          for (auto& [idx, promise] : queues->waitForQueue) {
            // Check this to make sure that setException does not throw
            if (!promise.isFulfilled()) {
              promise.setException(ParticipantResignedException(
                  TRI_ERROR_REPLICATION_REPLICATED_LOG_LEADER_RESIGNED,
                  ADB_HERE));
            }
          }
          queues->waitForResignQueue.resolveAll();
        };

        LOG_CTX("8696f", DEBUG, _logContext) << "resign";
        leaderData._didResign = true;
        static_assert(
            std::is_nothrow_constructible_v<
                DeferredAction, std::add_rvalue_reference_t<decltype(action)>>);
        static_assert(noexcept(std::declval<LocalFollower&&>().resign()));
        return std::make_tuple(std::move(localFollower).resign(),
                               DeferredAction(std::move(action)),
                               leaderData._leadershipEstablished);
      });
  if (leaderEstablished) {
    auto methods = _stateHandle->resignCurrentState();
    ADB_PROD_ASSERT(methods != nullptr);
    // We *must not* use this handle any longer. Its ownership is shared with
    // our parent ReplicatedLog, which will pass it as necessary.
    _stateHandle = nullptr;
  }
  return std::make_tuple(std::move(core), std::move(actionOuter));
}

>>>>>>> 537d7365
auto replicated_log::LogLeader::readReplicatedEntryByIndex(LogIndex idx) const
    -> std::optional<PersistingLogEntry> {
  return _guardedLeaderData.doUnderLock(
      [&idx](auto& leaderData) -> std::optional<PersistingLogEntry> {
        if (leaderData._didResign) {
          throw ParticipantResignedException(
              TRI_ERROR_REPLICATION_REPLICATED_LOG_LEADER_RESIGNED, ADB_HERE);
        }
        if (auto entry = leaderData._inMemoryLog.getEntryByIndex(idx);
            entry.has_value() &&
            entry->entry().logIndex() <= leaderData._commitIndex) {
          return entry->entry();
        } else {
          return std::nullopt;
        }
      });
}

auto replicated_log::LogLeader::getStatus() const -> LogStatus {
  return _guardedLeaderData.doUnderLock([term = _currentTerm](
                                            GuardedLeaderData const&
                                                leaderData) {
    if (leaderData._didResign) {
      throw ParticipantResignedException(
          TRI_ERROR_REPLICATION_REPLICATED_LOG_LEADER_RESIGNED, ADB_HERE);
    }
    LeaderStatus status;
    status.local = leaderData.getLocalStatistics();
    status.term = term;
    status.lowestIndexToKeep = leaderData._lowestIndexToKeep;
    status.lastCommitStatus = leaderData._lastCommitFailReason;
    status.leadershipEstablished = leaderData._leadershipEstablished;
    status.activeParticipantsConfig = *leaderData.activeParticipantsConfig;
    if (auto const config = leaderData.committedParticipantsConfig;
        config != nullptr) {
      status.committedParticipantsConfig = *config;
    }
    for (auto const& [pid, f] : leaderData._follower) {
      auto lastRequestLatencyMS =
          std::chrono::duration_cast<std::chrono::duration<double, std::milli>>(
              f->_lastRequestLatency);
      auto state = std::invoke([&, &f = f] {
        switch (f->_state) {
          case FollowerInfo::State::ERROR_BACKOFF:
            return FollowerState::withErrorBackoff(
                std::chrono::duration_cast<
                    std::chrono::duration<double, std::milli>>(
                    f->_errorBackoffEndTP - std::chrono::steady_clock::now()),
                f->numErrorsSinceLastAnswer);
          case FollowerInfo::State::REQUEST_IN_FLIGHT:
            return FollowerState::withRequestInFlight(
                std::chrono::duration_cast<
                    std::chrono::duration<double, std::milli>>(
                    std::chrono::steady_clock::now() - f->_lastRequestStartTP));
          default:
            return FollowerState::withUpToDate();
        }
      });
      auto const& participantId = f->_impl->getParticipantId();
      TRI_ASSERT(pid == participantId);
      TRI_ASSERT(!pid.empty());
      status.follower.emplace(
          participantId,
          FollowerStatistics{
              LogStatistics{f->lastAckedIndex, f->lastAckedCommitIndex},
              f->lastErrorReason, lastRequestLatencyMS, state,
              f->nextPrevLogIndex});
    }

    status.commitLagMS = leaderData.calculateCommitLag();
    return LogStatus{std::move(status)};
  });
}

auto replicated_log::LogLeader::getQuickStatus() const -> QuickLogStatus {
  return _guardedLeaderData.doUnderLock(
      [term = _currentTerm](GuardedLeaderData const& leaderData) {
        if (leaderData._didResign) {
          throw ParticipantResignedException(
              TRI_ERROR_REPLICATION_REPLICATED_LOG_LEADER_RESIGNED, ADB_HERE);
        }
        auto commitFailReason = std::optional<CommitFailReason>{};
        if (leaderData.calculateCommitLag() > std::chrono::seconds{20}) {
          commitFailReason = leaderData._lastCommitFailReason;
        }
        return QuickLogStatus{
            .role = ParticipantRole::kLeader,
            .term = term,
            .local = leaderData.getLocalStatistics(),
            .leadershipEstablished = leaderData._leadershipEstablished,
            .snapshotAvailable = true,
            .commitFailReason = commitFailReason,
            .activeParticipantsConfig = leaderData.activeParticipantsConfig,
            .committedParticipantsConfig =
                leaderData.committedParticipantsConfig};
      });
}

auto replicated_log::LogLeader::insert(LogPayload payload, bool waitForSync)
    -> LogIndex {
  auto index =
      insert(std::move(payload), waitForSync, doNotTriggerAsyncReplication);
  triggerAsyncReplication();
  return index;
}

auto replicated_log::LogLeader::insert(LogPayload payload, bool waitForSync,
                                       DoNotTriggerAsyncReplication)
    -> LogIndex {
  auto const insertTp = InMemoryLogEntry::clock::now();
  // Currently we use a mutex. Is this the only valid semantic?
  return _guardedLeaderData.doUnderLock([&](GuardedLeaderData& leaderData) {
    return leaderData.insertInternal(std::move(payload), waitForSync, insertTp);
  });
}

auto replicated_log::LogLeader::GuardedLeaderData::insertInternal(
    std::variant<LogMetaPayload, LogPayload> payload, bool waitForSync,
    std::optional<InMemoryLogEntry::clock::time_point> insertTp) -> LogIndex {
  if (this->_didResign) {
    throw ParticipantResignedException(
        TRI_ERROR_REPLICATION_REPLICATED_LOG_LEADER_RESIGNED, ADB_HERE);
  }
  auto const index = this->_inMemoryLog.getNextIndex();
  auto const payloadSize = std::holds_alternative<LogPayload>(payload)
                               ? std::get<LogPayload>(payload).byteSize()
                               : 0;
  bool const isMetaLogEntry = std::holds_alternative<LogMetaPayload>(payload);
  auto logEntry = InMemoryLogEntry(
      PersistingLogEntry(TermIndexPair{_self._currentTerm, index},
                         std::move(payload)),
      waitForSync);
  logEntry.setInsertTp(insertTp.has_value() ? *insertTp
                                            : InMemoryLogEntry::clock::now());
  this->_inMemoryLog.appendInPlace(_self._logContext, std::move(logEntry));
  _self._logMetrics->replicatedLogInsertsBytes->count(payloadSize);
  if (isMetaLogEntry) {
    _self._logMetrics->replicatedLogNumberMetaEntries->count(1);
  } else {
    _self._logMetrics->replicatedLogNumberAcceptedEntries->count(1);
  }
  return index;
}

auto replicated_log::LogLeader::waitFor(LogIndex index) -> WaitForFuture {
  return _guardedLeaderData.doUnderLock([index](auto& leaderData) {
    if (leaderData._didResign) {
      auto promise = WaitForPromise{};
      promise.setException(ParticipantResignedException(
          TRI_ERROR_REPLICATION_REPLICATED_LOG_LEADER_RESIGNED, ADB_HERE));
      return promise.getFuture();
    }
    if (leaderData._commitIndex >= index) {
      return futures::Future<WaitForResult>{
          std::in_place, leaderData._commitIndex, leaderData._lastQuorum};
    }
    auto it = leaderData._waitForQueue.emplace(index, WaitForPromise{});
    auto& promise = it->second;
    auto&& future = promise.getFuture();
    TRI_ASSERT(future.valid());
    return std::move(future);
  });
}

auto replicated_log::LogLeader::getParticipantId() const noexcept
    -> ParticipantId const& {
  return _id;
}

auto replicated_log::LogLeader::triggerAsyncReplication() -> void {
  auto preparedRequests = _guardedLeaderData.doUnderLock([](auto& leaderData) {
    if (leaderData._didResign) {
      throw ParticipantResignedException(
          TRI_ERROR_REPLICATION_REPLICATED_LOG_LEADER_RESIGNED, ADB_HERE);
    }
    return leaderData.prepareAppendEntries();
  });
  executeAppendEntriesRequests(std::move(preparedRequests), _logMetrics,
                               _scheduler.get());
}

auto replicated_log::LogLeader::GuardedLeaderData::updateCommitIndexLeader(
    LogIndex newIndex, std::shared_ptr<QuorumData> quorum)
    -> ResolvedPromiseSet {
  LOG_CTX("a9a7e", TRACE, _self._logContext)
      << "updating commit index to " << newIndex << " with quorum "
      << quorum->quorum;
  auto oldIndex = _commitIndex;

  TRI_ASSERT(_commitIndex < newIndex)
      << "_commitIndex == " << _commitIndex << ", newIndex == " << newIndex;
  _self._logMetrics->replicatedLogNumberCommittedEntries->count(
      newIndex.value - _commitIndex.value);
  _commitIndex = newIndex;
  _lastQuorum = quorum;

  struct MethodsImpl : IReplicatedLogLeaderMethods {
    explicit MethodsImpl(LogLeader& log) : _log(log) {}
    auto releaseIndex(LogIndex index) -> void override {
      if (auto res = _log.release(index); res.fail()) {
        THROW_ARANGO_EXCEPTION(res);
      }
    }
    auto getLogSnapshot() -> InMemoryLog override {
      return _log.copyInMemoryLog();
    }
    auto insert(LogPayload payload) -> LogIndex override {
      return _log.insert(std::move(payload));
    }
    auto insertDeferred(LogPayload payload)
        -> std::pair<LogIndex, DeferredAction> override {
      auto index =
          _log.insert(std::move(payload), false, doNotTriggerAsyncReplication);
      auto action = DeferredAction([weak = _log.weak_from_this()]() noexcept {
        if (auto self = weak.lock(); self != nullptr) {
          try {
            self->triggerAsyncReplication();
          } catch (ParticipantResignedException const&) {
            // The log resigned; this is fine, we can just ignore it.
          } catch (std::exception const& ex) {
            LOG_CTX("f96cd", INFO, self->_logContext)
                << "Unhandled exception in insertDeferred: " << ex.what();
          }
        }
      });
      return std::make_pair(index, std::move(action));
    }
    auto waitFor(LogIndex index) -> WaitForFuture override {
      return _log.waitFor(index);
    }
    auto waitForIterator(LogIndex index) -> WaitForIteratorFuture override {
      return _log.waitForIterator(index);
    }

    LogLeader& _log;
  };

  if (not _leadershipEstablished) {
    // leadership is established if commitIndex is non-zero
    ADB_PROD_ASSERT(newIndex > LogIndex{0});
    _leadershipEstablished = true;
    _stateHandle->leadershipEstablished(std::make_unique<MethodsImpl>(_self));
  }

  _stateHandle->updateCommitIndex(_commitIndex);

  try {
    WaitForQueue toBeResolved;
    auto const end = _waitForQueue.upper_bound(_commitIndex);
    for (auto it = _waitForQueue.begin(); it != end;) {
      LOG_CTX("37f9d", TRACE, _self._logContext)
          << "resolving promise for index " << it->first;
      toBeResolved.insert(_waitForQueue.extract(it++));
    }
    return ResolvedPromiseSet{_commitIndex, std::move(toBeResolved),
                              WaitForResult(newIndex, std::move(quorum)),
                              _inMemoryLog.slice(oldIndex, newIndex + 1)};
  } catch (std::exception const& e) {
    // If those promises are not fulfilled we can not continue.
    // Note that the move constructor of std::multi_map is not noexcept.
    LOG_CTX("e7a4e", FATAL, _self._logContext)
        << "failed to fulfill replication promises due to exception; system "
           "can not continue. message: "
        << e.what();
    FATAL_ERROR_EXIT();
  } catch (...) {
    // If those promises are not fulfilled we can not continue.
    // Note that the move constructor of std::multi_map is not noexcept.
    LOG_CTX("c0bbb", FATAL, _self._logContext)
        << "failed to fulfill replication promises due to exception; system "
           "can not continue";
    FATAL_ERROR_EXIT();
  }
}

auto replicated_log::LogLeader::GuardedLeaderData::prepareAppendEntries()
    -> std::vector<std::optional<PreparedAppendEntryRequest>> {
  auto appendEntryRequests =
      std::vector<std::optional<PreparedAppendEntryRequest>>{};
  appendEntryRequests.reserve(_follower.size());
  std::transform(
      _follower.begin(), _follower.end(),
      std::back_inserter(appendEntryRequests),
      [this](auto& follower) { return prepareAppendEntry(follower.second); });
  return appendEntryRequests;
}

auto replicated_log::LogLeader::GuardedLeaderData::prepareAppendEntry(
    std::shared_ptr<FollowerInfo> follower)
    -> std::optional<PreparedAppendEntryRequest> {
  if (follower->_state != FollowerInfo::State::IDLE) {
    LOG_CTX("1d7b6", TRACE, follower->logContext)
        << "request in flight - skipping";
    return std::nullopt;  // wait for the request to return
  }

  auto const lastAvailableIndex = _inMemoryLog.getLastTermIndexPair();
  LOG_CTX("8844a", TRACE, follower->logContext)
      << "last matched index = " << follower->nextPrevLogIndex
      << ", current index = " << lastAvailableIndex
      << ", last acked commit index = " << follower->lastAckedCommitIndex
      << ", current commit index = " << _commitIndex
      << ", last acked lci = " << follower->lastAckedLowestIndexToKeep
      << ", current lci = " << _lowestIndexToKeep;
  if (follower->nextPrevLogIndex == lastAvailableIndex.index &&
      _commitIndex == follower->lastAckedCommitIndex &&
      _lowestIndexToKeep == follower->lastAckedLowestIndexToKeep) {
    LOG_CTX("74b71", TRACE, follower->logContext) << "up to date";
    return std::nullopt;  // nothing to replicate
  }

  auto const executionDelay = std::invoke([&] {
    using namespace std::chrono_literals;
    if (follower->numErrorsSinceLastAnswer > 0) {
      // Capped exponential backoff. Wait for 100us, 200us, 400us, ...
      // until at most 100us * 2 ** 17 == 13.11s.
      auto executionDelay =
          100us *
          (1u << std::min(follower->numErrorsSinceLastAnswer, std::size_t{17}));
      LOG_CTX("2a6f7", DEBUG, follower->logContext)
          << follower->numErrorsSinceLastAnswer
          << " requests failed, last one was " << follower->lastSentMessageId
          << " - waiting " << executionDelay / 1ms
          << "ms before sending next message.";
      follower->_state = FollowerInfo::State::ERROR_BACKOFF;
      follower->_errorBackoffEndTP =
          std::chrono::steady_clock::now() + executionDelay;
      return executionDelay;
    } else {
      follower->_state = FollowerInfo::State::PREPARE;
      return 0us;
    }
  });

  return PreparedAppendEntryRequest{_self.shared_from_this(),
                                    std::move(follower), executionDelay};
}

auto replicated_log::LogLeader::GuardedLeaderData::createAppendEntriesRequest(
    replicated_log::LogLeader::FollowerInfo& follower,
    TermIndexPair const& lastAvailableIndex) const
    -> std::pair<AppendEntriesRequest, TermIndexPair> {
  auto const prevLogEntry =
      _inMemoryLog.getEntryByIndex(follower.nextPrevLogIndex);

  AppendEntriesRequest req;
  req.leaderCommit = _commitIndex;
  req.lowestIndexToKeep = _lowestIndexToKeep;
  req.leaderTerm = _self._currentTerm;
  req.leaderId = _self._id;
  req.waitForSync = this->activeParticipantsConfig->config.waitForSync;
  req.messageId = ++follower.lastSentMessageId;

  follower._state = FollowerInfo::State::REQUEST_IN_FLIGHT;
  follower._lastRequestStartTP = std::chrono::steady_clock::now();

  if (prevLogEntry) {
    req.prevLogEntry.index = prevLogEntry->entry().logIndex();
    req.prevLogEntry.term = prevLogEntry->entry().logTerm();
    TRI_ASSERT(req.prevLogEntry.index == follower.nextPrevLogIndex);
  } else {
    req.prevLogEntry.index = LogIndex{0};
    req.prevLogEntry.term = LogTerm{0};
  }

  {
    auto it = getInternalLogIterator(follower.nextPrevLogIndex + 1);
    auto transientEntries = decltype(req.entries)::transient_type{};
    auto sizeCounter = std::size_t{0};
    while (auto entry = it->next()) {
      req.waitForSync |= entry->getWaitForSync();

      transientEntries.push_back(InMemoryLogEntry(*entry));
      sizeCounter += entry->entry().approxByteSize();

      if (sizeCounter >= _self._options->_thresholdNetworkBatchSize) {
        break;
      }
    }
    req.entries = std::move(transientEntries).persistent();
  }

  auto isEmptyAppendEntries = req.entries.empty();
  auto lastIndex = isEmptyAppendEntries
                       ? lastAvailableIndex
                       : req.entries.back().entry().logTermIndexPair();

  LOG_CTX("af3c6", TRACE, follower.logContext)
      << "creating append entries request with " << req.entries.size()
      << " entries , prevLogEntry.term = " << req.prevLogEntry.term
      << ", prevLogEntry.index = " << req.prevLogEntry.index
      << ", leaderCommit = " << req.leaderCommit
      << ", lci = " << req.lowestIndexToKeep << ", msg-id = " << req.messageId;

  return std::make_pair(std::move(req), lastIndex);
}

auto replicated_log::LogLeader::GuardedLeaderData::handleAppendEntriesResponse(
    FollowerInfo& follower, TermIndexPair lastIndex,
    LogIndex currentCommitIndex, LogIndex currentLITK, LogTerm currentTerm,
    futures::Try<AppendEntriesResult>&& res,
    std::chrono::steady_clock::duration latency, MessageId messageId)
    -> std::pair<std::vector<std::optional<PreparedAppendEntryRequest>>,
                 ResolvedPromiseSet> {
  if (currentTerm != _self._currentTerm) {
    LOG_CTX("7ab2e", WARN, follower.logContext)
        << "received append entries response with wrong term: " << currentTerm;
    return {};
  }

  ResolvedPromiseSet toBeResolved;

  follower._lastRequestLatency = latency;

  if (follower.lastSentMessageId == messageId) {
    LOG_CTX("35a32", TRACE, follower.logContext)
        << "received message " << messageId << " - no other requests in flight";
    // there is no request in flight currently
    follower._state = FollowerInfo::State::IDLE;
  }
  if (res.hasValue()) {
    auto& response = res.get();
    TRI_ASSERT(messageId == response.messageId)
        << messageId << " vs. " << response.messageId;
    if (follower.lastSentMessageId == response.messageId) {
      LOG_CTX("35134", TRACE, follower.logContext)
          << "received append entries response, messageId = "
          << response.messageId
          << ", errorCode = " << to_string(response.errorCode)
          << ", reason  = " << to_string(response.reason.error);

      // We *must* also ignore the snapshot status when the message id is equal.
      // See the comment in the else branch for details.
      if (follower.snapshotAvailableMessageId < response.messageId) {
        if (follower.snapshotAvailable != response.snapshotAvailable) {
          LOG_CTX("efd44", DEBUG, follower.logContext)
              << "snapshot status changed old = " << follower.snapshotAvailable
              << " new = " << response.snapshotAvailable;
          follower.snapshotAvailable = response.snapshotAvailable;
        }
      } else {
        // Note that follower.snapshotAvailableMessageId can be equal to
        // response.messageId. This means that the follower has called
        // update-snapshot-status right after handling the append entries
        // request with that id, but the append entries response arrived here
        // after the update-snapshot-status.
        LOG_CTX("cf587", DEBUG, follower.logContext) << fmt::format(
            "Ignoring snapshot status from append entries response. The "
            "current status ({}) was set with message id {}, while the "
            "response (with status {}) currently being handled has message id "
            "{}.",
            follower.snapshotAvailable, follower.snapshotAvailableMessageId,
            response.snapshotAvailable, response.messageId);
      }

      follower.lastErrorReason = response.reason;
      if (response.isSuccess()) {
        follower.numErrorsSinceLastAnswer = 0;
        follower.lastAckedIndex = lastIndex;
        follower.nextPrevLogIndex = lastIndex.index;
        follower.lastAckedCommitIndex = currentCommitIndex;
        follower.lastAckedLowestIndexToKeep = currentLITK;
      } else {
        TRI_ASSERT(response.reason.error !=
                   AppendEntriesErrorReason::ErrorType::kNone);
        switch (response.reason.error) {
          case AppendEntriesErrorReason::ErrorType::kNoPrevLogMatch:
            follower.numErrorsSinceLastAnswer = 0;
            TRI_ASSERT(response.conflict.has_value());
            follower.nextPrevLogIndex =
                response.conflict.value().index.saturatedDecrement();
            LOG_CTX("33c6d", DEBUG, follower.logContext)
                << "reset last matched index to " << follower.nextPrevLogIndex;
            break;
          default:
            LOG_CTX("1bd0b", DEBUG, follower.logContext)
                << "received error from follower, reason = "
                << to_string(response.reason.error)
                << " message id = " << messageId;
            ++follower.numErrorsSinceLastAnswer;
        }
      }
    } else {
      LOG_CTX("056a8", DEBUG, follower.logContext)
          << "received outdated response from follower "
          << follower._impl->getParticipantId() << ": " << response.messageId
          << ", expected " << messageId << ", latest "
          << follower.lastSentMessageId;
    }
  } else if (res.hasException()) {
    ++follower.numErrorsSinceLastAnswer;
    follower.lastErrorReason = {
        AppendEntriesErrorReason::ErrorType::kCommunicationError};
    try {
      res.throwIfFailed();
    } catch (std::exception const& e) {
      follower.lastErrorReason.details = e.what();
      LOG_CTX("e094b", INFO, follower.logContext)
          << "exception in appendEntries to follower "
          << follower._impl->getParticipantId() << ": " << e.what();
    } catch (...) {
      LOG_CTX("05608", INFO, follower.logContext)
          << "exception in appendEntries to follower "
          << follower._impl->getParticipantId() << ".";
    }
  } else {
    LOG_CTX("dc441", FATAL, follower.logContext)
        << "in appendEntries to follower " << follower._impl->getParticipantId()
        << ", result future has neither value nor exception.";
    TRI_ASSERT(false);
    FATAL_ERROR_EXIT();
  }

  // checkCommitIndex is called regardless of follower response.
  // The follower might be failed, but the agency can't tell that immediately.
  // Thus, we might have to commit an entry without this follower.
  toBeResolved = checkCommitIndex();
  // try sending the next batch
  return std::make_pair(prepareAppendEntries(), std::move(toBeResolved));
}

auto replicated_log::LogLeader::GuardedLeaderData::getInternalLogIterator(
    LogIndex firstIdx) const
    -> std::unique_ptr<TypedLogIterator<InMemoryLogEntry>> {
  auto const endIdx = _inMemoryLog.getLastTermIndexPair().index + 1;
  TRI_ASSERT(firstIdx <= endIdx);
  return _inMemoryLog.getMemtryIteratorFrom(firstIdx);
}

auto replicated_log::LogLeader::GuardedLeaderData::getCommittedLogIterator(
    LogIndex firstIndex) const -> std::unique_ptr<LogRangeIterator> {
  auto const endIdx = _inMemoryLog.getNextIndex();
  TRI_ASSERT(firstIndex < endIdx);
  // return an iterator for the range [firstIndex, _commitIndex + 1)
  return _inMemoryLog.getIteratorRange(firstIndex, _commitIndex + 1);
}

/*
 * Collects last acknowledged term/index pairs from all followers.
 * While doing so, it calculates the largest common index, which is
 * the lowest acknowledged index of all followers.
 * No followers are filtered out at this step.
 */
auto replicated_log::LogLeader::GuardedLeaderData::collectFollowerStates() const
    -> std::pair<LogIndex, std::vector<algorithms::ParticipantState>> {
  auto largestCommonIndex = _commitIndex;
  std::vector<algorithms::ParticipantState> participantStates;
  participantStates.reserve(_follower.size());
  for (auto const& [pid, follower] : _follower) {
    // The lastAckedEntry is the last index/term pair that we sent that this
    // follower acknowledged - means we sent it. And we must not have entries
    // in our log with a term newer than currentTerm, which could have been
    // sent to a follower.
    TRI_ASSERT(follower->lastAckedIndex.term <= this->_self._currentTerm);

    auto flags = activeParticipantsConfig->participants.find(pid);
    TRI_ASSERT(flags != std::end(activeParticipantsConfig->participants));
    participantStates.emplace_back(algorithms::ParticipantState{
        .lastAckedEntry = follower->lastAckedIndex,
        .id = pid,
        .snapshotAvailable = follower->snapshotAvailable,
        .flags = flags->second});

    largestCommonIndex =
        std::min(largestCommonIndex, follower->lastAckedIndex.index);
  }

  return {largestCommonIndex, std::move(participantStates)};
}

auto replicated_log::LogLeader::GuardedLeaderData::checkCommitIndex()
    -> ResolvedPromiseSet {
  auto [largestCommonIndex, indexes] = collectFollowerStates();

  if (largestCommonIndex > _lowestIndexToKeep) {
    LOG_CTX("851bb", TRACE, _self._logContext)
        << "largest common index went from " << _lowestIndexToKeep << " to "
        << largestCommonIndex;
    _lowestIndexToKeep = largestCommonIndex;
  }

  auto [newCommitIndex, commitFailReason, quorum] =
      algorithms::calculateCommitIndex(
          indexes, this->activeParticipantsConfig->config.effectiveWriteConcern,
          _commitIndex, _inMemoryLog.getLastTermIndexPair());
  _lastCommitFailReason = commitFailReason;

  LOG_CTX("6a6c0", TRACE, _self._logContext)
      << "calculated commit index as " << newCommitIndex
      << ", current commit index = " << _commitIndex;
  LOG_CTX_IF("fbc23", TRACE, _self._logContext, newCommitIndex == _commitIndex)
      << "commit fail reason = " << to_string(commitFailReason)
      << " follower-states = " << indexes;
  if (newCommitIndex > _commitIndex) {
    auto const quorum_data = std::make_shared<QuorumData>(
        newCommitIndex, _self._currentTerm, std::move(quorum));
    return updateCommitIndexLeader(newCommitIndex, quorum_data);
  }
  return {};
}

auto replicated_log::LogLeader::GuardedLeaderData::getLocalStatistics() const
    -> LogStatistics {
  auto result = LogStatistics{};
  result.commitIndex = _commitIndex;
  result.firstIndex = _inMemoryLog.getFirstIndex();
  result.spearHead = _inMemoryLog.getLastTermIndexPair();
  result.releaseIndex = _releaseIndex;
  return result;
}

replicated_log::LogLeader::GuardedLeaderData::GuardedLeaderData(
    replicated_log::LogLeader& self, InMemoryLog inMemoryLog,
    std::unique_ptr<IReplicatedStateHandle> stateHandle)
    : _self(self),
      _inMemoryLog(std::move(inMemoryLog)),
      _stateHandle(std::move(stateHandle)) {}

auto replicated_log::LogLeader::release(LogIndex doneWithIdx) -> Result {
  return _guardedLeaderData.doUnderLock([&](GuardedLeaderData& self) -> Result {
    if (self._didResign) {
      return {TRI_ERROR_REPLICATION_REPLICATED_LOG_LEADER_RESIGNED};
    }
    TRI_ASSERT(doneWithIdx <= self._inMemoryLog.getLastIndex());
    if (doneWithIdx <= self._releaseIndex) {
      return {};
    }
    self._releaseIndex = doneWithIdx;
    LOG_CTX("a0c96", TRACE, _logContext)
        << "new release index set to " << self._releaseIndex;
    return self.checkCompaction().result();
  });
}

auto replicated_log::LogLeader::compact() -> ResultT<CompactionResult> {
  auto guard = _guardedLeaderData.getLockedGuard();
  auto compactionStop =
      std::min(guard->_lowestIndexToKeep, guard->_releaseIndex + 1);
  LOG_CTX("01e09", INFO, _logContext)
      << "starting explicit compaction up to index " << compactionStop;
  return guard->runCompaction(compactionStop);
}

[[nodiscard]] auto replicated_log::LogLeader::GuardedLeaderData::runCompaction(
    LogIndex compactionStop) -> ResultT<CompactionResult> {
  auto const numberOfCompactedEntries =
      compactionStop.value - _inMemoryLog.getFirstIndex().value;
  auto newLog = _inMemoryLog.release(compactionStop);
  auto res = _self._localFollower->release(compactionStop);
  if (res.ok()) {
    _inMemoryLog = std::move(newLog);
    _self._logMetrics->replicatedLogNumberCompactedEntries->count(
        numberOfCompactedEntries);
    return CompactionResult{.numEntriesCompacted = numberOfCompactedEntries,
                            .range = {},
                            .stopReason = {}};
  }
  LOG_CTX("f1029", TRACE, _self._logContext)
      << "compaction result = " << res.errorMessage();
  return res;
}

auto replicated_log::LogLeader::GuardedLeaderData::checkCompaction()
    -> ResultT<CompactionResult> {
  auto const compactionStop = std::min(_lowestIndexToKeep, _releaseIndex + 1);
  LOG_CTX("080d6", TRACE, _self._logContext)
      << "compaction index calculated as " << compactionStop;
  if (compactionStop <=
      _inMemoryLog.getFirstIndex() + _self._options->_thresholdLogCompaction) {
    // only do a compaction every _self._options->_thresholdLogCompaction
    // entries
    LOG_CTX("ebba0", TRACE, _self._logContext)
        << "won't trigger a compaction, not enough entries. First index = "
        << _inMemoryLog.getFirstIndex();
    return {};
  }

  return runCompaction(compactionStop);
}

auto replicated_log::LogLeader::GuardedLeaderData::calculateCommitLag()
    const noexcept -> std::chrono::duration<double, std::milli> {
  auto memtry = _inMemoryLog.getEntryByIndex(_commitIndex + 1);
  if (memtry.has_value()) {
    return std::chrono::duration_cast<
        std::chrono::duration<double, std::milli>>(
        std::chrono::steady_clock::now() - memtry->insertTp());
  } else {
    TRI_ASSERT(_commitIndex == LogIndex{0} ||
               _commitIndex == _inMemoryLog.getLastIndex())
        << "If there is no entry following the commitIndex the last index "
           "should be the commitIndex. _commitIndex = "
        << _commitIndex << ", lastIndex = " << _inMemoryLog.getLastIndex();
    return {};
  }
}

auto replicated_log::LogLeader::GuardedLeaderData::waitForResign()
    -> std::pair<futures::Future<futures::Unit>, DeferredAction> {
  if (!_didResign) {
    auto future = _waitForResignQueue.addWaitFor();
    return {std::move(future), DeferredAction{}};
  } else {
    TRI_ASSERT(_waitForResignQueue.empty());
    auto promise = futures::Promise<futures::Unit>{};
    auto future = promise.getFuture();

    auto action =
        DeferredAction([promise = std::move(promise)]() mutable noexcept {
          TRI_ASSERT(promise.valid());
          promise.setValue();
        });

    return {std::move(future), std::move(action)};
  }
}

auto replicated_log::LogLeader::getReplicatedLogSnapshot() const
    -> InMemoryLog::log_type {
  auto [log, commitIndex] =
      _guardedLeaderData.doUnderLock([](auto const& leaderData) {
        if (leaderData._didResign) {
          throw ParticipantResignedException(
              TRI_ERROR_REPLICATION_REPLICATED_LOG_LEADER_RESIGNED, ADB_HERE);
        }

        return std::make_pair(leaderData._inMemoryLog, leaderData._commitIndex);
      });

  return log.takeSnapshotUpToAndIncluding(commitIndex).copyFlexVector();
}

auto replicated_log::LogLeader::waitForIterator(LogIndex index)
    -> replicated_log::ILogParticipant::WaitForIteratorFuture {
  if (index == LogIndex{0}) {
    THROW_ARANGO_EXCEPTION_MESSAGE(TRI_ERROR_BAD_PARAMETER,
                                   "invalid parameter; log index 0 is invalid");
  }

  return waitFor(index).thenValue([this, self = shared_from_this(), index](
                                      auto&& quorum) -> WaitForIteratorFuture {
    auto [actualIndex, iter] = _guardedLeaderData.doUnderLock(
        [index](GuardedLeaderData& leaderData)
            -> std::pair<LogIndex, std::unique_ptr<LogRangeIterator>> {
          TRI_ASSERT(index <= leaderData._commitIndex);

          /*
           * This code here ensures that if only private log entries are present
           * we do not reply with an empty iterator but instead wait for the
           * next entry containing payload.
           */

          auto testIndex = index;
          while (testIndex <= leaderData._commitIndex) {
            auto memtry = leaderData._inMemoryLog.getEntryByIndex(testIndex);
            if (!memtry.has_value()) {
              break;
            }
            if (memtry->entry().hasPayload()) {
              break;
            }
            testIndex = testIndex + 1;
          }

          if (testIndex > leaderData._commitIndex) {
            return std::make_pair(testIndex, nullptr);
          }

          return std::make_pair(testIndex,
                                leaderData.getCommittedLogIterator(testIndex));
        });

    // call here, otherwise we deadlock with waitFor
    if (iter == nullptr) {
      return waitForIterator(actualIndex);
    }

    return std::move(iter);
  });
}

auto replicated_log::LogLeader::copyInMemoryLog() const
    -> replicated_log::InMemoryLog {
  return _guardedLeaderData.getLockedGuard()->_inMemoryLog;
}

replicated_log::LogLeader::LocalFollower::LocalFollower(
    replicated_log::LogLeader& self, LoggerContext logContext,
    std::unique_ptr<replicated_state::IStorageEngineMethods> methods,
    [[maybe_unused]] TermIndexPair lastIndex)
    : _leader(self),
      _logContext(std::move(logContext)),
      _guardedMethods(std::move(methods)) {
  // TODO save lastIndex. note that it must be protected under the same mutex as
  //      insertions in the persisted log in logCore.
  // TODO use lastIndex in appendEntries to assert that the request matches the
  //      existing log.
  // TODO in maintainer mode only, read here the last entry from logCore, and
  //      assert that lastIndex matches that entry.
}

auto replicated_log::LogLeader::LocalFollower::getParticipantId() const noexcept
    -> ParticipantId const& {
  return _leader.getParticipantId();
}

auto replicated_log::LogLeader::LocalFollower::appendEntries(
    AppendEntriesRequest const request)
    -> futures::Future<AppendEntriesResult> {
  MeasureTimeGuard measureTimeGuard(
      *_leader._logMetrics->replicatedLogFollowerAppendEntriesRtUs);

  auto messageLogContext =
      _logContext.with<logContextKeyMessageId>(request.messageId)
          .with<logContextKeyPrevLogIdx>(request.prevLogEntry.index)
          .with<logContextKeyPrevLogTerm>(request.prevLogEntry.term)
          .with<logContextKeyLeaderCommit>(request.leaderCommit);

  auto returnAppendEntriesResult =
      [term = request.leaderTerm, messageId = request.messageId,
       logContext = messageLogContext,
       measureTime = std::move(measureTimeGuard)](Result const& res) mutable {
        // fire here because the lambda is destroyed much later in a future
        measureTime.fire();
        if (!res.ok()) {
          LOG_CTX("fdc87", FATAL, logContext)
              << "local follower failed to write entries: " << res;
          FATAL_ERROR_EXIT();
        }
        LOG_CTX("e0800", TRACE, logContext)
            << "local follower completed append entries";
        return AppendEntriesResult{term, messageId, true};
      };

  LOG_CTX("6fa8b", TRACE, messageLogContext)
      << "local follower received append entries";

  if (request.entries.empty()) {
    // Nothing to do here, save some work.
    return returnAppendEntriesResult(Result(TRI_ERROR_NO_ERROR));
  }

  auto iter = std::make_unique<InMemoryPersistedLogIterator>(request.entries);
  return _guardedMethods.doUnderLock(
      [&](std::unique_ptr<replicated_state::IStorageEngineMethods>& methods)
          -> futures::Future<AppendEntriesResult> {
        if (methods == nullptr) {
          LOG_CTX("e9b70", DEBUG, messageLogContext)
              << "local follower received append entries although the log core "
                 "is "
                 "moved away.";
          return AppendEntriesResult::withRejection(
              request.leaderTerm, request.messageId,
              {AppendEntriesErrorReason::ErrorType::kLostLogCore}, true);
        }

        // Note that the beginning of iter here is always (and must be) exactly
        // the next index after the last one in the LogCore.
        replicated_state::IStorageEngineMethods::WriteOptions opts;
        opts.waitForSync = request.waitForSync;
        return methods->insert(std::move(iter), opts)
            .thenValue(
                [](ResultT<
                    replicated_state::IStorageEngineMethods::SequenceNumber>&&
                       res) mutable { return std::move(res).result(); })
            .thenValue(std::move(returnAppendEntriesResult));
      });
}

auto replicated_log::LogLeader::LocalFollower::resign() && noexcept
    -> std::unique_ptr<replicated_state::IStorageEngineMethods> {
  LOG_CTX("2062b", TRACE, _logContext)
      << "local follower received resign, term = " << _leader._currentTerm;
  // Although this method is marked noexcept, the doUnderLock acquires a
  // std::mutex which can throw an exception. In that case we just crash here.
  return _guardedMethods.doUnderLock([&](auto& guardedLogCore) {
    auto logCore = std::move(guardedLogCore);
    LOG_CTX_IF("0f9b8", DEBUG, _logContext, logCore == nullptr)
        << "local follower asked to resign but log core already gone, term = "
        << _leader._currentTerm;
    return logCore;
  });
}

auto replicated_log::LogLeader::isLeadershipEstablished() const noexcept
    -> bool {
  return _guardedLeaderData.getLockedGuard()->_leadershipEstablished;
}

void replicated_log::LogLeader::establishLeadership(
    std::shared_ptr<agency::ParticipantsConfig const> config) {
  LOG_CTX("f3aa8", TRACE, _logContext) << "trying to establish leadership";
  auto waitForIndex =
      _guardedLeaderData.doUnderLock([&](GuardedLeaderData& data) {
        auto const lastIndex = data._inMemoryLog.getLastTermIndexPair();
        TRI_ASSERT(lastIndex.term != data._self._currentTerm);
        // Immediately append an empty log entry in the new term. This is
        // necessary because we must not commit entries of older terms, but do
        // not want to wait with committing until the next insert.

        // Also make sure that this entry is written with waitForSync = true to
        // ensure that entries of the previous term are synced as well.
        auto meta = LogMetaPayload::FirstEntryOfTerm{.leader = data._self._id,
                                                     .participants = *config};
        auto firstIndex = data.insertInternal(LogMetaPayload{std::move(meta)},
                                              true, std::nullopt);
        TRI_ASSERT(firstIndex == lastIndex.index + 1);
        return firstIndex;
      });

  TRI_ASSERT(waitForIndex == _firstIndexOfCurrentTerm);
  waitFor(waitForIndex)
      .thenFinal([weak = weak_from_this(), config = std::move(config)](
                     futures::Try<WaitForResult>&& result) mutable noexcept {
        if (auto self = weak.lock(); self) {
          try {
            result.throwIfFailed();
            self->_guardedLeaderData.doUnderLock([&](auto& data) {
              data._leadershipEstablished = true;
              if (data.activeParticipantsConfig->generation ==
                  config->generation) {
                data.committedParticipantsConfig = std::move(config);
              }
            });
            LOG_CTX("536f4", TRACE, self->_logContext)
                << "leadership established";
          } catch (ParticipantResignedException const& err) {
            LOG_CTX("22264", TRACE, self->_logContext)
                << "failed to establish leadership due to resign: "
                << err.what();
          } catch (std::exception const& err) {
            LOG_CTX("5ceda", FATAL, self->_logContext)
                << "failed to establish leadership: " << err.what();
          }
        } else {
          LOG_TOPIC("94696", TRACE, Logger::REPLICATION2)
              << "leader is already gone, no leadership was established";
        }
      });
}

auto replicated_log::LogLeader::waitForLeadership()
    -> replicated_log::ILogParticipant::WaitForFuture {
  return waitFor(_firstIndexOfCurrentTerm);
}

namespace {
// For (unordered) maps `left` and `right`, return `keys(left) \ keys(right)`
auto const keySetDifference = [](auto const& left, auto const& right) {
  using left_t = std::decay_t<decltype(left)>;
  using right_t = std::decay_t<decltype(right)>;
  static_assert(
      std::is_same_v<typename left_t::key_type, typename right_t::key_type>);
  using key_t = typename left_t::key_type;

  auto result = std::vector<key_t>{};
  for (auto const& [key, val] : left) {
    if (!right.contains(key)) {
      result.emplace_back(key);
    }
  }

  return result;
};
}  // namespace

auto replicated_log::LogLeader::updateParticipantsConfig(
    std::shared_ptr<agency::ParticipantsConfig const> const& config)
    -> LogIndex {
  LOG_CTX("ac277", TRACE, _logContext)
      << "trying to update configuration to generation " << config->generation;
  auto waitForIndex = _guardedLeaderData.doUnderLock([&](GuardedLeaderData&
                                                             data) {
    auto const [followersToRemove, additionalFollowers] = std::invoke([&] {
      auto const& oldFollowers = data._follower;
      // Note that newParticipants contains the leader, while oldFollowers does
      // not.
      auto const& newParticipants = config->participants;
      auto const additionalParticipantIds =
          keySetDifference(newParticipants, oldFollowers);
      auto followersToRemove_ = keySetDifference(oldFollowers, newParticipants);

      auto additionalFollowers_ =
          std::unordered_map<ParticipantId,
                             std::shared_ptr<AbstractFollower>>{};
      for (auto const& participantId : additionalParticipantIds) {
        // exclude the leader
        if (participantId != _id) {
          additionalFollowers_.try_emplace(
              participantId,
              _followerFactory->constructFollower(participantId));
        }
      }
      return std::pair(std::move(followersToRemove_),
                       std::move(additionalFollowers_));
    });

    if (data.activeParticipantsConfig->generation >= config->generation) {
      auto const message = basics::StringUtils::concatT(
          "updated participant config generation is smaller or equal to "
          "current generation - refusing to update; ",
          "new = ", config->generation,
          ", current = ", data.activeParticipantsConfig->generation);
      LOG_CTX("bab5b", TRACE, _logContext) << message;
      THROW_ARANGO_EXCEPTION_MESSAGE(TRI_ERROR_BAD_PARAMETER, message);
    }

#ifdef ARANGODB_ENABLE_MAINTAINER_MODE
    // all participants in the new configuration must either exist already, or
    // be added via additionalFollowers.
    {
      auto const& newConfigParticipants = config->participants;
      TRI_ASSERT(std::all_of(
          newConfigParticipants.begin(), newConfigParticipants.end(),
          [&, &additionalFollowers = additionalFollowers](auto const& it) {
            return data._follower.contains(it.first) ||
                   additionalFollowers.contains(it.first) ||
                   it.first == data._self.getParticipantId();
          }));
    }
#endif

    // Create a copy. This is important to keep the following code
    // exception-safe, in particular never leave data._follower behind in a
    // half-updated state.
    auto followers = data._follower;

    {  // remove obsolete followers
      for (auto const& it : followersToRemove) {
        followers.erase(it);
      }
    }
    {  // add new followers
      for (auto&& [participantId, abstractFollowerPtr] : additionalFollowers) {
        auto const lastIndex =
            data._inMemoryLog.getLastTermIndexPair().index.saturatedDecrement();
        followers.try_emplace(
            participantId,
            std::make_shared<FollowerInfo>(std::move(abstractFollowerPtr),
                                           lastIndex, data._self._logContext));
      }
    }

#ifdef ARANGODB_ENABLE_MAINTAINER_MODE
    // all participants (but the leader) in the new configuration must now be
    // part of followers
    {
      auto const& newConfigParticipants = config->participants;
      TRI_ASSERT(std::all_of(newConfigParticipants.begin(),
                             newConfigParticipants.end(), [&](auto const& it) {
                               return followers.contains(it.first) ||
                                      it.first == data._self.getParticipantId();
                             }));
    }
#endif

    auto meta =
        LogMetaPayload::UpdateParticipantsConfig{.participants = *config};
    auto const idx = data.insertInternal(LogMetaPayload{std::move(meta)}, true,
                                         std::nullopt);
    data.activeParticipantsConfig = config;
    data._follower.swap(followers);

    return idx;
  });

  triggerAsyncReplication();
  waitFor(waitForIndex)
      .thenFinal([weak = weak_from_this(),
                  config](futures::Try<WaitForResult>&& result) noexcept {
        if (auto self = weak.lock(); self) {
          try {
            result.throwIfFailed();
            if (auto guard = self->_guardedLeaderData.getLockedGuard();
                guard->activeParticipantsConfig->generation ==
                config->generation) {
              // Make sure config is the currently active configuration. It
              // could happen that activeParticipantsConfig was changed before
              // config got any chance to see anything committed, thus never
              // being considered an actual committedParticipantsConfig. In this
              // case we skip it.
              guard->committedParticipantsConfig = config;
              LOG_CTX("536f5", DEBUG, self->_logContext)
                  << "configuration committed, generation "
                  << config->generation;
            } else {
              LOG_CTX("fd245", TRACE, self->_logContext)
                  << "configuration already newer than generation "
                  << config->generation;
            }
          } catch (ParticipantResignedException const& err) {
            LOG_CTX("3959f", DEBUG, self->_logContext)
                << "leader resigned before new participant configuration was "
                   "committed: "
                << err.message();
          } catch (std::exception const& err) {
            LOG_CTX("1af0f", FATAL, self->_logContext)
                << "failed to commit new participant config; " << err.what();
            FATAL_ERROR_EXIT();  // TODO is there nothing we can do here?
          }
        }

        LOG_TOPIC("a4fc1", TRACE, Logger::REPLICATION2)
            << "leader is already gone, configuration change was not committed";
      });

  return waitForIndex;
}

auto replicated_log::LogLeader::getCommitIndex() const noexcept -> LogIndex {
  return _guardedLeaderData.getLockedGuard()->_commitIndex;
}

auto replicated_log::LogLeader::getParticipantConfigGenerations() const noexcept
    -> std::pair<std::size_t, std::optional<std::size_t>> {
  return _guardedLeaderData.doUnderLock([&](GuardedLeaderData const& data) {
    auto activeGeneration = data.activeParticipantsConfig->generation;
    auto committedGeneration = std::optional<std::size_t>{};

    if (auto committedConfig = data.committedParticipantsConfig;
        committedConfig != nullptr) {
      committedGeneration = committedConfig->generation;
    }

    return std::make_pair(activeGeneration, committedGeneration);
  });
}

auto replicated_log::LogLeader::setSnapshotAvailable(
    ParticipantId const& participantId, SnapshotAvailableReport report)
    -> Result {
  auto guard = _guardedLeaderData.getLockedGuard();
  if (guard->_didResign) {
    throw ParticipantResignedException(
        TRI_ERROR_REPLICATION_REPLICATED_LOG_LEADER_RESIGNED, ADB_HERE);
  }
  auto follower = guard->_follower.find(participantId);
  if (follower == guard->_follower.end()) {
    return {TRI_ERROR_CLUSTER_NOT_FOLLOWER};
  }
  auto& followerInfo = *follower->second;
  if (followerInfo.snapshotAvailableMessageId > report.messageId) {
    // We already got more recent information, we may silently ignore this.
    // NOTE that '==' instead of '>' *must not* be ignored: An
    // AppendEntriesResponse can have the same MessageId as an
    // "update-snapshot-status", but is always less recent.
    LOG_CTX("62dc4", DEBUG, _logContext) << fmt::format(
        "Ignoring outdated 'snapshot available' message from {} follower. "
        "This was reported with message id {}, but we already have a report "
        "from {}. The current status is {}.",
        participantId, report.messageId,
        followerInfo.snapshotAvailableMessageId,
        followerInfo.snapshotAvailable);
    return {};
  }
  followerInfo.snapshotAvailable = true;
  followerInfo.snapshotAvailableMessageId = report.messageId;
  LOG_CTX("c8b6a", INFO, _logContext)
      << "Follower snapshot " << participantId << " completed.";
  auto promises = guard->checkCommitIndex();
  guard.unlock();
  handleResolvedPromiseSet(std::move(promises), _logMetrics);
  return {};
}

auto replicated_log::LogLeader::ping(std::optional<std::string> message)
    -> LogIndex {
  auto index = _guardedLeaderData.doUnderLock([&](GuardedLeaderData& leader) {
    auto meta = LogMetaPayload::withPing(message);
    return leader.insertInternal(std::move(meta), false, std::nullopt);
  });

  triggerAsyncReplication();
  return index;
}
auto replicated_log::LogLeader::resign2() && -> std::tuple<
    std::unique_ptr<replicated_state::IStorageEngineMethods>,
    std::unique_ptr<IReplicatedStateHandle>, DeferredAction> {
  auto [core, actionOuter, leaderEstablished, stateHandle] =
      _guardedLeaderData.doUnderLock([this, &localFollower = *_localFollower,
                                      &participantId =
                                          _id](GuardedLeaderData& leaderData) {
        if (leaderData._didResign) {
          LOG_CTX("5d3b8", ERR, _logContext)
              << "Leader " << participantId << " already resigned!";
          throw ParticipantResignedException(
              TRI_ERROR_REPLICATION_REPLICATED_LOG_LEADER_RESIGNED, ADB_HERE);
        }

        // WARNING! This stunt is here to make things exception safe.
        // The move constructor of std::multimap is **not** noexcept.
        // Thus we have to make a new map unique and use std::swap to
        // transfer the content. And then move the unique_ptr into
        // the lambda.
        struct Queues {
          WaitForQueue waitForQueue;
          WaitForBag waitForResignQueue;
        };
        auto queues = std::make_unique<Queues>();
        std::swap(queues->waitForQueue, leaderData._waitForQueue);
        queues->waitForResignQueue = std::move(leaderData._waitForResignQueue);
        auto action = [queues = std::move(queues)]() mutable noexcept {
          for (auto& [idx, promise] : queues->waitForQueue) {
            // Check this to make sure that setException does not throw
            if (!promise.isFulfilled()) {
              promise.setException(ParticipantResignedException(
                  TRI_ERROR_REPLICATION_REPLICATED_LOG_LEADER_RESIGNED,
                  ADB_HERE));
            }
          }
          queues->waitForResignQueue.resolveAll();
        };

        LOG_CTX("8696f", DEBUG, _logContext) << "resign";
        leaderData._didResign = true;
        static_assert(
            std::is_nothrow_constructible_v<
                DeferredAction, std::add_rvalue_reference_t<decltype(action)>>);
        static_assert(noexcept(std::declval<LocalFollower&&>().resign()));
        return std::make_tuple(std::move(localFollower).resign(),
                               DeferredAction(std::move(action)),
                               leaderData._leadershipEstablished,
                               std::move(leaderData._stateHandle));
      });
  if (leaderEstablished) {
    auto methods = stateHandle->resignCurrentState();
    ADB_PROD_ASSERT(methods != nullptr);
  }
  return std::make_tuple(std::move(core), std::move(stateHandle),
                         std::move(actionOuter));
}

auto replicated_log::LogLeader::LocalFollower::release(LogIndex stop) const
    -> Result {
  auto res = _guardedMethods.doUnderLock([&](auto& core) {
    LOG_CTX("23745", DEBUG, _logContext)
        << "local follower releasing with stop at " << stop;
    return core->removeFront(stop, {})
        .thenValue([](auto&& res) mutable { return std::move(res).result(); })
        .get();
  });
  LOG_CTX_IF("2aba1", WARN, _logContext, res.fail())
      << "local follower failed to release log entries: " << res.errorMessage();
  return res;
}

replicated_log::LogLeader::PreparedAppendEntryRequest::
    PreparedAppendEntryRequest(
        std::shared_ptr<LogLeader> const& logLeader,
        std::shared_ptr<FollowerInfo> follower,
        std::chrono::steady_clock::duration executionDelay)
    : _parentLog(logLeader),
      _follower(std::move(follower)),
      _executionDelay(executionDelay) {}

replicated_log::LogLeader::FollowerInfo::FollowerInfo(
    std::shared_ptr<AbstractFollower> impl, LogIndex lastLogIndex,
    LoggerContext const& logContext)
    : _impl(std::move(impl)),
      nextPrevLogIndex(lastLogIndex),
      logContext(
          logContext.with<logContextKeyLogComponent>("follower-info")
              .with<logContextKeyFollowerId>(_impl->getParticipantId())) {}<|MERGE_RESOLUTION|>--- conflicted
+++ resolved
@@ -149,20 +149,15 @@
 }
 
 namespace {
-<<<<<<< HEAD
 auto delayedFuture(replicated_log::IScheduler* sched,
                    std::chrono::steady_clock::duration duration)
-    -> futures::Future<futures::Unit> {
+    -> std::pair<replicated_log::IScheduler::WorkItemHandle,
+                 futures::Future<futures::Unit>> {
   if (sched) {
-    return sched->delayedFuture(duration);
-=======
-auto delayedFuture(std::chrono::steady_clock::duration duration)
-    -> std::pair<Scheduler::WorkHandle, futures::Future<futures::Unit>> {
-  if (SchedulerFeature::SCHEDULER) {
     auto p = futures::Promise<futures::Unit>();
     auto f = p.getFuture();
-    auto item = SchedulerFeature::SCHEDULER->queueDelayed(
-        "r2 appendentries", RequestLane::DELAYED_FUTURE, duration,
+    auto item = sched->queueDelayed(
+        "r2 appendentries", duration,
         [p = std::move(p)](bool cancelled) mutable {
           if (cancelled) {
             p.setException(basics::Exception(Result{TRI_ERROR_REQUEST_CANCELED},
@@ -173,7 +168,6 @@
         });
 
     return std::make_pair(std::move(item), std::move(f));
->>>>>>> 537d7365
   }
 
   // std::this_thread::sleep_for(duration);
@@ -200,26 +194,11 @@
 
 void replicated_log::LogLeader::executeAppendEntriesRequests(
     std::vector<std::optional<PreparedAppendEntryRequest>> requests,
-<<<<<<< HEAD
     std::shared_ptr<ReplicatedLogMetrics> const& logMetrics,
     IScheduler* sched) {
-  for (auto& it : requests) {
-    if (it.has_value()) {
-      delayedFuture(sched, it->_executionDelay)
-          .thenFinal([it = std::move(it), logMetrics](auto&&) mutable {
-            auto follower = it->_follower.lock();
-            auto logLeader = it->_parentLog.lock();
-            if (logLeader == nullptr || follower == nullptr) {
-              LOG_TOPIC("de312", TRACE, Logger::REPLICATION2)
-                  << "parent log already gone, not sending any more "
-                     "AppendEntryRequests";
-              return;
-            }
-=======
-    std::shared_ptr<ReplicatedLogMetrics> const& logMetrics) {
   for (auto& req : requests) {
     if (req.has_value()) {
-      auto [item, f] = delayedFuture(req->_executionDelay);
+      auto [item, f] = delayedFuture(sched, req->_executionDelay);
       if (item != nullptr) {
         if (auto follower = req->_follower.lock(); !follower) {
           continue;  // follower was dropped
@@ -262,7 +241,6 @@
               return self.createAppendEntriesRequest(*follower,
                                                      lastAvailableIndex);
             });
->>>>>>> 537d7365
 
         auto messageId = request.messageId;
         LOG_CTX("1b0ec", TRACE, follower->logContext)
@@ -320,24 +298,8 @@
                 handleResolvedPromiseSet(std::move(resolvedPromises),
                                          logMetrics);
                 executeAppendEntriesRequests(std::move(preparedRequests),
-                                             logMetrics);
-<<<<<<< HEAD
-                    executeAppendEntriesRequests(std::move(preparedRequests),
-                                                 logMetrics,
-                                                 self->_scheduler.get());
-                  } else {
-                    if (follower == nullptr) {
-                      LOG_TOPIC("6f490", DEBUG, Logger::REPLICATION2)
-                          << "follower already gone.";
-                    } else {
-                      LOG_CTX("de300", DEBUG, follower->logContext)
-                          << "parent log already gone, messageId = "
-                          << messageId;
-                    }
-                  }
-                });
-          });
-=======
+                                             logMetrics,
+                                             self->_scheduler.get());
               } else {
                 if (follower == nullptr) {
                   LOG_TOPIC("6f490", DEBUG, Logger::REPLICATION2)
@@ -349,7 +311,6 @@
               }
             });
       });
->>>>>>> 537d7365
     }
   }
 }
@@ -477,68 +438,6 @@
   return _guardedLeaderData.getLockedGuard();
 }
 
-<<<<<<< HEAD
-=======
-auto replicated_log::LogLeader::resign() && -> std::tuple<
-    std::unique_ptr<LogCore>, DeferredAction> {
-  auto [core, actionOuter, leaderEstablished] = _guardedLeaderData.doUnderLock(
-      [this, &localFollower = *_localFollower,
-       &participantId = _id](GuardedLeaderData& leaderData) {
-        if (leaderData._didResign) {
-          LOG_CTX("5d3b8", ERR, _logContext)
-              << "Leader " << participantId << " already resigned!";
-          throw ParticipantResignedException(
-              TRI_ERROR_REPLICATION_REPLICATED_LOG_LEADER_RESIGNED, ADB_HERE);
-        }
-
-        // cancel all delayed scheduler work items
-        leaderData._follower.clear();
-
-        // WARNING! This stunt is here to make things exception safe.
-        // The move constructor of std::multimap is **not** noexcept.
-        // Thus we have to make a new map unique and use std::swap to
-        // transfer the content. And then move the unique_ptr into
-        // the lambda.
-        struct Queues {
-          WaitForQueue waitForQueue;
-          WaitForBag waitForResignQueue;
-        };
-        auto queues = std::make_unique<Queues>();
-        std::swap(queues->waitForQueue, leaderData._waitForQueue);
-        queues->waitForResignQueue = std::move(leaderData._waitForResignQueue);
-        auto action = [queues = std::move(queues)]() mutable noexcept {
-          for (auto& [idx, promise] : queues->waitForQueue) {
-            // Check this to make sure that setException does not throw
-            if (!promise.isFulfilled()) {
-              promise.setException(ParticipantResignedException(
-                  TRI_ERROR_REPLICATION_REPLICATED_LOG_LEADER_RESIGNED,
-                  ADB_HERE));
-            }
-          }
-          queues->waitForResignQueue.resolveAll();
-        };
-
-        LOG_CTX("8696f", DEBUG, _logContext) << "resign";
-        leaderData._didResign = true;
-        static_assert(
-            std::is_nothrow_constructible_v<
-                DeferredAction, std::add_rvalue_reference_t<decltype(action)>>);
-        static_assert(noexcept(std::declval<LocalFollower&&>().resign()));
-        return std::make_tuple(std::move(localFollower).resign(),
-                               DeferredAction(std::move(action)),
-                               leaderData._leadershipEstablished);
-      });
-  if (leaderEstablished) {
-    auto methods = _stateHandle->resignCurrentState();
-    ADB_PROD_ASSERT(methods != nullptr);
-    // We *must not* use this handle any longer. Its ownership is shared with
-    // our parent ReplicatedLog, which will pass it as necessary.
-    _stateHandle = nullptr;
-  }
-  return std::make_tuple(std::move(core), std::move(actionOuter));
-}
-
->>>>>>> 537d7365
 auto replicated_log::LogLeader::readReplicatedEntryByIndex(LogIndex idx) const
     -> std::optional<PersistingLogEntry> {
   return _guardedLeaderData.doUnderLock(
