////////////////////////////////////////////////////////////////////////////////
/// DISCLAIMER
///
/// Copyright 2021-2021 ArangoDB GmbH, Cologne, Germany
///
/// Licensed under the Apache License, Version 2.0 (the "License");
/// you may not use this file except in compliance with the License.
/// You may obtain a copy of the License at
///
///     http://www.apache.org/licenses/LICENSE-2.0
///
/// Unless required by applicable law or agreed to in writing, software
/// distributed under the License is distributed on an "AS IS" BASIS,
/// WITHOUT WARRANTIES OR CONDITIONS OF ANY KIND, either express or implied.
/// See the License for the specific language governing permissions and
/// limitations under the License.
///
/// Copyright holder is ArangoDB GmbH, Cologne, Germany
///
/// @author Tobias Gödderz
////////////////////////////////////////////////////////////////////////////////

#include "LogLeader.h"

#include <Basics/Exceptions.h>
#include <Basics/Guarded.h>
#include <Basics/StringUtils.h>
#include <Basics/application-exit.h>
#include <Basics/debugging.h>
#include <Basics/system-compiler.h>
#include <Basics/voc-errors.h>
#include <Containers/ImmerMemoryPolicy.h>
#include <Futures/Future.h>
#include <Futures/Try.h>
#include <Logger/LogMacros.h>
#include <Logger/Logger.h>
#include <Logger/LoggerStream.h>
#include <algorithm>
#include <chrono>
#include <cstdint>
#include <exception>
#include <functional>
#include <iterator>
#include <memory>
#include <ratio>
#include <string>
#include <string_view>
#include <type_traits>
#include <unordered_map>
#include <utility>

#include "Basics/ErrorCode.h"
#include "Futures/Promise-inl.h"
#include "Futures/Promise.h"
#include "Futures/Unit.h"
#include "Replication2/DeferredExecution.h"
#include "Replication2/ReplicatedLog/Algorithms.h"
#include "Replication2/ReplicatedLog/InMemoryLog.h"
#include "Replication2/ReplicatedLog/LogCommon.h"
#include "Replication2/ReplicatedLog/LogContextKeys.h"
#include "Replication2/ReplicatedLog/LogCore.h"
#include "Replication2/ReplicatedLog/LogStatus.h"
#include "Replication2/ReplicatedLog/PersistedLog.h"
#include "Replication2/ReplicatedLog/ReplicatedLogIterator.h"
#include "Replication2/ReplicatedLog/ReplicatedLogMetrics.h"
#include "RestServer/Metrics.h"
#include "Scheduler/SchedulerFeature.h"
#include "Scheduler/SupervisedScheduler.h"
#include "immer/detail/iterator_facade.hpp"
#include "immer/detail/rbts/rrbtree_iterator.hpp"

#if (_MSC_VER >= 1)
// suppress warnings:
#pragma warning(push)
// conversion from 'size_t' to 'immer::detail::rbts::count_t', possible loss of data
#pragma warning(disable : 4267)
// result of 32-bit shift implicitly converted to 64 bits (was 64-bit shift intended?)
#pragma warning(disable : 4334)
#endif
#include <immer/flex_vector.hpp>
#include <immer/flex_vector_transient.hpp>
#if (_MSC_VER >= 1)
#pragma warning(pop)
#endif

using namespace arangodb;
using namespace arangodb::replication2;

replicated_log::LogLeader::LogLeader(LoggerContext logContext,
                                     std::shared_ptr<ReplicatedLogMetrics> logMetrics,
                                     std::shared_ptr<ReplicatedLogGlobalSettings const> options,
                                     LogConfig config, ParticipantId id,
                                     LogTerm term, InMemoryLog inMemoryLog)
    : _logContext(std::move(logContext)),
      _logMetrics(std::move(logMetrics)),
      _options(std::move(options)),
      _config(config),
      _id(std::move(id)),
      _currentTerm(term),
      _guardedLeaderData(*this, std::move(inMemoryLog)) {
  _logMetrics->replicatedLogLeaderNumber->fetch_add(1);
}

replicated_log::LogLeader::~LogLeader() {
  _logMetrics->replicatedLogLeaderNumber->fetch_sub(1);
  if (auto queueEmpty = _guardedLeaderData.getLockedGuard()->_waitForQueue.empty(); !queueEmpty) {
    TRI_ASSERT(false) << "expected wait-for-queue to be empty";
    LOG_CTX("ce7f7", ERR, _logContext) << "expected wait-for-queue to be empty";
  }
}

auto replicated_log::LogLeader::instantiateFollowers(
    LoggerContext logContext, std::vector<std::shared_ptr<AbstractFollower>> const& followers,
    std::shared_ptr<LocalFollower> const& localFollower, TermIndexPair lastEntry)
    -> std::unordered_map<ParticipantId, std::shared_ptr<FollowerInfo>> {
  auto initLastIndex = lastEntry.index.saturatedDecrement();

  std::unordered_map<ParticipantId, std::shared_ptr<FollowerInfo>> followers_map;
  followers_map.reserve(followers.size() + 1);
  followers_map.emplace(localFollower->getParticipantId(),
                        std::make_shared<FollowerInfo>(localFollower, lastEntry, logContext));
  for (auto const& impl : followers) {
    auto const& [it, inserted] = followers_map.emplace(
        impl->getParticipantId(),
        std::make_shared<FollowerInfo>(impl, TermIndexPair{LogTerm{0}, initLastIndex}, logContext));
    TRI_ASSERT(inserted) << "duplicate participant id: " << impl->getParticipantId();
  }
  return followers_map;
}

namespace {
auto delayedFuture(std::chrono::steady_clock::duration duration)
    -> futures::Future<futures::Unit> {
  if (SchedulerFeature::SCHEDULER) {
    return SchedulerFeature::SCHEDULER->delay(duration);
  }

  // std::this_thread::sleep_for(duration);
  return futures::Future<futures::Unit>{std::in_place};
}
}  // namespace

void replicated_log::LogLeader::handleResolvedPromiseSet(
    ResolvedPromiseSet resolvedPromises,
    std::shared_ptr<ReplicatedLogMetrics> const& logMetrics) {
  auto const commitTp = InMemoryLogEntry::clock::now();
  for (auto const& it : resolvedPromises._commitedLogEntries) {
    using namespace std::chrono_literals;
    auto const entryDuration = commitTp - it.insertTp();
    logMetrics->replicatedLogInsertsRtt->count(entryDuration / 1us);
  }

  for (auto& promise : resolvedPromises._set) {
    TRI_ASSERT(promise.second.valid());
    promise.second.setValue(resolvedPromises.result);
  }
}

void replicated_log::LogLeader::executeAppendEntriesRequests(
    std::vector<std::optional<PreparedAppendEntryRequest>> requests,
    std::shared_ptr<ReplicatedLogMetrics> const& logMetrics) {
  for (auto& it : requests) {
    if (it.has_value()) {
      delayedFuture(it->_executionDelay).thenFinal([it = std::move(it), logMetrics](auto&&) mutable {
        auto& follower = it->_follower;
        auto logLeader = it->_parentLog.lock();
        if (logLeader == nullptr) {
          LOG_TOPIC("de312", TRACE, Logger::REPLICATION2)
              << "parent log already gone, not sending any more "
                 "AppendEntryRequests";
          return;
        }

        auto [request, lastIndex] =
            logLeader->_guardedLeaderData.doUnderLock([&](auto const& self) {
              auto lastAvailableIndex = self._inMemoryLog.getLastTermIndexPair();
              LOG_CTX("71801", TRACE, follower->logContext)
                  << "last acked index = " << follower->lastAckedEntry
                  << ", current index = " << lastAvailableIndex
                  << ", last acked commit index = " << follower->lastAckedCommitIndex
                  << ", current commit index = " << self._commitIndex
                  << ", last acked lci = " << follower->lastAckedLCI
                  << ", current lci = " << self._largestCommonIndex;
              // We can only get here if there is some new information for this follower
              TRI_ASSERT(follower->lastAckedEntry.index != lastAvailableIndex.index ||
                         self._commitIndex != follower->lastAckedCommitIndex ||
                         self._largestCommonIndex != follower->lastAckedLCI);

              return self.createAppendEntriesRequest(*follower, lastAvailableIndex);
            });

        auto messageId = request.messageId;
        LOG_CTX("1b0ec", TRACE, follower->logContext)
            << "sending append entries, messageId = " << messageId;

        // We take the start time here again to have a more precise measurement.
        // (And do not use follower._lastRequestStartTP)
        // TODO really needed?
        auto startTime = std::chrono::steady_clock::now();
        // Capture a weak pointer `parentLog` that will be locked
        // when the request returns. If the locking is successful
        // we are still in the same term.
        follower->_impl->appendEntries(std::move(request))
            .thenFinal([weakParentLog = it->_parentLog, follower = it->_follower,
                        lastIndex = lastIndex, currentCommitIndex = request.leaderCommit,
                        currentLCI = request.largestCommonIndex,
                        currentTerm = logLeader->_currentTerm,
                        messageId = messageId, startTime, logMetrics = logMetrics](
                           futures::Try<AppendEntriesResult>&& res) noexcept {
              // This has to remain noexcept, because the code below is not exception safe
              auto const endTime = std::chrono::steady_clock::now();

              if (auto self = weakParentLog.lock()) {
                using namespace std::chrono_literals;
                auto const duration = endTime - startTime;
                self->_logMetrics->replicatedLogAppendEntriesRttUs->count(duration / 1us);
                LOG_CTX("8ff44", TRACE, follower->logContext)
                    << "received append entries response, messageId = " << messageId;
                auto [preparedRequests, resolvedPromises] = std::invoke(
                    [&]() -> std::pair<std::vector<std::optional<PreparedAppendEntryRequest>>, ResolvedPromiseSet> {
                      auto guarded = self->acquireMutex();
                      if (!guarded->_didResign) {
                        // Is throwing the right thing to do here? - No, we are in a finally
                        return guarded->handleAppendEntriesResponse(
                            *follower, lastIndex, currentCommitIndex, currentLCI,
                            currentTerm, std::move(res), endTime - startTime, messageId);
                      } else {
                        LOG_CTX("da116", DEBUG, follower->logContext)
                            << "received response from follower but leader "
                               "already resigned, messageId = "
                            << messageId;
                      }
                      return {};
                    });

                handleResolvedPromiseSet(std::move(resolvedPromises), logMetrics);
                executeAppendEntriesRequests(std::move(preparedRequests), logMetrics);
              } else {
                LOG_CTX("de300", DEBUG, follower->logContext)
                    << "parent log already gone, messageId = " << messageId;
              }
            });
      });
    }
  }
}

auto replicated_log::LogLeader::construct(
    LogConfig config, std::unique_ptr<LogCore> logCore,
    std::vector<std::shared_ptr<AbstractFollower>> const& followers,
    ParticipantId id, LogTerm const term, LoggerContext const& logContext,
    std::shared_ptr<ReplicatedLogMetrics> logMetrics,
    std::shared_ptr<ReplicatedLogGlobalSettings const> options) -> std::shared_ptr<LogLeader> {
  auto participantsConfig = std::make_shared<ParticipantsConfig>();
  participantsConfig->generation = 0;
  std::transform(followers.begin(), followers.end(),
                 std::inserter(participantsConfig->participants,
                               participantsConfig->participants.end()),
                 [](auto& f) {
                   return std::make_pair(f->getParticipantId(), ParticipantFlags{});
                 });
  return construct(config, std::move(logCore), followers, participantsConfig, std::move(id),
                   term, logContext, std::move(logMetrics), std::move(options));
}

auto replicated_log::LogLeader::construct(
    LogConfig config, std::unique_ptr<LogCore> logCore,
    std::vector<std::shared_ptr<AbstractFollower>> const& followers,
    std::shared_ptr<ParticipantsConfig const> participantsConfig,
    ParticipantId id, LogTerm term, LoggerContext const& logContext,
    std::shared_ptr<ReplicatedLogMetrics> logMetrics,
    std::shared_ptr<ReplicatedLogGlobalSettings const> options) -> std::shared_ptr<LogLeader> {

  if (ADB_UNLIKELY(logCore == nullptr)) {
    auto followerIds = std::vector<std::string>{};
    std::transform(followers.begin(), followers.end(), std::back_inserter(followerIds),
                   [](auto const& follower) -> std::string {
                     return follower->getParticipantId();
                   });
    auto message = basics::StringUtils::concatT(
        "LogCore missing when constructing LogLeader, leader id: ", id,
        "term: ", term, "writeConcern: ", config.writeConcern,
        "followers: ", basics::StringUtils::join(followerIds, ", "));
    THROW_ARANGO_EXCEPTION_MESSAGE(TRI_ERROR_INTERNAL, std::move(message));
  }

  // Workaround to be able to use make_shared, while LogLeader's constructor
  // is actually protected.
  struct MakeSharedLogLeader : LogLeader {
   public:
    MakeSharedLogLeader(LoggerContext logContext,
                        std::shared_ptr<ReplicatedLogMetrics> logMetrics,
                        std::shared_ptr<ReplicatedLogGlobalSettings const> options, LogConfig config,
                        ParticipantId id, LogTerm term, InMemoryLog inMemoryLog)
        : LogLeader(std::move(logContext), std::move(logMetrics), std::move(options),
                    config, std::move(id), term, std::move(inMemoryLog)) {}
  };

  auto log = InMemoryLog::loadFromLogCore(*logCore);
  auto const lastIndex = log.getLastTermIndexPair();
  TRI_ASSERT(lastIndex.term != term);

  // Note that although we add an entry to establish our leadership
  // we do still want to use the unchanged lastIndex to initialize
  // our followers with, as none of them can possibly have this entry.
  // This is particularly important for the LocalFollower, which blindly
  // accepts appendEntriesRequests, and we would thus forget persisting this
  // entry on the leader!

  auto commonLogContext =
      logContext.with<logContextKeyTerm>(term).with<logContextKeyLeaderId>(id);

  auto leader = std::make_shared<MakeSharedLogLeader>(
      commonLogContext.with<logContextKeyLogComponent>("leader"),
      std::move(logMetrics), std::move(options), config, std::move(id), term, log);
  auto localFollower = std::make_shared<LocalFollower>(
      *leader, commonLogContext.with<logContextKeyLogComponent>("local-follower"),
      std::move(logCore), lastIndex);

  {
    auto leaderDataGuard = leader->acquireMutex();

    leaderDataGuard->_follower =
        instantiateFollowers(commonLogContext, followers, localFollower, lastIndex);
    leaderDataGuard->activeParticipantConfig = participantsConfig;
    leaderDataGuard->committedParticipantConfig = participantsConfig;
    leader->_localFollower = std::move(localFollower);
    TRI_ASSERT(leaderDataGuard->_follower.size() >= config.writeConcern)
        << "actual followers: " << leaderDataGuard->_follower.size()
        << " writeConcern: " << config.writeConcern;
  }

  leader->establishLeadership();
  return leader;
}

auto replicated_log::LogLeader::acquireMutex() -> LogLeader::Guard {
  return _guardedLeaderData.getLockedGuard();
}

auto replicated_log::LogLeader::acquireMutex() const -> LogLeader::ConstGuard {
  return _guardedLeaderData.getLockedGuard();
}

auto replicated_log::LogLeader::resign() && -> std::tuple<std::unique_ptr<LogCore>, DeferredAction> {
  return _guardedLeaderData.doUnderLock([this, &localFollower = *_localFollower,
                                         &participantId = _id](GuardedLeaderData& leaderData) {
    if (leaderData._didResign) {
      LOG_CTX("5d3b8", ERR, _logContext) << "Leader " << participantId << " already resigned!";
      THROW_ARANGO_EXCEPTION(TRI_ERROR_REPLICATION_REPLICATED_LOG_LEADER_RESIGNED);
    }

    // WARNING! This stunt is here to make things exception safe.
    // The move constructor of std::multimap is **not** noexcept.
    // Thus we have to make a new map unique and use std::swap to
    // transfer the content. And then move the unique_ptr into
    // the lambda.
    auto queue = std::make_unique<WaitForQueue>(std::move(leaderData._waitForQueue));

    auto action = [promises = std::move(queue)]() mutable noexcept {
      for (auto& [idx, promise] : *promises) {
        // Check this to make sure that setException does not throw
        if (!promise.isFulfilled()) {
          promise.setException(basics::Exception(TRI_ERROR_REPLICATION_LEADER_CHANGE,
                                                 __FILE__, __LINE__));
        }
      }
    };

    LOG_CTX("8696f", DEBUG, _logContext) << "resign";
    leaderData._didResign = true;
    static_assert(
        std::is_nothrow_constructible_v<DeferredAction, std::add_rvalue_reference_t<decltype(action)>>);
    static_assert(noexcept(std::declval<LocalFollower&&>().resign()));
    return std::make_tuple(std::move(localFollower).resign(),
                           DeferredAction(std::move(action)));
  });
}

auto replicated_log::LogLeader::readReplicatedEntryByIndex(LogIndex idx) const
    -> std::optional<PersistingLogEntry> {
  return _guardedLeaderData.doUnderLock([&idx](auto& leaderData) -> std::optional<PersistingLogEntry> {
    if (leaderData._didResign) {
      THROW_ARANGO_EXCEPTION(TRI_ERROR_REPLICATION_REPLICATED_LOG_LEADER_RESIGNED);
    }
    if (auto entry = leaderData._inMemoryLog.getEntryByIndex(idx);
        entry.has_value() && entry->entry().logIndex() <= leaderData._commitIndex) {
      return entry->entry();
    } else {
      return std::nullopt;
    }
  });
}

auto replicated_log::LogLeader::getStatus() const -> LogStatus {
  return _guardedLeaderData.doUnderLock([term = _currentTerm](GuardedLeaderData const& leaderData) {
    if (leaderData._didResign) {
      THROW_ARANGO_EXCEPTION(TRI_ERROR_REPLICATION_REPLICATED_LOG_LEADER_RESIGNED);
    }
    LeaderStatus status;
    status.local = leaderData.getLocalStatistics();
    status.term = term;
    status.largestCommonIndex = leaderData._largestCommonIndex;
    status.lastCommitStatus = leaderData._lastCommitFailReason;
    status.leadershipEstablished = leaderData._leadershipEstablished;
    for (auto const& [pid, f] : leaderData._follower) {
      auto lastRequestLatencyMS =
          std::chrono::duration_cast<std::chrono::duration<double, std::milli>>(f->_lastRequestLatency);
      auto state = std::invoke([&, &f = f] {
        switch (f->_state) {
          case FollowerInfo::State::ERROR_BACKOFF:
            return FollowerState::withErrorBackoff(
                std::chrono::duration_cast<std::chrono::duration<double, std::milli>>(
                    f->_errorBackoffEndTP - std::chrono::steady_clock::now()),
                f->numErrorsSinceLastAnswer);
          case FollowerInfo::State::REQUEST_IN_FLIGHT:
            return FollowerState::withRequestInFlight(
                std::chrono::duration_cast<std::chrono::duration<double, std::milli>>(
                    std::chrono::steady_clock::now() - f->_lastRequestStartTP));
          default:
            return FollowerState::withUpToDate();
        }
      });
      status.follower.emplace(f->_impl->getParticipantId(),
                              FollowerStatistics{LogStatistics{f->lastAckedEntry, f->lastAckedCommitIndex},
                                                 f->lastErrorReason,
                                                 lastRequestLatencyMS, state});
    }

    status.commitLagMS = leaderData.calculateCommitLag();
    return LogStatus{std::move(status)};
  });
}

auto replicated_log::LogLeader::insert(LogPayload payload, bool waitForSync) -> LogIndex {
  auto index = insert(std::move(payload), waitForSync, doNotTriggerAsyncReplication);
  triggerAsyncReplication();
  return index;
}

auto replicated_log::LogLeader::insert(LogPayload payload, bool waitForSync,
                                       DoNotTriggerAsyncReplication) -> LogIndex {
  auto const insertTp = InMemoryLogEntry::clock::now();
  // Currently we use a mutex. Is this the only valid semantic?
  return _guardedLeaderData.doUnderLock([&](GuardedLeaderData& leaderData) {
    return leaderData.insertInternal(std::move(payload), waitForSync, insertTp);
  });
}

auto replicated_log::LogLeader::GuardedLeaderData::insertInternal(
    std::optional<LogPayload> payload, bool waitForSync,
    std::optional<InMemoryLogEntry::clock::time_point> insertTp) -> LogIndex {
  if (this->_didResign) {
    THROW_ARANGO_EXCEPTION(TRI_ERROR_REPLICATION_REPLICATED_LOG_LEADER_RESIGNED);
  }
  auto const index = this->_inMemoryLog.getNextIndex();
  auto const payloadSize = payload.has_value() ? payload->byteSize() : 0;
  auto logEntry =
      InMemoryLogEntry(PersistingLogEntry(_self._currentTerm, index, std::move(payload)), waitForSync);
  logEntry.setInsertTp(insertTp.has_value() ? *insertTp : InMemoryLogEntry::clock::now());
  this->_inMemoryLog.appendInPlace(_self._logContext, std::move(logEntry));
  _self._logMetrics->replicatedLogInsertsBytes->count(payloadSize);
  return index;
}

auto replicated_log::LogLeader::waitFor(LogIndex index) -> WaitForFuture {
  return _guardedLeaderData.doUnderLock([index](auto& leaderData) {
    if (leaderData._didResign) {
      auto promise = WaitForPromise{};
      promise.setException(basics::Exception(TRI_ERROR_REPLICATION_REPLICATED_LOG_LEADER_RESIGNED,
                                             __FILE__, __LINE__));
      return promise.getFuture();
    }
    if (leaderData._commitIndex >= index) {
      return futures::Future<WaitForResult>{std::in_place, leaderData._commitIndex,
                                            leaderData._lastQuorum};
    }
    auto it = leaderData._waitForQueue.emplace(index, WaitForPromise{});
    auto& promise = it->second;
    auto&& future = promise.getFuture();
    TRI_ASSERT(future.valid());
    return std::move(future);
  });
}

auto replicated_log::LogLeader::getParticipantId() const noexcept -> ParticipantId const& {
  return _id;
}

auto replicated_log::LogLeader::triggerAsyncReplication() -> void {
  auto preparedRequests = _guardedLeaderData.doUnderLock([](auto& leaderData) {
    if (leaderData._didResign) {
      THROW_ARANGO_EXCEPTION(TRI_ERROR_REPLICATION_REPLICATED_LOG_LEADER_RESIGNED);
    }
    return leaderData.prepareAppendEntries();
  });
  executeAppendEntriesRequests(std::move(preparedRequests), _logMetrics);
}

auto replicated_log::LogLeader::GuardedLeaderData::updateCommitIndexLeader(
    LogIndex newIndex, std::shared_ptr<QuorumData> quorum) -> ResolvedPromiseSet {
  LOG_CTX("a9a7e", TRACE, _self._logContext)
      << "updating commit index to " << newIndex << " with quorum " << quorum->quorum;
  auto oldIndex = _commitIndex;

  TRI_ASSERT(_commitIndex < newIndex)
      << "_commitIndex == " << _commitIndex << ", newIndex == " << newIndex;
  _commitIndex = newIndex;
  _lastQuorum = quorum;

  try {
    WaitForQueue toBeResolved;
    auto const end = _waitForQueue.upper_bound(_commitIndex);
    for (auto it = _waitForQueue.begin(); it != end;) {
      LOG_CTX("37d9d", TRACE, _self._logContext)
          << "resolving promise for index " << it->first;
      toBeResolved.insert(_waitForQueue.extract(it++));
    }
    return ResolvedPromiseSet{std::move(toBeResolved),
                              WaitForResult(newIndex, std::move(quorum)),
                              _inMemoryLog.slice(oldIndex, newIndex + 1)};
  } catch (std::exception const& e) {
    // If those promises are not fulfilled we can not continue.
    // Note that the move constructor of std::multi_map is not noexcept.
    LOG_CTX("e7a4e", FATAL, _self._logContext)
        << "failed to fulfill replication promises due to exception; system "
           "can not continue. message: "
        << e.what();
    FATAL_ERROR_EXIT();
  } catch (...) {
    // If those promises are not fulfilled we can not continue.
    // Note that the move constructor of std::multi_map is not noexcept.
    LOG_CTX("c0bbb", FATAL, _self._logContext)
        << "failed to fulfill replication promises due to exception; system "
           "can not continue";
    FATAL_ERROR_EXIT();
  }
}

auto replicated_log::LogLeader::GuardedLeaderData::prepareAppendEntries()
    -> std::vector<std::optional<PreparedAppendEntryRequest>> {
  auto appendEntryRequests = std::vector<std::optional<PreparedAppendEntryRequest>>{};
  appendEntryRequests.reserve(_follower.size());
  std::transform(_follower.begin(), _follower.end(), std::back_inserter(appendEntryRequests),
                 [this](auto& follower) { return prepareAppendEntry(follower.second); });
  return appendEntryRequests;
}

auto replicated_log::LogLeader::GuardedLeaderData::prepareAppendEntry(std::shared_ptr<FollowerInfo> follower)
    -> std::optional<PreparedAppendEntryRequest> {
  if (follower->_state != FollowerInfo::State::IDLE) {
    LOG_CTX("1d7b6", TRACE, follower->logContext)
        << "request in flight - skipping";
    return std::nullopt;  // wait for the request to return
  }

  auto const lastAvailableIndex = _inMemoryLog.getLastTermIndexPair();
  LOG_CTX("8844a", TRACE, follower->logContext)
      << "last acked index = " << follower->lastAckedEntry
      << ", current index = " << lastAvailableIndex
      << ", last acked commit index = " << follower->lastAckedCommitIndex
      << ", current commit index = " << _commitIndex
      << ", last acked lci = " << follower->lastAckedLCI
      << ", current lci = " << _largestCommonIndex;
  if (follower->lastAckedEntry.index == lastAvailableIndex.index &&
      _commitIndex == follower->lastAckedCommitIndex &&
      _largestCommonIndex == follower->lastAckedLCI) {
    LOG_CTX("74b71", TRACE, follower->logContext) << "up to date";
    return std::nullopt;  // nothing to replicate
  }

  auto const executionDelay = std::invoke([&] {
    using namespace std::chrono_literals;
    if (follower->numErrorsSinceLastAnswer > 0) {
      // Capped exponential backoff. Wait for 100us, 200us, 400us, ...
      // until at most 100us * 2 ** 17 == 13.11s.
      auto executionDelay =
          100us * (1u << std::min(follower->numErrorsSinceLastAnswer, std::size_t{17}));
      LOG_CTX("2a6f7", DEBUG, follower->logContext)
          << follower->numErrorsSinceLastAnswer << " requests failed, last one was "
          << follower->lastSentMessageId << " - waiting " << executionDelay / 1ms
          << "ms before sending next message.";
      follower->_state = FollowerInfo::State::ERROR_BACKOFF;
      follower->_errorBackoffEndTP = std::chrono::steady_clock::now() + executionDelay;
      return executionDelay;
    } else {
      follower->_state = FollowerInfo::State::PREPARE;
      return 0us;
    }
  });

  return PreparedAppendEntryRequest{_self.shared_from_this(), std::move(follower), executionDelay};
}

auto replicated_log::LogLeader::GuardedLeaderData::createAppendEntriesRequest(
    replicated_log::LogLeader::FollowerInfo& follower, TermIndexPair const& lastAvailableIndex) const
    -> std::pair<AppendEntriesRequest, TermIndexPair> {
  auto const lastAcked = _inMemoryLog.getEntryByIndex(follower.lastAckedEntry.index);

  AppendEntriesRequest req;
  req.leaderCommit = _commitIndex;
  req.largestCommonIndex = _largestCommonIndex;
  req.leaderTerm = _self._currentTerm;
  req.leaderId = _self._id;
  req.waitForSync = _self._config.waitForSync;
  req.messageId = ++follower.lastSentMessageId;

  follower._state = FollowerInfo::State::REQUEST_IN_FLIGHT;
  follower._lastRequestStartTP = std::chrono::steady_clock::now();

  if (lastAcked) {
    req.prevLogEntry.index = lastAcked->entry().logIndex();
    req.prevLogEntry.term = lastAcked->entry().logTerm();
    TRI_ASSERT(req.prevLogEntry.index == follower.lastAckedEntry.index);
  } else {
    req.prevLogEntry.index = LogIndex{0};
    req.prevLogEntry.term = LogTerm{0};
  }

  {
    auto it = getInternalLogIterator(follower.lastAckedEntry.index + 1);
    auto transientEntries = decltype(req.entries)::transient_type{};
    auto sizeCounter = std::size_t{0};
    while (auto entry = it->next()) {
      req.waitForSync |= entry->getWaitForSync();

      transientEntries.push_back(InMemoryLogEntry(*entry));
      sizeCounter += entry->entry().approxByteSize();

      if (sizeCounter >= _self._options->_maxNetworkBatchSize) {
        break;
      }
    }
    req.entries = std::move(transientEntries).persistent();
  }

  auto isEmptyAppendEntries = req.entries.empty();
  auto lastIndex = isEmptyAppendEntries
                       ? lastAvailableIndex
                       : req.entries.back().entry().logTermIndexPair();

  LOG_CTX("af3c6", TRACE, follower.logContext)
      << "creating append entries request with " << req.entries.size()
      << " entries , prevLogEntry.term = " << req.prevLogEntry.term
      << ", prevLogEntry.index = " << req.prevLogEntry.index
      << ", leaderCommit = " << req.leaderCommit
      << ", lci = " << req.largestCommonIndex << ", msg-id = " << req.messageId;

  return std::make_pair(std::move(req), lastIndex);
}

auto replicated_log::LogLeader::GuardedLeaderData::handleAppendEntriesResponse(
    FollowerInfo& follower, TermIndexPair lastIndex, LogIndex currentCommitIndex,
    LogIndex currentLCI, LogTerm currentTerm, futures::Try<AppendEntriesResult>&& res,
    std::chrono::steady_clock::duration latency, MessageId messageId)
    -> std::pair<std::vector<std::optional<PreparedAppendEntryRequest>>, ResolvedPromiseSet> {
  if (currentTerm != _self._currentTerm) {
    LOG_CTX("7ab2e", WARN, follower.logContext)
        << "received append entries response with wrong term: " << currentTerm;
    return {};
  }

  ResolvedPromiseSet toBeResolved;

  follower._lastRequestLatency = latency;

  if (follower.lastSentMessageId == messageId) {
    LOG_CTX("35a32", TRACE, follower.logContext)
        << "received message " << messageId << " - no other requests in flight";
    // there is no request in flight currently
    follower._state = FollowerInfo::State::IDLE;
  }
  if (res.hasValue()) {
    auto& response = res.get();
    TRI_ASSERT(messageId == response.messageId);
    if (follower.lastSentMessageId == response.messageId) {
      LOG_CTX("35134", TRACE, follower.logContext)
          << "received append entries response, messageId = " << response.messageId
          << ", errorCode = " << to_string(response.errorCode)
          << ", reason  = " << to_string(response.reason);

      follower.lastErrorReason = response.reason;
      if (response.isSuccess()) {
        follower.numErrorsSinceLastAnswer = 0;
        follower.lastAckedEntry = lastIndex;
        follower.lastAckedCommitIndex = currentCommitIndex;
        follower.lastAckedLCI = currentLCI;
        toBeResolved = checkCommitIndex();
      } else {
        TRI_ASSERT(response.reason != AppendEntriesErrorReason::NONE);
        switch (response.reason) {
          case AppendEntriesErrorReason::NO_PREV_LOG_MATCH:
            follower.numErrorsSinceLastAnswer = 0;
            TRI_ASSERT(response.conflict.has_value());
            follower.lastAckedEntry.index =
                response.conflict.value().index.saturatedDecrement();
            LOG_CTX("33c6d", DEBUG, follower.logContext)
                << "reset last acked index to " << follower.lastAckedEntry;
            break;
          default:
            LOG_CTX("1bd0b", DEBUG, follower.logContext)
                << "received error from follower, reason = "
                << to_string(response.reason) << " message id = " << messageId;
            ++follower.numErrorsSinceLastAnswer;
        }
      }
    } else {
      LOG_CTX("056a8", DEBUG, follower.logContext)
          << "received outdated response from follower "
          << follower._impl->getParticipantId() << ": " << response.messageId
          << ", expected " << messageId << ", latest " << follower.lastSentMessageId;
    }
  } else if (res.hasException()) {
    ++follower.numErrorsSinceLastAnswer;
    follower.lastErrorReason = AppendEntriesErrorReason::COMMUNICATION_ERROR;
    try {
      res.throwIfFailed();
    } catch (std::exception const& e) {
      LOG_CTX("e094b", INFO, follower.logContext)
          << "exception in appendEntries to follower "
          << follower._impl->getParticipantId() << ": " << e.what();
    } catch (...) {
      LOG_CTX("05608", INFO, follower.logContext)
          << "exception in appendEntries to follower "
          << follower._impl->getParticipantId() << ".";
    }
  } else {
    LOG_CTX("dc441", FATAL, follower.logContext)
        << "in appendEntries to follower " << follower._impl->getParticipantId()
        << ", result future has neither value nor exception.";
    TRI_ASSERT(false);
    FATAL_ERROR_EXIT();
  }

  // try sending the next batch
  return std::make_pair(prepareAppendEntries(), std::move(toBeResolved));
}

auto replicated_log::LogLeader::GuardedLeaderData::getInternalLogIterator(LogIndex firstIdx) const
    -> std::unique_ptr<TypedLogIterator<InMemoryLogEntry>> {
  auto const endIdx = _inMemoryLog.getLastTermIndexPair().index + 1;
  TRI_ASSERT(firstIdx <= endIdx);
  return _inMemoryLog.getMemtryIteratorFrom(firstIdx);
}

auto replicated_log::LogLeader::GuardedLeaderData::getCommittedLogIterator(LogIndex firstIndex) const
    -> std::unique_ptr<LogRangeIterator> {
  auto const endIdx = _inMemoryLog.getNextIndex();
  TRI_ASSERT(firstIndex < endIdx);
  // return an iterator for the range [firstIndex, _commitIndex + 1)
  return _inMemoryLog.getIteratorRange(firstIndex, _commitIndex + 1);
}

auto replicated_log::LogLeader::GuardedLeaderData::collectEligibleFollowerIndexes() const
    -> std::pair<LogIndex, std::vector<algorithms::ParticipantStateTuple>> {

  auto largestCommonIndex = _commitIndex;
  std::vector<algorithms::ParticipantStateTuple> indexes;
  indexes.reserve(_follower.size());
  for (auto const& [pid, follower] : _follower) {
    // The lastAckedEntry is the last index/term pair that we sent that this
    // follower acknowledged - means we sent it. And we must not have entries
    // in our log with a term newer than currentTerm, which could have been
    // sent to a follower.
    auto const& lastAckedEntry = follower->lastAckedEntry;
    TRI_ASSERT(lastAckedEntry.term <= this->_self._currentTerm);
    // We must never commit log entries for older terms, as these could still be
    // overwritten later if a leader takes over that holds an entry with the
    // same index, but with a newer term than that entry has.
    // For more details and an example see the Raft paper, specifically on
    // page 9 both subsection "5.4.2 Committing entries from previous terms" and
    // figure 8.
    // We may only commit these if we've written an entry in our current term.
    // This also includes log entries persisted on this server, i.e. our
    // LocalFollower is no exception.
    if (lastAckedEntry.term == this->_self._currentTerm) {
<<<<<<< HEAD
      indexes.emplace_back(lastAckedEntry.index, follower->_impl->getParticipantId());
=======
      indexes.emplace_back(lastAckedEntry.index, follower._impl->getParticipantId(),
                           algorithms::ParticipantFlags{});
>>>>>>> a8897f72
    } else {
      LOG_CTX("54869", TRACE, _self._logContext)
          << "Will ignore follower "
          << follower->_impl->getParticipantId() << " in the following commit index check, as its last log entry (index "
          << lastAckedEntry.index << ") is of term " << lastAckedEntry.term
          << ", but we're in term " << _self._currentTerm << ".";
    }

    largestCommonIndex = std::min(largestCommonIndex, follower->lastAckedCommitIndex);
  }

  return {largestCommonIndex, std::move(indexes)};
}

auto replicated_log::LogLeader::GuardedLeaderData::checkCommitIndex() -> ResolvedPromiseSet {
  auto const quorum_size = _self._config.writeConcern;

  auto [newLargestCommonIndex, indexes] = collectEligibleFollowerIndexes();

  LOG_CTX("a2d04", TRACE, _self._logContext) << "checking commit index on set " << indexes;
  if (quorum_size == 0 || quorum_size > indexes.size()) {
    LOG_CTX("24e92", WARN, _self._logContext)
        << "not enough participants to fulfill quorum size requirement";
    return {};
  }

  if (newLargestCommonIndex != _largestCommonIndex) {
    TRI_ASSERT(newLargestCommonIndex > _largestCommonIndex);
    LOG_CTX("851bb", TRACE, _self._logContext)
        << "largest common index went from " << _largestCommonIndex << " to "
        << newLargestCommonIndex;
    _largestCommonIndex = newLargestCommonIndex;
  }

  auto [newCommitIndex, commitFailReason, quorum] =
      algorithms::calculateCommitIndex(indexes,
                                       algorithms::CalculateCommitIndexOptions{quorum_size, quorum_size, indexes.size()},
                                       _commitIndex, _inMemoryLog.getLastIndex());
  _lastCommitFailReason = commitFailReason;

  LOG_CTX("6a6c0", TRACE, _self._logContext)
      << "calculated commit index as " << newCommitIndex
      << ", current commit index = " << _commitIndex;
  TRI_ASSERT(newCommitIndex >= _commitIndex);
  if (newCommitIndex > _commitIndex) {
    auto const quorum_data =
        std::make_shared<QuorumData>(newCommitIndex, _self._currentTerm, std::move(quorum));
    return updateCommitIndexLeader(newCommitIndex, quorum_data);
  }
  return {};
}

auto replicated_log::LogLeader::GuardedLeaderData::getLocalStatistics() const -> LogStatistics {
  auto result = LogStatistics{};
  result.commitIndex = _commitIndex;
  result.firstIndex = _inMemoryLog.getFirstIndex();
  result.spearHead = _inMemoryLog.getLastTermIndexPair();
  return result;
}

replicated_log::LogLeader::GuardedLeaderData::GuardedLeaderData(replicated_log::LogLeader& self,
                                                                InMemoryLog inMemoryLog)
    : _self(self), _inMemoryLog(std::move(inMemoryLog)) {}

auto replicated_log::LogLeader::release(LogIndex doneWithIdx) -> Result {
  return _guardedLeaderData.doUnderLock([&](GuardedLeaderData& self) -> Result {
    TRI_ASSERT(doneWithIdx <= self._inMemoryLog.getLastIndex());
    if (doneWithIdx <= self._releaseIndex) {
      return {};
    }
    self._releaseIndex = doneWithIdx;
    LOG_CTX("a0c96", TRACE, _logContext) << "new release index set to " << self._releaseIndex;
    return self.checkCompaction();
  });
}

auto replicated_log::LogLeader::GuardedLeaderData::checkCompaction() -> Result {
  auto const compactionStop = std::min(_largestCommonIndex, _releaseIndex + 1);
  LOG_CTX("080d6", TRACE, _self._logContext)
      << "compaction index calculated as " << compactionStop;
  if (compactionStop <= _inMemoryLog.getFirstIndex() + 1000) {
    // only do a compaction every 1000 entries
    LOG_CTX("ebba0", TRACE, _self._logContext)
        << "won't trigger a compaction, not enough entries. First index = "
        << _inMemoryLog.getFirstIndex();
    return {};
  }

  auto newLog = _inMemoryLog.release(compactionStop);
  auto res = _self._localFollower->release(compactionStop);
  if (res.ok()) {
    _inMemoryLog = std::move(newLog);
  }
  LOG_CTX("f1029", TRACE, _self._logContext)
      << "compaction result = " << res.errorMessage();
  return res;
}

auto replicated_log::LogLeader::GuardedLeaderData::calculateCommitLag() const noexcept
    -> std::chrono::duration<double, std::milli> {
  auto memtry = _inMemoryLog.getEntryByIndex(_commitIndex + 1);
  if (memtry.has_value()) {
    return std::chrono::duration_cast<std::chrono::duration<double, std::milli>>(
        std::chrono::steady_clock::now() - memtry->insertTp());
  } else {
    TRI_ASSERT(_commitIndex == _inMemoryLog.getLastIndex())
        << "If there is no entry following the commitIndex the last index "
           "should be the commitIndex. _commitIndex = "
        << _commitIndex << ", lastIndex = " << _inMemoryLog.getLastIndex();
    return {};
  }
}

auto replicated_log::LogLeader::getReplicatedLogSnapshot() const -> InMemoryLog::log_type {
  auto [log, commitIndex] = _guardedLeaderData.doUnderLock([](auto const& leaderData) {
    if (leaderData._didResign) {
      THROW_ARANGO_EXCEPTION(TRI_ERROR_REPLICATION_REPLICATED_LOG_LEADER_RESIGNED);
    }

    return std::make_pair(leaderData._inMemoryLog, leaderData._commitIndex);
  });

  return log.takeSnapshotUpToAndIncluding(commitIndex).copyFlexVector();
}

auto replicated_log::LogLeader::waitForIterator(LogIndex index)
    -> replicated_log::ILogParticipant::WaitForIteratorFuture {
  if (index == LogIndex{0}) {
    THROW_ARANGO_EXCEPTION_MESSAGE(TRI_ERROR_BAD_PARAMETER,
                                   "invalid parameter; log index 0 is invalid");
  }

  return waitFor(index).thenValue([this, self = shared_from_this(),
                                   index](auto&& quorum) -> WaitForIteratorFuture {
    auto [actualIndex, iter] = _guardedLeaderData.doUnderLock(
        [index](GuardedLeaderData& leaderData) -> std::pair<LogIndex, std::unique_ptr<LogRangeIterator>> {
          TRI_ASSERT(index <= leaderData._commitIndex);

          /*
           * This code here ensures that if only private log entries are present
           * we do not reply with an empty iterator but instead wait for the
           * next entry containing payload.
           */

          auto testIndex = index;
          while (testIndex <= leaderData._commitIndex) {
            auto memtry = leaderData._inMemoryLog.getEntryByIndex(testIndex);
            if (!memtry.has_value()) {
              break;
            }
            if (memtry->entry().logPayload().has_value()) {
              break;
            }
            testIndex = testIndex + 1;
          }

          if (testIndex > leaderData._commitIndex) {
            return std::make_pair(testIndex, nullptr);
          }

          return std::make_pair(testIndex, leaderData.getCommittedLogIterator(testIndex));
        });

    // call here, otherwise we deadlock with waitFor
    if (iter == nullptr) {
      return waitForIterator(actualIndex);
    }

    return std::move(iter);
  });
}

auto replicated_log::LogLeader::construct(
    const LoggerContext& logContext, std::shared_ptr<ReplicatedLogMetrics> logMetrics,
    std::shared_ptr<ReplicatedLogGlobalSettings const> options, ParticipantId id,
    std::unique_ptr<LogCore> logCore, LogTerm term,
    const std::vector<std::shared_ptr<AbstractFollower>>& followers,
    std::size_t writeConcern) -> std::shared_ptr<LogLeader> {
  LogConfig config;
  config.writeConcern = writeConcern;
  config.waitForSync = false;
  return LogLeader::construct(config, std::move(logCore), followers, std::move(id), term,
                              logContext, std::move(logMetrics), std::move(options));
}

auto replicated_log::LogLeader::copyInMemoryLog() const -> replicated_log::InMemoryLog {
  return _guardedLeaderData.getLockedGuard()->_inMemoryLog;
}

replicated_log::LogLeader::LocalFollower::LocalFollower(
    replicated_log::LogLeader& self, LoggerContext logContext,
    std::unique_ptr<LogCore> logCore, [[maybe_unused]] TermIndexPair lastIndex)
    : _leader(self),
      _logContext(std::move(logContext)),
      _guardedLogCore(std::move(logCore)) {
  // TODO save lastIndex. note that it must be protected under the same mutex as
  //      insertions in the persisted log in logCore.
  // TODO use lastIndex in appendEntries to assert that the request matches the
  //      existing log.
  // TODO in maintainer mode only, read here the last entry from logCore, and
  //      assert that lastIndex matches that entry.
}

auto replicated_log::LogLeader::LocalFollower::getParticipantId() const noexcept
    -> ParticipantId const& {
  return _leader.getParticipantId();
}

auto replicated_log::LogLeader::LocalFollower::appendEntries(AppendEntriesRequest const request)
    -> futures::Future<AppendEntriesResult> {
  MeasureTimeGuard measureTimeGuard(_leader._logMetrics->replicatedLogFollowerAppendEntriesRtUs);

  auto messageLogContext =
      _logContext.with<logContextKeyMessageId>(request.messageId)
          .with<logContextKeyPrevLogIdx>(request.prevLogEntry.index)
          .with<logContextKeyPrevLogTerm>(request.prevLogEntry.term)
          .with<logContextKeyLeaderCommit>(request.leaderCommit);

  auto returnAppendEntriesResult =
      [term = request.leaderTerm, messageId = request.messageId, logContext = messageLogContext,
       measureTime = std::move(measureTimeGuard)](Result const& res) mutable {
        // fire here because the lambda is destroyed much later in a future
        measureTime.fire();
        if (!res.ok()) {
          LOG_CTX("fdc87", FATAL, logContext)
              << "local follower failed to write entries: " << res;
          FATAL_ERROR_EXIT();
        }
        LOG_CTX("e0800", TRACE, logContext)
            << "local follower completed append entries";
        return AppendEntriesResult{term, messageId};
      };

  LOG_CTX("6fa8b", TRACE, messageLogContext)
      << "local follower received append entries";

  if (request.entries.empty()) {
    // Nothing to do here, save some work.
    return returnAppendEntriesResult(Result(TRI_ERROR_NO_ERROR));
  }

  auto iter = std::make_unique<InMemoryPersistedLogIterator>(request.entries);
  return _guardedLogCore.doUnderLock([&](auto& logCore) -> futures::Future<AppendEntriesResult> {
    if (logCore == nullptr) {
      LOG_CTX("e9b70", DEBUG, messageLogContext)
          << "local follower received append entries although the log core is "
             "moved away.";
      return AppendEntriesResult::withRejection(request.leaderTerm, request.messageId,
                                                AppendEntriesErrorReason::LOST_LOG_CORE);
    }

    // Note that the beginning of iter here is always (and must be) exactly the
    // next index after the last one in the LogCore.
    return logCore->insertAsync(std::move(iter), request.waitForSync).thenValue(std::move(returnAppendEntriesResult));
  });
}

auto replicated_log::LogLeader::LocalFollower::resign() && noexcept
    -> std::unique_ptr<LogCore> {
  LOG_CTX("2062b", TRACE, _logContext)
      << "local follower received resign, term = " << _leader._currentTerm;
  // Although this method is marked noexcept, the doUnderLock acquires a
  // std::mutex which can throw an exception. In that case we just crash here.
  return _guardedLogCore.doUnderLock([&](auto& guardedLogCore) {
    auto logCore = std::move(guardedLogCore);
    LOG_CTX_IF("0f9b8", DEBUG, _logContext, logCore == nullptr)
        << "local follower asked to resign but log core already gone, term = "
        << _leader._currentTerm;
    return logCore;
  });
}

auto replicated_log::LogLeader::isLeadershipEstablished() const noexcept -> bool {
  return _guardedLeaderData.getLockedGuard()->_leadershipEstablished;
}

void replicated_log::LogLeader::establishLeadership() {
  LOG_CTX("f3aa8", INFO, _logContext) << "trying to establish leadership";
  auto waitForIndex = _guardedLeaderData.doUnderLock([](GuardedLeaderData& data) {
    auto const lastIndex = data._inMemoryLog.getLastTermIndexPair();
    TRI_ASSERT(lastIndex.term != data._self._currentTerm);
    // Immediately append an empty log entry in the new term. This is necessary
    // because we must not commit entries of older terms, but do not want to
    // wait with committing until the next insert.

    // Also make sure that this entry is written with waitForSync = true to
    // ensure that entries of the previous term are synced as well.
    auto firstIndex = data.insertInternal(std::nullopt, true, std::nullopt);
    TRI_ASSERT(firstIndex == lastIndex.index + 1);
    return firstIndex;
  });


  waitFor(waitForIndex).thenFinal([weak = weak_from_this()](futures::Try<WaitForResult>&& result) noexcept {
    if (auto self = weak.lock(); self) {
      try {
        result.throwIfFailed();
        self->_guardedLeaderData.getLockedGuard()->_leadershipEstablished = true;
        LOG_CTX("536f4", INFO, self->_logContext) << "leadership established";
      } catch (std::exception const& err) {
        LOG_CTX("5ceda", FATAL, self->_logContext)
            << "failed to establish leadership: " << err.what();
      }
    }

    LOG_TOPIC("94696", TRACE, Logger::REPLICATION2)
        << "leader is already gone, no leadership was established";
  });
}

void replicated_log::LogLeader::updateParticipantsConfig(std::shared_ptr<ParticipantsConfig const> config) {
  LOG_CTX("ac277", INFO, _logContext)
      << "updating configuration to generation " << config->generation;
  auto waitForIndex = _guardedLeaderData.doUnderLock([&](GuardedLeaderData& data) {
    auto idx = data.insertInternal(std::nullopt, true, std::nullopt);
    data.activeParticipantConfig = config;
    return idx;
  });

  waitFor(waitForIndex).thenFinal([weak = weak_from_this(), config](futures::Try<WaitForResult>&& result) noexcept {
    if (auto self = weak.lock(); self) {
      try {
        result.throwIfFailed();
        self->_guardedLeaderData.getLockedGuard()->committedParticipantConfig = config;
        LOG_CTX("536f5", INFO, self->_logContext)
            << "configuration committed, generation " << config->generation;
      } catch (std::exception const& err) {
        LOG_CTX("5cedb", FATAL, self->_logContext)
            << "failed to establish leadership: " << err.what();
      }
    }

    LOG_TOPIC("a4fc1", TRACE, Logger::REPLICATION2)
        << "leader is already gone, configuration change was not committed; "
           "generation "
        << config->generation;
  });

}

auto replicated_log::LogLeader::LocalFollower::release(LogIndex stop) const -> Result {
  auto res = _guardedLogCore.doUnderLock([&](auto& core) {
    LOG_CTX("23745", DEBUG, _logContext)
        << "local follower releasing with stop at " << stop;
    return core->removeFront(stop).get();
  });
  LOG_CTX_IF("2aba1", WARN, _logContext, res.fail())
      << "local follower failed to release log entries: " << res.errorMessage();
  return res;
}

replicated_log::LogLeader::PreparedAppendEntryRequest::PreparedAppendEntryRequest(
    std::shared_ptr<LogLeader> const& logLeader, std::shared_ptr<FollowerInfo> follower,
    std::chrono::steady_clock::duration executionDelay)
    : _parentLog(logLeader),
      _follower(std::move(follower)),
      _executionDelay(executionDelay) {}

replicated_log::LogLeader::FollowerInfo::FollowerInfo(std::shared_ptr<AbstractFollower> impl,
                                                      TermIndexPair lastLogIndex,
                                                      LoggerContext const& logContext)
    : _impl(std::move(impl)),
      lastAckedEntry(lastLogIndex),
      logContext(logContext.with<logContextKeyLogComponent>("follower-info")
                     .with<logContextKeyFollowerId>(_impl->getParticipantId())) {}<|MERGE_RESOLUTION|>--- conflicted
+++ resolved
@@ -774,12 +774,8 @@
     // This also includes log entries persisted on this server, i.e. our
     // LocalFollower is no exception.
     if (lastAckedEntry.term == this->_self._currentTerm) {
-<<<<<<< HEAD
-      indexes.emplace_back(lastAckedEntry.index, follower->_impl->getParticipantId());
-=======
-      indexes.emplace_back(lastAckedEntry.index, follower._impl->getParticipantId(),
+      indexes.emplace_back(lastAckedEntry.index, follower->_impl->getParticipantId(),
                            algorithms::ParticipantFlags{});
->>>>>>> a8897f72
     } else {
       LOG_CTX("54869", TRACE, _self._logContext)
           << "Will ignore follower "
