--- conflicted
+++ resolved
@@ -320,11 +320,7 @@
 }
 
 auto replicated_log::LogLeader::construct(
-<<<<<<< HEAD
-    std::unique_ptr<replicated_state::IStorageEngineMethods> methods,
-=======
-    std::unique_ptr<LogCore>&& logCore,
->>>>>>> 20ac649d
+    std::unique_ptr<replicated_state::IStorageEngineMethods>&& methods,
     std::shared_ptr<agency::ParticipantsConfig const> participantsConfig,
     ParticipantId id, LogTerm term, LoggerContext const& logContext,
     std::shared_ptr<ReplicatedLogMetrics> logMetrics,
@@ -403,13 +399,9 @@
   auto leader = std::make_shared<MakeSharedLogLeader>(
       commonLogContext.with<logContextKeyLogComponent>("leader"),
       std::move(logMetrics), std::move(options), std::move(id), term,
-<<<<<<< HEAD
       lastIndex.index + 1u, log, std::move(stateHandle), followerFactory,
       scheduler);
-=======
-      lastIndex.index + 1u, log, std::move(stateHandle), followerFactory);
-
->>>>>>> 20ac649d
+
   auto localFollower = std::make_shared<LocalFollower>(
       *leader,
       commonLogContext.with<logContextKeyLogComponent>("local-follower"),
@@ -445,9 +437,9 @@
     return leader;
   } catch (...) {
     // In case of an exception, the `logCore` parameter *must* stay unchanged.
-    ADB_PROD_ASSERT(logCore == nullptr);
-    logCore = std::move(*localFollower).resign();
-    ADB_PROD_ASSERT(logCore != nullptr);
+    ADB_PROD_ASSERT(methods == nullptr);
+    methods = std::move(*localFollower).resign();
+    ADB_PROD_ASSERT(methods != nullptr);
     throw;
   }
 }
@@ -1251,15 +1243,9 @@
 }
 
 replicated_log::LogLeader::LocalFollower::LocalFollower(
-<<<<<<< HEAD
     replicated_log::LogLeader& self, LoggerContext logContext,
-    std::unique_ptr<replicated_state::IStorageEngineMethods> methods,
-    [[maybe_unused]] TermIndexPair lastIndex)
-=======
-    LogLeader& self, LoggerContext logContext,
-    std::unique_ptr<LogCore>&& logCore,
+    std::unique_ptr<replicated_state::IStorageEngineMethods>&& methods,
     [[maybe_unused]] TermIndexPair lastIndex) try
->>>>>>> 20ac649d
     : _leader(self),
       _logContext(std::move(logContext)),
       _guardedMethods(std::move(methods)) {
@@ -1271,7 +1257,7 @@
   //      assert that lastIndex matches that entry.
 } catch (...) {
   // The `logCore` must not be lost in case of an exception.
-  ADB_PROD_ASSERT(logCore != nullptr);
+  ADB_PROD_ASSERT(methods != nullptr);
 }
 
 auto replicated_log::LogLeader::LocalFollower::getParticipantId() const noexcept
