--- conflicted
+++ resolved
@@ -94,17 +94,7 @@
   [[nodiscard]] virtual auto getInternalLogIterator(
       std::optional<LogRange> bounds = std::nullopt) const
       -> std::unique_ptr<LogIterator> = 0;
-<<<<<<< HEAD
-  // TODO I think release() must not be part of this interface anymore: Only the
-  //      state machine may call it, via
-  //      IReplicatedLogMethodsBase::releaseIndex. Having this here is plain
-  //      dangerous.
-  [[nodiscard]] virtual auto release(LogIndex doneWithIdx) -> Result = 0;
-  [[nodiscard]] virtual auto compact()
-      -> ResultT<replicated_log::CompactionResult> = 0;
-=======
   [[nodiscard]] virtual auto compact() -> ResultT<CompactionResult> = 0;
->>>>>>> c574deef
 };
 
 /**
