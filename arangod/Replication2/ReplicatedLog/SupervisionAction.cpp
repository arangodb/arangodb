--- conflicted
+++ resolved
@@ -35,238 +35,6 @@
 
 namespace arangodb::replication2::replicated_log {
 
-<<<<<<< HEAD
-=======
-void Executor::operator()(EmptyAction const& action) {}
-
-void Executor::operator()(ErrorAction const& action) {
-  envelope = envelope.write()
-                 .emplace_object(currentPath->supervision()->error()->str(),
-                                 [&](VPackBuilder& builder) {
-                                   ::toVelocyPack(action._error, builder);
-                                 })
-                 .inc(paths::current()->version()->str())
-                 .precs()
-                 .end();
-}
-
-void Executor::operator()(AddLogToPlanAction const& action) {
-  auto spec = LogPlanSpecification(
-      log, std::nullopt,
-      ParticipantsConfig{.generation = 1,
-                         .participants = action._participants});
-
-  envelope = envelope.write()
-                 .emplace_object(
-                     planPath->str(),
-                     [&](VPackBuilder& builder) { spec.toVelocyPack(builder); })
-                 .inc(paths::plan()->version()->str())
-                 .precs()
-                 .isEmpty(planPath->str())
-                 .end();
-}
-
-void Executor::operator()(CreateInitialTermAction const& action) {
-  auto term =
-      LogPlanTermSpecification(LogTerm{1}, action._config, std::nullopt);
-
-  envelope = envelope.write()
-                 .emplace_object(
-                     planPath->currentTerm()->str(),
-                     [&](VPackBuilder& builder) { term.toVelocyPack(builder); })
-                 .inc(paths::plan()->version()->str())
-                 .precs()
-                 .isEmpty(planPath->currentTerm()->str())
-                 .end();
-}
-
-void Executor::operator()(DictateLeaderAction const& action) {
-  envelope = envelope.write()
-                 .emplace_object(planPath->currentTerm()->str(),
-                                 [&](VPackBuilder& builder) {
-                                   action._term.toVelocyPack(builder);
-                                 })
-                 .inc(paths::plan()->version()->str())
-
-                 /* TODO: previous term should still be there
-                       .precs()
-                       .isEmpty(path)
-                  */
-                 .end();
-}
-
-void Executor::operator()(DictateLeaderFailedAction const& action) {
-  envelope = envelope.write()
-                 .emplace_object(currentPath->supervision()->error()->str(),
-                                 [&](VPackBuilder& builder) {
-                                   builder.add(VPackValue(action._message));
-                                 })
-                 .inc(paths::current()->version()->str())
-                 .end();
-}
-
-void Executor::operator()(CurrentNotAvailableAction const& action) {
-  envelope =
-      envelope.write()
-          .emplace_object(
-              currentPath->supervision()->str(),
-              [&](VPackBuilder& builder) {
-                auto ob = VPackObjectBuilder(&builder);
-
-                builder.add("message", VPackValue("Current not available yet"));
-              })
-          .inc(paths::plan()->version()->str())
-          .precs()
-          .isEmpty(currentPath->supervision()->str())
-          .end();
-}
-
-void Executor::operator()(EvictLeaderAction const& action) {
-  auto newFlags = action._flags;
-  newFlags.allowedAsLeader = false;
-  auto newTerm = action._currentTerm;
-  newTerm.term = LogTerm{newTerm.term.value + 1};
-  newTerm.leader.reset();
-
-  envelope =
-      envelope.write()
-          .emplace_object(
-              planPath->participantsConfig()
-                  ->participants()
-                  ->server(action._leader)
-                  ->str(),
-              [&](VPackBuilder& builder) { newFlags.toVelocyPack(builder); })
-          .emplace_object(
-              planPath->currentTerm()->str(),
-              [&](VPackBuilder& builder) { newTerm.toVelocyPack(builder); })
-          .inc(planPath->participantsConfig()->generation()->str())
-          .inc(paths::plan()->version()->str())
-          .precs()
-          .isEqual(planPath->participantsConfig()->generation()->str(),
-                   action._generation)
-          .end();
-}
-
-void Executor::operator()(UpdateTermAction const& action) {
-  envelope = envelope.write()
-                 .emplace_object(planPath->currentTerm()->str(),
-                                 [&](VPackBuilder& builder) {
-                                   action._newTerm.toVelocyPack(builder);
-                                 })
-                 .inc(paths::plan()->version()->str())
-                 .end();
-}
-
-void Executor::operator()(WriteEmptyTermAction const& action) {
-  auto newTerm = action._term;
-  newTerm.term = LogTerm{action._term.term.value + 1};
-  newTerm.leader.reset();
-
-  envelope = envelope.write()
-                 .emplace_object(planPath->currentTerm()->str(),
-                                 [&](VPackBuilder& builder) {
-                                   newTerm.toVelocyPack(builder);
-                                 })
-                 .inc(paths::plan()->version()->str())
-                 .end();
-}
-
-void Executor::operator()(LeaderElectionAction const& action) {
-  if (action._election.outcome ==
-      LogCurrentSupervisionElection::Outcome::SUCCESS) {
-    TRI_ASSERT(action._newTerm);
-    envelope =
-        envelope.write()
-            .emplace_object(planPath->currentTerm()->str(),
-                            [&](VPackBuilder& builder) {
-                              action._newTerm->toVelocyPack(builder);
-                            })
-            .inc(paths::plan()->version()->str())
-            .emplace_object(currentPath->supervision()->election()->str(),
-                            [&](VPackBuilder& builder) {
-                              action._election.toVelocyPack(builder);
-                            })
-            .inc(paths::current()->version()->str())
-            .precs()
-            .end();
-  } else {
-    envelope =
-        envelope.write()
-            .emplace_object(currentPath->supervision()->election()->str(),
-                            [&](VPackBuilder& builder) {
-                              action._election.toVelocyPack(builder);
-                            })
-            .inc(paths::current()->version()->str())
-            .precs()
-            .end();
-  }
-}
-
-void Executor::operator()(UpdateParticipantFlagsAction const& action) {
-  envelope = envelope.write()
-                 .emplace_object(planPath->participantsConfig()
-                                     ->participants()
-                                     ->server(action._participant)
-                                     ->str(),
-                                 [&](VPackBuilder& builder) {
-                                   action._flags.toVelocyPack(builder);
-                                 })
-                 .inc(planPath->participantsConfig()->generation()->str())
-                 .inc(paths::plan()->version()->str())
-                 .precs()
-                 .isEqual(planPath->participantsConfig()->generation()->str(),
-                          action._expectedGeneration)
-                 .end();
-}
-
-void Executor::operator()(AddParticipantToPlanAction const& action) {
-  envelope = envelope.write()
-                 .emplace_object(planPath->participantsConfig()
-                                     ->participants()
-                                     ->server(action._participant)
-                                     ->str(),
-                                 [&](VPackBuilder& builder) {
-                                   action._flags.toVelocyPack(builder);
-                                 })
-                 .inc(planPath->participantsConfig()->generation()->str())
-                 .inc(paths::plan()->version()->str())
-                 .precs()
-                 .isEmpty(planPath->participantsConfig()
-                              ->participants()
-                              ->server(action._participant)
-                              ->str())
-                 .isEqual(planPath->participantsConfig()->generation()->str(),
-                          action._generation)
-                 .end();
-}
-
-void Executor::operator()(RemoveParticipantFromPlanAction const& action) {
-  envelope = envelope.write()
-                 .remove(planPath->participantsConfig()
-                             ->participants()
-                             ->server(action._participant)
-                             ->str())
-                 .inc(planPath->participantsConfig()->generation()->str())
-                 .inc(paths::plan()->version()->str())
-                 .precs()
-                 .isNotEmpty(planPath->participantsConfig()
-                                 ->participants()
-                                 ->server(action._participant)
-                                 ->str())
-                 .isEqual(planPath->participantsConfig()->generation()->str(),
-                          action._generation)
-                 .end();
-}
-
-void Executor::operator()(UpdateLogConfigAction const& action) {
-  // It is currently undefined what should happen if someone changes
-  // the configuration
-  TRI_ASSERT(false);
-}
-
-void Executor::operator()(ConvergedToTargetAction const& action) {}
-
->>>>>>> 2fba2260
 auto to_string(Action const& action) -> std::string_view {
   return std::visit([](auto&& arg) { return arg.name; }, action);
 }
