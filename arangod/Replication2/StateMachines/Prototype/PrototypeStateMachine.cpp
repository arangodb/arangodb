--- conflicted
+++ resolved
@@ -30,10 +30,7 @@
 
 #include "PrototypeStateMachine.h"
 
-<<<<<<< HEAD
 #include <rocksdb/utilities/transaction_db.h>
-=======
->>>>>>> cc2c6edd
 #include <utility>
 
 using namespace arangodb;
@@ -68,7 +65,6 @@
   resolvePromises(lastAppliedIndex);
 }
 
-<<<<<<< HEAD
 bool PrototypeCore::flush() {
   if (lastAppliedIndex <= lastPersistedIndex + kFlushBatchSize) {
     // no need to flush
@@ -90,18 +86,14 @@
   if (result.ok()) {
     auto dump = result.get();
     lastPersistedIndex = lastAppliedIndex = dump.lastPersistedIndex;
-    LOG_DEVEL << "got map from rocksDB";
     for (auto [k, v] : dump.map) {
       store = store.set(k, v);
-      LOG_DEVEL << k << " " << v;
     }
   } else {
     THROW_ARANGO_EXCEPTION(result.result());
   }
 }
 
-=======
->>>>>>> cc2c6edd
 void PrototypeCore::applySnapshot(
     std::unordered_map<std::string, std::string> snapshot) {
   for (auto& [k, v] : snapshot) {
@@ -121,7 +113,6 @@
   waitForAppliedQueue.erase(waitForAppliedQueue.begin(), end);
 }
 
-<<<<<<< HEAD
 auto PrototypeCore::getDump() -> PrototypeCoreDump {
   // after we write to DB, we set lastPersistedIndex to lastAppliedIndex
   // we want to persist the already updated value of lastPersistedIndex
@@ -158,8 +149,6 @@
   return dump;
 }
 
-=======
->>>>>>> cc2c6edd
 auto PrototypeCore::waitForApplied(LogIndex index)
     -> futures::Future<futures::Unit> {
   if (lastAppliedIndex >= index) {
@@ -169,20 +158,14 @@
   auto f = it->second.getFuture();
   TRI_ASSERT(f.valid());
   return f;
-<<<<<<< HEAD
 }
 
 PrototypeCore::PrototypeCore(
     GlobalLogIdentifier logId,
     std::shared_ptr<IPrototypeStorageInterface> storage)
-    : logId(std::move(logId)), storage(storage) {
+    : logId(std::move(logId)), storage(std::move(storage)) {
   loadStateFromDB();
-=======
->>>>>>> cc2c6edd
-}
-
-PrototypeCore::PrototypeCore(GlobalLogIdentifier logId)
-    : logId(std::move(logId)) {}
+}
 
 PrototypeLeaderState::PrototypeLeaderState(std::unique_ptr<PrototypeCore> core)
     : guardedData(std::move(core)) {}
@@ -197,7 +180,6 @@
 
 auto PrototypeLeaderState::recoverEntries(std::unique_ptr<EntryIterator> ptr)
     -> futures::Future<Result> {
-<<<<<<< HEAD
   return guardedData.doUnderLock(
       [self = shared_from_this(), ptr = move(ptr)](auto& core) mutable {
         if (!core) {
@@ -205,22 +187,8 @@
         }
         core->lastAppliedIndex = ptr->range().to.saturatedDecrement();
         core->applyEntries(std::move(ptr));
-        if (core->flush()) {
-          // auto stream = self->getStream();
-          // stream->release(core->lastPersistedIndex);
-        }
         return Result{TRI_ERROR_NO_ERROR};
       });
-=======
-  return guardedData.doUnderLock([ptr = move(ptr)](auto& core) mutable {
-    if (!core) {
-      return Result{TRI_ERROR_CLUSTER_NOT_LEADER};
-    }
-    core->lastAppliedIndex = ptr->range().to.saturatedDecrement();
-    core->applyEntries(std::move(ptr));
-    return Result{TRI_ERROR_NO_ERROR};
-  });
->>>>>>> cc2c6edd
 }
 
 auto PrototypeLeaderState::set(
@@ -245,13 +213,10 @@
               }
               core->lastAppliedIndex = idx;
               core->resolvePromises(idx);
-<<<<<<< HEAD
               if (core->flush()) {
                 // auto stream = self->getStream();
                 // stream->release(core->lastPersistedIndex);
               }
-=======
->>>>>>> cc2c6edd
               return idx;
             });
       });
@@ -275,13 +240,10 @@
           core->store = core->store.erase(key);
           core->lastAppliedIndex = idx;
           core->resolvePromises(idx);
-<<<<<<< HEAD
           if (core->flush()) {
             // auto stream = self->getStream();
             // stream->release(core->lastPersistedIndex);
           }
-=======
->>>>>>> cc2c6edd
           return idx;
         });
   });
@@ -308,13 +270,10 @@
               }
               core->lastAppliedIndex = idx;
               core->resolvePromises(idx);
-<<<<<<< HEAD
               if (core->flush()) {
                 // auto stream = self->getStream();
                 // stream->release(core->lastPersistedIndex);
               }
-=======
->>>>>>> cc2c6edd
               return idx;
             });
       });
@@ -452,7 +411,6 @@
   return std::make_shared<PrototypeLeaderState>(std::move(core));
 }
 PrototypeFactory::PrototypeFactory(
-<<<<<<< HEAD
     std::shared_ptr<IPrototypeNetworkInterface> networkInterface,
     std::shared_ptr<IPrototypeStorageInterface> storageInterface)
     : networkInterface(std::move(networkInterface)),
@@ -461,14 +419,6 @@
 auto PrototypeFactory::constructCore(GlobalLogIdentifier const& gid)
     -> std::unique_ptr<PrototypeCore> {
   return std::make_unique<PrototypeCore>(gid, storageInterface);
-=======
-    std::shared_ptr<IPrototypeNetworkInterface> networkInterface)
-    : networkInterface(std::move(networkInterface)) {}
-
-auto PrototypeFactory::constructCore(GlobalLogIdentifier const& gid)
-    -> std::unique_ptr<PrototypeCore> {
-  return std::make_unique<PrototypeCore>(gid);
->>>>>>> cc2c6edd
 }
 
 auto replicated_state::EntryDeserializer<
