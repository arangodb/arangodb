--- conflicted
+++ resolved
@@ -109,7 +109,9 @@
   // TODO move outside
   WaitForAppliedQueue waitForAppliedQueue;
   LogIndex lastAppliedIndex;
-
+  GlobalLogIdentifier logId;
+
+  explicit PrototypeCore(GlobalLogIdentifier logId);
   template<typename EntryIterator>
   void applyEntries(std::unique_ptr<EntryIterator> ptr);
 
@@ -221,8 +223,10 @@
 
 struct IPrototypeLeaderInterface {
   virtual ~IPrototypeLeaderInterface() = default;
-  virtual auto getSnapshot(LogIndex waitForIndex) -> futures::Future<
-      ResultT<std::unordered_map<std::string, std::string>>> = 0;
+  virtual auto getSnapshot(GlobalLogIdentifier const& logId,
+                           LogIndex waitForIndex)
+      -> futures::Future<
+          ResultT<std::unordered_map<std::string, std::string>>> = 0;
 };
 
 struct IPrototypeNetworkInterface {
@@ -249,6 +253,7 @@
   auto get(std::string key) -> std::optional<std::string>;
   auto dumpContent() -> std::unordered_map<std::string, std::string>;
 
+  GlobalLogIdentifier const logIdentifier;
   Guarded<std::unique_ptr<PrototypeCore>, basics::UnshackledMutex> guardedData;
   std::shared_ptr<IPrototypeNetworkInterface> const networkInterface;
 };
@@ -260,13 +265,10 @@
       -> std::shared_ptr<PrototypeFollowerState>;
   auto constructLeader(std::unique_ptr<PrototypeCore> core)
       -> std::shared_ptr<PrototypeLeaderState>;
-<<<<<<< HEAD
-
-  std::shared_ptr<IPrototypeNetworkInterface> const networkInterface;
-=======
   auto constructCore(GlobalLogIdentifier const&)
       -> std::unique_ptr<PrototypeCore>;
->>>>>>> 8d58d9c7
+
+  std::shared_ptr<IPrototypeNetworkInterface> const networkInterface;
 };
 
 }  // namespace prototype
