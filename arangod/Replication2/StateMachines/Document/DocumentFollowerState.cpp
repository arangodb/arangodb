--- conflicted
+++ resolved
@@ -95,28 +95,17 @@
                       to_string(data.core->getGid()))};
     }
 
-<<<<<<< HEAD
     return basics::catchToResult([&]() -> Result {
       while (auto entry = ptr->next()) {
         auto doc = entry->second;
         auto res = self->_transactionHandler->applyEntry(doc);
         if (res.fail()) {
-          return res;
-        }
-
-=======
-    while (auto entry = ptr->next()) {
-      auto doc = entry->second;
-      auto res = self->_transactionHandler->applyEntry(doc);
-      if (res.fail()) {
-        LOG_TOPIC("d82d4", FATAL, Logger::REPLICATION2)
-            << "Failed to apply entry " << entry->first << " to local shard "
-            << self->shardId << " with error: " << res;
-        FATAL_ERROR_EXIT();
-      }
-
-      try {
->>>>>>> c349b27c
+          LOG_TOPIC("d82d4", FATAL, Logger::REPLICATION2)
+              << "Failed to apply entry " << entry->first << " to local shard "
+              << self->shardId << " with error: " << res;
+          FATAL_ERROR_EXIT();
+        }
+
         if (doc.operation == OperationType::kAbortAllOngoingTrx) {
           self->_activeTransactions.clear();
           self->getStream()->release(
@@ -129,18 +118,6 @@
         } else {
           self->_activeTransactions.emplace(doc.tid, entry->first);
         }
-<<<<<<< HEAD
-=======
-      } catch (basics::Exception& e) {
-        return Result{e.code(), e.message()};
-      } catch (std::exception& e) {
-        return Result{
-            TRI_ERROR_REPLICATION_REPLICATED_STATE_NOT_AVAILABLE,
-            fmt::format(
-                "replicated state {} of type {} is unavailable, exception "
-                "durin applyEntries: {}",
-                self->shardId, DocumentState::NAME, e.what())};
->>>>>>> c349b27c
       }
 
       return {TRI_ERROR_NO_ERROR};
