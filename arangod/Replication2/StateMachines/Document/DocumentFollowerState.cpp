////////////////////////////////////////////////////////////////////////////////
/// DISCLAIMER
///
/// Copyright 2014-2023 ArangoDB GmbH, Cologne, Germany
/// Copyright 2004-2014 triAGENS GmbH, Cologne, Germany
///
/// Licensed under the Apache License, Version 2.0 (the "License");
/// you may not use this file except in compliance with the License.
/// You may obtain a copy of the License at
///
///     http://www.apache.org/licenses/LICENSE-2.0
///
/// Unless required by applicable law or agreed to in writing, software
/// distributed under the License is distributed on an "AS IS" BASIS,
/// WITHOUT WARRANTIES OR CONDITIONS OF ANY KIND, either express or implied.
/// See the License for the specific language governing permissions and
/// limitations under the License.
///
/// Copyright holder is ArangoDB GmbH, Cologne, Germany
///
/// @author Alexandru Petenchea
////////////////////////////////////////////////////////////////////////////////

#include "Replication2/StateMachines/Document/DocumentFollowerState.h"

#include "Replication2/StateMachines/Document/DocumentStateHandlersFactory.h"
#include "Replication2/StateMachines/Document/DocumentStateNetworkHandler.h"
#include "Replication2/StateMachines/Document/DocumentStateTransactionHandler.h"

#include <Basics/application-exit.h>
#include <Basics/Exceptions.h>
#include <Futures/Future.h>
#include <Logger/LogContextKeys.h>

using namespace arangodb::replication2::replicated_state::document;

DocumentFollowerState::DocumentFollowerState(
    std::unique_ptr<DocumentCore> core,
    std::shared_ptr<IDocumentStateHandlersFactory> const& handlersFactory)
    : loggerContext(core->loggerContext.with<logContextKeyStateComponent>(
          "FollowerState")),
      _networkHandler(handlersFactory->createNetworkHandler(core->getGid())),
      _transactionHandler(handlersFactory->createTransactionHandler(
          core->getVocbase(), core->getGid())),
      _guardedData(std::move(core)) {}

DocumentFollowerState::~DocumentFollowerState() = default;

auto DocumentFollowerState::resign() && noexcept
    -> std::unique_ptr<DocumentCore> {
  return _guardedData.doUnderLock([](auto& data) {
    if (data.didResign()) {
      THROW_ARANGO_EXCEPTION(TRI_ERROR_CLUSTER_NOT_FOLLOWER);
    }
    return std::move(data.core);
  });
}

auto DocumentFollowerState::acquireSnapshot(ParticipantId const& destination,
                                            LogIndex waitForIndex) noexcept
    -> futures::Future<Result> {
  auto snapshotVersion = _guardedData.doUnderLock(
      [self = shared_from_this()](auto& data) -> ResultT<std::uint64_t> {
        if (data.didResign()) {
          return Result{TRI_ERROR_REPLICATION_REPLICATED_LOG_FOLLOWER_RESIGNED};
        }

        auto count = ++data.currentSnapshotVersion;
        // TODO we're going to drop the shards when then snapshot transfer will
        // handle multiple shards
        if (auto truncateRes =
                self->truncateLocalShard(data.core->getShardId());
            truncateRes.fail()) {
          return truncateRes;
        }
        /*
        if (auto dropAllRes = data.core->dropAllShards(); dropAllRes.fail()) {
          return dropAllRes;
        }
         */
        return count;
      });

  if (snapshotVersion.fail()) {
    return snapshotVersion.result();
  }

  // A follower may request a snapshot before leadership has been
  // established. A retry will occur in that case.
  auto leader = _networkHandler->getLeaderInterface(destination);
  auto fut = leader->startSnapshot(waitForIndex);
  return handleSnapshotTransfer(std::move(leader), waitForIndex,
                                snapshotVersion.get(), std::move(fut));
}

auto DocumentFollowerState::applyEntries(
    std::unique_ptr<EntryIterator> ptr) noexcept -> futures::Future<Result> {
  auto result = _guardedData.doUnderLock(
      [self = shared_from_this(),
       ptr = std::move(ptr)](auto& data) -> ResultT<std::optional<LogIndex>> {
        if (data.didResign()) {
          return {TRI_ERROR_REPLICATION_REPLICATED_LOG_FOLLOWER_RESIGNED};
        }

        return basics::catchToResultT([&]() -> std::optional<LogIndex> {
          std::optional<LogIndex> releaseIndex;

          while (auto entry = ptr->next()) {
            auto doc = entry->second;
            if (doc.operation == OperationType::kCreateShard) {
              auto const& collectionId = doc.collectionId;
              auto res =
                  data.core->ensureShard(doc.shardId, collectionId, doc.data);
              if (res.fail()) {
                LOG_CTX("d82d4", FATAL, self->loggerContext)
                    << "Failed to create shard " << doc.shardId
                    << " of collection " << collectionId
                    << " with error: " << res;
                FATAL_ERROR_EXIT();
              }
              LOG_CTX("d82d5", TRACE, self->loggerContext)
                  << "Created local shard " << doc.shardId << " of collection "
                  << collectionId;
            } else if (doc.operation == OperationType::kDropShard) {
              auto const& collectionId = doc.collectionId;
              auto res = data.core->dropShard(doc.shardId, collectionId);
              if (res.fail()) {
                LOG_CTX("8c7a0", FATAL, self->loggerContext)
                    << "Failed to drop shard " << doc.shardId
                    << " of collection " << collectionId
                    << " with error: " << res;
                FATAL_ERROR_EXIT();
              }
              LOG_CTX("cdc44", TRACE, self->loggerContext)
                  << "Dropped local shard " << doc.shardId << " of collection "
                  << collectionId;
            } else {
              // Even though a shard was dropped before acquiring the snapshot,
              // we could still see transactions referring to that shard.
              if (!data.core->isShardAvailable(doc.shardId)) {
                LOG_CTX("1970d", INFO, self->loggerContext)
                    << "Will not apply transaction " << doc.tid << " for shard "
                    << doc.shardId << " because it is not available";
                continue;
              }

              auto res = self->_transactionHandler->applyEntry(doc);
              if (res.fail()) {
                LOG_CTX("1b08f", FATAL, self->loggerContext)
                    << "Failed to apply entry " << entry->first
                    << " to local shard " << doc.shardId
                    << " with error: " << res;
                FATAL_ERROR_EXIT();
              }

              if (doc.operation == OperationType::kAbortAllOngoingTrx) {
                self->_activeTransactions.clear();
                releaseIndex =
                    self->_activeTransactions.getReleaseIndex(entry->first);
              } else if (doc.operation == OperationType::kCommit ||
                         doc.operation == OperationType::kAbort) {
                self->_activeTransactions.erase(doc.tid);
                releaseIndex =
                    self->_activeTransactions.getReleaseIndex(entry->first);
              } else {
                self->_activeTransactions.emplace(doc.tid, entry->first);
              }
            }
          }

          return releaseIndex;
        });
      });

  if (result.fail()) {
    return result.result();
  }
  if (result->has_value()) {
    // The follower might have resigned, so we need to be careful when accessing
    // the stream.
    auto releaseRes = basics::catchVoidToResult([&] {
      auto const& stream = getStream();
      stream->release(result->value());
    });
    if (releaseRes.fail()) {
      LOG_CTX("10f07", ERR, loggerContext)
          << "Failed to get stream! " << releaseRes;
    }
  }

  return {TRI_ERROR_NO_ERROR};
}

/**
 * @brief Using the underlying transaction handler to apply a local transaction,
 * for this follower only.
 */
auto DocumentFollowerState::forceLocalTransaction(ShardID shardId,
                                                  OperationType opType,
                                                  velocypack::SharedSlice slice)
    -> Result {
  auto trxId = TransactionId::createFollower();
  auto doc = DocumentLogEntry{
      std::string(shardId), opType, std::move(slice), trxId, {}};
  if (auto applyRes = _transactionHandler->applyEntry(doc); applyRes.fail()) {
    _transactionHandler->removeTransaction(trxId);
    return applyRes;
  }
  auto commit = DocumentLogEntry{
      std::string(shardId), OperationType::kCommit, {}, trxId, {}};
  return _transactionHandler->applyEntry(commit);
}

auto DocumentFollowerState::truncateLocalShard(ShardID const& shardId)
    -> Result {
  VPackBuilder b;
  b.openObject();
  b.add("collection", VPackValue(shardId));
  b.close();
  return forceLocalTransaction(shardId, OperationType::kTruncate,
                               b.sharedSlice());
}

auto DocumentFollowerState::populateLocalShard(ShardID shardId,
                                               velocypack::SharedSlice slice)
    -> Result {
  return forceLocalTransaction(shardId, OperationType::kInsert,
                               std::move(slice));
}

auto DocumentFollowerState::handleSnapshotTransfer(
    std::shared_ptr<IDocumentStateLeaderInterface> leader,
    LogIndex waitForIndex, std::uint64_t snapshotVersion,
    futures::Future<ResultT<SnapshotBatch>>&& snapshotFuture) noexcept
    -> futures::Future<Result> {
  return std::move(snapshotFuture)
      .then([weak = weak_from_this(), leader = std::move(leader), waitForIndex,
             snapshotVersion](
                futures::Try<ResultT<SnapshotBatch>>&& tryResult) mutable
            -> futures::Future<Result> {
        auto self = weak.lock();
        if (self == nullptr) {
          return {TRI_ERROR_REPLICATION_REPLICATED_LOG_FOLLOWER_RESIGNED};
        }

        auto catchRes =
            basics::catchToResultT([&] { return std::move(tryResult).get(); });
        if (catchRes.fail()) {
          return catchRes.result();
        }

        auto snapshotRes = catchRes.get();
        if (snapshotRes.fail()) {
          return snapshotRes.result();
        }

<<<<<<< HEAD
        auto& docs = snapshotRes->payload;
        auto insertRes = self->_guardedData.doUnderLock([&self, &docs,
                                                         snapshotVersion](
                                                            auto& data)
                                                            -> Result {
          if (data.didResign()) {
            return {TRI_ERROR_REPLICATION_REPLICATED_LOG_FOLLOWER_RESIGNED};
          }

          // The user may remove and add the server again. The leader
          // might do a compaction which the follower won't notice. Hence, a
          // new snapshot is required. This can happen so quick, that one
          // snapshot transfer is not yet completed before another one is
          // requested. Before populating the shard, we have to make sure
          // there's no new snapshot transfer in progress.
          if (data.currentSnapshotVersion != snapshotVersion) {
            return {
                TRI_ERROR_INTERNAL,
                "Snapshot transfer cancelled because a new one was started!"};
          }
          return self->populateLocalShard(data.core->getShardId(), docs);
        });
        if (insertRes.fail()) {
          LOG_CTX("d8b8a", ERR, self->loggerContext)
              << "Failed to populate local shard: " << insertRes;
          if (insertRes.isNot(
                  TRI_ERROR_REPLICATION_REPLICATED_LOG_FOLLOWER_RESIGNED)) {
            // TODO return result and let the leader clear the failed snapshot
            // itself, or send an abort instead of finish?
            return leader->finishSnapshot(snapshotRes->snapshotId);
=======
        if (snapshotRes->shardId.has_value()) {
          // Will be removed once we introduce collection groups
          TRI_ASSERT(snapshotRes->shardId == self->shardId);

          auto& docs = snapshotRes->payload;
          auto insertRes = self->_guardedData.doUnderLock([&self, &docs,
                                                           snapshotVersion](
                                                              auto& data)
                                                              -> Result {
            if (data.didResign()) {
              return {TRI_ERROR_REPLICATION_REPLICATED_LOG_FOLLOWER_RESIGNED};
            }

            // The user may remove and add the server again. The leader
            // might do a compaction which the follower won't notice. Hence, a
            // new snapshot is required. This can happen so quick, that one
            // snapshot transfer is not yet completed before another one is
            // requested. Before populating the shard, we have to make sure
            // there's no new snapshot transfer in progress.
            if (data.currentSnapshotVersion != snapshotVersion) {
              return {
                  TRI_ERROR_INTERNAL,
                  "Snapshot transfer cancelled because a new one was started!"};
            }
            return self->populateLocalShard(docs);
          });
          if (insertRes.fail()) {
            LOG_CTX("d8b8a", ERR, self->loggerContext)
                << "Failed to populate local shard: " << insertRes;
            if (insertRes.isNot(
                    TRI_ERROR_REPLICATION_REPLICATED_LOG_FOLLOWER_RESIGNED)) {
              // TODO return result and let the leader clear the failed snapshot
              // itself, or send an abort instead of finish?
              return leader->finishSnapshot(snapshotRes->snapshotId);
            }
            return insertRes;
>>>>>>> 96a1fe44
          }
        } else {
          TRI_ASSERT(!snapshotRes->hasMore);
        }

        if (snapshotRes->hasMore) {
          auto fut = leader->nextSnapshotBatch(snapshotRes->snapshotId);
          return self->handleSnapshotTransfer(std::move(leader), waitForIndex,
                                              snapshotVersion, std::move(fut));
        }

        return leader->finishSnapshot(snapshotRes->snapshotId);
      });
}

#include "Replication2/ReplicatedState/ReplicatedState.tpp"<|MERGE_RESOLUTION|>--- conflicted
+++ resolved
@@ -254,44 +254,10 @@
           return snapshotRes.result();
         }
 
-<<<<<<< HEAD
-        auto& docs = snapshotRes->payload;
-        auto insertRes = self->_guardedData.doUnderLock([&self, &docs,
-                                                         snapshotVersion](
-                                                            auto& data)
-                                                            -> Result {
-          if (data.didResign()) {
-            return {TRI_ERROR_REPLICATION_REPLICATED_LOG_FOLLOWER_RESIGNED};
-          }
-
-          // The user may remove and add the server again. The leader
-          // might do a compaction which the follower won't notice. Hence, a
-          // new snapshot is required. This can happen so quick, that one
-          // snapshot transfer is not yet completed before another one is
-          // requested. Before populating the shard, we have to make sure
-          // there's no new snapshot transfer in progress.
-          if (data.currentSnapshotVersion != snapshotVersion) {
-            return {
-                TRI_ERROR_INTERNAL,
-                "Snapshot transfer cancelled because a new one was started!"};
-          }
-          return self->populateLocalShard(data.core->getShardId(), docs);
-        });
-        if (insertRes.fail()) {
-          LOG_CTX("d8b8a", ERR, self->loggerContext)
-              << "Failed to populate local shard: " << insertRes;
-          if (insertRes.isNot(
-                  TRI_ERROR_REPLICATION_REPLICATED_LOG_FOLLOWER_RESIGNED)) {
-            // TODO return result and let the leader clear the failed snapshot
-            // itself, or send an abort instead of finish?
-            return leader->finishSnapshot(snapshotRes->snapshotId);
-=======
         if (snapshotRes->shardId.has_value()) {
-          // Will be removed once we introduce collection groups
-          TRI_ASSERT(snapshotRes->shardId == self->shardId);
-
           auto& docs = snapshotRes->payload;
           auto insertRes = self->_guardedData.doUnderLock([&self, &docs,
+                                                           &snapshotRes,
                                                            snapshotVersion](
                                                               auto& data)
                                                               -> Result {
@@ -310,7 +276,7 @@
                   TRI_ERROR_INTERNAL,
                   "Snapshot transfer cancelled because a new one was started!"};
             }
-            return self->populateLocalShard(docs);
+            return self->populateLocalShard(*snapshotRes->shardId, docs);
           });
           if (insertRes.fail()) {
             LOG_CTX("d8b8a", ERR, self->loggerContext)
@@ -322,7 +288,6 @@
               return leader->finishSnapshot(snapshotRes->snapshotId);
             }
             return insertRes;
->>>>>>> 96a1fe44
           }
         } else {
           TRI_ASSERT(!snapshotRes->hasMore);
