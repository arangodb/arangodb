--- conflicted
+++ resolved
@@ -70,25 +70,17 @@
       loggerContext(handlersFactory->createLogger(core->gid)
                         .with<logContextKeyStateComponent>("FollowerState")),
       _networkHandler(handlersFactory->createNetworkHandler(core->gid)),
-<<<<<<< HEAD
       _handlers(handlersFactory, core->getVocbase(), core->gid),
       _guardedData(std::move(core), loggerContext),
       _runtime(std::make_shared<actor::LocalRuntime>(
           "FollowerState-" + to_string(gid),
           std::make_shared<actor::Scheduler>(std::move(scheduler)))) {
+  // Get ready to replay the log
+  _handlers.shardHandler->prepareShardsForLogReplay();
   _applyEntriesActor = _runtime->template spawn<actor::ApplyEntriesActor>(
       std::make_unique<actor::ApplyEntriesState>(loggerContext, _handlers));
   LOG_CTX("de019", INFO, loggerContext)
       << "Spawned ApplyEntries actor " << _applyEntriesActor.id;
-=======
-      _shardHandler(
-          handlersFactory->createShardHandler(core->getVocbase(), core->gid)),
-      _errorHandler(handlersFactory->createErrorHandler(core->gid)),
-      _guardedData(std::move(core), handlersFactory, loggerContext,
-                   _errorHandler) {
-  // Get ready to replay the log
-  _shardHandler->prepareShardsForLogReplay();
->>>>>>> b7878c5f
 }
 
 DocumentFollowerState::~DocumentFollowerState() {
