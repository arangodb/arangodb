--- conflicted
+++ resolved
@@ -105,36 +105,6 @@
 
     while (auto entry = ptr->next()) {
       auto doc = entry->second;
-<<<<<<< HEAD
-=======
-      if (doc.operation == OperationType::kCreateShard) {
-        auto const& collectionId = doc.collectionId;
-        auto res = data.core->ensureShard(doc.shardId, collectionId, doc.data);
-        if (res.fail()) {
-          LOG_CTX("9e993", FATAL, self->loggerContext)
-              << "Failed to create shard " << doc.shardId << " of collection "
-              << collectionId << " with error: " << res;
-          FATAL_ERROR_EXIT();
-        }
-      } else if (doc.operation == OperationType::kDropShard) {
-        auto const& collectionId = doc.collectionId;
-        transactionHandler->abortTransactionsForShard(doc.shardId);
-        auto res = data.core->dropShard(doc.shardId, collectionId);
-        if (res.fail()) {
-          LOG_CTX("f1eb0", FATAL, self->loggerContext)
-              << "Failed to drop shard " << doc.shardId << " of collection "
-              << collectionId << " with error: " << res;
-          FATAL_ERROR_EXIT();
-        }
-      } else {
-        // Note that the shard could've been dropped before doing recovery.
-        if (!data.core->isShardAvailable(doc.shardId)) {
-          LOG_CTX("bee57", INFO, self->loggerContext)
-              << "Will not apply transaction " << doc.tid << " for shard "
-              << doc.shardId << " because it is not available";
-          continue;
-        }
->>>>>>> 09641f58
 
       auto res = std::visit(
           [&](auto& op) -> Result {
@@ -162,6 +132,7 @@
                                             op.properties);
             } else if constexpr (std::is_same_v<
                                      T, ReplicatedOperation::DropShard>) {
+              transactionHandler->abortTransactionsForShard(op.shard);
               return data.core->dropShard(op.shard, op.collection);
             } else {
               return Result{
