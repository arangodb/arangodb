////////////////////////////////////////////////////////////////////////////////
/// DISCLAIMER
///
/// Copyright 2014-2023 ArangoDB GmbH, Cologne, Germany
/// Copyright 2004-2014 triAGENS GmbH, Cologne, Germany
///
/// Licensed under the Apache License, Version 2.0 (the "License");
/// you may not use this file except in compliance with the License.
/// You may obtain a copy of the License at
///
///     http://www.apache.org/licenses/LICENSE-2.0
///
/// Unless required by applicable law or agreed to in writing, software
/// distributed under the License is distributed on an "AS IS" BASIS,
/// WITHOUT WARRANTIES OR CONDITIONS OF ANY KIND, either express or implied.
/// See the License for the specific language governing permissions and
/// limitations under the License.
///
/// Copyright holder is ArangoDB GmbH, Cologne, Germany
///
/// @author Alexandru Petenchea
////////////////////////////////////////////////////////////////////////////////

#include "Replication2/StateMachines/Document/DocumentLeaderState.h"

#include "Basics/application-exit.h"
#include "Replication2/StateMachines/Document/DocumentLogEntry.h"
#include "Replication2/StateMachines/Document/DocumentStateMachine.h"
#include "Replication2/StateMachines/Document/DocumentStateHandlersFactory.h"
#include "Replication2/StateMachines/Document/DocumentStateTransactionHandler.h"
#include "Transaction/Manager.h"

#include <Futures/Future.h>
#include <Logger/LogContextKeys.h>

namespace arangodb::replication2::replicated_state::document {

DocumentLeaderState::DocumentLeaderState(
    std::unique_ptr<DocumentCore> core,
    std::shared_ptr<IDocumentStateHandlersFactory> handlersFactory,
    transaction::IManager& transactionManager)
    : gid(core->getGid()),
      loggerContext(
          core->loggerContext.with<logContextKeyStateComponent>("LeaderState")),
      _handlersFactory(std::move(handlersFactory)),
      _snapshotHandler(
          _handlersFactory->createSnapshotHandler(core->getVocbase(), gid)),
      _guardedData(std::move(core)),
      _transactionManager(transactionManager),
      _isResigning(false) {
  ADB_PROD_ASSERT(_snapshotHandler.getLockedGuard().get() != nullptr);
}

auto DocumentLeaderState::resign() && noexcept
    -> std::unique_ptr<DocumentCore> {
  _isResigning.store(true);

  auto core = _guardedData.doUnderLock([&](auto& data) {
    TRI_ASSERT(!data.didResign());
    if (data.didResign()) {
      LOG_CTX("f9c79", ERR, loggerContext)
          << "resigning leader " << gid
          << " is not possible because it is already resigned";
    }
    return std::move(data.core);
  });

  auto snapshotsGuard = _snapshotHandler.getLockedGuard();
  if (auto& snapshotHandler = snapshotsGuard.get(); snapshotHandler) {
    snapshotHandler->clear();
    // The snapshot handler holds a reference to the underlying vocbase. It must
    // not be accessed after a resign, so the database can be dropped safely.
    snapshotHandler.reset();
  } else {
    TRI_ASSERT(false) << "Double-resign in document leader state " << gid;
  }

  _activeTransactions.doUnderLock([&](auto& activeTransactions) {
    for (auto const& trx : activeTransactions.getTransactions()) {
      try {
        _transactionManager.abortManagedTrx(trx.first, gid.database);
      } catch (...) {
        LOG_CTX("7341f", WARN, loggerContext)
            << "failed to abort active transaction " << gid << " during resign";
      }
    }
  });

  return core;
}

// TODO make sure we call release during recovery
auto DocumentLeaderState::recoverEntries(std::unique_ptr<EntryIterator> ptr)
    -> futures::Future<Result> {
  return _guardedData.doUnderLock([self = shared_from_this(),
                                   ptr = std::move(ptr)](
                                      auto& data) -> futures::Future<Result> {
    if (data.didResign()) {
      return TRI_ERROR_REPLICATION_REPLICATED_LOG_LEADER_RESIGNED;
    }

    auto transactionHandler = self->_handlersFactory->createTransactionHandler(
        data.core->getVocbase(), self->gid);
    ADB_PROD_ASSERT(transactionHandler != nullptr);

    while (auto entry = ptr->next()) {
      auto doc = entry->second;

      auto res = std::visit(
          [&](auto& op) -> Result {
            using T = std::decay_t<decltype(op)>;
            if constexpr (ModifiesUserTransaction<T>) {
              // Note that the shard could've been dropped before doing
              // recovery.
              if (!data.core->isShardAvailable(op.shard)) {
                LOG_CTX("bee57", INFO, self->loggerContext)
                    << "will not apply transaction " << op.tid << " for shard "
                    << op.shard << " because it is not available";
                return {};
              }

              return transactionHandler->applyEntry(doc);
            } else if constexpr (
                std::is_same_v<T, ReplicatedOperation::Commit> ||
                std::is_same_v<T, ReplicatedOperation::Abort> ||
                std::is_same_v<T, ReplicatedOperation::IntermediateCommit> ||
                std::is_same_v<T, ReplicatedOperation::AbortAllOngoingTrx>) {
              return transactionHandler->applyEntry(doc);
            } else if constexpr (std::is_same_v<
                                     T, ReplicatedOperation::CreateShard>) {
              return data.core->ensureShard(op.shard, op.collection,
                                            op.properties);
            } else if constexpr (std::is_same_v<
                                     T, ReplicatedOperation::DropShard>) {
              transactionHandler->abortTransactionsForShard(op.shard);
              return data.core->dropShard(op.shard, op.collection);
            } else {
              return Result{
                  TRI_ERROR_INTERNAL,
                  fmt::format("unknown operation: {}", doc.operation)};
            }
          },
          doc.getInnerOperation());
      if (res.fail()) {
        LOG_CTX("0aa2e", FATAL, self->loggerContext)
            << "failed to apply entry " << doc << " during recovery: " << res;
        FATAL_ERROR_EXIT();
      }
    }

    auto abortAll = DocumentLogEntry{
        ReplicatedOperation::buildAbortAllOngoingTrxOperation()};
    auto stream = self->getStream();
    stream->insert(abortAll);

    for (auto& [tid, trx] : transactionHandler->getUnfinishedTransactions()) {
      try {
        // the log entries contain follower ids, which is fine since during
        // recovery we apply the entries like a follower, but we have to
        // register tombstones in the trx managers for the leader trx id.
        self->_transactionManager.abortManagedTrx(tid.asLeaderTransactionId(),
                                                  self->gid.database);
      } catch (...) {
        LOG_CTX("894f1", WARN, self->loggerContext)
            << "failed to abort active transaction " << self->gid
            << " during recovery";
      }
    }

    return {TRI_ERROR_NO_ERROR};
  });
}

// TODO make everything go through replicateOperation, including AbortAll and
// shard operations
auto DocumentLeaderState::replicateOperation(ReplicatedOperation op,
                                             ReplicationOptions opts)
    -> futures::Future<LogIndex> {
  if (_isResigning.load()) {
    LOG_CTX("ffe2f", INFO, loggerContext)
        << "replicateOperation called on a resigning leader, will not "
           "replicate";
    return LogIndex{};  // TODO - can we do this differently instead of
                        // returning a dummy index
  }

  // No user transaction should ever try to replicate an AbortAllOngoingTrx
  // operation.
  TRI_ASSERT(!std::holds_alternative<ReplicatedOperation::AbortAllOngoingTrx>(
      op.operation));

  std::visit(
      [&](auto& arg) {
        using T = std::decay_t<decltype(arg)>;
        if constexpr (std::is_same_v<T, ReplicatedOperation::Commit> ||
                      std::is_same_v<T, ReplicatedOperation::Abort> ||
                      std::is_same_v<T,
                                     ReplicatedOperation::IntermediateCommit> ||
                      std::is_same_v<T, ReplicatedOperation::Truncate> ||
                      std::is_same_v<T, ReplicatedOperation::Insert> ||
                      std::is_same_v<T, ReplicatedOperation::Update> ||
                      std::is_same_v<T, ReplicatedOperation::Replace> ||
                      std::is_same_v<T, ReplicatedOperation::Remove>) {
          arg.tid = arg.tid.asFollowerTransactionId();
        }
      },
      op.operation);

  auto needsReplication = std::visit(
      [&](auto&& arg) {
        using T = std::decay_t<decltype(arg)>;
        if constexpr (std::is_same_v<T, ReplicatedOperation::Commit> ||
                      std::is_same_v<T, ReplicatedOperation::Abort>) {
          // We don't replicate single abort/commit operations in case we have
          // not replicated anything else for a transaction.
          return _activeTransactions.getLockedGuard()->erase(arg.tid);
        } else {
          return true;
        }
      },
      op.operation);

  if (!needsReplication) {
    // we have not replicated anything for a transaction with this id, so
    // there is no need to replicate the abort/commit operation
    return LogIndex{};  // TODO - can we do this differently instead of
                        // returning a dummy index
  }

  auto const& stream = getStream();
  auto entry = DocumentLogEntry{op};

  // Insert and emplace must happen atomically
  auto idx = _activeTransactions.doUnderLock([&](auto& activeTransactions) {
    auto idx = stream->insert(entry);

    std::visit(
        [&](auto& arg) {
          using T = std::decay_t<decltype(arg)>;
          if constexpr (std::is_same_v<T, ReplicatedOperation::Truncate> ||
                        std::is_same_v<T, ReplicatedOperation::Insert> ||
                        std::is_same_v<T, ReplicatedOperation::Update> ||
                        std::is_same_v<T, ReplicatedOperation::Replace> ||
                        std::is_same_v<
                            T, ReplicatedOperation::IntermediateCommit> ||
                        std::is_same_v<T, ReplicatedOperation::Remove>) {
            activeTransactions.emplace(arg.tid, idx);
          } else if (std::is_same_v<T, ReplicatedOperation::Commit> ||
                     std::is_same_v<T, ReplicatedOperation::Abort>) {
            // TODO - must not release commit entry before trx has actually been
            // committed!
            stream->release(activeTransactions.getReleaseIndex(idx));
          }
        },
        op.operation);

    return idx;
  });

  if (opts.waitForCommit) {
    return stream->waitFor(idx).thenValue(
        [idx](auto&& result) { return futures::Future<LogIndex>{idx}; });
  }

  return LogIndex{idx};
}

auto DocumentLeaderState::snapshotStart(SnapshotParams::Start const&)
    -> ResultT<SnapshotConfig> {
  auto const& shardMap = _guardedData.doUnderLock([&](auto& data) {
    if (data.didResign()) {
      THROW_ARANGO_EXCEPTION(
          TRI_ERROR_REPLICATION_REPLICATED_LOG_LEADER_RESIGNED);
    }
    return data.core->getShardMap();
  });

  return executeSnapshotOperation<ResultT<SnapshotConfig>>(
      [&](auto& handler) { return handler->create(shardMap); },
      [](auto& snapshot) { return snapshot->config(); });
}

auto DocumentLeaderState::snapshotNext(SnapshotParams::Next const& params)
    -> ResultT<SnapshotBatch> {
  return executeSnapshotOperation<ResultT<SnapshotBatch>>(
      [&](auto& handler) { return handler->find(params.id); },
      [](auto& snapshot) { return snapshot->fetch(); });
}

auto DocumentLeaderState::snapshotFinish(const SnapshotParams::Finish& params)
    -> Result {
  return executeSnapshotOperation<Result>(
      [&](auto& handler) { return handler->find(params.id); },
      [](auto& snapshot) { return snapshot->finish(); });
}

auto DocumentLeaderState::snapshotStatus(SnapshotId id)
    -> ResultT<SnapshotStatus> {
  return executeSnapshotOperation<ResultT<SnapshotStatus>>(
      [&](auto& handler) { return handler->find(id); },
      [](auto& snapshot) { return snapshot->status(); });
}

auto DocumentLeaderState::allSnapshotsStatus() -> ResultT<AllSnapshotsStatus> {
  return _snapshotHandler.doUnderLock(
      [&](auto& handler) -> ResultT<AllSnapshotsStatus> {
        if (handler) {
          return handler->status();
        }
        return Result{
            TRI_ERROR_REPLICATION_REPLICATED_LOG_LEADER_RESIGNED,
            fmt::format(
                "Could not get snapshot statuses of {}, state resigned.",
                to_string(gid))};
      });
}

auto DocumentLeaderState::createShard(ShardID shard, CollectionID collectionId,
                                      velocypack::SharedSlice properties)
    -> futures::Future<Result> {
<<<<<<< HEAD
  auto entry = DocumentLogEntry{ReplicatedOperation::buildCreateShardOperation(
      shard, collectionId, properties)};

  // TODO actually we have to block this log entry from release until the
  // collection is actually created
  auto const& stream = getStream();
  auto idx = stream->insert(entry);
=======
  auto fut = _guardedData.doUnderLock([&](auto& data) {
    if (data.didResign()) {
      THROW_ARANGO_EXCEPTION(
          TRI_ERROR_REPLICATION_REPLICATED_LOG_LEADER_RESIGNED);
    }
>>>>>>> baf1c03e

    DocumentLogEntry entry;
    entry.operation = OperationType::kCreateShard;
    entry.shardId = shard;
    entry.data = properties;
    entry.collectionId = collectionId;

    // TODO actually we have to block this log entry from release until the
    // collection is actually created
    auto const& stream = getStream();
    auto idx = stream->insert(entry);

    return stream->waitFor(idx);
  });

  return std::move(fut).thenValue(
      [self = shared_from_this(), shard = std::move(shard),
       collectionId = std::move(collectionId),
       properties = std::move(properties)](auto&&) mutable {
        return self->_guardedData.doUnderLock([&](auto& data) -> Result {
          if (data.didResign()) {
            return TRI_ERROR_REPLICATION_REPLICATED_LOG_LEADER_RESIGNED;
          }
          return data.core->createShard(
              std::move(shard), std::move(collectionId), std::move(properties));
        });
      });
}

auto DocumentLeaderState::dropShard(ShardID shard, CollectionID collectionId)
    -> futures::Future<Result> {
<<<<<<< HEAD
  ReplicatedOperation op =
      ReplicatedOperation::buildDropShardOperation(collectionId, shard);
  auto entry = DocumentLogEntry{op};
=======
  auto fut = _guardedData.doUnderLock([&](auto& data) {
    if (data.didResign()) {
      THROW_ARANGO_EXCEPTION(
          TRI_ERROR_REPLICATION_REPLICATED_LOG_LEADER_RESIGNED);
    }
    DocumentLogEntry entry;
    entry.operation = OperationType::kDropShard;
    entry.shardId = shard;
    entry.collectionId = collectionId;

    // TODO actually we have to block this log entry from release until the
    // collection is actually created
    auto const& stream = getStream();
    auto idx = stream->insert(entry);
    return stream->waitFor(idx);
  });
>>>>>>> baf1c03e

  return std::move(fut).thenValue(
      [self = shared_from_this(), shard = std::move(shard),
       collectionId = std::move(collectionId)](auto&&) mutable {
        return self->_guardedData.doUnderLock([&](auto& data) -> Result {
          if (data.didResign()) {
            return TRI_ERROR_REPLICATION_REPLICATED_LOG_LEADER_RESIGNED;
          }
          // TODO we clear snapshot here, to release the shard lock. This is
          //   very invasive and aborts all snapshot transfers. Maybe there is
          //   a better solution?
          self->_snapshotHandler.getLockedGuard().get()->clear();
          auto result =
              data.core->dropShard(std::move(shard), std::move(collectionId));
          return result;
        });
      });
}

template<class ResultType, class GetFunc, class ProcessFunc>
auto DocumentLeaderState::executeSnapshotOperation(GetFunc getSnapshot,
                                                   ProcessFunc processSnapshot)
    -> ResultType {
  auto snapshotRes = _snapshotHandler.doUnderLock(
      [&](auto& handler) -> ResultT<std::weak_ptr<Snapshot>> {
        if (handler == nullptr) {
          return Result{
              TRI_ERROR_REPLICATION_REPLICATED_LOG_LEADER_RESIGNED,
              fmt::format(
                  "Could not get snapshot statuses of {}, state resigned.",
                  gid)};
        }
        if (_isResigning.load()) {
          return ResultT<std::weak_ptr<Snapshot>>::error(
              TRI_ERROR_REPLICATION_REPLICATED_LOG_LEADER_RESIGNED,
              fmt::format("Leader resigned for state {}", gid));
        }
        return getSnapshot(handler);
      });

  if (snapshotRes.fail()) {
    return snapshotRes.result();
  }
  if (auto snapshot = snapshotRes.get().lock()) {
    return processSnapshot(snapshot);
  }
  return Result(
      TRI_ERROR_INTERNAL,
      fmt::format("Snapshot not available for {}! Most often this happens "
                  "because the leader resigned in the meantime!",
                  gid));
}

}  // namespace arangodb::replication2::replicated_state::document

#include "Replication2/ReplicatedState/ReplicatedState.tpp"<|MERGE_RESOLUTION|>--- conflicted
+++ resolved
@@ -318,27 +318,15 @@
 auto DocumentLeaderState::createShard(ShardID shard, CollectionID collectionId,
                                       velocypack::SharedSlice properties)
     -> futures::Future<Result> {
-<<<<<<< HEAD
-  auto entry = DocumentLogEntry{ReplicatedOperation::buildCreateShardOperation(
-      shard, collectionId, properties)};
-
-  // TODO actually we have to block this log entry from release until the
-  // collection is actually created
-  auto const& stream = getStream();
-  auto idx = stream->insert(entry);
-=======
   auto fut = _guardedData.doUnderLock([&](auto& data) {
     if (data.didResign()) {
       THROW_ARANGO_EXCEPTION(
           TRI_ERROR_REPLICATION_REPLICATED_LOG_LEADER_RESIGNED);
     }
->>>>>>> baf1c03e
-
-    DocumentLogEntry entry;
-    entry.operation = OperationType::kCreateShard;
-    entry.shardId = shard;
-    entry.data = properties;
-    entry.collectionId = collectionId;
+
+    auto entry =
+        DocumentLogEntry{ReplicatedOperation::buildCreateShardOperation(
+            shard, collectionId, properties)};
 
     // TODO actually we have to block this log entry from release until the
     // collection is actually created
@@ -364,20 +352,15 @@
 
 auto DocumentLeaderState::dropShard(ShardID shard, CollectionID collectionId)
     -> futures::Future<Result> {
-<<<<<<< HEAD
-  ReplicatedOperation op =
-      ReplicatedOperation::buildDropShardOperation(collectionId, shard);
-  auto entry = DocumentLogEntry{op};
-=======
   auto fut = _guardedData.doUnderLock([&](auto& data) {
     if (data.didResign()) {
       THROW_ARANGO_EXCEPTION(
           TRI_ERROR_REPLICATION_REPLICATED_LOG_LEADER_RESIGNED);
     }
-    DocumentLogEntry entry;
-    entry.operation = OperationType::kDropShard;
-    entry.shardId = shard;
-    entry.collectionId = collectionId;
+
+    ReplicatedOperation op =
+        ReplicatedOperation::buildDropShardOperation(collectionId, shard);
+    auto entry = DocumentLogEntry{op};
 
     // TODO actually we have to block this log entry from release until the
     // collection is actually created
@@ -385,7 +368,6 @@
     auto idx = stream->insert(entry);
     return stream->waitFor(idx);
   });
->>>>>>> baf1c03e
 
   return std::move(fut).thenValue(
       [self = shared_from_this(), shard = std::move(shard),
