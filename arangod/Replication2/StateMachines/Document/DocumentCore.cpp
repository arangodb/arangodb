--- conflicted
+++ resolved
@@ -65,13 +65,7 @@
 auto DocumentCore::getGid() -> GlobalLogIdentifier { return _gid; }
 
 void DocumentCore::drop() {
-<<<<<<< HEAD
-  // TODO drop shards using the local shard list
-  auto result = _shardHandler->dropLocalShard(_shardId, _params.collectionId);
-  if (result.fail()) {
-=======
   if (auto result = dropAllShards(); result.fail()) {
->>>>>>> add45599
     LOG_CTX("b7f0d", FATAL, this->loggerContext)
         << "Failed to drop all shards for replicated state: " << result;
     FATAL_ERROR_EXIT();
