////////////////////////////////////////////////////////////////////////////////
/// DISCLAIMER
///
/// Copyright 2021-2021 ArangoDB GmbH, Cologne, Germany
///
/// Licensed under the Apache License, Version 2.0 (the "License");
/// you may not use this file except in compliance with the License.
/// You may obtain a copy of the License at
///
///     http://www.apache.org/licenses/LICENSE-2.0
///
/// Unless required by applicable law or agreed to in writing, software
/// distributed under the License is distributed on an "AS IS" BASIS,
/// WITHOUT WARRANTIES OR CONDITIONS OF ANY KIND, either express or implied.
/// See the License for the specific language governing permissions and
/// limitations under the License.
///
/// Copyright holder is ArangoDB GmbH, Cologne, Germany
///
/// @author Tobias Gödderz
////////////////////////////////////////////////////////////////////////////////

#include "ReplicatedLog.h"

#include "Basics/Exceptions.h"

#include <Basics/application-exit.h>
#include <Basics/overload.h>
#include <velocypack/Iterator.h>
#include <velocypack/velocypack-aliases.h>
#include <utility>

#if (_MSC_VER >= 1)
// suppress warnings:
#pragma warning(push)
// conversion from 'size_t' to 'immer::detail::rbts::count_t', possible loss of data
#pragma warning(disable : 4267)
// result of 32-bit shift implicitly converted to 64 bits (was 64-bit shift intended?)
#pragma warning(disable : 4334)
#endif
#include <immer/flex_vector_transient.hpp>
#if (_MSC_VER >= 1)
#pragma warning(pop)
#endif

using namespace arangodb;
using namespace arangodb::replication2;

template <typename I>
struct ContainerIterator : LogIterator {
  static_assert(std::is_same_v<typename I::value_type, LogEntry>);

  ContainerIterator(I begin, I end) : _current(begin), _end(end) {}

  auto next() -> std::optional<LogEntry> override {
    if (_current == _end) {
      return std::nullopt;
    }
    return *(_current++);
  }

  I _current;
  I _end;
};

class ReplicatedLogIterator : public LogIterator {
 public:
  explicit ReplicatedLogIterator(immer::flex_vector<LogEntry>::const_iterator begin,
                                 immer::flex_vector<LogEntry>::const_iterator end)
      : _begin(std::move(begin)), _end(std::move(end)) {}

  auto next() -> std::optional<LogEntry> override {
    if (_begin != _end) {
      auto const& res = *_begin;
      ++_begin;
      return res;
    }
    return std::nullopt;
  }

 private:
  immer::flex_vector<LogEntry>::const_iterator _begin;
  immer::flex_vector<LogEntry>::const_iterator _end;
};

namespace {
namespace follower {

auto appendEntries(LogTerm const currentTerm, LogIndex& commitIndex,
                   replicated_log::InMemoryLog& inMemoryLog,
                   replicated_log::LogCore* logCore, AppendEntriesRequest const& req)
    -> arangodb::futures::Future<AppendEntriesResult> {

  if (logCore == nullptr) {
    return AppendEntriesResult(currentTerm, TRI_ERROR_REPLICATION_REPLICATED_LOG_APPEND_ENTRIES_REJECTED, AppendEntriesErrorReason::LOST_LOG_CORE);
  }
  // TODO does >= suffice here? Maybe we want to do an atomic operation
  // before increasing our term
  if (req.leaderTerm != currentTerm) {
    return AppendEntriesResult{currentTerm, TRI_ERROR_REPLICATION_REPLICATED_LOG_APPEND_ENTRIES_REJECTED, AppendEntriesErrorReason::WRONG_TERM};
  }
  // TODO This happily modifies all parameters. Can we refactor that to make it a little nicer?

  if (req.prevLogIndex > LogIndex{0}) {
    auto entry = inMemoryLog.getEntryByIndex(req.prevLogIndex);
    if (!entry.has_value() || entry->logTerm() != req.prevLogTerm) {
      return AppendEntriesResult{currentTerm, TRI_ERROR_REPLICATION_REPLICATED_LOG_APPEND_ENTRIES_REJECTED, AppendEntriesErrorReason::NO_PREV_LOG_MATCH};
    }
  }

  auto res = logCore->_persistedLog->removeBack(req.prevLogIndex + 1);
  if (!res.ok()) {
    abort();  // TODO abort?
  }

  auto iter = ContainerIterator<immer::flex_vector<LogEntry>::const_iterator>(
      req.entries.begin(), req.entries.end());
  res = logCore->_persistedLog->insert(iter);
  if (!res.ok()) {
    abort();  // TODO abort?
  }

  auto transientLog = inMemoryLog._log.transient();
  transientLog.take(req.prevLogIndex.value);
  transientLog.append(req.entries.transient());
  inMemoryLog._log = std::move(transientLog).persistent();

  if (commitIndex < req.leaderCommit && !inMemoryLog._log.empty()) {
    commitIndex = std::min(req.leaderCommit, inMemoryLog._log.back().logIndex());
    // TODO Apply operations to state machine here?
    //      Trigger log consumer streams.
  }

  return AppendEntriesResult{currentTerm};
}

}  // namespace follower
}  // namespace

auto replicated_log::LogFollower::appendEntries(AppendEntriesRequest req)
    -> arangodb::futures::Future<AppendEntriesResult> {
  auto logFollowerDataGuard = acquireMutex();
  return follower::appendEntries(_currentTerm, logFollowerDataGuard->_commitIndex,
                                 logFollowerDataGuard->_inMemoryLog,
                                 logFollowerDataGuard->_logCore.get(), req);
}

replicated_log::LogLeader::LogLeader(ParticipantId const& id, LogTerm const term,
                                     std::size_t const writeConcern, InMemoryLog inMemoryLog)
    : _participantId(id),
      _currentTerm(term),
      _writeConcern(writeConcern),
      _guardedLeaderData(*this, std::move(inMemoryLog)) {}

auto replicated_log::LogLeader::instantiateFollowers(
    std::vector<std::shared_ptr<AbstractFollower>> const& follower,
    std::shared_ptr<LocalFollower> const& localFollower, LogIndex lastIndex)
    -> std::vector<FollowerInfo> {
  auto initLastIndex =
      lastIndex == LogIndex{0} ? LogIndex{0} : LogIndex{lastIndex.value - 1};
  std::vector<FollowerInfo> follower_vec;
  follower_vec.reserve(follower.size() + 1);
  follower_vec.emplace_back(localFollower, lastIndex);
  std::transform(follower.cbegin(), follower.cend(), std::back_inserter(follower_vec),
                 [&](std::shared_ptr<AbstractFollower> const& impl) -> FollowerInfo {
                   return FollowerInfo{impl, initLastIndex};
                 });
  return follower_vec;
}

void replicated_log::LogLeader::executeAppendEntriesRequests(
    std::vector<std::optional<PreparedAppendEntryRequest>> requests) {
  for (auto& it : requests) {
    if (it.has_value()) {
      it->_follower->_impl->appendEntries(std::move(it->_request))
          .thenFinal([parentLog = it->_parentLog, &follower = *it->_follower,
                      lastIndex = it->_lastIndex, currentCommitIndex = it->_currentCommitIndex,
                      currentTerm = it->_currentTerm](futures::Try<AppendEntriesResult>&& res) {
            // TODO This has to be noexcept
            if (auto self = parentLog.lock()) {
              auto preparedRequests = std::invoke([&] {
                auto guarded = self->acquireMutex();
                return guarded->handleAppendEntriesResponse(parentLog, follower, lastIndex,
                                                            currentCommitIndex, currentTerm,
                                                            std::move(res));
              });
              executeAppendEntriesRequests(std::move(preparedRequests));
            }
          });
    }
  }
}

auto replicated_log::LogLeader::construct(
    ParticipantId const& id, std::unique_ptr<LogCore> logCore, LogTerm term,
    std::vector<std::shared_ptr<AbstractFollower>> const& follower,
    std::size_t writeConcern) -> std::shared_ptr<LogLeader> {
  // Workaround to be able to use make_shared, while LogLeader's constructor
  // is actually protected.
  struct MakeSharedLogLeader : LogLeader {
   public:
    MakeSharedLogLeader(ParticipantId const& id, LogTerm const& term,
                        size_t writeConcern, InMemoryLog inMemoryLog)
        : LogLeader(id, term, writeConcern, std::move(inMemoryLog)) {}
  };

  // TODO this is a cheap trick for now. Later we should be aware of the fact
  //      that the log might not start at 1.
  auto iter = logCore->_persistedLog->read(LogIndex{0});
  auto log = InMemoryLog{};
  while (auto entry = iter->next()) {
    log._log = log._log.push_back(std::move(entry).value());
  }
  auto const lastIndex = log.getLastIndex();

  auto leader = std::make_shared<MakeSharedLogLeader>(id, term, writeConcern, log);
  auto localFollower = std::make_shared<LocalFollower>(*leader, std::move(logCore));

  auto leaderDataGuard = leader->acquireMutex();

  leaderDataGuard->_follower = instantiateFollowers(follower, localFollower, lastIndex);

  leader->_localFollower = std::move(localFollower);

  TRI_ASSERT(leaderDataGuard->_follower.size() >= writeConcern);

  return leader;
}

auto replicated_log::LogLeader::acquireMutex() -> LogLeader::Guard {
  return _guardedLeaderData.getLockedGuard();
}

auto replicated_log::LogLeader::acquireMutex() const -> LogLeader::ConstGuard {
  return _guardedLeaderData.getLockedGuard();
}

auto replicated_log::LogLeader::resign() && -> std::unique_ptr<LogCore> {
  // TODO Do we need to do more than that, like make sure to refuse future
  //      requests?
  return _guardedLeaderData.doUnderLock([&localFollower = *_localFollower](GuardedLeaderData& leaderData) {
    for (auto& [idx, promise] : leaderData._waitForQueue) {
      promise.setException(basics::Exception(TRI_ERROR_REPLICATION_LEADER_CHANGE,
                                             __FILE__, __LINE__));
    }
    return std::move(localFollower).resign();
  });
}

auto replicated_log::LogLeader::readReplicatedEntryByIndex(LogIndex idx) const
    -> std::optional<LogEntry> {
  return _guardedLeaderData.doUnderLock([&idx](auto& leaderData) -> std::optional<LogEntry> {
    if (auto entry = leaderData._inMemoryLog.getEntryByIndex(idx);
        entry.has_value() && entry->logIndex() <= leaderData._commitIndex) {
      return entry;
    } else {
      return std::nullopt;
    }
  });
}

auto replicated_log::LogFollower::acquireMutex() -> replicated_log::LogFollower::Guard {
  return _guardedFollowerData.getLockedGuard();
}

auto replicated_log::LogFollower::acquireMutex() const
    -> replicated_log::LogFollower::ConstGuard {
  return _guardedFollowerData.getLockedGuard();
}

auto replicated_log::LogFollower::getStatus() const -> LogStatus {
  return _guardedFollowerData.doUnderLock(
      [term = _currentTerm, &leaderId = _leaderId](auto const& followerData) {
        FollowerStatus status;
        status.local = followerData.getLocalStatistics();
        status.leader = leaderId;
        status.term = term;
        return LogStatus{std::move(status)};
      });
}

auto replicated_log::LogFollower::getParticipantId() const noexcept -> ParticipantId const& {
  return _participantId;
}

auto replicated_log::LogFollower::resign() && -> std::unique_ptr<LogCore> {
  return _guardedFollowerData.doUnderLock(
      [](auto& followerData) { return std::move(followerData._logCore); });
}

replicated_log::LogFollower::LogFollower(ParticipantId const& id,
                                         std::unique_ptr<LogCore> logCore,
                                         LogTerm term, ParticipantId leaderId,
                                         replicated_log::InMemoryLog inMemoryLog)
    : _participantId(id),
      _leaderId(std::move(leaderId)),
      _currentTerm(term),
      _guardedFollowerData(*this, std::move(logCore), std::move(inMemoryLog)) {}

auto replicated_log::LogUnconfiguredParticipant::getStatus() const -> LogStatus {
  return LogStatus{UnconfiguredStatus{}};
}

replicated_log::LogUnconfiguredParticipant::LogUnconfiguredParticipant(std::unique_ptr<LogCore> logCore)
    : _logCore(std::move(logCore)) {}

auto replicated_log::LogUnconfiguredParticipant::resign() && -> std::unique_ptr<LogCore> {
  return std::move(_logCore);
}

auto replicated_log::LogLeader::getStatus() const -> LogStatus {
  return _guardedLeaderData.doUnderLock([term = _currentTerm](auto& leaderData) {
    LeaderStatus status;
    status.local = leaderData.getLocalStatistics();
    status.term = term;
    for (auto const& f : leaderData._follower) {
      status.follower[f._impl->getParticipantId()] =
          LogStatistics{f.lastAckedIndex, f.lastAckedCommitIndex};
    }
    return LogStatus{std::move(status)};
  });
}

auto replicated_log::LogLeader::insert(LogPayload payload) -> LogIndex {
  auto self = acquireMutex();
  return self->insert(std::move(payload));
}

auto replicated_log::LogLeader::GuardedLeaderData::insert(LogPayload payload) -> LogIndex {
  // TODO this has to be lock free
  // TODO investigate what order between insert-increaseTerm is required?
  // Currently we use a mutex. Is this the only valid semantic?
  auto const index = _inMemoryLog.getNextIndex();
  _inMemoryLog._log = _inMemoryLog._log.push_back(
      LogEntry{_self._currentTerm, index, std::move(payload)});
  return index;
}

auto replicated_log::LogLeader::waitFor(LogIndex index)
    -> futures::Future<std::shared_ptr<QuorumData>> {
  auto self = acquireMutex();
  return self->waitFor(index);
}

auto replicated_log::LogLeader::GuardedLeaderData::waitFor(LogIndex index)
    -> futures::Future<std::shared_ptr<QuorumData>> {
  if (_commitIndex >= index) {
    return futures::Future<std::shared_ptr<QuorumData>>{std::in_place, _lastQuorum};
  }
  auto it = _waitForQueue.emplace(index, WaitForPromise{});
  auto& promise = it->second;
  auto&& future = promise.getFuture();
  TRI_ASSERT(future.valid());
  return std::move(future);
}

auto replicated_log::LogLeader::getParticipantId() const noexcept -> ParticipantId const& {
  return _participantId;
}

auto replicated_log::LogLeader::runAsyncStep() -> void {
  auto preparedRequests =
      _guardedLeaderData.doUnderLock([self = weak_from_this()](auto& leaderData) {
        return leaderData.prepareAppendEntries(self);
      });
  executeAppendEntriesRequests(std::move(preparedRequests));
}

auto replicated_log::InMemoryLog::getLastIndex() const -> LogIndex {
  return LogIndex{_log.size()};
}

auto replicated_log::InMemoryLog::getNextIndex() const -> LogIndex {
  return LogIndex{_log.size() + 1};
}

auto replicated_log::InMemoryLog::getEntryByIndex(LogIndex const idx) const
    -> std::optional<LogEntry> {
  if (_log.size() < idx.value || idx.value == 0) {
    return std::nullopt;
  }

  auto const& e = _log.at(idx.value - 1);
  TRI_ASSERT(e.logIndex() == idx);
  return e;
}

void replicated_log::LogLeader::GuardedLeaderData::updateCommitIndexLeader(
    std::weak_ptr<LogLeader> const& parentLog, LogIndex newIndex,
    std::shared_ptr<QuorumData> const& quorum) {
  TRI_ASSERT(_commitIndex < newIndex);
  _commitIndex = newIndex;
  _lastQuorum = quorum;
  auto const end = _waitForQueue.upper_bound(_commitIndex);
  for (auto it = _waitForQueue.begin(); it != end; it = _waitForQueue.erase(it)) {
    it->second.setValue(quorum);
  }
}

auto replicated_log::LogLeader::GuardedLeaderData::prepareAppendEntries(std::weak_ptr<LogLeader> const& parentLog)
    -> std::vector<std::optional<PreparedAppendEntryRequest>> {
  auto appendEntryRequests = std::vector<std::optional<PreparedAppendEntryRequest>>{};
  appendEntryRequests.reserve(_follower.size());
  std::transform(_follower.begin(), _follower.end(), std::back_inserter(appendEntryRequests),
                 [this, &parentLog](auto& follower) {
                   return prepareAppendEntry(parentLog, follower);
                 });
  return appendEntryRequests;
}

auto replicated_log::LogLeader::GuardedLeaderData::prepareAppendEntry(
    std::weak_ptr<LogLeader> const& parentLog, FollowerInfo& follower)
    -> std::optional<PreparedAppendEntryRequest> {
  if (follower.requestInFlight) {
    return std::nullopt;  // wait for the request to return
  }

  auto currentCommitIndex = _commitIndex;
  auto lastIndex = _inMemoryLog.getLastIndex();
  if (follower.lastAckedIndex == lastIndex && _commitIndex == follower.lastAckedCommitIndex) {
    return std::nullopt;  // nothingto replicate
  }

  auto const lastAcked = _inMemoryLog.getEntryByIndex(follower.lastAckedIndex);

  AppendEntriesRequest req;
  req.leaderCommit = _commitIndex;
  req.leaderTerm = _self._currentTerm;
  req.leaderId = _self._participantId;

  if (lastAcked) {
    req.prevLogIndex = lastAcked->logIndex();
    req.prevLogTerm = lastAcked->logTerm();
  } else {
    req.prevLogIndex = LogIndex{0};
    req.prevLogTerm = LogTerm{0};
  }

  {
    // TODO maybe put an iterator into the request?
    auto it = getLogIterator(follower.lastAckedIndex);
    auto transientEntries = immer::flex_vector_transient<LogEntry>{};
    while (auto entry = it->next()) {
      transientEntries.push_back(*std::move(entry));
    }
    req.entries = std::move(transientEntries).persistent();
  }

  // Capture self(shared_from_this()) instead of this
  // additionally capture a weak pointer that will be locked
  // when the request returns. If the locking is successful
  // we are still in the same term.
  follower.requestInFlight = true;
  auto preparedRequest = PreparedAppendEntryRequest{};
  preparedRequest._follower = &follower;
  preparedRequest._currentTerm = _self._currentTerm;
  preparedRequest._currentCommitIndex = currentCommitIndex;
  preparedRequest._lastIndex = lastIndex;
  preparedRequest._parentLog = parentLog;
  preparedRequest._request = std::move(req);
  return preparedRequest;
}

auto replicated_log::LogLeader::GuardedLeaderData::handleAppendEntriesResponse(
    std::weak_ptr<LogLeader> const& parentLog, FollowerInfo& follower,
    LogIndex lastIndex, LogIndex currentCommitIndex, LogTerm currentTerm,
    futures::Try<AppendEntriesResult>&& res)
    -> std::vector<std::optional<PreparedAppendEntryRequest>> {
  if (currentTerm != _self._currentTerm) {
    return {};
  }
  follower.requestInFlight = false;
  if (res.hasValue()) {
    follower.numErrorsSinceLastAnswer = 0;
    auto& response = res.get();
    if (response.isSuccess()) {
      follower.lastAckedIndex = lastIndex;
      follower.lastAckedCommitIndex = currentCommitIndex;
      checkCommitIndex(parentLog);
    } else {
      // TODO Optimally, we'd like this condition (lastAckedIndex > 0) to be
      //      assertable here. For that to work, we need to make sure that no
      //      other failures than "I don't have that log entry" can lead to this
      //      branch.
      if (follower.lastAckedIndex > LogIndex{0}) {
        follower.lastAckedIndex = LogIndex{follower.lastAckedIndex.value - 1};
      }
    }
  } else if (res.hasException()) {
    auto const exp = follower.numErrorsSinceLastAnswer;
    ++follower.numErrorsSinceLastAnswer;

    using namespace std::chrono_literals;
    // Capped exponential backoff. Wait for 100us, 200us, 400us, ...
    // until at most 100us * 2 ** 17 == 13.11s.
    auto const sleepFor = 100us * (1 << std::min(exp, std::size_t{17}));

    std::this_thread::sleep_for(sleepFor);

    try {
      res.throwIfFailed();
    } catch (std::exception const& e) {
      LOG_TOPIC("e094b", INFO, Logger::REPLICATION2)
          << "exception in appendEntries to follower "
          << follower._impl->getParticipantId() << ": " << e.what();
    } catch (...) {
      LOG_TOPIC("05608", INFO, Logger::REPLICATION2)
          << "exception in appendEntries to follower "
          << follower._impl->getParticipantId() << ".";
    }
  } else {
    LOG_TOPIC("dc441", FATAL, Logger::REPLICATION2)
        << "in appendEntries to follower " << follower._impl->getParticipantId()
        << ", result future has neither value nor exception.";
    TRI_ASSERT(false);
    using namespace std::chrono_literals;
    std::this_thread::sleep_for(1s);
  }
  // try sending the next batch
  return prepareAppendEntries(parentLog);
}

auto replicated_log::LogLeader::GuardedLeaderData::getLogIterator(LogIndex fromIdx) const
    -> std::shared_ptr<LogIterator> {
  auto from = _inMemoryLog._log.begin();
  auto const endIdx = _inMemoryLog.getNextIndex();
  TRI_ASSERT(fromIdx < endIdx);
  std::advance(from, fromIdx.value);
  auto to = _inMemoryLog._log.end();
  return std::make_shared<ReplicatedLogIterator>(from, to);
}

void replicated_log::LogLeader::GuardedLeaderData::checkCommitIndex(std::weak_ptr<LogLeader> const& parentLog) {
  auto const quorum_size = _self._writeConcern;

  // TODO make this so that we can place any predicate here
  std::vector<std::pair<LogIndex, ParticipantId>> indexes;
  std::transform(_follower.begin(), _follower.end(),
                 std::back_inserter(indexes), [](FollowerInfo const& f) {
                   return std::make_pair(f.lastAckedIndex, f._impl->getParticipantId());
                 });
  TRI_ASSERT(indexes.size() == _follower.size());

  if (quorum_size <= 0 || quorum_size > indexes.size()) {
    return;
  }

  auto nth = indexes.begin();
  std::advance(nth, quorum_size - 1);

  std::nth_element(indexes.begin(), nth, indexes.end(),
                   [](auto& a, auto& b) { return a.first > b.first; });

  auto& [commitIndex, participant] = indexes.at(quorum_size - 1);
  TRI_ASSERT(commitIndex >= _commitIndex);
  if (commitIndex > _commitIndex) {
    std::vector<ParticipantId> quorum;
    auto last = indexes.begin();
    std::advance(last, quorum_size);
    std::transform(indexes.begin(), last, std::back_inserter(quorum),
                   [](auto& p) { return p.second; });

    auto const quorum_data =
        std::make_shared<QuorumData>(commitIndex, _self._currentTerm, std::move(quorum));
    updateCommitIndexLeader(parentLog, commitIndex, quorum_data);
  }
}

auto replicated_log::LogLeader::GuardedLeaderData::getLocalStatistics() const -> LogStatistics {
  auto result = LogStatistics{};
  result.commitIndex = _commitIndex;
  result.spearHead = _inMemoryLog.getLastIndex();
  return result;
}

auto replicated_log::LogFollower::GuardedFollowerData::getLocalStatistics() const
    -> LogStatistics {
  auto result = LogStatistics{};
  result.commitIndex = _commitIndex;
  result.spearHead = _inMemoryLog.getLastIndex();
  return result;
}

replicated_log::LogLeader::GuardedLeaderData::GuardedLeaderData(replicated_log::LogLeader const& self,
                                                                InMemoryLog inMemoryLog)
    : _self(self), _inMemoryLog(std::move(inMemoryLog)) {}

auto replicated_log::LogLeader::getReplicatedLogSnapshot() const
    -> immer::flex_vector<LogEntry> {
  auto [log, commitIndex] = _guardedLeaderData.doUnderLock([](auto const& leaderData) {
    return std::make_pair(leaderData._inMemoryLog._log, leaderData._commitIndex);
  });
  return log.take(commitIndex.value);
}

QuorumData::QuorumData(const LogIndex& index, LogTerm term, std::vector<ParticipantId> quorum)
    : index(index), term(term), quorum(std::move(quorum)) {}

void AppendEntriesResult::toVelocyPack(velocypack::Builder& builder) const {
  {
    velocypack::ObjectBuilder ob(&builder);
    builder.add("term", VPackValue(logTerm.value));
    builder.add("errorCode", VPackValue(errorCode));
    builder.add("reason", VPackValue(int(reason)));
  }
}

auto AppendEntriesResult::fromVelocyPack(velocypack::Slice slice) -> AppendEntriesResult {
  auto logTerm = LogTerm{slice.get("term").extract<size_t>()};
  auto errorCode = ErrorCode{slice.get("errorCode").extract<int>()};
  auto reason = AppendEntriesErrorReason{slice.get("reason").extract<int>()};

  TRI_ASSERT(errorCode == TRI_ERROR_NO_ERROR || reason != AppendEntriesErrorReason::NO_ERROR);
  return AppendEntriesResult{logTerm, errorCode, reason};
}

AppendEntriesResult::AppendEntriesResult(LogTerm logTerm, ErrorCode errorCode, AppendEntriesErrorReason reason)
    : logTerm(logTerm), errorCode(errorCode), reason(reason) {
  TRI_ASSERT(errorCode == TRI_ERROR_NO_ERROR || reason != AppendEntriesErrorReason::NO_ERROR);
}
AppendEntriesResult::AppendEntriesResult(LogTerm logTerm)
    : AppendEntriesResult(logTerm, TRI_ERROR_NO_ERROR, AppendEntriesErrorReason::NO_ERROR) {}

void AppendEntriesRequest::toVelocyPack(velocypack::Builder& builder) const {
  {
    velocypack::ObjectBuilder ob(&builder);
    builder.add("leaderTerm", VPackValue(leaderTerm.value));
    builder.add("leaderId", VPackValue(leaderId));
    builder.add("prevLogTerm", VPackValue(prevLogTerm.value));
    builder.add("prevLogIndex", VPackValue(prevLogIndex.value));
    builder.add("leaderCommit", VPackValue(leaderCommit.value));
    builder.add("entries", VPackValue(VPackValueType::Array));
    for (auto const& it : entries) {
      it.toVelocyPack(builder);
    }
    builder.close();  // close entries
  }
}

auto AppendEntriesRequest::fromVelocyPack(velocypack::Slice slice) -> AppendEntriesRequest {
  auto leaderTerm = LogTerm{slice.get("leaderTerm").getNumericValue<size_t>()};
  auto leaderId = ParticipantId{slice.get("leaderId").copyString()};
  auto prevLogTerm = LogTerm{slice.get("prevLogTerm").getNumericValue<size_t>()};
  auto prevLogIndex = LogIndex{slice.get("prevLogIndex").getNumericValue<size_t>()};
  auto leaderCommit = LogIndex{slice.get("leaderCommit").getNumericValue<size_t>()};
  auto entries = std::invoke([&] {
    auto entriesVp = velocypack::ArrayIterator(slice.get("entries"));
    auto transientEntries = immer::flex_vector_transient<LogEntry>{};
    std::transform(entriesVp.begin(), entriesVp.end(), std::back_inserter(transientEntries),
                   [](auto const& it) { return LogEntry::fromVelocyPack(it); });
    return std::move(transientEntries).persistent();
  });

  return AppendEntriesRequest{leaderTerm,   leaderId,     prevLogTerm,
                              prevLogIndex, leaderCommit, std::move(entries)};
}

replicated_log::LogCore::LogCore(std::shared_ptr<PersistedLog> persistedLog)
    : _persistedLog(std::move(persistedLog)) {
  if (ADB_UNLIKELY(_persistedLog == nullptr)) {
    TRI_ASSERT(false);
    THROW_ARANGO_EXCEPTION_MESSAGE(TRI_ERROR_INTERNAL,
        "When instantiating ReplicatedLog: "
        "persistedLog must not be a nullptr");
  }
}

auto replicated_log::ReplicatedLog::becomeLeader(
    ParticipantId const& id, LogTerm term,
    std::vector<std::shared_ptr<AbstractFollower>> const& follower,
    std::size_t writeConcern) -> std::shared_ptr<LogLeader> {
  auto logCore = std::move(*_participant).resign();
  auto leader = LogLeader::construct(id, std::move(logCore), term, follower, writeConcern);
  _participant = std::static_pointer_cast<LogParticipantI>(leader);
  return leader;
}

auto replicated_log::ReplicatedLog::becomeFollower(ParticipantId const& id,
                                                   LogTerm term, ParticipantId leaderId)
    -> std::shared_ptr<LogFollower> {
  auto logCore = std::move(*_participant).resign();
  // TODO this is a cheap trick for now. Later we should be aware of the fact
  //      that the log might not start at 1.
  auto iter = logCore->_persistedLog->read(LogIndex{0});
  auto log = InMemoryLog{};
  while (auto entry = iter->next()) {
    log._log = log._log.push_back(std::move(entry).value());
  }
  auto follower = std::make_shared<LogFollower>(id, std::move(logCore), term,
                                                std::move(leaderId), log);
  _participant = std::static_pointer_cast<LogParticipantI>(follower);
  return follower;
}

replicated_log::LogLeader::LocalFollower::LocalFollower(replicated_log::LogLeader& self,
                                                        std::unique_ptr<LogCore> logCore)
    : _self(self), _guardedLogCore(std::move(logCore)) {}

auto replicated_log::LogLeader::LocalFollower::getParticipantId() const noexcept
    -> ParticipantId const& {
  return _self.getParticipantId();
}

auto replicated_log::LogLeader::LocalFollower::appendEntries(AppendEntriesRequest const request)
    -> futures::Future<AppendEntriesResult> {
  auto logCoreGuard = _guardedLogCore.getLockedGuard();
  auto& logCore = logCoreGuard.get();

<<<<<<< HEAD
  auto result = AppendEntriesResult{};
  result.logTerm = request.leaderTerm;

  if (logCore == nullptr) {
    result.success = false;
    return result;
=======
  if (_logCore == nullptr) {
    return AppendEntriesResult{request.leaderTerm, TRI_ERROR_REPLICATION_REPLICATED_LOG_APPEND_ENTRIES_REJECTED, AppendEntriesErrorReason::LOST_LOG_CORE};
>>>>>>> 022cba1e
  }

  // TODO The LogCore should know its last log index, and we should assert here
  //      that the AppendEntriesRequest matches it.
  auto iter = ContainerIterator<immer::flex_vector<LogEntry>::const_iterator>(
      request.entries.begin(), request.entries.end());
<<<<<<< HEAD
  auto const res = logCore->_persistedLog->insert(iter);
  result.success = res.ok();
  return result;
=======
  if (auto const res = _logCore->_persistedLog->insert(iter); !res.ok()) {
    abort(); // TODO abort
  }

  return AppendEntriesResult{request.leaderTerm};
>>>>>>> 022cba1e
}

auto replicated_log::LogLeader::LocalFollower::resign() && -> std::unique_ptr<LogCore> {
  return _guardedLogCore.doUnderLock([](auto& guardedLogCore){
    auto logCore = std::move(guardedLogCore);
    return logCore;
  });
}

replicated_log::LogFollower::GuardedFollowerData::GuardedFollowerData(
    LogFollower const& self, std::unique_ptr<LogCore> logCore, InMemoryLog inMemoryLog)
    : _self(self), _inMemoryLog(std::move(inMemoryLog)), _logCore(std::move(logCore)) {}<|MERGE_RESOLUTION|>--- conflicted
+++ resolved
@@ -706,34 +706,19 @@
   auto logCoreGuard = _guardedLogCore.getLockedGuard();
   auto& logCore = logCoreGuard.get();
 
-<<<<<<< HEAD
-  auto result = AppendEntriesResult{};
-  result.logTerm = request.leaderTerm;
-
   if (logCore == nullptr) {
-    result.success = false;
-    return result;
-=======
-  if (_logCore == nullptr) {
     return AppendEntriesResult{request.leaderTerm, TRI_ERROR_REPLICATION_REPLICATED_LOG_APPEND_ENTRIES_REJECTED, AppendEntriesErrorReason::LOST_LOG_CORE};
->>>>>>> 022cba1e
   }
 
   // TODO The LogCore should know its last log index, and we should assert here
   //      that the AppendEntriesRequest matches it.
   auto iter = ContainerIterator<immer::flex_vector<LogEntry>::const_iterator>(
       request.entries.begin(), request.entries.end());
-<<<<<<< HEAD
-  auto const res = logCore->_persistedLog->insert(iter);
-  result.success = res.ok();
-  return result;
-=======
-  if (auto const res = _logCore->_persistedLog->insert(iter); !res.ok()) {
+  if (auto const res = logCore->_persistedLog->insert(iter); !res.ok()) {
     abort(); // TODO abort
   }
 
   return AppendEntriesResult{request.leaderTerm};
->>>>>>> 022cba1e
 }
 
 auto replicated_log::LogLeader::LocalFollower::resign() && -> std::unique_ptr<LogCore> {
