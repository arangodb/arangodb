--- conflicted
+++ resolved
@@ -57,11 +57,7 @@
       std::unique_ptr<CoreType> core,
       std::unique_ptr<ReplicatedStateToken> token);
 
-<<<<<<< HEAD
-  void run() noexcept;
-=======
-  void run() override;
->>>>>>> b1347124
+  void run() noexcept override;
 
   [[nodiscard]] auto getStatus() const -> StateStatus override;
 
