////////////////////////////////////////////////////////////////////////////////
/// DISCLAIMER
///
/// Copyright 2021-2021 ArangoDB GmbH, Cologne, Germany
///
/// Licensed under the Apache License, Version 2.0 (the "License");
/// you may not use this file except in compliance with the License.
/// You may obtain a copy of the License at
///
///     http://www.apache.org/licenses/LICENSE-2.0
///
/// Unless required by applicable law or agreed to in writing, software
/// distributed under the License is distributed on an "AS IS" BASIS,
/// WITHOUT WARRANTIES OR CONDITIONS OF ANY KIND, either express or implied.
/// See the License for the specific language governing permissions and
/// limitations under the License.
///
/// Copyright holder is ArangoDB GmbH, Cologne, Germany
///
/// @author Lars Maier
////////////////////////////////////////////////////////////////////////////////

#pragma once

#include "Replication2/ReplicatedState/ReplicatedState.h"
#include "Replication2/ReplicatedState/StateInterfaces.h"
#include "Replication2/Streams/Streams.h"
#include "Replication2/Streams/LogMultiplexer.h"

#include <Basics/Guarded.h>

#include <memory>

namespace arangodb::replication2::replicated_state {

template<typename S>
struct LeaderStateManager
    : ReplicatedState<S>::IStateManager,
      std::enable_shared_from_this<LeaderStateManager<S>> {
  using Factory = typename ReplicatedStateTraits<S>::FactoryType;
  using EntryType = typename ReplicatedStateTraits<S>::EntryType;
  using FollowerType = typename ReplicatedStateTraits<S>::FollowerType;
  using LeaderType = typename ReplicatedStateTraits<S>::LeaderType;
  using CoreType = typename ReplicatedStateTraits<S>::CoreType;

  using WaitForAppliedQueue =
      typename ReplicatedState<S>::StateManagerBase::WaitForAppliedQueue;
  using WaitForAppliedPromise =
      typename ReplicatedState<S>::StateManagerBase::WaitForAppliedQueue;

  explicit LeaderStateManager(
      LoggerContext loggerContext,
      std::shared_ptr<ReplicatedState<S>> const& parent,
      std::shared_ptr<replicated_log::ILogLeader> leader,
      std::unique_ptr<CoreType> core,
      std::unique_ptr<ReplicatedStateToken> token,
      std::shared_ptr<Factory> factory) noexcept;

  using Stream = streams::ProducerStream<EntryType>;
  using Iterator = typename Stream::Iterator;

  [[nodiscard]] auto getStatus() const -> StateStatus final;

<<<<<<< HEAD
  void run() noexcept;
=======
  void run() override;
>>>>>>> b1347124

  [[nodiscard]] auto resign() && noexcept
      -> std::tuple<std::unique_ptr<CoreType>,
                    std::unique_ptr<ReplicatedStateToken>,
                    DeferredAction> override;

  using Multiplexer = streams::LogMultiplexer<ReplicatedStateStreamSpec<S>>;
<<<<<<< HEAD
  std::shared_ptr<IReplicatedLeaderState<S>> state;
  std::shared_ptr<Stream> stream;
  std::weak_ptr<ReplicatedState<S>> parent;
  std::shared_ptr<replicated_log::ILogLeader> logLeader;

=======

  auto getImplementationState() -> std::shared_ptr<IReplicatedLeaderState<S>>;

  struct GuardedData {
    explicit GuardedData(LeaderStateManager& self,
                         LeaderInternalState internalState,
                         std::unique_ptr<CoreType> core,
                         std::unique_ptr<ReplicatedStateToken> token);
    LeaderStateManager& self;
    std::shared_ptr<IReplicatedLeaderState<S>> state;
    std::shared_ptr<Stream> stream;

    LeaderInternalState internalState{LeaderInternalState::kUninitializedState};
    std::chrono::system_clock::time_point lastInternalStateChange;
    std::optional<LogRange> recoveryRange;

    std::unique_ptr<CoreType> core;
    std::unique_ptr<ReplicatedStateToken> token;
    bool _didResign = false;

    void updateInternalState(LeaderInternalState newState,
                             std::optional<LogRange> range = std::nullopt) {
      internalState = newState;
      lastInternalStateChange = std::chrono::system_clock::now();
      recoveryRange = range;
    }
  };

  Guarded<GuardedData> guardedData;
  std::weak_ptr<ReplicatedState<S>> const parent;
  std::shared_ptr<replicated_log::ILogLeader> const logLeader;
  LoggerContext const loggerContext;
>>>>>>> b1347124
  std::shared_ptr<Factory> const factory;

<<<<<<< HEAD
  struct GuardedLeaderStateManagerData {
    GuardedLeaderStateManagerData(std::unique_ptr<CoreType> core,
                                  std::unique_ptr<ReplicatedStateToken> token);

    LeaderInternalState _internalState{
        LeaderInternalState::kUninitializedState};
    std::chrono::system_clock::time_point _lastInternalStateChange;
    std::optional<LogRange> _recoveryRange;

    std::unique_ptr<CoreType> _core;
    std::unique_ptr<ReplicatedStateToken> _token;

    void updateInternalState(LeaderInternalState newState,
                             std::optional<LogRange> range = std::nullopt);

    [[nodiscard]] auto getLeaderStatus() const -> LeaderStatus;
  };

  Guarded<GuardedLeaderStateManagerData> _guardedData;

=======
>>>>>>> b1347124
 private:
  void beginWaitingForParticipantResigned();
};

<<<<<<< HEAD
=======
template<typename S>
LeaderStateManager<S>::GuardedData::GuardedData(
    LeaderStateManager& self, LeaderInternalState internalState,
    std::unique_ptr<CoreType> core, std::unique_ptr<ReplicatedStateToken> token)
    : self(self),
      internalState(internalState),
      core(std::move(core)),
      token(std::move(token)) {
  TRI_ASSERT(this->core != nullptr);
  TRI_ASSERT(this->token != nullptr);
}
>>>>>>> b1347124
}  // namespace arangodb::replication2::replicated_state<|MERGE_RESOLUTION|>--- conflicted
+++ resolved
@@ -61,11 +61,7 @@
 
   [[nodiscard]] auto getStatus() const -> StateStatus final;
 
-<<<<<<< HEAD
-  void run() noexcept;
-=======
-  void run() override;
->>>>>>> b1347124
+  void run() noexcept override;
 
   [[nodiscard]] auto resign() && noexcept
       -> std::tuple<std::unique_ptr<CoreType>,
@@ -73,13 +69,6 @@
                     DeferredAction> override;
 
   using Multiplexer = streams::LogMultiplexer<ReplicatedStateStreamSpec<S>>;
-<<<<<<< HEAD
-  std::shared_ptr<IReplicatedLeaderState<S>> state;
-  std::shared_ptr<Stream> stream;
-  std::weak_ptr<ReplicatedState<S>> parent;
-  std::shared_ptr<replicated_log::ILogLeader> logLeader;
-
-=======
 
   auto getImplementationState() -> std::shared_ptr<IReplicatedLeaderState<S>>;
 
@@ -112,38 +101,12 @@
   std::weak_ptr<ReplicatedState<S>> const parent;
   std::shared_ptr<replicated_log::ILogLeader> const logLeader;
   LoggerContext const loggerContext;
->>>>>>> b1347124
   std::shared_ptr<Factory> const factory;
 
-<<<<<<< HEAD
-  struct GuardedLeaderStateManagerData {
-    GuardedLeaderStateManagerData(std::unique_ptr<CoreType> core,
-                                  std::unique_ptr<ReplicatedStateToken> token);
-
-    LeaderInternalState _internalState{
-        LeaderInternalState::kUninitializedState};
-    std::chrono::system_clock::time_point _lastInternalStateChange;
-    std::optional<LogRange> _recoveryRange;
-
-    std::unique_ptr<CoreType> _core;
-    std::unique_ptr<ReplicatedStateToken> _token;
-
-    void updateInternalState(LeaderInternalState newState,
-                             std::optional<LogRange> range = std::nullopt);
-
-    [[nodiscard]] auto getLeaderStatus() const -> LeaderStatus;
-  };
-
-  Guarded<GuardedLeaderStateManagerData> _guardedData;
-
-=======
->>>>>>> b1347124
  private:
   void beginWaitingForParticipantResigned();
 };
 
-<<<<<<< HEAD
-=======
 template<typename S>
 LeaderStateManager<S>::GuardedData::GuardedData(
     LeaderStateManager& self, LeaderInternalState internalState,
@@ -155,5 +118,4 @@
   TRI_ASSERT(this->core != nullptr);
   TRI_ASSERT(this->token != nullptr);
 }
->>>>>>> b1347124
 }  // namespace arangodb::replication2::replicated_state