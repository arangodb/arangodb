////////////////////////////////////////////////////////////////////////////////
/// DISCLAIMER
///
/// Copyright 2014-2022 ArangoDB GmbH, Cologne, Germany
/// Copyright 2004-2014 triAGENS GmbH, Cologne, Germany
///
/// Licensed under the Apache License, Version 2.0 (the "License");
/// you may not use this file except in compliance with the License.
/// You may obtain a copy of the License at
///
///     http://www.apache.org/licenses/LICENSE-2.0
///
/// Unless required by applicable law or agreed to in writing, software
/// distributed under the License is distributed on an "AS IS" BASIS,
/// WITHOUT WARRANTIES OR CONDITIONS OF ANY KIND, either express or implied.
/// See the License for the specific language governing permissions and
/// limitations under the License.
///
/// Copyright holder is ArangoDB GmbH, Cologne, Germany
///
/// @author Lars Maier
////////////////////////////////////////////////////////////////////////////////

#pragma once

#include "Replication2/DeferredExecution.h"
#include "Replication2/LoggerContext.h"
#include "Replication2/ReplicatedLog/ReplicatedLog.h"
#include "Replication2/ReplicatedState/ReplicatedStateToken.h"
#include "Replication2/ReplicatedState/ReplicatedStateTraits.h"
#include "Replication2/ReplicatedState/StateStatus.h"
#include "Replication2/ReplicatedState/WaitForQueue.h"
#include "Replication2/Streams/Streams.h"

#include "Basics/Guarded.h"

#include <map>

struct TRI_vocbase_t;

namespace arangodb {
class Result;

namespace futures {
template<typename T>
class Future;
template<typename T>
class Promise;
struct Unit;
}  // namespace futures

namespace velocypack {
class SharedSlice;
}

}  // namespace arangodb

namespace arangodb::replication2 {
namespace replicated_log {
struct ReplicatedLog;
struct ILogFollower;
struct ILogLeader;
struct ILogParticipant;
struct LogUnconfiguredParticipant;
}  // namespace replicated_log

namespace replicated_state {
struct StatePersistorInterface;
struct ReplicatedStateMetrics;
struct IReplicatedLeaderStateBase;
struct IReplicatedFollowerStateBase;

template<typename S>
struct IReplicatedStateImplBase;
template<typename S>
struct IReplicatedFollowerState;
template<typename S>
struct IReplicatedLeaderState;

template<typename S>
using ReplicatedStateStreamSpec =
    streams::stream_descriptor_set<streams::stream_descriptor<
        streams::StreamId{1}, typename ReplicatedStateTraits<S>::EntryType,
        streams::tag_descriptor_set<streams::tag_descriptor<
            1, typename ReplicatedStateTraits<S>::Deserializer,
            typename ReplicatedStateTraits<S>::Serializer>>>>;

/**
 * Common base class for all ReplicatedStates, hiding the type information.
 */
struct ReplicatedStateBase {
  virtual ~ReplicatedStateBase() = default;

  virtual void drop(
      std::shared_ptr<replicated_log::IReplicatedStateHandle>) && = 0;
  [[nodiscard]] virtual auto getStatus() -> std::optional<StateStatus> = 0;
  [[nodiscard]] auto getLeader()
      -> std::shared_ptr<IReplicatedLeaderStateBase> {
    return getLeaderBase();
  }
  [[nodiscard]] auto getFollower()
      -> std::shared_ptr<IReplicatedFollowerStateBase> {
    return getFollowerBase();
  }

  [[nodiscard]] virtual auto createStateHandle(
      TRI_vocbase_t& vocbase,
      std::optional<velocypack::SharedSlice> const& coreParameters)
      -> std::unique_ptr<replicated_log::IReplicatedStateHandle> = 0;

 private:
  [[nodiscard]] virtual auto getLeaderBase()
      -> std::shared_ptr<IReplicatedLeaderStateBase> = 0;
  [[nodiscard]] virtual auto getFollowerBase()
      -> std::shared_ptr<IReplicatedFollowerStateBase> = 0;
};

// The streams for follower states use IReplicatedLogMethodsBase, while the
// leader ones use IReplicatedLogLeaderMethods.
template<class ILogMethodsT>
concept ValidStreamLogMethods =
    std::is_same_v<ILogMethodsT, replicated_log::IReplicatedLogMethodsBase> ||
    std::is_same_v<ILogMethodsT, replicated_log::IReplicatedLogLeaderMethods>;

// TODO Clean this up, starting with trimming Stream to its minimum
template<typename S, template<typename> typename Interface = streams::Stream,
         ValidStreamLogMethods ILogMethodsT =
             replicated_log::IReplicatedLogMethodsBase>
struct StreamProxy : Interface<typename ReplicatedStateTraits<S>::EntryType> {
  using EntryType = typename ReplicatedStateTraits<S>::EntryType;
  using Deserializer = typename ReplicatedStateTraits<S>::Deserializer;
  using WaitForResult = typename streams::Stream<EntryType>::WaitForResult;
  using Iterator = typename streams::Stream<EntryType>::Iterator;

 protected:
  std::unique_ptr<ILogMethodsT> _logMethods;

 public:
  explicit StreamProxy(std::unique_ptr<ILogMethodsT> methods);

  auto methods() -> auto&;

  auto resign() && -> decltype(_logMethods);

  auto waitFor(LogIndex index) -> futures::Future<WaitForResult> override;
  auto waitForIterator(LogIndex index)
      -> futures::Future<std::unique_ptr<Iterator>> override;

  auto release(LogIndex index) -> void override;

 protected:
  [[noreturn]] static void throwResignedException();
};

template<typename S>
struct ProducerStreamProxy
    : StreamProxy<S, streams::ProducerStream,
                  replicated_log::IReplicatedLogLeaderMethods> {
  using EntryType = typename ReplicatedStateTraits<S>::EntryType;
  using Deserializer = typename ReplicatedStateTraits<S>::Deserializer;
  using Serializer = typename ReplicatedStateTraits<S>::Serializer;
  explicit ProducerStreamProxy(
      std::unique_ptr<replicated_log::IReplicatedLogLeaderMethods> methods);

  // TODO waitForSync parameter is missing
  auto insert(EntryType const& v) -> LogIndex override;

  auto insertDeferred(EntryType const& v)
      -> std::pair<LogIndex, DeferredAction> override;

 private:
  auto serialize(EntryType const& v) -> LogPayload;
};

template<typename S>
struct LeaderStateManager
    : std::enable_shared_from_this<LeaderStateManager<S>> {
  using CoreType = typename ReplicatedStateTraits<S>::CoreType;
  using EntryType = typename ReplicatedStateTraits<S>::EntryType;
  using Deserializer = typename ReplicatedStateTraits<S>::Deserializer;
  using Serializer = typename ReplicatedStateTraits<S>::Serializer;
  using StreamImpl = ProducerStreamProxy<S>;

  explicit LeaderStateManager(
      LoggerContext loggerContext,
      std::shared_ptr<ReplicatedStateMetrics> metrics,
      std::shared_ptr<IReplicatedLeaderState<S>> leaderState,
      std::shared_ptr<StreamImpl> stream);

  void recoverEntries();
  void updateCommitIndex(LogIndex index) noexcept {
    // TODO do we have to do anything?
  }
  [[nodiscard]] auto resign() && noexcept
      -> std::pair<std::unique_ptr<CoreType>,
                   std::unique_ptr<replicated_log::IReplicatedLogMethodsBase>>;
  [[nodiscard]] auto getStatus() const -> StateStatus;
  [[nodiscard]] auto getQuickStatus() const
      -> replicated_log::LocalStateMachineStatus;

  [[nodiscard]] auto getStateMachine() const
      -> std::shared_ptr<IReplicatedLeaderState<S>>;

 private:
  LoggerContext const _loggerContext;
  std::shared_ptr<ReplicatedStateMetrics> const _metrics;
  struct GuardedData {
    auto recoverEntries();
    [[nodiscard]] auto resign() && noexcept -> std::pair<
        std::unique_ptr<CoreType>,
        std::unique_ptr<replicated_log::IReplicatedLogMethodsBase>>;

    LoggerContext const& _loggerContext;
    ReplicatedStateMetrics const& _metrics;
    std::shared_ptr<IReplicatedLeaderState<S>> _leaderState;
    std::shared_ptr<StreamImpl> _stream;
    bool _recoveryCompleted{false};
  };
  Guarded<GuardedData> _guardedData;
};

template<typename S>
struct FollowerStateManager
    : std::enable_shared_from_this<FollowerStateManager<S>> {
  using CoreType = typename ReplicatedStateTraits<S>::CoreType;
  using EntryType = typename ReplicatedStateTraits<S>::EntryType;
  using Deserializer = typename ReplicatedStateTraits<S>::Deserializer;

  using StreamImpl = StreamProxy<S>;

  explicit FollowerStateManager(
      LoggerContext loggerContext,
      std::shared_ptr<ReplicatedStateMetrics> metrics,
      std::shared_ptr<IReplicatedFollowerState<S>> followerState,
      std::shared_ptr<StreamImpl> stream);
  void acquireSnapshot(ServerID leader, LogIndex index, std::uint64_t);
  void updateCommitIndex(LogIndex index);
  [[nodiscard]] auto resign() && noexcept
      -> std::pair<std::unique_ptr<CoreType>,
                   std::unique_ptr<replicated_log::IReplicatedLogMethodsBase>>;
  [[nodiscard]] auto getStatus() const -> StateStatus;
  [[nodiscard]] auto getQuickStatus() const
      -> replicated_log::LocalStateMachineStatus;

  [[nodiscard]] auto getStateMachine() const
      -> std::shared_ptr<IReplicatedFollowerState<S>>;
  [[nodiscard]] auto waitForApplied(LogIndex) -> WaitForQueue::WaitForFuture;

 private:
  LoggerContext const _loggerContext;
  std::shared_ptr<ReplicatedStateMetrics> const _metrics;
  void handleApplyEntriesResult(Result);
  auto backOffSnapshotRetry() -> futures::Future<futures::Unit>;
  void registerSnapshotError(Result error) noexcept;
  struct GuardedData {
    [[nodiscard]] auto updateCommitIndex(
        LogIndex index, std::shared_ptr<ReplicatedStateMetrics> const& metrics)
        -> std::optional<futures::Future<Result>>;
    [[nodiscard]] auto maybeScheduleApplyEntries(
        std::shared_ptr<ReplicatedStateMetrics> const& metrics)
        -> std::optional<futures::Future<Result>>;
    [[nodiscard]] auto getResolvablePromises(LogIndex index) noexcept
        -> WaitForQueue;
    [[nodiscard]] auto waitForApplied(LogIndex) -> WaitForQueue::WaitForFuture;
    void registerSnapshotError(Result error,
                               metrics::Counter& counter) noexcept;
    void clearSnapshotErrors() noexcept;

    std::shared_ptr<IReplicatedFollowerState<S>> _followerState;
    std::shared_ptr<StreamImpl> _stream;
    std::unique_ptr<replicated_log::IReplicatedLogFollowerMethods>
        _logMethods{};
    WaitForQueue _waitQueue{};
    LogIndex _commitIndex = LogIndex{0};
    LogIndex _lastAppliedIndex = LogIndex{0};
    std::optional<Result> _lastSnapshotError{};
    std::uint64_t _snapshotErrorCounter{0};
    std::optional<LogIndex> _applyEntriesIndexInFlight = std::nullopt;
  };
  Guarded<GuardedData> _guardedData;
};

template<typename S>
struct UnconfiguredStateManager
    : std::enable_shared_from_this<UnconfiguredStateManager<S>> {
  using CoreType = typename ReplicatedStateTraits<S>::CoreType;
  explicit UnconfiguredStateManager(LoggerContext loggerContext,
                                    std::unique_ptr<CoreType>) noexcept;
  [[nodiscard]] auto resign() && noexcept
      -> std::pair<std::unique_ptr<CoreType>,
                   std::unique_ptr<replicated_log::IReplicatedLogMethodsBase>>;
  [[nodiscard]] auto getStatus() const -> StateStatus;
  [[nodiscard]] auto getQuickStatus() const
      -> replicated_log::LocalStateMachineStatus;

 private:
  LoggerContext const _loggerContext;
  struct GuardedData {
    [[nodiscard]] auto resign() && noexcept -> std::unique_ptr<CoreType>;

    std::unique_ptr<CoreType> _core;
  };
  Guarded<GuardedData> _guardedData;
};

template<typename S>
struct ReplicatedStateManager : replicated_log::IReplicatedStateHandle {
  using CoreType = typename ReplicatedStateTraits<S>::CoreType;
  using Factory = typename ReplicatedStateTraits<S>::FactoryType;
  using FollowerType = typename ReplicatedStateTraits<S>::FollowerType;
  using LeaderType = typename ReplicatedStateTraits<S>::LeaderType;
  using EntryType = typename ReplicatedStateTraits<S>::EntryType;
  using Serializer = typename ReplicatedStateTraits<S>::Serializer;
  using Deserializer = typename ReplicatedStateTraits<S>::Deserializer;

  ReplicatedStateManager(LoggerContext loggerContext,
                         std::shared_ptr<ReplicatedStateMetrics> metrics,
                         std::unique_ptr<CoreType> logCore,
                         std::shared_ptr<Factory> factory);

  void acquireSnapshot(ServerID leader, LogIndex index,
                       std::uint64_t version) override;

  void updateCommitIndex(LogIndex index) override;

  [[nodiscard]] auto resignCurrentState() noexcept
      -> std::unique_ptr<replicated_log::IReplicatedLogMethodsBase> override;

  void leadershipEstablished(
      std::unique_ptr<replicated_log::IReplicatedLogLeaderMethods>) override;

  void becomeFollower(
      std::unique_ptr<replicated_log::IReplicatedLogFollowerMethods> methods)
      override;

  void dropEntries() override;

  auto resign() && -> std::unique_ptr<CoreType>;

<<<<<<< HEAD
  [[nodiscard]] auto getStatus() const -> std::optional<StateStatus>;
=======
  [[nodiscard]] auto getQuickStatus() const
      -> replicated_log::LocalStateMachineStatus override;
  [[nodiscard]] auto getStatus() const -> std::optional<StateStatus> override;
>>>>>>> 6b29a4f5
  // We could, more specifically, return pointers to FollowerType/LeaderType.
  // But I currently don't see that it's needed, and would have to do one of
  // the stunts for covariance here.
  [[nodiscard]] auto getFollower() const
      -> std::shared_ptr<IReplicatedFollowerStateBase>;
  [[nodiscard]] auto getLeader() const
      -> std::shared_ptr<IReplicatedLeaderStateBase>;

 private:
  LoggerContext const _loggerContext;
  std::shared_ptr<ReplicatedStateMetrics> const _metrics;
  std::shared_ptr<Factory> const _factory;

  struct GuardedData {
    template<typename... Args>
    explicit GuardedData(Args&&... args)
        : _currentManager(std::forward<Args>(args)...) {}

    std::variant<std::shared_ptr<UnconfiguredStateManager<S>>,
                 std::shared_ptr<LeaderStateManager<S>>,
                 std::shared_ptr<FollowerStateManager<S>>>
        _currentManager;
  };
  Guarded<GuardedData> _guarded;
};

template<typename S>
struct ReplicatedState final
    : ReplicatedStateBase,
      std::enable_shared_from_this<ReplicatedState<S>> {
  using Factory = typename ReplicatedStateTraits<S>::FactoryType;
  using EntryType = typename ReplicatedStateTraits<S>::EntryType;
  using FollowerType = typename ReplicatedStateTraits<S>::FollowerType;
  using LeaderType = typename ReplicatedStateTraits<S>::LeaderType;
  using CoreType = typename ReplicatedStateTraits<S>::CoreType;

  explicit ReplicatedState(GlobalLogIdentifier gid,
                           std::shared_ptr<replicated_log::ReplicatedLog> log,
                           std::shared_ptr<Factory> factory,
                           LoggerContext loggerContext,
                           std::shared_ptr<ReplicatedStateMetrics>);
  ~ReplicatedState() override;

  void drop(std::shared_ptr<replicated_log::IReplicatedStateHandle>) &&
      override;
  /**
   * Returns the follower state machine. Returns nullptr if no follower state
   * machine is present. (i.e. this server is not a follower)
   */
  [[nodiscard]] auto getFollower() const -> std::shared_ptr<FollowerType>;
  /**
   * Returns the leader state machine. Returns nullptr if no leader state
   * machine is present. (i.e. this server is not a leader)
   */
  [[nodiscard]] auto getLeader() const -> std::shared_ptr<LeaderType>;

  [[nodiscard]] auto getStatus() -> std::optional<StateStatus> final;

  auto createStateHandle(
      TRI_vocbase_t& vocbase,
      std::optional<velocypack::SharedSlice> const& coreParameter)
      -> std::unique_ptr<replicated_log::IReplicatedStateHandle> override;

 private:
  auto buildCore(TRI_vocbase_t& vocbase,
                 std::optional<velocypack::SharedSlice> const& coreParameter);
  auto getLeaderBase() -> std::shared_ptr<IReplicatedLeaderStateBase> final {
    return getLeader();
  }
  auto getFollowerBase()
      -> std::shared_ptr<IReplicatedFollowerStateBase> final {
    return getFollower();
  }

  std::optional<ReplicatedStateManager<S>> manager;

  std::shared_ptr<Factory> const factory;
  GlobalLogIdentifier const gid;
  std::shared_ptr<replicated_log::ReplicatedLog> const log{};

  LoggerContext const loggerContext;
  DatabaseID const database;
  std::shared_ptr<ReplicatedStateMetrics> const metrics;
};

}  // namespace replicated_state
}  // namespace arangodb::replication2<|MERGE_RESOLUTION|>--- conflicted
+++ resolved
@@ -337,13 +337,9 @@
 
   auto resign() && -> std::unique_ptr<CoreType>;
 
-<<<<<<< HEAD
-  [[nodiscard]] auto getStatus() const -> std::optional<StateStatus>;
-=======
   [[nodiscard]] auto getQuickStatus() const
       -> replicated_log::LocalStateMachineStatus override;
-  [[nodiscard]] auto getStatus() const -> std::optional<StateStatus> override;
->>>>>>> 6b29a4f5
+  [[nodiscard]] auto getStatus() const -> std::optional<StateStatus>;
   // We could, more specifically, return pointers to FollowerType/LeaderType.
   // But I currently don't see that it's needed, and would have to do one of
   // the stunts for covariance here.
