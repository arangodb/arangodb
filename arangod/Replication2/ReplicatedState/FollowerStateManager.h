////////////////////////////////////////////////////////////////////////////////
/// DISCLAIMER
///
/// Copyright 2021-2021 ArangoDB GmbH, Cologne, Germany
///
/// Licensed under the Apache License, Version 2.0 (the "License");
/// you may not use this file except in compliance with the License.
/// You may obtain a copy of the License at
///
///     http://www.apache.org/licenses/LICENSE-2.0
///
/// Unless required by applicable law or agreed to in writing, software
/// distributed under the License is distributed on an "AS IS" BASIS,
/// WITHOUT WARRANTIES OR CONDITIONS OF ANY KIND, either express or implied.
/// See the License for the specific language governing permissions and
/// limitations under the License.
///
/// Copyright holder is ArangoDB GmbH, Cologne, Germany
///
/// @author Lars Maier
////////////////////////////////////////////////////////////////////////////////

#pragma once

#include "Replication2/ReplicatedState/ReplicatedState.h"
#include "Replication2/ReplicatedState/StateInterfaces.h"
#include "Replication2/Streams/Streams.h"
#include "Replication2/Streams/LogMultiplexer.h"

namespace arangodb::replication2::replicated_state {
template<typename S>
struct FollowerStateManager
    : ReplicatedState<S>::IStateManager,
      std::enable_shared_from_this<FollowerStateManager<S>> {
  using Factory = typename ReplicatedStateTraits<S>::FactoryType;
  using EntryType = typename ReplicatedStateTraits<S>::EntryType;
  using FollowerType = typename ReplicatedStateTraits<S>::FollowerType;
  using LeaderType = typename ReplicatedStateTraits<S>::LeaderType;
  using CoreType = typename ReplicatedStateTraits<S>::CoreType;
  using WaitForAppliedQueue =
      typename ReplicatedState<S>::StateManagerBase::WaitForAppliedQueue;
  using WaitForAppliedPromise =
      typename ReplicatedState<S>::StateManagerBase::WaitForAppliedPromise;

  using Stream = streams::Stream<EntryType>;
  using Iterator = typename Stream::Iterator;

  FollowerStateManager(
      LoggerContext loggerContext, std::shared_ptr<ReplicatedStateBase> parent,
      std::shared_ptr<replicated_log::ILogFollower> logFollower,
      std::unique_ptr<CoreType> core,
      std::unique_ptr<ReplicatedStateToken> token,
      std::shared_ptr<Factory> factory) noexcept;

<<<<<<< HEAD
  void run() noexcept;
=======
  void run() override;
>>>>>>> b1347124

  [[nodiscard]] auto getStatus() const -> StateStatus final;

  [[nodiscard]] auto getFollowerState() const
      -> std::shared_ptr<IReplicatedFollowerState<S>>;

  [[nodiscard]] auto resign() && noexcept
      -> std::tuple<std::unique_ptr<CoreType>,
                    std::unique_ptr<ReplicatedStateToken>,
                    DeferredAction> override;

  [[nodiscard]] auto getStream() const noexcept -> std::shared_ptr<Stream>;

  auto waitForApplied(LogIndex) -> futures::Future<futures::Unit>;

 private:
  void awaitLeaderShip();
  void ingestLogData();

  template<typename F>
  auto pollNewEntries(F&& fn);
  void checkSnapshot(std::shared_ptr<IReplicatedFollowerState<S>>);
  void tryTransferSnapshot(std::shared_ptr<IReplicatedFollowerState<S>>);
  void startService(std::shared_ptr<IReplicatedFollowerState<S>>);
  void retryTransferSnapshot(std::shared_ptr<IReplicatedFollowerState<S>>,
                             std::uint64_t retryCount);

  void applyEntries(std::unique_ptr<Iterator> iter) noexcept;

  using Demultiplexer = streams::LogDemultiplexer<ReplicatedStateStreamSpec<S>>;

  struct GuardedData {
    FollowerStateManager& self;
    LogIndex _nextWaitForIndex{1};
    std::shared_ptr<Stream> stream;
    std::shared_ptr<IReplicatedFollowerState<S>> state;

    FollowerInternalState internalState{
        FollowerInternalState::kUninitializedState};
    std::chrono::system_clock::time_point lastInternalStateChange;
    std::optional<LogRange> ingestionRange;
    std::optional<Result> lastError;
    std::uint64_t errorCounter{0};

    // core will be nullptr as soon as the FollowerState was created
    std::unique_ptr<CoreType> core;
    std::unique_ptr<ReplicatedStateToken> token;
    WaitForAppliedQueue waitForAppliedQueue;

    bool _didResign = false;

    GuardedData(FollowerStateManager& self, std::unique_ptr<CoreType> core,
                std::unique_ptr<ReplicatedStateToken> token);
    void updateInternalState(FollowerInternalState newState,
                             std::optional<LogRange> range = std::nullopt);
    void updateInternalState(FollowerInternalState newState, Result);
    auto updateNextIndex(LogIndex nextWaitForIndex) -> DeferredAction;
  };

  void handlePollResult(
      futures::Future<std::unique_ptr<Iterator>>&& pollFuture);
  void handleAwaitLeadershipResult(
      futures::Future<replicated_log::WaitForResult>&&);

  Guarded<GuardedData> _guardedData;
  std::weak_ptr<ReplicatedStateBase> const parent;
  std::shared_ptr<replicated_log::ILogFollower> const logFollower;
  std::shared_ptr<Factory> const factory;
  LoggerContext const loggerContext;
};
}  // namespace arangodb::replication2::replicated_state<|MERGE_RESOLUTION|>--- conflicted
+++ resolved
@@ -52,11 +52,7 @@
       std::unique_ptr<ReplicatedStateToken> token,
       std::shared_ptr<Factory> factory) noexcept;
 
-<<<<<<< HEAD
-  void run() noexcept;
-=======
-  void run() override;
->>>>>>> b1347124
+  void run() noexcept override;
 
   [[nodiscard]] auto getStatus() const -> StateStatus final;
 
