--- conflicted
+++ resolved
@@ -949,11 +949,6 @@
                       "ID {}, created in database {}, for {} state",
                       gid.id, gid.database, S::NAME));
     }
-<<<<<<< HEAD
-    auto params = velocypack::deserialize<typename S::CoreParameterType>(
-        coreParameter->slice());
-    return factory->constructCore(gid, std::move(params));
-=======
     auto params = CoreParameterType{};
     try {
       params =
@@ -964,12 +959,7 @@
           << gid << ". " << ex.what() << " json = " << coreParameter->toJson();
       throw;
     }
-    PersistedStateInfo info;
-    info.stateId = gid.id;
-    info.specification.type = S::NAME;
-    info.specification.parameters = *coreParameter;
     return factory->constructCore(vocbase, gid, std::move(params));
->>>>>>> baf1c03e
   }
 }
 
