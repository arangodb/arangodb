////////////////////////////////////////////////////////////////////////////////
/// DISCLAIMER
///
/// Copyright 2021-2021 ArangoDB GmbH, Cologne, Germany
///
/// Licensed under the Apache License, Version 2.0 (the "License");
/// you may not use this file except in compliance with the License.
/// You may obtain a copy of the License at
///
///     http://www.apache.org/licenses/LICENSE-2.0
///
/// Unless required by applicable law or agreed to in writing, software
/// distributed under the License is distributed on an "AS IS" BASIS,
/// WITHOUT WARRANTIES OR CONDITIONS OF ANY KIND, either express or implied.
/// See the License for the specific language governing permissions and
/// limitations under the License.
///
/// Copyright holder is ArangoDB GmbH, Cologne, Germany
///
/// @author Lars Maier
////////////////////////////////////////////////////////////////////////////////

#pragma once
#include "ReplicatedState.h"

#include <string>
#include <unordered_map>
#include <utility>

#include <velocypack/Builder.h>
#include <velocypack/Slice.h>

#include "Replication2/ReplicatedLog/ReplicatedLog.h"
#include "Replication2/ReplicatedState/LeaderStateManager.h"
#include "Replication2/ReplicatedState/FollowerStateManager.h"
#include "Replication2/Streams/LogMultiplexer.h"
#include "Replication2/Streams/StreamSpecification.h"
#include "Replication2/Streams/Streams.h"

#include "Replication2/Streams/LogMultiplexer.tpp"
<<<<<<< HEAD
#include "Replication2/ReplicatedState/LeaderStateManager.tpp"
#include "Replication2/ReplicatedState/FollowerStateManager.tpp"
=======
#include "Replication2/Exceptions/ParticipantResignedException.h"
>>>>>>> fe4a94e6

namespace arangodb::replication2::replicated_state {

template<typename S>
<<<<<<< HEAD
void ReplicatedState<S>::runFollower(
    std::shared_ptr<replicated_log::ILogFollower> logFollower,
    std::unique_ptr<ReplicatedStateCore> core) {
  LOG_TOPIC("95b9d", DEBUG, Logger::REPLICATED_STATE)
      << "create follower state";
  auto manager = std::make_shared<FollowerStateManager<S>>(
      this->shared_from_this(), logFollower, std::move(core), factory);
  manager->run();
  currentManager = manager;
=======
struct ReplicatedState<S>::LeaderState
    : StateBase,
      std::enable_shared_from_this<LeaderState> {
  explicit LeaderState(
      std::shared_ptr<ReplicatedState> const& parent,
      std::shared_ptr<replicated_log::ILogLeader> leader) noexcept;

  using Stream = streams::ProducerStream<EntryType>;
  using Iterator = typename Stream::Iterator;

  auto getStatus() -> StateStatus final;

  void run();

  using Multiplexer = streams::LogMultiplexer<ReplicatedStateStreamSpec<S>>;
  std::shared_ptr<ReplicatedLeaderState<S>> state;
  std::shared_ptr<Stream> stream;
  std::weak_ptr<ReplicatedState> parent;
  std::shared_ptr<replicated_log::ILogLeader> logLeader;

  LeaderInternalState internalState{LeaderInternalState::kUninitializedState};
  std::chrono::system_clock::time_point lastInternalStateChange;
  std::optional<LogRange> recoveryRange;

 private:
  void updateInternalState(LeaderInternalState newState,
                           std::optional<LogRange> range = std::nullopt) {
    internalState = newState;
    lastInternalStateChange = std::chrono::system_clock::now();
    recoveryRange = range;
  }

  // TODO locking
};

template<typename S>
struct ReplicatedState<S>::FollowerState
    : StateBase,
      std::enable_shared_from_this<FollowerState> {
  using Stream = streams::Stream<EntryType>;
  using Iterator = typename Stream::Iterator;

  FollowerState(
      std::shared_ptr<ReplicatedState> const& parent,
      std::shared_ptr<replicated_log::ILogFollower> logFollower) noexcept;

  void run();
  auto getStatus() -> StateStatus final;

  void awaitLeaderShip();
  void ingestLogData();
  void pollNewEntries();
  void applyEntries(std::unique_ptr<Iterator> iter) noexcept;

  using Demultiplexer = streams::LogDemultiplexer<ReplicatedStateStreamSpec<S>>;
  LogIndex nextEntry{0};

  // TODO locking

  std::shared_ptr<Stream> stream;
  std::shared_ptr<ReplicatedFollowerState<S>> state;
  std::weak_ptr<ReplicatedState> parent;
  std::shared_ptr<replicated_log::ILogFollower> logFollower;

  FollowerInternalState internalState{
      FollowerInternalState::kUninitializedState};
  std::chrono::system_clock::time_point lastInternalStateChange;
  std::optional<LogRange> ingestionRange;

 private:
  void updateInternalState(FollowerInternalState newState,
                           std::optional<LogRange> range = std::nullopt) {
    internalState = newState;
    lastInternalStateChange = std::chrono::system_clock::now();
    ingestionRange = range;
  }
};

template<typename S>
void ReplicatedState<S>::LeaderState::run() {
  // 1. wait for leadership established
  // 1.2. digest available entries into multiplexer
  // 2. construct leader state
  // 2.2 apply all log entries of the previous term
  // 3. make leader state available

  LOG_TOPIC("53ba0", TRACE, Logger::REPLICATED_STATE)
      << "LeaderState waiting for leadership to be established";
  updateInternalState(LeaderInternalState::kWaitingForLeadershipEstablished);
  logLeader->waitForLeadership()
      .thenValue([self = this->shared_from_this()](auto&& result) {
        LOG_TOPIC("53ba1", TRACE, Logger::REPLICATED_STATE)
            << "LeaderState established";
        self->updateInternalState(LeaderInternalState::kIngestingExistingLog);
        auto mux = Multiplexer::construct(self->logLeader);
        mux->digestAvailableEntries();
        self->stream = mux->template getStreamById<1>();  // TODO fix stream id

        LOG_TOPIC("53ba2", TRACE, Logger::REPLICATED_STATE)
            << "receiving committed entries for recovery";
        // TODO we don't have to `waitFor` we can just access the log.
        //    new entries are not yet written, because the stream is
        //    not published.
        return self->stream->waitForIterator(LogIndex{0})
            .thenValue([self](std::unique_ptr<Iterator>&& result) {
              if (auto parent = self->parent.lock(); parent) {
                LOG_TOPIC("53ba0", TRACE, Logger::REPLICATED_STATE)
                    << "creating leader instance and starting recovery";
                self->updateInternalState(
                    LeaderInternalState::kRecoveryInProgress, result->range());
                std::shared_ptr<ReplicatedLeaderState<S>> machine =
                    parent->factory->constructLeader();
                return machine->recoverEntries(std::move(result))
                    .then([self,
                           machine](futures::Try<Result>&& tryResult) mutable {
                      try {
                        if (auto result = tryResult.get(); result.ok()) {
                          LOG_TOPIC("1a375", DEBUG, Logger::REPLICATED_STATE)
                              << "recovery on leader completed";
                          self->state = machine;
                          self->updateInternalState(
                              LeaderInternalState::kServiceAvailable);
                          self->state->_stream = self->stream;
                          return result;
                        } else {
                          LOG_TOPIC("3fd49", FATAL, Logger::REPLICATED_STATE)
                              << "recovery failed with error: "
                              << result.errorMessage();
                          FATAL_ERROR_EXIT();
                        }
                      } catch (std::exception const& e) {
                        LOG_TOPIC("3aaf8", FATAL, Logger::REPLICATED_STATE)
                            << "recovery failed with exception: " << e.what();
                        FATAL_ERROR_EXIT();
                      } catch (...) {
                        LOG_TOPIC("a207d", FATAL, Logger::REPLICATED_STATE)
                            << "recovery failed with unknown exception";
                        FATAL_ERROR_EXIT();
                      }
                    });
              }
              return futures::Future<Result>{
                  TRI_ERROR_REPLICATION_REPLICATED_LOG_LEADER_RESIGNED};
            });
      })
      .thenFinal(
          [self = this->shared_from_this()](futures::Try<Result>&& result) {
            try {
              auto res = result.get();  // throws exceptions
              TRI_ASSERT(res.ok());
            } catch (std::exception const& e) {
              LOG_TOPIC("e73bc", FATAL, Logger::REPLICATED_STATE)
                  << "Unexpected exception in leader startup procedure: "
                  << e.what();
              FATAL_ERROR_EXIT();
            } catch (...) {
              LOG_TOPIC("4d2b7", FATAL, Logger::REPLICATED_STATE)
                  << "Unexpected exception in leader startup procedure";
              FATAL_ERROR_EXIT();
            }
          });
}

template<typename S>
ReplicatedState<S>::LeaderState::LeaderState(
    std::shared_ptr<ReplicatedState> const& parent,
    std::shared_ptr<replicated_log::ILogLeader> leader) noexcept
    : parent(parent),
      logLeader(std::move(leader)),
      internalState(LeaderInternalState::kWaitingForLeadershipEstablished) {}

template<typename S>
auto ReplicatedState<S>::LeaderState::getStatus() -> StateStatus {
  LeaderStatus status;
  status.log = std::get<replicated_log::LeaderStatus>(
      logLeader->getStatus().getVariant());
  status.state.state = internalState;
  status.state.lastChange = lastInternalStateChange;
  if (internalState == LeaderInternalState::kRecoveryInProgress &&
      recoveryRange) {
    status.state.detail = "recovery range is " + to_string(*recoveryRange);
  } else {
    status.state.detail = std::nullopt;
  }
  return StateStatus{.variant = std::move(status)};
}

template<typename S>
void ReplicatedState<S>::FollowerState::applyEntries(
    std::unique_ptr<Iterator> iter) noexcept {
  TRI_ASSERT(state != nullptr);
  TRI_ASSERT(iter != nullptr);
  auto range = iter->range();
  updateInternalState(FollowerInternalState::kApplyRecentEntries, range);
  state->applyEntries(std::move(iter))
      .thenFinal([self = this->shared_from_this(),
                  range](futures::Try<Result> tryResult) {
        try {
          auto& result = tryResult.get();
          if (result.ok()) {
            LOG_TOPIC("6e9bb", TRACE, Logger::REPLICATED_STATE)
                << "follower state applied range " << range;
            self->nextEntry = range.to;
            return self->pollNewEntries();
          } else {
            LOG_TOPIC("335f0", ERR, Logger::REPLICATED_STATE)
                << "follower failed to apply range " << range
                << " and returned error " << result;
          }
        } catch (std::exception const& e) {
          LOG_TOPIC("2fbae", ERR, Logger::REPLICATED_STATE)
              << "follower failed to apply range " << range
              << " with exception: " << e.what();
        } catch (...) {
          LOG_TOPIC("1a737", ERR, Logger::REPLICATED_STATE)
              << "follower failed to apply range " << range
              << " with unknown exception";
        }

        LOG_TOPIC("c89c8", DEBUG, Logger::REPLICATED_STATE)
            << "trigger retry for polling";
        // TODO retry
        std::abort();
      });
}

template<typename S>
void ReplicatedState<S>::FollowerState::pollNewEntries() {
  TRI_ASSERT(stream != nullptr);
  updateInternalState(FollowerInternalState::kNothingToApply);
  stream->waitForIterator(nextEntry).thenFinal(
      [self = this->shared_from_this()](
          futures::Try<std::unique_ptr<Iterator>> result) {
        try {
          self->applyEntries(std::move(result).get());
        } catch (replicated_log::ParticipantResignedException const&) {
          if (auto ptr = self->parent.lock(); ptr) {
            ptr->flush();
          } else {
            LOG_TOPIC("15cb4", DEBUG, Logger::REPLICATED_STATE)
                << "LogFollower resigned, but Replicated State already gone";
          }
        } catch (basics::Exception const& e) {
          LOG_TOPIC("f2188", FATAL, Logger::REPLICATED_STATE)
              << "waiting for leader ack failed with unexpected exception: "
              << e.message();
        }
      });
}

template<typename S>
void ReplicatedState<S>::FollowerState::ingestLogData() {
  if (auto locked = parent.lock(); locked) {
    updateInternalState(FollowerInternalState::kTransferSnapshot);
    auto demux = Demultiplexer::construct(logFollower);
    demux->listen();
    stream = demux->template getStreamById<1>();

    LOG_TOPIC("1d843", TRACE, Logger::REPLICATED_STATE)
        << "creating follower state instance";
    state = locked->factory->constructFollower();

    LOG_TOPIC("ea777", TRACE, Logger::REPLICATED_STATE)
        << "check if new snapshot is required";

    LOG_TOPIC("26c55", DEBUG, Logger::REPLICATED_STATE)
        << "starting service as follower";
    state->_stream = stream;
    pollNewEntries();
  } else {
    LOG_TOPIC("3237c", DEBUG, Logger::REPLICATED_STATE)
        << "Parent state already gone";
  }
}

template<typename S>
void ReplicatedState<S>::FollowerState::awaitLeaderShip() {
  updateInternalState(FollowerInternalState::kWaitForLeaderConfirmation);
  logFollower->waitForLeaderAcked().thenFinal(
      [self = this->shared_from_this()](
          futures::Try<replicated_log::WaitForResult>&& result) noexcept {
        try {
          try {
            result.throwIfFailed();
            LOG_TOPIC("53ba1", TRACE, Logger::REPLICATED_STATE)
                << "leadership acknowledged - ingesting log data";
            self->ingestLogData();
          } catch (replicated_log::ParticipantResignedException const&) {
            if (auto ptr = self->parent.lock(); ptr) {
              ptr->flush();
            } else {
              LOG_TOPIC("15cb4", DEBUG, Logger::REPLICATED_STATE)
                  << "LogFollower resigned, but Replicated State already "
                     "gone";
            }
          } catch (basics::Exception const& e) {
            LOG_TOPIC("f2188", FATAL, Logger::REPLICATED_STATE)
                << "waiting for leader ack failed with unexpected exception: "
                << e.message();
            FATAL_ERROR_EXIT();
          }
        } catch (std::exception const& ex) {
          LOG_TOPIC("c7787", FATAL, Logger::REPLICATED_STATE)
              << "waiting for leader ack failed with unexpected exception: "
              << ex.what();
          FATAL_ERROR_EXIT();
        } catch (...) {
          LOG_TOPIC("43456", FATAL, Logger::REPLICATED_STATE)
              << "waiting for leader ack failed with unexpected exception";
          FATAL_ERROR_EXIT();
        }
      });
}

template<typename S>
void ReplicatedState<S>::FollowerState::run() {
  // 1. wait for log follower to have committed at least one entry
  // 2. receive a new snapshot (if required)
  //    if (old_generation != new_generation || snapshot_status != Completed)
  // 3. start polling for new entries
  awaitLeaderShip();
}

template<typename S>
ReplicatedState<S>::FollowerState::FollowerState(
    std::shared_ptr<ReplicatedState> const& parent,
    std::shared_ptr<replicated_log::ILogFollower> logFollower) noexcept
    : parent(parent), logFollower(std::move(logFollower)) {}

template<typename S>
auto ReplicatedState<S>::FollowerState::getStatus() -> StateStatus {
  FollowerStatus status;
  status.log = std::get<replicated_log::FollowerStatus>(
      logFollower->getStatus().getVariant());
  status.state.state = internalState;
  status.state.lastChange = lastInternalStateChange;
  status.state.detail = std::nullopt;
  return StateStatus{.variant = std::move(status)};
}

template<typename S>
void ReplicatedState<S>::runFollower(
    std::shared_ptr<replicated_log::ILogFollower> logFollower) {
  LOG_TOPIC("95b9d", DEBUG, Logger::REPLICATED_STATE)
      << "create follower state";
  auto machine =
      std::make_shared<FollowerState>(this->shared_from_this(), logFollower);
  machine->run();
  currentState = machine;
>>>>>>> fe4a94e6
}

template<typename S>
void ReplicatedState<S>::runLeader(
<<<<<<< HEAD
    std::shared_ptr<replicated_log::ILogLeader> logLeader,
    std::unique_ptr<ReplicatedStateCore> core) {
  LOG_TOPIC("95b9d", DEBUG, Logger::REPLICATED_STATE) << "create leader state";
  auto manager = std::make_shared<LeaderStateManager<S>>(
      this->shared_from_this(), logLeader, std::move(core), factory);
  manager->run();
  currentManager = manager;
}

template<typename S>
auto IReplicatedLeaderState<S>::getStream() const
=======
    std::shared_ptr<replicated_log::ILogLeader> logLeader) {
  LOG_TOPIC("95b9d", DEBUG, Logger::REPLICATED_STATE) << "create leader state";
  auto machine =
      std::make_shared<LeaderState>(this->shared_from_this(), logLeader);
  machine->run();
  currentState = machine;
}

template<typename S>
auto ReplicatedLeaderState<S>::getStream() const
>>>>>>> fe4a94e6
    -> std::shared_ptr<Stream> const& {
  if (_stream) {
    return _stream;
  }

  THROW_ARANGO_EXCEPTION(TRI_ERROR_CLUSTER_BACKEND_UNAVAILABLE);
}

template<typename S>
<<<<<<< HEAD
auto IReplicatedFollowerState<S>::getStream() const
=======
auto ReplicatedFollowerState<S>::getStream() const
>>>>>>> fe4a94e6
    -> std::shared_ptr<Stream> const& {
  if (_stream) {
    return _stream;
  }

  THROW_ARANGO_EXCEPTION(TRI_ERROR_CLUSTER_BACKEND_UNAVAILABLE);
}

template<typename S>
ReplicatedState<S>::ReplicatedState(
    std::shared_ptr<replicated_log::ReplicatedLog> log,
    std::shared_ptr<Factory> factory)
<<<<<<< HEAD
    : factory(std::move(factory)), log(std::move(log)) {}

template<typename S>
void ReplicatedState<S>::flush(std::unique_ptr<ReplicatedStateCore> core) {
=======
    : log(std::move(log)), factory(std::move(factory)) {}

template<typename S>
void ReplicatedState<S>::flush() {
>>>>>>> fe4a94e6
  auto participant = log->getParticipant();
  if (auto leader =
          std::dynamic_pointer_cast<replicated_log::ILogLeader>(participant);
      leader) {
<<<<<<< HEAD
    runLeader(std::move(leader), std::move(core));
=======
    runLeader(std::move(leader));
>>>>>>> fe4a94e6
  } else if (auto follower =
                 std::dynamic_pointer_cast<replicated_log::ILogFollower>(
                     participant);
             follower) {
    runFollower(std::move(follower), std::move(core));
  } else {
    // unconfigured
    std::abort();
  }
}

template<typename S>
auto ReplicatedState<S>::getFollower() const -> std::shared_ptr<FollowerType> {
<<<<<<< HEAD
  if (auto machine =
          std::dynamic_pointer_cast<FollowerStateManager<S>>(currentManager);
      machine) {
    return std::static_pointer_cast<FollowerType>(machine->getFollowerState());
=======
  if (auto machine = std::dynamic_pointer_cast<FollowerState>(currentState);
      machine) {
    return std::static_pointer_cast<FollowerType>(machine->state);
>>>>>>> fe4a94e6
  }
  return nullptr;
}

template<typename S>
auto ReplicatedState<S>::getLeader() const -> std::shared_ptr<LeaderType> {
<<<<<<< HEAD
  if (auto internalState =
          std::dynamic_pointer_cast<LeaderStateManager<S>>(currentManager);
=======
  if (auto internalState = std::dynamic_pointer_cast<LeaderState>(currentState);
>>>>>>> fe4a94e6
      internalState) {
    if (internalState->state != nullptr) {
      return std::static_pointer_cast<LeaderType>(internalState->state);
    }
  }
  return nullptr;
}

template<typename S>
auto ReplicatedState<S>::getStatus() -> StateStatus {
  return currentManager->getStatus();
}

template<typename S>
auto ReplicatedState<S>::getSnapshotStatus() const -> SnapshotStatus {
  return currentManager->getSnapshotStatus();
}

}  // namespace arangodb::replication2::replicated_state<|MERGE_RESOLUTION|>--- conflicted
+++ resolved
@@ -38,17 +38,13 @@
 #include "Replication2/Streams/Streams.h"
 
 #include "Replication2/Streams/LogMultiplexer.tpp"
-<<<<<<< HEAD
+#include "Replication2/Exceptions/ParticipantResignedException.h"
 #include "Replication2/ReplicatedState/LeaderStateManager.tpp"
 #include "Replication2/ReplicatedState/FollowerStateManager.tpp"
-=======
-#include "Replication2/Exceptions/ParticipantResignedException.h"
->>>>>>> fe4a94e6
 
 namespace arangodb::replication2::replicated_state {
 
 template<typename S>
-<<<<<<< HEAD
 void ReplicatedState<S>::runFollower(
     std::shared_ptr<replicated_log::ILogFollower> logFollower,
     std::unique_ptr<ReplicatedStateCore> core) {
@@ -58,362 +54,10 @@
       this->shared_from_this(), logFollower, std::move(core), factory);
   manager->run();
   currentManager = manager;
-=======
-struct ReplicatedState<S>::LeaderState
-    : StateBase,
-      std::enable_shared_from_this<LeaderState> {
-  explicit LeaderState(
-      std::shared_ptr<ReplicatedState> const& parent,
-      std::shared_ptr<replicated_log::ILogLeader> leader) noexcept;
-
-  using Stream = streams::ProducerStream<EntryType>;
-  using Iterator = typename Stream::Iterator;
-
-  auto getStatus() -> StateStatus final;
-
-  void run();
-
-  using Multiplexer = streams::LogMultiplexer<ReplicatedStateStreamSpec<S>>;
-  std::shared_ptr<ReplicatedLeaderState<S>> state;
-  std::shared_ptr<Stream> stream;
-  std::weak_ptr<ReplicatedState> parent;
-  std::shared_ptr<replicated_log::ILogLeader> logLeader;
-
-  LeaderInternalState internalState{LeaderInternalState::kUninitializedState};
-  std::chrono::system_clock::time_point lastInternalStateChange;
-  std::optional<LogRange> recoveryRange;
-
- private:
-  void updateInternalState(LeaderInternalState newState,
-                           std::optional<LogRange> range = std::nullopt) {
-    internalState = newState;
-    lastInternalStateChange = std::chrono::system_clock::now();
-    recoveryRange = range;
-  }
-
-  // TODO locking
-};
-
-template<typename S>
-struct ReplicatedState<S>::FollowerState
-    : StateBase,
-      std::enable_shared_from_this<FollowerState> {
-  using Stream = streams::Stream<EntryType>;
-  using Iterator = typename Stream::Iterator;
-
-  FollowerState(
-      std::shared_ptr<ReplicatedState> const& parent,
-      std::shared_ptr<replicated_log::ILogFollower> logFollower) noexcept;
-
-  void run();
-  auto getStatus() -> StateStatus final;
-
-  void awaitLeaderShip();
-  void ingestLogData();
-  void pollNewEntries();
-  void applyEntries(std::unique_ptr<Iterator> iter) noexcept;
-
-  using Demultiplexer = streams::LogDemultiplexer<ReplicatedStateStreamSpec<S>>;
-  LogIndex nextEntry{0};
-
-  // TODO locking
-
-  std::shared_ptr<Stream> stream;
-  std::shared_ptr<ReplicatedFollowerState<S>> state;
-  std::weak_ptr<ReplicatedState> parent;
-  std::shared_ptr<replicated_log::ILogFollower> logFollower;
-
-  FollowerInternalState internalState{
-      FollowerInternalState::kUninitializedState};
-  std::chrono::system_clock::time_point lastInternalStateChange;
-  std::optional<LogRange> ingestionRange;
-
- private:
-  void updateInternalState(FollowerInternalState newState,
-                           std::optional<LogRange> range = std::nullopt) {
-    internalState = newState;
-    lastInternalStateChange = std::chrono::system_clock::now();
-    ingestionRange = range;
-  }
-};
-
-template<typename S>
-void ReplicatedState<S>::LeaderState::run() {
-  // 1. wait for leadership established
-  // 1.2. digest available entries into multiplexer
-  // 2. construct leader state
-  // 2.2 apply all log entries of the previous term
-  // 3. make leader state available
-
-  LOG_TOPIC("53ba0", TRACE, Logger::REPLICATED_STATE)
-      << "LeaderState waiting for leadership to be established";
-  updateInternalState(LeaderInternalState::kWaitingForLeadershipEstablished);
-  logLeader->waitForLeadership()
-      .thenValue([self = this->shared_from_this()](auto&& result) {
-        LOG_TOPIC("53ba1", TRACE, Logger::REPLICATED_STATE)
-            << "LeaderState established";
-        self->updateInternalState(LeaderInternalState::kIngestingExistingLog);
-        auto mux = Multiplexer::construct(self->logLeader);
-        mux->digestAvailableEntries();
-        self->stream = mux->template getStreamById<1>();  // TODO fix stream id
-
-        LOG_TOPIC("53ba2", TRACE, Logger::REPLICATED_STATE)
-            << "receiving committed entries for recovery";
-        // TODO we don't have to `waitFor` we can just access the log.
-        //    new entries are not yet written, because the stream is
-        //    not published.
-        return self->stream->waitForIterator(LogIndex{0})
-            .thenValue([self](std::unique_ptr<Iterator>&& result) {
-              if (auto parent = self->parent.lock(); parent) {
-                LOG_TOPIC("53ba0", TRACE, Logger::REPLICATED_STATE)
-                    << "creating leader instance and starting recovery";
-                self->updateInternalState(
-                    LeaderInternalState::kRecoveryInProgress, result->range());
-                std::shared_ptr<ReplicatedLeaderState<S>> machine =
-                    parent->factory->constructLeader();
-                return machine->recoverEntries(std::move(result))
-                    .then([self,
-                           machine](futures::Try<Result>&& tryResult) mutable {
-                      try {
-                        if (auto result = tryResult.get(); result.ok()) {
-                          LOG_TOPIC("1a375", DEBUG, Logger::REPLICATED_STATE)
-                              << "recovery on leader completed";
-                          self->state = machine;
-                          self->updateInternalState(
-                              LeaderInternalState::kServiceAvailable);
-                          self->state->_stream = self->stream;
-                          return result;
-                        } else {
-                          LOG_TOPIC("3fd49", FATAL, Logger::REPLICATED_STATE)
-                              << "recovery failed with error: "
-                              << result.errorMessage();
-                          FATAL_ERROR_EXIT();
-                        }
-                      } catch (std::exception const& e) {
-                        LOG_TOPIC("3aaf8", FATAL, Logger::REPLICATED_STATE)
-                            << "recovery failed with exception: " << e.what();
-                        FATAL_ERROR_EXIT();
-                      } catch (...) {
-                        LOG_TOPIC("a207d", FATAL, Logger::REPLICATED_STATE)
-                            << "recovery failed with unknown exception";
-                        FATAL_ERROR_EXIT();
-                      }
-                    });
-              }
-              return futures::Future<Result>{
-                  TRI_ERROR_REPLICATION_REPLICATED_LOG_LEADER_RESIGNED};
-            });
-      })
-      .thenFinal(
-          [self = this->shared_from_this()](futures::Try<Result>&& result) {
-            try {
-              auto res = result.get();  // throws exceptions
-              TRI_ASSERT(res.ok());
-            } catch (std::exception const& e) {
-              LOG_TOPIC("e73bc", FATAL, Logger::REPLICATED_STATE)
-                  << "Unexpected exception in leader startup procedure: "
-                  << e.what();
-              FATAL_ERROR_EXIT();
-            } catch (...) {
-              LOG_TOPIC("4d2b7", FATAL, Logger::REPLICATED_STATE)
-                  << "Unexpected exception in leader startup procedure";
-              FATAL_ERROR_EXIT();
-            }
-          });
-}
-
-template<typename S>
-ReplicatedState<S>::LeaderState::LeaderState(
-    std::shared_ptr<ReplicatedState> const& parent,
-    std::shared_ptr<replicated_log::ILogLeader> leader) noexcept
-    : parent(parent),
-      logLeader(std::move(leader)),
-      internalState(LeaderInternalState::kWaitingForLeadershipEstablished) {}
-
-template<typename S>
-auto ReplicatedState<S>::LeaderState::getStatus() -> StateStatus {
-  LeaderStatus status;
-  status.log = std::get<replicated_log::LeaderStatus>(
-      logLeader->getStatus().getVariant());
-  status.state.state = internalState;
-  status.state.lastChange = lastInternalStateChange;
-  if (internalState == LeaderInternalState::kRecoveryInProgress &&
-      recoveryRange) {
-    status.state.detail = "recovery range is " + to_string(*recoveryRange);
-  } else {
-    status.state.detail = std::nullopt;
-  }
-  return StateStatus{.variant = std::move(status)};
-}
-
-template<typename S>
-void ReplicatedState<S>::FollowerState::applyEntries(
-    std::unique_ptr<Iterator> iter) noexcept {
-  TRI_ASSERT(state != nullptr);
-  TRI_ASSERT(iter != nullptr);
-  auto range = iter->range();
-  updateInternalState(FollowerInternalState::kApplyRecentEntries, range);
-  state->applyEntries(std::move(iter))
-      .thenFinal([self = this->shared_from_this(),
-                  range](futures::Try<Result> tryResult) {
-        try {
-          auto& result = tryResult.get();
-          if (result.ok()) {
-            LOG_TOPIC("6e9bb", TRACE, Logger::REPLICATED_STATE)
-                << "follower state applied range " << range;
-            self->nextEntry = range.to;
-            return self->pollNewEntries();
-          } else {
-            LOG_TOPIC("335f0", ERR, Logger::REPLICATED_STATE)
-                << "follower failed to apply range " << range
-                << " and returned error " << result;
-          }
-        } catch (std::exception const& e) {
-          LOG_TOPIC("2fbae", ERR, Logger::REPLICATED_STATE)
-              << "follower failed to apply range " << range
-              << " with exception: " << e.what();
-        } catch (...) {
-          LOG_TOPIC("1a737", ERR, Logger::REPLICATED_STATE)
-              << "follower failed to apply range " << range
-              << " with unknown exception";
-        }
-
-        LOG_TOPIC("c89c8", DEBUG, Logger::REPLICATED_STATE)
-            << "trigger retry for polling";
-        // TODO retry
-        std::abort();
-      });
-}
-
-template<typename S>
-void ReplicatedState<S>::FollowerState::pollNewEntries() {
-  TRI_ASSERT(stream != nullptr);
-  updateInternalState(FollowerInternalState::kNothingToApply);
-  stream->waitForIterator(nextEntry).thenFinal(
-      [self = this->shared_from_this()](
-          futures::Try<std::unique_ptr<Iterator>> result) {
-        try {
-          self->applyEntries(std::move(result).get());
-        } catch (replicated_log::ParticipantResignedException const&) {
-          if (auto ptr = self->parent.lock(); ptr) {
-            ptr->flush();
-          } else {
-            LOG_TOPIC("15cb4", DEBUG, Logger::REPLICATED_STATE)
-                << "LogFollower resigned, but Replicated State already gone";
-          }
-        } catch (basics::Exception const& e) {
-          LOG_TOPIC("f2188", FATAL, Logger::REPLICATED_STATE)
-              << "waiting for leader ack failed with unexpected exception: "
-              << e.message();
-        }
-      });
-}
-
-template<typename S>
-void ReplicatedState<S>::FollowerState::ingestLogData() {
-  if (auto locked = parent.lock(); locked) {
-    updateInternalState(FollowerInternalState::kTransferSnapshot);
-    auto demux = Demultiplexer::construct(logFollower);
-    demux->listen();
-    stream = demux->template getStreamById<1>();
-
-    LOG_TOPIC("1d843", TRACE, Logger::REPLICATED_STATE)
-        << "creating follower state instance";
-    state = locked->factory->constructFollower();
-
-    LOG_TOPIC("ea777", TRACE, Logger::REPLICATED_STATE)
-        << "check if new snapshot is required";
-
-    LOG_TOPIC("26c55", DEBUG, Logger::REPLICATED_STATE)
-        << "starting service as follower";
-    state->_stream = stream;
-    pollNewEntries();
-  } else {
-    LOG_TOPIC("3237c", DEBUG, Logger::REPLICATED_STATE)
-        << "Parent state already gone";
-  }
-}
-
-template<typename S>
-void ReplicatedState<S>::FollowerState::awaitLeaderShip() {
-  updateInternalState(FollowerInternalState::kWaitForLeaderConfirmation);
-  logFollower->waitForLeaderAcked().thenFinal(
-      [self = this->shared_from_this()](
-          futures::Try<replicated_log::WaitForResult>&& result) noexcept {
-        try {
-          try {
-            result.throwIfFailed();
-            LOG_TOPIC("53ba1", TRACE, Logger::REPLICATED_STATE)
-                << "leadership acknowledged - ingesting log data";
-            self->ingestLogData();
-          } catch (replicated_log::ParticipantResignedException const&) {
-            if (auto ptr = self->parent.lock(); ptr) {
-              ptr->flush();
-            } else {
-              LOG_TOPIC("15cb4", DEBUG, Logger::REPLICATED_STATE)
-                  << "LogFollower resigned, but Replicated State already "
-                     "gone";
-            }
-          } catch (basics::Exception const& e) {
-            LOG_TOPIC("f2188", FATAL, Logger::REPLICATED_STATE)
-                << "waiting for leader ack failed with unexpected exception: "
-                << e.message();
-            FATAL_ERROR_EXIT();
-          }
-        } catch (std::exception const& ex) {
-          LOG_TOPIC("c7787", FATAL, Logger::REPLICATED_STATE)
-              << "waiting for leader ack failed with unexpected exception: "
-              << ex.what();
-          FATAL_ERROR_EXIT();
-        } catch (...) {
-          LOG_TOPIC("43456", FATAL, Logger::REPLICATED_STATE)
-              << "waiting for leader ack failed with unexpected exception";
-          FATAL_ERROR_EXIT();
-        }
-      });
-}
-
-template<typename S>
-void ReplicatedState<S>::FollowerState::run() {
-  // 1. wait for log follower to have committed at least one entry
-  // 2. receive a new snapshot (if required)
-  //    if (old_generation != new_generation || snapshot_status != Completed)
-  // 3. start polling for new entries
-  awaitLeaderShip();
-}
-
-template<typename S>
-ReplicatedState<S>::FollowerState::FollowerState(
-    std::shared_ptr<ReplicatedState> const& parent,
-    std::shared_ptr<replicated_log::ILogFollower> logFollower) noexcept
-    : parent(parent), logFollower(std::move(logFollower)) {}
-
-template<typename S>
-auto ReplicatedState<S>::FollowerState::getStatus() -> StateStatus {
-  FollowerStatus status;
-  status.log = std::get<replicated_log::FollowerStatus>(
-      logFollower->getStatus().getVariant());
-  status.state.state = internalState;
-  status.state.lastChange = lastInternalStateChange;
-  status.state.detail = std::nullopt;
-  return StateStatus{.variant = std::move(status)};
-}
-
-template<typename S>
-void ReplicatedState<S>::runFollower(
-    std::shared_ptr<replicated_log::ILogFollower> logFollower) {
-  LOG_TOPIC("95b9d", DEBUG, Logger::REPLICATED_STATE)
-      << "create follower state";
-  auto machine =
-      std::make_shared<FollowerState>(this->shared_from_this(), logFollower);
-  machine->run();
-  currentState = machine;
->>>>>>> fe4a94e6
 }
 
 template<typename S>
 void ReplicatedState<S>::runLeader(
-<<<<<<< HEAD
     std::shared_ptr<replicated_log::ILogLeader> logLeader,
     std::unique_ptr<ReplicatedStateCore> core) {
   LOG_TOPIC("95b9d", DEBUG, Logger::REPLICATED_STATE) << "create leader state";
@@ -425,18 +69,6 @@
 
 template<typename S>
 auto IReplicatedLeaderState<S>::getStream() const
-=======
-    std::shared_ptr<replicated_log::ILogLeader> logLeader) {
-  LOG_TOPIC("95b9d", DEBUG, Logger::REPLICATED_STATE) << "create leader state";
-  auto machine =
-      std::make_shared<LeaderState>(this->shared_from_this(), logLeader);
-  machine->run();
-  currentState = machine;
-}
-
-template<typename S>
-auto ReplicatedLeaderState<S>::getStream() const
->>>>>>> fe4a94e6
     -> std::shared_ptr<Stream> const& {
   if (_stream) {
     return _stream;
@@ -446,11 +78,7 @@
 }
 
 template<typename S>
-<<<<<<< HEAD
 auto IReplicatedFollowerState<S>::getStream() const
-=======
-auto ReplicatedFollowerState<S>::getStream() const
->>>>>>> fe4a94e6
     -> std::shared_ptr<Stream> const& {
   if (_stream) {
     return _stream;
@@ -463,26 +91,15 @@
 ReplicatedState<S>::ReplicatedState(
     std::shared_ptr<replicated_log::ReplicatedLog> log,
     std::shared_ptr<Factory> factory)
-<<<<<<< HEAD
     : factory(std::move(factory)), log(std::move(log)) {}
 
 template<typename S>
 void ReplicatedState<S>::flush(std::unique_ptr<ReplicatedStateCore> core) {
-=======
-    : log(std::move(log)), factory(std::move(factory)) {}
-
-template<typename S>
-void ReplicatedState<S>::flush() {
->>>>>>> fe4a94e6
   auto participant = log->getParticipant();
   if (auto leader =
           std::dynamic_pointer_cast<replicated_log::ILogLeader>(participant);
       leader) {
-<<<<<<< HEAD
     runLeader(std::move(leader), std::move(core));
-=======
-    runLeader(std::move(leader));
->>>>>>> fe4a94e6
   } else if (auto follower =
                  std::dynamic_pointer_cast<replicated_log::ILogFollower>(
                      participant);
@@ -496,28 +113,18 @@
 
 template<typename S>
 auto ReplicatedState<S>::getFollower() const -> std::shared_ptr<FollowerType> {
-<<<<<<< HEAD
   if (auto machine =
           std::dynamic_pointer_cast<FollowerStateManager<S>>(currentManager);
       machine) {
     return std::static_pointer_cast<FollowerType>(machine->getFollowerState());
-=======
-  if (auto machine = std::dynamic_pointer_cast<FollowerState>(currentState);
-      machine) {
-    return std::static_pointer_cast<FollowerType>(machine->state);
->>>>>>> fe4a94e6
   }
   return nullptr;
 }
 
 template<typename S>
 auto ReplicatedState<S>::getLeader() const -> std::shared_ptr<LeaderType> {
-<<<<<<< HEAD
   if (auto internalState =
           std::dynamic_pointer_cast<LeaderStateManager<S>>(currentManager);
-=======
-  if (auto internalState = std::dynamic_pointer_cast<LeaderState>(currentState);
->>>>>>> fe4a94e6
       internalState) {
     if (internalState->state != nullptr) {
       return std::static_pointer_cast<LeaderType>(internalState->state);
