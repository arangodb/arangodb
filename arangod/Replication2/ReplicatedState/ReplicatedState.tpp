////////////////////////////////////////////////////////////////////////////////
/// DISCLAIMER
///
/// Copyright 2021-2021 ArangoDB GmbH, Cologne, Germany
///
/// Licensed under the Apache License, Version 2.0 (the "License");
/// you may not use this file except in compliance with the License.
/// You may obtain a copy of the License at
///
///     http://www.apache.org/licenses/LICENSE-2.0
///
/// Unless required by applicable law or agreed to in writing, software
/// distributed under the License is distributed on an "AS IS" BASIS,
/// WITHOUT WARRANTIES OR CONDITIONS OF ANY KIND, either express or implied.
/// See the License for the specific language governing permissions and
/// limitations under the License.
///
/// Copyright holder is ArangoDB GmbH, Cologne, Germany
///
/// @author Lars Maier
////////////////////////////////////////////////////////////////////////////////

#pragma once
#include "ReplicatedState.h"

#include <string>
#include <unordered_map>
#include <utility>

#include <velocypack/Builder.h>
#include <velocypack/Slice.h>

#include "Replication2/ReplicatedLog/LogUnconfiguredParticipant.h"
#include "Replication2/ReplicatedLog/ReplicatedLog.h"
#include "Replication2/ReplicatedState/LeaderStateManager.h"
#include "Replication2/ReplicatedState/FollowerStateManager.h"
#include "Replication2/ReplicatedState/UnconfiguredStateManager.h"
#include "Replication2/Streams/LogMultiplexer.h"
#include "Replication2/Streams/StreamSpecification.h"
#include "Replication2/Streams/Streams.h"

#include "Replication2/Streams/LogMultiplexer.tpp"
#include "Replication2/Exceptions/ParticipantResignedException.h"
#include "Replication2/ReplicatedState/LeaderStateManager.tpp"
#include "Replication2/ReplicatedState/FollowerStateManager.tpp"
#include "Replication2/ReplicatedState/UnconfiguredStateManager.tpp"
#include "Replication2/ReplicatedState/StateInterfaces.h"
#include "Logger/LogContextKeys.h"

namespace arangodb::replication2::replicated_state {

template<typename S>
auto IReplicatedLeaderState<S>::getStream() const
    -> std::shared_ptr<Stream> const& {
  if (_stream) {
    return _stream;
  }

  THROW_ARANGO_EXCEPTION(TRI_ERROR_CLUSTER_BACKEND_UNAVAILABLE);
}

template<typename S>
auto IReplicatedFollowerState<S>::getStream() const
    -> std::shared_ptr<Stream> const& {
  if (_stream) {
    return _stream;
  }

  THROW_ARANGO_EXCEPTION(TRI_ERROR_CLUSTER_BACKEND_UNAVAILABLE);
}

template<typename S>
void IReplicatedFollowerState<S>::setStateManager(
    std::shared_ptr<FollowerStateManager<S>> manager) noexcept {
  _manager = manager;
  _stream = manager->getStream();
  TRI_ASSERT(_stream != nullptr);
}

template<typename S>
auto IReplicatedFollowerState<S>::waitForApplied(LogIndex index)
    -> futures::Future<futures::Unit> {
  if (auto manager = _manager.lock(); manager != nullptr) {
    return manager->waitForApplied(index);
  } else {
    WaitForAppliedFuture future(
        std::make_exception_ptr(replicated_log::ParticipantResignedException(
            TRI_ERROR_REPLICATION_REPLICATED_LOG_FOLLOWER_RESIGNED, ADB_HERE)));
    return future;
  }
}

template<typename S>
ReplicatedState<S>::ReplicatedState(
    std::shared_ptr<replicated_log::ReplicatedLog> log,
    std::shared_ptr<Factory> factory, LoggerContext loggerContext)
    : factory(std::move(factory)),
      log(std::move(log)),
      guardedData(*this),
      loggerContext(std::move(loggerContext)) {}

template<typename S>
void ReplicatedState<S>::flush(StateGeneration planGeneration) {
  auto deferred = guardedData.getLockedGuard()->flush(planGeneration);
  // execute *after* the lock has been released
  deferred.fire();
}

template<typename S>
auto ReplicatedState<S>::getFollower() const -> std::shared_ptr<FollowerType> {
  auto guard = guardedData.getLockedGuard();
  if (auto machine = std::dynamic_pointer_cast<FollowerStateManager<S>>(
          guard->currentManager);
      machine) {
    return std::static_pointer_cast<FollowerType>(machine->getFollowerState());
  }
  return nullptr;
}

template<typename S>
auto ReplicatedState<S>::getLeader() const -> std::shared_ptr<LeaderType> {
  auto guard = guardedData.getLockedGuard();
  if (auto internalState = std::dynamic_pointer_cast<LeaderStateManager<S>>(
          guard->currentManager);
      internalState) {
    if (auto state = internalState->getImplementationState();
        state != nullptr) {
      return std::static_pointer_cast<LeaderType>(state);
    }
  }
  return nullptr;
}

template<typename S>
auto ReplicatedState<S>::getStatus() -> std::optional<StateStatus> {
  return guardedData.doUnderLock(
      [&](GuardedData& data) -> std::optional<StateStatus> {
        if (data.currentManager == nullptr) {
          return std::nullopt;
        }
        // This is guaranteed to not throw in case the currentManager is not
        // resigned.
        return data.currentManager->getStatus();
      });
}

template<typename S>
void ReplicatedState<S>::forceRebuild() {
  LOG_CTX("8041a", TRACE, loggerContext) << "Force rebuild of replicated state";
  auto deferred = guardedData.getLockedGuard()->forceRebuild();
  // execute *after* the lock has been released
  deferred.fire();
}

template<typename S>
void ReplicatedState<S>::start(
    std::unique_ptr<ReplicatedStateToken> token,
    std::optional<velocypack::SharedSlice> const& coreParameter) {
  auto core = std::invoke([&]() {
    if constexpr (std::is_void_v<typename S::CoreParameterType>) {
      return factory->constructCore(log->getGlobalLogId());
    } else {
      if (!coreParameter.has_value()) {
        auto const& gid = log->getGlobalLogId();
        THROW_ARANGO_EXCEPTION_MESSAGE(
            TRI_ERROR_BAD_PARAMETER,
            fmt::format("Cannot find core parameter for replicated state with "
<<<<<<< HEAD
                        "ID {}, created in database {}, for state {}",
=======
                        "ID {}, created in database {}, for {} state",
>>>>>>> bcdcde4e
                        gid.id, gid.database, S::NAME));
      }
      auto params = velocypack::deserialize<typename S::CoreParameterType>(
          coreParameter->slice());
      return factory->constructCore(log->getGlobalLogId(), std::move(params));
    }
  });

  auto deferred =
      guardedData.getLockedGuard()->rebuild(std::move(core), std::move(token));
  // execute *after* the lock has been released
  deferred.fire();
}

template<typename S>
auto ReplicatedState<S>::GuardedData::rebuild(
    std::unique_ptr<CoreType> core, std::unique_ptr<ReplicatedStateToken> token)
    -> DeferredAction try {
  LOG_CTX("edaef", TRACE, _self.loggerContext)
      << "replicated state rebuilding - query participant";
  auto participant = _self.log->getParticipant();
  if (auto leader =
          std::dynamic_pointer_cast<replicated_log::ILogLeader>(participant);
      leader) {
    LOG_CTX("99890", TRACE, _self.loggerContext)
        << "obtained leader participant";
    return runLeader(std::move(leader), std::move(core), std::move(token));
  } else if (auto follower =
                 std::dynamic_pointer_cast<replicated_log::ILogFollower>(
                     participant);
             follower) {
    LOG_CTX("f5328", TRACE, _self.loggerContext)
        << "obtained follower participant";
    return runFollower(std::move(follower), std::move(core), std::move(token));
  } else if (auto unconfiguredLogParticipant = std::dynamic_pointer_cast<
                 replicated_log::LogUnconfiguredParticipant>(participant);
             unconfiguredLogParticipant) {
    LOG_CTX("ad84b", TRACE, _self.loggerContext)
        << "obtained unconfigured participant";
    return runUnconfigured(std::move(unconfiguredLogParticipant),
                           std::move(core), std::move(token));
  } else {
    LOG_CTX("33d5f", FATAL, _self.loggerContext)
        << "Replicated log has an unhandled participant type.";
    std::abort();
  }
} catch (replication2::replicated_log::ParticipantResignedException const& ex) {
  LOG_CTX("eacb9", TRACE, _self.loggerContext)
      << "Replicated log participant is gone. Replicated state will go soon "
         "as well. Error code: "
      << ex.code();
  currentManager = nullptr;
  return {};
} catch (...) {
  throw;
}

template<typename S>
auto ReplicatedState<S>::GuardedData::runFollower(
    std::shared_ptr<replicated_log::ILogFollower> logFollower,
    std::unique_ptr<CoreType> core, std::unique_ptr<ReplicatedStateToken> token)
    -> DeferredAction try {
  LOG_CTX("95b9d", DEBUG, _self.loggerContext) << "create follower state";

  auto loggerCtx =
      _self.loggerContext.template with<logContextKeyStateComponent>(
          "follower-manager");
  auto manager = std::make_shared<FollowerStateManager<S>>(
      std::move(loggerCtx), _self.shared_from_this(), std::move(logFollower),
      std::move(core), std::move(token), _self.factory);
  currentManager = manager;

  static_assert(noexcept(manager->run()));
  return DeferredAction([manager]() noexcept { manager->run(); });
} catch (std::exception const& e) {
  LOG_CTX("ab9de", DEBUG, _self.loggerContext)
      << "runFollower caught exception: " << e.what();
  throw;
}

template<typename S>
auto ReplicatedState<S>::GuardedData::runLeader(
    std::shared_ptr<replicated_log::ILogLeader> logLeader,
    std::unique_ptr<CoreType> core, std::unique_ptr<ReplicatedStateToken> token)
    -> DeferredAction try {
  LOG_CTX("95b9d", DEBUG, _self.loggerContext) << "create leader state";

  auto loggerCtx =
      _self.loggerContext.template with<logContextKeyStateComponent>(
          "leader-manager");
  auto manager = std::make_shared<LeaderStateManager<S>>(
      std::move(loggerCtx), _self.shared_from_this(), std::move(logLeader),
      std::move(core), std::move(token), _self.factory);
  currentManager = manager;

  static_assert(noexcept(manager->run()));
  return DeferredAction([manager]() noexcept { manager->run(); });
} catch (std::exception const& e) {
  LOG_CTX("016f3", DEBUG, _self.loggerContext)
      << "run leader caught exception: " << e.what();
  throw;
}

template<typename S>
auto ReplicatedState<S>::GuardedData::runUnconfigured(
    std::shared_ptr<replicated_log::LogUnconfiguredParticipant>
        unconfiguredParticipant,
    std::unique_ptr<CoreType> core, std::unique_ptr<ReplicatedStateToken> token)
    -> DeferredAction try {
  LOG_CTX("5d7c6", DEBUG, _self.loggerContext) << "create unconfigured state";
  auto manager = std::make_shared<UnconfiguredStateManager<S>>(
      _self.shared_from_this(), std::move(unconfiguredParticipant),
      std::move(core), std::move(token));
  currentManager = manager;

  static_assert(noexcept(manager->run()));
  return DeferredAction([manager]() noexcept { manager->run(); });
} catch (std::exception const& e) {
  LOG_CTX("6f1eb", DEBUG, _self.loggerContext)
      << "run unconfigured caught exception: " << e.what();
  throw;
}

template<typename S>
auto ReplicatedState<S>::GuardedData::forceRebuild() -> DeferredAction {
  try {
    auto [core, token, queueAction] = std::move(*currentManager).resign();
    auto runAction = rebuild(std::move(core), std::move(token));
    return DeferredAction::combine(std::move(queueAction),
                                   std::move(runAction));
  } catch (std::exception const& e) {
    LOG_CTX("af348", DEBUG, _self.loggerContext)
        << "forced rebuild caught exception: " << e.what();
    throw;
  }
}

template<typename S>
auto ReplicatedState<S>::GuardedData::flush(StateGeneration planGeneration)
    -> DeferredAction {
  auto [core, token, queueAction] = std::move(*currentManager).resign();
  if (token->generation != planGeneration) {
    token = std::make_unique<ReplicatedStateToken>(planGeneration);
  }

  auto runAction = rebuild(std::move(core), std::move(token));
  return DeferredAction::combine(std::move(queueAction), std::move(runAction));
}

}  // namespace arangodb::replication2::replicated_state<|MERGE_RESOLUTION|>--- conflicted
+++ resolved
@@ -165,11 +165,7 @@
         THROW_ARANGO_EXCEPTION_MESSAGE(
             TRI_ERROR_BAD_PARAMETER,
             fmt::format("Cannot find core parameter for replicated state with "
-<<<<<<< HEAD
-                        "ID {}, created in database {}, for state {}",
-=======
                         "ID {}, created in database {}, for {} state",
->>>>>>> bcdcde4e
                         gid.id, gid.database, S::NAME));
       }
       auto params = velocypack::deserialize<typename S::CoreParameterType>(
