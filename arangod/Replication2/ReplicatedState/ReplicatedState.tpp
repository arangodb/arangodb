--- conflicted
+++ resolved
@@ -218,12 +218,8 @@
       std::move(core), std::move(token), _self.factory);
   currentManager = manager;
 
-<<<<<<< HEAD
   static_assert(noexcept(manager->run()));
-  return DeferredAction{[manager]() noexcept { manager->run(); }};
-=======
   return DeferredAction([manager]() noexcept { manager->run(); });
->>>>>>> b1347124
 } catch (std::exception const& e) {
   LOG_CTX("ab9de", DEBUG, _self.loggerContext)
       << "runFollower caught exception: " << e.what();
@@ -245,12 +241,8 @@
       std::move(core), std::move(token), _self.factory);
   currentManager = manager;
 
-<<<<<<< HEAD
   static_assert(noexcept(manager->run()));
-  return DeferredAction{[manager]() noexcept { manager->run(); }};
-=======
   return DeferredAction([manager]() noexcept { manager->run(); });
->>>>>>> b1347124
 } catch (std::exception const& e) {
   LOG_CTX("016f3", DEBUG, _self.loggerContext)
       << "run leader caught exception: " << e.what();
@@ -269,12 +261,8 @@
       std::move(core), std::move(token));
   currentManager = manager;
 
-<<<<<<< HEAD
   static_assert(noexcept(manager->run()));
-  return DeferredAction{[manager]() noexcept { manager->run(); }};
-=======
   return DeferredAction([manager]() noexcept { manager->run(); });
->>>>>>> b1347124
 } catch (std::exception const& e) {
   LOG_CTX("6f1eb", DEBUG, _self.loggerContext)
       << "run unconfigured caught exception: " << e.what();
