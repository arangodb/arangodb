////////////////////////////////////////////////////////////////////////////////
/// DISCLAIMER
///
/// Copyright 2021-2021 ArangoDB GmbH, Cologne, Germany
///
/// Licensed under the Apache License, Version 2.0 (the "License");
/// you may not use this file except in compliance with the License.
/// You may obtain a copy of the License at
///
///     http://www.apache.org/licenses/LICENSE-2.0
///
/// Unless required by applicable law or agreed to in writing, software
/// distributed under the License is distributed on an "AS IS" BASIS,
/// WITHOUT WARRANTIES OR CONDITIONS OF ANY KIND, either express or implied.
/// See the License for the specific language governing permissions and
/// limitations under the License.
///
/// Copyright holder is ArangoDB GmbH, Cologne, Germany
///
/// @author Lars Maier
////////////////////////////////////////////////////////////////////////////////

#include "FollowerStateManager.h"
#include "Replication2/Exceptions/ParticipantResignedException.h"

#include "Basics/application-exit.h"
#include "Basics/debugging.h"
#include "Basics/voc-errors.h"
#include "Basics/Exceptions.h"
#include "Scheduler/SchedulerFeature.h"

namespace arangodb::replication2::replicated_state {

template<typename S>
void FollowerStateManager<S>::applyEntries(
    std::unique_ptr<Iterator> iter) noexcept {
  TRI_ASSERT(iter != nullptr);
  auto range = iter->range();
  LOG_CTX("3678e", TRACE, loggerContext) << "apply entries in range " << range;

  auto state = _guardedData.doUnderLock([&](GuardedData& data) {
    data.updateInternalState(FollowerInternalState::kApplyRecentEntries, range);
    return data.state;
  });

  TRI_ASSERT(state != nullptr);

  state->applyEntries(std::move(iter))
      .thenFinal([weak = this->weak_from_this(),
                  range](futures::Try<Result> tryResult) noexcept {
        auto self = weak.lock();
        if (self == nullptr) {
          LOG_CTX("a87aa", TRACE, self->loggerContext)
              << "replicated state already gone";
          return;
        }
        try {
          auto& result = tryResult.get();
          if (result.ok()) {
            LOG_CTX("6e9bb", TRACE, self->loggerContext)
                << "follower state applied range " << range;

            auto [outerAction, pollFuture] =
                self->pollNewEntries([&](GuardedData& data) {
                  return data.updateNextIndex(range.to);
                });
            // this action will resolve promises that wait for a given index to
            // be applied
            outerAction.fire();
            self->handlePollResult(std::move(pollFuture));
            return;
          } else {
            LOG_CTX("335f0", ERR, self->loggerContext)
                << "follower failed to apply range " << range
                << " and returned error " << result;
          }
        } catch (std::exception const& e) {
          LOG_CTX("2fbae", ERR, self->loggerContext)
              << "follower failed to apply range " << range
              << " with exception: " << e.what();
        } catch (...) {
          LOG_CTX("1a737", ERR, self->loggerContext)
              << "follower failed to apply range " << range
              << " with unknown exception";
        }

        LOG_CTX("c89c8", DEBUG, self->loggerContext)
            << "trigger retry for polling";
        // TODO retry
        std::abort();
      });
}

template<typename S>
template<typename F>
auto FollowerStateManager<S>::pollNewEntries(F&& fn) {
  return _guardedData.doUnderLock([&](GuardedData& data) {
    auto result = std::invoke(std::forward<F>(fn), data);
    TRI_ASSERT(data.stream != nullptr);
    LOG_CTX("a1462", TRACE, loggerContext)
        << "polling for new entries _nextWaitForIndex = "
        << data._nextWaitForIndex;
    data.updateInternalState(FollowerInternalState::kNothingToApply);
    return std::make_tuple(std::move(result), data.stream->waitForIterator(
                                                  data._nextWaitForIndex));
  });
}

template<typename S>
void FollowerStateManager<S>::handlePollResult(
    futures::Future<std::unique_ptr<Iterator>>&& pollFuture) {
  std::move(pollFuture)
      .thenFinal([weak = this->weak_from_this()](
                     futures::Try<std::unique_ptr<Iterator>> result) noexcept {
        auto self = weak.lock();
        if (self == nullptr) {
          return;
        }
        try {
          self->applyEntries(std::move(result).get());
        } catch (replicated_log::ParticipantResignedException const&) {
          if (auto ptr = self->parent.lock(); ptr) {
            LOG_CTX("654fb", TRACE, self->loggerContext)
                << "forcing rebuild because participant resigned";
            ptr->forceRebuild();
          } else {
            LOG_CTX("15cb4", TRACE, self->loggerContext)
                << "LogFollower resigned, but Replicated State already gone";
          }
        } catch (basics::Exception const& e) {
          LOG_CTX("f2188", FATAL, self->loggerContext)
              << "waiting for leader ack failed with unexpected exception: "
              << e.message();
        }
      });
}

template<typename S>
auto FollowerStateManager<S>::waitForApplied(LogIndex idx)
    -> futures::Future<futures::Unit> {
  auto guard = _guardedData.getLockedGuard();
  if (guard->_nextWaitForIndex > idx) {
    return futures::Future<futures::Unit>{std::in_place};
  }

  auto it = guard->waitForAppliedQueue.emplace(idx, WaitForAppliedPromise{});
  auto f = it->second.getFuture();
  TRI_ASSERT(f.valid());
  return f;
}

template<typename S>
void FollowerStateManager<S>::tryTransferSnapshot(
    std::shared_ptr<IReplicatedFollowerState<S>> hiddenState) {
  auto& leader = logFollower->getLeader();
  TRI_ASSERT(leader.has_value()) << "leader established it's leadership. There "
                                    "has to be a leader in the current term";

  LOG_CTX("52a11", TRACE, loggerContext) << "try to acquire a new snapshot";
  auto f = hiddenState->acquireSnapshot(*leader, logFollower->getCommitIndex());
  std::move(f).thenFinal([weak = this->weak_from_this(), hiddenState](
                             futures::Try<Result>&& tryResult) noexcept {
    auto self = weak.lock();
    if (self == nullptr) {
      return;
    }

    auto result = basics::catchToResult([&] { return tryResult.get(); });
    if (result.ok()) {
      LOG_CTX("44d58", DEBUG, self->loggerContext)
          << "snapshot transfer successfully completed";

      bool startService =
          self->_guardedData.doUnderLock([&](GuardedData& data) {
            if (data.token == nullptr) {
              return false;
            }
            data.token->snapshot.updateStatus(SnapshotStatus::kCompleted);
            return true;
          });
      if (startService) {
        self->startService(hiddenState);
      }
      return;
    } else {
      LOG_CTX("9a68a", ERR, self->loggerContext)
          << "failed to transfer snapshot: " << result.errorMessage()
          << " - retry scheduled";

      auto retryCount = self->_guardedData.doUnderLock([&](GuardedData& data) {
        data.updateInternalState(FollowerInternalState::kSnapshotTransferFailed,
                                 result);
        return data.errorCounter;
      });

      self->retryTransferSnapshot(std::move(hiddenState), retryCount);
    }
  });
}

namespace {
inline auto delayedFuture(std::chrono::steady_clock::duration duration)
    -> futures::Future<futures::Unit> {
  if (SchedulerFeature::SCHEDULER) {
    return SchedulerFeature::SCHEDULER->delay(duration);
  }

  std::this_thread::sleep_for(duration);
  return futures::Future<futures::Unit>{std::in_place};
}

inline auto calcRetryDuration(std::uint64_t retryCount)
    -> std::chrono::steady_clock::duration {
  // Capped exponential backoff. Wait for 100us, 200us, 400us, ...
  // until at most 100us * 2 ** 17 == 13.11s.
  auto executionDelay = std::chrono::microseconds{100} *
                        (1u << std::min(retryCount, std::uint64_t{17}));
  return std::chrono::duration_cast<std::chrono::steady_clock::duration>(
      executionDelay);
}
}  // namespace

template<typename S>
void FollowerStateManager<S>::retryTransferSnapshot(
    std::shared_ptr<IReplicatedFollowerState<S>> hiddenState,
    std::uint64_t retryCount) {
  auto duration = calcRetryDuration(retryCount);
  LOG_CTX("2ea59", TRACE, loggerContext)
      << "retry snapshot transfer after "
      << std::chrono::duration_cast<std::chrono::milliseconds>(duration).count()
      << "ms";
  delayedFuture(duration).thenFinal(
      [weak = this->weak_from_this(), hiddenState](auto&&) {
        auto self = weak.lock();
        if (self == nullptr) {
          return;
        }

        self->tryTransferSnapshot(hiddenState);
      });
}

template<typename S>
void FollowerStateManager<S>::checkSnapshot(
    std::shared_ptr<IReplicatedFollowerState<S>> hiddenState) {
  bool needsSnapshot = _guardedData.doUnderLock([&](GuardedData& data) {
    LOG_CTX("aee5b", TRACE, loggerContext)
        << "snapshot status is " << data.token->snapshot.status
        << ", generation is " << data.token->generation;
    return data.token->snapshot.status != SnapshotStatus::kCompleted;
  });
  if (needsSnapshot) {
    LOG_CTX("3d0fc", DEBUG, loggerContext) << "new snapshot is required";
    tryTransferSnapshot(hiddenState);
  } else {
    LOG_CTX("9cd75", DEBUG, loggerContext) << "no snapshot transfer required";
    startService(hiddenState);
  }
}

template<typename S>
void FollowerStateManager<S>::startService(
    std::shared_ptr<IReplicatedFollowerState<S>> hiddenState) {
  hiddenState->setStateManager(this->shared_from_this());

  auto [nothing, pollFuture] = pollNewEntries([&](GuardedData& data) {
    LOG_CTX("26c55", TRACE, loggerContext) << "starting service as follower";
    data.state = hiddenState;
    return std::monostate{};
  });

  handlePollResult(std::move(pollFuture));
}

template<typename S>
void FollowerStateManager<S>::ingestLogData() {
  auto core = _guardedData.doUnderLock([&](GuardedData& data) {
    data.updateInternalState(FollowerInternalState::kTransferSnapshot);
    auto demux = Demultiplexer::construct(logFollower);
    demux->listen();
    data.stream = demux->template getStreamById<1>();
    return std::move(data.core);
  });

  LOG_CTX("1d843", TRACE, loggerContext) << "creating follower state instance";
  auto hiddenState = factory->constructFollower(std::move(core));

  LOG_CTX("ea777", TRACE, loggerContext) << "check if new snapshot is required";
  checkSnapshot(hiddenState);
}

template<typename S>
void FollowerStateManager<S>::awaitLeaderShip() {
  _guardedData.getLockedGuard()->updateInternalState(
      FollowerInternalState::kWaitForLeaderConfirmation);
  try {
    handleAwaitLeadershipResult(logFollower->waitForLeaderAcked());
  } catch (replicated_log::ParticipantResignedException const&) {
    if (auto p = parent.lock(); p) {
      LOG_CTX("1cb5c", TRACE, loggerContext)
          << "forcing rebuild because participant resigned";
      return p->forceRebuild();
    } else {
      LOG_CTX("a62cb", TRACE, loggerContext) << "replicated state already gone";
    }
  }
}

template<typename S>
<<<<<<< HEAD
void FollowerStateManager<S>::run() noexcept {
=======
void FollowerStateManager<S>::handleAwaitLeadershipResult(
    futures::Future<replicated_log::WaitForResult>&& f) {
  std::move(f).thenFinal(
      [weak = this->weak_from_this()](
          futures::Try<replicated_log::WaitForResult>&& result) noexcept {
        auto self = weak.lock();
        if (self == nullptr) {
          return;
        }
        try {
          try {
            result.throwIfFailed();
            LOG_CTX("53ba1", TRACE, self->loggerContext)
                << "leadership acknowledged - ingesting log data";
            self->ingestLogData();
          } catch (replicated_log::ParticipantResignedException const&) {
            if (auto ptr = self->parent.lock(); ptr) {
              LOG_CTX("79e37", DEBUG, self->loggerContext)
                  << "participant resigned before leadership - force rebuild";
              ptr->forceRebuild();
            } else {
              LOG_CTX("15cb4", DEBUG, self->loggerContext)
                  << "LogFollower resigned, but Replicated State already "
                     "gone";
            }
          } catch (basics::Exception const& e) {
            LOG_CTX("f2188", FATAL, self->loggerContext)
                << "waiting for leader ack failed with unexpected exception: "
                << e.message();
            FATAL_ERROR_EXIT();
          }
        } catch (std::exception const& ex) {
          LOG_CTX("c7787", FATAL, self->loggerContext)
              << "waiting for leader ack failed with unexpected exception: "
              << ex.what();
          FATAL_ERROR_EXIT();
        } catch (...) {
          LOG_CTX("43456", FATAL, self->loggerContext)
              << "waiting for leader ack failed with unexpected exception";
          FATAL_ERROR_EXIT();
        }
      });
}

template<typename S>
void FollowerStateManager<S>::run() {
>>>>>>> b1347124
  // 1. wait for log follower to have committed at least one entry
  // 2. receive a new snapshot (if required)
  //    if (old_generation != new_generation || snapshot_status != Completed)
  // 3. start polling for new entries
  awaitLeaderShip();
}

template<typename S>
FollowerStateManager<S>::FollowerStateManager(
    LoggerContext loggerContext, std::shared_ptr<ReplicatedStateBase> parent,
    std::shared_ptr<replicated_log::ILogFollower> logFollower,
    std::unique_ptr<CoreType> core, std::unique_ptr<ReplicatedStateToken> token,
    std::shared_ptr<Factory> factory) noexcept
    : _guardedData(*this, std::move(core), std::move(token)),
      parent(parent),
      logFollower(std::move(logFollower)),
      factory(std::move(factory)),
      loggerContext(std::move(loggerContext)) {}

template<typename S>
auto FollowerStateManager<S>::getStatus() const -> StateStatus {
  return _guardedData.doUnderLock([&](GuardedData const& data) {
    if (data._didResign) {
      TRI_ASSERT(data.core == nullptr && data.token == nullptr);
      throw replicated_log::ParticipantResignedException(
          TRI_ERROR_REPLICATION_REPLICATED_LOG_FOLLOWER_RESIGNED, ADB_HERE);
    } else {
      // Note that `this->core` is passed into the state when the follower is
      // started (more particularly, when the follower state is created), but
      // `this->state` is only set after replaying the log has finished.
      // Thus both can be null here.
      TRI_ASSERT(data.token != nullptr);
    }
    FollowerStatus status;
    status.managerState.state = data.internalState;
    status.managerState.lastChange = data.lastInternalStateChange;
    status.managerState.detail = std::nullopt;
    status.generation = data.token->generation;
    status.snapshot = data.token->snapshot;

    if (data.lastError.has_value()) {
      status.managerState.detail = basics::StringUtils::concatT(
          "Last error was: ", data.lastError->errorMessage());
    }

    return StateStatus{.variant = std::move(status)};
  });
}

template<typename S>
auto FollowerStateManager<S>::getFollowerState() const
    -> std::shared_ptr<IReplicatedFollowerState<S>> {
  return _guardedData.getLockedGuard()->state;
}

template<typename S>
auto FollowerStateManager<S>::resign() && noexcept
    -> std::tuple<std::unique_ptr<CoreType>,
                  std::unique_ptr<ReplicatedStateToken>, DeferredAction> {
  auto resolveQueue = std::make_unique<WaitForAppliedQueue>();
  LOG_CTX("63622", TRACE, loggerContext) << "Follower manager resigning";
  auto guard = _guardedData.getLockedGuard();
  auto core = std::invoke([&] {
    if (guard->state != nullptr) {
      TRI_ASSERT(guard->core == nullptr);
      return std::move(*guard->state).resign();
    } else {
      return std::move(guard->core);
    }
  });
  TRI_ASSERT(core != nullptr);
  TRI_ASSERT(guard->token != nullptr);
  TRI_ASSERT(!guard->_didResign);
  guard->_didResign = true;
  std::swap(*resolveQueue, guard->waitForAppliedQueue);
  return std::make_tuple(
      std::move(core), std::move(guard->token),
      DeferredAction([resolveQueue = std::move(resolveQueue)]() noexcept {
        for (auto& p : *resolveQueue) {
          p.second.setException(replicated_log::ParticipantResignedException(
              TRI_ERROR_REPLICATION_REPLICATED_LOG_FOLLOWER_RESIGNED,
              ADB_HERE));
        }
      }));
}

template<typename S>
auto FollowerStateManager<S>::getStream() const noexcept
    -> std::shared_ptr<Stream> {
  return _guardedData.getLockedGuard()->stream;
}

template<typename S>
void FollowerStateManager<S>::GuardedData::updateInternalState(
    FollowerInternalState newState, std::optional<LogRange> range) {
  internalState = newState;
  lastInternalStateChange = std::chrono::system_clock::now();
  ingestionRange = range;
  lastError.reset();
  errorCounter = 0;
}

template<typename S>
void FollowerStateManager<S>::GuardedData::updateInternalState(
    FollowerInternalState newState, Result error) {
  internalState = newState;
  lastInternalStateChange = std::chrono::system_clock::now();
  ingestionRange.reset();
  lastError.emplace(std::move(error));
  errorCounter += 1;
}

template<typename S>
auto FollowerStateManager<S>::GuardedData::updateNextIndex(
    LogIndex nextWaitForIndex) -> DeferredAction {
  _nextWaitForIndex = nextWaitForIndex;
  auto resolveQueue = std::make_unique<WaitForAppliedQueue>();
  LOG_CTX("9929a", TRACE, self.loggerContext)
      << "Resolving WaitForApplied promises upto " << nextWaitForIndex;
  auto const end = waitForAppliedQueue.lower_bound(nextWaitForIndex);
  for (auto it = waitForAppliedQueue.begin(); it != end;) {
    resolveQueue->insert(waitForAppliedQueue.extract(it++));
  }
  return DeferredAction([resolveQueue = std::move(resolveQueue)]() noexcept {
    for (auto& p : *resolveQueue) {
      p.second.setValue();
    }
  });
}

template<typename S>
FollowerStateManager<S>::GuardedData::GuardedData(
    FollowerStateManager& self, std::unique_ptr<CoreType> core,
    std::unique_ptr<ReplicatedStateToken> token)
    : self(self), core(std::move(core)), token(std::move(token)) {
  TRI_ASSERT(this->core != nullptr);
  TRI_ASSERT(this->token != nullptr);
}

}  // namespace arangodb::replication2::replicated_state<|MERGE_RESOLUTION|>--- conflicted
+++ resolved
@@ -307,9 +307,6 @@
 }
 
 template<typename S>
-<<<<<<< HEAD
-void FollowerStateManager<S>::run() noexcept {
-=======
 void FollowerStateManager<S>::handleAwaitLeadershipResult(
     futures::Future<replicated_log::WaitForResult>&& f) {
   std::move(f).thenFinal(
@@ -355,8 +352,7 @@
 }
 
 template<typename S>
-void FollowerStateManager<S>::run() {
->>>>>>> b1347124
+void FollowerStateManager<S>::run() noexcept {
   // 1. wait for log follower to have committed at least one entry
   // 2. receive a new snapshot (if required)
   //    if (old_generation != new_generation || snapshot_status != Completed)
