////////////////////////////////////////////////////////////////////////////////
/// DISCLAIMER
///
/// Copyright 2021-2021 ArangoDB GmbH, Cologne, Germany
///
/// Licensed under the Apache License, Version 2.0 (the "License");
/// you may not use this file except in compliance with the License.
/// You may obtain a copy of the License at
///
///     http://www.apache.org/licenses/LICENSE-2.0
///
/// Unless required by applicable law or agreed to in writing, software
/// distributed under the License is distributed on an "AS IS" BASIS,
/// WITHOUT WARRANTIES OR CONDITIONS OF ANY KIND, either express or implied.
/// See the License for the specific language governing permissions and
/// limitations under the License.
///
/// Copyright holder is ArangoDB GmbH, Cologne, Germany
///
/// @author Lars Maier
////////////////////////////////////////////////////////////////////////////////

#include "LeaderStateManager.h"
#include "Basics/application-exit.h"
#include "Basics/debugging.h"
#include "Basics/voc-errors.h"

namespace arangodb::replication2::replicated_state {
template<typename S>
void LeaderStateManager<S>::run() {
  // 1. wait for leadership established
  // 1.2. digest available entries into multiplexer
  // 2. construct leader state
  // 2.2 apply all log entries of the previous term
  // 3. make leader state available

  LOG_CTX("53ba0", TRACE, loggerContext)
      << "LeaderStateManager waiting for leadership to be established";
  guardedData.getLockedGuard()->updateInternalState(
      LeaderInternalState::kWaitingForLeadershipEstablished);
  logLeader->waitForLeadership()
      .thenValue([weak = this->weak_from_this()](auto&& result) {
        auto self = weak.lock();
        if (self == nullptr) {
          return futures::Future<Result>{
              TRI_ERROR_REPLICATION_REPLICATED_LOG_LEADER_RESIGNED};
        }
        LOG_CTX("53ba1", TRACE, self->loggerContext)
            << "LeaderStateManager established";
        auto f = self->guardedData.doUnderLock([&](GuardedData& data) {
          data.updateInternalState(LeaderInternalState::kIngestingExistingLog);
          auto mux = Multiplexer::construct(self->logLeader);
          mux->digestAvailableEntries();
          data.stream = mux->template getStreamById<1>();  // TODO fix stream id
          return data.stream->waitForIterator(LogIndex{0});
        });

        LOG_CTX("53ba2", TRACE, self->loggerContext)
            << "receiving committed entries for recovery";
        // TODO we don't have to `waitFor` we can just access the log.
        //    new entries are not yet written, because the stream is
        //    not published.
        return std::move(f).thenValue([weak](
                                          std::unique_ptr<Iterator>&& result) {
          auto self = weak.lock();
          if (self == nullptr) {
            return futures::Future<Result>{
                TRI_ERROR_REPLICATION_REPLICATED_LOG_LEADER_RESIGNED};
          }
          LOG_CTX("53ba0", TRACE, self->loggerContext)
              << "creating leader instance and starting recovery";
          auto core = self->guardedData.doUnderLock([&](GuardedData& data) {
            data.updateInternalState(LeaderInternalState::kRecoveryInProgress,
                                     result->range());
            return std::move(data.core);
          });
          if (core == nullptr) {
            LOG_CTX("6d9ee", DEBUG, self->loggerContext) << "core already gone";
            return futures::Future<Result>{
                TRI_ERROR_REPLICATION_REPLICATED_LOG_LEADER_RESIGNED};
          }
          std::shared_ptr<IReplicatedLeaderState<S>> machine =
              self->factory->constructLeader(std::move(core));
          return machine->recoverEntries(std::move(result))
              .then([weak, machine](
                        futures::Try<Result>&& tryResult) mutable -> Result {
                auto self = weak.lock();
                if (self == nullptr) {
                  return Result{
                      TRI_ERROR_REPLICATION_REPLICATED_LOG_LEADER_RESIGNED};
                }
                try {
                  if (auto result = tryResult.get(); result.ok()) {
                    LOG_CTX("1a375", DEBUG, self->loggerContext)
                        << "recovery on leader completed";
                    bool waitForResigned =
                        self->guardedData.doUnderLock([&](GuardedData& data) {
                          if (data.token == nullptr) {
                            LOG_CTX("59a31", DEBUG, self->loggerContext)
                                << "token already gone";
                            return false;
                          }
                          data.state = machine;
                          data.token->snapshot.updateStatus(
                              SnapshotStatus::kCompleted);
                          data.updateInternalState(
                              LeaderInternalState::kServiceAvailable);
                          data.state->_stream = data.stream;
                          return true;
                        });

                    if (waitForResigned) {
                      self->beginWaitingForParticipantResigned();
                      return result;
                    } else {
                      return Result{
                          TRI_ERROR_REPLICATION_REPLICATED_LOG_LEADER_RESIGNED};
                    }
<<<<<<< HEAD
                    try {
                      if (auto result = tryResult.get(); result.ok()) {
                        LOG_CTX("1a375", DEBUG, self->loggerContext)
                            << "recovery on leader completed";
                        self->state = machine;
                        self->token->snapshot.updateStatus(
                            SnapshotStatus::kCompleted);
                        self->updateInternalState(
                            LeaderInternalState::kServiceAvailable);
                        self->state->_stream = self->stream;
                        self->beginWaitingForParticipantResigned();
                        self->state->start();
                        return result;
                      } else {
                        LOG_CTX("3fd49", FATAL, self->loggerContext)
                            << "recovery failed with error: "
                            << result.errorMessage();
                        FATAL_ERROR_EXIT();
                      }
                    } catch (std::exception const& e) {
                      LOG_CTX("3aaf8", FATAL, self->loggerContext)
                          << "recovery failed with exception: " << e.what();
                      FATAL_ERROR_EXIT();
                    } catch (...) {
                      LOG_CTX("a207d", FATAL, self->loggerContext)
                          << "recovery failed with unknown exception";
                      FATAL_ERROR_EXIT();
                    }
                  });
            });
=======
                  } else {
                    LOG_CTX("3fd49", FATAL, self->loggerContext)
                        << "recovery failed with error: "
                        << result.errorMessage();
                    FATAL_ERROR_EXIT();
                  }
                } catch (std::exception const& e) {
                  LOG_CTX("3aaf8", FATAL, self->loggerContext)
                      << "recovery failed with exception: " << e.what();
                  FATAL_ERROR_EXIT();
                } catch (...) {
                  LOG_CTX("a207d", FATAL, self->loggerContext)
                      << "recovery failed with unknown exception";
                  FATAL_ERROR_EXIT();
                }
              });
        });
>>>>>>> 24f53bc3
      })
      .thenFinal([weak =
                      this->weak_from_this()](futures::Try<Result>&& result) {
        auto self = weak.lock();
        if (self == nullptr) {
          return;
        }
        try {
          auto res = result.get();  // throws exceptions
          if (res.is(TRI_ERROR_REPLICATION_REPLICATED_LOG_LEADER_RESIGNED)) {
            return;
          }
          TRI_ASSERT(res.ok());
        } catch (std::exception const& e) {
          LOG_CTX("e73bc", FATAL, self->loggerContext)
              << "Unexpected exception in leader startup procedure: "
              << e.what();
          FATAL_ERROR_EXIT();
        } catch (...) {
          LOG_CTX("4d2b7", FATAL, self->loggerContext)
              << "Unexpected exception in leader startup procedure";
          FATAL_ERROR_EXIT();
        }
      });
}

template<typename S>
LeaderStateManager<S>::LeaderStateManager(
    LoggerContext loggerContext,
    std::shared_ptr<ReplicatedState<S>> const& parent,
    std::shared_ptr<replicated_log::ILogLeader> leader,
    std::unique_ptr<CoreType> core, std::unique_ptr<ReplicatedStateToken> token,
    std::shared_ptr<Factory> factory) noexcept
    : guardedData(*this, LeaderInternalState::kWaitingForLeadershipEstablished,
                  std::move(core), std::move(token)),
      parent(parent),
      logLeader(std::move(leader)),
      loggerContext(std::move(loggerContext)),
      factory(std::move(factory)) {}

template<typename S>
auto LeaderStateManager<S>::getStatus() const -> StateStatus {
  auto guard = guardedData.getLockedGuard();
  if (guard->_didResign) {
    TRI_ASSERT(guard->core == nullptr && guard->token == nullptr);
    throw replicated_log::ParticipantResignedException(
        TRI_ERROR_REPLICATION_REPLICATED_LOG_FOLLOWER_RESIGNED, ADB_HERE);
  } else {
    // Note that `this->core` is passed into the state when the leader is
    // started (more particularly, when the leader state is created), but
    // `this->state` is only set after replaying the log has finished.
    // Thus both can be null here.
    TRI_ASSERT(guard->token != nullptr);
  }
  LeaderStatus status;
  status.managerState.state = guard->internalState;
  status.managerState.lastChange = guard->lastInternalStateChange;
  if (guard->internalState == LeaderInternalState::kRecoveryInProgress &&
      guard->recoveryRange) {
    status.managerState.detail =
        "recovery range is " + to_string(*guard->recoveryRange);
  } else {
    status.managerState.detail = std::nullopt;
  }
  status.snapshot = guard->token->snapshot;
  status.generation = guard->token->generation;
  return StateStatus{.variant = std::move(status)};
}

template<typename S>
auto LeaderStateManager<S>::resign() && noexcept
    -> std::tuple<std::unique_ptr<CoreType>,
                  std::unique_ptr<ReplicatedStateToken>, DeferredAction> {
  LOG_CTX("edcf3", TRACE, loggerContext) << "Leader manager resign";
  auto guard = guardedData.getLockedGuard();
  auto core = std::invoke([&] {
    if (guard->state != nullptr) {
      TRI_ASSERT(guard->core == nullptr);
      return std::move(*guard->state).resign();
    } else {
      return std::move(guard->core);
    }
  });
  TRI_ASSERT(core != nullptr);
  TRI_ASSERT(guard->token != nullptr);
  TRI_ASSERT(!guard->_didResign);
  guard->_didResign = true;
  return std::make_tuple(std::move(core), std::move(guard->token),
                         DeferredAction{});
}

template<typename S>
void LeaderStateManager<S>::beginWaitingForParticipantResigned() {
  logLeader->waitForResign().thenFinal([weak = this->weak_from_this()](auto&&) {
    if (auto self = weak.lock(); self != nullptr) {
      if (auto parentPtr = self->parent.lock(); parentPtr != nullptr) {
        parentPtr->forceRebuild();
      }
    }
  });
}

template<typename S>
auto LeaderStateManager<S>::getImplementationState()
    -> std::shared_ptr<IReplicatedLeaderState<S>> {
  return guardedData.getLockedGuard()->state;
}
}  // namespace arangodb::replication2::replicated_state<|MERGE_RESOLUTION|>--- conflicted
+++ resolved
@@ -106,6 +106,7 @@
                           data.updateInternalState(
                               LeaderInternalState::kServiceAvailable);
                           data.state->_stream = data.stream;
+                          data.state->start();
                           return true;
                         });
 
@@ -116,38 +117,6 @@
                       return Result{
                           TRI_ERROR_REPLICATION_REPLICATED_LOG_LEADER_RESIGNED};
                     }
-<<<<<<< HEAD
-                    try {
-                      if (auto result = tryResult.get(); result.ok()) {
-                        LOG_CTX("1a375", DEBUG, self->loggerContext)
-                            << "recovery on leader completed";
-                        self->state = machine;
-                        self->token->snapshot.updateStatus(
-                            SnapshotStatus::kCompleted);
-                        self->updateInternalState(
-                            LeaderInternalState::kServiceAvailable);
-                        self->state->_stream = self->stream;
-                        self->beginWaitingForParticipantResigned();
-                        self->state->start();
-                        return result;
-                      } else {
-                        LOG_CTX("3fd49", FATAL, self->loggerContext)
-                            << "recovery failed with error: "
-                            << result.errorMessage();
-                        FATAL_ERROR_EXIT();
-                      }
-                    } catch (std::exception const& e) {
-                      LOG_CTX("3aaf8", FATAL, self->loggerContext)
-                          << "recovery failed with exception: " << e.what();
-                      FATAL_ERROR_EXIT();
-                    } catch (...) {
-                      LOG_CTX("a207d", FATAL, self->loggerContext)
-                          << "recovery failed with unknown exception";
-                      FATAL_ERROR_EXIT();
-                    }
-                  });
-            });
-=======
                   } else {
                     LOG_CTX("3fd49", FATAL, self->loggerContext)
                         << "recovery failed with error: "
@@ -165,7 +134,6 @@
                 }
               });
         });
->>>>>>> 24f53bc3
       })
       .thenFinal([weak =
                       this->weak_from_this()](futures::Try<Result>&& result) {
