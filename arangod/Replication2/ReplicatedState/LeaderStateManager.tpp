--- conflicted
+++ resolved
@@ -45,25 +45,7 @@
             throw basics::Exception(std::move(result), ADB_HERE);
           }
         }
-<<<<<<< HEAD
       };
-=======
-        LOG_CTX("53ba1", TRACE, self->loggerContext)
-            << "LeaderStateManager established";
-        auto f = self->guardedData.doUnderLock([&](GuardedData& data) {
-          TRI_ASSERT(data.internalState ==
-                     LeaderInternalState::kWaitingForLeadershipEstablished);
-          data.updateInternalState(LeaderInternalState::kIngestingExistingLog);
-          auto mux = Multiplexer::construct(self->logLeader);
-          mux->digestAvailableEntries();
-#ifdef _MSC_VER                                   // circumventing bug in msvc
-          data.stream = mux->getStreamById<1>();  // TODO fix stream id
-#else
-          data.stream = mux->template getStreamById<1>();  // TODO fix stream id
-#endif
-          return data.stream->waitForIterator(LogIndex{0});
-        });
->>>>>>> 42ce9538
 
   auto const handleErrors = [weak = this->weak_from_this()](
                                 futures::Try<futures::Unit>&&
@@ -169,7 +151,11 @@
         << "Unexpected state " << to_string(data.internalState);
     auto mux = Multiplexer::construct(logLeader);
     mux->digestAvailableEntries();
-    data.stream = mux->template getStreamById<1>(); /* TODO fix stream id*/
+#ifdef _MSC_VER                             // circumventing bug in msvc
+    data.stream = mux->getStreamById<1>();  // TODO fix stream id
+#else
+    data.stream = mux->template getStreamById<1>();  // TODO fix stream id
+#endif
     return data.stream->waitForIterator(LogIndex{0});
   });
 
