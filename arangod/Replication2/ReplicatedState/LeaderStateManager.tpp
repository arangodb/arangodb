--- conflicted
+++ resolved
@@ -36,26 +36,8 @@
 
   LOG_CTX("53ba0", TRACE, loggerContext)
       << "LeaderStateManager waiting for leadership to be established";
-<<<<<<< HEAD
-  _guardedData.doUnderLock([](GuardedLeaderStateManagerData& self) {
-    if (self._internalState == LeaderInternalState::kUninitializedState) {
-      self.updateInternalState(
-          LeaderInternalState::kWaitingForLeadershipEstablished);
-    } else {
-      LOG_TOPIC("e1861", FATAL, Logger::REPLICATED_STATE)
-          << "LeaderStateManager was started twice, this must not happen. "
-             "Bailing out.";
-      FATAL_ERROR_EXIT();
-    }
-  });
-
-  // TODO What happens when the LogLeader instance is resigned
-  //      during run()? Are exceptions thrown that we must handle?
-
-=======
   guardedData.getLockedGuard()->updateInternalState(
       LeaderInternalState::kWaitingForLeadershipEstablished);
->>>>>>> b1347124
   logLeader->waitForLeadership()
       .thenValue([weak = this->weak_from_this()](auto&& result) {
         auto self = weak.lock();
@@ -65,15 +47,8 @@
         }
         LOG_CTX("53ba1", TRACE, self->loggerContext)
             << "LeaderStateManager established";
-<<<<<<< HEAD
         TRI_ASSERT(self->_guardedData.getLockedGuard()->_internalState ==
                    LeaderInternalState::kWaitingForLeadershipEstablished);
-        self->_guardedData.getLockedGuard()->updateInternalState(
-            LeaderInternalState::kIngestingExistingLog);
-        auto mux = Multiplexer::construct(self->logLeader);
-        mux->digestAvailableEntries();
-        self->stream = mux->template getStreamById<1>();  // TODO fix stream id
-=======
         auto f = self->guardedData.doUnderLock([&](GuardedData& data) {
           data.updateInternalState(LeaderInternalState::kIngestingExistingLog);
           auto mux = Multiplexer::construct(self->logLeader);
@@ -81,103 +56,12 @@
           data.stream = mux->template getStreamById<1>();  // TODO fix stream id
           return data.stream->waitForIterator(LogIndex{0});
         });
->>>>>>> b1347124
 
         LOG_CTX("53ba2", TRACE, self->loggerContext)
             << "receiving committed entries for recovery";
         // TODO we don't have to `waitFor` we can just access the log.
         //    new entries are not yet written, because the stream is
         //    not published.
-<<<<<<< HEAD
-        return self->stream->waitForIterator(LogIndex{0})
-            .thenValue([weak](std::unique_ptr<Iterator>&& result) {
-              LOG_TOPIC("53ba0", TRACE, Logger::REPLICATED_STATE)
-                  << "creating leader instance and starting recovery";
-              auto self = weak.lock();
-              if (self == nullptr) {
-                return futures::Future<Result>{
-                    TRI_ERROR_REPLICATION_REPLICATED_LOG_LEADER_RESIGNED};
-              }
-              auto machine = self->_guardedData.doUnderLock(
-                  [&](auto& data)
-                      -> std::shared_ptr<IReplicatedLeaderState<S>> {
-                    TRI_ASSERT(data->_internalState ==
-                               LeaderInternalState::kIngestingExistingLog);
-                    data->updateInternalState(
-                        LeaderInternalState::kRecoveryInProgress,
-                        result->range());
-                    return self->factory->constructLeader(
-                        std::move(data->_core));
-                  });
-              return machine->recoverEntries(std::move(result))
-                  .then([weak,
-                         machine](futures::Try<Result>&& tryResult) mutable
-                        -> Result {
-                    auto self = weak.lock();
-                    if (self == nullptr) {
-                      return Result{
-                          TRI_ERROR_REPLICATION_REPLICATED_LOG_LEADER_RESIGNED};
-                    }
-                    try {
-                      if (auto result = tryResult.get(); result.ok()) {
-                        LOG_TOPIC("1a375", DEBUG, Logger::REPLICATED_STATE)
-                            << "recovery on leader completed";
-                        self->state = machine;
-                        self->token->snapshot.updateStatus(
-                            SnapshotStatus::kCompleted);
-                        TRI_ASSERT(self->_guardedData.getLockedGuard()
-                                       ->_internalState ==
-                                   LeaderInternalState::kRecoveryInProgress);
-                        self->_guardedData.getLockedGuard()
-                            ->updateInternalState(
-                                LeaderInternalState::kServiceAvailable);
-                        self->state->_stream = self->stream;
-                        self->beginWaitingForParticipantResigned();
-                        return result;
-                      } else {
-                        LOG_TOPIC("3fd49", FATAL, Logger::REPLICATED_STATE)
-                            << "recovery failed with error: "
-                            << result.errorMessage();
-                        FATAL_ERROR_EXIT();
-                      }
-                    } catch (std::exception const& e) {
-                      LOG_TOPIC("3aaf8", FATAL, Logger::REPLICATED_STATE)
-                          << "recovery failed with exception: " << e.what();
-                      FATAL_ERROR_EXIT();
-                    } catch (...) {
-                      LOG_TOPIC("a207d", FATAL, Logger::REPLICATED_STATE)
-                          << "recovery failed with unknown exception";
-                      FATAL_ERROR_EXIT();
-                    }
-                  });
-            });
-      })
-      .thenFinal(
-          [weak = this->weak_from_this()](futures::Try<Result>&& result) {
-            auto self = weak.lock();
-            if (self == nullptr) {
-              return;
-            }
-            try {
-              // Note that if one of the previous actions returned
-              // TRI_ERROR_REPLICATION_REPLICATED_LOG_LEADER_RESIGNED, this will
-              // be because the shared_ptr is already gone. Thus weak.lock()
-              // above will have failed, too; thus we'll never see that error
-              // code here.
-              auto res = result.get();  // throws exceptions
-              TRI_ASSERT(res.ok());
-            } catch (std::exception const& e) {
-              LOG_TOPIC("e73bc", FATAL, Logger::REPLICATED_STATE)
-                  << "Unexpected exception in leader startup procedure: "
-                  << e.what();
-              FATAL_ERROR_EXIT();
-            } catch (...) {
-              LOG_TOPIC("4d2b7", FATAL, Logger::REPLICATED_STATE)
-                  << "Unexpected exception in leader startup procedure";
-              FATAL_ERROR_EXIT();
-            }
-          });
-=======
         return std::move(f).thenValue([weak](
                                           std::unique_ptr<Iterator>&& result) {
           auto self = weak.lock();
@@ -275,7 +159,6 @@
           FATAL_ERROR_EXIT();
         }
       });
->>>>>>> b1347124
 }
 
 template<typename S>
@@ -289,20 +172,6 @@
                   std::move(core), std::move(token)),
       parent(parent),
       logLeader(std::move(leader)),
-<<<<<<< HEAD
-      factory(std::move(factory)),
-      _guardedData(std::move(core), std::move(token)) {
-  TRI_ASSERT(this->core != nullptr);
-  TRI_ASSERT(this->token != nullptr);
-}
-
-template<typename S>
-auto LeaderStateManager<S>::getStatus() const -> StateStatus {
-  if (_didResign) {
-    TRI_ASSERT(_guardedData.doUnderLock([](auto const& self) {
-      return self._core == nullptr && self._token == nullptr;
-    }));
-=======
       loggerContext(std::move(loggerContext)),
       factory(std::move(factory)) {}
 
@@ -311,7 +180,6 @@
   auto guard = guardedData.getLockedGuard();
   if (guard->_didResign) {
     TRI_ASSERT(guard->core == nullptr && guard->token == nullptr);
->>>>>>> b1347124
     throw replicated_log::ParticipantResignedException(
         TRI_ERROR_REPLICATION_REPLICATED_LOG_FOLLOWER_RESIGNED, ADB_HERE);
   } else {
@@ -319,13 +187,6 @@
     // started (more particularly, when the leader state is created), but
     // `this->state` is only set after replaying the log has finished.
     // Thus both can be null here.
-<<<<<<< HEAD
-    TRI_ASSERT(_guardedData.doUnderLock(
-        [](auto const& self) { return self._token != nullptr; }));
-  }
-  auto leaderStatus = _guardedData.getLockedGuard()->getLeaderStatus();
-  return StateStatus{.variant = std::move(leaderStatus)};
-=======
     TRI_ASSERT(guard->token != nullptr);
   }
   LeaderStatus status;
@@ -341,35 +202,19 @@
   status.snapshot = guard->token->snapshot;
   status.generation = guard->token->generation;
   return StateStatus{.variant = std::move(status)};
->>>>>>> b1347124
 }
 
 template<typename S>
 auto LeaderStateManager<S>::resign() && noexcept
-<<<<<<< HEAD
-    -> std::pair<std::unique_ptr<CoreType>,
-                 std::unique_ptr<ReplicatedStateToken>> {
-  LOG_TOPIC("edcf3", TRACE, Logger::REPLICATED_STATE)
-      << "Leader manager resign";
-
+    -> std::tuple<std::unique_ptr<CoreType>,
+                  std::unique_ptr<ReplicatedStateToken>, DeferredAction> {
+  LOG_CTX("edcf3", TRACE, loggerContext) << "Leader manager resign";
   auto [core, token] = _guardedData.doUnderLock([&](auto& self) {
     if (state != nullptr) {
       TRI_ASSERT(self._core == nullptr);
       return std::pair(std::move(*state).resign(), std::move(self._token));
     } else {
       return std::pair(std::move(self._core), std::move(self._token));
-=======
-    -> std::tuple<std::unique_ptr<CoreType>,
-                  std::unique_ptr<ReplicatedStateToken>, DeferredAction> {
-  LOG_CTX("edcf3", TRACE, loggerContext) << "Leader manager resign";
-  auto guard = guardedData.getLockedGuard();
-  auto core = std::invoke([&] {
-    if (guard->state != nullptr) {
-      TRI_ASSERT(guard->core == nullptr);
-      return std::move(*guard->state).resign();
-    } else {
-      return std::move(guard->core);
->>>>>>> b1347124
     }
   });
 
@@ -393,44 +238,8 @@
 }
 
 template<typename S>
-<<<<<<< HEAD
-LeaderStateManager<S>::GuardedLeaderStateManagerData::
-    GuardedLeaderStateManagerData(std::unique_ptr<CoreType> core,
-                                  std::unique_ptr<ReplicatedStateToken> token)
-    : _internalState(LeaderInternalState::kWaitingForLeadershipEstablished),
-      _core(std::move(core)),
-      _token(std::move(token)) {}
-
-template<typename S>
-void LeaderStateManager<S>::GuardedLeaderStateManagerData::updateInternalState(
-    LeaderInternalState newState, std::optional<LogRange> range) {
-  _internalState = newState;
-  _lastInternalStateChange = std::chrono::system_clock::now();
-  _recoveryRange = range;
-}
-
-template<typename S>
-auto LeaderStateManager<S>::GuardedLeaderStateManagerData::getLeaderStatus()
-    const -> LeaderStatus {
-  LeaderStatus status;
-  status.managerState.state = _internalState;
-  status.managerState.lastChange = _lastInternalStateChange;
-  if (_internalState == LeaderInternalState::kRecoveryInProgress &&
-      _recoveryRange) {
-    status.managerState.detail =
-        "recovery range is " + to_string(*_recoveryRange);
-  } else {
-    status.managerState.detail = std::nullopt;
-  }
-  status.snapshot = _token->snapshot;
-  status.generation = _token->generation;
-  return status;
-}
-
-=======
 auto LeaderStateManager<S>::getImplementationState()
     -> std::shared_ptr<IReplicatedLeaderState<S>> {
   return guardedData.getLockedGuard()->state;
 }
->>>>>>> b1347124
 }  // namespace arangodb::replication2::replicated_state