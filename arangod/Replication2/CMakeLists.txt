--- conflicted
+++ resolved
@@ -1,6 +1,6 @@
 add_library(arango_replication2 STATIC
-<<<<<<< HEAD
         AgencyCollectionSpecification.cpp
+        Supervision/CollectionGroupSupervision.cpp
         AgencyMethods.cpp
         Methods.cpp
         MetricsHelper.cpp
@@ -10,18 +10,6 @@
         ${PROJECT_SOURCE_DIR}/arangod/RestHandler/RestPrototypeStateHandler.cpp
         ${PROJECT_SOURCE_DIR}/arangod/RestHandler/RestDocumentStateHandler.cpp)
 
-=======
-  AgencyCollectionSpecification.cpp
-  Supervision/CollectionGroupSupervision.cpp
-  AgencyMethods.cpp
-  Methods.cpp
-  MetricsHelper.cpp
-  Version.cpp
-  ${PROJECT_SOURCE_DIR}/arangod/RestHandler/RestLogHandler.cpp
-  ${PROJECT_SOURCE_DIR}/arangod/RestHandler/RestLogInternalHandler.cpp
-  ${PROJECT_SOURCE_DIR}/arangod/RestHandler/RestPrototypeStateHandler.cpp
-  ${PROJECT_SOURCE_DIR}/arangod/RestHandler/RestDocumentStateHandler.cpp )
->>>>>>> d0b50659
 
 target_link_libraries(arango_replication2
         arango # -> V8
