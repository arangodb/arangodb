////////////////////////////////////////////////////////////////////////////////
/// @brief associative array implementation
///
/// @file
///
/// DISCLAIMER
///
/// Copyright 2004-2012 triagens GmbH, Cologne, Germany
///
/// Licensed under the Apache License, Version 2.0 (the "License");
/// you may not use this file except in compliance with the License.
/// You may obtain a copy of the License at
///
///     http://www.apache.org/licenses/LICENSE-2.0
///
/// Unless required by applicable law or agreed to in writing, software
/// distributed under the License is distributed on an "AS IS" BASIS,
/// WITHOUT WARRANTIES OR CONDITIONS OF ANY KIND, either express or implied.
/// See the License for the specific language governing permissions and
/// limitations under the License.
///
/// Copyright holder is triAGENS GmbH, Cologne, Germany
///
/// @author Dr. Frank Celler
/// @author Martin Schoenert
/// @author Copyright 2006-2012, triAGENS GmbH, Cologne, Germany
////////////////////////////////////////////////////////////////////////////////

#ifndef TRIAGENS_HASHINDEX_HASH_ARRAY_H
#define TRIAGENS_HASHINDEX_HASH_ARRAY_H 1

#include "BasicsC/common.h"
#include <BasicsC/vector.h>

#ifdef __cplusplus
extern "C" {
#endif

// -----------------------------------------------------------------------------
// --SECTION--                                                      public types
// -----------------------------------------------------------------------------

////////////////////////////////////////////////////////////////////////////////
/// @addtogroup Collections
/// @{
////////////////////////////////////////////////////////////////////////////////

////////////////////////////////////////////////////////////////////////////////
/// @brief associative array
////////////////////////////////////////////////////////////////////////////////

typedef struct TRI_hasharray_s {
  uint64_t (*hashKey) (struct TRI_hasharray_s*, void*);
  uint64_t (*hashElement) (struct TRI_hasharray_s*, void*);

  void (*clearElement) (struct TRI_hasharray_s*, void*);

  bool (*isEmptyElement) (struct TRI_hasharray_s*, void*);
  bool (*isEqualKeyElement) (struct TRI_hasharray_s*, void*, void*);
  bool (*isEqualElementElement) (struct TRI_hasharray_s*, void*, void*);

<<<<<<< HEAD

  uint64_t _elementSize;
  uint64_t _nrAlloc; // the size of the table
  uint64_t _nrUsed; // the number of used entries

  char* _table; // the table itself

=======
  size_t _numFields; // the number of fields indexes
  uint64_t _elementSize;
  uint64_t _nrAlloc; // the size of the table
  uint64_t _nrUsed; // the number of used entries
  
  char* _table; // the table itself, aligned to a cache line boundary 

#ifdef TRI_INTERNAL_STATS
>>>>>>> 26027346
  uint64_t _nrFinds; // statistics: number of lookup calls
  uint64_t _nrAdds; // statistics: number of insert calls
  uint64_t _nrRems; // statistics: number of remove calls
  uint64_t _nrResizes; // statistics: number of resizes

  uint64_t _nrProbesF; // statistics: number of misses while looking up
  uint64_t _nrProbesA; // statistics: number of misses while inserting
  uint64_t _nrProbesD; // statistics: number of misses while removing
  uint64_t _nrProbesR; // statistics: number of misses while adding
#endif
}
TRI_hasharray_t;


////////////////////////////////////////////////////////////////////////////////
/// @}
////////////////////////////////////////////////////////////////////////////////

// -----------------------------------------------------------------------------
// --SECTION--                                                 ASSOCIATIVE ARRAY
// -----------------------------------------------------------------------------

// -----------------------------------------------------------------------------
// --SECTION--                                      constructors and destructors
// -----------------------------------------------------------------------------

////////////////////////////////////////////////////////////////////////////////
/// @addtogroup Collections
/// @{
////////////////////////////////////////////////////////////////////////////////

////////////////////////////////////////////////////////////////////////////////
/// @brief initialises an array
////////////////////////////////////////////////////////////////////////////////

bool TRI_InitHashArray (TRI_hasharray_t*,
                        size_t initialDocumentCount,
                        size_t numFields,
                        size_t elementSize,
                        uint64_t (*hashKey) (TRI_hasharray_t*, void*),
                        uint64_t (*hashElement) (TRI_hasharray_t*, void*),
                        void (*clearElement) (TRI_hasharray_t*, void*),
                        bool (*isEmptyElement) (TRI_hasharray_t*, void*),
                        bool (*isEqualKeyElement) (TRI_hasharray_t*, void*, void*),
                        bool (*isEqualElementElement) (TRI_hasharray_t*, void*, void*));

////////////////////////////////////////////////////////////////////////////////
/// @brief destroys an array, but does not free the pointer
////////////////////////////////////////////////////////////////////////////////

void TRI_DestroyHashArray (TRI_hasharray_t*);

////////////////////////////////////////////////////////////////////////////////
/// @brief destroys an array and frees the pointer
////////////////////////////////////////////////////////////////////////////////

void TRI_FreeHashArray (TRI_hasharray_t*);

////////////////////////////////////////////////////////////////////////////////
/// @}
////////////////////////////////////////////////////////////////////////////////

// -----------------------------------------------------------------------------
// --SECTION--                                                  public functions
// -----------------------------------------------------------------------------

////////////////////////////////////////////////////////////////////////////////
/// @addtogroup Collections
/// @{
////////////////////////////////////////////////////////////////////////////////

////////////////////////////////////////////////////////////////////////////////
/// @brief lookups an element given a key
////////////////////////////////////////////////////////////////////////////////

void* TRI_LookupByKeyHashArray (TRI_hasharray_t*, void* key);

////////////////////////////////////////////////////////////////////////////////
/// @brief finds an element given a key, returns NULL if not found
////////////////////////////////////////////////////////////////////////////////

void* TRI_FindByKeyHashArray (TRI_hasharray_t*, void* key);

////////////////////////////////////////////////////////////////////////////////
/// @brief lookups an element given an element
////////////////////////////////////////////////////////////////////////////////

void* TRI_LookupByElementHashArray (TRI_hasharray_t*, void* element);

////////////////////////////////////////////////////////////////////////////////
/// @brief finds an element given an element, returns NULL if not found
////////////////////////////////////////////////////////////////////////////////

void* TRI_FindByElementHashArray (TRI_hasharray_t*, void* element);

////////////////////////////////////////////////////////////////////////////////
/// @brief adds an element to the array
////////////////////////////////////////////////////////////////////////////////

bool TRI_InsertElementHashArray (TRI_hasharray_t*, void* element, bool overwrite);

////////////////////////////////////////////////////////////////////////////////
/// @brief adds an key/element to the array
////////////////////////////////////////////////////////////////////////////////

bool TRI_InsertKeyHashArray (TRI_hasharray_t*, void* key, void* element, bool overwrite);

////////////////////////////////////////////////////////////////////////////////
/// @brief removes an element from the array
////////////////////////////////////////////////////////////////////////////////

bool TRI_RemoveElementHashArray (TRI_hasharray_t*, void* element);

////////////////////////////////////////////////////////////////////////////////
/// @brief removes an key/element to the array
////////////////////////////////////////////////////////////////////////////////

bool TRI_RemoveKeyHashArray (TRI_hasharray_t*, void* key);

////////////////////////////////////////////////////////////////////////////////
/// @}
////////////////////////////////////////////////////////////////////////////////

// -----------------------------------------------------------------------------
// --SECTION--                                                  MULTI HASH ARRAY
// -----------------------------------------------------------------------------

// -----------------------------------------------------------------------------
// --SECTION--                                                  public functions
// -----------------------------------------------------------------------------

////////////////////////////////////////////////////////////////////////////////
/// @addtogroup Collections
/// @{
////////////////////////////////////////////////////////////////////////////////

////////////////////////////////////////////////////////////////////////////////
/// @brief lookups an element given a key
////////////////////////////////////////////////////////////////////////////////

TRI_vector_pointer_t TRI_LookupByKeyHashArrayMulti (TRI_hasharray_t*, void* key);

////////////////////////////////////////////////////////////////////////////////
/// @brief lookups an element given an element
////////////////////////////////////////////////////////////////////////////////

TRI_vector_pointer_t TRI_LookupByElementHashArrayMulti (TRI_hasharray_t*, void* element);

////////////////////////////////////////////////////////////////////////////////
/// @brief adds an element to the array
////////////////////////////////////////////////////////////////////////////////

bool TRI_InsertElementHashArrayMulti (TRI_hasharray_t*, void* element, bool overwrite);

////////////////////////////////////////////////////////////////////////////////
/// @brief adds an key/element to the array
////////////////////////////////////////////////////////////////////////////////

bool TRI_InsertKeyHashArrayMulti (TRI_hasharray_t*, void* key, void* element, bool overwrite);

////////////////////////////////////////////////////////////////////////////////
/// @brief removes an element from the array
////////////////////////////////////////////////////////////////////////////////

bool TRI_RemoveElementHashArrayMulti (TRI_hasharray_t*, void* element);

////////////////////////////////////////////////////////////////////////////////
/// @brief removes an key/element to the array
////////////////////////////////////////////////////////////////////////////////

bool TRI_RemoveKeyHashArrayMulti (TRI_hasharray_t*, void* key);

////////////////////////////////////////////////////////////////////////////////
/// @}
////////////////////////////////////////////////////////////////////////////////

#ifdef __cplusplus
}
#endif

#endif

// Local Variables:
// mode: outline-minor
// outline-regexp: "^\\(/// @brief\\|/// {@inheritDoc}\\|/// @addtogroup\\|// --SECTION--\\|/// @\\}\\)"
// End:<|MERGE_RESOLUTION|>--- conflicted
+++ resolved
@@ -59,15 +59,6 @@
   bool (*isEqualKeyElement) (struct TRI_hasharray_s*, void*, void*);
   bool (*isEqualElementElement) (struct TRI_hasharray_s*, void*, void*);
 
-<<<<<<< HEAD
-
-  uint64_t _elementSize;
-  uint64_t _nrAlloc; // the size of the table
-  uint64_t _nrUsed; // the number of used entries
-
-  char* _table; // the table itself
-
-=======
   size_t _numFields; // the number of fields indexes
   uint64_t _elementSize;
   uint64_t _nrAlloc; // the size of the table
@@ -76,7 +67,6 @@
   char* _table; // the table itself, aligned to a cache line boundary 
 
 #ifdef TRI_INTERNAL_STATS
->>>>>>> 26027346
   uint64_t _nrFinds; // statistics: number of lookup calls
   uint64_t _nrAdds; // statistics: number of insert calls
   uint64_t _nrRems; // statistics: number of remove calls
