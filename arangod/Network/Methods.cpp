--- conflicted
+++ resolved
@@ -135,18 +135,11 @@
 /// a request until an overall timeout is hit (or the request succeeds)
 class RequestsState final : public std::enable_shared_from_this<RequestsState> {
  public:
-<<<<<<< HEAD
-  RequestsState(NetworkFeature& feature, DestinationId const& destination, RestVerb type,
-                std::string const& path, velocypack::Buffer<uint8_t>&& payload,
-                Timeout timeout, Headers const& headers, bool retryNotFound)
-      : _feature(feature),
-        _destination(destination),
-=======
-  RequestsState(DestinationId destination, RestVerb type,
+  RequestsState(NetworkFeature& feature, DestinationId destination, RestVerb type,
                 std::string path, velocypack::Buffer<uint8_t> payload,
                 Timeout timeout, Headers headers, bool retryNotFound)
-    : _destination(std::move(destination)),
->>>>>>> 5b583230
+      : _feature(feature),
+        _destination(std::move(destination)),
         _type(type),
         _path(std::move(path)),
         _payload(std::move(payload)),
