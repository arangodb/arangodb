--- conflicted
+++ resolved
@@ -108,7 +108,7 @@
         << "connection pool unavailable";
     return futures::makeFuture(Response{std::move(dest), Error::Canceled, nullptr, std::move(req)});
   }
-  
+
   LOG_TOPIC("2713a", DEBUG, Logger::COMMUNICATION)
       << "request to '" << dest
       << "' '" << fuerte::to_string(type) << " " << path << "'";
@@ -229,7 +229,7 @@
     localOptions.timeout =
         std::chrono::duration_cast<std::chrono::milliseconds>(_endTime - now);
     TRI_ASSERT(localOptions.timeout.count() > 0);
-    
+
     auto conn = _pool->leaseConnection(spec.endpoint);
     auto req = prepareRequest(_type, _path, _payload, localOptions, _headers);
     conn->sendRequest(std::move(req),
@@ -246,22 +246,7 @@
     switch (err) {
       case fuerte::Error::NoError: {
         TRI_ASSERT(res);
-<<<<<<< HEAD
-        if (res->statusCode() == fuerte::StatusOK || res->statusCode() == fuerte::StatusCreated ||
-            res->statusCode() == fuerte::StatusAccepted ||
-            res->statusCode() == fuerte::StatusNoContent) {
-          callResponse(Error::NoError, std::move(res), std::move(req));
-          break;
-        } else if (res->statusCode() == fuerte::StatusNotFound && _options.retryNotFound &&
-                   TRI_ERROR_ARANGO_DATA_SOURCE_NOT_FOUND ==
-                       network::errorCodeFromBody(res->slice())) {
-          LOG_TOPIC("5a8e9", DEBUG, Logger::COMMUNICATION) << "retrying request";
-        } else { // a "proper error" which has to be returned to the client
-          LOG_TOPIC("5a8d9", DEBUG, Logger::COMMUNICATION) << "canceling request";
-          callResponse(err, std::move(res), std::move(req));
-=======
         if (checkResponse(err, req, res)) {
->>>>>>> d211957c
           break;
         }
         [[fallthrough]];
@@ -295,7 +280,7 @@
         break;
     }
   }
-  
+
   bool checkResponse(fuerte::Error err,
                      std::unique_ptr<fuerte::Request>& req,
                      std::unique_ptr<fuerte::Response>& res) {
@@ -304,12 +289,12 @@
       case fuerte::StatusCreated:
       case fuerte::StatusAccepted:
       case fuerte::StatusNoContent:
-        callResponse(Error::NoError, std::move(res));
+        callResponse(Error::NoError, std::move(res), std::move(req));
         return true; // done
-        
-      case fuerte::StatusUnavailable:
+
+      case fuerte::StatusServiceUnavailable:
         return false; // goto retry
-      
+
       case fuerte::StatusNotFound:
         if (_options.retryNotFound &&
             TRI_ERROR_ARANGO_DATA_SOURCE_NOT_FOUND == network::errorCodeFromBody(res->slice())) {
@@ -317,23 +302,19 @@
         }
         [[fallthrough]];
       default:  // a "proper error" which has to be returned to the client
-        callResponse(err, std::move(res));
+        callResponse(err, std::move(res), std::move(req));
         return true; // done
     }
   }
 
-  /// @broef schedule calling the response promise
-<<<<<<< HEAD
+  /// @brief schedule calling the response promise
   void callResponse(Error err, std::unique_ptr<fuerte::Response> res, std::unique_ptr<fuerte::Request> req) {
-=======
-  void callResponse(Error err, std::unique_ptr<fuerte::Response> res) {
-    
+
     LOG_TOPIC_IF("2713d", DEBUG, Logger::COMMUNICATION, err != fuerte::Error::NoError)
         << "error on request to '" << _destination
         << "' '" << fuerte::to_string(_type) << " " << _path
         << "' '" << fuerte::to_string(err) << "'";
-    
->>>>>>> d211957c
+
     Scheduler* sch = SchedulerFeature::SCHEDULER;
     if (_options.skipScheduler || sch == nullptr) {
       _promise.setValue(Response{std::move(_destination), err, std::move(res), std::move(req)});
@@ -354,11 +335,11 @@
   }
 
   void retryLater(std::chrono::steady_clock::duration tryAgainAfter) {
-    
+
     LOG_TOPIC("2713e", DEBUG, Logger::COMMUNICATION)
         << "retry request to '" << _destination
         << "' '" << fuerte::to_string(_type) << " " << _path << "'";
-    
+
     auto* sch = SchedulerFeature::SCHEDULER;
     if (ADB_UNLIKELY(sch == nullptr)) {
       _promise.setValue(Response{std::move(_destination), fuerte::Error::Canceled, nullptr, std::move(_request)});
@@ -393,7 +374,7 @@
         << "connection pool unavailable";
     return futures::makeFuture(Response{destination, Error::Canceled, nullptr, nullptr});
   }
-  
+
   LOG_TOPIC("2713b", DEBUG, Logger::COMMUNICATION)
       << "request to '" << destination
       << "' '" << fuerte::to_string(type) << " " << path << "'";
