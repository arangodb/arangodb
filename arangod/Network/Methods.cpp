--- conflicted
+++ resolved
@@ -104,14 +104,8 @@
         Response{destination, Error::Canceled, nullptr});
   }
 
-<<<<<<< HEAD
-  arangodb::network::EndpointSpec endpoint;
-
-  int res = resolveDestination(*pool->config().clusterInfo, destination, endpoint);
-=======
   arangodb::network::EndpointSpec spec;
-  int res = resolveDestination(feature, destination, spec);
->>>>>>> cb7bf031
+  int res = resolveDestination(*pool->config().clusterInfo, destination, spec);
   if (res != TRI_ERROR_NO_ERROR) {  // FIXME return an error  ?!
     return futures::makeFuture(
         Response{destination, Error::Canceled, nullptr});
@@ -192,14 +186,8 @@
       return;  // we are done
     }
 
-<<<<<<< HEAD
-    arangodb::network::EndpointSpec endpoint;
-    int res = resolveDestination(*_pool->config().clusterInfo, _destination, endpoint);
-=======
-    // actual server endpoint is always re-evaluated
     arangodb::network::EndpointSpec spec;
-    int res = resolveDestination(_feature, _destination, spec);
->>>>>>> cb7bf031
+    int res = resolveDestination(*_pool->config().clusterInfo, _destination, spec);
     if (res != TRI_ERROR_NO_ERROR) {  // ClusterInfo did not work
       callResponse(Error::Canceled, nullptr);
       return;
@@ -214,11 +202,7 @@
     auto localTO = std::chrono::duration_cast<std::chrono::milliseconds>(_endTime - now);
     TRI_ASSERT(localTO.count() > 0);
 
-<<<<<<< HEAD
-    auto ref = _pool->leaseConnection(endpoint);
-=======
-    auto ref = pool->leaseConnection(spec.endpoint);
->>>>>>> cb7bf031
+    auto ref = _pool->leaseConnection(spec.endpoint);
     auto req = prepareRequest(_type, _path, _payload, localTO, _headers);
     auto self = RequestsState::shared_from_this();
     auto cb = [self, ref](fuerte::Error err,
