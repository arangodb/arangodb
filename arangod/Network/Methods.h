--- conflicted
+++ resolved
@@ -49,16 +49,10 @@
 using FutureRes = arangodb::futures::Future<Response>;
 
 /// @brief send a request to a given destination
-<<<<<<< HEAD
 FutureRes sendRequest(NetworkFeature& feature, DestinationId const& destination,
                       arangodb::fuerte::RestVerb type, std::string const& path,
                       velocypack::Buffer<uint8_t> payload, Timeout timeout,
-                      Headers const& headers = {});
-=======
-FutureRes sendRequest(DestinationId const& destination, arangodb::fuerte::RestVerb type,
-                      std::string const& path, velocypack::Buffer<uint8_t> payload,
-                      Timeout timeout, Headers headers = {});
->>>>>>> 9f51c03d
+                      Headers headers = {});
 
 /// @brief send a request to a given destination, retry under certain conditions
 /// a retry will be triggered if the connection was lost our could not be established
