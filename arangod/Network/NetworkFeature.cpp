--- conflicted
+++ resolved
@@ -65,11 +65,7 @@
 
 NetworkFeature::NetworkFeature(application_features::ApplicationServer& server)
     : NetworkFeature(server, network::ConnectionPool::Config{}) {
-<<<<<<< HEAD
-      this->_numIOThreads = 2; // override default
-=======
   this->_numIOThreads = 1; // override default
->>>>>>> 18edaeef
 }
 
 NetworkFeature::NetworkFeature(application_features::ApplicationServer& server,
