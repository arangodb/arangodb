--- conflicted
+++ resolved
@@ -64,10 +64,6 @@
 using namespace arangodb::options;
 
 namespace arangodb {
-<<<<<<< HEAD
-
-=======
->>>>>>> c6e49baf
 struct NetworkFeatureScale {
   static metrics::FixScale<double> scale() {
     return {0.0, 100.0, {1.0, 5.0, 15.0, 50.0}};
@@ -107,20 +103,7 @@
 DECLARE_GAUGE(arangodb_network_requests_in_flight, uint64_t,
               "Number of outgoing internal requests in flight");
 
-<<<<<<< HEAD
-NetworkFeature::NetworkFeature(Server& server)
-    : NetworkFeature(server,
-                     network::ConnectionPool::Config{
-                         server.getFeature<metrics::MetricsFeature>()}) {
-  static_assert(
-      Server::isCreatedAfter<NetworkFeature, metrics::MetricsFeature>());
-  this->_numIOThreads = 2;  // override default
-}
-
-NetworkFeature::NetworkFeature(Server& server,
-=======
 NetworkFeature::NetworkFeature(Server& server, metrics::MetricsFeature& metrics,
->>>>>>> c6e49baf
                                network::ConnectionPool::Config config)
     : ArangodFeature{server, *this},
       _protocol(),
@@ -136,24 +119,13 @@
       _requestTimeouts(metrics.add(arangodb_network_request_timeouts_total{})),
       _requestDurations(metrics.add(
           arangodb_network_request_duration_as_percentage_of_timeout{})),
-<<<<<<< HEAD
-      _unfinishedSends(server.getFeature<metrics::MetricsFeature>().add(
-          arangodb_network_unfinished_sends_total{})),
-      _dequeueDurations(server.getFeature<metrics::MetricsFeature>().add(
-          arangodb_network_dequeue_duration{})),
-      _sendDurations(server.getFeature<metrics::MetricsFeature>().add(
-          arangodb_network_send_duration{})),
-      _responseDurations(server.getFeature<metrics::MetricsFeature>().add(
-          arangodb_network_response_duration{})),
+      _unfinishedSends(metrics.add(arangodb_network_unfinished_sends_total{})),
+      _dequeueDurations(metrics.add(arangodb_network_dequeue_duration{})),
+      _sendDurations(metrics.add(arangodb_network_send_duration{})),
+      _responseDurations(metrics.add(arangodb_network_response_duration{})),
       _compressRequestThreshold(0),
       _compressionType(rest::EncodingType::DEFLATE),
       _compressionTypeLabel(StaticStrings::EncodingDeflate) {
-=======
-      _unfinishedSends(metrics.add(arangodb_network_unfinished_sends_total{})),
-      _dequeueDurations(metrics.add(arangodb_network_dequeue_duration{})),
-      _sendDurations(metrics.add(arangodb_network_send_duration{})),
-      _responseDurations(metrics.add(arangodb_network_response_duration{})) {
->>>>>>> c6e49baf
   setOptional(true);
   startsAfter<ClusterFeature>();
   startsAfter<SchedulerFeature>();
