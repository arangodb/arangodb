////////////////////////////////////////////////////////////////////////////////
/// DISCLAIMER
///
/// Copyright 2014-2024 ArangoDB GmbH, Cologne, Germany
/// Copyright 2004-2014 triAGENS GmbH, Cologne, Germany
///
/// Licensed under the Business Source License 1.1 (the "License");
/// you may not use this file except in compliance with the License.
/// You may obtain a copy of the License at
///
///     https://github.com/arangodb/arangodb/blob/devel/LICENSE
///
/// Unless required by applicable law or agreed to in writing, software
/// distributed under the License is distributed on an "AS IS" BASIS,
/// WITHOUT WARRANTIES OR CONDITIONS OF ANY KIND, either express or implied.
/// See the License for the specific language governing permissions and
/// limitations under the License.
///
/// Copyright holder is ArangoDB GmbH, Cologne, Germany
///
/// @author Simon Grätzer
////////////////////////////////////////////////////////////////////////////////

#include "NetworkFeature.h"

#include <fuerte/connection.h>

#include "ApplicationFeatures/ApplicationServer.h"
#include "Basics/EncodingUtils.h"
#include "Basics/FunctionUtils.h"
#include "Basics/NumberOfCores.h"
#include "Basics/ScopeGuard.h"
#include "Basics/application-exit.h"
#include "Basics/debugging.h"
#include "Cluster/ClusterFeature.h"
#include "Cluster/ClusterInfo.h"
#include "GeneralServer/GeneralServerFeature.h"
#include "Network/ConnectionPool.h"
#include "Network/Methods.h"
#include "ProgramOptions/ProgramOptions.h"
#include "ProgramOptions/Section.h"
#include "Metrics/CounterBuilder.h"
#include "Metrics/FixScale.h"
#include "Metrics/GaugeBuilder.h"
#include "Metrics/HistogramBuilder.h"
#include "Metrics/MetricsFeature.h"
#include "Scheduler/SchedulerFeature.h"
#include "GeneralServer/AuthenticationFeature.h"

#include "curl-stuff.h"

namespace {
void queueGarbageCollection(std::mutex& mutex,
                            arangodb::Scheduler::WorkHandle& workItem,
                            std::function<void(bool)>& gcfunc,
                            std::chrono::seconds offset) {
  std::lock_guard<std::mutex> guard(mutex);
  workItem = arangodb::SchedulerFeature::SCHEDULER->queueDelayed(
      "networkfeature-gc", arangodb::RequestLane::INTERNAL_LOW, offset, gcfunc);
}

constexpr double CongestionRatio = 0.5;
constexpr std::uint64_t MaxAllowedInFlight = 65536;
constexpr std::uint64_t MinAllowedInFlight = 64;
}  // namespace

using namespace arangodb::basics;
using namespace arangodb::options;

namespace arangodb {
struct NetworkFeatureScale {
  static metrics::FixScale<double> scale() {
    return {0.0, 100.0, {1.0, 5.0, 15.0, 50.0}};
  }
};

struct NetworkFeatureSendScaleSmall {
  static metrics::FixScale<double> scale() {
    return {0.0, 10.0, {0.000001, 0.00001, 0.0001, 0.001, 0.01, 0.1, 1.0}};
  }
};

struct NetworkFeatureSendScaleLarge {
  static metrics::FixScale<double> scale() {
    return {0.0, 10000.0, {0.01, 0.1, 1.0, 10.0, 100.0, 1000.0}};
  }
};

DECLARE_COUNTER(arangodb_network_forwarded_requests_total,
                "Number of requests forwarded to another coordinator");
DECLARE_COUNTER(arangodb_network_request_timeouts_total,
                "Number of internal requests that have timed out");
DECLARE_HISTOGRAM(
    arangodb_network_request_duration_as_percentage_of_timeout,
    NetworkFeatureScale,
    "Internal request round-trip time as a percentage of timeout [%]");
DECLARE_COUNTER(arangodb_network_unfinished_sends_total,
                "Number of times the sending of a request remained unfinished");
DECLARE_HISTOGRAM(
    arangodb_network_dequeue_duration, NetworkFeatureSendScaleSmall,
    "Time to dequeue a queued network request in fuerte in seconds");
DECLARE_HISTOGRAM(arangodb_network_send_duration, NetworkFeatureSendScaleLarge,
                  "Time to send out internal requests in seconds");
DECLARE_HISTOGRAM(
    arangodb_network_response_duration, NetworkFeatureSendScaleLarge,
    "Time to wait for network response after it was sent out in seconds");
DECLARE_GAUGE(arangodb_network_requests_in_flight, uint64_t,
              "Number of outgoing internal requests in flight");

NetworkFeature::NetworkFeature(Server& server, metrics::MetricsFeature& metrics,
                               network::ConnectionPool::Config config)
    : ArangodFeature{server, *this},
      _protocol(),
      _maxOpenConnections(config.maxOpenConnections),
      _idleTtlMilli(config.idleConnectionMilli),
      _numIOThreads(defaultIOThreads()),
      _verifyHosts(config.verifyHosts),
      _prepared(false),
      _forwardedRequests(
          metrics.add(arangodb_network_forwarded_requests_total{})),
      _maxInFlight(::MaxAllowedInFlight),
      _requestsInFlight(metrics.add(arangodb_network_requests_in_flight{})),
      _requestTimeouts(metrics.add(arangodb_network_request_timeouts_total{})),
      _requestDurations(metrics.add(
          arangodb_network_request_duration_as_percentage_of_timeout{})),
      _unfinishedSends(metrics.add(arangodb_network_unfinished_sends_total{})),
      _dequeueDurations(metrics.add(arangodb_network_dequeue_duration{})),
      _sendDurations(metrics.add(arangodb_network_send_duration{})),
      _responseDurations(metrics.add(arangodb_network_response_duration{})),
      _compressRequestThreshold(200),
      // note: we cannot use any compression method by default here for the
      // 3.12 release because that could cause upgrades from 3.11 to 3.12
      // to break. for example, if we enable compression here and during the
      // upgrade the 3.12 servers could pick it up and send compressed
      // requests to 3.11 servers which cannot handle them.
      // we should set the compression type "auto" for future releases though
      // to save some traffic.
      _compressionType(CompressionType::kNone),
      _compressionTypeLabel("none") {
  setOptional(true);
  startsAfter<ClusterFeature>();
  startsAfter<SchedulerFeature>();
  startsAfter<ServerFeature>();
  startsAfter<EngineSelectorFeature>();
}

void NetworkFeature::collectOptions(
    std::shared_ptr<options::ProgramOptions> options) {
  options->addSection("network", "cluster-internal networking");

  options->addOption(
      "--network.io-threads",
      "The number of network I/O threads for cluster-internal "
      "communication.",
      new UInt32Parameter(&_numIOThreads, /*base*/ 1, /*minValue*/ 1));
  options->addOption(
      "--network.max-open-connections",
      "The maximum number of open TCP connections for "
      "cluster-internal communication per endpoint",
      new UInt64Parameter(&_maxOpenConnections, /*base*/ 1, /*minValue*/ 8));
  options->addOption("--network.idle-connection-ttl",
                     "The default time-to-live of idle connections for "
                     "cluster-internal communication (in milliseconds).",
                     new UInt64Parameter(&_idleTtlMilli));
  options->addOption(
      "--network.verify-hosts",
      "Verify peer certificates when using TLS in cluster-internal "
      "communication.",
      new BooleanParameter(&_verifyHosts));

  std::unordered_set<std::string> protos = {"", "http", "http2", "h2"};

  // starting with 3.9, we will hard-code the protocol for cluster-internal
  // communication
  options
      ->addOption(
          "--network.protocol",
          "The network protocol to use for cluster-internal communication.",
          new DiscreteValuesParameter<StringParameter>(&_protocol, protos),
          options::makeDefaultFlags(options::Flags::Uncommon))
      .setDeprecatedIn(30900);

  options
      ->addOption("--network.max-requests-in-flight",
                  "The number of internal requests that can be in "
                  "flight at a given point in time.",
                  new options::UInt64Parameter(&_maxInFlight),
                  options::makeDefaultFlags(options::Flags::Uncommon))
      .setIntroducedIn(30800);

  options
      ->addOption("--network.compress-request-threshold",
                  "The HTTP request body size from which on cluster-internal "
                  "requests are transparently compressed.",
                  new UInt64Parameter(&_compressRequestThreshold),
                  arangodb::options::makeFlags(
                      arangodb::options::Flags::DefaultNoComponents,
                      arangodb::options::Flags::OnDBServer,
                      arangodb::options::Flags::OnCoordinator))
      .setIntroducedIn(31200)
      .setLongDescription(
          R"(Automatically compress outgoing HTTP requests in cluster-internal
traffic with the deflate, gzip or lz4 compression format.
Compression will only happen if the size of the uncompressed request body exceeds 
the threshold value controlled by this startup option,
and if the request body size after compression is less than the original 
request body size.
Using the value 0 disables the automatic compression.")");

  std::unordered_set<std::string> types = {
      StaticStrings::EncodingGzip, StaticStrings::EncodingDeflate,
      StaticStrings::EncodingLz4, "auto", "none"};
  options
      ->addOption("--network.compression-method",
                  "The compression method used for cluster-internal requests.",
                  new DiscreteValuesParameter<StringParameter>(
                      &_compressionTypeLabel, types),
                  arangodb::options::makeFlags(
                      arangodb::options::Flags::DefaultNoComponents,
                      arangodb::options::Flags::OnDBServer,
                      arangodb::options::Flags::OnCoordinator))
      .setIntroducedIn(31200)
      .setLongDescription(
          R"(Setting this option to 'none' will disable compression for
cluster-internal requests.
To enable compression for cluster-internal requests, set this option to either
'deflate', 'gzip', 'lz4' or 'auto'.
The 'deflate' and 'gzip' compression methods are general purpose, 
but have significant CPU overhead for performing the compression work. 
The 'lz4' compression method compresses slightly worse, but has a lot lower 
CPU overhead for performing the compression.
The 'auto' compression method will use 'deflate' by default, and 'lz4' for
requests which have a size that is at least 3 times the configured threshold
size.
The compression method only matters if `--network.compress-request-threshold`
is set to value greater than zero. If the threshold is set to value of 0,
then no compression will be performed.)");
}

void NetworkFeature::validateOptions(
    std::shared_ptr<options::ProgramOptions> opts) {
  if (!opts->processingResult().touched("--network.idle-connection-ttl")) {
    auto& gs = server().getFeature<GeneralServerFeature>();
    _idleTtlMilli = uint64_t(gs.keepAliveTimeout() * 1000 / 2);
  }
  if (_idleTtlMilli < 10000) {
    _idleTtlMilli = 10000;
  }

  uint64_t clamped =
      std::clamp(_maxInFlight, ::MinAllowedInFlight, ::MaxAllowedInFlight);
  if (clamped != _maxInFlight) {
    LOG_TOPIC("38cd1", WARN, Logger::CONFIG)
        << "Must set --network.max-requests-in-flight between "
        << ::MinAllowedInFlight << " and " << ::MaxAllowedInFlight
        << ", clamping value";
    _maxInFlight = clamped;
  }

  if (_compressionTypeLabel == StaticStrings::EncodingGzip) {
    _compressionType = CompressionType::kGzip;
  } else if (_compressionTypeLabel == StaticStrings::EncodingDeflate) {
    _compressionType = CompressionType::kDeflate;
  } else if (_compressionTypeLabel == StaticStrings::EncodingLz4) {
    _compressionType = CompressionType::kLz4;
  } else if (_compressionTypeLabel == "auto") {
    _compressionType = CompressionType::kAuto;
  } else if (_compressionTypeLabel == "none") {
    _compressionType = CompressionType::kNone;
  } else {
    LOG_TOPIC("339d5", FATAL, Logger::CONFIG)
        << "invalid value for `--network.compression-method` ('"
        << _compressionTypeLabel << "')";
    FATAL_ERROR_EXIT();
  }
}

void NetworkFeature::prepare() {
  ClusterInfo* ci = nullptr;
  if (server().hasFeature<ClusterFeature>() &&
      server().isEnabled<ClusterFeature>()) {
    // in unit tests the ClusterInfo may not be enabled.
    ci = &server().getFeature<ClusterFeature>().clusterInfo();
  }

  network::ConnectionPool::Config config(
      server().getFeature<metrics::MetricsFeature>());
  config.numIOThreads = static_cast<unsigned>(_numIOThreads);
  config.maxOpenConnections = _maxOpenConnections;
  config.idleConnectionMilli = _idleTtlMilli;
  config.verifyHosts = _verifyHosts;
  config.clusterInfo = ci;
  config.name = "ClusterComm";

  // using an internal network protocol other than HTTP/1 is
  // not supported since 3.9. the protocol is always hard-coded
  // to HTTP/1 from now on.
  // note: we plan to upgrade the internal protocol to HTTP/2 at
  // some point in the future
  config.protocol = fuerte::ProtocolType::Http;
  if (_protocol == "http" || _protocol == "h1") {
    config.protocol = fuerte::ProtocolType::Http;
  } else if (_protocol == "http2" || _protocol == "h2") {
    config.protocol = fuerte::ProtocolType::Http2;
  }

  if (config.protocol != fuerte::ProtocolType::Http) {
    LOG_TOPIC("6d221", WARN, Logger::CONFIG)
        << "using `--network.protocol` is deprecated. "
        << "the network protocol for cluster-internal requests is hard-coded "
           "to HTTP/1 in this version";
    config.protocol = fuerte::ProtocolType::Http;
  }

  _pool = std::make_unique<network::ConnectionPool>(config);
  _poolPtr.store(_pool.get(), std::memory_order_relaxed);

  _gcfunc = [this, ci](bool canceled) {
    if (canceled) {
      return;
    }

    _pool->pruneConnections();

    if (ci != nullptr) {
      auto failed = ci->getFailedServers();
      for (ServerID const& srvId : failed) {
        std::string endpoint = ci->getServerEndpoint(srvId);
        size_t n = _pool->cancelConnections(endpoint);
        for (auto& pool : *_pool->curl_pools) {
          pool.cancelConnections(endpoint);
        }
        LOG_TOPIC_IF("15d94", INFO, Logger::COMMUNICATION, n > 0)
            << "canceling " << n << " connection(s) to failed server '" << srvId
            << "' on endpoint '" << endpoint << "'";
      }
    }

    if (!server().isStopping() && !canceled) {
      std::chrono::seconds off(12);
      ::queueGarbageCollection(_workItemMutex, _workItem, _gcfunc, off);
    }
  };

  _prepared = true;
}

void NetworkFeature::start() {
  Scheduler* scheduler = SchedulerFeature::SCHEDULER;
  if (scheduler != nullptr) {  // is nullptr in unit tests
    auto off = std::chrono::seconds(1);
    ::queueGarbageCollection(_workItemMutex, _workItem, _gcfunc, off);
  }
}

void NetworkFeature::beginShutdown() {
  {
    std::lock_guard<std::mutex> guard(_workItemMutex);
    _workItem.reset();
    for (auto const& [req, item] : _retryRequests) {
      TRI_ASSERT(item != nullptr);
      item->cancel();
    }
    _retryRequests.clear();
  }
  _poolPtr.store(nullptr, std::memory_order_relaxed);
  if (_pool) {  // first cancel all connections
    _pool->shutdownConnections();
  }
}

void NetworkFeature::stop() {
  {
    // we might have posted another workItem during shutdown.
    std::lock_guard<std::mutex> guard(_workItemMutex);
    _workItem.reset();
    for (auto const& [req, item] : _retryRequests) {
      TRI_ASSERT(item != nullptr);
      item->cancel();
    }
    _retryRequests.clear();
  }
  if (_pool) {
    _pool->shutdownConnections();
    for (auto& pool : *_pool->curl_pools) {
      pool.stop();
    }
  }
}

void NetworkFeature::unprepare() {
  if (_pool) {
    _pool->drainConnections();
  }
}

network::ConnectionPool* NetworkFeature::pool() const noexcept {
  return _poolPtr.load(std::memory_order_relaxed);
}

#ifdef ARANGODB_USE_GOOGLE_TESTS
void NetworkFeature::setPoolTesting(network::ConnectionPool* pool) {
  _poolPtr.store(pool, std::memory_order_release);
}
#endif

bool NetworkFeature::prepared() const noexcept { return _prepared; }

void NetworkFeature::trackForwardedRequest() noexcept { ++_forwardedRequests; }

std::size_t NetworkFeature::requestsInFlight() const noexcept {
  return _requestsInFlight.load();
}

bool NetworkFeature::isCongested() const noexcept {
  return _requestsInFlight.load() >= (_maxInFlight * ::CongestionRatio);
}

bool NetworkFeature::isSaturated() const noexcept {
  return _requestsInFlight.load() >= _maxInFlight;
}

<<<<<<< HEAD
namespace {

std::string buildUrlForCurl(fuerte::Request const& r,
                            std::string_view endpoint) {
  std::string url;
  url.reserve(512);
  if (endpoint.starts_with("tcp")) {
    url += "http";
  } else {
    ADB_PROD_ASSERT(endpoint.starts_with("ssl"))
        << "invalid endpoint specification: " << endpoint;
    url += "https";
  }

  url += endpoint.substr(3);
  if (!r.header.database.empty()) {
    url += "/_db/";
    url += StringUtils::urlEncode(r.header.database);
  }
  if (!r.header.path.starts_with('/')) {
    url += '/';
  }
  url += r.header.path;

  if (!r.header.parameters.empty()) {
    url += '?';
    bool first = true;
    for (auto const& [key, value] : r.header.parameters) {
      if (!first) {
        url += '&';
      }
      url += StringUtils::urlEncode(key);
      url += "=";
      url += StringUtils::urlEncode(value);
      first = false;
    }
  }
  // LOG_DEVEL << "URL " << url;
  return url;
}

std::atomic<uint64_t> unique_id = 0;

}  // namespace

=======
uint64_t NetworkFeature::defaultIOThreads() {
  return std::max(uint64_t(1), uint64_t(NumberOfCores::getValue() / 4));
}

>>>>>>> adf9d99a
void NetworkFeature::sendRequest(network::ConnectionPool& pool,
                                 network::RequestOptions const& options,
                                 std::string const& endpoint,
                                 std::unique_ptr<fuerte::Request>&& req,
                                 RequestCallback&& cb) {
  TRI_ASSERT(req != nullptr);

  injectAcceptEncodingHeader(*req);

  std::ignore = compressRequestBody(options, *req);

  prepareRequest(pool, req);

  auto url = buildUrlForCurl(*req, endpoint);

  network::curl::http_method method = network::curl::http_method::kGet;
  switch (req->header.restVerb) {
    break;
    case fuerte::v1::RestVerb::Delete:
      method = network::curl::http_method::kDelete;
      break;
    case fuerte::v1::RestVerb::Get:
      method = network::curl::http_method::kGet;
      break;
    case fuerte::v1::RestVerb::Post:
      method = network::curl::http_method::kPost;
      break;
    case fuerte::v1::RestVerb::Put:
      method = network::curl::http_method::kPut;
      break;
    case fuerte::v1::RestVerb::Head:
      method = network::curl::http_method::kHead;
      break;
    case fuerte::v1::RestVerb::Patch:
      method = network::curl::http_method::kPatch;
      break;
    case fuerte::v1::RestVerb::Illegal:
    case fuerte::v1::RestVerb::Options:
      LOG_DEVEL << "UNKNOWN VERB " << to_string(req->header.restVerb);
      abort();
  }

  network::curl::request_options opts;
  for (auto const& [k, v] : req->header.meta()) {
    opts.header.emplace(k, v);
  }

  opts.timeout =
      std::chrono::duration_cast<std::chrono::milliseconds>(options.timeout);
  opts.header.emplace("Content-Type", options.contentType.empty()
                                          ? "application/x-velocypack"
                                          : options.contentType);
  opts.header.emplace("Accept", options.acceptType.empty()
                                    ? "application/x-velocypack"
                                    : options.acceptType);

  AuthenticationFeature* af = AuthenticationFeature::instance();
  if (af != nullptr && af->isActive()) {
    std::string const& token = af->tokenCache().jwtToken();
    if (!token.empty() && !opts.header.contains("authorization")) {
      opts.header.emplace("authorization", "bearer " + token);
    }
  }

  // opts.header.emplace("Accept-Encoding", "application/x-velocypack;
  // charset=utf-8");

  bool isFromPool = false;
  auto now = std::chrono::steady_clock::now();
  // auto conn = pool.leaseConnection(endpoint, isFromPool);
  auto dur = std::chrono::steady_clock::now() - now;
  if (dur > std::chrono::seconds(1)) {
    LOG_TOPIC("52418", WARN, Logger::COMMUNICATION)
        << "have leased connection to '" << endpoint
        << "' came from pool: " << isFromPool << " leasing took "
        << std::chrono::duration_cast<std::chrono::duration<double>>(dur)
               .count()
        << " seconds, url: " << to_string(req->header.restVerb) << " "
        << req->header.path << ", request ptr: " << (void*)req.get();
  } else {
    LOG_TOPIC("52417", TRACE, Logger::COMMUNICATION)
        << "have leased connection to '" << endpoint
        << "' came from pool: " << isFromPool
        << ", url: " << to_string(req->header.restVerb) << " "
        << req->header.path << ", request ptr: " << (void*)req.get();
  }

  if (!pool.curl_pools) {
    cb(fuerte::Error::ConnectionCanceled, std::move(req), nullptr, isFromPool);
    return;
  }

  auto my_id = unique_id.fetch_add(1);

  auto constexpr enable_logging =
      false;  // !ServerState::instance()->isAgent() && &pool == _poolPtr

  LOG_DEVEL_IF(enable_logging)
      << "[" << my_id << "] "
      << "CURL " << to_string(req->header.restVerb) << " " << url << "BEGIN";

  auto& curl_pool = pool.getAnyPool();
  network::curl::send_request(
      curl_pool, method, endpoint, url, req->payloadAsString(), opts,
      [this, &pool, isFromPool,
       handleContentEncoding = options.handleContentEncoding,
       cb = std::move(cb), endpoint = std::move(endpoint),
       req_ptr = req.release(), url,
       my_id](network::curl::response real_res, int result) {
        auto req = std::unique_ptr<fuerte::Request>(req_ptr);
        LOG_DEVEL_IF(enable_logging)
            << "[" << my_id << "] "
            << "CURL " << to_string(req->header.restVerb) << " " << url
            << " -> " << network::curl::curlStrError(result) << " (" << result
            << ")";
        auto err = network::curl::curlErrorToFuerte(result);
        LOG_DEVEL_IF(false && result != 0)
            << "[" << my_id << "] "
            << "CURL " << to_string(req->header.restVerb) << " " << url
            << " -> " << network::curl::curlStrError(result) << " (" << result
            << ")\n"
            << real_res.debug_string.str();
        auto res = std::make_unique<fuerte::Response>();
        if (!real_res.body.empty()) {
          auto buffer = VPackBufferUInt8{};
          buffer.append(real_res.body);
          res->setPayload(std::move(buffer), 0);
        }
        res->header.responseCode = real_res.code;
        fuerte::StringMap headers;
        for (auto const& [k, v] : real_res.headers) {
          res->header.addMeta(k, v);
        }

        TRI_ASSERT(req != nullptr);
        if (req->timeQueued().time_since_epoch().count() != 0 &&
            req->timeAsyncWrite().time_since_epoch().count() != 0) {
          // In the 0 cases fuerte did not even accept or start to send
          // the request, so there is nothing to report.
          auto dur = std::chrono::duration_cast<std::chrono::duration<double>>(
              req->timeAsyncWrite() - req->timeQueued());
          _dequeueDurations.count(dur.count());
          if (req->timeSent().time_since_epoch().count() == 0) {
            // The request sending was never finished. This could be a
            // timeout during the sending phase.
            LOG_TOPIC("effc3", DEBUG, Logger::COMMUNICATION)
                << "Time to dequeue request to " << endpoint << ": "
                << dur.count()
                << " seconds, however, the sending has not yet finished so "
                   "far"
                << ", endpoint: " << endpoint
                << ", request ptr: " << (void*)req.get()
                << ", response ptr: " << (void*)res.get()
                << ", error: " << uint16_t(err);
            _unfinishedSends.count();
          } else {
            // The request was fully sent off, we have received the callback
            // from asio.
            dur = std::chrono::duration_cast<std::chrono::duration<double>>(
                req->timeSent() - req->timeAsyncWrite());
            _sendDurations.count(dur.count());
            // If you suspect network delays in your infrastructure, you
            // can use the following log message to track them down and
            // to associate them with particular requests:
            LOG_TOPIC_IF("effc4", DEBUG, Logger::COMMUNICATION,
                         dur > std::chrono::seconds(3))
                << "Time to send request to " << endpoint << ": " << dur.count()
                << " seconds, endpoint: " << endpoint
                << ", request ptr: " << (void*)req.get()
                << ", response ptr: " << (void*)res.get()
                << ", error: " << uint16_t(err);

            dur = std::chrono::duration_cast<std::chrono::duration<double>>(
                std::chrono::steady_clock::now() - req->timeSent());
            // If you suspect network delays in your infrastructure, you
            // can use the following log message to track them down and
            // to associate them with particular requests:
            LOG_TOPIC_IF("effc5", DEBUG, Logger::COMMUNICATION,
                         dur > std::chrono::seconds(61))
                << "Time since request was sent out to " << endpoint
                << " until now was " << dur.count()
                << " seconds, endpoint: " << endpoint
                << ", request ptr: " << (void*)req.get()
                << ", response ptr: " << (void*)res.get()
                << ", error: " << uint16_t(err);
            _responseDurations.count(dur.count());
          }
        }
        finishRequest(pool, err, req, res);
        if (res != nullptr && handleContentEncoding) {
          // transparently handle decompression
          auto const& encoding =
              res->header.metaByKey(StaticStrings::ContentEncoding);
          if (encoding == StaticStrings::EncodingGzip) {
            velocypack::Buffer<uint8_t> uncompressed;
            auto r = encoding::gzipUncompress(
                reinterpret_cast<uint8_t const*>(res->payload().data()),
                res->payload().size(), uncompressed);
            if (r != TRI_ERROR_NO_ERROR) {
              THROW_ARANGO_EXCEPTION(r);
            }
            // replace response body and remove "content-encoding"
            // handler to prevent duplicate uncompression
            res->setPayload(std::move(uncompressed), 0);
            res->header.contentEncoding(fuerte::ContentEncoding::Identity);
            res->header.removeMeta(StaticStrings::ContentEncoding);
          } else if (encoding == StaticStrings::EncodingDeflate) {
            velocypack::Buffer<uint8_t> uncompressed;
            auto r = encoding::zlibInflate(
                reinterpret_cast<uint8_t const*>(res->payload().data()),
                res->payload().size(), uncompressed);
            if (r != TRI_ERROR_NO_ERROR) {
              THROW_ARANGO_EXCEPTION(r);
            }
            // replace response body and remove "content-encoding"
            // handler to prevent duplicate uncompression
            res->setPayload(std::move(uncompressed), 0);
            res->header.contentEncoding(fuerte::ContentEncoding::Identity);
            res->header.removeMeta(StaticStrings::ContentEncoding);
          } else if (encoding == StaticStrings::EncodingArangoLz4) {
            velocypack::Buffer<uint8_t> uncompressed;
            auto r = encoding::lz4Uncompress(
                reinterpret_cast<uint8_t const*>(res->payload().data()),
                res->payload().size(), uncompressed);
            if (r != TRI_ERROR_NO_ERROR) {
              THROW_ARANGO_EXCEPTION(r);
            }
            // replace response body and remove "content-encoding"
            // handler to prevent duplicate uncompression
            res->setPayload(std::move(uncompressed), 0);
            res->header.contentEncoding(fuerte::ContentEncoding::Identity);
            res->header.removeMeta(StaticStrings::ContentEncoding);
          }
        }
        cb(err, std::move(req), std::move(res), isFromPool);
      });
}

void NetworkFeature::prepareRequest(network::ConnectionPool const& pool,
                                    std::unique_ptr<fuerte::Request>& req) {
  _requestsInFlight += 1;
  if (req) {
    req->timestamp(std::chrono::steady_clock::now());
  }
}

void NetworkFeature::finishRequest(network::ConnectionPool const& pool,
                                   fuerte::Error err,
                                   std::unique_ptr<fuerte::Request> const& req,
                                   std::unique_ptr<fuerte::Response>& res) {
  _requestsInFlight -= 1;
  if (err == fuerte::Error::RequestTimeout) {
    _requestTimeouts.count();
  } else if (req && res) {
    res->timestamp(std::chrono::steady_clock::now());
    std::chrono::milliseconds duration =
        std::chrono::duration_cast<std::chrono::milliseconds>(res->timestamp() -
                                                              req->timestamp());
    std::chrono::milliseconds timeout = req->timeout();
    TRI_ASSERT(timeout.count() > 0);
    if (timeout.count() > 0) {
      // only go in here if we are sure to not divide by zero
      double percentage =
          std::clamp(100.0 * static_cast<double>(duration.count()) /
                         static_cast<double>(timeout.count()),
                     0.0, 100.0);
      _requestDurations.count(percentage);
    } else {
      // the timeout value was 0, for whatever reason. this is unexpected,
      // but we must not make the program crash here.
      // so instead log a warning and interpret this as a request that took
      // 100% of the timeout duration.
      _requestDurations.count(100.0);
      LOG_TOPIC("1688c", WARN, Logger::FIXME)
          << "encountered invalid 0s timeout for internal request to path "
          << req->header.path;
    }
  }
}

void NetworkFeature::retryRequest(
    std::shared_ptr<network::RetryableRequest> req, RequestLane lane,
    std::chrono::steady_clock::duration duration) {
  auto cb = [this, weak = std::weak_ptr(req)](bool cancelled) {
    std::unique_lock guard(_workItemMutex);
    if (auto self = weak.lock(); self) {
      _retryRequests.erase(self);
      guard.unlock();  // resuming the request does not access _retryRequests
      if (cancelled) {
        self->cancel();
      } else {
        self->retry();
      }
    }
  };

  // we need the mutex during `queueDelayed` because the lambda might be
  // executed faster than we can add the work item to the _retryRequests map.
  std::unique_lock guard(_workItemMutex);

  // this will automatically cancel the request when we leave this
  // method, unless we are canceling this scopeGuard explicitly.
  auto cancelGuard = scopeGuard([req]() noexcept {
    if (req) {
      req->cancel();
    }
  });

  if (server().isStopping()) {
    // with trigger cancelGuard - cancels request
    return;
  }

  auto item = SchedulerFeature::SCHEDULER->queueDelayed(
      "retry-requests", lane, duration, std::move(cb));

  if (item != nullptr) {
    try {
      TRI_IF_FAILURE("NetworkFeature::retryRequestFail") {
        THROW_ARANGO_EXCEPTION(TRI_ERROR_DEBUG);
      }

      _retryRequests.emplace(std::move(req), std::move(item));
      // the request successfully made it into _retryRequests.
      // now abandon the automatic cancelation.
      cancelGuard.cancel();
    } catch (...) {
    }
  }
  // if we get here and haven't canceled cancelGuard,
  // the request will be automatically canceled
}

void NetworkFeature::injectAcceptEncodingHeader(fuerte::Request& req) const {
  // inject "Accept-Encoding" header into the request if it was not
  // already set.
  if (req.header.meta().contains(StaticStrings::AcceptEncoding)) {
    // header already set in original request
    return;
  }

  if (_compressionType == CompressionType::kNone) {
    return;
  }

  if (_compressionType == CompressionType::kDeflate) {
    // if cluster-internal compression type is set to "deflate", add
    // "accept-encoding: deflate" header
    req.header.addMeta(StaticStrings::AcceptEncoding,
                       StaticStrings::EncodingDeflate);
  } else if (_compressionType == CompressionType::kGzip) {
    // if cluster-internal compression type is set to "gzip", add
    // "accept-encoding: gzip, deflate" header. we leave "deflate" in
    // as a general fallback
    req.header.addMeta(StaticStrings::AcceptEncoding,
                       absl::StrCat(StaticStrings::EncodingGzip, ",",
                                    StaticStrings::EncodingDeflate));
  } else if (_compressionType == CompressionType::kLz4 ||
             _compressionType == CompressionType::kAuto) {
    // if cluster-internal compression type is set to "lz4", add
    // "accept-encoding: lz4, deflate" header. we leave "deflate" in
    // as a general fallback
    req.header.addMeta(StaticStrings::AcceptEncoding,
                       absl::StrCat(StaticStrings::EncodingArangoLz4, ",",
                                    StaticStrings::EncodingDeflate));
  } else {
    TRI_ASSERT(false);
  }
}

bool NetworkFeature::compressRequestBody(network::RequestOptions const& opts,
                                         fuerte::Request& req) const {
  if (!opts.allowCompression) {
    // compression explicitly disallowed
    return false;
  }

  uint64_t threshold = _compressRequestThreshold;
  if (threshold == 0) {
    // opted out of compression by configuration
    return false;
  }

  if (_compressionType == CompressionType::kNone) {
    return false;
  }

  if (req.header.meta().contains(StaticStrings::ContentEncoding)) {
    // Content-Encoding already set. better not overwrite it
    return false;
  }

  auto& pfm = req.payloadForModification();
  size_t bodySize = pfm.size();
  if (bodySize < threshold) {
    // request body size too small for compression
    return false;
  }

  auto compressionType = _compressionType;

  if (compressionType == CompressionType::kAuto) {
    // "auto" compression means that we will pick deflate for all
    // requests that exceed the threshold size, and lz4 for all
    // requests with substantially larger ones
    compressionType = CompressionType::kDeflate;
    if (bodySize >= threshold * 3) {
      compressionType = CompressionType::kLz4;
    }
  }

  TRI_ASSERT(compressionType != CompressionType::kNone);
  TRI_ASSERT(compressionType != CompressionType::kAuto);

  velocypack::Buffer<uint8_t> compressed;
  if (compressionType == CompressionType::kDeflate) {
    if (encoding::zlibDeflate(pfm.data(), pfm.size(), compressed) !=
        TRI_ERROR_NO_ERROR) {
      return false;
    }

    if (compressed.size() >= bodySize) {
      // compression did not provide any benefit. better leave it
      return false;
    }

    pfm = std::move(compressed);
    req.header.addMeta(StaticStrings::ContentEncoding,
                       StaticStrings::EncodingDeflate);
  } else if (compressionType == CompressionType::kGzip) {
    if (encoding::gzipCompress(pfm.data(), pfm.size(), compressed) !=
        TRI_ERROR_NO_ERROR) {
      return false;
    }

    if (compressed.size() >= bodySize) {
      // compression did not provide any benefit. better leave it
      return false;
    }

    pfm = std::move(compressed);
    req.header.addMeta(StaticStrings::ContentEncoding,
                       StaticStrings::EncodingGzip);
  } else if (compressionType == CompressionType::kLz4) {
    if (encoding::lz4Compress(pfm.data(), pfm.size(), compressed) !=
        TRI_ERROR_NO_ERROR) {
      return false;
    }

    if (compressed.size() >= bodySize) {
      // compression did not provide any benefit. better leave it
      return false;
    }

    pfm = std::move(compressed);
    req.header.addMeta(StaticStrings::ContentEncoding,
                       StaticStrings::EncodingArangoLz4);
  } else {
    // unknown compression type
    return false;
  }

  return true;
}

}  // namespace arangodb<|MERGE_RESOLUTION|>--- conflicted
+++ resolved
@@ -420,7 +420,6 @@
   return _requestsInFlight.load() >= _maxInFlight;
 }
 
-<<<<<<< HEAD
 namespace {
 
 std::string buildUrlForCurl(fuerte::Request const& r,
@@ -466,12 +465,10 @@
 
 }  // namespace
 
-=======
 uint64_t NetworkFeature::defaultIOThreads() {
   return std::max(uint64_t(1), uint64_t(NumberOfCores::getValue() / 4));
 }
 
->>>>>>> adf9d99a
 void NetworkFeature::sendRequest(network::ConnectionPool& pool,
                                  network::RequestOptions const& options,
                                  std::string const& endpoint,
