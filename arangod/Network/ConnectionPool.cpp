////////////////////////////////////////////////////////////////////////////////
/// DISCLAIMER
///
/// Copyright 2019 ArangoDB GmbH, Cologne, Germany
///
/// Licensed under the Apache License, Version 2.0 (the "License");
/// you may not use this file except in compliance with the License.
/// You may obtain a copy of the License at
///
///     http://www.apache.org/licenses/LICENSE-2.0
///
/// Unless required by applicable law or agreed to in writing, software
/// distributed under the License is distributed on an "AS IS" BASIS,
/// WITHOUT WARRANTIES OR CONDITIONS OF ANY KIND, either express or implied.
/// See the License for the specific language governing permissions and
/// limitations under the License.
///
/// Copyright holder is ArangoDB GmbH, Cologne, Germany
///
/// @author Simon Grätzer
////////////////////////////////////////////////////////////////////////////////

#include "ConnectionPool.h"

#include "Basics/ReadLocker.h"
#include "Basics/WriteLocker.h"
#include "Cluster/ClusterInfo.h"
#include "GeneralServer/AuthenticationFeature.h"
#include "Logger/LogMacros.h"
#include "Network/NetworkFeature.h"
#include "Random/RandomGenerator.h"

#include <fuerte/connection.h>

namespace arangodb {
namespace network {

using namespace arangodb::fuerte::v1;

ConnectionPool::ConnectionPool(ConnectionPool::Config const& config)
    : _config(config),
      _loop(config.numIOThreads, config.name),
      _totalConnectionsInPool(
        _config.clusterInfo->server().getFeature<arangodb::MetricsFeature>().gauge(
          std::string("arangodb_connection_pool_nr_conns_") + _config.name, uint64_t(0), "Total number of connection in pool")),
      _successSelect(
        _config.clusterInfo->server().getFeature<arangodb::MetricsFeature>().counter(
          std::string("arangodb_connection_pool_success_select_") + _config.name, 0, "Success select lease")),
      _noSuccessSelect(
        _config.clusterInfo->server().getFeature<arangodb::MetricsFeature>().counter(
          std::string("arangodb_connection_pool_no_success_select_") + _config.name, 0, "No success select lease")),
      _connectionsCreated(
        _config.clusterInfo->server().getFeature<arangodb::MetricsFeature>().counter(
          std::string("arangodb_connection_pool_conns_created_") + _config.name, 0, "Number of connections created")),
      _leaseHistMSec(
        _config.clusterInfo->server().getFeature<arangodb::MetricsFeature>().histogram(
          "arangodb_connection_pool_lease_time_hist", log_scale_t(2.f, 0.f, 100.f, 10),
          std::string("Time to lease a connection from pool ") + _config.name + " [ms]")) {
  TRI_ASSERT(config.numIOThreads > 0);
  TRI_ASSERT(_config.minOpenConnections <= _config.maxOpenConnections);
}

ConnectionPool::~ConnectionPool() { shutdownConnections(); }

/// @brief request a connection for a specific endpoint
/// note: it is the callers responsibility to ensure the endpoint
/// is always the same, we do not do any post-processing
network::ConnectionPtr ConnectionPool::leaseConnection(std::string const& endpoint) {
  READ_LOCKER(guard, _lock);
  auto it = _connections.find(endpoint);
  if (it == _connections.end()) {
    guard.unlock();

    auto tmp = std::make_unique<Bucket>(); //get memory outside lock

    WRITE_LOCKER(wguard, _lock);
    auto [it2, emplaced] = _connections.try_emplace(endpoint, std::move(tmp));
    it = it2;
  }
  return selectConnection(it->first,*(it->second));
}

/// @brief drain all connections
void ConnectionPool::drainConnections() {
  WRITE_LOCKER(guard, _lock);
  for (auto& pair : _connections) {
    Bucket& buck = *(pair.second);
    std::lock_guard<std::mutex> lock(buck.mutex);
    buck.list.clear();
  }
  _connections.clear();
}

/// @brief shutdown all connections
void ConnectionPool::shutdownConnections() {
  WRITE_LOCKER(guard, _lock);
  for (auto& pair : _connections) {
    Bucket& buck = *(pair.second);
    std::lock_guard<std::mutex> lock(buck.mutex);
    for (std::shared_ptr<Context>& c : buck.list) {
      c->fuerte->cancel();
    }
  }
}

/// remove unused and broken connections
void ConnectionPool::pruneConnections() {
  const auto ttl = std::chrono::milliseconds(_config.idleConnectionMilli * 2);

  READ_LOCKER(guard, _lock);
  for (auto& pair : _connections) {
    auto now = std::chrono::steady_clock::now();

    Bucket& buck = *(pair.second);
    std::lock_guard<std::mutex> lock(buck.mutex);

    // this loop removes broken connections, and closes the ones we don't
    // need anymore
    size_t aliveCount = 0;

    // make a single pass over the connections in this bucket
    auto it = buck.list.begin();
    while (it != buck.list.end()) {
      bool remove = false;

      if ((*it)->fuerte->state() == fuerte::Connection::State::Failed) {
        // lets not keep around disconnected fuerte connection objects
        remove = true;
      } else {
        // connection has not yet failed
        if ((*it)->leases.load() > 0 || (*it)->fuerte->requestsLeft() > 0) {  // continuously update lastUsed
          (*it)->lastLeased = now;
          // connection will be kept
        } else if (aliveCount >= _config.minOpenConnections &&
                   (now - (*it)->lastLeased) > ttl) {
          // connection hasn't been used for a while, remove it
          // if we still have enough others
          remove = true;
        } else if (aliveCount >= _config.maxOpenConnections) {
          // remove superfluous connections
          remove = true;
        } // else keep the connection
      }

      if (remove) {
        it = buck.list.erase(it);
        _totalConnectionsInPool -= 1;
      } else {
        ++aliveCount;
        ++it;

        if (aliveCount == _config.maxOpenConnections &&
            it != buck.list.end()) {
          LOG_TOPIC("2d59a", DEBUG, Logger::COMMUNICATION)
            << "pruning extra connections to '" << pair.first
            << "' (" << buck.list.size() << ")";
        }
      }
    }
  }
}

/// @brief cancel connections to this endpoint
size_t ConnectionPool::cancelConnections(std::string const& endpoint) {
  WRITE_LOCKER(guard, _lock);
  auto const& it = _connections.find(endpoint);
  if (it != _connections.end()) {
    Bucket& buck = *(it->second);
    std::lock_guard<std::mutex> lock(buck.mutex);
    size_t n = buck.list.size();
    for (std::shared_ptr<Context>& c : buck.list) {
      c->fuerte->cancel();
    }
    _connections.erase(it);
    return n;
  }
  return 0;
}

/// @brief return the number of open connections
size_t ConnectionPool::numOpenConnections() const {
  size_t conns = 0;

  READ_LOCKER(guard, _lock);
  for (auto& pair : _connections) {
    Bucket& buck = *(pair.second);
    std::lock_guard<std::mutex> lock(buck.mutex);
    conns += buck.list.size();
  }
  return conns;
}

ConnectionPool::Context::Context(std::shared_ptr<fuerte::Connection> c,
                                 std::chrono::steady_clock::time_point t, std::size_t l)
    : fuerte(std::move(c)), lastLeased(t), leases(l) {}

std::shared_ptr<fuerte::Connection> ConnectionPool::createConnection(fuerte::ConnectionBuilder& builder) {
  auto idle = std::chrono::milliseconds(_config.idleConnectionMilli);
  builder.idleTimeout(idle);
  builder.verifyHost(_config.verifyHosts);
  builder.protocolType(_config.protocol); // always overwrite protocol
  TRI_ASSERT(builder.socketType() != SocketType::Undefined);

  AuthenticationFeature* af = AuthenticationFeature::instance();
  if (af != nullptr && af->isActive()) {
    std::string const& token = af->tokenCache().jwtToken();
    if (!token.empty()) {
      builder.jwtToken(token);
      builder.authenticationType(fuerte::AuthenticationType::Jwt);
    }
  }
  //  builder.onFailure([this](fuerte::Error error,
  //                           const std::string& errorMessage) {
  //  });
  return builder.connect(_loop);
}

ConnectionPtr ConnectionPool::selectConnection(std::string const& endpoint,
                                               ConnectionPool::Bucket& bucket) {

  using namespace std::chrono;
  std::lock_guard<std::mutex> guard(bucket.mutex);

<<<<<<< HEAD
  LOG_DEVEL << "selectConnection: Looking through " << bucket.list.size() << " connections in pool.";
  auto start = high_resolution_clock::now();

=======
>>>>>>> 0817f067
  for (std::shared_ptr<Context>& c : bucket.list) {
    const fuerte::Connection::State state = c->fuerte->state();
    if (state == fuerte::Connection::State::Failed) {
      continue;
    }

    if (!c->fuerte->lease()) {
      continue;
    }

    TRI_ASSERT(_config.protocol != fuerte::ProtocolType::Undefined);

    std::size_t limit = 0;
    switch (_config.protocol) {
      case fuerte::ProtocolType::Vst:
      case fuerte::ProtocolType::Http2:
        limit = 4;
        break;
      default:
        break;  // keep default of 0
    }

    // first check against number of active users
    std::size_t num = c->leases.load();
    while (num <= limit) {
      bool const leased = c->leases.compare_exchange_strong(num, num + 1);
      if (leased) {
        // next check against the number of requests in flight
        if (c->fuerte->requestsLeft() <= limit) {
          c->lastLeased = std::chrono::steady_clock::now();
          _successSelect++;
          _leaseHistMSec.count(
            duration<float,std::milli>(high_resolution_clock::now()-start).count());
          return {c};
        } else {
          --(c->leases);
          c->fuerte->unlease();
          _noSuccessSelect++;
          break;
        }
      }
    }
  }

  _connectionsCreated++;

  // no free connection found, so we add one
  LOG_TOPIC("2d6ab", DEBUG, Logger::COMMUNICATION) << "creating connection to "
    << endpoint << " bucket size  " << bucket.list.size();

  fuerte::ConnectionBuilder builder;
  builder.endpoint(endpoint); // picks the socket type

  std::shared_ptr<fuerte::Connection> fuerte = createConnection(builder);
  auto c = std::make_shared<Context>(fuerte, std::chrono::steady_clock::now(), 1 /* leases*/);
  bucket.list.push_back(c);
  _totalConnectionsInPool += 1;
  
  _leaseHistMSec.count(
    duration<float,std::milli>(high_resolution_clock::now()-start).count());
  return {c};
}

ConnectionPool::Config const& ConnectionPool::config() const { return _config; }

ConnectionPtr::ConnectionPtr(std::shared_ptr<ConnectionPool::Context>& ctx)
    : _context{ctx} {}

ConnectionPtr::ConnectionPtr(ConnectionPtr&& other)
    : _context(std::move(other._context)) {}

ConnectionPtr::~ConnectionPtr() {
  if (_context) {
    --(_context->leases);
  }
}

fuerte::Connection& ConnectionPtr::operator*() const {
  return *(_context->fuerte);
}

fuerte::Connection* ConnectionPtr::operator->() const {
  return _context->fuerte.get();
}

fuerte::Connection* ConnectionPtr::get() const {
  return _context->fuerte.get();
}

}  // namespace network
}  // namespace arangodb<|MERGE_RESOLUTION|>--- conflicted
+++ resolved
@@ -221,12 +221,8 @@
   using namespace std::chrono;
   std::lock_guard<std::mutex> guard(bucket.mutex);
 
-<<<<<<< HEAD
-  LOG_DEVEL << "selectConnection: Looking through " << bucket.list.size() << " connections in pool.";
   auto start = high_resolution_clock::now();
 
-=======
->>>>>>> 0817f067
   for (std::shared_ptr<Context>& c : bucket.list) {
     const fuerte::Connection::State state = c->fuerte->state();
     if (state == fuerte::Connection::State::Failed) {
