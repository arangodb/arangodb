--- conflicted
+++ resolved
@@ -54,13 +54,8 @@
           std::string("arangodb_connection_pool_conns_created_") + _config.name, 0, "Number of connections created")),
       _leaseHistMSec(
         _config.clusterInfo->server().getFeature<arangodb::MetricsFeature>().histogram(
-<<<<<<< HEAD
-          "arangodb_connection_pool_lease_time_hist", log_scale_t(2.f, 0.f, 1000.f, 10),
+          std::string("arangodb_connection_pool_lease_time_hist")+ _config.name, log_scale_t(2.f, 0.f, 1000.f, 10),
           std::string("Time to lease a connection from pool ") + _config.name + " [us]")) {
-=======
-          std::string("arangodb_connection_pool_lease_time_hist_") + _config.name, log_scale_t(2.f, 0.f, 100.f, 10),
-          std::string("Time to lease a connection from pool [ms]"))) {
->>>>>>> c661793f
   TRI_ASSERT(config.numIOThreads > 0);
   TRI_ASSERT(_config.minOpenConnections <= _config.maxOpenConnections);
 }
