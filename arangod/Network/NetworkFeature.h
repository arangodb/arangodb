--- conflicted
+++ resolved
@@ -38,10 +38,7 @@
 #include <string_view>
 
 namespace arangodb {
-<<<<<<< HEAD
-=======
 class Thread;
->>>>>>> 6ec06b87
 
 namespace network {
 struct RequestOptions;
