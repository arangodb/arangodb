--- conflicted
+++ resolved
@@ -37,15 +37,13 @@
 class Builder;
 }
 class NetworkFeature;
+class ClusterInfo;
 
 namespace network {
 
 /// @brief resolve 'shard:' or 'server:' url to actual endpoint
-<<<<<<< HEAD
-int resolveDestination(DestinationId const& dest, network::EndpointSpec&);
-=======
-int resolveDestination(NetworkFeature&, DestinationId const& dest, std::string&);
->>>>>>> 9da2cadf
+int resolveDestination(NetworkFeature&, DestinationId const& dest, network::EndpointSpec&);
+int resolveDestination(ClusterInfo&, DestinationId const& dest, network::EndpointSpec&);
 
 Result resultFromBody(std::shared_ptr<arangodb::velocypack::Buffer<uint8_t>> const& b,
                       int defaultError);
