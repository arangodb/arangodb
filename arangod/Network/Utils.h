////////////////////////////////////////////////////////////////////////////////
/// DISCLAIMER
///
/// Copyright 2018 ArangoDB GmbH, Cologne, Germany
///
/// Licensed under the Apache License, Version 2.0 (the "License");
/// you may not use this file except in compliance with the License.
/// You may obtain a copy of the License at
///
///     http://www.apache.org/licenses/LICENSE-2.0
///
/// Unless required by applicable law or agreed to in writing, software
/// distributed under the License is distributed on an "AS IS" BASIS,
/// WITHOUT WARRANTIES OR CONDITIONS OF ANY KIND, either express or implied.
/// See the License for the specific language governing permissions and
/// limitations under the License.
///
/// Copyright holder is ArangoDB GmbH, Cologne, Germany
///
/// @author Simon Grätzer
////////////////////////////////////////////////////////////////////////////////

#pragma once
#ifndef ARANGOD_NETWORK_UTILS_H
#define ARANGOD_NETWORK_UTILS_H 1

#include "Basics/Result.h"
#include "Network/types.h"
#include "Utils/OperationResult.h"

#include <fuerte/types.h>
#include <velocypack/Buffer.h>
#include <velocypack/Slice.h>

namespace arangodb {
namespace velocypack {
class Builder;
}
<<<<<<< HEAD
=======
class NetworkFeature;
>>>>>>> cb7bf031
class ClusterInfo;

namespace network {

/// @brief resolve 'shard:' or 'server:' url to actual endpoint
<<<<<<< HEAD
int resolveDestination(ClusterInfo&, DestinationId const& dest, std::string&);
=======
int resolveDestination(NetworkFeature const&, DestinationId const& dest, network::EndpointSpec&);
int resolveDestination(ClusterInfo&, DestinationId const& dest, network::EndpointSpec&);
>>>>>>> cb7bf031

Result resultFromBody(std::shared_ptr<arangodb::velocypack::Buffer<uint8_t>> const& b,
                      int defaultError);
Result resultFromBody(std::shared_ptr<arangodb::velocypack::Builder> const& b, int defaultError);
Result resultFromBody(arangodb::velocypack::Slice b, int defaultError);

/// @brief extract the error from a cluster response
template <typename T>
OperationResult opResultFromBody(T const& body, int defaultErrorCode) {
  return OperationResult(arangodb::network::resultFromBody(body, defaultErrorCode));
}

/// @brief extract the error code form the body
int errorCodeFromBody(arangodb::velocypack::Slice body);

/// @brief Extract all error baby-style error codes and store them in a map
void errorCodesFromHeaders(network::Headers headers,
                           std::unordered_map<int, size_t>& errorCounter,
                           bool includeNotFound);

/// @brief transform response into arango error code
int fuerteToArangoErrorCode(network::Response const& res);
int fuerteToArangoErrorCode(fuerte::Error err);

}  // namespace network
}  // namespace arangodb

#endif<|MERGE_RESOLUTION|>--- conflicted
+++ resolved
@@ -36,21 +36,14 @@
 namespace velocypack {
 class Builder;
 }
-<<<<<<< HEAD
-=======
+class ClusterInfo;
 class NetworkFeature;
->>>>>>> cb7bf031
-class ClusterInfo;
 
 namespace network {
 
 /// @brief resolve 'shard:' or 'server:' url to actual endpoint
-<<<<<<< HEAD
-int resolveDestination(ClusterInfo&, DestinationId const& dest, std::string&);
-=======
 int resolveDestination(NetworkFeature const&, DestinationId const& dest, network::EndpointSpec&);
 int resolveDestination(ClusterInfo&, DestinationId const& dest, network::EndpointSpec&);
->>>>>>> cb7bf031
 
 Result resultFromBody(std::shared_ptr<arangodb::velocypack::Buffer<uint8_t>> const& b,
                       int defaultError);
