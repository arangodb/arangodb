////////////////////////////////////////////////////////////////////////////////
/// DISCLAIMER
///
/// Copyright 2018 ArangoDB GmbH, Cologne, Germany
///
/// Licensed under the Apache License, Version 2.0 (the "License");
/// you may not use this file except in compliance with the License.
/// You may obtain a copy of the License at
///
///     http://www.apache.org/licenses/LICENSE-2.0
///
/// Unless required by applicable law or agreed to in writing, software
/// distributed under the License is distributed on an "AS IS" BASIS,
/// WITHOUT WARRANTIES OR CONDITIONS OF ANY KIND, either express or implied.
/// See the License for the specific language governing permissions and
/// limitations under the License.
///
/// Copyright holder is ArangoDB GmbH, Cologne, Germany
///
/// @author Simon Grätzer
////////////////////////////////////////////////////////////////////////////////

#include "ClusterCollection.h"
#include "Basics/ReadLocker.h"
#include "Basics/Result.h"
#include "Basics/StaticStrings.h"
#include "Basics/VelocyPackHelper.h"
#include "Basics/WriteLocker.h"
#include "Cluster/ClusterFeature.h"
#include "Cluster/ClusterMethods.h"
#include "ClusterEngine/ClusterEngine.h"
#include "ClusterEngine/ClusterIndex.h"
#include "Futures/Utilities.h"
#include "Indexes/Index.h"
#include "Indexes/IndexIterator.h"
#include "MMFiles/MMFilesCollection.h"
#include "RestServer/DatabaseFeature.h"
#include "StorageEngine/EngineSelectorFeature.h"
#include "StorageEngine/StorageEngine.h"
#include "StorageEngine/TransactionState.h"
#include "Transaction/Helpers.h"
#include "Transaction/StandaloneContext.h"
#include "Utils/CollectionNameResolver.h"
#include "Utils/Events.h"
#include "Utils/OperationOptions.h"
#include "VocBase/LocalDocumentId.h"
#include "VocBase/LogicalCollection.h"
#include "VocBase/ticks.h"
#include "VocBase/voc-types.h"

#include <velocypack/Collection.h>
#include <velocypack/Iterator.h>
#include <velocypack/velocypack-aliases.h>

using Helper = arangodb::basics::VelocyPackHelper;

namespace arangodb {

ClusterCollection::ClusterCollection(LogicalCollection& collection, ClusterEngineType engineType,
                                     arangodb::velocypack::Slice const& info)
    : PhysicalCollection(collection, info),
      _engineType(engineType),
      _info(info),
      _selectivityEstimates(collection) {
  // duplicate all the error handling
  if (_engineType == ClusterEngineType::MMFilesEngine) {
    bool isVolatile = Helper::readBooleanValue(_info.slice(), "isVolatile", false);

    if (isVolatile && _logicalCollection.waitForSync()) {
      // Illegal collection configuration
      THROW_ARANGO_EXCEPTION_MESSAGE(
          TRI_ERROR_BAD_PARAMETER,
          "volatile collections do not support the waitForSync option");
    }

    VPackSlice journalSlice = _info.slice().get("journalSize");

    if (journalSlice.isNone()) {
      // In some APIs maximalSize is allowed instead
      journalSlice = _info.slice().get("maximalSize");
    }

    if (journalSlice.isNumber()) {
      if (journalSlice.getNumericValue<uint32_t>() < TRI_JOURNAL_MINIMAL_SIZE) {
        THROW_ARANGO_EXCEPTION_MESSAGE(TRI_ERROR_BAD_PARAMETER,
                                       "<properties>.journalSize too small");
      }
    }
  } else if (_engineType == ClusterEngineType::RocksDBEngine) {
    VPackSlice s = info.get("isVolatile");
    if (s.isBoolean() && s.getBoolean()) {
      THROW_ARANGO_EXCEPTION_MESSAGE(
          TRI_ERROR_BAD_PARAMETER,
          "volatile collections are unsupported in the RocksDB engine");
    }
  } else if (_engineType != ClusterEngineType::MockEngine) {
    TRI_ASSERT(false);
    THROW_ARANGO_EXCEPTION_MESSAGE(TRI_ERROR_INTERNAL, "invalid storage engine");
  }
}

ClusterCollection::ClusterCollection(LogicalCollection& collection,
                                     PhysicalCollection const* physical)
    : PhysicalCollection(collection, VPackSlice::emptyObjectSlice()),
      _engineType(static_cast<ClusterCollection const*>(physical)->_engineType),
      _info(static_cast<ClusterCollection const*>(physical)->_info),
      _selectivityEstimates(collection) {}

ClusterCollection::~ClusterCollection() {}

/// @brief fetches current index selectivity estimates
/// if allowUpdate is true, will potentially make a cluster-internal roundtrip
/// to fetch current values!
IndexEstMap ClusterCollection::clusterIndexEstimates(bool allowUpdating, TRI_voc_tick_t tid) {
  return _selectivityEstimates.get(allowUpdating, tid);
}

/// @brief sets the current index selectivity estimates
void ClusterCollection::setClusterIndexEstimates(IndexEstMap&& estimates) {
  _selectivityEstimates.set(std::move(estimates));
}

/// @brief flushes the current index selectivity estimates
void ClusterCollection::flushClusterIndexEstimates() {
  _selectivityEstimates.flush();
}

std::string const& ClusterCollection::path() const {
  return StaticStrings::Empty;  // we do not have any path
}

void ClusterCollection::setPath(std::string const&) {
  // we do not have any path
}

Result ClusterCollection::updateProperties(VPackSlice const& slice, bool doSync) {
  VPackBuilder merge;
  merge.openObject();

  // duplicate all the error handling of the storage engines
  if (_engineType == ClusterEngineType::MMFilesEngine) {  // duplicate the error validation
    // validation
    uint32_t tmp = Helper::getNumericValue<uint32_t>(slice, "indexBuckets", 2 /*Just for validation, this default Value passes*/);

    if (tmp == 0 || tmp > 1024) {
      return {TRI_ERROR_BAD_PARAMETER,
              "indexBuckets must be a two-power between 1 and 1024"};
    }

    bool isVolatile = Helper::readBooleanValue(_info.slice(), "isVolatile", false);
    if (isVolatile && arangodb::basics::VelocyPackHelper::getBooleanValue(
                          slice, "waitForSync", _logicalCollection.waitForSync())) {
      // the combination of waitForSync and isVolatile makes no sense
      THROW_ARANGO_EXCEPTION_MESSAGE(
          TRI_ERROR_BAD_PARAMETER,
          "volatile collections do not support the waitForSync option");
    }

    if (isVolatile != Helper::getBooleanValue(slice, "isVolatile", isVolatile)) {
      THROW_ARANGO_EXCEPTION_MESSAGE(
          TRI_ERROR_BAD_PARAMETER,
          "isVolatile option cannot be changed at runtime");
    }
    VPackSlice journalSlice = slice.get("journalSize");
    if (journalSlice.isNone()) {
      // In some APIs maximalSize is allowed instead
      journalSlice = slice.get("maximalSize");
    }
    uint32_t journalSize =
        Helper::getNumericValue<uint32_t>(_info.slice(), "journalSize", TRI_JOURNAL_DEFAULT_SIZE);
    if (journalSlice.isNumber()) {
      journalSize = journalSlice.getNumericValue<uint32_t>();
      if (journalSize < TRI_JOURNAL_MINIMAL_SIZE) {
        return {TRI_ERROR_BAD_PARAMETER, "<properties>.journalSize too small"};
      }
    }

    merge.add("doCompact",
              VPackValue(Helper::readBooleanValue(slice, "doCompact", true)));
    merge.add("indexBuckets",
              VPackValue(Helper::readNumericValue(slice, "indexBuckets",
                                                  MMFilesCollection::defaultIndexBuckets)));
    merge.add("journalSize", VPackValue(journalSize));

  } else if (_engineType == ClusterEngineType::RocksDBEngine) {
    bool def = Helper::readBooleanValue(_info.slice(), "cacheEnabled", false);
    merge.add("cacheEnabled",
              VPackValue(Helper::readBooleanValue(slice, "cacheEnabled", def)));

  } else if (_engineType != ClusterEngineType::MockEngine) {
    TRI_ASSERT(false);
    THROW_ARANGO_EXCEPTION_MESSAGE(TRI_ERROR_INTERNAL, "invalid storage engine");
  }
  merge.close();
  TRI_ASSERT(merge.slice().isObject());
  TRI_ASSERT(merge.isClosed());

  TRI_ASSERT(_info.slice().isObject());
  TRI_ASSERT(_info.isClosed());

  VPackBuilder tmp = VPackCollection::merge(_info.slice(), merge.slice(), true);
  _info = std::move(tmp);

  TRI_ASSERT(_info.slice().isObject());
  TRI_ASSERT(_info.isClosed());

  READ_LOCKER(guard, _indexesLock);
  for (auto& idx : _indexes) {
    static_cast<ClusterIndex*>(idx.get())->updateProperties(_info.slice());
  }

  // nothing else to do
  return TRI_ERROR_NO_ERROR;
}

arangodb::Result ClusterCollection::persistProperties() {
  // only code path calling this causes these properties to be
  // already written in RocksDBEngine::changeCollection()
  return Result();
}

PhysicalCollection* ClusterCollection::clone(LogicalCollection& logical) const {
  return new ClusterCollection(logical, this);
}

/// @brief used for updating properties
void ClusterCollection::getPropertiesVPack(velocypack::Builder& result) const {
  // objectId might be undefined on the coordinator
  TRI_ASSERT(result.isOpenObject());

  if (_engineType == ClusterEngineType::MMFilesEngine) {
    result.add("doCompact",
               VPackValue(Helper::readBooleanValue(_info.slice(), "doCompact", true)));
    result.add("indexBuckets",
               VPackValue(Helper::readNumericValue(_info.slice(), "indexBuckets",
                                                   MMFilesCollection::defaultIndexBuckets)));
    result.add("isVolatile",
               VPackValue(Helper::readBooleanValue(_info.slice(), "isVolatile", false)));
    result.add("journalSize",
               VPackValue(Helper::readNumericValue(_info.slice(), "journalSize",
                                                   TRI_JOURNAL_DEFAULT_SIZE)));

  } else if (_engineType == ClusterEngineType::RocksDBEngine) {
    result.add("cacheEnabled",
               VPackValue(Helper::readBooleanValue(_info.slice(), "cacheEnabled", false)));

  } else if (_engineType != ClusterEngineType::MockEngine) {
    TRI_ASSERT(false);
    THROW_ARANGO_EXCEPTION_MESSAGE(TRI_ERROR_INTERNAL, "invalid storage engine");
  }
}

/// @brief return the figures for a collection
<<<<<<< HEAD
futures::Future<std::shared_ptr<VPackBuilder>> ClusterCollection::figures() {
  return figuresOnCoordinator(_logicalCollection.vocbase().name(),
                              std::to_string(_logicalCollection.id()))
      .thenValue([](OperationResult&& opRes) -> std::shared_ptr<VPackBuilder> {
        if (opRes.fail()) {
          THROW_ARANGO_EXCEPTION(opRes.result);
        }
        return std::make_shared<VPackBuilder>(opRes.buffer);
      });
=======
std::shared_ptr<VPackBuilder> ClusterCollection::figures() {
  auto builder = std::make_shared<VPackBuilder>();
  builder->openObject();
  builder->close();

  auto& feature = _logicalCollection.vocbase().server().getFeature<ClusterFeature>();
  auto res = figuresOnCoordinator(feature, _logicalCollection.vocbase().name(),
                                  std::to_string(_logicalCollection.id()), builder);

  if (res != TRI_ERROR_NO_ERROR) {
    THROW_ARANGO_EXCEPTION(res);
  }

  return builder;
>>>>>>> 5e8bdcbc
}

void ClusterCollection::figuresSpecific(std::shared_ptr<arangodb::velocypack::Builder>& builder) {
  THROW_ARANGO_EXCEPTION(TRI_ERROR_NOT_IMPLEMENTED);  // not used here
}

/// @brief closes an open collection
int ClusterCollection::close() {
  READ_LOCKER(guard, _indexesLock);
  for (auto it : _indexes) {
    it->unload();
  }
  return TRI_ERROR_NO_ERROR;
}

void ClusterCollection::load() {
  READ_LOCKER(guard, _indexesLock);
  for (auto it : _indexes) {
    it->load();
  }
}

void ClusterCollection::unload() {
  READ_LOCKER(guard, _indexesLock);
  for (auto it : _indexes) {
    it->unload();
  }
}

TRI_voc_rid_t ClusterCollection::revision(transaction::Methods* trx) const {
  THROW_ARANGO_EXCEPTION(TRI_ERROR_NOT_IMPLEMENTED);
}

uint64_t ClusterCollection::numberDocuments(transaction::Methods* trx) const {
  THROW_ARANGO_EXCEPTION(TRI_ERROR_NOT_IMPLEMENTED);
}

/// @brief report extra memory used by indexes etc.
size_t ClusterCollection::memory() const { return 0; }

void ClusterCollection::open(bool ignoreErrors) {}

void ClusterCollection::prepareIndexes(arangodb::velocypack::Slice indexesSlice) {
  WRITE_LOCKER(guard, _indexesLock);
  TRI_ASSERT(indexesSlice.isArray());

  StorageEngine* engine = EngineSelectorFeature::ENGINE;
  TRI_ASSERT(engine != nullptr);
  std::vector<std::shared_ptr<Index>> indexes;

  if (indexesSlice.length() == 0 && _indexes.empty()) {
    engine->indexFactory().fillSystemIndexes(_logicalCollection, indexes);

  } else {
    engine->indexFactory().prepareIndexes(_logicalCollection, indexesSlice, indexes);
  }

  for (std::shared_ptr<Index>& idx : indexes) {
    addIndex(std::move(idx));
  }

  auto it = _indexes.cbegin();
  if ((*it)->type() != Index::IndexType::TRI_IDX_TYPE_PRIMARY_INDEX ||
      (_logicalCollection.type() == TRI_COL_TYPE_EDGE &&
       ((*++it)->type() != Index::IndexType::TRI_IDX_TYPE_EDGE_INDEX ||
        (_indexes.size() >= 3 && _engineType == ClusterEngineType::RocksDBEngine &&
         (*++it)->type() != Index::IndexType::TRI_IDX_TYPE_EDGE_INDEX)))) {
    std::string msg =
        "got invalid indexes for collection '" + _logicalCollection.name() + "'";

    LOG_TOPIC("f71d2", ERR, arangodb::Logger::FIXME) << msg;

#ifdef ARANGODB_ENABLE_MAINTAINER_MODE
    for (auto it : _indexes) {
      LOG_TOPIC("f83f5", ERR, arangodb::Logger::FIXME) << "- " << it->context();
    }
#endif
    THROW_ARANGO_EXCEPTION_MESSAGE(TRI_ERROR_INTERNAL, msg);
  }

  TRI_ASSERT(!_indexes.empty());
}

std::shared_ptr<Index> ClusterCollection::createIndex(arangodb::velocypack::Slice const& info,
                                                      bool restore, bool& created) {
  TRI_ASSERT(ServerState::instance()->isCoordinator());
  // prevent concurrent dropping
  WRITE_LOCKER(guard, _exclusiveLock);
  std::shared_ptr<Index> idx;

  WRITE_LOCKER(guard2, _indexesLock);
  idx = lookupIndex(info);
  if (idx) {
    created = false;
    // We already have this index.
    return idx;
  }

  StorageEngine* engine = EngineSelectorFeature::ENGINE;
  TRI_ASSERT(engine != nullptr);

  // We are sure that we do not have an index of this type.
  // We also hold the lock. Create it
  idx = engine->indexFactory().prepareIndexFromSlice(info, true, _logicalCollection, false);
  TRI_ASSERT(idx != nullptr);

  // In the coordinator case we do not fill the index
  // We only inform the others.
  addIndex(idx);
  created = true;
  return idx;
}

/// @brief Drop an index with the given iid.
bool ClusterCollection::dropIndex(TRI_idx_iid_t iid) {
  // usually always called when _exclusiveLock is held
  if (iid == 0) {
    // invalid index id or primary index
    return true;
  }

  WRITE_LOCKER(guard, _indexesLock);
  for (auto it  : _indexes) {
    if (iid == it->id()) {
      _indexes.erase(it);
      events::DropIndex(_logicalCollection.vocbase().name(), _logicalCollection.name(),
                        std::to_string(iid), TRI_ERROR_NO_ERROR);
      return true;
    }
  }

  // We tried to remove an index that does not exist
  events::DropIndex(_logicalCollection.vocbase().name(), _logicalCollection.name(),
                    std::to_string(iid), TRI_ERROR_ARANGO_INDEX_NOT_FOUND);
  return false;
}

std::unique_ptr<IndexIterator> ClusterCollection::getAllIterator(transaction::Methods* trx) const {
  THROW_ARANGO_EXCEPTION(TRI_ERROR_NOT_IMPLEMENTED);
}

std::unique_ptr<IndexIterator> ClusterCollection::getAnyIterator(transaction::Methods* trx) const {
  THROW_ARANGO_EXCEPTION(TRI_ERROR_NOT_IMPLEMENTED);
}

void ClusterCollection::invokeOnAllElements(transaction::Methods* trx,
                                            std::function<bool(LocalDocumentId const&)> /*callback*/) {
  THROW_ARANGO_EXCEPTION(TRI_ERROR_NOT_IMPLEMENTED);
}

////////////////////////////////////
// -- SECTION DML Operations --
///////////////////////////////////

Result ClusterCollection::truncate(transaction::Methods& trx, OperationOptions& options) {
  return Result(TRI_ERROR_NOT_IMPLEMENTED);
}
  
/// @brief compact-data operation
Result ClusterCollection::compact() {
  return {};
}

LocalDocumentId ClusterCollection::lookupKey(transaction::Methods* trx,
                                             VPackSlice const& key) const {
  THROW_ARANGO_EXCEPTION(TRI_ERROR_NOT_IMPLEMENTED);
}

Result ClusterCollection::read(transaction::Methods* trx,
                               arangodb::velocypack::StringRef const& key,
                               ManagedDocumentResult& result, bool) {
  return Result(TRI_ERROR_NOT_IMPLEMENTED);
}

// read using a token!
bool ClusterCollection::readDocument(transaction::Methods* trx,
                                     LocalDocumentId const& documentId,
                                     ManagedDocumentResult& result) const {
  THROW_ARANGO_EXCEPTION(TRI_ERROR_NOT_IMPLEMENTED);
}

// read using a token!
bool ClusterCollection::readDocumentWithCallback(transaction::Methods* trx,
                                                 LocalDocumentId const& documentId,
                                                 IndexIterator::DocumentCallback const& cb) const {
  THROW_ARANGO_EXCEPTION(TRI_ERROR_NOT_IMPLEMENTED);
}

Result ClusterCollection::insert(arangodb::transaction::Methods*,
                                 arangodb::velocypack::Slice const,
                                 arangodb::ManagedDocumentResult&,
                                 OperationOptions&, bool /*lock*/,
                                 KeyLockInfo* /*keyLock*/,
                                 std::function<void()> const&) {
  THROW_ARANGO_EXCEPTION(TRI_ERROR_NOT_IMPLEMENTED);
}

Result ClusterCollection::update(arangodb::transaction::Methods* trx,
                                 arangodb::velocypack::Slice const newSlice,
                                 ManagedDocumentResult& mdr, OperationOptions& options,
                                 bool /*lock*/, ManagedDocumentResult& previous) {
  THROW_ARANGO_EXCEPTION(TRI_ERROR_NOT_IMPLEMENTED);
}

Result ClusterCollection::replace(transaction::Methods* trx,
                                  arangodb::velocypack::Slice const newSlice,
                                  ManagedDocumentResult& mdr, OperationOptions& options,
                                  bool /*lock*/, ManagedDocumentResult& previous) {
  THROW_ARANGO_EXCEPTION(TRI_ERROR_NOT_IMPLEMENTED);
}

Result ClusterCollection::remove(transaction::Methods& trx, velocypack::Slice slice,
                                 ManagedDocumentResult& previous, OperationOptions& options,
                                 bool /*lock*/, KeyLockInfo* /*keyLock*/, std::function<void()> const& /*callbackDuringLock*/
) {
  THROW_ARANGO_EXCEPTION(TRI_ERROR_NOT_IMPLEMENTED);
}

void ClusterCollection::deferDropCollection(std::function<bool(LogicalCollection&)> const& /*callback*/
) {
  // nothing to do here
}

void ClusterCollection::addIndex(std::shared_ptr<arangodb::Index> idx) {
  // LOCKED from the outside
  auto const id = idx->id();
  for (auto const& it : _indexes) {
    if (it->id() == id) {
      // already have this particular index. do not add it again
      return;
    }
  }
  _indexes.emplace(idx);
}

}  // namespace arangodb<|MERGE_RESOLUTION|>--- conflicted
+++ resolved
@@ -251,9 +251,9 @@
 }
 
 /// @brief return the figures for a collection
-<<<<<<< HEAD
 futures::Future<std::shared_ptr<VPackBuilder>> ClusterCollection::figures() {
-  return figuresOnCoordinator(_logicalCollection.vocbase().name(),
+  auto& feature = _logicalCollection.vocbase().server().getFeature<ClusterFeature>();
+  return figuresOnCoordinator(feature, _logicalCollection.vocbase().name(),
                               std::to_string(_logicalCollection.id()))
       .thenValue([](OperationResult&& opRes) -> std::shared_ptr<VPackBuilder> {
         if (opRes.fail()) {
@@ -261,22 +261,6 @@
         }
         return std::make_shared<VPackBuilder>(opRes.buffer);
       });
-=======
-std::shared_ptr<VPackBuilder> ClusterCollection::figures() {
-  auto builder = std::make_shared<VPackBuilder>();
-  builder->openObject();
-  builder->close();
-
-  auto& feature = _logicalCollection.vocbase().server().getFeature<ClusterFeature>();
-  auto res = figuresOnCoordinator(feature, _logicalCollection.vocbase().name(),
-                                  std::to_string(_logicalCollection.id()), builder);
-
-  if (res != TRI_ERROR_NO_ERROR) {
-    THROW_ARANGO_EXCEPTION(res);
-  }
-
-  return builder;
->>>>>>> 5e8bdcbc
 }
 
 void ClusterCollection::figuresSpecific(std::shared_ptr<arangodb::velocypack::Builder>& builder) {
