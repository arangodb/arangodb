--- conflicted
+++ resolved
@@ -77,17 +77,10 @@
   // -- SECTION Indexes --
   ///////////////////////////////////
 
-<<<<<<< HEAD
-  void prepareIndexes(velocypack::Slice indexesSlice) override;
-
   std::shared_ptr<Index> createIndex(
       velocypack::Slice info, bool restore, bool& created,
       std::shared_ptr<std::function<arangodb::Result(uint64_t)>> =
           nullptr) override;
-=======
-  std::shared_ptr<Index> createIndex(velocypack::Slice info, bool restore,
-                                     bool& created) override;
->>>>>>> 2e4d1f5c
 
   std::unique_ptr<IndexIterator> getAllIterator(
       transaction::Methods* trx, ReadOwnWrites readOwnWrites) const override;
