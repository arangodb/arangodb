////////////////////////////////////////////////////////////////////////////////
/// DISCLAIMER
///
/// Copyright 2014-2021 ArangoDB GmbH, Cologne, Germany
/// Copyright 2004-2014 triAGENS GmbH, Cologne, Germany
///
/// Licensed under the Apache License, Version 2.0 (the "License");
/// you may not use this file except in compliance with the License.
/// You may obtain a copy of the License at
///
///     http://www.apache.org/licenses/LICENSE-2.0
///
/// Unless required by applicable law or agreed to in writing, software
/// distributed under the License is distributed on an "AS IS" BASIS,
/// WITHOUT WARRANTIES OR CONDITIONS OF ANY KIND, either express or implied.
/// See the License for the specific language governing permissions and
/// limitations under the License.
///
/// Copyright holder is ArangoDB GmbH, Cologne, Germany
///
/// @author Simon Grätzer
////////////////////////////////////////////////////////////////////////////////

#pragma once

#include "Indexes/IndexFactory.h"

namespace arangodb {

class ClusterIndexFactory final : public IndexFactory {
 public:
<<<<<<< HEAD
  static void LinkIndexFactories(application_features::ApplicationServer& server,
=======
  static void linkIndexFactories(application_features::ApplicationServer& server,
>>>>>>> 9e3e291e
                                 IndexFactory& factory);
  explicit ClusterIndexFactory(application_features::ApplicationServer&);
  ~ClusterIndexFactory() = default;

  Result enhanceIndexDefinition(           // normalize definition
      velocypack::Slice const definition,  // source definition
      velocypack::Builder& normalized,     // normalized definition (out-param)
      bool isCreation,                     // definition for index creation
      TRI_vocbase_t const& vocbase         // index vocbase
  ) const override;

  /// @brief index name aliases (e.g. "persistent" => "hash", "skiplist" =>
  /// "hash") used to display storage engine capabilities
  std::unordered_map<std::string, std::string> indexAliases() const override;

  void fillSystemIndexes(LogicalCollection& col,
                         std::vector<std::shared_ptr<Index>>& systemIndexes) const override;

  /// @brief create indexes from a list of index definitions
  void prepareIndexes(LogicalCollection& col, velocypack::Slice indexesSlice,
                      std::vector<std::shared_ptr<Index>>& indexes) const override;
};

}  // namespace arangodb
<|MERGE_RESOLUTION|>--- conflicted
+++ resolved
@@ -29,11 +29,7 @@
 
 class ClusterIndexFactory final : public IndexFactory {
  public:
-<<<<<<< HEAD
-  static void LinkIndexFactories(application_features::ApplicationServer& server,
-=======
   static void linkIndexFactories(application_features::ApplicationServer& server,
->>>>>>> 9e3e291e
                                  IndexFactory& factory);
   explicit ClusterIndexFactory(application_features::ApplicationServer&);
   ~ClusterIndexFactory() = default;
