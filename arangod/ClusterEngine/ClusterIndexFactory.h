--- conflicted
+++ resolved
@@ -34,20 +34,12 @@
   explicit ClusterIndexFactory(application_features::ApplicationServer&);
   ~ClusterIndexFactory() = default;
 
-<<<<<<< HEAD
   Result enhanceIndexDefinition(           // normalize definition
       velocypack::Slice const definition,  // source definition
       velocypack::Builder& normalized,     // normalized definition (out-param)
       bool isCreation,                     // definition for index creation
       TRI_vocbase_t const& vocbase         // index vocbase
   ) const override;
-=======
-  Result enhanceIndexDefinition(
-    velocypack::Slice const definition,
-    velocypack::Builder& normalized,
-    bool isCreation,
-    TRI_vocbase_t const& vocbase) const override;
->>>>>>> a2eba029
 
   /// @brief index name aliases (e.g. "persistent" => "hash", "skiplist" =>
   /// "hash") used to display storage engine capabilities
