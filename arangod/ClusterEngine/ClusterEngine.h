--- conflicted
+++ resolved
@@ -63,13 +63,8 @@
   void start() override;
 
   std::unique_ptr<transaction::Manager> createTransactionManager(transaction::ManagerFeature&) override;
-<<<<<<< HEAD
-  std::unique_ptr<TransactionState> createTransactionState(TRI_vocbase_t& vocbase,
+  std::shared_ptr<TransactionState> createTransactionState(TRI_vocbase_t& vocbase,
                                                            TransactionId tid,
-=======
-  std::shared_ptr<TransactionState> createTransactionState(TRI_vocbase_t& vocbase,
-                                                           TRI_voc_tid_t tid,
->>>>>>> 89765a2d
                                                            transaction::Options const& options) override;
   std::unique_ptr<TransactionCollection> createTransactionCollection(
       TransactionState& state, TRI_voc_cid_t cid, AccessMode::Type accessType) override;
