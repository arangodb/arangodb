--- conflicted
+++ resolved
@@ -52,25 +52,11 @@
       : IndexTypeFactory(server), _type(type) {}
 
   bool equal(arangodb::velocypack::Slice const& lhs,
-<<<<<<< HEAD
-             arangodb::velocypack::Slice const& rhs) const override {
-    auto& clusterEngine =
-        _server.getFeature<arangodb::EngineSelectorFeature>().engine<arangodb::ClusterEngine>();
-    auto* engine = clusterEngine.actualEngine();
-=======
              arangodb::velocypack::Slice const& rhs,
              std::string const& dbname) const override {
-    auto* clusterEngine =
-        static_cast<arangodb::ClusterEngine*>(arangodb::EngineSelectorFeature::ENGINE);
-
-    if (!clusterEngine) {
-      THROW_ARANGO_EXCEPTION(arangodb::Result(
-          TRI_ERROR_INTERNAL,
-          "cannot find cluster engine while normalizing index"));
-    }
-
-    auto* engine = clusterEngine->actualEngine();
->>>>>>> dfac6881
+    auto& clusterEngine =
+        _server.getFeature<arangodb::EngineSelectorFeature>().engine<arangodb::ClusterEngine>();
+    auto* engine = clusterEngine.actualEngine();
 
     if (!engine) {
       THROW_ARANGO_EXCEPTION(arangodb::Result(
