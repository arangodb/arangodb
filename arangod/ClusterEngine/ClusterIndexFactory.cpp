////////////////////////////////////////////////////////////////////////////////
/// DISCLAIMER
///
/// Copyright 2014-2021 ArangoDB GmbH, Cologne, Germany
/// Copyright 2004-2014 triAGENS GmbH, Cologne, Germany
///
/// Licensed under the Apache License, Version 2.0 (the "License");
/// you may not use this file except in compliance with the License.
/// You may obtain a copy of the License at
///
///     http://www.apache.org/licenses/LICENSE-2.0
///
/// Unless required by applicable law or agreed to in writing, software
/// distributed under the License is distributed on an "AS IS" BASIS,
/// WITHOUT WARRANTIES OR CONDITIONS OF ANY KIND, either express or implied.
/// See the License for the specific language governing permissions and
/// limitations under the License.
///
/// Copyright holder is ArangoDB GmbH, Cologne, Germany
///
/// @author Simon Grätzer
////////////////////////////////////////////////////////////////////////////////

#include "ClusterIndexFactory.h"
#include "Basics/StaticStrings.h"
#include "Basics/StringUtils.h"
#include "Basics/VelocyPackHelper.h"
#include "Cluster/ServerState.h"
#include "ClusterEngine/ClusterEngine.h"
#include "ClusterEngine/ClusterIndex.h"
#include "Indexes/Index.h"
#include "Logger/LogMacros.h"
#include "Logger/Logger.h"
#include "Logger/LoggerStream.h"
#include "StorageEngine/EngineSelectorFeature.h"
#include "VocBase/LogicalCollection.h"
#include "VocBase/ticks.h"
#include "VocBase/voc-types.h"

#include <velocypack/Builder.h>
#include <velocypack/Iterator.h>
#include <velocypack/Slice.h>
#include <velocypack/velocypack-aliases.h>

namespace {

using namespace arangodb;

struct DefaultIndexFactory : public IndexTypeFactory {
  std::string const _type;

  explicit DefaultIndexFactory(application_features::ApplicationServer& server,
                               std::string const& type)
      : IndexTypeFactory(server), _type(type) {}

<<<<<<< HEAD
  bool equal(arangodb::velocypack::Slice const& lhs,
             arangodb::velocypack::Slice const& rhs, std::string const& dbname) const override {
=======
  bool equal(velocypack::Slice lhs,
             velocypack::Slice rhs,
             std::string const& dbname) const override {
>>>>>>> 9e3e291e
    auto& clusterEngine =
        _server.getFeature<EngineSelectorFeature>().engine<ClusterEngine>();
    auto* engine = clusterEngine.actualEngine();

    if (!engine) {
      THROW_ARANGO_EXCEPTION(Result(
          TRI_ERROR_INTERNAL,
          "cannot find storage engine while normalizing index"));
    }

    return engine->indexFactory().factory(_type).equal(lhs, rhs, dbname);
  }

  std::shared_ptr<Index> instantiate(LogicalCollection& collection,
                                     velocypack::Slice definition,
                                     IndexId id,
                                     bool /* isClusterConstructor */) const override {
    auto& clusterEngine =
        _server.getFeature<EngineSelectorFeature>().engine<ClusterEngine>();
    auto ct = clusterEngine.engineType();

<<<<<<< HEAD
    return std::make_shared<arangodb::ClusterIndex>(id, collection, ct,
                                                    arangodb::Index::type(_type), definition);
  }

  virtual arangodb::Result normalize(             // normalize definition
      arangodb::velocypack::Builder& normalized,  // normalized definition (out-param)
      arangodb::velocypack::Slice definition,  // source definition
      bool isCreation,                         // definition for index creation
      TRI_vocbase_t const& vocbase             // index vocbase
  ) const override {
=======
    return std::make_shared<ClusterIndex>(id, collection, ct,
                                          Index::type(_type),
                                          definition);
  }

  virtual Result normalize(
      velocypack::Builder& normalized,
      velocypack::Slice definition,
      bool isCreation,
      TRI_vocbase_t const& vocbase) const override {
>>>>>>> 9e3e291e
    auto& clusterEngine =
        _server.getFeature<EngineSelectorFeature>().engine<ClusterEngine>();
    auto* engine = clusterEngine.actualEngine();

    if (!engine) {
      return Result(
          TRI_ERROR_INTERNAL,
          "cannot find storage engine while normalizing index");
    }

<<<<<<< HEAD
    return engine->indexFactory().factory(_type).normalize(  // normalize definition
        normalized, definition, isCreation, vocbase          // args
    );
=======
    return engine->indexFactory().factory(_type).normalize(
      normalized, definition, isCreation, vocbase);
>>>>>>> 9e3e291e
  }
};

struct EdgeIndexFactory : public DefaultIndexFactory {
  explicit EdgeIndexFactory(application_features::ApplicationServer& server,
                            std::string const& type)
      : DefaultIndexFactory(server, type) {}

  std::shared_ptr<Index> instantiate(LogicalCollection& collection,
                                     velocypack::Slice definition,
                                     IndexId id,
                                     bool isClusterConstructor) const override {
    if (!isClusterConstructor) {
      // this index type cannot be created directly
      THROW_ARANGO_EXCEPTION_MESSAGE(TRI_ERROR_INTERNAL,
                                     "cannot create edge index");
    }

    auto& clusterEngine = _server.getFeature<EngineSelectorFeature>().engine<ClusterEngine>();
    auto ct = clusterEngine.engineType();

    return std::make_shared<ClusterIndex>(id, collection, ct,
                                          Index::TRI_IDX_TYPE_EDGE_INDEX,
                                          definition);
  }
};

struct PrimaryIndexFactory : public DefaultIndexFactory {
  explicit PrimaryIndexFactory(application_features::ApplicationServer& server,
                               std::string const& type)
      : DefaultIndexFactory(server, type) {}

  std::shared_ptr<Index> instantiate(LogicalCollection& collection,
                                     velocypack::Slice definition,
                                     IndexId /*id*/,
                                     bool isClusterConstructor) const override {
    if (!isClusterConstructor) {
      // this index type cannot be created directly
      THROW_ARANGO_EXCEPTION_MESSAGE(TRI_ERROR_INTERNAL,
                                     "cannot create primary index");
    }

    auto& clusterEngine = _server.getFeature<EngineSelectorFeature>().engine<ClusterEngine>();
    auto ct = clusterEngine.engineType();

    return std::make_shared<ClusterIndex>(
      IndexId::primary(), collection, ct,
      Index::TRI_IDX_TYPE_PRIMARY_INDEX, definition);
  }
};

}  // namespace

namespace arangodb {

<<<<<<< HEAD
void ClusterIndexFactory::LinkIndexFactories(application_features::ApplicationServer& server,
=======
void ClusterIndexFactory::linkIndexFactories(application_features::ApplicationServer& server,
>>>>>>> 9e3e291e
                                             IndexFactory& factory) {
  static const EdgeIndexFactory edgeIndexFactory(server, "edge");
  static const DefaultIndexFactory fulltextIndexFactory(server, "fulltext");
  static const DefaultIndexFactory geoIndexFactory(server, "geo");
  static const DefaultIndexFactory geo1IndexFactory(server, "geo1");
  static const DefaultIndexFactory geo2IndexFactory(server, "geo2");
  static const DefaultIndexFactory hashIndexFactory(server, "hash");
  static const DefaultIndexFactory persistentIndexFactory(server, "persistent");
  static const PrimaryIndexFactory primaryIndexFactory(server, "primary");
  static const DefaultIndexFactory skiplistIndexFactory(server, "skiplist");
  static const DefaultIndexFactory ttlIndexFactory(server, "ttl");
  static const DefaultIndexFactory zkdIndexFactory(server, "zkd");

  factory.emplace(edgeIndexFactory._type, edgeIndexFactory);
  factory.emplace(fulltextIndexFactory._type, fulltextIndexFactory);
  factory.emplace(geoIndexFactory._type, geoIndexFactory);
  factory.emplace(geo1IndexFactory._type, geo1IndexFactory);
  factory.emplace(geo2IndexFactory._type, geo2IndexFactory);
  factory.emplace(hashIndexFactory._type, hashIndexFactory);
  factory.emplace(persistentIndexFactory._type, persistentIndexFactory);
  factory.emplace(primaryIndexFactory._type, primaryIndexFactory);
  factory.emplace(skiplistIndexFactory._type, skiplistIndexFactory);
  factory.emplace(ttlIndexFactory._type, ttlIndexFactory);
  factory.emplace(zkdIndexFactory._type, zkdIndexFactory);
}

<<<<<<< HEAD
  factory.emplace(edgeIndexFactory._type, edgeIndexFactory);
  factory.emplace(fulltextIndexFactory._type, fulltextIndexFactory);
  factory.emplace(geoIndexFactory._type, geoIndexFactory);
  factory.emplace(geo1IndexFactory._type, geo1IndexFactory);
  factory.emplace(geo2IndexFactory._type, geo2IndexFactory);
  factory.emplace(hashIndexFactory._type, hashIndexFactory);
  factory.emplace(persistentIndexFactory._type, persistentIndexFactory);
  factory.emplace(primaryIndexFactory._type, primaryIndexFactory);
  factory.emplace(skiplistIndexFactory._type, skiplistIndexFactory);
  factory.emplace(ttlIndexFactory._type, ttlIndexFactory);
}

ClusterIndexFactory::ClusterIndexFactory(application_features::ApplicationServer& server)
    : IndexFactory(server) {
  LinkIndexFactories(server, *this);
=======
ClusterIndexFactory::ClusterIndexFactory(application_features::ApplicationServer& server)
    : IndexFactory(server) {
  linkIndexFactories(server, *this);
>>>>>>> 9e3e291e
}

/// @brief index name aliases (e.g. "persistent" => "hash", "skiplist" =>
/// "hash") used to display storage engine capabilities
std::unordered_map<std::string, std::string> ClusterIndexFactory::indexAliases() const {
  auto& ce = _server.getFeature<EngineSelectorFeature>().engine<ClusterEngine>();
  auto* ae = ce.actualEngine();
  if (!ae) {
    THROW_ARANGO_EXCEPTION_MESSAGE(
        TRI_ERROR_INTERNAL, "no actual storage engine for ClusterIndexFactory");
  }
  return ae->indexFactory().indexAliases();
}

Result ClusterIndexFactory::enhanceIndexDefinition(  // normalize definition
    velocypack::Slice const definition,              // source definition
    velocypack::Builder& normalized,  // normalized definition (out-param)
    bool isCreation,                  // definition for index creation
    TRI_vocbase_t const& vocbase      // index vocbase
) const {
  auto& ce = _server.getFeature<EngineSelectorFeature>().engine<arangodb::ClusterEngine>();

  auto* ae = ce.actualEngine();

  if (!ae) {
    return TRI_ERROR_INTERNAL;
  }

<<<<<<< HEAD
  return ae->indexFactory().enhanceIndexDefinition(  // normalize definition
      definition, normalized, isCreation, vocbase    // args
  );
=======
  return ae->indexFactory().enhanceIndexDefinition(
    definition, normalized, isCreation, vocbase);
>>>>>>> 9e3e291e
}

void ClusterIndexFactory::fillSystemIndexes(LogicalCollection& col,
                                            std::vector<std::shared_ptr<Index>>& systemIndexes) const {
  // create primary index
  VPackBuilder input;
  input.openObject();
  input.add(StaticStrings::IndexType, VPackValue("primary"));
  input.add(StaticStrings::IndexId, VPackValue(std::to_string(IndexId::primary().id())));
  input.add(StaticStrings::IndexName, VPackValue(StaticStrings::IndexNamePrimary));
  input.add(StaticStrings::IndexFields, VPackValue(VPackValueType::Array));
  input.add(VPackValue(StaticStrings::KeyString));
  input.close();
  input.add(StaticStrings::IndexUnique, VPackValue(true));
  input.add(StaticStrings::IndexSparse, VPackValue(false));
  input.close();

  // get the storage engine type
  auto& ce = _server.getFeature<EngineSelectorFeature>().engine<ClusterEngine>();
  ClusterEngineType ct = ce.engineType();

  systemIndexes.emplace_back(std::make_shared<ClusterIndex>(
      IndexId::primary(), col, ct, Index::TRI_IDX_TYPE_PRIMARY_INDEX, input.slice()));

  // create edges indexes
  if (col.type() == TRI_COL_TYPE_EDGE) {
    // first edge index
    input.clear();
    input.openObject();
    input.add(StaticStrings::IndexType,
              VPackValue(Index::oldtypeName(Index::TRI_IDX_TYPE_EDGE_INDEX)));
    input.add(StaticStrings::IndexId,
              VPackValue(std::to_string(IndexId::edgeFrom().id())));

    input.add(StaticStrings::IndexFields, VPackValue(VPackValueType::Array));
    input.add(VPackValue(StaticStrings::FromString));
    input.close();

    if (ct == ClusterEngineType::RocksDBEngine) {
      input.add(StaticStrings::IndexName, VPackValue(StaticStrings::IndexNameEdgeFrom));
    }

    input.add(StaticStrings::IndexUnique, VPackValue(false));
    input.add(StaticStrings::IndexSparse, VPackValue(false));
    input.close();
    systemIndexes.emplace_back(std::make_shared<ClusterIndex>(
        IndexId::edgeFrom(), col, ct, Index::TRI_IDX_TYPE_EDGE_INDEX, input.slice()));

    // second edge index
    if (ct == ClusterEngineType::RocksDBEngine) {
      input.clear();
      input.openObject();
      input.add(StaticStrings::IndexType,
                VPackValue(Index::oldtypeName(Index::TRI_IDX_TYPE_EDGE_INDEX)));
      input.add(StaticStrings::IndexId,
                VPackValue(std::to_string(IndexId::edgeTo().id())));
      input.add(StaticStrings::IndexName, VPackValue(StaticStrings::IndexNameEdgeTo));
      input.add(StaticStrings::IndexFields, VPackValue(VPackValueType::Array));
      input.add(VPackValue(StaticStrings::ToString));
      input.close();
      input.add(StaticStrings::IndexUnique, VPackValue(false));
      input.add(StaticStrings::IndexSparse, VPackValue(false));
      input.close();
      systemIndexes.emplace_back(std::make_shared<ClusterIndex>(
          IndexId::edgeTo(), col, ct, Index::TRI_IDX_TYPE_EDGE_INDEX, input.slice()));
    }
  }
}

void ClusterIndexFactory::prepareIndexes(
    LogicalCollection& col, velocypack::Slice indexesSlice,
    std::vector<std::shared_ptr<Index>>& indexes) const {
  TRI_ASSERT(indexesSlice.isArray());

  for (VPackSlice v : VPackArrayIterator(indexesSlice)) {
    if (!validateFieldsDefinition(v, 0, SIZE_MAX).ok()) {
      // We have an error here. Do not add.
      continue;
    }

    if (basics::VelocyPackHelper::getBooleanValue(v, StaticStrings::IndexIsBuilding, false)) {
      // This index is still being built. Do not add.
      continue;
    }

    try {
      auto idx = prepareIndexFromSlice(v, false, col, true);
      TRI_ASSERT(idx != nullptr);
      indexes.emplace_back(std::move(idx));
    } catch (std::exception const& ex) {
<<<<<<< HEAD
      LOG_TOPIC("7ed52", ERR, arangodb::Logger::ENGINES)
          << "error creating index from definition '" << v.toString()
          << "': " << ex.what();
=======
      LOG_TOPIC("7ed52", ERR, Logger::ENGINES)
          << "error creating index from definition '" << v.toString() << "': " << ex.what();

>>>>>>> 9e3e291e
    }
  }
}

}  // namespace arangodb<|MERGE_RESOLUTION|>--- conflicted
+++ resolved
@@ -53,14 +53,9 @@
                                std::string const& type)
       : IndexTypeFactory(server), _type(type) {}
 
-<<<<<<< HEAD
-  bool equal(arangodb::velocypack::Slice const& lhs,
-             arangodb::velocypack::Slice const& rhs, std::string const& dbname) const override {
-=======
   bool equal(velocypack::Slice lhs,
              velocypack::Slice rhs,
              std::string const& dbname) const override {
->>>>>>> 9e3e291e
     auto& clusterEngine =
         _server.getFeature<EngineSelectorFeature>().engine<ClusterEngine>();
     auto* engine = clusterEngine.actualEngine();
@@ -82,18 +77,6 @@
         _server.getFeature<EngineSelectorFeature>().engine<ClusterEngine>();
     auto ct = clusterEngine.engineType();
 
-<<<<<<< HEAD
-    return std::make_shared<arangodb::ClusterIndex>(id, collection, ct,
-                                                    arangodb::Index::type(_type), definition);
-  }
-
-  virtual arangodb::Result normalize(             // normalize definition
-      arangodb::velocypack::Builder& normalized,  // normalized definition (out-param)
-      arangodb::velocypack::Slice definition,  // source definition
-      bool isCreation,                         // definition for index creation
-      TRI_vocbase_t const& vocbase             // index vocbase
-  ) const override {
-=======
     return std::make_shared<ClusterIndex>(id, collection, ct,
                                           Index::type(_type),
                                           definition);
@@ -104,7 +87,6 @@
       velocypack::Slice definition,
       bool isCreation,
       TRI_vocbase_t const& vocbase) const override {
->>>>>>> 9e3e291e
     auto& clusterEngine =
         _server.getFeature<EngineSelectorFeature>().engine<ClusterEngine>();
     auto* engine = clusterEngine.actualEngine();
@@ -115,14 +97,8 @@
           "cannot find storage engine while normalizing index");
     }
 
-<<<<<<< HEAD
-    return engine->indexFactory().factory(_type).normalize(  // normalize definition
-        normalized, definition, isCreation, vocbase          // args
-    );
-=======
     return engine->indexFactory().factory(_type).normalize(
       normalized, definition, isCreation, vocbase);
->>>>>>> 9e3e291e
   }
 };
 
@@ -178,11 +154,7 @@
 
 namespace arangodb {
 
-<<<<<<< HEAD
-void ClusterIndexFactory::LinkIndexFactories(application_features::ApplicationServer& server,
-=======
 void ClusterIndexFactory::linkIndexFactories(application_features::ApplicationServer& server,
->>>>>>> 9e3e291e
                                              IndexFactory& factory) {
   static const EdgeIndexFactory edgeIndexFactory(server, "edge");
   static const DefaultIndexFactory fulltextIndexFactory(server, "fulltext");
@@ -209,27 +181,9 @@
   factory.emplace(zkdIndexFactory._type, zkdIndexFactory);
 }
 
-<<<<<<< HEAD
-  factory.emplace(edgeIndexFactory._type, edgeIndexFactory);
-  factory.emplace(fulltextIndexFactory._type, fulltextIndexFactory);
-  factory.emplace(geoIndexFactory._type, geoIndexFactory);
-  factory.emplace(geo1IndexFactory._type, geo1IndexFactory);
-  factory.emplace(geo2IndexFactory._type, geo2IndexFactory);
-  factory.emplace(hashIndexFactory._type, hashIndexFactory);
-  factory.emplace(persistentIndexFactory._type, persistentIndexFactory);
-  factory.emplace(primaryIndexFactory._type, primaryIndexFactory);
-  factory.emplace(skiplistIndexFactory._type, skiplistIndexFactory);
-  factory.emplace(ttlIndexFactory._type, ttlIndexFactory);
-}
-
-ClusterIndexFactory::ClusterIndexFactory(application_features::ApplicationServer& server)
-    : IndexFactory(server) {
-  LinkIndexFactories(server, *this);
-=======
 ClusterIndexFactory::ClusterIndexFactory(application_features::ApplicationServer& server)
     : IndexFactory(server) {
   linkIndexFactories(server, *this);
->>>>>>> 9e3e291e
 }
 
 /// @brief index name aliases (e.g. "persistent" => "hash", "skiplist" =>
@@ -258,14 +212,8 @@
     return TRI_ERROR_INTERNAL;
   }
 
-<<<<<<< HEAD
-  return ae->indexFactory().enhanceIndexDefinition(  // normalize definition
-      definition, normalized, isCreation, vocbase    // args
-  );
-=======
   return ae->indexFactory().enhanceIndexDefinition(
     definition, normalized, isCreation, vocbase);
->>>>>>> 9e3e291e
 }
 
 void ClusterIndexFactory::fillSystemIndexes(LogicalCollection& col,
@@ -356,15 +304,9 @@
       TRI_ASSERT(idx != nullptr);
       indexes.emplace_back(std::move(idx));
     } catch (std::exception const& ex) {
-<<<<<<< HEAD
-      LOG_TOPIC("7ed52", ERR, arangodb::Logger::ENGINES)
-          << "error creating index from definition '" << v.toString()
-          << "': " << ex.what();
-=======
       LOG_TOPIC("7ed52", ERR, Logger::ENGINES)
           << "error creating index from definition '" << v.toString() << "': " << ex.what();
 
->>>>>>> 9e3e291e
     }
   }
 }
