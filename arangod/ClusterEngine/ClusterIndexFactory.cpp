////////////////////////////////////////////////////////////////////////////////
/// DISCLAIMER
///
/// Copyright 2014-2021 ArangoDB GmbH, Cologne, Germany
/// Copyright 2004-2014 triAGENS GmbH, Cologne, Germany
///
/// Licensed under the Apache License, Version 2.0 (the "License");
/// you may not use this file except in compliance with the License.
/// You may obtain a copy of the License at
///
///     http://www.apache.org/licenses/LICENSE-2.0
///
/// Unless required by applicable law or agreed to in writing, software
/// distributed under the License is distributed on an "AS IS" BASIS,
/// WITHOUT WARRANTIES OR CONDITIONS OF ANY KIND, either express or implied.
/// See the License for the specific language governing permissions and
/// limitations under the License.
///
/// Copyright holder is ArangoDB GmbH, Cologne, Germany
///
/// @author Simon Grätzer
////////////////////////////////////////////////////////////////////////////////

#include "ClusterIndexFactory.h"
#include "Basics/StaticStrings.h"
#include "Basics/StringUtils.h"
#include "Basics/VelocyPackHelper.h"
#include "Cluster/ServerState.h"
#include "ClusterEngine/ClusterEngine.h"
#include "ClusterEngine/ClusterIndex.h"
#include "Indexes/Index.h"
#include "Logger/LogMacros.h"
#include "Logger/Logger.h"
#include "Logger/LoggerStream.h"
#include "StorageEngine/EngineSelectorFeature.h"
#include "VocBase/LogicalCollection.h"
#include "VocBase/ticks.h"
#include "VocBase/voc-types.h"

#include <velocypack/Builder.h>
#include <velocypack/Iterator.h>
#include <velocypack/Slice.h>
#include <velocypack/velocypack-aliases.h>

namespace {

using namespace arangodb;

struct DefaultIndexFactory : public IndexTypeFactory {
  std::string const _type;

  explicit DefaultIndexFactory(application_features::ApplicationServer& server,
                               std::string const& type)
      : IndexTypeFactory(server), _type(type) {}

<<<<<<< HEAD
  bool equal(arangodb::velocypack::Slice const& lhs,
             arangodb::velocypack::Slice const& rhs, std::string const& dbname) const override {
=======
  bool equal(velocypack::Slice lhs,
             velocypack::Slice rhs,
             std::string const& dbname) const override {
>>>>>>> a2eba029
    auto& clusterEngine =
        _server.getFeature<EngineSelectorFeature>().engine<ClusterEngine>();
    auto* engine = clusterEngine.actualEngine();

    if (!engine) {
      THROW_ARANGO_EXCEPTION(Result(
          TRI_ERROR_INTERNAL,
          "cannot find storage engine while normalizing index"));
    }

    return engine->indexFactory().factory(_type).equal(lhs, rhs, dbname);
  }

  std::shared_ptr<Index> instantiate(LogicalCollection& collection,
                                     velocypack::Slice definition,
                                     IndexId id,
                                     bool /* isClusterConstructor */) const override {
    auto& clusterEngine =
        _server.getFeature<EngineSelectorFeature>().engine<ClusterEngine>();
    auto ct = clusterEngine.engineType();

<<<<<<< HEAD
    return std::make_shared<arangodb::ClusterIndex>(id, collection, ct,
                                                    arangodb::Index::type(_type), definition);
  }

  virtual arangodb::Result normalize(             // normalize definition
      arangodb::velocypack::Builder& normalized,  // normalized definition (out-param)
      arangodb::velocypack::Slice definition,  // source definition
      bool isCreation,                         // definition for index creation
      TRI_vocbase_t const& vocbase             // index vocbase
  ) const override {
=======
    return std::make_shared<ClusterIndex>(id, collection, ct,
                                          Index::type(_type),
                                          definition);
  }

  virtual Result normalize(
      velocypack::Builder& normalized,
      velocypack::Slice definition,
      bool isCreation,
      TRI_vocbase_t const& vocbase) const override {
>>>>>>> a2eba029
    auto& clusterEngine =
        _server.getFeature<EngineSelectorFeature>().engine<ClusterEngine>();
    auto* engine = clusterEngine.actualEngine();

    if (!engine) {
      return Result(
          TRI_ERROR_INTERNAL,
          "cannot find storage engine while normalizing index");
    }

<<<<<<< HEAD
    return engine->indexFactory().factory(_type).normalize(  // normalize definition
        normalized, definition, isCreation, vocbase          // args
    );
=======
    return engine->indexFactory().factory(_type).normalize(
      normalized, definition, isCreation, vocbase);
>>>>>>> a2eba029
  }
};

struct EdgeIndexFactory : public DefaultIndexFactory {
  explicit EdgeIndexFactory(application_features::ApplicationServer& server,
                            std::string const& type)
      : DefaultIndexFactory(server, type) {}

  std::shared_ptr<Index> instantiate(LogicalCollection& collection,
                                     velocypack::Slice definition,
                                     IndexId id,
                                     bool isClusterConstructor) const override {
    if (!isClusterConstructor) {
      // this index type cannot be created directly
      THROW_ARANGO_EXCEPTION_MESSAGE(TRI_ERROR_INTERNAL,
                                     "cannot create edge index");
    }

    auto& clusterEngine = _server.getFeature<EngineSelectorFeature>().engine<ClusterEngine>();
    auto ct = clusterEngine.engineType();

    return std::make_shared<ClusterIndex>(id, collection, ct,
                                          Index::TRI_IDX_TYPE_EDGE_INDEX,
                                          definition);
  }
};

struct PrimaryIndexFactory : public DefaultIndexFactory {
  explicit PrimaryIndexFactory(application_features::ApplicationServer& server,
                               std::string const& type)
      : DefaultIndexFactory(server, type) {}

  std::shared_ptr<Index> instantiate(LogicalCollection& collection,
                                     velocypack::Slice definition,
                                     IndexId /*id*/,
                                     bool isClusterConstructor) const override {
    if (!isClusterConstructor) {
      // this index type cannot be created directly
      THROW_ARANGO_EXCEPTION_MESSAGE(TRI_ERROR_INTERNAL,
                                     "cannot create primary index");
    }

    auto& clusterEngine = _server.getFeature<EngineSelectorFeature>().engine<ClusterEngine>();
    auto ct = clusterEngine.engineType();

    return std::make_shared<ClusterIndex>(
      IndexId::primary(), collection, ct,
      Index::TRI_IDX_TYPE_PRIMARY_INDEX, definition);
  }
};

}  // namespace

namespace arangodb {

void ClusterIndexFactory::linkIndexFactories(application_features::ApplicationServer& server,
                                             IndexFactory& factory) {
  static const EdgeIndexFactory edgeIndexFactory(server, "edge");
  static const DefaultIndexFactory fulltextIndexFactory(server, "fulltext");
  static const DefaultIndexFactory geoIndexFactory(server, "geo");
  static const DefaultIndexFactory geo1IndexFactory(server, "geo1");
  static const DefaultIndexFactory geo2IndexFactory(server, "geo2");
  static const DefaultIndexFactory hashIndexFactory(server, "hash");
  static const DefaultIndexFactory persistentIndexFactory(server, "persistent");
  static const PrimaryIndexFactory primaryIndexFactory(server, "primary");
  static const DefaultIndexFactory skiplistIndexFactory(server, "skiplist");
  static const DefaultIndexFactory ttlIndexFactory(server, "ttl");

  factory.emplace(edgeIndexFactory._type, edgeIndexFactory);
  factory.emplace(fulltextIndexFactory._type, fulltextIndexFactory);
  factory.emplace(geoIndexFactory._type, geoIndexFactory);
  factory.emplace(geo1IndexFactory._type, geo1IndexFactory);
  factory.emplace(geo2IndexFactory._type, geo2IndexFactory);
  factory.emplace(hashIndexFactory._type, hashIndexFactory);
  factory.emplace(persistentIndexFactory._type, persistentIndexFactory);
  factory.emplace(primaryIndexFactory._type, primaryIndexFactory);
  factory.emplace(skiplistIndexFactory._type, skiplistIndexFactory);
  factory.emplace(ttlIndexFactory._type, ttlIndexFactory);
}

ClusterIndexFactory::ClusterIndexFactory(application_features::ApplicationServer& server)
    : IndexFactory(server) {
  linkIndexFactories(server, *this);
}

/// @brief index name aliases (e.g. "persistent" => "hash", "skiplist" =>
/// "hash") used to display storage engine capabilities
std::unordered_map<std::string, std::string> ClusterIndexFactory::indexAliases() const {
  auto& ce = _server.getFeature<EngineSelectorFeature>().engine<ClusterEngine>();
  auto* ae = ce.actualEngine();
  if (!ae) {
    THROW_ARANGO_EXCEPTION_MESSAGE(
        TRI_ERROR_INTERNAL, "no actual storage engine for ClusterIndexFactory");
  }
  return ae->indexFactory().indexAliases();
}

<<<<<<< HEAD
Result ClusterIndexFactory::enhanceIndexDefinition(  // normalize definition
    velocypack::Slice const definition,              // source definition
    velocypack::Builder& normalized,  // normalized definition (out-param)
    bool isCreation,                  // definition for index creation
    TRI_vocbase_t const& vocbase      // index vocbase
) const {
  auto& ce = _server.getFeature<EngineSelectorFeature>().engine<arangodb::ClusterEngine>();
=======
Result ClusterIndexFactory::enhanceIndexDefinition(
    velocypack::Slice const definition,
    velocypack::Builder& normalized,
    bool isCreation,
    TRI_vocbase_t const& vocbase) const {
  auto& ce = _server.getFeature<EngineSelectorFeature>().engine<ClusterEngine>();
>>>>>>> a2eba029

  auto* ae = ce.actualEngine();

  if (!ae) {
    return TRI_ERROR_INTERNAL;
  }

<<<<<<< HEAD
  return ae->indexFactory().enhanceIndexDefinition(  // normalize definition
      definition, normalized, isCreation, vocbase    // args
  );
=======
  return ae->indexFactory().enhanceIndexDefinition(
    definition, normalized, isCreation, vocbase);
>>>>>>> a2eba029
}

void ClusterIndexFactory::fillSystemIndexes(LogicalCollection& col,
                                            std::vector<std::shared_ptr<Index>>& systemIndexes) const {
  // create primary index
  VPackBuilder input;
  input.openObject();
  input.add(StaticStrings::IndexType, VPackValue("primary"));
  input.add(StaticStrings::IndexId, VPackValue(std::to_string(IndexId::primary().id())));
  input.add(StaticStrings::IndexName, VPackValue(StaticStrings::IndexNamePrimary));
  input.add(StaticStrings::IndexFields, VPackValue(VPackValueType::Array));
  input.add(VPackValue(StaticStrings::KeyString));
  input.close();
  input.add(StaticStrings::IndexUnique, VPackValue(true));
  input.add(StaticStrings::IndexSparse, VPackValue(false));
  input.close();

  // get the storage engine type
  auto& ce = _server.getFeature<EngineSelectorFeature>().engine<ClusterEngine>();
  ClusterEngineType ct = ce.engineType();

  systemIndexes.emplace_back(std::make_shared<ClusterIndex>(
      IndexId::primary(), col, ct, Index::TRI_IDX_TYPE_PRIMARY_INDEX, input.slice()));

  // create edges indexes
  if (col.type() == TRI_COL_TYPE_EDGE) {
    // first edge index
    input.clear();
    input.openObject();
    input.add(StaticStrings::IndexType,
              VPackValue(Index::oldtypeName(Index::TRI_IDX_TYPE_EDGE_INDEX)));
    input.add(StaticStrings::IndexId,
              VPackValue(std::to_string(IndexId::edgeFrom().id())));

    input.add(StaticStrings::IndexFields, VPackValue(VPackValueType::Array));
    input.add(VPackValue(StaticStrings::FromString));
    input.close();

    if (ct == ClusterEngineType::RocksDBEngine) {
      input.add(StaticStrings::IndexName, VPackValue(StaticStrings::IndexNameEdgeFrom));
    }

    input.add(StaticStrings::IndexUnique, VPackValue(false));
    input.add(StaticStrings::IndexSparse, VPackValue(false));
    input.close();
    systemIndexes.emplace_back(std::make_shared<ClusterIndex>(
        IndexId::edgeFrom(), col, ct, Index::TRI_IDX_TYPE_EDGE_INDEX, input.slice()));

    // second edge index
    if (ct == ClusterEngineType::RocksDBEngine) {
      input.clear();
      input.openObject();
      input.add(StaticStrings::IndexType,
                VPackValue(Index::oldtypeName(Index::TRI_IDX_TYPE_EDGE_INDEX)));
      input.add(StaticStrings::IndexId,
                VPackValue(std::to_string(IndexId::edgeTo().id())));
      input.add(StaticStrings::IndexName, VPackValue(StaticStrings::IndexNameEdgeTo));
      input.add(StaticStrings::IndexFields, VPackValue(VPackValueType::Array));
      input.add(VPackValue(StaticStrings::ToString));
      input.close();
      input.add(StaticStrings::IndexUnique, VPackValue(false));
      input.add(StaticStrings::IndexSparse, VPackValue(false));
      input.close();
      systemIndexes.emplace_back(std::make_shared<ClusterIndex>(
          IndexId::edgeTo(), col, ct, Index::TRI_IDX_TYPE_EDGE_INDEX, input.slice()));
    }
  }
}

void ClusterIndexFactory::prepareIndexes(
    LogicalCollection& col, velocypack::Slice indexesSlice,
    std::vector<std::shared_ptr<Index>>& indexes) const {
  TRI_ASSERT(indexesSlice.isArray());

  for (VPackSlice v : VPackArrayIterator(indexesSlice)) {
    if (!validateFieldsDefinition(v, 0, SIZE_MAX).ok()) {
      // We have an error here. Do not add.
      continue;
    }

    if (basics::VelocyPackHelper::getBooleanValue(v, StaticStrings::IndexIsBuilding, false)) {
      // This index is still being built. Do not add.
      continue;
    }

    try {
      auto idx = prepareIndexFromSlice(v, false, col, true);
      TRI_ASSERT(idx != nullptr);
      indexes.emplace_back(std::move(idx));
    } catch (std::exception const& ex) {
<<<<<<< HEAD
      LOG_TOPIC("7ed52", ERR, arangodb::Logger::ENGINES)
          << "error creating index from definition '" << v.toString()
          << "': " << ex.what();
=======
      LOG_TOPIC("7ed52", ERR, Logger::ENGINES)
          << "error creating index from definition '" << v.toString() << "': " << ex.what();

>>>>>>> a2eba029
    }
  }
}

}  // namespace arangodb<|MERGE_RESOLUTION|>--- conflicted
+++ resolved
@@ -53,14 +53,9 @@
                                std::string const& type)
       : IndexTypeFactory(server), _type(type) {}
 
-<<<<<<< HEAD
-  bool equal(arangodb::velocypack::Slice const& lhs,
-             arangodb::velocypack::Slice const& rhs, std::string const& dbname) const override {
-=======
   bool equal(velocypack::Slice lhs,
              velocypack::Slice rhs,
              std::string const& dbname) const override {
->>>>>>> a2eba029
     auto& clusterEngine =
         _server.getFeature<EngineSelectorFeature>().engine<ClusterEngine>();
     auto* engine = clusterEngine.actualEngine();
@@ -82,18 +77,6 @@
         _server.getFeature<EngineSelectorFeature>().engine<ClusterEngine>();
     auto ct = clusterEngine.engineType();
 
-<<<<<<< HEAD
-    return std::make_shared<arangodb::ClusterIndex>(id, collection, ct,
-                                                    arangodb::Index::type(_type), definition);
-  }
-
-  virtual arangodb::Result normalize(             // normalize definition
-      arangodb::velocypack::Builder& normalized,  // normalized definition (out-param)
-      arangodb::velocypack::Slice definition,  // source definition
-      bool isCreation,                         // definition for index creation
-      TRI_vocbase_t const& vocbase             // index vocbase
-  ) const override {
-=======
     return std::make_shared<ClusterIndex>(id, collection, ct,
                                           Index::type(_type),
                                           definition);
@@ -104,7 +87,6 @@
       velocypack::Slice definition,
       bool isCreation,
       TRI_vocbase_t const& vocbase) const override {
->>>>>>> a2eba029
     auto& clusterEngine =
         _server.getFeature<EngineSelectorFeature>().engine<ClusterEngine>();
     auto* engine = clusterEngine.actualEngine();
@@ -115,14 +97,8 @@
           "cannot find storage engine while normalizing index");
     }
 
-<<<<<<< HEAD
-    return engine->indexFactory().factory(_type).normalize(  // normalize definition
-        normalized, definition, isCreation, vocbase          // args
-    );
-=======
     return engine->indexFactory().factory(_type).normalize(
       normalized, definition, isCreation, vocbase);
->>>>>>> a2eba029
   }
 };
 
@@ -220,7 +196,6 @@
   return ae->indexFactory().indexAliases();
 }
 
-<<<<<<< HEAD
 Result ClusterIndexFactory::enhanceIndexDefinition(  // normalize definition
     velocypack::Slice const definition,              // source definition
     velocypack::Builder& normalized,  // normalized definition (out-param)
@@ -228,14 +203,6 @@
     TRI_vocbase_t const& vocbase      // index vocbase
 ) const {
   auto& ce = _server.getFeature<EngineSelectorFeature>().engine<arangodb::ClusterEngine>();
-=======
-Result ClusterIndexFactory::enhanceIndexDefinition(
-    velocypack::Slice const definition,
-    velocypack::Builder& normalized,
-    bool isCreation,
-    TRI_vocbase_t const& vocbase) const {
-  auto& ce = _server.getFeature<EngineSelectorFeature>().engine<ClusterEngine>();
->>>>>>> a2eba029
 
   auto* ae = ce.actualEngine();
 
@@ -243,14 +210,8 @@
     return TRI_ERROR_INTERNAL;
   }
 
-<<<<<<< HEAD
-  return ae->indexFactory().enhanceIndexDefinition(  // normalize definition
-      definition, normalized, isCreation, vocbase    // args
-  );
-=======
   return ae->indexFactory().enhanceIndexDefinition(
     definition, normalized, isCreation, vocbase);
->>>>>>> a2eba029
 }
 
 void ClusterIndexFactory::fillSystemIndexes(LogicalCollection& col,
@@ -341,15 +302,9 @@
       TRI_ASSERT(idx != nullptr);
       indexes.emplace_back(std::move(idx));
     } catch (std::exception const& ex) {
-<<<<<<< HEAD
-      LOG_TOPIC("7ed52", ERR, arangodb::Logger::ENGINES)
-          << "error creating index from definition '" << v.toString()
-          << "': " << ex.what();
-=======
       LOG_TOPIC("7ed52", ERR, Logger::ENGINES)
           << "error creating index from definition '" << v.toString() << "': " << ex.what();
 
->>>>>>> a2eba029
     }
   }
 }
