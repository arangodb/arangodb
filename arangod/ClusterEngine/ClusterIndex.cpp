--- conflicted
+++ resolved
@@ -210,13 +210,9 @@
 
 bool ClusterIndex::matchesDefinition(VPackSlice const& info) const {
   // TODO implement faster version of this
-<<<<<<< HEAD
   auto& engine =
       _collection.vocbase().server().getFeature<EngineSelectorFeature>().engine();
-  return Index::Compare(engine, _info.slice(), info);
-=======
-  return Index::Compare(_info.slice(), info, _collection.vocbase().name());
->>>>>>> dfac6881
+  return Index::Compare(engine, _info.slice(), info, _collection.vocbase().name());
 }
 
 Index::FilterCosts ClusterIndex::supportsFilterCondition(
