////////////////////////////////////////////////////////////////////////////////
/// DISCLAIMER
///
/// Copyright 2014-2021 ArangoDB GmbH, Cologne, Germany
/// Copyright 2004-2014 triAGENS GmbH, Cologne, Germany
///
/// Licensed under the Apache License, Version 2.0 (the "License");
/// you may not use this file except in compliance with the License.
/// You may obtain a copy of the License at
///
///     http://www.apache.org/licenses/LICENSE-2.0
///
/// Unless required by applicable law or agreed to in writing, software
/// distributed under the License is distributed on an "AS IS" BASIS,
/// WITHOUT WARRANTIES OR CONDITIONS OF ANY KIND, either express or implied.
/// See the License for the specific language governing permissions and
/// limitations under the License.
///
/// Copyright holder is ArangoDB GmbH, Cologne, Germany
///
/// @author Dr. Frank Celler
////////////////////////////////////////////////////////////////////////////////

#include "ServerStatistics.h"
#include "ApplicationFeatures/ApplicationFeature.h"
#include "Statistics/StatisticsFeature.h"
#include "RestServer/MetricsFeature.h"

using namespace arangodb;

static char const* arangodb_transactions_started = R"RRR(
**Metric**
- `arangodb_transactions_started`:

TO_BE_WRITTEN
)RRR";

static char const* arangodb_transactions_aborted = R"RRR(
**Metric**
- `arangodb_transactions_aborted`:

TO_BE_WRITTEN
)RRR";

static char const* arangodb_transactions_committed = R"RRR(
**Metric**
- `arangodb_transactions_committed`:

TO_BE_WRITTEN
)RRR";

static char const* arangodb_intermediate_commits = R"RRR(
**Metric**
- `arangodb_intermediate_commits`:

TO_BE_WRITTEN
)RRR";

static char const* arangodb_collection_lock_timeouts_exclusive = R"RRR(
**Metric**
- `arangodb_collection_lock_timeouts_exclusive`:

TO_BE_WRITTEN
)RRR";

static char const* arangodb_collection_lock_timeouts_write = R"RRR(
**Metric**
- `arangodb_collection_lock_timeouts_write`:

TO_BE_WRITTEN
)RRR";

static char const* arangodb_collection_lock_acquisition_micros = R"RRR(
**Metric**
- `arangodb_collection_lock_acquisition_micros`:

TO_BE_WRITTEN
)RRR";

static char const* arangodb_collection_lock_acquisition_time = R"RRR(
**Metric**
- `arangodb_collection_lock_acquisition_time`:

TO_BE_WRITTEN
)RRR";

static char const* arangodb_collection_lock_sequential_mode = R"RRR(
**Metric**
- `arangodb_collection_lock_sequential_mode`:

TO_BE_WRITTEN
)RRR";

static char const* arangodb_document_writes = R"RRR(
**Metric**
- `arangodb_document_writes`:

TO_BE_WRITTEN
)RRR";

static char const* arangodb_document_writes_replication = R"RRR(
**Metric**
- `arangodb_document_writes_replication`:

TO_BE_WRITTEN
)RRR";

static char const* arangodb_collection_truncates = R"RRR(
**Metric**
- `arangodb_collection_truncates`:

TO_BE_WRITTEN
)RRR";

static char const* arangodb_collection_truncates_replication = R"RRR(
**Metric**
- `arangodb_collection_truncates_replication`:

TO_BE_WRITTEN
)RRR";

static char const* arangodb_document_read_time = R"RRR(
**Metric**
- `arangodb_document_read_time`:

TO_BE_WRITTEN
)RRR";

static char const* arangodb_document_insert_time = R"RRR(
**Metric**
- `arangodb_document_insert_time`:

TO_BE_WRITTEN
)RRR";

static char const* arangodb_document_replace_time = R"RRR(
**Metric**
- `arangodb_document_replace_time`:

TO_BE_WRITTEN
)RRR";

static char const* arangodb_document_remove_time = R"RRR(
**Metric**
- `arangodb_document_remove_time`:

TO_BE_WRITTEN
)RRR";

static char const* arangodb_document_update_time = R"RRR(
**Metric**
- `arangodb_document_update_time`:

TO_BE_WRITTEN
)RRR";

static char const* arangodb_collection_truncate_time = R"RRR(
**Metric**
- `arangodb_collection_truncate_time`:

TO_BE_WRITTEN
)RRR";

TransactionStatistics::TransactionStatistics(MetricsFeature& metrics)
    : _metrics(metrics),
      _transactionsStarted(_metrics.counter("arangodb_transactions_started", 0,
                                            "Number of transactions started",
                                            arangodb_transactions_started)),
      _transactionsAborted(_metrics.counter("arangodb_transactions_aborted", 0,
                                            "Number of transactions aborted",
                                            arangodb_transactions_aborted)),
      _transactionsCommitted(
        _metrics.counter("arangodb_transactions_committed", 0,
                         "Number of transactions committed",
                         arangodb_transactions_committed)),
      _intermediateCommits(
        _metrics.counter("arangodb_intermediate_commits", 0,
                         "Number of intermediate commits performed in transactions",
                         arangodb_intermediate_commits)),
      _exclusiveLockTimeouts(
        _metrics.counter("arangodb_collection_lock_timeouts_exclusive", 0,
                         "Number of timeouts when trying to acquire "
                         "collection exclusive locks",
                         arangodb_collection_lock_timeouts_exclusive)),
      _writeLockTimeouts(
        _metrics.counter("arangodb_collection_lock_timeouts_write", 0,
                         "Number of timeouts when trying to acquire collection write locks",
                         arangodb_collection_lock_timeouts_write)),
      _lockTimeMicros(
        _metrics.counter("arangodb_collection_lock_acquisition_micros", 0,
                         "Total amount of collection lock acquisition time [μs]",
                         arangodb_collection_lock_acquisition_micros)),
      _lockTimes(
        _metrics.histogram("arangodb_collection_lock_acquisition_time",
                           log_scale_t(10., 0.0, 1000.0, 11),
                           "Collection lock acquisition time histogram [s]",
                           arangodb_collection_lock_acquisition_time)),
      _sequentialLocks(
        _metrics.counter("arangodb_collection_lock_sequential_mode", 0,
                         "Number of transactions using sequential locking of "
<<<<<<< HEAD
                         "collections to avoid deadlocking",
                         arangodb_collection_lock_sequential_mode)),
      _numWrites(
        _metrics.counter("arangodb_document_writes", 0,
                         "Total number of document write operations (excl. synchronous replication)",
                         arangodb_document_writes)),
      _numWritesReplication(
        _metrics.counter("arangodb_document_writes_replication", 0,
                         "Total number of document write oprations by synchronous replication",
                         arangodb_document_writes_replication)),
      _numTruncates(
        _metrics.counter("arangodb_collection_truncates", 0,
                         "Total number of collection truncate operations (excl. synchronous replication)",
                         arangodb_collection_truncates)),
      _numTruncatesReplication(
        _metrics.counter("arangodb_collection_truncates_replication", 0,
                         "Total number of collection truncate operations by synchronous replication",
                         arangodb_collection_truncates_replication)),
      _rocksdb_read_usec(
        _metrics.histogram("arangodb_document_read_time",
                           log_scale_t<float>(10., 0.0, 1000.0, 11),
                           "Total time spent in document read operations [s]",
                           arangodb_document_read_time)),
      _rocksdb_insert_usec(
        _metrics.histogram("arangodb_document_insert_time",
                           log_scale_t<float>(10., 0.0, 1000.0, 11),
                           "Total time spent in document insert operations [s]",
                           arangodb_document_insert_time)),
      _rocksdb_replace_usec(
        _metrics.histogram("arangodb_document_replace_time",
                           log_scale_t<float>(10., 0.0, 1000.0, 11),
                           "Total time spent in document replace operations [s]",
                           arangodb_document_replace_time)),
      _rocksdb_remove_usec(
        _metrics.histogram("arangodb_document_remove_time",
                           log_scale_t<float>(10., 0.0, 1000.0, 11),
                           "Total time spent in document remove operations [s]",
                           arangodb_document_remove_time)),
      _rocksdb_update_usec(
        _metrics.histogram("arangodb_document_update_time",
                           log_scale_t<float>(10., 0.0, 1000.0, 11),
                           "Total time spent in document update operations [s]",
                           arangodb_document_update_time)),
      _rocksdb_truncate_usec(
        _metrics.histogram("arangodb_collection_truncate_time",
                           log_scale_t<float>(10., 0.0, 1000.0, 11),
                           "Total time spent in collcection truncate operations [s]",
                           arangodb_collection_truncate_time)) {}
=======
                         "collections to avoid deadlocking")),
      _exportReadWriteMetrics(/*may be updated later*/ false) {}
>>>>>>> f250d26b

void TransactionStatistics::setupDocumentMetrics() {
  // the following metrics are conditional, so we don't initialize them in the constructor
  _exportReadWriteMetrics = true;
  
  _numWrites = 
    _metrics.counter("arangodb_document_writes", 0,
                     "Total number of document write operations (excl. synchronous replication)");
  _numWritesReplication = 
    _metrics.counter("arangodb_document_writes_replication", 0,
                     "Total number of document write oprations by synchronous replication");
  _numTruncates = 
    _metrics.counter("arangodb_collection_truncates", 0,
                     "Total number of collection truncate operations (excl. synchronous replication)");
  _numTruncatesReplication = 
    _metrics.counter("arangodb_collection_truncates_replication", 0,
                     "Total number of collection truncate operations by synchronous replication");
  _rocksdb_read_sec = 
    _metrics.histogram("arangodb_document_read_time",
                       log_scale_t<float>(10., 0.0, 1000.0, 11),
                       "Total time spent in document read operations [s]");
  _rocksdb_insert_sec = 
    _metrics.histogram("arangodb_document_insert_time",
                       log_scale_t<float>(10., 0.0, 1000.0, 11),
                       "Total time spent in document insert operations [s]");
  _rocksdb_replace_sec =
    _metrics.histogram("arangodb_document_replace_time",
                       log_scale_t<float>(10., 0.0, 1000.0, 11),
                       "Total time spent in document replace operations [s]");
  _rocksdb_remove_sec =
    _metrics.histogram("arangodb_document_remove_time",
                       log_scale_t<float>(10., 0.0, 1000.0, 11),
                       "Total time spent in document remove operations [s]");
  _rocksdb_update_sec =
    _metrics.histogram("arangodb_document_update_time",
                       log_scale_t<float>(10., 0.0, 1000.0, 11),
                       "Total time spent in document update operations [s]");
  _rocksdb_truncate_sec =
    _metrics.histogram("arangodb_collection_truncate_time",
                       log_scale_t<float>(10., 0.0, 1000.0, 11),
                       "Total time spent in collcection truncate operations [s]");
}

void ServerStatistics::setupDocumentMetrics() {
  _transactionsStatistics.setupDocumentMetrics();
}

double ServerStatistics::uptime() const noexcept {
  return StatisticsFeature::time() - _startTime;
}<|MERGE_RESOLUTION|>--- conflicted
+++ resolved
@@ -198,59 +198,9 @@
       _sequentialLocks(
         _metrics.counter("arangodb_collection_lock_sequential_mode", 0,
                          "Number of transactions using sequential locking of "
-<<<<<<< HEAD
                          "collections to avoid deadlocking",
                          arangodb_collection_lock_sequential_mode)),
-      _numWrites(
-        _metrics.counter("arangodb_document_writes", 0,
-                         "Total number of document write operations (excl. synchronous replication)",
-                         arangodb_document_writes)),
-      _numWritesReplication(
-        _metrics.counter("arangodb_document_writes_replication", 0,
-                         "Total number of document write oprations by synchronous replication",
-                         arangodb_document_writes_replication)),
-      _numTruncates(
-        _metrics.counter("arangodb_collection_truncates", 0,
-                         "Total number of collection truncate operations (excl. synchronous replication)",
-                         arangodb_collection_truncates)),
-      _numTruncatesReplication(
-        _metrics.counter("arangodb_collection_truncates_replication", 0,
-                         "Total number of collection truncate operations by synchronous replication",
-                         arangodb_collection_truncates_replication)),
-      _rocksdb_read_usec(
-        _metrics.histogram("arangodb_document_read_time",
-                           log_scale_t<float>(10., 0.0, 1000.0, 11),
-                           "Total time spent in document read operations [s]",
-                           arangodb_document_read_time)),
-      _rocksdb_insert_usec(
-        _metrics.histogram("arangodb_document_insert_time",
-                           log_scale_t<float>(10., 0.0, 1000.0, 11),
-                           "Total time spent in document insert operations [s]",
-                           arangodb_document_insert_time)),
-      _rocksdb_replace_usec(
-        _metrics.histogram("arangodb_document_replace_time",
-                           log_scale_t<float>(10., 0.0, 1000.0, 11),
-                           "Total time spent in document replace operations [s]",
-                           arangodb_document_replace_time)),
-      _rocksdb_remove_usec(
-        _metrics.histogram("arangodb_document_remove_time",
-                           log_scale_t<float>(10., 0.0, 1000.0, 11),
-                           "Total time spent in document remove operations [s]",
-                           arangodb_document_remove_time)),
-      _rocksdb_update_usec(
-        _metrics.histogram("arangodb_document_update_time",
-                           log_scale_t<float>(10., 0.0, 1000.0, 11),
-                           "Total time spent in document update operations [s]",
-                           arangodb_document_update_time)),
-      _rocksdb_truncate_usec(
-        _metrics.histogram("arangodb_collection_truncate_time",
-                           log_scale_t<float>(10., 0.0, 1000.0, 11),
-                           "Total time spent in collcection truncate operations [s]",
-                           arangodb_collection_truncate_time)) {}
-=======
-                         "collections to avoid deadlocking")),
       _exportReadWriteMetrics(/*may be updated later*/ false) {}
->>>>>>> f250d26b
 
 void TransactionStatistics::setupDocumentMetrics() {
   // the following metrics are conditional, so we don't initialize them in the constructor
@@ -258,40 +208,50 @@
   
   _numWrites = 
     _metrics.counter("arangodb_document_writes", 0,
-                     "Total number of document write operations (excl. synchronous replication)");
+                     "Total number of document write operations (excl. synchronous replication)",
+                     arangodb_document_writes);
   _numWritesReplication = 
     _metrics.counter("arangodb_document_writes_replication", 0,
-                     "Total number of document write oprations by synchronous replication");
+                     "Total number of document write oprations by synchronous replication",
+                     arangodb_document_writes_replication);
   _numTruncates = 
     _metrics.counter("arangodb_collection_truncates", 0,
-                     "Total number of collection truncate operations (excl. synchronous replication)");
+                     "Total number of collection truncate operations (excl. synchronous replication)",
+                     arangodb_collection_truncates);
   _numTruncatesReplication = 
     _metrics.counter("arangodb_collection_truncates_replication", 0,
-                     "Total number of collection truncate operations by synchronous replication");
+                     "Total number of collection truncate operations by synchronous replication",
+                     arangodb_collection_truncates_replication);
   _rocksdb_read_sec = 
     _metrics.histogram("arangodb_document_read_time",
                        log_scale_t<float>(10., 0.0, 1000.0, 11),
-                       "Total time spent in document read operations [s]");
+                       "Total time spent in document read operations [s]",
+                       arangodb_document_read_time);
   _rocksdb_insert_sec = 
     _metrics.histogram("arangodb_document_insert_time",
                        log_scale_t<float>(10., 0.0, 1000.0, 11),
-                       "Total time spent in document insert operations [s]");
+                       "Total time spent in document insert operations [s]",
+                       arangodb_document_insert_time);
   _rocksdb_replace_sec =
     _metrics.histogram("arangodb_document_replace_time",
                        log_scale_t<float>(10., 0.0, 1000.0, 11),
-                       "Total time spent in document replace operations [s]");
+                       "Total time spent in document replace operations [s]",
+                       arangodb_document_replace_time);
   _rocksdb_remove_sec =
     _metrics.histogram("arangodb_document_remove_time",
                        log_scale_t<float>(10., 0.0, 1000.0, 11),
-                       "Total time spent in document remove operations [s]");
+                       "Total time spent in document remove operations [s]",
+                       arangodb_document_remove_time);
   _rocksdb_update_sec =
     _metrics.histogram("arangodb_document_update_time",
                        log_scale_t<float>(10., 0.0, 1000.0, 11),
-                       "Total time spent in document update operations [s]");
+                       "Total time spent in document update operations [s]",
+                       arangodb_document_update_time);
   _rocksdb_truncate_sec =
     _metrics.histogram("arangodb_collection_truncate_time",
                        log_scale_t<float>(10., 0.0, 1000.0, 11),
-                       "Total time spent in collcection truncate operations [s]");
+                       "Total time spent in collcection truncate operations [s]",
+                       arangodb_collection_truncate_time);
 }
 
 void ServerStatistics::setupDocumentMetrics() {
