--- conflicted
+++ resolved
@@ -826,113 +826,95 @@
 // local_name: {"prometheus_name", "type", "help"}
 std::map<std::string, std::vector<std::string>> statStrings{
   {"bytesReceived",
-    {"arangodb_client_connection_statistics_bytes_received_bucket ", "gauge",
-        "Bytes received for a request.\n"}},
+   {"arangodb_client_connection_statistics_bytes_received_bucket ", "gauge",
+    "Bytes received for a request.\n"}},
   {"bytesReceivedCount",
-    {"arangodb_client_connection_statistics_bytes_received_count ", "gauge",
-        "Bytes received for a request.\n"}},
+   {"arangodb_client_connection_statistics_bytes_received_count ", "gauge",
+    "Bytes received for a request.\n"}},
   {"bytesReceivedSum",
-    {"arangodb_client_connection_statistics_bytes_received_sum ", "gauge",
-        "Bytes received for a request.\n"}},
+   {"arangodb_client_connection_statistics_bytes_received_sum ", "gauge",
+    "Bytes received for a request.\n"}},
   {"bytesSent",
-    {"arangodb_client_connection_statistics_bytes_sent_bucket ", "gauge",
-        "Bytes sent for a request.\n"}},
+   {"arangodb_client_connection_statistics_bytes_sent_bucket ", "gauge",
+    "Bytes sent for a request.\n"}},
   {"bytesSentCount",
-    {"arangodb_client_connection_statistics_bytes_sent_count ", "gauge",
-        "Bytes sent for a request.\n"}},
+   {"arangodb_client_connection_statistics_bytes_sent_count ", "gauge",
+    "Bytes sent for a request.\n"}},
   {"bytesSentSum",
-    {"arangodb_client_connection_statistics_bytes_sent_sum ", "gauge",
-        "Bytes sent for a request.\n"}},
+   {"arangodb_client_connection_statistics_bytes_sent_sum ", "gauge",
+    "Bytes sent for a request.\n"}},
   {"minorPageFaults",
-    {"arangodb_process_statistics_minor_page_faults ", "gauge",
-        "The number of minor faults the process has made which have not required loading a memory page from disk. This figure is not reported on Windows.\n"}},
+   {"arangodb_process_statistics_minor_page_faults ", "gauge",
+    "The number of minor faults the process has made which have not required loading a memory page from disk. This figure is not reported on Windows.\n"}},
   {"majorPageFaults",
-    {"arangodb_process_statistics_major_page_faults ", "gauge",
-        "On Windows, this figure contains the total number of page faults. On other system, this figure contains the number of major faults the process has made which have required loading a memory page from disk.\n"}},
+   {"arangodb_process_statistics_major_page_faults ", "gauge",
+    "On Windows, this figure contains the total number of page faults. On other system, this figure contains the number of major faults the process has made which have required loading a memory page from disk.\n"}},
   {"bytesReceived",
-    {"arangodb_client_connection_statistics_bytes_received_bucket ", "gauge",
-        "Bytes received for a request"}},
+   {"arangodb_client_connection_statistics_bytes_received_bucket ", "gauge",
+    "Bytes received for a request"}},
   {"userTime",
-    {"arangodb_process_statistics_user_time ", "gauge",
-        "On Windows, this figure contains the total amount of memory that the memory manager has committed for the arangod process. On other systems, this figure contains The size of the virtual memory the process is using.\n"}},
+   {"arangodb_process_statistics_user_time ", "gauge",
+    "On Windows, this figure contains the total amount of memory that the memory manager has committed for the arangod process. On other systems, this figure contains The size of the virtual memory the process is using.\n"}},
   {"systemTime",
-    {"arangodb_process_statistics_system_time ", "gauge",
-        "Amount of time that this process has been scheduled in kernel mode, measured in seconds.\n"}},
+   {"arangodb_process_statistics_system_time ", "gauge",
+    "Amount of time that this process has been scheduled in kernel mode, measured in seconds.\n"}},
   {"numberOfThreads",
-    {"arangodb_process_statistics_number_of_threads ", "gauge",
-        "Number of threads in the arangod process.\n"}},
+   {"arangodb_process_statistics_number_of_threads ", "gauge",
+    "Number of threads in the arangod process.\n"}},
   {"residentSize",
-    {"arangodb_process_statistics_resident_set_size ", "gauge", "The total size of the number of pages the process has in real memory. This is just the pages which count toward text, data, or stack space. This does not include pages which have not been demand-loaded in, or which are swapped out. The resident set size is reported in bytes.\n"}},
-  {"residentSizePercent", 
-    {"arangodb_process_statistics_resident_set_size_percent ", "gauge", "The relative size of the number of pages the process has in real memory compared to system memory. This is just the pages which count toward text, data, or stack space. This does not include pages which have not been demand-loaded in, or which are swapped out. The value is a ratio between 0.00 and 1.00.\n"}},
+   {"arangodb_process_statistics_resident_set_size ", "gauge", "The total size of the number of pages the process has in real memory. This is just the pages which count toward text, data, or stack space. This does not include pages which have not been demand-loaded in, or which are swapped out. The resident set size is reported in bytes.\n"}},
+  {"residentSizePercent",
+   {"arangodb_process_statistics_resident_set_size_percent ", "gauge", "The relative size of the number of pages the process has in real memory compared to system memory. This is just the pages which count toward text, data, or stack space. This does not include pages which have not been demand-loaded in, or which are swapped out. The value is a ratio between 0.00 and 1.00.\n"}},
   {"virtualSize",
-    {"arangodb_process_statistics_virtual_memory_size ", "gauge", "On Windows, this figure contains the total amount of memory that the memory manager has committed for the arangod process. On other systems, this figure contains The size of the virtual memory the process is using.\n"}},
+   {"arangodb_process_statistics_virtual_memory_size ", "gauge", "On Windows, this figure contains the total amount of memory that the memory manager has committed for the arangod process. On other systems, this figure contains The size of the virtual memory the process is using.\n"}},
   {"clientHttpConnections",
-    {"arangodb_client_connection_statistics_client_connections ", "guage",
-        "The number of client connections that are currently open.\n"}},
+   {"arangodb_client_connection_statistics_client_connections ", "gauge",
+    "The number of client connections that are currently open.\n"}},
   {"connectionTimeCounts",
-    {"arangodb_client_connection_statistics_connection_time_bucket", "gauge",
-        "Total connection time of a client.\n"}},
+   {"arangodb_client_connection_statistics_connection_time_bucket", "gauge",
+    "Total connection time of a client.\n"}},
   {"connectionTimeCount",
-    {"arangodb_client_connection_statistics_connection_time_count ", "gauge",
-        "Total connection time of a client.\n"}},
+   {"arangodb_client_connection_statistics_connection_time_count ", "gauge",
+    "Total connection time of a client.\n"}},
   {"connectionTimeSum",
-    {"arangodb_client_connection_statistics_connection_time_sum ", "gauge",
-        "Total connection time of a client.\n"}},
+   {"arangodb_client_connection_statistics_connection_time_sum ", "gauge",
+    "Total connection time of a client.\n"}},
   {"totalTimeCounts",
-    {"arangodb_client_connection_statistics_total_time_bucket", "gauge",
-        "Total connection time of a client.\n"}},
+   {"arangodb_client_connection_statistics_total_time_bucket", "gauge",
+    "Total time needed to answer a request.\n"}},
   {"totalTimeCount",
-    {"arangodb_client_connection_statistics_total_time_count ", "gauge",
-        "Total connection time of a client.\n"}},
+   {"arangodb_client_connection_statistics_total_time_count ", "gauge",
+    "Total time needed to answer a request.\n"}},
   {"totalTimeSum",
-    {"arangodb_client_connection_statistics_total_time_sum ", "gauge",
-        "Total connection time of a client.\n"}},
+   {"arangodb_client_connection_statistics_total_time_sum ", "gauge",
+    "Total time needed to answer a request.\n"}},
   {"requestTimeCounts",
-    {"arangodb_client_connection_statistics_request_time_bucket", "gauge",
-        "Request connection time of a client.\n"}},
+   {"arangodb_client_connection_statistics_request_time_bucket", "gauge",
+    "Request time needed to answer a request.\n"}},
   {"requestTimeCount",
-    {"arangodb_client_connection_statistics_request_time_count ", "gauge",
-        "Request connection time of a client.\n"}},
+   {"arangodb_client_connection_statistics_request_time_count ", "gauge",
+    "Request time needed to answer a request.\n"}},
   {"requestTimeSum",
-    {"arangodb_client_connection_statistics_request_time_sum ", "gauge",
-        "Request connection time of a client.\n"}},
+   {"arangodb_client_connection_statistics_request_time_sum ", "gauge",
+    "Request time needed to answer a request.\n"}},
   {"queueTimeCounts",
-    {"arangodb_client_connection_statistics_queue_time_bucket", "gauge",
-        "Queue connection time of a client.\n"}},
+   {"arangodb_client_connection_statistics_queue_time_bucket", "gauge",
+    "Request time needed to answer a request.\n"}},
   {"queueTimeCount",
-    {"arangodb_client_connection_statistics_queue_time_count ", "gauge",
-        "Queue connection time of a client.\n"}},
+   {"arangodb_client_connection_statistics_queue_time_count ", "gauge",
+    "Request time needed to answer a request.\n"}},
   {"queueTimeSum",
-    {"arangodb_client_connection_statistics_queue_time_sum ", "gauge",
-        "Queue connection time of a client.\n"}},
+   {"arangodb_client_connection_statistics_queue_time_sum ", "gauge",
+    "Request time needed to answer a request.\n"}},
   {"ioTimeCounts",
-    {"arangodb_client_connection_statistics_io_time_bucket", "gauge",
-        "IO connection time of a client.\n"}},
+   {"arangodb_client_connection_statistics_io_time_bucket", "gauge",
+    "Request time needed to answer a request.\n"}},
   {"ioTimeCount",
-    {"arangodb_client_connection_statistics_io_time_count ", "gauge",
-        "IO connection time of a client.\n"}},
+   {"arangodb_client_connection_statistics_io_time_count ", "gauge",
+    "Request time needed to answer a request.\n"}},
   {"ioTimeSum",
-    {"arangodb_client_connection_statistics_io_time_sum ", "gauge",
-        "IO connection time of a client.\n"}},
-  {"bytesSentCounts",
-    {"arangodb_client_connection_statistics_bytes_sent_bucket", "gauge",
-        "Bytes sents for a request.\n"}},
-  {"bytesSentCount",
-    {"arangodb_client_connection_statistics_bytes_sent_count ", "gauge",
-        "Bytes sents for a request.\n"}},
-  {"bytesSentSum",
-    {"arangodb_client_connection_statistics_bytes_sent_sum ", "gauge",
-        "Bytes sents for a request.\n"}},
-  {"bytesReceivedCounts",
-    {"arangodb_client_connection_statistics_bytes_received_bucket", "gauge",
-        "Bytes receiveds for a request.\n"}},
-  {"bytesReceivedCount",
-    {"arangodb_client_connection_statistics_bytes_received_count ", "gauge",
-        "Bytes receiveds for a request.\n"}},
-  {"bytesReceivedSum",
-    {"arangodb_client_connection_statistics_bytes_received_sum ", "gauge",
-        "Bytes receiveds for a request.\n"}}
+   {"arangodb_client_connection_statistics_io_time_sum ", "gauge",
+    "Request time needed to answer a request.\n"}}
   /*{"",
     {"", "",
     ""}}*/
@@ -965,350 +947,266 @@
 
   RequestStatistics::fill(totalTime, requestTime, queueTime, ioTime, bytesSent, bytesReceived, stats::RequestStatisticsSource::ALL);
 
+  LOG_DEVEL << __LINE__;
   // processStatistics()
   result +=
-    TYPE_ + statStrings.at("minorPageFaults")[0] + statStrings.at("minorPageFaults")[1] +
-    HELP_ + statStrings.at("minorPageFaults")[0] + statStrings.at("minorPageFaults")[2] +
-    statStrings.at("minorPageFaults")[0] + std::to_string(info._minorPageFaults);
-  result +=
-    TYPE_ + statStrings.at("majorPageFaults")[0] + statStrings.at("majorPageFaults")[1] +
-    HELP_ + statStrings.at("majorPageFaults")[0] + statStrings.at("majorPageFaults")[2] +
-    statStrings.at("majorPageFaults")[0] + std::to_string(info._majorPageFaults);
-
+    TYPE_ + statStrings.at("minorPageFaults").at(0) + statStrings.at("minorPageFaults")[1] +
+    HELP_ + statStrings.at("minorPageFaults").at(0) + statStrings.at("minorPageFaults")[2] +
+    statStrings.at("minorPageFaults").at(0) + std::to_string(info._minorPageFaults);
+  result +=
+    TYPE_ + statStrings.at("majorPageFaults").at(0) + statStrings.at("majorPageFaults")[1] +
+    HELP_ + statStrings.at("majorPageFaults").at(0) + statStrings.at("majorPageFaults")[2] +
+    statStrings.at("majorPageFaults").at(0) + std::to_string(info._majorPageFaults);
+
+  LOG_DEVEL << __LINE__;
   if (info._scClkTck != 0) {  // prevent division by zero
     result +=
-      TYPE_ + statStrings.at("userTime")[0] + statStrings.at("userTime")[1] +
-      HELP_ + statStrings.at("userTime")[0] + statStrings.at("userTime")[2] +
-      statStrings.at("userTime")[0] +
+      TYPE_ + statStrings.at("userTime").at(0) + statStrings.at("userTime")[1] +
+      HELP_ + statStrings.at("userTime").at(0) + statStrings.at("userTime")[2] +
+      statStrings.at("userTime").at(0) +
       std::to_string(static_cast<double>(info._userTime) / static_cast<double>(info._scClkTck));
     result +=
-      TYPE_ + statStrings.at("systemTime")[0] + statStrings.at("systemTime")[1] +
-      HELP_ + statStrings.at("systemTime")[0] + statStrings.at("systemTime")[2] +
-      statStrings.at("systemTime")[0] +
+      TYPE_ + statStrings.at("systemTime").at(0) + statStrings.at("systemTime")[1] +
+      HELP_ + statStrings.at("systemTime").at(0) + statStrings.at("systemTime")[2] +
+      statStrings.at("systemTime").at(0) +
       std::to_string(static_cast<double>(info._systemTime) / static_cast<double>(info._scClkTck));
   }
 
-<<<<<<< HEAD
-    VPackBuilder tmp;
-    VPackSlice slc;
-
-    // Connection time
-    tmp = fillDistribution(connectionTime);
-    slc = tmp.slice();
-    result +=
-      TYPE_ + statStrings.at("connectionTimeCounts")[0] + statStrings.at("connectionTimeCounts")[1] +
-      HELP_ + statStrings.at("connectionTimeCounts")[0] + statStrings.at("connectionTimeCounts")[2] +
-      statStrings.at("connectionTimeCounts")[0] + "{le=\"0.1\"}"  + " " +
-      std::to_string(slc.get("counts").at(0).getNumber<uint64_t>()) + "\n" +
-      statStrings.at("connectionTimeCounts")[0] + "{le=\"1\"}"    + " " +
-      std::to_string(slc.get("counts").at(1).getNumber<uint64_t>()) + "\n" +
-      statStrings.at("connectionTimeCounts")[0] + "{le=\"60\"}"   + " " +
-      std::to_string(slc.get("counts").at(2).getNumber<uint64_t>()) + "\n" +
-      statStrings.at("connectionTimeCounts")[0] + "{le=\"+Inf\"}" + " " +
-      std::to_string(slc.get("counts").at(3).getNumber<uint64_t>());
-    result +=
-      TYPE_ + statStrings.at("connectionTimeCount")[0] + statStrings.at("connectionTimeCount")[1] +
-      HELP_ + statStrings.at("connectionTimeCount")[0] + statStrings.at("connectionTimeCount")[2] +
-      statStrings.at("connectionTimeCount")[0] + std::to_string(slc.get("count").template getNumber<uint64_t>());    
-    result +=
-      TYPE_ + statStrings.at("connectionTimeSum")[0] + statStrings.at("connectionTimeSum")[1] +
-      HELP_ + statStrings.at("connectionTimeSum")[0] + statStrings.at("connectionTimeSum")[2] +
-      statStrings.at("connectionTimeSum")[0] + std::to_string(slc.get("sum").template getNumber<uint64_t>());
-    result += "\n";
-
-    // Total time
-    tmp = fillDistribution(totalTime);
-    slc = tmp.slice();
-    result +=
-      TYPE_ + statStrings.at("totalTimeCounts")[0] + statStrings.at("totalTimeCounts")[1] +
-      HELP_ + statStrings.at("totalTimeCounts")[0] + statStrings.at("totalTimeCounts")[2] +
-      statStrings.at("totalTimeCounts")[0] + "{le=\"0.01\"}"  + " " +
-      std::to_string(slc.get("counts").at(0).getNumber<uint64_t>()) + "\n" +
-      statStrings.at("totalTimeCounts")[0] + "{le=\"0.05\"}"    + " " +
-      std::to_string(slc.get("counts").at(1).getNumber<uint64_t>()) + "\n" +
-      statStrings.at("totalTimeCounts")[0] + "{le=\"0.1\"}"   + " " +
-      std::to_string(slc.get("counts").at(2).getNumber<uint64_t>()) + "\n" +
-      statStrings.at("totalTimeCounts")[0] + "{le=\"0.2\"}"   + " " +
-      std::to_string(slc.get("counts").at(3).getNumber<uint64_t>()) + "\n" +
-      statStrings.at("totalTimeCounts")[0] + "{le=\"0.5\"}"   + " " +
-      std::to_string(slc.get("counts").at(4).getNumber<uint64_t>()) + "\n" +
-      statStrings.at("totalTimeCounts")[0] + "{le=\"1\"}"   + " " +
-      std::to_string(slc.get("counts").at(5).getNumber<uint64_t>()) + "\n" +
-      statStrings.at("totalTimeCounts")[0] + "{le=\"+Inf\"}" + " " +
-      std::to_string(slc.get("counts").at(6).getNumber<uint64_t>());
-    result +=
-      TYPE_ + statStrings.at("totalTimeCount")[0] + statStrings.at("totalTimeCount")[1] +
-      HELP_ + statStrings.at("totalTimeCount")[0] + statStrings.at("totalTimeCount")[2] +
-      statStrings.at("totalTimeCount")[0] + std::to_string(slc.get("count").template getNumber<uint64_t>());    
-    result +=
-      TYPE_ + statStrings.at("totalTimeSum")[0] + statStrings.at("totalTimeSum")[1] +
-      HELP_ + statStrings.at("totalTimeSum")[0] + statStrings.at("totalTimeSum")[2] +
-      statStrings.at("totalTimeSum")[0] + std::to_string(slc.get("sum").template getNumber<uint64_t>());
-    result += "\n";
-    
-    // Request time
-    tmp = fillDistribution(requestTime);
-    slc = tmp.slice();
-    result +=
-      TYPE_ + statStrings.at("requestTimeCounts")[0] + statStrings.at("requestTimeCounts")[1] +
-      HELP_ + statStrings.at("requestTimeCounts")[0] + statStrings.at("requestTimeCounts")[2] +
-      statStrings.at("requestTimeCounts")[0] + "{le=\"0.01\"}"  + " " +
-      std::to_string(slc.get("counts").at(0).getNumber<uint64_t>()) + "\n" +
-      statStrings.at("requestTimeCounts")[0] + "{le=\"0.05\"}"    + " " +
-      std::to_string(slc.get("counts").at(1).getNumber<uint64_t>()) + "\n" +
-      statStrings.at("requestTimeCounts")[0] + "{le=\"0.1\"}"   + " " +
-      std::to_string(slc.get("counts").at(2).getNumber<uint64_t>()) + "\n" +
-      statStrings.at("requestTimeCounts")[0] + "{le=\"0.2\"}"   + " " +
-      std::to_string(slc.get("counts").at(3).getNumber<uint64_t>()) + "\n" +
-      statStrings.at("requestTimeCounts")[0] + "{le=\"0.5\"}"   + " " +
-      std::to_string(slc.get("counts").at(4).getNumber<uint64_t>()) + "\n" +
-      statStrings.at("requestTimeCounts")[0] + "{le=\"1\"}"   + " " +
-      std::to_string(slc.get("counts").at(5).getNumber<uint64_t>()) + "\n" +
-      statStrings.at("requestTimeCounts")[0] + "{le=\"+Inf\"}" + " " +
-      std::to_string(slc.get("counts").at(6).getNumber<uint64_t>());
-    result +=
-      TYPE_ + statStrings.at("requestTimeCount")[0] + statStrings.at("requestTimeCount")[1] +
-      HELP_ + statStrings.at("requestTimeCount")[0] + statStrings.at("requestTimeCount")[2] +
-      statStrings.at("requestTimeCount")[0] + std::to_string(slc.get("count").template getNumber<uint64_t>());    
-    result +=
-      TYPE_ + statStrings.at("requestTimeSum")[0] + statStrings.at("requestTimeSum")[1] +
-      HELP_ + statStrings.at("requestTimeSum")[0] + statStrings.at("requestTimeSum")[2] +
-      statStrings.at("requestTimeSum")[0] + std::to_string(slc.get("sum").template getNumber<uint64_t>());
-    result += "\n";
-
-    // Queue time
-    tmp = fillDistribution(queueTime);
-    slc = tmp.slice();
-    result +=
-      TYPE_ + statStrings.at("queueTimeCounts")[0] + statStrings.at("queueTimeCounts")[1] +
-      HELP_ + statStrings.at("queueTimeCounts")[0] + statStrings.at("queueTimeCounts")[2] +
-      statStrings.at("queueTimeCounts")[0] + "{le=\"0.01\"}"  + " " +
-      std::to_string(slc.get("counts").at(0).getNumber<uint64_t>()) + "\n" +
-      statStrings.at("queueTimeCounts")[0] + "{le=\"0.05\"}"    + " " +
-      std::to_string(slc.get("counts").at(1).getNumber<uint64_t>()) + "\n" +
-      statStrings.at("queueTimeCounts")[0] + "{le=\"0.1\"}"   + " " +
-      std::to_string(slc.get("counts").at(2).getNumber<uint64_t>()) + "\n" +
-      statStrings.at("queueTimeCounts")[0] + "{le=\"0.2\"}"   + " " +
-      std::to_string(slc.get("counts").at(3).getNumber<uint64_t>()) + "\n" +
-      statStrings.at("queueTimeCounts")[0] + "{le=\"0.5\"}"   + " " +
-      std::to_string(slc.get("counts").at(4).getNumber<uint64_t>()) + "\n" +
-      statStrings.at("queueTimeCounts")[0] + "{le=\"1\"}"   + " " +
-      std::to_string(slc.get("counts").at(5).getNumber<uint64_t>()) + "\n" +
-      statStrings.at("queueTimeCounts")[0] + "{le=\"+Inf\"}" + " " +
-      std::to_string(slc.get("counts").at(6).getNumber<uint64_t>());
-    result +=
-      TYPE_ + statStrings.at("queueTimeCount")[0] + statStrings.at("queueTimeCount")[1] +
-      HELP_ + statStrings.at("queueTimeCount")[0] + statStrings.at("queueTimeCount")[2] +
-      statStrings.at("queueTimeCount")[0] + std::to_string(slc.get("count").template getNumber<uint64_t>());    
-    result +=
-      TYPE_ + statStrings.at("queueTimeSum")[0] + statStrings.at("queueTimeSum")[1] +
-      HELP_ + statStrings.at("queueTimeSum")[0] + statStrings.at("queueTimeSum")[2] +
-      statStrings.at("queueTimeSum")[0] + std::to_string(slc.get("sum").template getNumber<uint64_t>());
-    result += "\n";
-
-    // IO time
-    tmp = fillDistribution(ioTime);
-    slc = tmp.slice();
-    result +=
-      TYPE_ + statStrings.at("ioTimeCounts")[0] + statStrings.at("ioTimeCounts")[1] +
-      HELP_ + statStrings.at("ioTimeCounts")[0] + statStrings.at("ioTimeCounts")[2] +
-      statStrings.at("ioTimeCounts")[0] + "{le=\"0.01\"}"  + " " +
-      std::to_string(slc.get("counts").at(0).getNumber<uint64_t>()) + "\n" +
-      statStrings.at("ioTimeCounts")[0] + "{le=\"0.05\"}"    + " " +
-      std::to_string(slc.get("counts").at(1).getNumber<uint64_t>()) + "\n" +
-      statStrings.at("ioTimeCounts")[0] + "{le=\"0.1\"}"   + " " +
-      std::to_string(slc.get("counts").at(2).getNumber<uint64_t>()) + "\n" +
-      statStrings.at("ioTimeCounts")[0] + "{le=\"0.2\"}"   + " " +
-      std::to_string(slc.get("counts").at(3).getNumber<uint64_t>()) + "\n" +
-      statStrings.at("ioTimeCounts")[0] + "{le=\"0.5\"}"   + " " +
-      std::to_string(slc.get("counts").at(4).getNumber<uint64_t>()) + "\n" +
-      statStrings.at("ioTimeCounts")[0] + "{le=\"1\"}"   + " " +
-      std::to_string(slc.get("counts").at(5).getNumber<uint64_t>()) + "\n" +
-      statStrings.at("ioTimeCounts")[0] + "{le=\"+Inf\"}" + " " +
-      std::to_string(slc.get("counts").at(6).getNumber<uint64_t>());
-    result +=
-      TYPE_ + statStrings.at("ioTimeCount")[0] + statStrings.at("ioTimeCount")[1] +
-      HELP_ + statStrings.at("ioTimeCount")[0] + statStrings.at("ioTimeCount")[2] +
-      statStrings.at("ioTimeCount")[0] + std::to_string(slc.get("count").template getNumber<uint64_t>());    
-    result +=
-      TYPE_ + statStrings.at("ioTimeSum")[0] + statStrings.at("ioTimeSum")[1] +
-      HELP_ + statStrings.at("ioTimeSum")[0] + statStrings.at("ioTimeSum")[2] +
-      statStrings.at("ioTimeSum")[0] + std::to_string(slc.get("sum").template getNumber<uint64_t>());
-    result += "\n";
-
-    // Bytes sent
-    tmp = fillDistribution(bytesSent);
-    slc = tmp.slice();
-    result +=
-      TYPE_ + statStrings.at("bytesSentCounts")[0] + statStrings.at("bytesSentCounts")[1] +
-      HELP_ + statStrings.at("bytesSentCounts")[0] + statStrings.at("bytesSentCounts")[2] +
-      statStrings.at("bytesSentCounts")[0] + "{le=\"250\"}"  + " " +
-      std::to_string(slc.get("counts").at(0).getNumber<uint64_t>()) + "\n" +
-      statStrings.at("bytesSentCounts")[0] + "{le=\"1000\"}"    + " " +
-      std::to_string(slc.get("counts").at(1).getNumber<uint64_t>()) + "\n" +
-      statStrings.at("bytesSentCounts")[0] + "{le=\"2000\"}"   + " " +
-      std::to_string(slc.get("counts").at(2).getNumber<uint64_t>()) + "\n" +
-      statStrings.at("bytesSentCounts")[0] + "{le=\"5000\"}"   + " " +
-      std::to_string(slc.get("counts").at(3).getNumber<uint64_t>()) + "\n" +
-      statStrings.at("bytesSentCounts")[0] + "{le=\"10000\"}"   + " " +
-      std::to_string(slc.get("counts").at(4).getNumber<uint64_t>()) + "\n" +
-      statStrings.at("bytesSentCounts")[0] + "{le=\"+Inf\"}" + " " +
-      std::to_string(slc.get("counts").at(5).getNumber<uint64_t>());
-    result +=
-      TYPE_ + statStrings.at("bytesSentCount")[0] + statStrings.at("bytesSentCount")[1] +
-      HELP_ + statStrings.at("bytesSentCount")[0] + statStrings.at("bytesSentCount")[2] +
-      statStrings.at("bytesSentCount")[0] + std::to_string(slc.get("count").template getNumber<uint64_t>());    
-    result +=
-      TYPE_ + statStrings.at("bytesSentSum")[0] + statStrings.at("bytesSentSum")[1] +
-      HELP_ + statStrings.at("bytesSentSum")[0] + statStrings.at("bytesSentSum")[2] +
-      statStrings.at("bytesSentSum")[0] + std::to_string(slc.get("sum").template getNumber<uint64_t>());
-    result += "\n";
-
-    // Bytes received
-    tmp = fillDistribution(bytesReceived);
-    slc = tmp.slice();
-    result +=
-      TYPE_ + statStrings.at("bytesReceivedCounts")[0] + statStrings.at("bytesReceivedCounts")[1] +
-      HELP_ + statStrings.at("bytesReceivedCounts")[0] + statStrings.at("bytesReceivedCounts")[2] +
-      statStrings.at("bytesReceivedCounts")[0] + "{le=\"250\"}"  + " " +
-      std::to_string(slc.get("counts").at(0).getNumber<uint64_t>()) + "\n" +
-      statStrings.at("bytesReceivedCounts")[0] + "{le=\"1000\"}"    + " " +
-      std::to_string(slc.get("counts").at(1).getNumber<uint64_t>()) + "\n" +
-      statStrings.at("bytesReceivedCounts")[0] + "{le=\"2000\"}"   + " " +
-      std::to_string(slc.get("counts").at(2).getNumber<uint64_t>()) + "\n" +
-      statStrings.at("bytesReceivedCounts")[0] + "{le=\"5000\"}"   + " " +
-      std::to_string(slc.get("counts").at(3).getNumber<uint64_t>()) + "\n" +
-      statStrings.at("bytesReceivedCounts")[0] + "{le=\"10000\"}"   + " " +
-      std::to_string(slc.get("counts").at(4).getNumber<uint64_t>()) + "\n" +
-      statStrings.at("bytesReceivedCounts")[0] + "{le=\"+Inf\"}" + " " +
-      std::to_string(slc.get("counts").at(5).getNumber<uint64_t>());
-    result +=
-      TYPE_ + statStrings.at("bytesReceivedCount")[0] + statStrings.at("bytesReceivedCount")[1] +
-      HELP_ + statStrings.at("bytesReceivedCount")[0] + statStrings.at("bytesReceivedCount")[2] +
-      statStrings.at("bytesReceivedCount")[0] + std::to_string(slc.get("count").template getNumber<uint64_t>());    
-    result +=
-      TYPE_ + statStrings.at("bytesReceivedSum")[0] + statStrings.at("bytesReceivedSum")[1] +
-      HELP_ + statStrings.at("bytesReceivedSum")[0] + statStrings.at("bytesReceivedSum")[2] +
-      statStrings.at("bytesReceivedSum")[0] + std::to_string(slc.get("sum").template getNumber<uint64_t>());
-    result += "\n";
-
-    // Http statistics
-    
-
-/*
-        // _httpStatistics()
-        builder.add("http", VPackValue(VPackValueType::Object));
-        builder.add("requestsTotal", VPackValue(totalRequests._count));
-        builder.add("requestsAsync", VPackValue(asyncRequests._count));
-        builder.add("requestsGet",
-                    VPackValue(methodRequests[(int)rest::RequestType::GET]._count));
-        builder.add("requestsHead",
-                    VPackValue(methodRequests[(int)rest::RequestType::HEAD]._count));
-        builder.add("requestsPost",
-                    VPackValue(methodRequests[(int)rest::RequestType::POST]._count));
-        builder.add("requestsPut",
-                    VPackValue(methodRequests[(int)rest::RequestType::PUT]._count));
-        builder.add("requestsPatch",
-                    VPackValue(methodRequests[(int)rest::RequestType::PATCH]._count));
-        builder.add("requestsDelete",
-                    VPackValue(methodRequests[(int)rest::RequestType::DELETE_REQ]._count));
-        builder.add("requestsOptions",
-                    VPackValue(methodRequests[(int)rest::RequestType::OPTIONS]._count));
-        builder.add("requestsOther",
-                    VPackValue(methodRequests[(int)rest::RequestType::ILLEGAL]._count));
-        builder.close();
-
-        // _serverStatistics()
-        builder.add("server", VPackValue(VPackValueType::Object));
-        builder.add("physicalMemory", VPackValue(TRI_PhysicalMemory));
-        builder.add("transactions", VPackValue(VPackValueType::Object));
-        builder.close();
-
-        // export v8 statistics
-        builder.add("v8Context", VPackValue(VPackValueType::Object));
-        V8DealerFeature::Statistics v8Counters{};
-        // std::vector<V8DealerFeature::MemoryStatistics> memoryStatistics;
-        // V8 may be turned off on a server
-        if (_server.hasFeature<V8DealerFeature>()) {
-            V8DealerFeature& dealer = _server.getFeature<V8DealerFeature>();
-            if (dealer.isEnabled()) {
-                v8Counters = dealer.getCurrentContextNumbers();
-                // see below: memoryStatistics = dealer.getCurrentMemoryNumbers();
-            }
-        }
-        builder.add("available", VPackValue(v8Counters.available));
-        builder.add("busy", VPackValue(v8Counters.busy));
-        builder.add("dirty", VPackValue(v8Counters.dirty));
-        builder.add("free", VPackValue(v8Counters.free));
-        builder.add("max", VPackValue(v8Counters.max));
-        builder.close();
-
-        // export threads statistics
-        builder.add("threads", VPackValue(VPackValueType::Object));
-        SchedulerFeature::SCHEDULER->toVelocyPack(builder);
-        builder.close();
-
-        // export ttl statistics
-        TtlFeature& ttlFeature = _server.getFeature<TtlFeature>();
-        builder.add(VPackValue("ttl"));
-        ttlFeature.statsToVelocyPack(builder);
-
-        builder.close();
-
-        builder.close();
-    */
-=======
-  result +=
-    TYPE_ + statStrings.at("numberOfThreads")[0] + statStrings.at("numberOfThreads")[1] +
-    HELP_ + statStrings.at("numberOfThreads")[0] + statStrings.at("numberOfThreads")[2] +
-    statStrings.at("numberOfThreads")[0] + std::to_string(info._numberThreads);
-  result +=
-    TYPE_ + statStrings.at("residentSize")[0] + statStrings.at("residentSize")[1] +
-    HELP_ + statStrings.at("residentSize")[0] + statStrings.at("residentSize")[2] +
-    statStrings.at("residentSize")[0] + std::to_string(rss);
-  result +=
-    TYPE_ + statStrings.at("residentSizePercent")[0] + statStrings.at("residentSizePercent")[1] +
-    HELP_ + statStrings.at("residentSizePercent")[0] + statStrings.at("residentSizePercent")[2] +
-    statStrings.at("residentSizePercent")[0] + std::to_string(rssp);
-  result +=
-    TYPE_ + statStrings.at("virtualSize")[0] + statStrings.at("virtualSize")[1] +
-    HELP_ + statStrings.at("virtualSize")[0] + statStrings.at("virtualSize")[2] +
-    statStrings.at("virtualSize")[0] + std::to_string(info._virtualSize);
-
-
-  // _clientStatistics()    
-  result +=
-    TYPE_ + statStrings.at("clientHttpConnections")[0] + statStrings.at("clientHttpConnections")[1] +
-    HELP_ + statStrings.at("clientHttpConnections")[0] + statStrings.at("clientHttpConnections")[2] +
-    statStrings.at("clientHttpConnections")[0] + std::to_string(httpConnections._count);
+  LOG_DEVEL << __LINE__;
+  result +=
+    TYPE_ + statStrings.at("numberOfThreads").at(0) + statStrings.at("numberOfThreads")[1] +
+    HELP_ + statStrings.at("numberOfThreads").at(0) + statStrings.at("numberOfThreads")[2] +
+    statStrings.at("numberOfThreads").at(0) + std::to_string(info._numberThreads);
+  result +=
+    TYPE_ + statStrings.at("residentSize").at(0) + statStrings.at("residentSize")[1] +
+    HELP_ + statStrings.at("residentSize").at(0) + statStrings.at("residentSize")[2] +
+    statStrings.at("residentSize").at(0) + std::to_string(rss);
+  result +=
+    TYPE_ + statStrings.at("residentSizePercent").at(0) + statStrings.at("residentSizePercent")[1] +
+    HELP_ + statStrings.at("residentSizePercent").at(0) + statStrings.at("residentSizePercent")[2] +
+    statStrings.at("residentSizePercent").at(0) + std::to_string(rssp);
+  result +=
+    TYPE_ + statStrings.at("virtualSize").at(0) + statStrings.at("virtualSize")[1] +
+    HELP_ + statStrings.at("virtualSize").at(0) + statStrings.at("virtualSize")[2] +
+    statStrings.at("virtualSize").at(0) + std::to_string(info._virtualSize);
+
+
+  LOG_DEVEL << __LINE__;
+  // _clientStatistics()
+  result +=
+    TYPE_ + statStrings.at("clientHttpConnections").at(0) + statStrings.at("clientHttpConnections")[1] +
+    HELP_ + statStrings.at("clientHttpConnections").at(0) + statStrings.at("clientHttpConnections")[2] +
+    statStrings.at("clientHttpConnections").at(0) + std::to_string(httpConnections._count);
 
   VPackBuilder tmp = fillDistribution(connectionTime);
   VPackSlice slc = tmp.slice();
 
-  result +=
-    TYPE_ + statStrings.at("connectionTimeCounts")[0] + statStrings.at("connectionTimeCounts")[1] +
-    HELP_ + statStrings.at("connectionTimeCounts")[0] + statStrings.at("connectionTimeCounts")[2] +
-    statStrings.at("connectionTimeCounts")[0] + "{le=\"0.1\"}"  + " " +
+  LOG_DEVEL << __LINE__;
+  VPackSlice counts = slc.get("counts");
+  LOG_DEVEL << slc.toJson();
+  
+  result +=
+    TYPE_ + statStrings.at("connectionTimeCounts").at(0) + statStrings.at("connectionTimeCounts")[1] +
+    HELP_ + statStrings.at("connectionTimeCounts").at(0) + statStrings.at("connectionTimeCounts")[2] +
+    statStrings.at("connectionTimeCounts").at(0) + "{le=\"0.1\"}"  + " " +
+    std::to_string(counts.at(0).getNumber<uint64_t>()) + "\n" +
+    statStrings.at("connectionTimeCounts").at(0) + "{le=\"1\"}"    + " " +
+    std::to_string(counts.at(1).getNumber<uint64_t>()) + "\n" +
+    statStrings.at("connectionTimeCounts").at(0) + "{le=\"60\"}"   + " " +
+    std::to_string(counts.at(2).getNumber<uint64_t>()) + "\n" +
+    statStrings.at("connectionTimeCounts").at(0) + "{le=\"+Inf\"}" + " " +
+    std::to_string(counts.at(3).getNumber<uint64_t>());
+
+  LOG_DEVEL << __LINE__;
+  result +=
+    TYPE_ + statStrings.at("connectionTimeCount").at(0) + statStrings.at("connectionTimeCount")[1] +
+    HELP_ + statStrings.at("connectionTimeCount").at(0) + statStrings.at("connectionTimeCount")[2] +
+    statStrings.at("connectionTimeCount").at(0) + std::to_string(slc.get("count").template getNumber<uint64_t>());
+
+  result +=
+    TYPE_ + statStrings.at("connectionTimeSum").at(0) + statStrings.at("connectionTimeSum")[1] +
+    HELP_ + statStrings.at("connectionTimeSum").at(0) + statStrings.at("connectionTimeSum")[2] +
+    statStrings.at("connectionTimeSum").at(0) + std::to_string(slc.get("sum").template getNumber<uint64_t>());
+
+
+  LOG_DEVEL << __LINE__;
+  tmp = fillDistribution(totalTime);
+  slc = tmp.slice();
+
+  result +=
+    TYPE_ + statStrings.at("totalTimeCounts").at(0) + statStrings.at("totalTimeCounts")[1] +
+    HELP_ + statStrings.at("totalTimeCounts").at(0) + statStrings.at("totalTimeCounts")[2] +
+    statStrings.at("totalTimeCounts").at(0) + "{le=\"0.01\"}"  + " " +
     std::to_string(slc.get("counts").at(0).getNumber<uint64_t>()) + "\n" +
-    statStrings.at("connectionTimeCounts")[0] + "{le=\"1\"}"    + " " +
+    statStrings.at("totalTimeCounts").at(0) + "{le=\"0.05\"}"  + " " +
     std::to_string(slc.get("counts").at(1).getNumber<uint64_t>()) + "\n" +
-    statStrings.at("connectionTimeCounts")[0] + "{le=\"60\"}"   + " " +
+    statStrings.at("totalTimeCounts").at(0) + "{le=\"0.1\"}"  + " " +
+    std::to_string(slc.get("counts").at(2).getNumber<uint64_t>()) + "\n" +
+    statStrings.at("totalTimeCounts").at(0) + "{le=\"0.2\"}"  + " " +
+    std::to_string(slc.get("counts").at(3).getNumber<uint64_t>()) + "\n" +
+    statStrings.at("totalTimeCounts").at(0) + "{le=\"0.5\"}"  + " " +
+    std::to_string(slc.get("counts").at(4).getNumber<uint64_t>()) + "\n" +
+    statStrings.at("totalTimeCounts").at(0) + "{le=\"1\"}"    + " " +
+    std::to_string(slc.get("counts").at(5).getNumber<uint64_t>()) + "\n" +
+    statStrings.at("totalTimeCounts").at(0) + "{le=\"+Inf\"}" + " " +
+    std::to_string(slc.get("counts").at(6).getNumber<uint64_t>());
+
+  LOG_DEVEL << __LINE__;
+  result +=
+    TYPE_ + statStrings.at("totalTimeCount").at(0) + statStrings.at("totalTimeCount")[1] +
+    HELP_ + statStrings.at("totalTimeCount").at(0) + statStrings.at("totalTimeCount")[2] +
+    statStrings.at("totalTimeCount").at(0) + std::to_string(slc.get("count").template getNumber<uint64_t>());
+
+  result +=
+    TYPE_ + statStrings.at("totalTimeSum").at(0) + statStrings.at("totalTimeSum")[1] +
+    HELP_ + statStrings.at("totalTimeSum").at(0) + statStrings.at("totalTimeSum")[2] +
+    statStrings.at("totalTimeSum").at(0) + std::to_string(slc.get("sum").template getNumber<uint64_t>());
+
+  LOG_DEVEL << __LINE__;
+  tmp = fillDistribution(requestTime);
+  slc = tmp.slice();
+
+  result +=
+    TYPE_ + statStrings.at("requestTimeCounts").at(0) + statStrings.at("requestTimeCounts")[1] +
+    HELP_ + statStrings.at("requestTimeCounts").at(0) + statStrings.at("requestTimeCounts")[2] +
+    statStrings.at("requestTimeCounts").at(0) + "{le=\"0.01\"}"  + " " +
+    std::to_string(slc.get("counts").at(0).getNumber<uint64_t>()) + "\n" +
+    statStrings.at("requestTimeCounts").at(0) + "{le=\"0.05\"}"  + " " +
     std::to_string(slc.get("counts").at(1).getNumber<uint64_t>()) + "\n" +
-    statStrings.at("connectionTimeCounts")[0] + "{le=\"+Inf\"}" + " " +
-    std::to_string(slc.get("counts").at(3).getNumber<uint64_t>());
-
-  result +=
-    TYPE_ + statStrings.at("connectionTimeCount")[0] + statStrings.at("connectionTimeCount")[1] +
-    HELP_ + statStrings.at("connectionTimeCount")[0] + statStrings.at("connectionTimeCount")[2] +
-    statStrings.at("connectionTimeCount")[0] + std::to_string(slc.get("count").template getNumber<uint64_t>());
-
-  result +=
-    TYPE_ + statStrings.at("connectionTimeSum")[0] + statStrings.at("connectionTimeSum")[1] +
-    HELP_ + statStrings.at("connectionTimeSum")[0] + statStrings.at("connectionTimeSum")[2] +
-    statStrings.at("connectionTimeSum")[0] + std::to_string(slc.get("sum").template getNumber<uint64_t>());
+    statStrings.at("requestTimeCounts").at(0) + "{le=\"0.1\"}"  + " " +
+    std::to_string(slc.get("counts").at(2).getNumber<uint64_t>()) + "\n" +
+    statStrings.at("requestTimeCounts").at(0) + "{le=\"0.2\"}"  + " " +
+    std::to_string(slc.get("counts").at(3).getNumber<uint64_t>()) + "\n" +
+    statStrings.at("requestTimeCounts").at(0) + "{le=\"0.5\"}"  + " " +
+    std::to_string(slc.get("counts").at(4).getNumber<uint64_t>()) + "\n" +
+    statStrings.at("requestTimeCounts").at(0) + "{le=\"1\"}"    + " " +
+    std::to_string(slc.get("counts").at(5).getNumber<uint64_t>()) + "\n" +
+    statStrings.at("requestTimeCounts").at(0) + "{le=\"+Inf\"}" + " " +
+    std::to_string(slc.get("counts").at(6).getNumber<uint64_t>());
+
+  LOG_DEVEL << __LINE__;
+  result +=
+    TYPE_ + statStrings.at("requestTimeCount").at(0) + statStrings.at("requestTimeCount")[1] +
+    HELP_ + statStrings.at("requestTimeCount").at(0) + statStrings.at("requestTimeCount")[2] +
+    statStrings.at("requestTimeCount").at(0) + std::to_string(slc.get("count").template getNumber<uint64_t>());
+
+  result +=
+    TYPE_ + statStrings.at("requestTimeSum").at(0) + statStrings.at("requestTimeSum")[1] +
+    HELP_ + statStrings.at("requestTimeSum").at(0) + statStrings.at("requestTimeSum")[2] +
+    statStrings.at("requestTimeSum").at(0) + std::to_string(slc.get("sum").template getNumber<uint64_t>());
+
+
+  LOG_DEVEL << __LINE__;
+  tmp = fillDistribution(queueTime);
+  slc = tmp.slice();
+
+  result +=
+    TYPE_ + statStrings.at("queueTimeCounts").at(0) + statStrings.at("queueTimeCounts")[1] +
+    HELP_ + statStrings.at("queueTimeCounts").at(0) + statStrings.at("queueTimeCounts")[2] +
+    statStrings.at("queueTimeCounts").at(0) + "{le=\"0.01\"}"  + " " +
+    std::to_string(slc.get("counts").at(0).getNumber<uint64_t>()) + "\n" +
+    statStrings.at("queueTimeCounts").at(0) + "{le=\"0.05\"}"  + " " +
+    std::to_string(slc.get("counts").at(1).getNumber<uint64_t>()) + "\n" +
+    statStrings.at("queueTimeCounts").at(0) + "{le=\"0.1\"}"  + " " +
+    std::to_string(slc.get("counts").at(2).getNumber<uint64_t>()) + "\n" +
+    statStrings.at("queueTimeCounts").at(0) + "{le=\"0.2\"}"  + " " +
+    std::to_string(slc.get("counts").at(3).getNumber<uint64_t>()) + "\n" +
+    statStrings.at("queueTimeCounts").at(0) + "{le=\"0.5\"}"  + " " +
+    std::to_string(slc.get("counts").at(4).getNumber<uint64_t>()) + "\n" +
+    statStrings.at("queueTimeCounts").at(0) + "{le=\"1\"}"    + " " +
+    std::to_string(slc.get("counts").at(5).getNumber<uint64_t>()) + "\n" +
+    statStrings.at("queueTimeCounts").at(0) + "{le=\"+Inf\"}" + " " +
+    std::to_string(slc.get("counts").at(6).getNumber<uint64_t>());
+
+  LOG_DEVEL << __LINE__;
+  result +=
+    TYPE_ + statStrings.at("queueTimeCount").at(0) + statStrings.at("queueTimeCount")[1] +
+    HELP_ + statStrings.at("queueTimeCount").at(0) + statStrings.at("queueTimeCount")[2] +
+    statStrings.at("queueTimeCount").at(0) + std::to_string(slc.get("count").template getNumber<uint64_t>());
+
+  result +=
+    TYPE_ + statStrings.at("queueTimeSum").at(0) + statStrings.at("queueTimeSum")[1] +
+    HELP_ + statStrings.at("queueTimeSum").at(0) + statStrings.at("queueTimeSum")[2] +
+    statStrings.at("queueTimeSum").at(0) + std::to_string(slc.get("sum").template getNumber<uint64_t>());
+
+  LOG_DEVEL << __LINE__;
+  tmp = fillDistribution(ioTime);
+  slc = tmp.slice();
+
+  result +=
+    TYPE_ + statStrings.at("ioTimeCounts").at(0) + statStrings.at("ioTimeCounts")[1] +
+    HELP_ + statStrings.at("ioTimeCounts").at(0) + statStrings.at("ioTimeCounts")[2] +
+    statStrings.at("ioTimeCounts").at(0) + "{le=\"0.01\"}"  + " " +
+    std::to_string(slc.get("counts").at(0).getNumber<uint64_t>()) + "\n" +
+    statStrings.at("ioTimeCounts").at(0) + "{le=\"0.05\"}"  + " " +
+    std::to_string(slc.get("counts").at(1).getNumber<uint64_t>()) + "\n" +
+    statStrings.at("ioTimeCounts").at(0) + "{le=\"0.1\"}"  + " " +
+    std::to_string(slc.get("counts").at(2).getNumber<uint64_t>()) + "\n" +
+    statStrings.at("ioTimeCounts").at(0) + "{le=\"0.2\"}"  + " " +
+    std::to_string(slc.get("counts").at(3).getNumber<uint64_t>()) + "\n" +
+    statStrings.at("ioTimeCounts").at(0) + "{le=\"0.5\"}"  + " " +
+    std::to_string(slc.get("counts").at(4).getNumber<uint64_t>()) + "\n" +
+    statStrings.at("ioTimeCounts").at(0) + "{le=\"1\"}"    + " " +
+    std::to_string(slc.get("counts").at(5).getNumber<uint64_t>()) + "\n" +
+    statStrings.at("ioTimeCounts").at(0) + "{le=\"+Inf\"}" + " " +
+    std::to_string(slc.get("counts").at(6).getNumber<uint64_t>());
+
+  LOG_DEVEL << __LINE__;
+  result +=
+    TYPE_ + statStrings.at("ioTimeCount").at(0) + statStrings.at("ioTimeCount")[1] +
+    HELP_ + statStrings.at("ioTimeCount").at(0) + statStrings.at("ioTimeCount")[2] +
+    statStrings.at("ioTimeCount").at(0) + std::to_string(slc.get("count").template getNumber<uint64_t>());
+
+  result +=
+    TYPE_ + statStrings.at("ioTimeSum").at(0) + statStrings.at("ioTimeSum")[1] +
+    HELP_ + statStrings.at("ioTimeSum").at(0) + statStrings.at("ioTimeSum")[2] +
+    statStrings.at("ioTimeSum").at(0) + std::to_string(slc.get("sum").template getNumber<uint64_t>());
+
+  LOG_DEVEL << __LINE__;
+  tmp = fillDistribution(bytesSent);
+  slc = tmp.slice();
+  LOG_DEVEL << slc.toJson();
+
+  LOG_DEVEL << __LINE__;
+  result +=
+    TYPE_ + statStrings.at("bytesSentCounts").at(0) + statStrings.at("bytesSentCounts")[1] +
+    HELP_ + statStrings.at("bytesSentCounts").at(0) + statStrings.at("bytesSentCounts")[2] +
+    statStrings.at("bytesSentCounts").at(0) + "{le=\"250\"}"  + " " +
+    std::to_string(slc.get("counts").at(0).getNumber<uint64_t>()) + "\n" +
+    statStrings.at("bytesSentCounts").at(0) + "{le=\"1000\"}"  + " " +
+    std::to_string(slc.get("counts").at(1).getNumber<uint64_t>()) + "\n" +
+    statStrings.at("bytesSentCounts").at(0) + "{le=\"2000\"}"  + " " +
+    std::to_string(slc.get("counts").at(2).getNumber<uint64_t>()) + "\n" +
+    statStrings.at("bytesSentCounts").at(0) + "{le=\"5000\"}"    + " " +
+    std::to_string(slc.get("counts").at(3).getNumber<uint64_t>()) + "\n" +
+    statStrings.at("bytesSentCounts").at(0) + "{le=\"10000\"}"   + " " +
+    std::to_string(slc.get("counts").at(4).getNumber<uint64_t>()) + "\n" +
+    statStrings.at("bytesSentCounts").at(0) + "{le=\"+Inf\"}" + " " +
+    std::to_string(slc.get("counts").at(5).getNumber<uint64_t>());
+
+  LOG_DEVEL << __LINE__;
+  result +=
+    TYPE_ + statStrings.at("bytesSentCount").at(0) + statStrings.at("bytesSentCount")[1] +
+    HELP_ + statStrings.at("bytesSentCount").at(0) + statStrings.at("bytesSentCount")[2] +
+    statStrings.at("bytesSentCount").at(0) + std::to_string(slc.get("count").template getNumber<uint64_t>());
+
+  LOG_DEVEL << __LINE__;
+  result +=
+    TYPE_ + statStrings.at("bytesSentSum").at(0) + statStrings.at("bytesSentSum")[1] +
+    HELP_ + statStrings.at("bytesSentSum").at(0) + statStrings.at("bytesSentSum")[2] +
+    statStrings.at("bytesSentSum").at(0) + std::to_string(slc.get("sum").template getNumber<uint64_t>());
+
+
+/*
+  tmp = fillDistribution(bytesSent);
+  builder.add("bytesSent", tmp.slice());
+
+  tmp = fillDistribution(bytesReceived);
+  builder.add("bytesReceived", tmp.slice());
+*/
+
 
   result += "\n";
->>>>>>> 34f8aa60
 }
 
 void StatisticsWorker::generateRawStatistics(VPackBuilder& builder, double const& now) {
