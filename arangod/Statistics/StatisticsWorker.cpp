--- conflicted
+++ resolved
@@ -1066,28 +1066,6 @@
         builder.add("transactions", VPackValue(VPackValueType::Object));
         builder.close();
 
-<<<<<<< HEAD
-=======
-        // export v8 statistics
-        builder.add("v8Context", VPackValue(VPackValueType::Object));
-        V8DealerFeature::Statistics v8Counters{};
-        // std::vector<V8DealerFeature::MemoryStatistics> memoryStatistics;
-        // V8 may be turned off on a server
-        if (_server.hasFeature<V8DealerFeature>()) {
-            V8DealerFeature& dealer = _server.getFeature<V8DealerFeature>();
-            if (dealer.isEnabled()) {
-                v8Counters = dealer.getCurrentContextNumbers();
-                // see below: memoryStatistics = dealer.getCurrentMemoryDetails();
-            }
-        }
-        builder.add("available", VPackValue(v8Counters.available));
-        builder.add("busy", VPackValue(v8Counters.busy));
-        builder.add("dirty", VPackValue(v8Counters.dirty));
-        builder.add("free", VPackValue(v8Counters.free));
-        builder.add("max", VPackValue(v8Counters.max));
-        builder.close();
-
->>>>>>> a7b741c4
         // export threads statistics
         builder.add("threads", VPackValue(VPackValueType::Object));
         SchedulerFeature::SCHEDULER->toVelocyPack(builder);
