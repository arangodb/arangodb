////////////////////////////////////////////////////////////////////////////////
/// DISCLAIMER
///
/// Copyright 2014-2020 ArangoDB GmbH, Cologne, Germany
/// Copyright 2004-2014 triAGENS GmbH, Cologne, Germany
///
/// Licensed under the Apache License, Version 2.0 (the "License");
/// you may not use this file except in compliance with the License.
/// You may obtain a copy of the License at
///
///     http://www.apache.org/licenses/LICENSE-2.0
///
/// Unless required by applicable law or agreed to in writing, software
/// distributed under the License is distributed on an "AS IS" BASIS,
/// WITHOUT WARRANTIES OR CONDITIONS OF ANY KIND, either express or implied.
/// See the License for the specific language governing permissions and
/// limitations under the License.
///
/// Copyright holder is ArangoDB GmbH, Cologne, Germany
///
/// @author Manuel Baesler
////////////////////////////////////////////////////////////////////////////////

#include "StatisticsWorker.h"
#include "ConnectionStatistics.h"
#include "RequestStatistics.h"
#include "ServerStatistics.h"
#include "StatisticsFeature.h"

#include "ApplicationFeatures/ApplicationServer.h"
#include "ApplicationFeatures/CpuUsageFeature.h"
#include "Aql/Query.h"
#include "Aql/QueryString.h"
#include "Basics/ConditionLocker.h"
#include "Basics/PhysicalMemory.h"
#include "Basics/StaticStrings.h"
#include "Basics/process-utils.h"
#include "Cluster/ClusterFeature.h"
#include "Cluster/ClusterInfo.h"
#include "Cluster/ServerState.h"
#include "Logger/LogMacros.h"
#include "Logger/Logger.h"
#include "Logger/LoggerStream.h"
#include "RestServer/MetricsFeature.h"
#include "RestServer/QueryRegistryFeature.h"
#include "RestServer/TtlFeature.h"
#include "Scheduler/Scheduler.h"
#include "Scheduler/SchedulerFeature.h"
#include "Statistics/StatisticsFeature.h"
#include "Transaction/StandaloneContext.h"
#include "Utils/OperationOptions.h"
#include "Utils/SingleCollectionTransaction.h"
#include "V8Server/V8DealerFeature.h"
#include "VocBase/LogicalCollection.h"
#include "VocBase/Methods/Collections.h"
#include "VocBase/Methods/Indexes.h"

#include <velocypack/Exception.h>
#include <velocypack/Iterator.h>
#include <velocypack/velocypack-aliases.h>

namespace {
std::string const garbageCollectionQuery(
    "FOR s in @@collection FILTER s.time < @start RETURN s._key");

std::string const lastEntryQuery(
    "FOR s in @@collection FILTER s.time >= @start SORT s.time DESC LIMIT 1 "
    "RETURN s");
std::string const filteredLastEntryQuery(
    "FOR s in @@collection FILTER s.time >= @start FILTER s.clusterId == "
    "@clusterId SORT s.time DESC LIMIT 1 RETURN s");

std::string const fifteenMinuteQuery(
    "FOR s in _statistics FILTER s.time >= @start SORT s.time RETURN s");

std::string const filteredFifteenMinuteQuery(
    "FOR s in _statistics FILTER s.time >= @start FILTER s.clusterId == "
    "@clusterId SORT s.time RETURN s");

double extractNumber(VPackSlice slice, char const* attribute) {
  if (!slice.isObject()) {
    return 0.0;
  }
  slice = slice.get(attribute);
  if (!slice.isNumber()) {
    return 0.0;
  }
  return slice.getNumber<double>();
}

}  // namespace

using namespace arangodb;
using namespace arangodb::statistics;

StatisticsWorker::StatisticsWorker(TRI_vocbase_t& vocbase)
    : Thread(vocbase.server(), "StatisticsWorker"), _gcTask(GC_STATS), _vocbase(vocbase) {
  _bytesSentDistribution.openArray();

  for (auto const& val : BytesSentDistributionCuts) {
    _bytesSentDistribution.add(VPackValue(val));
  }

  _bytesSentDistribution.close();

  _bytesReceivedDistribution.openArray();

  for (auto const& val : BytesReceivedDistributionCuts) {
    _bytesReceivedDistribution.add(VPackValue(val));
  }

  _bytesReceivedDistribution.close();

  _requestTimeDistribution.openArray();

  for (auto const& val : RequestTimeDistributionCuts) {
    _requestTimeDistribution.add(VPackValue(val));
  }

  _requestTimeDistribution.close();

  _bindVars = std::make_shared<VPackBuilder>();
}

void StatisticsWorker::collectGarbage() {
  // use _gcTask to separate the different garbage collection operations,
  // and not have them execute all at once sequentially (potential load spike),
  // but only one task at a time. this should spread the load more evenly
  auto time = TRI_microtime();

  try {
    if (_gcTask == GC_STATS) {
      collectGarbage(StaticStrings::StatisticsCollection, time - 3600.0);  // 1 hour
      _gcTask = GC_STATS_RAW;
    } else if (_gcTask == GC_STATS_RAW) {
      collectGarbage(StaticStrings::StatisticsRawCollection, time - 3600.0);  // 1 hour
      _gcTask = GC_STATS_15;
    } else if (_gcTask == GC_STATS_15) {
      collectGarbage(StaticStrings::Statistics15Collection, time - 30.0 * 86400.0);  // 30 days
      _gcTask = GC_STATS;
    }
  } catch (basics::Exception const& ex) {
    if (ex.code() != TRI_ERROR_ARANGO_DATA_SOURCE_NOT_FOUND) {
      // if the underlying collection does not exist, it does not matter
      // that the garbage collection query failed
      throw;
    }
  }
}

void StatisticsWorker::collectGarbage(std::string const& name, double start) const {
  auto bindVars = _bindVars.get();

  bindVars->clear();
  bindVars->openObject();
  bindVars->add("@collection", VPackValue(name));
  bindVars->add("start", VPackValue(start));
  bindVars->close();

  arangodb::aql::Query query(transaction::StandaloneContext::Create(_vocbase),
                             arangodb::aql::QueryString(::garbageCollectionQuery),
                             _bindVars, nullptr);

  query.queryOptions().cache = false;

  aql::QueryResult queryResult = query.executeSync();

  if (queryResult.result.fail()) {
    THROW_ARANGO_EXCEPTION(queryResult.result);
  }

  VPackSlice keysToRemove = queryResult.data->slice();
  OperationOptions opOptions;

  opOptions.ignoreRevs = true;
  opOptions.waitForSync = false;
  opOptions.silent = true;

  auto ctx = transaction::StandaloneContext::Create(_vocbase);
  SingleCollectionTransaction trx(ctx, name, AccessMode::Type::WRITE);
  Result res = trx.begin();

  if (!res.ok()) {
    return;
  }

  OperationResult result = trx.remove(name, keysToRemove, opOptions);

  res = trx.finish(result.result);

  if (res.fail()) {
    LOG_TOPIC("14fa9", WARN, Logger::STATISTICS)
        << "removing outdated statistics failed: " << res.errorMessage();
  }
}

void StatisticsWorker::historian() {
  try {
    double now = TRI_microtime();
    std::shared_ptr<arangodb::velocypack::Builder> prevRawBuilder =
        lastEntry(StaticStrings::StatisticsRawCollection, now - 2.0 * INTERVAL);
    VPackSlice prevRaw = prevRawBuilder->slice();

    _rawBuilder.clear();
    generateRawStatistics(_rawBuilder, now);

    saveSlice(_rawBuilder.slice(), StaticStrings::StatisticsRawCollection);

    // create the per-seconds statistics
    if (prevRaw.isArray() && prevRaw.length()) {
      VPackSlice slice = prevRaw.at(0).resolveExternals();
      _tempBuilder.clear();
      computePerSeconds(_tempBuilder, _rawBuilder.slice(), slice);
      VPackSlice perSecs = _tempBuilder.slice();

      if (perSecs.length()) {
        saveSlice(perSecs, StaticStrings::StatisticsCollection);
      }
    }
  } catch (...) {
    // errors on shutdown are expected. do not log them in case they occur
    // if (err.errorNum !== internal.errors.ERROR_SHUTTING_DOWN.code &&
    //     err.errorNum !==
    //     internal.errors.ERROR_ARANGO_CORRUPTED_COLLECTION.code &&
    //     err.errorNum !==
    //     internal.errors.ERROR_ARANGO_CORRUPTED_DATAFILE.code) {
    //   require('console').warn('catch error in historian: %s', err.stack);
  }
}

void StatisticsWorker::historianAverage() {
  try {
    double now = TRI_microtime();

    std::shared_ptr<arangodb::velocypack::Builder> prev15Builder =
        lastEntry(StaticStrings::Statistics15Collection, now - 2.0 * HISTORY_INTERVAL);
    VPackSlice prev15 = prev15Builder->slice();

    double start;
    if (prev15.isArray() && prev15.length()) {
      VPackSlice slice = prev15.at(0).resolveExternals();
      start = slice.get("time").getNumber<double>();
    } else {
      start = now - HISTORY_INTERVAL;
    }

    _tempBuilder.clear();
    compute15Minute(_tempBuilder, start);
    VPackSlice stat15 = _tempBuilder.slice();

    if (stat15.length()) {
      saveSlice(stat15, StaticStrings::Statistics15Collection);
    }
  } catch (velocypack::Exception const& ex) {
    LOG_TOPIC("1c429", DEBUG, Logger::STATISTICS)
        << "vpack exception in historian average: " << ex.what();
  } catch (basics::Exception const& ex) {
    LOG_TOPIC("40480", DEBUG, Logger::STATISTICS)
        << "exception in historian average: " << ex.what();
  } catch (...) {
    LOG_TOPIC("570d6", DEBUG, Logger::STATISTICS)
        << "unknown exception in historian average";
  }
}

std::shared_ptr<arangodb::velocypack::Builder> StatisticsWorker::lastEntry(
    std::string const& collectionName, double start) const {
  auto bindVars = _bindVars.get();

  bindVars->clear();
  bindVars->openObject();
  bindVars->add("@collection", VPackValue(collectionName));
  bindVars->add("start", VPackValue(start));

  if (!_clusterId.empty()) {
    bindVars->add("clusterId", VPackValue(_clusterId));
  }

  bindVars->close();

  arangodb::aql::Query query(transaction::StandaloneContext::Create(_vocbase),
                             arangodb::aql::QueryString(_clusterId.empty() ? ::lastEntryQuery : ::filteredLastEntryQuery),
                             _bindVars, nullptr);

  query.queryOptions().cache = false;

  aql::QueryResult queryResult = query.executeSync();

  if (queryResult.result.fail()) {
    THROW_ARANGO_EXCEPTION(queryResult.result);
  }

  return queryResult.data;
}

void StatisticsWorker::compute15Minute(VPackBuilder& builder, double start) {
  auto bindVars = _bindVars.get();

  bindVars->clear();
  bindVars->openObject();
  bindVars->add("start", VPackValue(start));

  if (!_clusterId.empty()) {
    bindVars->add("clusterId", VPackValue(_clusterId));
  }

  bindVars->close();

  arangodb::aql::Query query(transaction::StandaloneContext::Create(_vocbase),
                             arangodb::aql::QueryString(
                                 _clusterId.empty() ? ::fifteenMinuteQuery : ::filteredFifteenMinuteQuery),
                             _bindVars, nullptr);

  query.queryOptions().cache = false;

  aql::QueryResult queryResult = query.executeSync();

  if (queryResult.result.fail()) {
    THROW_ARANGO_EXCEPTION(queryResult.result);
  }

  VPackSlice result = queryResult.data->slice();
  uint64_t count = result.length();

  builder.clear();
  if (count == 0) {
    builder.openObject();
    builder.close();
    return;
  }

  VPackSlice last = result.at(count - 1).resolveExternals();

  double serverV8available = 0, serverV8busy = 0, serverV8dirty = 0,
         serverV8free = 0, serverV8max = 0, serverThreadsRunning = 0,
         serverThreadsWorking = 0, serverThreadsBlocked = 0, serverThreadsQueued = 0,

         systemMinorPageFaultsPerSecond = 0, systemMajorPageFaultsPerSecond = 0,
         systemUserTimePerSecond = 0, systemSystemTimePerSecond = 0,
         systemResidentSize = 0, systemVirtualSize = 0, systemNumberOfThreads = 0,

         httpRequestsTotalPerSecond = 0, httpRequestsAsyncPerSecond = 0,
         httpRequestsGetPerSecond = 0, httpRequestsHeadPerSecond = 0,
         httpRequestsPostPerSecond = 0, httpRequestsPutPerSecond = 0,
         httpRequestsPatchPerSecond = 0, httpRequestsDeletePerSecond = 0,
         httpRequestsOptionsPerSecond = 0, httpRequestsOtherPerSecond = 0,

         clientHttpConnections = 0, clientBytesSentPerSecond = 0,
         clientBytesReceivedPerSecond = 0, clientAvgTotalTime = 0,
         clientAvgRequestTime = 0, clientAvgQueueTime = 0, clientAvgIoTime = 0;

  for (auto const& vs : VPackArrayIterator(result)) {
    VPackSlice const values = vs.resolveExternals();

    if (!values.isObject()) {
      // oops
      continue;
    }

    VPackSlice server = values.get("server");

    try {
      // in an environment that is mixing 3.4 and previous versions, the
      // following attributes may not be present. we don't want the statistics
      // to give up in this case, but simply ignore these errors
      try {
        VPackSlice v8Contexts = server.get("v8Context");
        serverV8available += ::extractNumber(v8Contexts, "availablePerSecond");
        serverV8busy += ::extractNumber(v8Contexts, "busyPerSecond");
        serverV8dirty += ::extractNumber(v8Contexts, "dirtyPerSecond");
        serverV8free += ::extractNumber(v8Contexts, "freePerSecond");
        serverV8max += ::extractNumber(v8Contexts, "maxPerSecond");
      } catch (...) {
        // if attribute "v8Context" is not present, simply do not count
      }

      try {
        VPackSlice threads = server.get("threads");
        serverThreadsRunning += ::extractNumber(threads, "runningPerSecond");
        serverThreadsWorking += ::extractNumber(threads, "workingPerSecond");
        serverThreadsBlocked += ::extractNumber(threads, "blockedPerSecond");
        serverThreadsQueued += ::extractNumber(threads, "queuedPerSecond");
      } catch (...) {
        // if attribute "threads" is not present, simply do not count
      }

      try {
        VPackSlice system = values.get("system");
        systemMinorPageFaultsPerSecond +=
            ::extractNumber(system, "minorPageFaultsPerSecond");
        systemMajorPageFaultsPerSecond +=
            ::extractNumber(system, "majorPageFaultsPerSecond");
        systemUserTimePerSecond += ::extractNumber(system, "userTimePerSecond");
        systemSystemTimePerSecond +=
            ::extractNumber(system, "systemTimePerSecond");
        systemResidentSize += ::extractNumber(system, "residentSize");
        systemVirtualSize += ::extractNumber(system, "virtualSize");
        systemNumberOfThreads += ::extractNumber(system, "numberOfThreads");
      } catch (...) {
        // if attribute "system" is not present, simply do not count
      }

      try {
        VPackSlice http = values.get("http");
        httpRequestsTotalPerSecond +=
            ::extractNumber(http, "requestsTotalPerSecond");
        httpRequestsAsyncPerSecond +=
            ::extractNumber(http, "requestsAsyncPerSecond");
        httpRequestsGetPerSecond += ::extractNumber(http, "requestsGetPerSecond");
        httpRequestsHeadPerSecond +=
            ::extractNumber(http, "requestsHeadPerSecond");
        httpRequestsPostPerSecond +=
            ::extractNumber(http, "requestsPostPerSecond");
        httpRequestsPutPerSecond += ::extractNumber(http, "requestsPutPerSecond");
        httpRequestsPatchPerSecond +=
            ::extractNumber(http, "requestsPatchPerSecond");
        httpRequestsDeletePerSecond +=
            ::extractNumber(http, "requestsDeletePerSecond");
        httpRequestsOptionsPerSecond +=
            ::extractNumber(http, "requestsOptionsPerSecond");
        httpRequestsOtherPerSecond +=
            ::extractNumber(http, "requestsOtherPerSecond");
      } catch (...) {
        // if attribute "http" is not present, simply do not count
      }

      try {
        VPackSlice client = values.get("client");
        clientHttpConnections += ::extractNumber(client, "httpConnections");
        clientBytesSentPerSecond += ::extractNumber(client, "bytesSentPerSecond");
        clientBytesReceivedPerSecond +=
            ::extractNumber(client, "bytesReceivedPerSecond");
        clientAvgTotalTime += ::extractNumber(client, "avgTotalTime");
        clientAvgRequestTime += ::extractNumber(client, "avgRequestTime");
        clientAvgQueueTime += ::extractNumber(client, "avgQueueTime");
        clientAvgIoTime += ::extractNumber(client, "avgIoTime");
      } catch (...) {
        // if attribute "client" is not present, simply do not count
      }
    } catch (std::exception const& ex) {
      // should almost never happen now
      LOG_TOPIC("e4102", WARN, Logger::STATISTICS)
          << "caught exception during statistics processing: " << ex.what();
    }
  }

  TRI_ASSERT(count > 0);

  serverV8available /= count;
  serverV8busy /= count;
  serverV8dirty /= count;
  serverV8free /= count;
  serverV8max /= count;

  serverThreadsRunning /= count;
  serverThreadsWorking /= count;
  serverThreadsBlocked /= count;
  serverThreadsQueued /= count;

  systemMinorPageFaultsPerSecond /= count;
  systemMajorPageFaultsPerSecond /= count;
  systemUserTimePerSecond /= count;
  systemSystemTimePerSecond /= count;
  systemResidentSize /= count;
  systemVirtualSize /= count;
  systemNumberOfThreads /= count;

  httpRequestsTotalPerSecond /= count;
  httpRequestsAsyncPerSecond /= count;
  httpRequestsGetPerSecond /= count;
  httpRequestsHeadPerSecond /= count;
  httpRequestsPostPerSecond /= count;
  httpRequestsPutPerSecond /= count;
  httpRequestsPatchPerSecond /= count;
  httpRequestsDeletePerSecond /= count;
  httpRequestsOptionsPerSecond /= count;
  httpRequestsOtherPerSecond /= count;

  clientHttpConnections /= count;
  clientBytesSentPerSecond /= count;
  clientBytesReceivedPerSecond /= count;
  clientAvgTotalTime /= count;
  clientAvgRequestTime /= count;
  clientAvgQueueTime /= count;
  clientAvgIoTime /= count;

  builder.openObject();

  builder.add("time", last.get("time"));

  if (!_clusterId.empty()) {
    builder.add("clusterId", VPackValue(_clusterId));
  }

  builder.add("server", VPackValue(VPackValueType::Object));
  builder.add("physicalMemory", last.get("server").get("physicalMemory"));
  builder.add("uptime", last.get("server").get("uptime"));

  builder.add("v8Context", VPackValue(VPackValueType::Object));
  builder.add("availablePerSecond", VPackValue(serverV8available));
  builder.add("busyPerSecond", VPackValue(serverV8busy));
  builder.add("dirtyPerSecond", VPackValue(serverV8dirty));
  builder.add("freePerSecond", VPackValue(serverV8free));
  builder.add("maxPerSecond", VPackValue(serverV8max));
  builder.close();

  builder.add("threads", VPackValue(VPackValueType::Object));
  builder.add("runningPerSecond", VPackValue(serverThreadsRunning));
  builder.add("workingPerSecond", VPackValue(serverThreadsWorking));
  builder.add("blockedPerSecond", VPackValue(serverThreadsBlocked));
  builder.add("queuedPerSecond", VPackValue(serverThreadsQueued));
  builder.close();
  builder.close();

  builder.add("system", VPackValue(VPackValueType::Object));
  builder.add("minorPageFaultsPerSecond", VPackValue(systemMinorPageFaultsPerSecond));
  builder.add("majorPageFaultsPerSecond", VPackValue(systemMajorPageFaultsPerSecond));
  builder.add("userTimePerSecond", VPackValue(systemUserTimePerSecond));
  builder.add("systemTimePerSecond", VPackValue(systemSystemTimePerSecond));
  builder.add("residentSize", VPackValue(systemResidentSize));
  builder.add("virtualSize", VPackValue(systemVirtualSize));
  builder.add("numberOfThreads", VPackValue(systemNumberOfThreads));
  builder.close();

  builder.add("http", VPackValue(VPackValueType::Object));
  builder.add("requestsTotalPerSecond", VPackValue(httpRequestsTotalPerSecond));
  builder.add("requestsAsyncPerSecond", VPackValue(httpRequestsAsyncPerSecond));
  builder.add("requestsGetPerSecond", VPackValue(httpRequestsGetPerSecond));
  builder.add("requestsHeadPerSecond", VPackValue(httpRequestsHeadPerSecond));
  builder.add("requestsPostPerSecond", VPackValue(httpRequestsPostPerSecond));
  builder.add("requestsPutPerSecond", VPackValue(httpRequestsPutPerSecond));
  builder.add("requestsPatchPerSecond", VPackValue(httpRequestsPatchPerSecond));
  builder.add("requestsDeletePerSecond", VPackValue(httpRequestsDeletePerSecond));
  builder.add("requestsOptionsPerSecond", VPackValue(httpRequestsOptionsPerSecond));
  builder.add("requestsOtherPerSecond", VPackValue(httpRequestsOtherPerSecond));
  builder.close();

  builder.add("client", VPackValue(VPackValueType::Object));
  builder.add("httpConnections", VPackValue(clientHttpConnections));
  builder.add("bytesSentPerSecond", VPackValue(clientBytesSentPerSecond));
  builder.add("bytesReceivedPerSecond", VPackValue(clientBytesReceivedPerSecond));
  builder.add("avgTotalTime", VPackValue(clientAvgTotalTime));
  builder.add("avgRequestTime", VPackValue(clientAvgRequestTime));
  builder.add("avgQueueTime", VPackValue(clientAvgQueueTime));
  builder.add("avgIoTime", VPackValue(clientAvgIoTime));
  builder.close();

  builder.close();
}

void StatisticsWorker::computePerSeconds(VPackBuilder& result, VPackSlice const& current,
                                         VPackSlice const& prev) {
  result.clear();
  result.openObject();

  if (prev.get("time").getNumber<double>() + INTERVAL * 1.5 <
      current.get("time").getNumber<double>()) {
    result.close();
    return;
  }

  if (prev.get("server").get("uptime").getNumber<double>() >
      current.get("server").get("uptime").getNumber<double>()) {
    result.close();
    return;
  }

  // compute differences and average per second
  auto dt = current.get("time").getNumber<double>() - prev.get("time").getNumber<double>();

  if (dt <= 0) {
    result.close();
    return;
  }

  result.add("time", current.get("time"));

  VPackSlice currentSystem = current.get("system");
  VPackSlice prevSystem = prev.get("system");
  result.add("system", VPackValue(VPackValueType::Object));
  result.add("minorPageFaultsPerSecond",
             VPackValue((currentSystem.get("minorPageFaults").getNumber<double>() -
                         prevSystem.get("minorPageFaults").getNumber<double>()) /
                        dt));
  result.add("majorPageFaultsPerSecond",
             VPackValue((currentSystem.get("majorPageFaults").getNumber<double>() -
                         prevSystem.get("majorPageFaults").getNumber<double>()) /
                        dt));
  result.add("userTimePerSecond",
             VPackValue((currentSystem.get("userTime").getNumber<double>() -
                         prevSystem.get("userTime").getNumber<double>()) /
                        dt));
  result.add("systemTimePerSecond",
             VPackValue((currentSystem.get("systemTime").getNumber<double>() -
                         prevSystem.get("systemTime").getNumber<double>()) /
                        dt));
  result.add("residentSize", currentSystem.get("residentSize"));
  result.add("residentSizePercent", currentSystem.get("residentSizePercent"));
  result.add("virtualSize", currentSystem.get("virtualSize"));
  result.add("numberOfThreads", currentSystem.get("numberOfThreads"));
  result.close();

  // _serverStatistics()
  VPackSlice currentServer = current.get("server");
  result.add("server", VPackValue(VPackValueType::Object));
  result.add("physicalMemory", currentServer.get("physicalMemory"));
  result.add("uptime", currentServer.get("uptime"));

  VPackSlice currentV8Context = currentServer.get("v8Context");
  result.add("v8Context", VPackValue(VPackValueType::Object));
  if (currentV8Context.isObject()) {
    result.add("availablePerSecond", currentV8Context.get("available"));
    result.add("busyPerSecond", currentV8Context.get("busy"));
    result.add("dirtyPerSecond", currentV8Context.get("dirty"));
    result.add("freePerSecond", currentV8Context.get("free"));
    result.add("maxPerSecond", currentV8Context.get("max"));
  } else {
    // note: V8 may be turned off entirely on some servers
    result.add("availablePerSecond", VPackValue(0));
    result.add("busyPerSecond", VPackValue(0));
    result.add("dirtyPerSecond", VPackValue(0));
    result.add("freePerSecond", VPackValue(0));
    result.add("maxPerSecond", VPackValue(0));
  }
  result.close();

  VPackSlice currentThreads = currentServer.get("threads");
  result.add("threads", VPackValue(VPackValueType::Object));
  result.add("runningPerSecond", currentThreads.get("scheduler-threads"));
  result.add("workingPerSecond", currentThreads.get("in-progress"));
  result.add("blockedPerSecond", currentThreads.get("blocked"));
  result.add("queuedPerSecond", currentThreads.get("queued"));
  result.close();
  result.close();

  VPackSlice currentHttp = current.get("http");
  VPackSlice prevHttp = prev.get("http");
  result.add("http", VPackValue(VPackValueType::Object));
  result.add("requestsTotalPerSecond",
             VPackValue((currentHttp.get("requestsTotal").getNumber<double>() -
                         prevHttp.get("requestsTotal").getNumber<double>()) /
                        dt));
  result.add("requestsAsyncPerSecond",
             VPackValue((currentHttp.get("requestsAsync").getNumber<double>() -
                         prevHttp.get("requestsAsync").getNumber<double>()) /
                        dt));
  result.add("requestsGetPerSecond",
             VPackValue((currentHttp.get("requestsGet").getNumber<double>() -
                         prevHttp.get("requestsGet").getNumber<double>()) /
                        dt));
  result.add("requestsHeadPerSecond",
             VPackValue((currentHttp.get("requestsHead").getNumber<double>() -
                         prevHttp.get("requestsHead").getNumber<double>()) /
                        dt));
  result.add("requestsPostPerSecond",
             VPackValue((currentHttp.get("requestsPost").getNumber<double>() -
                         prevHttp.get("requestsPost").getNumber<double>()) /
                        dt));
  result.add("requestsPutPerSecond",
             VPackValue((currentHttp.get("requestsPut").getNumber<double>() -
                         prevHttp.get("requestsPut").getNumber<double>()) /
                        dt));
  result.add("requestsPatchPerSecond",
             VPackValue((currentHttp.get("requestsPatch").getNumber<double>() -
                         prevHttp.get("requestsPatch").getNumber<double>()) /
                        dt));
  result.add("requestsDeletePerSecond",
             VPackValue((currentHttp.get("requestsDelete").getNumber<double>() -
                         prevHttp.get("requestsDelete").getNumber<double>()) /
                        dt));
  result.add("requestsOptionsPerSecond",
             VPackValue((currentHttp.get("requestsOptions").getNumber<double>() -
                         prevHttp.get("requestsOptions").getNumber<double>()) /
                        dt));
  result.add("requestsOtherPerSecond",
             VPackValue((currentHttp.get("requestsOther").getNumber<double>() -
                         prevHttp.get("requestsOther").getNumber<double>()) /
                        dt));
  result.close();

  VPackSlice currentClient = current.get("client");
  VPackSlice prevClient = prev.get("client");
  result.add("client", VPackValue(VPackValueType::Object));
  result.add("httpConnections", currentClient.get("httpConnections"));

  // bytes sent
  result.add("bytesSentPerSecond",
             VPackValue((currentClient.get("bytesSent").get("sum").getNumber<double>() -
                         prevClient.get("bytesSent").get("sum").getNumber<double>()) /
                        dt));

  result.add(VPackValue("bytesSentPercent"));
  avgPercentDistributon(result, currentClient.get("bytesSent"),
                        prevClient.get("bytesSent"), _bytesSentDistribution);

  // bytes received
  result.add("bytesReceivedPerSecond",
             VPackValue((currentClient.get("bytesReceived").get("sum").getNumber<double>() -
                         prevClient.get("bytesReceived").get("sum").getNumber<double>()) /
                        dt));

  result.add(VPackValue("bytesReceivedPercent"));
  avgPercentDistributon(result, currentClient.get("bytesReceived"),
                        prevClient.get("bytesReceived"), _bytesReceivedDistribution);

  // total time
  auto d1 = currentClient.get("totalTime").get("count").getNumber<double>() -
            prevClient.get("totalTime").get("count").getNumber<double>();

  if (d1 == 0) {
    result.add("avgTotalTime", VPackValue(0));
  } else {
    result.add("avgTotalTime",
               VPackValue((currentClient.get("totalTime").get("sum").getNumber<double>() -
                           prevClient.get("totalTime").get("sum").getNumber<double>()) /
                          d1));
  }

  result.add(VPackValue("totalTimePercent"));
  avgPercentDistributon(result, currentClient.get("totalTime"),
                        prevClient.get("totalTime"), _requestTimeDistribution);

  // request time
  d1 = currentClient.get("requestTime").get("count").getNumber<double>() -
       prevClient.get("requestTime").get("count").getNumber<double>();

  if (d1 == 0) {
    result.add("avgRequestTime", VPackValue(0));
  } else {
    result.add("avgRequestTime",
               VPackValue((currentClient.get("requestTime").get("sum").getNumber<double>() -
                           prevClient.get("requestTime").get("sum").getNumber<double>()) /
                          d1));
  }

  result.add(VPackValue("requestTimePercent"));
  avgPercentDistributon(result, currentClient.get("requestTime"),
                        prevClient.get("requestTime"), _requestTimeDistribution);

  // queue time
  d1 = currentClient.get("queueTime").get("count").getNumber<double>() -
       prevClient.get("queueTime").get("count").getNumber<double>();

  if (d1 == 0) {
    result.add("avgQueueTime", VPackValue(0));
  } else {
    result.add("avgQueueTime",
               VPackValue((currentClient.get("queueTime").get("sum").getNumber<double>() -
                           prevClient.get("queueTime").get("sum").getNumber<double>()) /
                          d1));
  }

  result.add(VPackValue("queueTimePercent"));
  avgPercentDistributon(result, currentClient.get("queueTime"),
                        prevClient.get("queueTime"), _requestTimeDistribution);

  // io time
  d1 = currentClient.get("ioTime").get("count").getNumber<double>() -
       prevClient.get("ioTime").get("count").getNumber<double>();

  if (d1 == 0) {
    result.add("avgIoTime", VPackValue(0));
  } else {
    result.add("avgIoTime",
               VPackValue((currentClient.get("ioTime").get("sum").getNumber<double>() -
                           prevClient.get("ioTime").get("sum").getNumber<double>()) /
                          d1));
  }

  result.add(VPackValue("ioTimePercent"));
  avgPercentDistributon(result, currentClient.get("ioTime"),
                        prevClient.get("ioTime"), _requestTimeDistribution);

  result.close();

  if (!_clusterId.empty()) {
    result.add("clusterId", VPackValue(_clusterId));
  }

  result.close();
}

void StatisticsWorker::avgPercentDistributon(VPackBuilder& builder, VPackSlice const& now,
                                             VPackSlice const& last,
                                             VPackBuilder const& cuts) const {
  uint32_t n = static_cast<uint32_t>(cuts.slice().length() + 1);
  double count = 0;
  std::vector<double> result(n, 0);

  if (last.hasKey("count")) {
    count = now.get("count").getNumber<double>() - last.get("count").getNumber<double>();
  } else {
    count = now.get("count").getNumber<double>();
  }

  if (count > 0.0) {
    VPackSlice counts = now.get("counts");
    VPackSlice lastCounts = last.get("counts");
    for (uint32_t i = 0; i < n; i++) {
      result[i] =
          (counts.at(i).getNumber<double>() - lastCounts.at(i).getNumber<double>()) / count;
    }
  }

  builder.openObject();
  builder.add("values", VPackValue(VPackValueType::Array));
  for (auto const& i : result) {
    builder.add(VPackValue(i));
  }
  builder.close();

  builder.add("cuts", cuts.slice());

  builder.close();
}

<<<<<<< HEAD
// local_name: {"prometheus_name", "type", "help"}
std::map<std::string, std::vector<std::string>> statStrings{
  {"bytesReceived",
   {"arangodb_client_connection_statistics_bytes_received_bucket", "gauge",
    "Bytes received for a request"}},
  {"bytesReceivedCount",
   {"arangodb_client_connection_statistics_bytes_received_count", "gauge",
    "Bytes received for a request"}},
  {"bytesReceivedSum",
   {"arangodb_client_connection_statistics_bytes_received_sum", "gauge",
    "Bytes received for a request"}},
  {"bytesSent",
   {"arangodb_client_connection_statistics_bytes_sent_bucket", "gauge",
    "Bytes sent for a request"}},
  {"bytesSentCount",
   {"arangodb_client_connection_statistics_bytes_sent_count", "gauge",
    "Bytes sent for a request"}},
  {"bytesSentSum",
   {"arangodb_client_connection_statistics_bytes_sent_sum", "gauge",
    "Bytes sent for a request"}},
  {"minorPageFaults",
   {"arangodb_process_statistics_minor_page_faults", "gauge",
    "The number of minor faults the process has made which have not required loading a memory page from disk. This figure is not reported on Windows"}},
  {"majorPageFaults",
   {"arangodb_process_statistics_major_page_faults", "gauge",
    "On Windows, this figure contains the total number of page faults. On other system, this figure contains the number of major faults the process has made which have required loading a memory page from disk"}},
  {"bytesReceived",
   {"arangodb_client_connection_statistics_bytes_received_bucket", "gauge",
    "Bytes received for a request"}},
  {"userTime",
   {"arangodb_process_statistics_user_time", "gauge",
    "Amount of time that this process has been scheduled in user mode, measured in seconds"}},
  {"systemTime",
   {"arangodb_process_statistics_system_time", "gauge",
    "Amount of time that this process has been scheduled in kernel mode, measured in seconds"}},
  {"numberOfThreads",
   {"arangodb_process_statistics_number_of_threads", "gauge",
    "Number of threads in the arangod process"}},
  {"residentSize",
   {"arangodb_process_statistics_resident_set_size", "gauge", "The total size of the number of pages the process has in real memory. This is just the pages which count toward text, data, or stack space. This does not include pages which have not been demand-loaded in, or which are swapped out. The resident set size is reported in bytes"}},
  {"residentSizePercent",
   {"arangodb_process_statistics_resident_set_size_percent", "gauge", "The relative size of the number of pages the process has in real memory compared to system memory. This is just the pages which count toward text, data, or stack space. This does not include pages which have not been demand-loaded in, or which are swapped out. The value is a ratio between 0.00 and 1.00"}},
  {"virtualSize",
   {"arangodb_process_statistics_virtual_memory_size", "gauge", "On Windows, this figure contains the total amount of memory that the memory manager has committed for the arangod process. On other systems, this figure contains The size of the virtual memory the process is using"}},
  {"clientHttpConnections",
   {"arangodb_client_connection_statistics_client_connections", "gauge",
    "The number of client connections that are currently open"}},
  {"connectionTime",
   {"arangodb_client_connection_statistics_connection_time_bucket", "gauge",
    "Total connection time of a client"}},
  {"connectionTimeCount",
   {"arangodb_client_connection_statistics_connection_time_count", "gauge",
    "Total connection time of a client"}},
  {"connectionTimeSum",
   {"arangodb_client_connection_statistics_connection_time_sum", "gauge",
    "Total connection time of a client"}},
  {"totalTime",
   {"arangodb_client_connection_statistics_total_time_bucket", "gauge",
    "Total time needed to answer a request"}},
  {"totalTimeCount",
   {"arangodb_client_connection_statistics_total_time_count", "gauge",
    "Total time needed to answer a request"}},
  {"totalTimeSum",
   {"arangodb_client_connection_statistics_total_time_sum", "gauge",
    "Total time needed to answer a request"}},
  {"requestTime",
   {"arangodb_client_connection_statistics_request_time_bucket", "gauge",
    "Request time needed to answer a request"}},
  {"requestTimeCount",
   {"arangodb_client_connection_statistics_request_time_count", "gauge",
    "Request time needed to answer a request"}},
  {"requestTimeSum",
   {"arangodb_client_connection_statistics_request_time_sum", "gauge",
    "Request time needed to answer a request"}},
  {"queueTime",
   {"arangodb_client_connection_statistics_queue_time_bucket", "gauge",
    "Request time needed to answer a request"}},
  {"queueTimeCount",
   {"arangodb_client_connection_statistics_queue_time_count", "gauge",
    "Request time needed to answer a request"}},
  {"queueTimeSum",
   {"arangodb_client_connection_statistics_queue_time_sum", "gauge",
    "Request time needed to answer a request"}},
  {"ioTime",
   {"arangodb_client_connection_statistics_io_time_bucket", "gauge",
    "Request time needed to answer a request"}},
  {"ioTimeCount",
   {"arangodb_client_connection_statistics_io_time_count", "gauge",
    "Request time needed to answer a request"}},
  {"ioTimeSum",
   {"arangodb_client_connection_statistics_io_time_sum", "gauge",
    "Request time needed to answer a request"}},
  {"httpReqsTotal",
   {"arangodb_http_request_statistics_total_requests", "gauge",
    "Total number of HTTP requests"}},
  {"httpReqsSuperuser",
   {"arangodb_http_request_statistics_superuser_requests", "gauge",
    "Total number of HTTP requests executed by superuser/JWT"}},
  {"httpReqsUser",
   {"arangodb_http_request_statistics_user_requests", "gauge",
    "Total number of HTTP requests executed by clients"}},
  {"httpReqsAsync",
   {"arangodb_http_request_statistics_async_requests", "gauge",
    "Number of asynchronously executed HTTP requests"}},
  {"httpReqsDelete",
   {"arangodb_http_request_statistics_http_delete_requests", "gauge",
    "Number of HTTP DELETE requests"}},
  {"httpReqsGet",
   {"arangodb_http_request_statistics_http_get_requests", "gauge",
    "Number of HTTP GET requests"}},
  {"httpReqsHead",
   {"arangodb_http_request_statistics_http_head_requests", "gauge",
    "Number of HTTP HEAD requests"}},
  {"httpReqsOptions",
   {"arangodb_http_request_statistics_http_options_requests", "gauge",
    "Number of HTTP OPTIONS requests"}},
  {"httpReqsPatch",
   {"arangodb_http_request_statistics_http_patch_requests", "gauge",
    "Number of HTTP PATCH requests"}},
  {"httpReqsPost",
   {"arangodb_http_request_statistics_http_post_requests", "gauge",
    "Number of HTTP POST requests"}},
  {"httpReqsPut",
   {"arangodb_http_request_statistics_http_put_requests", "gauge",
    "Number of HTTP PUT requests"}},
  {"httpReqsOther",
   {"arangodb_http_request_statistics_other_http_requests", "gauge",
    "Number of other HTTP requests"}},
  {"uptime",
   {"arangodb_server_statistics_server_uptime", "gauge",
    "Number of seconds elapsed since server start"}},
  {"physicalSize",
   {"arangodb_server_statistics_physical_memory", "gauge",
    "Physical memory in bytes"}},
  {"userPercent",
   {"arangodb_server_statistics_user_percent", "gauge",
    "Percentage of time that the system CPUs have spent in user mode"}},
  {"systemPercent",
   {"arangodb_server_statistics_system_percent", "gauge",
    "Percentage of time that the system CPUs have spent in kernel mode"}},
  {"idlePercent",
   {"arangodb_server_statistics_idle_percent", "gauge",
    "Percentage of time that the system CPUs have been idle"}},
  {"iowaitPercent",
   {"arangodb_server_statistics_iowait_percent", "gauge",
    "Percentage of time that the system CPUs have been waiting for I/O"}},
  {"v8ContextAvailable",
   {"arangodb_v8_context_alive", "gauge",
    "Number of V8 contexts currently alive"}},
  {"v8ContextBusy",
   {"arangodb_v8_context_busy", "gauge",
    "Number of V8 contexts currently busy"}},
  {"v8ContextDirty",
   {"arangodb_v8_context_dirty", "gauge",
    "Number of V8 contexts currently dirty"}},
  {"v8ContextFree",
   {"arangodb_v8_context_free", "gauge",
    "Number of V8 contexts currently free"}},
  {"v8ContextMax",
   {"arangodb_v8_context_max", "gauge",
    "Maximum number of concurrent V8 contexts"}},
  {"v8ContextMin",
   {"arangodb_v8_context_min", "gauge",
    "Minimum number of concurrent V8 contexts"}},
};

void StatisticsWorker::generateRawStatistics(std::string& result, double const& now) {
  ProcessInfo info = TRI_ProcessInfoSelf();
  uint64_t rss = static_cast<uint64_t>(info._residentSize);
  double rssp = 0;

  if (PhysicalMemory::getValue() != 0) {
    rssp = static_cast<double>(rss) / static_cast<double>(PhysicalMemory::getValue());
  }

  ConnectionStatistics::Snapshot connectionStats;
  ConnectionStatistics::getSnapshot(connectionStats);

  RequestStatistics::Snapshot requestStats;
  RequestStatistics::getSnapshot(requestStats, stats::RequestStatisticsSource::ALL);

  ServerStatistics const& serverInfo =
      _vocbase.server().getFeature<MetricsFeature>().serverStatistics();

  // processStatistics()
  appendMetric(result, std::to_string(info._minorPageFaults), "minorPageFaults");
  appendMetric(result, std::to_string(info._majorPageFaults), "majorPageFaults");
  if (info._scClkTck != 0) {  // prevent division by zero
    appendMetric(
      result, std::to_string(
        static_cast<double>(info._userTime) / static_cast<double>(info._scClkTck)), "userTime");
    appendMetric(
      result, std::to_string(
        static_cast<double>(info._systemTime) / static_cast<double>(info._scClkTck)), "systemTime");
  }
  appendMetric(result, std::to_string(info._numberThreads), "numberOfThreads");
  appendMetric(result, std::to_string(rss), "residentSize");
  appendMetric(result, std::to_string(rssp), "residentSizePercent");
  appendMetric(result, std::to_string(info._virtualSize), "virtualSize");
  appendMetric(result, std::to_string(PhysicalMemory::getValue()), "physicalSize");
  appendMetric(result, std::to_string(serverInfo.uptime()), "uptime");

  CpuUsageFeature& cpuUsage =
      _vocbase.server().getFeature<CpuUsageFeature>();
  if (cpuUsage.isEnabled()) {
    auto snapshot = cpuUsage.snapshot();
    appendMetric(result, std::to_string(snapshot.userPercent()), "userPercent");
    appendMetric(result, std::to_string(snapshot.systemPercent()), "systemPercent");
    appendMetric(result, std::to_string(snapshot.idlePercent()), "idlePercent");
    appendMetric(result, std::to_string(snapshot.iowaitPercent()), "iowaitPercent");
  }

  // _clientStatistics()
  appendMetric(result, std::to_string(connectionStats.httpConnections.get()), "clientHttpConnections");
  appendHistogram(result, connectionStats.connectionTime, "connectionTime", {"0.01", "1.0", "60.0", "+Inf"});
  appendHistogram(result, requestStats.totalTime, "totalTime", {"0.01", "0.05", "0.1", "0.2", "0.5", "1.0", "+Inf"});
  appendHistogram(result, requestStats.requestTime, "requestTime", {"0.01", "0.05", "0.1", "0.2", "0.5", "1.0", "+Inf"});
  appendHistogram(result, requestStats.queueTime, "queueTime", {"0.01", "0.05", "0.1", "0.2", "0.5", "1.0", "+Inf"});
  appendHistogram(result, requestStats.ioTime, "ioTime", {"0.01", "0.05", "0.1", "0.2", "0.5", "1.0", "+Inf"});
  appendHistogram(result, requestStats.bytesSent, "bytesSent", {"250", "1000", "2000", "5000", "10000", "+Inf"});
  appendHistogram(result, requestStats.bytesReceived, "bytesReceived", {"250", "1000", "2000", "5000", "10000", "+Inf"});

  // _httpStatistics()
  using rest::RequestType;
  appendMetric(result, std::to_string(connectionStats.asyncRequests.get()), "httpReqsAsync");
  appendMetric(result, std::to_string(connectionStats.methodRequests[(int)RequestType::DELETE_REQ].get()), "httpReqsDelete");
  appendMetric(result, std::to_string(connectionStats.methodRequests[(int)RequestType::GET].get()), "httpReqsGet");
  appendMetric(result, std::to_string(connectionStats.methodRequests[(int)RequestType::HEAD].get()), "httpReqsHead");
  appendMetric(result, std::to_string(connectionStats.methodRequests[(int)RequestType::OPTIONS].get()), "httpReqsOptions");
  appendMetric(result, std::to_string(connectionStats.methodRequests[(int)RequestType::PATCH].get()), "httpReqsPatch");
  appendMetric(result, std::to_string(connectionStats.methodRequests[(int)RequestType::POST].get()), "httpReqsPost");
  appendMetric(result, std::to_string(connectionStats.methodRequests[(int)RequestType::PUT].get()), "httpReqsPut");
  appendMetric(result, std::to_string(connectionStats.methodRequests[(int)RequestType::ILLEGAL].get()), "httpReqsOther");
  appendMetric(result, std::to_string(connectionStats.totalRequests.get()), "httpReqsTotal");
  appendMetric(result, std::to_string(connectionStats.totalRequestsSuperuser.get()), "httpReqsSuperuser");
  appendMetric(result, std::to_string(connectionStats.totalRequestsUser.get()), "httpReqsUser");

  V8DealerFeature::Statistics v8Counters{};
  if (_server.hasFeature<V8DealerFeature>()) {
    V8DealerFeature& dealer = _server.getFeature<V8DealerFeature>();
    if (dealer.isEnabled()) {
      v8Counters = dealer.getCurrentContextNumbers();
    }
  }
  appendMetric(result, std::to_string(v8Counters.available), "v8ContextAvailable");
  appendMetric(result, std::to_string(v8Counters.busy), "v8ContextBusy");
  appendMetric(result, std::to_string(v8Counters.dirty), "v8ContextDirty");
  appendMetric(result, std::to_string(v8Counters.free), "v8ContextFree");
  appendMetric(result, std::to_string(v8Counters.min), "v8ContextMin");
  appendMetric(result, std::to_string(v8Counters.max), "v8ContextMax");
  result += "\n";
}

void StatisticsWorker::appendMetric(std::string& result, std::string const& val, std::string const& label) const {
  auto const& stat = statStrings.at(label); 
  std::string const& name = stat.at(0);

  result +=
    "\n#TYPE " + name + " " + stat[1] +
    "\n#HELP " + name + " " + stat[2] + 
    '\n' + name + " " + val + '\n';
}

void StatisticsWorker::appendHistogram(
  std::string& result, Distribution const& dist,
  std::string const& label, std::initializer_list<std::string> const& les) const {

  auto const countLabel = label + "Count";
  auto const countSum = label + "Sum";
  VPackBuilder tmp = fillDistribution(dist);
  VPackSlice slc = tmp.slice();
  VPackSlice counts = slc.get("counts");
  
  auto const& stat = statStrings.at(label); 
  std::string const& name = stat.at(0);

  result +=
    "\n#TYPE " + name + " " + stat[1] + 
    "\n#HELP " + name + " " + stat[2] + '\n';

  TRI_ASSERT(les.size() == counts.length());
  size_t i = 0;
  for (auto const& le : les) {
    result +=
      name + "{le=\"" + le + "\"}"  + " " +
      std::to_string(counts.at(i++).getNumber<uint64_t>()) + '\n';
  }

}

=======
>>>>>>> 5d677a81
void StatisticsWorker::generateRawStatistics(VPackBuilder& builder, double const& now) {
  ProcessInfo info = TRI_ProcessInfoSelf();
  uint64_t rss = static_cast<uint64_t>(info._residentSize);
  double rssp = 0;

  if (PhysicalMemory::getValue() != 0) {
    rssp = static_cast<double>(rss) / static_cast<double>(PhysicalMemory::getValue());
  }

  ConnectionStatistics::Snapshot connectionStats;
  ConnectionStatistics::getSnapshot(connectionStats);

  RequestStatistics::Snapshot requestStats;
  RequestStatistics::getSnapshot(requestStats, stats::RequestStatisticsSource::ALL);

  ServerStatistics const& serverInfo =
      _vocbase.server().getFeature<MetricsFeature>().serverStatistics();

  builder.openObject();
  if (!_clusterId.empty()) {
    builder.add("clusterId", VPackValue(_clusterId));
  }

  builder.add("time", VPackValue(now));

  // processStatistics()
  builder.add("system", VPackValue(VPackValueType::Object));
  builder.add("minorPageFaults", VPackValue(info._minorPageFaults));
  builder.add("majorPageFaults", VPackValue(info._majorPageFaults));
  if (info._scClkTck != 0) {
    // prevent division by zero
    builder.add("userTime", VPackValue(
                  static_cast<double>(info._userTime) / static_cast<double>(info._scClkTck)));
    builder.add("systemTime", VPackValue(
                  static_cast<double>(info._systemTime) / static_cast<double>(info._scClkTck)));
  }
  builder.add("numberOfThreads", VPackValue(info._numberThreads));
  builder.add("residentSize", VPackValue(rss));
  builder.add("residentSizePercent", VPackValue(rssp));
  builder.add("virtualSize", VPackValue(info._virtualSize));
  builder.close();

  // _clientStatistics()
  builder.add("client", VPackValue(VPackValueType::Object));
  builder.add("httpConnections", VPackValue(connectionStats.httpConnections.get()));

  VPackBuilder tmp = StatisticsFeature::fillDistribution(connectionStats.connectionTime);
  builder.add("connectionTime", tmp.slice());

  tmp = StatisticsFeature::fillDistribution(requestStats.totalTime);
  builder.add("totalTime", tmp.slice());

  tmp = StatisticsFeature::fillDistribution(requestStats.requestTime);
  builder.add("requestTime", tmp.slice());

  tmp = StatisticsFeature::fillDistribution(requestStats.queueTime);
  builder.add("queueTime", tmp.slice());

  tmp = StatisticsFeature::fillDistribution(requestStats.ioTime);
  builder.add("ioTime", tmp.slice());

  tmp = StatisticsFeature::fillDistribution(requestStats.bytesSent);
  builder.add("bytesSent", tmp.slice());

  tmp = StatisticsFeature::fillDistribution(requestStats.bytesReceived);
  builder.add("bytesReceived", tmp.slice());
  builder.close();

  // _httpStatistics()
  using rest::RequestType;
  builder.add("http", VPackValue(VPackValueType::Object));
  builder.add("requestsTotal", VPackValue(connectionStats.totalRequests.get()));
  builder.add("requestsSuperuser", VPackValue(connectionStats.totalRequestsSuperuser.get()));
  builder.add("requestsUser", VPackValue(connectionStats.totalRequestsUser.get()));
  builder.add("requestsAsync", VPackValue(connectionStats.asyncRequests.get()));
  builder.add("requestsGet",
              VPackValue(connectionStats.methodRequests[(int)RequestType::GET].get()));
  builder.add("requestsHead",
              VPackValue(connectionStats.methodRequests[(int)RequestType::HEAD].get()));
  builder.add("requestsPost",
              VPackValue(connectionStats.methodRequests[(int)RequestType::POST].get()));
  builder.add("requestsPut",
              VPackValue(connectionStats.methodRequests[(int)RequestType::PUT].get()));
  builder.add("requestsPatch",
              VPackValue(connectionStats.methodRequests[(int)RequestType::PATCH].get()));
  builder.add("requestsDelete",
              VPackValue(connectionStats.methodRequests[(int)RequestType::DELETE_REQ].get()));
  builder.add("requestsOptions",
              VPackValue(connectionStats.methodRequests[(int)RequestType::OPTIONS].get()));
  builder.add("requestsOther",
              VPackValue(connectionStats.methodRequests[(int)RequestType::ILLEGAL].get()));
  builder.close();

  // _serverStatistics()
  builder.add("server", VPackValue(VPackValueType::Object));
  builder.add("uptime", VPackValue(serverInfo.uptime()));
  builder.add("physicalMemory", VPackValue(PhysicalMemory::getValue()));
  builder.add("transactions", VPackValue(VPackValueType::Object));
  builder.add("started", VPackValue(serverInfo._transactionsStatistics._transactionsStarted.load()));
  builder.add("aborted", VPackValue(serverInfo._transactionsStatistics._transactionsAborted.load()));
  builder.add("committed", VPackValue(serverInfo._transactionsStatistics._transactionsCommitted.load()));
  builder.add("intermediateCommits", VPackValue(serverInfo._transactionsStatistics._intermediateCommits.load()));
  builder.close();

  // export v8 statistics
  builder.add("v8Context", VPackValue(VPackValueType::Object));
  V8DealerFeature::Statistics v8Counters{};
  // std::vector<V8DealerFeature::MemoryStatistics> memoryStatistics;
  // V8 may be turned off on a server
  if (_server.hasFeature<V8DealerFeature>()) {
    V8DealerFeature& dealer = _server.getFeature<V8DealerFeature>();
    if (dealer.isEnabled()) {
      v8Counters = dealer.getCurrentContextNumbers();
      // see below: memoryStatistics = dealer.getCurrentMemoryDetails();
    }
  }
  builder.add("available", VPackValue(v8Counters.available));
  builder.add("busy", VPackValue(v8Counters.busy));
  builder.add("dirty", VPackValue(v8Counters.dirty));
  builder.add("free", VPackValue(v8Counters.free));
  builder.add("min", VPackValue(v8Counters.min));
  builder.add("max", VPackValue(v8Counters.max));
  /* at the time being we don't want to write this into the database so the data volume doesn't increase.
  {
    builder.add("memory", VPackValue(VPackValueType::Array));
    for (auto memStatistic : memoryStatistics) {
      builder.add(VPackValue(VPackValueType::Object));
      builder.add("contextId", VPackValue(memStatistic.id));
      builder.add("tMax", VPackValue(memStatistic.tMax));
      builder.add("countOfTimes", VPackValue(memStatistic.countOfTimes));
      builder.add("heapMax", VPackValue(memStatistic.heapMax));
      builder.add("heapMin", VPackValue(memStatistic.heapMin));
      builder.close();
    }
    builder.close();
  }
  */
  builder.close();

  // export threads statistics
  builder.add("threads", VPackValue(VPackValueType::Object));
  SchedulerFeature::SCHEDULER->toVelocyPack(builder);
  builder.close();

  // export ttl statistics
  TtlFeature& ttlFeature = _server.getFeature<TtlFeature>();
  builder.add(VPackValue("ttl"));
  ttlFeature.statsToVelocyPack(builder);

  builder.close();

  builder.close();
}

void StatisticsWorker::saveSlice(VPackSlice const& slice, std::string const& collection) const {
  if (isStopping()) {
    return;
  }

  arangodb::OperationOptions opOptions;

  opOptions.waitForSync = false;
  opOptions.silent = true;

  // find and load collection given by name or identifier
  auto ctx = transaction::StandaloneContext::Create(_vocbase);
  SingleCollectionTransaction trx(ctx, collection, AccessMode::Type::WRITE);

  trx.addHint(transaction::Hints::Hint::SINGLE_OPERATION);

  Result res = trx.begin();

  if (!res.ok()) {
    LOG_TOPIC("ecdb9", WARN, Logger::STATISTICS) << "could not start transaction on "
                                        << collection << ": " << res.errorMessage();
    return;
  }

  arangodb::OperationResult result = trx.insert(collection, slice, opOptions);

  // Will commit if no error occured.
  // or abort if an error occured.
  // result stays valid!
  res = trx.finish(result.result);
  if (res.fail()) {
    LOG_TOPIC("82af5", WARN, Logger::STATISTICS) << "could not commit stats to " << collection
                                        << ": " << res.errorMessage();
  }
}

void StatisticsWorker::beginShutdown() {
  Thread::beginShutdown();

  // wake up
  CONDITION_LOCKER(guard, _cv);
  guard.signal();
}

void StatisticsWorker::run() {
  while (ServerState::isMaintenance()) {
    if (isStopping()) {
      // startup aborted
      return;
    }
    std::this_thread::sleep_for(std::chrono::milliseconds(100));
  }

  try {
    if (ServerState::instance()->isRunningInCluster()) {
      // compute cluster id just once
      _clusterId = ServerState::instance()->getId();
    }
  } catch (...) {
    // do not fail hard here, as we are inside a thread!
  }

  uint64_t seconds = 0;
  while (!isStopping()) {
    seconds++;
    try {
      if (seconds % STATISTICS_INTERVAL == 0) {
        // new stats are produced every 10 seconds
        historian();
      }

      if (seconds % GC_INTERVAL == 0) {
        collectGarbage();
      }

      // process every 15 seconds
      if (seconds % HISTORY_INTERVAL == 0) {
        historianAverage();
      }
    } catch (std::exception const& ex) {
      LOG_TOPIC("92a40", WARN, Logger::STATISTICS)
          << "caught exception in StatisticsWorker: " << ex.what();
    } catch (...) {
      LOG_TOPIC("9a4f9", WARN, Logger::STATISTICS)
          << "caught unknown exception in StatisticsWorker";
    }

    CONDITION_LOCKER(guard, _cv);
    guard.wait(1000 * 1000);
  }
}<|MERGE_RESOLUTION|>--- conflicted
+++ resolved
@@ -814,299 +814,6 @@
   builder.close();
 }
 
-<<<<<<< HEAD
-// local_name: {"prometheus_name", "type", "help"}
-std::map<std::string, std::vector<std::string>> statStrings{
-  {"bytesReceived",
-   {"arangodb_client_connection_statistics_bytes_received_bucket", "gauge",
-    "Bytes received for a request"}},
-  {"bytesReceivedCount",
-   {"arangodb_client_connection_statistics_bytes_received_count", "gauge",
-    "Bytes received for a request"}},
-  {"bytesReceivedSum",
-   {"arangodb_client_connection_statistics_bytes_received_sum", "gauge",
-    "Bytes received for a request"}},
-  {"bytesSent",
-   {"arangodb_client_connection_statistics_bytes_sent_bucket", "gauge",
-    "Bytes sent for a request"}},
-  {"bytesSentCount",
-   {"arangodb_client_connection_statistics_bytes_sent_count", "gauge",
-    "Bytes sent for a request"}},
-  {"bytesSentSum",
-   {"arangodb_client_connection_statistics_bytes_sent_sum", "gauge",
-    "Bytes sent for a request"}},
-  {"minorPageFaults",
-   {"arangodb_process_statistics_minor_page_faults", "gauge",
-    "The number of minor faults the process has made which have not required loading a memory page from disk. This figure is not reported on Windows"}},
-  {"majorPageFaults",
-   {"arangodb_process_statistics_major_page_faults", "gauge",
-    "On Windows, this figure contains the total number of page faults. On other system, this figure contains the number of major faults the process has made which have required loading a memory page from disk"}},
-  {"bytesReceived",
-   {"arangodb_client_connection_statistics_bytes_received_bucket", "gauge",
-    "Bytes received for a request"}},
-  {"userTime",
-   {"arangodb_process_statistics_user_time", "gauge",
-    "Amount of time that this process has been scheduled in user mode, measured in seconds"}},
-  {"systemTime",
-   {"arangodb_process_statistics_system_time", "gauge",
-    "Amount of time that this process has been scheduled in kernel mode, measured in seconds"}},
-  {"numberOfThreads",
-   {"arangodb_process_statistics_number_of_threads", "gauge",
-    "Number of threads in the arangod process"}},
-  {"residentSize",
-   {"arangodb_process_statistics_resident_set_size", "gauge", "The total size of the number of pages the process has in real memory. This is just the pages which count toward text, data, or stack space. This does not include pages which have not been demand-loaded in, or which are swapped out. The resident set size is reported in bytes"}},
-  {"residentSizePercent",
-   {"arangodb_process_statistics_resident_set_size_percent", "gauge", "The relative size of the number of pages the process has in real memory compared to system memory. This is just the pages which count toward text, data, or stack space. This does not include pages which have not been demand-loaded in, or which are swapped out. The value is a ratio between 0.00 and 1.00"}},
-  {"virtualSize",
-   {"arangodb_process_statistics_virtual_memory_size", "gauge", "On Windows, this figure contains the total amount of memory that the memory manager has committed for the arangod process. On other systems, this figure contains The size of the virtual memory the process is using"}},
-  {"clientHttpConnections",
-   {"arangodb_client_connection_statistics_client_connections", "gauge",
-    "The number of client connections that are currently open"}},
-  {"connectionTime",
-   {"arangodb_client_connection_statistics_connection_time_bucket", "gauge",
-    "Total connection time of a client"}},
-  {"connectionTimeCount",
-   {"arangodb_client_connection_statistics_connection_time_count", "gauge",
-    "Total connection time of a client"}},
-  {"connectionTimeSum",
-   {"arangodb_client_connection_statistics_connection_time_sum", "gauge",
-    "Total connection time of a client"}},
-  {"totalTime",
-   {"arangodb_client_connection_statistics_total_time_bucket", "gauge",
-    "Total time needed to answer a request"}},
-  {"totalTimeCount",
-   {"arangodb_client_connection_statistics_total_time_count", "gauge",
-    "Total time needed to answer a request"}},
-  {"totalTimeSum",
-   {"arangodb_client_connection_statistics_total_time_sum", "gauge",
-    "Total time needed to answer a request"}},
-  {"requestTime",
-   {"arangodb_client_connection_statistics_request_time_bucket", "gauge",
-    "Request time needed to answer a request"}},
-  {"requestTimeCount",
-   {"arangodb_client_connection_statistics_request_time_count", "gauge",
-    "Request time needed to answer a request"}},
-  {"requestTimeSum",
-   {"arangodb_client_connection_statistics_request_time_sum", "gauge",
-    "Request time needed to answer a request"}},
-  {"queueTime",
-   {"arangodb_client_connection_statistics_queue_time_bucket", "gauge",
-    "Request time needed to answer a request"}},
-  {"queueTimeCount",
-   {"arangodb_client_connection_statistics_queue_time_count", "gauge",
-    "Request time needed to answer a request"}},
-  {"queueTimeSum",
-   {"arangodb_client_connection_statistics_queue_time_sum", "gauge",
-    "Request time needed to answer a request"}},
-  {"ioTime",
-   {"arangodb_client_connection_statistics_io_time_bucket", "gauge",
-    "Request time needed to answer a request"}},
-  {"ioTimeCount",
-   {"arangodb_client_connection_statistics_io_time_count", "gauge",
-    "Request time needed to answer a request"}},
-  {"ioTimeSum",
-   {"arangodb_client_connection_statistics_io_time_sum", "gauge",
-    "Request time needed to answer a request"}},
-  {"httpReqsTotal",
-   {"arangodb_http_request_statistics_total_requests", "gauge",
-    "Total number of HTTP requests"}},
-  {"httpReqsSuperuser",
-   {"arangodb_http_request_statistics_superuser_requests", "gauge",
-    "Total number of HTTP requests executed by superuser/JWT"}},
-  {"httpReqsUser",
-   {"arangodb_http_request_statistics_user_requests", "gauge",
-    "Total number of HTTP requests executed by clients"}},
-  {"httpReqsAsync",
-   {"arangodb_http_request_statistics_async_requests", "gauge",
-    "Number of asynchronously executed HTTP requests"}},
-  {"httpReqsDelete",
-   {"arangodb_http_request_statistics_http_delete_requests", "gauge",
-    "Number of HTTP DELETE requests"}},
-  {"httpReqsGet",
-   {"arangodb_http_request_statistics_http_get_requests", "gauge",
-    "Number of HTTP GET requests"}},
-  {"httpReqsHead",
-   {"arangodb_http_request_statistics_http_head_requests", "gauge",
-    "Number of HTTP HEAD requests"}},
-  {"httpReqsOptions",
-   {"arangodb_http_request_statistics_http_options_requests", "gauge",
-    "Number of HTTP OPTIONS requests"}},
-  {"httpReqsPatch",
-   {"arangodb_http_request_statistics_http_patch_requests", "gauge",
-    "Number of HTTP PATCH requests"}},
-  {"httpReqsPost",
-   {"arangodb_http_request_statistics_http_post_requests", "gauge",
-    "Number of HTTP POST requests"}},
-  {"httpReqsPut",
-   {"arangodb_http_request_statistics_http_put_requests", "gauge",
-    "Number of HTTP PUT requests"}},
-  {"httpReqsOther",
-   {"arangodb_http_request_statistics_other_http_requests", "gauge",
-    "Number of other HTTP requests"}},
-  {"uptime",
-   {"arangodb_server_statistics_server_uptime", "gauge",
-    "Number of seconds elapsed since server start"}},
-  {"physicalSize",
-   {"arangodb_server_statistics_physical_memory", "gauge",
-    "Physical memory in bytes"}},
-  {"userPercent",
-   {"arangodb_server_statistics_user_percent", "gauge",
-    "Percentage of time that the system CPUs have spent in user mode"}},
-  {"systemPercent",
-   {"arangodb_server_statistics_system_percent", "gauge",
-    "Percentage of time that the system CPUs have spent in kernel mode"}},
-  {"idlePercent",
-   {"arangodb_server_statistics_idle_percent", "gauge",
-    "Percentage of time that the system CPUs have been idle"}},
-  {"iowaitPercent",
-   {"arangodb_server_statistics_iowait_percent", "gauge",
-    "Percentage of time that the system CPUs have been waiting for I/O"}},
-  {"v8ContextAvailable",
-   {"arangodb_v8_context_alive", "gauge",
-    "Number of V8 contexts currently alive"}},
-  {"v8ContextBusy",
-   {"arangodb_v8_context_busy", "gauge",
-    "Number of V8 contexts currently busy"}},
-  {"v8ContextDirty",
-   {"arangodb_v8_context_dirty", "gauge",
-    "Number of V8 contexts currently dirty"}},
-  {"v8ContextFree",
-   {"arangodb_v8_context_free", "gauge",
-    "Number of V8 contexts currently free"}},
-  {"v8ContextMax",
-   {"arangodb_v8_context_max", "gauge",
-    "Maximum number of concurrent V8 contexts"}},
-  {"v8ContextMin",
-   {"arangodb_v8_context_min", "gauge",
-    "Minimum number of concurrent V8 contexts"}},
-};
-
-void StatisticsWorker::generateRawStatistics(std::string& result, double const& now) {
-  ProcessInfo info = TRI_ProcessInfoSelf();
-  uint64_t rss = static_cast<uint64_t>(info._residentSize);
-  double rssp = 0;
-
-  if (PhysicalMemory::getValue() != 0) {
-    rssp = static_cast<double>(rss) / static_cast<double>(PhysicalMemory::getValue());
-  }
-
-  ConnectionStatistics::Snapshot connectionStats;
-  ConnectionStatistics::getSnapshot(connectionStats);
-
-  RequestStatistics::Snapshot requestStats;
-  RequestStatistics::getSnapshot(requestStats, stats::RequestStatisticsSource::ALL);
-
-  ServerStatistics const& serverInfo =
-      _vocbase.server().getFeature<MetricsFeature>().serverStatistics();
-
-  // processStatistics()
-  appendMetric(result, std::to_string(info._minorPageFaults), "minorPageFaults");
-  appendMetric(result, std::to_string(info._majorPageFaults), "majorPageFaults");
-  if (info._scClkTck != 0) {  // prevent division by zero
-    appendMetric(
-      result, std::to_string(
-        static_cast<double>(info._userTime) / static_cast<double>(info._scClkTck)), "userTime");
-    appendMetric(
-      result, std::to_string(
-        static_cast<double>(info._systemTime) / static_cast<double>(info._scClkTck)), "systemTime");
-  }
-  appendMetric(result, std::to_string(info._numberThreads), "numberOfThreads");
-  appendMetric(result, std::to_string(rss), "residentSize");
-  appendMetric(result, std::to_string(rssp), "residentSizePercent");
-  appendMetric(result, std::to_string(info._virtualSize), "virtualSize");
-  appendMetric(result, std::to_string(PhysicalMemory::getValue()), "physicalSize");
-  appendMetric(result, std::to_string(serverInfo.uptime()), "uptime");
-
-  CpuUsageFeature& cpuUsage =
-      _vocbase.server().getFeature<CpuUsageFeature>();
-  if (cpuUsage.isEnabled()) {
-    auto snapshot = cpuUsage.snapshot();
-    appendMetric(result, std::to_string(snapshot.userPercent()), "userPercent");
-    appendMetric(result, std::to_string(snapshot.systemPercent()), "systemPercent");
-    appendMetric(result, std::to_string(snapshot.idlePercent()), "idlePercent");
-    appendMetric(result, std::to_string(snapshot.iowaitPercent()), "iowaitPercent");
-  }
-
-  // _clientStatistics()
-  appendMetric(result, std::to_string(connectionStats.httpConnections.get()), "clientHttpConnections");
-  appendHistogram(result, connectionStats.connectionTime, "connectionTime", {"0.01", "1.0", "60.0", "+Inf"});
-  appendHistogram(result, requestStats.totalTime, "totalTime", {"0.01", "0.05", "0.1", "0.2", "0.5", "1.0", "+Inf"});
-  appendHistogram(result, requestStats.requestTime, "requestTime", {"0.01", "0.05", "0.1", "0.2", "0.5", "1.0", "+Inf"});
-  appendHistogram(result, requestStats.queueTime, "queueTime", {"0.01", "0.05", "0.1", "0.2", "0.5", "1.0", "+Inf"});
-  appendHistogram(result, requestStats.ioTime, "ioTime", {"0.01", "0.05", "0.1", "0.2", "0.5", "1.0", "+Inf"});
-  appendHistogram(result, requestStats.bytesSent, "bytesSent", {"250", "1000", "2000", "5000", "10000", "+Inf"});
-  appendHistogram(result, requestStats.bytesReceived, "bytesReceived", {"250", "1000", "2000", "5000", "10000", "+Inf"});
-
-  // _httpStatistics()
-  using rest::RequestType;
-  appendMetric(result, std::to_string(connectionStats.asyncRequests.get()), "httpReqsAsync");
-  appendMetric(result, std::to_string(connectionStats.methodRequests[(int)RequestType::DELETE_REQ].get()), "httpReqsDelete");
-  appendMetric(result, std::to_string(connectionStats.methodRequests[(int)RequestType::GET].get()), "httpReqsGet");
-  appendMetric(result, std::to_string(connectionStats.methodRequests[(int)RequestType::HEAD].get()), "httpReqsHead");
-  appendMetric(result, std::to_string(connectionStats.methodRequests[(int)RequestType::OPTIONS].get()), "httpReqsOptions");
-  appendMetric(result, std::to_string(connectionStats.methodRequests[(int)RequestType::PATCH].get()), "httpReqsPatch");
-  appendMetric(result, std::to_string(connectionStats.methodRequests[(int)RequestType::POST].get()), "httpReqsPost");
-  appendMetric(result, std::to_string(connectionStats.methodRequests[(int)RequestType::PUT].get()), "httpReqsPut");
-  appendMetric(result, std::to_string(connectionStats.methodRequests[(int)RequestType::ILLEGAL].get()), "httpReqsOther");
-  appendMetric(result, std::to_string(connectionStats.totalRequests.get()), "httpReqsTotal");
-  appendMetric(result, std::to_string(connectionStats.totalRequestsSuperuser.get()), "httpReqsSuperuser");
-  appendMetric(result, std::to_string(connectionStats.totalRequestsUser.get()), "httpReqsUser");
-
-  V8DealerFeature::Statistics v8Counters{};
-  if (_server.hasFeature<V8DealerFeature>()) {
-    V8DealerFeature& dealer = _server.getFeature<V8DealerFeature>();
-    if (dealer.isEnabled()) {
-      v8Counters = dealer.getCurrentContextNumbers();
-    }
-  }
-  appendMetric(result, std::to_string(v8Counters.available), "v8ContextAvailable");
-  appendMetric(result, std::to_string(v8Counters.busy), "v8ContextBusy");
-  appendMetric(result, std::to_string(v8Counters.dirty), "v8ContextDirty");
-  appendMetric(result, std::to_string(v8Counters.free), "v8ContextFree");
-  appendMetric(result, std::to_string(v8Counters.min), "v8ContextMin");
-  appendMetric(result, std::to_string(v8Counters.max), "v8ContextMax");
-  result += "\n";
-}
-
-void StatisticsWorker::appendMetric(std::string& result, std::string const& val, std::string const& label) const {
-  auto const& stat = statStrings.at(label); 
-  std::string const& name = stat.at(0);
-
-  result +=
-    "\n#TYPE " + name + " " + stat[1] +
-    "\n#HELP " + name + " " + stat[2] + 
-    '\n' + name + " " + val + '\n';
-}
-
-void StatisticsWorker::appendHistogram(
-  std::string& result, Distribution const& dist,
-  std::string const& label, std::initializer_list<std::string> const& les) const {
-
-  auto const countLabel = label + "Count";
-  auto const countSum = label + "Sum";
-  VPackBuilder tmp = fillDistribution(dist);
-  VPackSlice slc = tmp.slice();
-  VPackSlice counts = slc.get("counts");
-  
-  auto const& stat = statStrings.at(label); 
-  std::string const& name = stat.at(0);
-
-  result +=
-    "\n#TYPE " + name + " " + stat[1] + 
-    "\n#HELP " + name + " " + stat[2] + '\n';
-
-  TRI_ASSERT(les.size() == counts.length());
-  size_t i = 0;
-  for (auto const& le : les) {
-    result +=
-      name + "{le=\"" + le + "\"}"  + " " +
-      std::to_string(counts.at(i++).getNumber<uint64_t>()) + '\n';
-  }
-
-}
-
-=======
->>>>>>> 5d677a81
 void StatisticsWorker::generateRawStatistics(VPackBuilder& builder, double const& now) {
   ProcessInfo info = TRI_ProcessInfoSelf();
   uint64_t rss = static_cast<uint64_t>(info._residentSize);
