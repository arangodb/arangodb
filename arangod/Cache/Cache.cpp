////////////////////////////////////////////////////////////////////////////////
/// DISCLAIMER
///
/// Copyright 2014-2017 ArangoDB GmbH, Cologne, Germany
/// Copyright 2004-2014 triAGENS GmbH, Cologne, Germany
///
/// Licensed under the Apache License, Version 2.0 (the "License");
/// you may not use this file except in compliance with the License.
/// You may obtain a copy of the License at
///
///     http://www.apache.org/licenses/LICENSE-2.0
///
/// Unless required by applicable law or agreed to in writing, software
/// distributed under the License is distributed on an "AS IS" BASIS,
/// WITHOUT WARRANTIES OR CONDITIONS OF ANY KIND, either express or implied.
/// See the License for the specific language governing permissions and
/// limitations under the License.
///
/// Copyright holder is ArangoDB GmbH, Cologne, Germany
///
/// @author Daniel H. Larkin
////////////////////////////////////////////////////////////////////////////////

#include "Cache/Cache.h"
#include "Basics/Common.h"
#include "Basics/SharedPRNG.h"
#include "Basics/fasthash.h"
#include "Cache/CachedValue.h"
#include "Cache/Common.h"
#include "Cache/Manager.h"
#include "Cache/Metadata.h"
#include "Cache/Table.h"
#include "Random/RandomGenerator.h"

#include <stdint.h>
#include <algorithm>
#include <chrono>
#include <cmath>
#include <list>
#include <thread>

using namespace arangodb::cache;

const uint64_t Cache::minSize = 16384;
const uint64_t Cache::minLogSize = 14;

uint64_t Cache::_findStatsCapacity = 16384;

Cache::ConstructionGuard::ConstructionGuard() {}

Cache::Cache(ConstructionGuard guard, Manager* manager, uint64_t id, Metadata metadata,
             std::shared_ptr<Table> table, bool enableWindowedStats,
             std::function<Table::BucketClearer(Metadata*)> bucketClearer,
             size_t slotsPerBucket)
    : _taskLock(),
      _shutdown(false),
      _enableWindowedStats(enableWindowedStats),
      _findStats(nullptr),
      _findHits(),
      _findMisses(),
      _manager(manager),
      _id(id),
      _metadata(metadata),
      _tableShrdPtr(table),
      _table(table.get()),
      _bucketClearer(bucketClearer(&_metadata)),
      _slotsPerBucket(slotsPerBucket),
      _insertsTotal(),
      _insertEvictions(),
      _migrateRequestTime(std::chrono::steady_clock::now()),
      _resizeRequestTime(std::chrono::steady_clock::now()) {
  _table->setTypeSpecifics(_bucketClearer, _slotsPerBucket);
  _table->enable();
  if (_enableWindowedStats) {
    try {
      _findStats.reset(new StatBuffer(_findStatsCapacity));
    } catch (std::bad_alloc) {
      _findStats.reset(nullptr);
      _enableWindowedStats = false;
    }
  }
}

uint64_t Cache::size() const {
  if (isShutdown()) {
    return 0;
  }

  _metadata.readLock();
  uint64_t size = _metadata.allocatedSize;
  _metadata.readUnlock();

  return size;
}

uint64_t Cache::usageLimit() const {
  if (isShutdown()) {
    return 0;
  }

  _metadata.readLock();
  uint64_t limit = _metadata.softUsageLimit;
  _metadata.readUnlock();

  return limit;
}

uint64_t Cache::usage() const {
  if (isShutdown()) {
    return false;
  }

  _metadata.readLock();
  uint64_t usage = _metadata.usage;
  _metadata.readUnlock();

  return usage;
}

void Cache::sizeHint(uint64_t numElements) {
  if (isShutdown()) {
    return;
  }

  uint64_t numBuckets = static_cast<uint64_t>(static_cast<double>(numElements)
    / (static_cast<double>(_slotsPerBucket) * Table::idealUpperRatio));
  uint32_t requestedLogSize = 0;
  for (; (static_cast<uint64_t>(1) << requestedLogSize) < numBuckets;
    requestedLogSize++) {}
  requestMigrate(requestedLogSize);
}

std::pair<double, double> Cache::hitRates() {
  double lifetimeRate = std::nan("");
  double windowedRate = std::nan("");

  uint64_t currentMisses = _findMisses.value(std::memory_order_relaxed);
  uint64_t currentHits = _findHits.value(std::memory_order_relaxed);
  if (currentMisses + currentHits > 0) {
    lifetimeRate = 100 * (static_cast<double>(currentHits) /
                          static_cast<double>(currentHits + currentMisses));
  }

  if (_enableWindowedStats && _findStats) {
    auto stats = _findStats->getFrequencies();
    if (stats.size() == 1) {
      if (stats[0].first == static_cast<uint8_t>(Stat::findHit)) {
        windowedRate = 100.0;
      } else {
        windowedRate = 0.0;
      }
    } else if (stats.size() == 2) {
      if (stats[0].first == static_cast<uint8_t>(Stat::findHit)) {
        currentHits = stats[0].second;
        currentMisses = stats[1].second;
      } else {
        currentHits = stats[1].second;
        currentMisses = stats[0].second;
      }
      if (currentHits + currentMisses > 0) {
        windowedRate = 100 * (static_cast<double>(currentHits) /
                              static_cast<double>(currentHits + currentMisses));
      }
    }
  }

  return std::pair<double, double>(lifetimeRate, windowedRate);
}

bool Cache::isResizing() {
  if (isShutdown()) {
    return false;
  }

  _metadata.readLock();
  bool resizing = _metadata.isResizing();
  _metadata.readUnlock();

  return resizing;
}

bool Cache::isMigrating() {
  if (isShutdown()) {
    return false;
  }

  _metadata.readLock();
  bool migrating = _metadata.isMigrating();
  _metadata.readUnlock();

  return migrating;
}

bool Cache::isBusy() {
  if (isShutdown()) {
    return false;
  }

  _metadata.readLock();
  bool busy = _metadata.isResizing() ||
              _metadata.isMigrating();
  _metadata.readUnlock();

  return busy;
}

void Cache::destroy(std::shared_ptr<Cache> cache) {
  if (cache) {
    cache->shutdown();
  }
}

void Cache::requestGrow() {
  // fail fast if inside banned window
  if (std::chrono::steady_clock::now() <= _resizeRequestTime) {
    return;
  }

  bool ok = _taskLock.writeLock(Cache::triesSlow);
  if (ok) {
    if (!isShutdown() && (std::chrono::steady_clock::now() > _resizeRequestTime)) {
      _metadata.readLock();
      ok = !_metadata.isResizing();
      _metadata.readUnlock();
      if (ok) {
        std::tie(ok, _resizeRequestTime) =
            _manager->requestGrow(this);
      }
    }
    _taskLock.writeUnlock();
  }
}

void Cache::requestMigrate(uint32_t requestedLogSize) {
  // fail fast if inside banned window
  if (std::chrono::steady_clock::now() <= _migrateRequestTime) {
    return;
  }

  bool ok = _taskLock.writeLock(Cache::triesGuarantee);
  if (ok) {
    if (!isShutdown() && std::chrono::steady_clock::now() > _migrateRequestTime) {
      _metadata.readLock();
      ok = !_metadata.isMigrating() &&
           (requestedLogSize != _table->logSize());
      _metadata.readUnlock();
      if (ok) {
        std::tie(ok, _migrateRequestTime) =
            _manager->requestMigrate(this, requestedLogSize);
      }
    }
    _taskLock.writeUnlock();
  }
}

void Cache::freeValue(CachedValue* value) {
  while (!value->isFreeable()) {
    std::this_thread::yield();
  }

  delete value;
}

bool Cache::reclaimMemory(uint64_t size) {
  _metadata.readLock();
  _metadata.adjustUsageIfAllowed(-static_cast<int64_t>(size));
  bool underLimit = (_metadata.softUsageLimit >= _metadata.usage);
  _metadata.readUnlock();

  return underLimit;
}

uint32_t Cache::hashKey(void const* key, size_t keySize) const {
  return (std::max)(static_cast<uint32_t>(1),
                    fasthash32(key, keySize, 0xdeadbeefUL));
}

void Cache::recordStat(Stat stat) {
  if ((basics::SharedPRNG::rand() & static_cast<unsigned long>(7)) != 0) {
    return;
  }

  switch (stat) {
    case Stat::findHit: {
      _findHits.add(1, std::memory_order_relaxed);
      if (_enableWindowedStats && _findStats) {
        _findStats->insertRecord(static_cast<uint8_t>(Stat::findHit));
      }
      _manager->reportHitStat(Stat::findHit);
      break;
    }
    case Stat::findMiss: {
      _findMisses.add(1, std::memory_order_relaxed);
      if (_enableWindowedStats && _findStats) {
        _findStats->insertRecord(static_cast<uint8_t>(Stat::findMiss));
      }
      _manager->reportHitStat(Stat::findMiss);
      break;
    }
    default: { break; }
  }
}

bool Cache::reportInsert(bool hadEviction) {
  bool shouldMigrate = false;
  if (hadEviction) {
    _insertEvictions.add(1, std::memory_order_relaxed);
  }
  _insertsTotal.add(1, std::memory_order_relaxed);
  if ((basics::SharedPRNG::rand() & _evictionMask) == 0) {
    uint64_t total = _insertsTotal.value(std::memory_order_relaxed);
    uint64_t evictions = _insertEvictions.value(std::memory_order_relaxed);
    if ((static_cast<double>(evictions) / static_cast<double>(total))
        > _evictionRateThreshold) {
      shouldMigrate = true;
      _table->signalEvictions();
    }
    _insertEvictions.reset(std::memory_order_relaxed);
    _insertsTotal.reset(std::memory_order_relaxed);
  }

  return shouldMigrate;
}

Metadata* Cache::metadata() { return &_metadata; }

std::shared_ptr<Table> Cache::table() const {
  return std::atomic_load(&_tableShrdPtr);
}

void Cache::shutdown() {
  _taskLock.writeLock();
  auto handle = shared_from_this();  // hold onto self-reference to prevent
                                     // pre-mature shared_ptr destruction
  TRI_ASSERT(handle.get() == this);
  if (!_shutdown) {
    _shutdown = true;

    _metadata.readLock();
    while (true) {
      if (!_metadata.isMigrating() && 
          !_metadata.isResizing()) {
        break;
      }
      _metadata.readUnlock();
      _taskLock.writeUnlock();
      std::this_thread::sleep_for(std::chrono::microseconds(10));
      _taskLock.writeLock();
      _metadata.readLock();
    }
    _metadata.readUnlock();

    std::shared_ptr<Table> extra =
        _table->setAuxiliary(std::shared_ptr<Table>(nullptr));
    if (extra) {
      extra->clear();
      _manager->reclaimTable(extra);
    }
    _table->clear();
    _manager->reclaimTable(std::atomic_load(&_tableShrdPtr));
    _manager->unregisterCache(_id);
    _table = nullptr;
  }
  _metadata.writeLock();
  _metadata.changeTable(0);
  _metadata.writeUnlock();

  _taskLock.writeUnlock();
}

bool Cache::canResize() {
  if (isShutdown()) {
    return false;
  }

  bool allowed = true;
  _metadata.readLock();
  if (_metadata.isResizing() ||
      _metadata.isMigrating()) {
    allowed = false;
  }
  _metadata.readUnlock();

  return allowed;
}

bool Cache::canMigrate() {
<<<<<<< HEAD
  if (isShutdown()) {
    return false;
  }

  bool allowed = (_manager->ioService() != nullptr);
  _metadata.readLock();
  if (_metadata.isMigrating()) {
    allowed = false;
=======
  bool allowed = _state.lock(Cache::triesSlow);
  if (allowed) {
    if (isOperational()) {
      if (_state.isSet(State::Flag::migrating)) {
        allowed = false;
      } else {
        _metadata.lock();
        if (_metadata.isSet(State::Flag::migrating)) {
          allowed = false;
        }
        _metadata.unlock();
      }
    } else {
      allowed = false;
    }
    _state.unlock();
>>>>>>> 5ece58a3
  }
  _metadata.readUnlock();

  return allowed;
}

bool Cache::freeMemory() {
  if (isShutdown()) {
    return false;
  }

  bool underLimit = reclaimMemory(0ULL);
  uint64_t failures = 0;
  while (!underLimit) {
    // pick a random bucket
    uint32_t randomHash = RandomGenerator::interval(UINT32_MAX);
    uint64_t reclaimed = freeMemoryFrom(randomHash);

    if (reclaimed > 0) {
      failures = 0;
      underLimit = reclaimMemory(reclaimed);
    } else {
      failures++;
      if (failures > 100) {
        if (isShutdown()) {
          break;
        } else {
          failures = 0;
        }
      }
    }
  }

  return true;
}

bool Cache::migrate(std::shared_ptr<Table> newTable) {
  if (isShutdown()) {
    return false;
  }

  newTable->setTypeSpecifics(_bucketClearer, _slotsPerBucket);
  newTable->enable();
  _table->setAuxiliary(newTable);

  // do the actual migration
  for (uint32_t i = 0; i < _table->size(); i++) {
    migrateBucket(_table->primaryBucket(i), _table->auxiliaryBuckets(i),
                            newTable);
  }
  
  // swap tables
  _taskLock.writeLock();
  _table = newTable.get();
  std::shared_ptr<Table> oldTable = std::atomic_exchange(&_tableShrdPtr, newTable);
  std::shared_ptr<Table> confirm =
      oldTable->setAuxiliary(std::shared_ptr<Table>(nullptr));
  _taskLock.writeUnlock();

  // clear out old table and release it
  oldTable->clear();
  _manager->reclaimTable(oldTable);

  // unmarking migrating flag
  _metadata.writeLock();
  _metadata.changeTable(_table->memoryUsage());
  _metadata.toggleMigrating();
  _metadata.writeUnlock();

  return true;
}<|MERGE_RESOLUTION|>--- conflicted
+++ resolved
@@ -338,7 +338,7 @@
 
     _metadata.readLock();
     while (true) {
-      if (!_metadata.isMigrating() && 
+      if (!_metadata.isMigrating() &&
           !_metadata.isResizing()) {
         break;
       }
@@ -385,33 +385,14 @@
 }
 
 bool Cache::canMigrate() {
-<<<<<<< HEAD
-  if (isShutdown()) {
-    return false;
-  }
-
-  bool allowed = (_manager->ioService() != nullptr);
+  if (isShutdown()) {
+    return false;
+  }
+
+  bool allowed = true;
   _metadata.readLock();
   if (_metadata.isMigrating()) {
     allowed = false;
-=======
-  bool allowed = _state.lock(Cache::triesSlow);
-  if (allowed) {
-    if (isOperational()) {
-      if (_state.isSet(State::Flag::migrating)) {
-        allowed = false;
-      } else {
-        _metadata.lock();
-        if (_metadata.isSet(State::Flag::migrating)) {
-          allowed = false;
-        }
-        _metadata.unlock();
-      }
-    } else {
-      allowed = false;
-    }
-    _state.unlock();
->>>>>>> 5ece58a3
   }
   _metadata.readUnlock();
 
@@ -462,7 +443,7 @@
     migrateBucket(_table->primaryBucket(i), _table->auxiliaryBuckets(i),
                             newTable);
   }
-  
+
   // swap tables
   _taskLock.writeLock();
   _table = newTable.get();
