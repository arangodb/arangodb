--- conflicted
+++ resolved
@@ -85,7 +85,7 @@
   bool allowed = !bucket->isBlacklisted(hash);
   if (allowed) {
     int64_t change = static_cast<int64_t>(value->size());
-    CachedValue* candidate = bucket->find(hash, value->key(), value->keySize);
+    CachedValue* candidate = bucket->find(hash, value->key(), value->keySize());
 
     if (candidate == nullptr && bucket->isFull()) {
       candidate = bucket->evictionCandidate();
@@ -96,20 +96,8 @@
     }
 
     if (allowed) {
-<<<<<<< HEAD
       if (candidate != nullptr) {
         change -= static_cast<int64_t>(candidate->size());
-=======
-      int64_t change = value->size();
-      CachedValue* candidate = bucket->find(hash, value->key(), value->keySize());
-
-      if (candidate == nullptr && bucket->isFull()) {
-        candidate = bucket->evictionCandidate();
-        if (candidate == nullptr) {
-          allowed = false;
-          status.reset(TRI_ERROR_ARANGO_BUSY);
-        }
->>>>>>> c29a2745
       }
 
       _metadata.readLock();
@@ -119,31 +107,9 @@
       if (allowed) {
         bool eviction = false;
         if (candidate != nullptr) {
-<<<<<<< HEAD
           bucket->evict(candidate, true);
-          if (!candidate->sameKey(value->key(), value->keySize)) {
+          if (!candidate->sameKey(value->key(), value->keySize())) {
             eviction = true;
-=======
-          change -= candidate->size();
-        }
-
-        _metadata.lock();
-        allowed = _metadata.adjustUsageIfAllowed(change);
-        _metadata.unlock();
-
-        if (allowed) {
-          bool eviction = false;
-          if (candidate != nullptr) {
-            bucket->evict(candidate, true);
-            if (!candidate->sameKey(value->key(), value->keySize())) {
-              eviction = true;
-            }
-            freeValue(candidate);
-          }
-          bucket->insert(hash, value);
-          if (!eviction) {
-            maybeMigrate = source->slotFilled();
->>>>>>> c29a2745
           }
           freeValue(candidate);
         }
