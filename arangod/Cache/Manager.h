////////////////////////////////////////////////////////////////////////////////
/// DISCLAIMER
///
/// Copyright 2014-2017 ArangoDB GmbH, Cologne, Germany
/// Copyright 2004-2014 triAGENS GmbH, Cologne, Germany
///
/// Licensed under the Apache License, Version 2.0 (the "License");
/// you may not use this file except in compliance with the License.
/// You may obtain a copy of the License at
///
///     http://www.apache.org/licenses/LICENSE-2.0
///
/// Unless required by applicable law or agreed to in writing, software
/// distributed under the License is distributed on an "AS IS" BASIS,
/// WITHOUT WARRANTIES OR CONDITIONS OF ANY KIND, either express or implied.
/// See the License for the specific language governing permissions and
/// limitations under the License.
///
/// Copyright holder is ArangoDB GmbH, Cologne, Germany
///
/// @author Daniel H. Larkin
////////////////////////////////////////////////////////////////////////////////

#ifndef ARANGODB_CACHE_MANAGER_H
#define ARANGODB_CACHE_MANAGER_H

#include "Basics/Common.h"
#include "Basics/ReadWriteSpinLock.h"
#include "Basics/SharedAtomic.h"
#include "Basics/SharedCounter.h"
#include "Basics/asio-helper.h"
#include "Cache/CachedValue.h"
#include "Cache/Common.h"
#include "Cache/FrequencyBuffer.h"
#include "Cache/Metadata.h"
#include "Cache/Table.h"
#include "Cache/Transaction.h"
#include "Cache/TransactionManager.h"

#include <stdint.h>
#include <atomic>
#include <chrono>
#include <map>
#include <memory>
#include <stack>
#include <utility>

namespace arangodb {
namespace cache {

class Cache;           // forward declaration
class FreeMemoryTask;  // forward declaration
class MigrateTask;     // forward declaration
class Rebalancer;      // forward declaration

////////////////////////////////////////////////////////////////////////////////
/// @brief Coordinates a system of caches all sharing a single memory pool.
///
/// Allows clients to create and destroy both transactional and
/// non-transactional caches with individual usage limits, but all subject to a
/// combined global limit. Re-uses memory from old, destroyed caches if possible
/// when allocating new ones to allow fast creation and destruction of
/// short-lived caches.
///
/// The global limit may be adjusted, and compliance may be achieved through
/// asynchronous background tasks. The manager periodically rebalances the
/// allocations across the pool of caches to allow more frequently used ones to
/// have more space.
///
/// There should be a single Manager instance exposed via
/// CacheManagerFeature::MANAGER --- use this unless you are very certain you
/// need a different instance.
////////////////////////////////////////////////////////////////////////////////
class Manager {
<<<<<<< HEAD
=======
 protected:
  struct cmp_weak_ptr {
    bool operator()(std::weak_ptr<Cache> const& left,
                    std::weak_ptr<Cache> const& right) const;
  };
  struct hash_weak_ptr {
    size_t operator()(const std::weak_ptr<Cache>& wp) const;
  };

  typedef std::function<bool(std::function<void()>)> PostFn;

>>>>>>> 5ece58a3
 public:
  static const uint64_t minSize;
  typedef FrequencyBuffer<uint64_t> AccessStatBuffer;
  typedef FrequencyBuffer<uint8_t> FindStatBuffer;
  typedef std::vector<std::pair<std::shared_ptr<Cache>&, double>> PriorityList;
  typedef std::chrono::time_point<std::chrono::steady_clock> time_point;

 public:
  //////////////////////////////////////////////////////////////////////////////
  /// @brief Initialize the manager with a scheduler post method and global
  /// usage limit.
  //////////////////////////////////////////////////////////////////////////////
  Manager(PostFn schedulerPost, uint64_t globalLimit,
          bool enableWindowedStats = true);
  ~Manager();

  //////////////////////////////////////////////////////////////////////////////
  /// @brief Creates an individual cache.
  ///
  /// The type must be specified. It is possible that the cache cannot be
  /// created (e.g. in situations of extreme memory pressure), in which case the
  /// returned pointer will be nullptr. If the second parameter is true, then
  /// windowed stats will be collected. This incurs some memory and overhead and
  /// but only a slight performance hit. The windowed stats refer to only a
  /// recent window in time, rather than over the full lifetime of the cache.
  /// The third parameter controls the maximum size of the cache over its
  /// lifetime. It should likely only be set to a non-default value for
  /// infrequently accessed or short-lived caches.
  //////////////////////////////////////////////////////////////////////////////
  std::shared_ptr<Cache> createCache(CacheType type,
                                     bool enableWindowedStats = false,
                                     uint64_t maxSize = UINT64_MAX);

  //////////////////////////////////////////////////////////////////////////////
  /// @brief Destroy the given cache.
  //////////////////////////////////////////////////////////////////////////////
  void destroyCache(std::shared_ptr<Cache> cache);

  //////////////////////////////////////////////////////////////////////////////
  /// @brief Prepare for shutdown.
  //////////////////////////////////////////////////////////////////////////////
  void beginShutdown();

  //////////////////////////////////////////////////////////////////////////////
  /// @brief Actually shutdown the manager and all caches.
  //////////////////////////////////////////////////////////////////////////////
  void shutdown();

  //////////////////////////////////////////////////////////////////////////////
  /// @brief Change the global usage limit.
  //////////////////////////////////////////////////////////////////////////////
  bool resize(uint64_t newGlobalLimit);

  //////////////////////////////////////////////////////////////////////////////
  /// @brief Report the current global usage limit.
  //////////////////////////////////////////////////////////////////////////////
  uint64_t globalLimit();

  //////////////////////////////////////////////////////////////////////////////
  /// @brief Report the current amoutn of memory allocated to all caches.
  ///
  /// This serves as an upper bound on the current memory usage of all caches.
  /// The actual global usage is not recorded, as this would require significant
  /// additional synchronization between the caches and slow things down
  /// considerably.
  //////////////////////////////////////////////////////////////////////////////
  uint64_t globalAllocation();

  std::pair<double, double> globalHitRates();

  //////////////////////////////////////////////////////////////////////////////
  /// @brief Open a new transaction.
  ///
  /// The transaction is considered read-only if it is guaranteed not to write
  /// to the backing store. A read-only transaction may, however, write to the
  /// cache.
  //////////////////////////////////////////////////////////////////////////////
  Transaction* beginTransaction(bool readOnly);

  //////////////////////////////////////////////////////////////////////////////
  /// @brief Signal the end of a transaction. Deletes the passed Transaction.
  //////////////////////////////////////////////////////////////////////////////
  void endTransaction(Transaction* tx);

  //////////////////////////////////////////////////////////////////////////////
  /// @brief Post a function to the scheduler
  //////////////////////////////////////////////////////////////////////////////
  bool post(std::function<void()> fn);

 private:
  // use sizeof(uint64_t) + sizeof(std::shared_ptr<Cache>) + 64 for upper bound
  // on size of std::set<std::shared_ptr<Cache>> node -- should be valid for
  // most libraries
  static constexpr uint64_t cacheRecordOverhead =
      sizeof(std::shared_ptr<Cache>) + 64;
  // assume at most 16 slots in each stack -- TODO: check validity
  static constexpr uint64_t tableListsOverhead =
      32 * 16 * sizeof(std::shared_ptr<Cache>);
  static constexpr uint64_t triesFast = 100;
  static constexpr uint64_t triesSlow = 1000;

  // simple state variables
  basics::ReadWriteSpinLock<64> _lock;
  bool _shutdown;
  bool _shuttingDown;
  bool _resizing;
  bool _rebalancing;

  // structure to handle access frequency monitoring
  Manager::AccessStatBuffer _accessStats;

  // structures to handle hit rate monitoring
  bool _enableWindowedStats;
  std::unique_ptr<Manager::FindStatBuffer> _findStats;
  basics::SharedCounter<64> _findHits;
  basics::SharedCounter<64> _findMisses;

  // registry to keep track of registered caches
  std::map<uint64_t, std::shared_ptr<Cache>> _caches;
  uint64_t _nextCacheId;

  // actual tables to lease out
  std::stack<std::shared_ptr<Table>> _tables[32];

  // global statistics
  uint64_t _globalSoftLimit;
  uint64_t _globalHardLimit;
  uint64_t _globalHighwaterMark;
  uint64_t _fixedAllocation;
  uint64_t _spareTableAllocation;
  uint64_t _globalAllocation;

  // transaction management
  TransactionManager _transactions;

  // task management
  enum TaskEnvironment { none, rebalancing, resizing };
  PostFn _schedulerPost;
  uint64_t _resizeAttempt;
  basics::SharedAtomic<uint64_t> _outstandingTasks;
  basics::SharedAtomic<uint64_t> _rebalancingTasks;
  basics::SharedAtomic<uint64_t> _resizingTasks;
  Manager::time_point _rebalanceCompleted;

  // friend class tasks and caches to allow access
  friend class Cache;
  friend class FreeMemoryTask;
  friend struct Metadata;
  friend class MigrateTask;
  friend class PlainCache;
  friend class Rebalancer;
  friend class TransactionalCache;

 private:  // used by caches
  // register and unregister individual caches
  std::tuple<bool, Metadata, std::shared_ptr<Table>> registerCache(
      uint64_t fixedSize, uint64_t maxSize);
  void unregisterCache(uint64_t id);

  // allow individual caches to request changes to their allocations
  std::pair<bool, Manager::time_point> requestGrow(Cache* cache);
  std::pair<bool, Manager::time_point> requestMigrate(
      Cache* cache, uint32_t requestedLogSize);

  // stat reporting
  void reportAccess(uint64_t id);
  void reportHitStat(Stat stat);

 private:  // used internally and by tasks
  static constexpr double highwaterMultiplier = 0.8;
  static const uint64_t minCacheAllocation;
  static const std::chrono::milliseconds rebalancingGracePeriod;

  // check if shutdown or shutting down
  bool isOperational() const;
  // check if there is already a global process running
  bool globalProcessRunning() const;

  // coordinate state with task lifecycles
  void prepareTask(TaskEnvironment environment);
  void unprepareTask(TaskEnvironment environment);

  // periodically run to rebalance allocations globally
  int rebalance(bool onlyCalculate = false);

  // helpers for global resizing
  void shrinkOvergrownCaches(TaskEnvironment environment);
  void freeUnusedTables();
  bool adjustGlobalLimitsIfAllowed(uint64_t newGlobalLimit);

  // methods to adjust individual caches
  void resizeCache(TaskEnvironment environment, Cache* cache,
                   uint64_t newLimit);
  void migrateCache(TaskEnvironment environment, Cache* cache,
                    std::shared_ptr<Table>& table);
  std::shared_ptr<Table> leaseTable(uint32_t logSize);
  void reclaimTable(std::shared_ptr<Table> table, bool internal = false);

  // helpers for individual allocations
  bool increaseAllowed(uint64_t increase, bool privileged = false) const;

  // helper for lr-accessed heuristics
  std::shared_ptr<PriorityList> priorityList();

  // helper for wait times
  Manager::time_point futureTime(uint64_t millisecondsFromNow);
  bool pastRebalancingGracePeriod() const;
};

};  // end namespace cache
};  // end namespace arangodb

#endif<|MERGE_RESOLUTION|>--- conflicted
+++ resolved
@@ -72,20 +72,9 @@
 /// need a different instance.
 ////////////////////////////////////////////////////////////////////////////////
 class Manager {
-<<<<<<< HEAD
-=======
  protected:
-  struct cmp_weak_ptr {
-    bool operator()(std::weak_ptr<Cache> const& left,
-                    std::weak_ptr<Cache> const& right) const;
-  };
-  struct hash_weak_ptr {
-    size_t operator()(const std::weak_ptr<Cache>& wp) const;
-  };
-
   typedef std::function<bool(std::function<void()>)> PostFn;
 
->>>>>>> 5ece58a3
  public:
   static const uint64_t minSize;
   typedef FrequencyBuffer<uint64_t> AccessStatBuffer;
