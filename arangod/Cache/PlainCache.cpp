////////////////////////////////////////////////////////////////////////////////
/// DISCLAIMER
///
/// Copyright 2014-2017 ArangoDB GmbH, Cologne, Germany
/// Copyright 2004-2014 triAGENS GmbH, Cologne, Germany
///
/// Licensed under the Apache License, Version 2.0 (the "License");
/// you may not use this file except in compliance with the License.
/// You may obtain a copy of the License at
///
///     http://www.apache.org/licenses/LICENSE-2.0
///
/// Unless required by applicable law or agreed to in writing, software
/// distributed under the License is distributed on an "AS IS" BASIS,
/// WITHOUT WARRANTIES OR CONDITIONS OF ANY KIND, either express or implied.
/// See the License for the specific language governing permissions and
/// limitations under the License.
///
/// Copyright holder is ArangoDB GmbH, Cologne, Germany
///
/// @author Daniel H. Larkin
////////////////////////////////////////////////////////////////////////////////

#include "Cache/PlainCache.h"
#include "Basics/Common.h"
#include "Cache/Cache.h"
#include "Cache/CachedValue.h"
#include "Cache/Common.h"
#include "Cache/Finding.h"
#include "Cache/FrequencyBuffer.h"
#include "Cache/Metadata.h"
#include "Cache/PlainBucket.h"
#include "Cache/Table.h"

#include <stdint.h>
#include <atomic>
#include <chrono>
#include <list>

using namespace arangodb;
using namespace arangodb::cache;

Finding PlainCache::find(void const* key, uint32_t keySize) {
  TRI_ASSERT(key != nullptr);
  Finding result;
  uint32_t hash = hashKey(key, keySize);

  Result status;
  PlainBucket* bucket;
  Table* source;
  std::tie(status, bucket, source) = getBucket(hash, Cache::triesFast);
  if (status.fail()) {
    result.reportError(status);
    return result;
  }

  result.set(bucket->find(hash, key, keySize));
  if (result.found()) {
    recordStat(Stat::findHit);
  } else {
    recordStat(Stat::findMiss);
    status.reset(TRI_ERROR_ARANGO_DOCUMENT_NOT_FOUND);
    result.reportError(status);
  }
  bucket->unlock();

  return result;
}

Result PlainCache::insert(CachedValue* value) {
  TRI_ASSERT(value != nullptr);
  uint32_t hash = hashKey(value->key(), value->keySize());

  Result status{TRI_ERROR_NO_ERROR};
  PlainBucket* bucket;
  Table* source;
  std::tie(status, bucket, source) = getBucket(hash, Cache::triesFast);
  if (status.fail()) {
    return status;
  }

<<<<<<< HEAD
  bool allowed = true;
  bool maybeMigrate = false;
  int64_t change = static_cast<int64_t>(value->size());
  CachedValue* candidate = bucket->find(hash, value->key(), value->keySize);

  if (candidate == nullptr && bucket->isFull()) {
    candidate = bucket->evictionCandidate();
    if (candidate == nullptr) {
      allowed = false;
      status.reset(TRI_ERROR_ARANGO_BUSY);
=======
  if (status.ok()) {
    bool allowed = true;
    bool maybeMigrate = false;
    int64_t change = static_cast<int64_t>(value->size());
    CachedValue* candidate = bucket->find(hash, value->key(), value->keySize());

    if (candidate == nullptr && bucket->isFull()) {
      candidate = bucket->evictionCandidate();
      if (candidate == nullptr) {
        allowed = false;
        status.reset(TRI_ERROR_ARANGO_BUSY);
      }
>>>>>>> c29a2745
    }
  }

  if (allowed) {
    if (candidate != nullptr) {
      change -= static_cast<int64_t>(candidate->size());
    }

    _metadata.readLock(); // special case
    allowed = _metadata.adjustUsageIfAllowed(change);
    _metadata.readUnlock();

<<<<<<< HEAD
    if (allowed) {
      bool eviction = false;
      if (candidate != nullptr) {
        bucket->evict(candidate, true);
        if (!candidate->sameKey(value->key(), value->keySize)) {
          eviction = true;
=======
      if (allowed) {
        bool eviction = false;
        if (candidate != nullptr) {
          bucket->evict(candidate, true);
          if (!candidate->sameKey(value->key(), value->keySize())) {
            eviction = true;
          }
          freeValue(candidate);
      }
        bucket->insert(hash, value);
        if (!eviction) {
          maybeMigrate = source->slotFilled();
>>>>>>> c29a2745
        }
        freeValue(candidate);
      }
      bucket->insert(hash, value);
      if (!eviction) {
        maybeMigrate = source->slotFilled();
      }
      maybeMigrate |= reportInsert(eviction);
    } else {
      requestGrow();  // let function do the hard work
      status.reset(TRI_ERROR_RESOURCE_LIMIT);
    }
  }

  bucket->unlock();
  if (maybeMigrate) {
    requestMigrate(_table->idealSize());  // let function do the hard work
  }

  return status;
}

Result PlainCache::remove(void const* key, uint32_t keySize) {
  TRI_ASSERT(key != nullptr);
  uint32_t hash = hashKey(key, keySize);

  Result status;
  PlainBucket* bucket;
  Table* source;
  std::tie(status, bucket, source) = getBucket(hash, Cache::triesSlow);
  if (status.fail()) {
    return status;
  }

  bool maybeMigrate = false;
  CachedValue* candidate = bucket->remove(hash, key, keySize);

  if (candidate != nullptr) {
    int64_t change = -static_cast<int64_t>(candidate->size());

    _metadata.readLock(); // special case
    bool allowed = _metadata.adjustUsageIfAllowed(change);
    TRI_ASSERT(allowed);
    _metadata.readUnlock();

    freeValue(candidate);
    maybeMigrate = source->slotEmptied();
  }

  bucket->unlock();
  if (maybeMigrate) {
    requestMigrate(_table->idealSize());
  }

  return status;
}

Result PlainCache::blacklist(void const* key, uint32_t keySize) {
  return {TRI_ERROR_NOT_IMPLEMENTED};
}

uint64_t PlainCache::allocationSize(bool enableWindowedStats) {
  return sizeof(PlainCache) +
         (enableWindowedStats ? (sizeof(StatBuffer) +
                                 StatBuffer::allocationSize(_findStatsCapacity))
                              : 0);
}

std::shared_ptr<Cache> PlainCache::create(Manager* manager, uint64_t id, Metadata metadata,
                                          std::shared_ptr<Table> table,
                                          bool enableWindowedStats) {
  return std::make_shared<PlainCache>(Cache::ConstructionGuard(), manager, id,
                                      metadata, table, enableWindowedStats);
}

PlainCache::PlainCache(Cache::ConstructionGuard guard, Manager* manager, uint64_t id,
                       Metadata metadata, std::shared_ptr<Table> table,
                       bool enableWindowedStats)
    : Cache(guard, manager, id, metadata, table, enableWindowedStats,
            PlainCache::bucketClearer, PlainBucket::slotsData) {}

PlainCache::~PlainCache() {
  if (!_shutdown) {
    shutdown();
  }
}

uint64_t PlainCache::freeMemoryFrom(uint32_t hash) {
  uint64_t reclaimed = 0;
  Result status;
  bool maybeMigrate = false;
  PlainBucket* bucket;
  Table* source;
  std::tie(status, bucket, source) = getBucket(hash, Cache::triesFast, false);
  if (status.fail()) {
    return 0;
  }

  // evict LRU freeable value if exists
  CachedValue* candidate = bucket->evictionCandidate();

  if (candidate != nullptr) {
    reclaimed = candidate->size();
    bucket->evict(candidate);
    freeValue(candidate);
    maybeMigrate = source->slotEmptied();
  }

  bucket->unlock();

  int32_t size = _table->idealSize();
  if (maybeMigrate) {
    requestMigrate(size);
  }

  return reclaimed;
}

void PlainCache::migrateBucket(void* sourcePtr,
                               std::unique_ptr<Table::Subtable> targets,
                               std::shared_ptr<Table> newTable) {
  // lock current bucket
  auto source = reinterpret_cast<PlainBucket*>(sourcePtr);
  source->lock(Cache::triesGuarantee);

  // lock target bucket(s)
  int64_t tries = Cache::triesGuarantee;
  targets->applyToAllBuckets([tries](void* ptr) -> bool {
    auto targetBucket = reinterpret_cast<PlainBucket*>(ptr);
    return targetBucket->lock(tries);
  });

  for (size_t j = 0; j < PlainBucket::slotsData; j++) {
    size_t k = PlainBucket::slotsData - (j + 1);
    if (source->_cachedHashes[k] != 0) {
      uint32_t hash = source->_cachedHashes[k];
      CachedValue* value = source->_cachedData[k];

      auto targetBucket =
          reinterpret_cast<PlainBucket*>(targets->fetchBucket(hash));
      bool haveSpace = true;
      if (targetBucket->isFull()) {
        CachedValue* candidate = targetBucket->evictionCandidate();
        if (candidate != nullptr) {
          targetBucket->evict(candidate, true);
          uint64_t size = candidate->size();
          freeValue(candidate);
          reclaimMemory(size);
          newTable->slotEmptied();
        } else {
          haveSpace = false;
        }
      }
      if (haveSpace) {
        targetBucket->insert(hash, value);
        newTable->slotFilled();
      } else {
        uint64_t size = value->size();
        freeValue(value);
        reclaimMemory(size);
      }

      source->_cachedHashes[k] = 0;
      source->_cachedData[k] = nullptr;
    }
  }

  // unlock targets
  targets->applyToAllBuckets([](void* ptr) -> bool {
    auto targetBucket = reinterpret_cast<PlainBucket*>(ptr);
    targetBucket->unlock();
    return true;
  });

  // finish up this bucket's migration
  source->_state.toggleFlag(BucketState::Flag::migrated);
  source->unlock();
}

std::tuple<Result, PlainBucket*, Table*> PlainCache::getBucket(
    uint32_t hash, int64_t maxTries, bool singleOperation) {
  Result status;
  PlainBucket* bucket = nullptr;
  Table* source = nullptr;

  Table* table = _table;
  if (isShutdown() || table == nullptr) {
    status.reset(TRI_ERROR_SHUTTING_DOWN);
    return std::make_tuple(status, bucket, source);
  }

  if (singleOperation) {
    _manager->reportAccess(_id);
  }


  auto pair = table->fetchAndLockBucket(hash, maxTries);
  bucket = reinterpret_cast<PlainBucket*>(pair.first);
  source = pair.second;
  bool ok = (bucket != nullptr);
  if (!ok) {
    status.reset(TRI_ERROR_LOCK_TIMEOUT);
  }

  return std::make_tuple(status, bucket, source);
}

Table::BucketClearer PlainCache::bucketClearer(Metadata* metadata) {
  int64_t tries = Cache::triesGuarantee;
  return [metadata, tries](void* ptr) -> void {
    auto bucket = reinterpret_cast<PlainBucket*>(ptr);
    bucket->lock(tries);
    for (size_t j = 0; j < PlainBucket::slotsData; j++) {
      if (bucket->_cachedData[j] != nullptr) {
        uint64_t size = bucket->_cachedData[j]->size();
        freeValue(bucket->_cachedData[j]);
        metadata->readLock(); // special case
        metadata->adjustUsageIfAllowed(-static_cast<int64_t>(size));
        metadata->readUnlock();
      }
    }
    bucket->clear();
  };
}<|MERGE_RESOLUTION|>--- conflicted
+++ resolved
@@ -79,31 +79,16 @@
     return status;
   }
 
-<<<<<<< HEAD
   bool allowed = true;
   bool maybeMigrate = false;
   int64_t change = static_cast<int64_t>(value->size());
-  CachedValue* candidate = bucket->find(hash, value->key(), value->keySize);
+  CachedValue* candidate = bucket->find(hash, value->key(), value->keySize());
 
   if (candidate == nullptr && bucket->isFull()) {
     candidate = bucket->evictionCandidate();
     if (candidate == nullptr) {
       allowed = false;
       status.reset(TRI_ERROR_ARANGO_BUSY);
-=======
-  if (status.ok()) {
-    bool allowed = true;
-    bool maybeMigrate = false;
-    int64_t change = static_cast<int64_t>(value->size());
-    CachedValue* candidate = bucket->find(hash, value->key(), value->keySize());
-
-    if (candidate == nullptr && bucket->isFull()) {
-      candidate = bucket->evictionCandidate();
-      if (candidate == nullptr) {
-        allowed = false;
-        status.reset(TRI_ERROR_ARANGO_BUSY);
-      }
->>>>>>> c29a2745
     }
   }
 
@@ -116,27 +101,12 @@
     allowed = _metadata.adjustUsageIfAllowed(change);
     _metadata.readUnlock();
 
-<<<<<<< HEAD
     if (allowed) {
       bool eviction = false;
       if (candidate != nullptr) {
         bucket->evict(candidate, true);
-        if (!candidate->sameKey(value->key(), value->keySize)) {
+        if (!candidate->sameKey(value->key(), value->keySize())) {
           eviction = true;
-=======
-      if (allowed) {
-        bool eviction = false;
-        if (candidate != nullptr) {
-          bucket->evict(candidate, true);
-          if (!candidate->sameKey(value->key(), value->keySize())) {
-            eviction = true;
-          }
-          freeValue(candidate);
-      }
-        bucket->insert(hash, value);
-        if (!eviction) {
-          maybeMigrate = source->slotFilled();
->>>>>>> c29a2745
         }
         freeValue(candidate);
       }
