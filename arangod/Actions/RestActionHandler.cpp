////////////////////////////////////////////////////////////////////////////////
/// DISCLAIMER
///
/// Copyright 2014-2016 ArangoDB GmbH, Cologne, Germany
/// Copyright 2004-2014 triAGENS GmbH, Cologne, Germany
///
/// Licensed under the Apache License, Version 2.0 (the "License");
/// you may not use this file except in compliance with the License.
/// You may obtain a copy of the License at
///
///     http://www.apache.org/licenses/LICENSE-2.0
///
/// Unless required by applicable law or agreed to in writing, software
/// distributed under the License is distributed on an "AS IS" BASIS,
/// WITHOUT WARRANTIES OR CONDITIONS OF ANY KIND, either express or implied.
/// See the License for the specific language governing permissions and
/// limitations under the License.
///
/// Copyright holder is ArangoDB GmbH, Cologne, Germany
///
/// @author Dr. Frank Celler
////////////////////////////////////////////////////////////////////////////////

#include "RestActionHandler.h"
#include "Actions/actions.h"
#include "Basics/StringUtils.h"
#include "Rest/GeneralRequest.h"
#include "VocBase/vocbase.h"

using namespace arangodb;
using namespace arangodb::basics;
using namespace arangodb::rest;

RestActionHandler::RestActionHandler(GeneralRequest* request,
                                     action_options_t* data)
    : RestVocbaseBaseHandler(request),
      _action(nullptr),
      _dataLock(),
      _data(nullptr) {
  _action = TRI_LookupActionVocBase(request);
}

bool RestActionHandler::isDirect() const { return _action == nullptr; }

<<<<<<< HEAD

GeneralHandler::status_t RestActionHandler::execute() {
=======
HttpHandler::status_t RestActionHandler::execute() {
>>>>>>> 3524ee82
  TRI_action_result_t result;

  // check the request path
  if (_request->databaseName() == "_system") {
    if (TRI_IsPrefixString(_request->requestPath(), "/_admin/aardvark")) {
      requestStatisticsAgentSetIgnore();
    }
  }

  // need an action
  if (_action == nullptr) {
    generateNotImplemented(_request->requestPath());
  }

  // execute
  else {
    // extract the sub-request type
    GeneralRequest::RequestType type = _request->requestType();

    // execute one of the HTTP methods
    switch (type) {
      case GeneralRequest::HTTP_REQUEST_GET:
      case GeneralRequest::HTTP_REQUEST_POST:
      case GeneralRequest::HTTP_REQUEST_PUT:
      case GeneralRequest::HTTP_REQUEST_DELETE:
      case GeneralRequest::HTTP_REQUEST_HEAD:
      case GeneralRequest::HTTP_REQUEST_OPTIONS:
      case GeneralRequest::HTTP_REQUEST_PATCH: {
        result = executeAction();
        break;
      }

      default:
        result.isValid = true;
        generateNotImplemented("METHOD");
        break;
    }
  }

  // handler has finished, generate result
  return status_t(result.isValid ? HANDLER_DONE : HANDLER_FAILED);
}

bool RestActionHandler::cancel() { return _action->cancel(&_dataLock, &_data); }

////////////////////////////////////////////////////////////////////////////////
/// @brief executes an action
////////////////////////////////////////////////////////////////////////////////

TRI_action_result_t RestActionHandler::executeAction() {
  TRI_action_result_t result =
      _action->execute(_vocbase, _request, &_dataLock, &_data);

  if (result.isValid) {
    _response = result.response;
    result.response = nullptr;
  } else if (result.canceled) {
    result.isValid = true;
    generateCanceled();
  } else {
    result.isValid = true;
    generateNotImplemented(_action->_url);
  }

  if (result.response != nullptr) {
    delete result.response;
  }

  return result;
}<|MERGE_RESOLUTION|>--- conflicted
+++ resolved
@@ -42,12 +42,7 @@
 
 bool RestActionHandler::isDirect() const { return _action == nullptr; }
 
-<<<<<<< HEAD
-
 GeneralHandler::status_t RestActionHandler::execute() {
-=======
-HttpHandler::status_t RestActionHandler::execute() {
->>>>>>> 3524ee82
   TRI_action_result_t result;
 
   // check the request path
