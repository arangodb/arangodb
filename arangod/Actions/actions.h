////////////////////////////////////////////////////////////////////////////////
/// DISCLAIMER
///
/// Copyright 2014-2016 ArangoDB GmbH, Cologne, Germany
/// Copyright 2004-2014 triAGENS GmbH, Cologne, Germany
///
/// Licensed under the Apache License, Version 2.0 (the "License");
/// you may not use this file except in compliance with the License.
/// You may obtain a copy of the License at
///
///     http://www.apache.org/licenses/LICENSE-2.0
///
/// Unless required by applicable law or agreed to in writing, software
/// distributed under the License is distributed on an "AS IS" BASIS,
/// WITHOUT WARRANTIES OR CONDITIONS OF ANY KIND, either express or implied.
/// See the License for the specific language governing permissions and
/// limitations under the License.
///
/// Copyright holder is ArangoDB GmbH, Cologne, Germany
///
/// @author Dr. Frank Celler
////////////////////////////////////////////////////////////////////////////////

#ifndef ARANGOD_ACTIONS_ACTIONS_H
#define ARANGOD_ACTIONS_ACTIONS_H 1

#include "Basics/Common.h"
#include "Basics/Mutex.h"

struct TRI_vocbase_t;

namespace arangodb {
namespace rest {
class GeneralResponse;
class GeneralRequest;
}
}

////////////////////////////////////////////////////////////////////////////////
/// @brief action result
////////////////////////////////////////////////////////////////////////////////

class TRI_action_result_t {
 public:
  TRI_action_result_t() : isValid(false), canceled(false), response(nullptr) {}

  // Please be careful here: In the beginning we had "bool requeue" after
  // the response pointer in this struct. However, this triggered a nasty
  // compiler bug in Visual Studio Express 2013 which lead to the fact
  // that sometimes requeue was involuntarily flipped to "true" during
  // a return of a TRI_action_result_t from a function call.
  // In this order it seems to work.
  // Details: v8-actions.cpp: v8_action_t::execute returns a TRI_action_result_t
  // to RestActionHandler::executeAction and suddenly requeue is true.

  bool isValid;
  bool canceled;

  arangodb::rest::GeneralResponse* response;
};

////////////////////////////////////////////////////////////////////////////////
/// @brief action descriptor
////////////////////////////////////////////////////////////////////////////////

class TRI_action_t {
 public:
  TRI_action_t()
      : _type(),
        _url(),
        _urlParts(0),
        _isPrefix(false),
        _allowUseDatabase(false) {}

  virtual ~TRI_action_t() {}

  virtual TRI_action_result_t execute(TRI_vocbase_t*,
<<<<<<< HEAD
                                      arangodb::rest::GeneralRequest*,
                                      arangodb::basics::Mutex* dataLock,
=======
                                      arangodb::rest::HttpRequest*,
                                      arangodb::Mutex* dataLock,
>>>>>>> 3524ee82
                                      void** data) = 0;

  virtual bool cancel(arangodb::Mutex* dataLock, void** data) = 0;

  std::string _type;
  std::string _url;

  size_t _urlParts;

  bool _isPrefix;
  bool _allowUseDatabase;
};

////////////////////////////////////////////////////////////////////////////////
/// @brief defines an action
////////////////////////////////////////////////////////////////////////////////

TRI_action_t* TRI_DefineActionVocBase(std::string const& name,
                                      TRI_action_t* action);

////////////////////////////////////////////////////////////////////////////////
/// @brief looks up an action
////////////////////////////////////////////////////////////////////////////////

TRI_action_t* TRI_LookupActionVocBase(arangodb::rest::GeneralRequest* request);

////////////////////////////////////////////////////////////////////////////////
/// @brief deletes all defined actions
////////////////////////////////////////////////////////////////////////////////

void TRI_CleanupActions();

#endif<|MERGE_RESOLUTION|>--- conflicted
+++ resolved
@@ -75,13 +75,8 @@
   virtual ~TRI_action_t() {}
 
   virtual TRI_action_result_t execute(TRI_vocbase_t*,
-<<<<<<< HEAD
                                       arangodb::rest::GeneralRequest*,
-                                      arangodb::basics::Mutex* dataLock,
-=======
-                                      arangodb::rest::HttpRequest*,
                                       arangodb::Mutex* dataLock,
->>>>>>> 3524ee82
                                       void** data) = 0;
 
   virtual bool cancel(arangodb::Mutex* dataLock, void** data) = 0;
