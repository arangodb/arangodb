--- conflicted
+++ resolved
@@ -68,7 +68,7 @@
 SupervisedScheduler* SchedulerFeature::SCHEDULER = nullptr;
 
 SchedulerFeature::SchedulerFeature(application_features::ApplicationServer& server)
-    : ApplicationFeature(server, "Scheduler"),
+    : ApplicationFeature(server, "Scheduler"), 
       _scheduler(nullptr) {
   setOptional(false);
   startsAfter("GreetingsPhase");
@@ -162,28 +162,21 @@
 void SchedulerFeature::prepare() {
   TRI_ASSERT(2 <= _nrMinimalThreads);
   TRI_ASSERT(_nrMinimalThreads <= _nrMaximalThreads);
-<<<<<<< HEAD
-  auto sched = std::make_unique<SupervisedScheduler>(_nrMinimalThreads, _nrMaximalThreads,
-      _queueSize, _fifo1Size, _fifo2Size);
-
-  SCHEDULER = sched.get();
-
-  _scheduler = std::move(sched);
-=======
-
-//wait for windows fix or implement operator new
+// wait for windows fix or implement operator new
 #if (_MSC_VER >= 1)
 #pragma warning(push)
-#pragma warning(disable : 4316) // Object allocated on the heap may not be aligned for this type
-#endif
-  _scheduler =
+#pragma warning(disable : 4316)  // Object allocated on the heap may not be aligned for this type
+#endif
+  auto sched =
       std::make_unique<SupervisedScheduler>(_nrMinimalThreads, _nrMaximalThreads,
                                             _queueSize, _fifo1Size, _fifo2Size);
 #if (_MSC_VER >= 1)
 #pragma warning(pop)
 #endif
-  SCHEDULER = _scheduler.get();
->>>>>>> 89aa67dc
+
+  SCHEDULER = sched.get();
+
+  _scheduler = std::move(sched);
 }
 
 void SchedulerFeature::start() {
