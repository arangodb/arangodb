////////////////////////////////////////////////////////////////////////////////
/// DISCLAIMER
///
/// Copyright 2014-2020 ArangoDB GmbH, Cologne, Germany
/// Copyright 2004-2014 triAGENS GmbH, Cologne, Germany
///
/// Licensed under the Apache License, Version 2.0 (the "License");
/// you may not use this file except in compliance with the License.
/// You may obtain a copy of the License at
///
///     http://www.apache.org/licenses/LICENSE-2.0
///
/// Unless required by applicable law or agreed to in writing, software
/// distributed under the License is distributed on an "AS IS" BASIS,
/// WITHOUT WARRANTIES OR CONDITIONS OF ANY KIND, either express or implied.
/// See the License for the specific language governing permissions and
/// limitations under the License.
///
/// Copyright holder is ArangoDB GmbH, Cologne, Germany
///
/// @author Dr. Frank Celler
////////////////////////////////////////////////////////////////////////////////

#include <atomic>
#include <chrono>
#include <thread>

#include "SchedulerFeature.h"

#include "ApplicationFeatures/ApplicationServer.h"
#include "ApplicationFeatures/GreetingsFeaturePhase.h"
#include "Basics/NumberOfCores.h"
#include "Basics/application-exit.h"
#include "Basics/signals.h"
#include "Basics/system-functions.h"
#include "Logger/LogAppender.h"
#include "Logger/LogMacros.h"
#include "Logger/Logger.h"
#include "Logger/LoggerStream.h"
#include "ProgramOptions/ProgramOptions.h"
#include "ProgramOptions/Section.h"
#include "RestServer/FileDescriptorsFeature.h"
#include "RestServer/ServerFeature.h"
#include "Scheduler/Scheduler.h"
#include "Scheduler/SupervisedScheduler.h"
#include "VocBase/Methods/Tasks.h"

#ifdef _WIN32
#include <stdio.h>
#include <windows.h>
#endif

using namespace arangodb::application_features;
using namespace arangodb::basics;
using namespace arangodb::options;
using namespace arangodb::rest;

namespace {
/// @brief return the default number of threads to use (upper bound)
size_t defaultNumberOfThreads() {
  // use two times the number of hardware threads as the default
  size_t result = arangodb::NumberOfCores::getValue() * 2;
  // but only if higher than 64. otherwise use a default minimum value of 64
  if (result < 32) {
    result = 32;
  }
  return result;
}

}  // namespace

namespace arangodb {

SupervisedScheduler* SchedulerFeature::SCHEDULER = nullptr;

SchedulerFeature::SchedulerFeature(application_features::ApplicationServer& server)
    : ApplicationFeature(server, "Scheduler"), 
      _scheduler(nullptr) {
  setOptional(false);
  startsAfter<GreetingsFeaturePhase>();

  startsAfter<FileDescriptorsFeature>();
}

SchedulerFeature::~SchedulerFeature() = default;

void SchedulerFeature::collectOptions(std::shared_ptr<options::ProgramOptions> options) {
  // Different implementations of the Scheduler may require different
  // options to be set. This requires a solution here.

  options->addSection("server", "Server features");

  // max / min number of threads
  options->addOption("--server.maximal-threads",
                     std::string(
                         "maximum number of request handling threads to run (0 "
                         "= use system-specific default of ") +
                         std::to_string(defaultNumberOfThreads()) + ")",
                     new UInt64Parameter(&_nrMaximalThreads),
                     arangodb::options::makeDefaultFlags(arangodb::options::Flags::Dynamic));

  options->addOption("--server.minimal-threads",
                     "minimum number of request handling threads to run",
                     new UInt64Parameter(&_nrMinimalThreads),
                     arangodb::options::makeDefaultFlags(arangodb::options::Flags::Hidden));

    // max / min number of threads

  // Concurrency throttling:
  options->addOption("--server.in-flight-multiplier",
                     std::string("controls the number of requests that can be in flight at a given point in time, relative to the number of request handling threads"),
                     new DoubleParameter(&_inFlightMultiplier),
                     arangodb::options::makeDefaultFlags(arangodb::options::Flags::Dynamic, arangodb::options::Flags::Hidden));

  options->addOption("--server.maximal-queue-size",
                     "size of the priority 3 fifo", new UInt64Parameter(&_fifo3Size));

  options->addOption("--server.unavailability-queue-fill-grade",
                     "queue fill grade from which onwards the server is considered unavailable because of overload (ratio, use a value of 0 to disable it)", 
                     new DoubleParameter(&_unavailabilityQueueFillGrade))
                     .setIntroducedIn(30610).setIntroducedIn(30706);

  options->addOption(
      "--server.scheduler-queue-size",
      "number of simultaneously queued requests inside the scheduler",
      new UInt64Parameter(&_queueSize),
      arangodb::options::makeDefaultFlags(arangodb::options::Flags::Hidden));

  options->addOption("--server.prio2-size", "size of the priority 2 fifo",
                     new UInt64Parameter(&_fifo2Size),
                     arangodb::options::makeDefaultFlags(arangodb::options::Flags::Hidden));

  options->addOption("--server.prio1-size", "size of the priority 1 fifo",
                     new UInt64Parameter(&_fifo1Size),
                     arangodb::options::makeDefaultFlags(arangodb::options::Flags::Hidden));

  // obsolete options
  options->addObsoleteOption("--server.threads", "number of threads", true);

  // renamed options
  options->addOldOption("scheduler.threads", "server.maximal-threads");
}

void SchedulerFeature::validateOptions(std::shared_ptr<options::ProgramOptions> options) {
  auto const N = NumberOfCores::getValue();

  LOG_TOPIC("2ef39", DEBUG, arangodb::Logger::THREADS)
      << "Detected number of processors: " << N;

  TRI_ASSERT(N > 0);
  if (options->processingResult().touched("server.maximal-threads") && 
      _nrMaximalThreads > 8 * N) {
    LOG_TOPIC("0a92a", WARN, arangodb::Logger::THREADS)
        << "--server.maximal-threads (" << _nrMaximalThreads
        << ") is more than eight times the number of cores (" << N
        << "), this might overload the server";
  } else if (_nrMaximalThreads == 0) {
    _nrMaximalThreads = defaultNumberOfThreads();
  }

  if (_nrMinimalThreads < 4) {
    LOG_TOPIC("bf034", WARN, arangodb::Logger::THREADS)
        << "--server.minimal-threads (" << _nrMinimalThreads << ") must be at least 4";
    _nrMinimalThreads = 4;
  }

  if (_inFlightMultiplier < 1.0) {
    LOG_TOPIC("0a93a", WARN, arangodb::Logger::THREADS)
        << "--server.in-flight-multiplier (" << _inFlightMultiplier
        << ") is less than 1.0, setting to default (4.0)";
    _inFlightMultiplier = 4.0;
  }
  
  if (_nrMinimalThreads >= _nrMaximalThreads) {
    LOG_TOPIC("48e02", WARN, arangodb::Logger::THREADS)
        << "--server.maximal-threads (" << _nrMaximalThreads
        << ") should be at least " << (_nrMinimalThreads + 1) << ", raising it";
    _nrMaximalThreads = _nrMinimalThreads;
  }

  if (_unavailabilityQueueFillGrade < 0.0 ||
      _unavailabilityQueueFillGrade > 1.0) {
    LOG_TOPIC("055a1", FATAL, arangodb::Logger::THREADS)
        << "invalid value for --server.unavailability-queue-fill-grade";
    FATAL_ERROR_EXIT();
  }

  if (_queueSize == 0) {
<<<<<<< HEAD
    // Note that this is way smaller than the default of 4096!
=======
    TRI_ASSERT(_nrMaximalThreads > 0);
>>>>>>> ff6e0ad5
    _queueSize = _nrMaximalThreads * 8;
    TRI_ASSERT(_queueSize > 0);
  }

  if (_fifo1Size < 1) {
    _fifo1Size = 1;
  }

  if (_fifo2Size < 1) {
    _fifo2Size = 1;
  }

  TRI_ASSERT(_queueSize > 0);
}

void SchedulerFeature::prepare() {
  TRI_ASSERT(4 <= _nrMinimalThreads);
  TRI_ASSERT(_nrMinimalThreads <= _nrMaximalThreads);
  TRI_ASSERT(_queueSize > 0);
// wait for windows fix or implement operator new
#if (_MSC_VER >= 1)
#pragma warning(push)
#pragma warning(disable : 4316)  // Object allocated on the heap may not be aligned for this type
#endif
  auto sched = std::make_unique<SupervisedScheduler>(server(), _nrMinimalThreads,
                                                     _nrMaximalThreads, _queueSize,
<<<<<<< HEAD
                                                     _fifo1Size, _fifo2Size, _fifo3Size,_inFlightMultiplier);
=======
                                                     _fifo1Size, _fifo2Size,
                                                     _unavailabilityQueueFillGrade);
>>>>>>> ff6e0ad5
#if (_MSC_VER >= 1)
#pragma warning(pop)
#endif

  SCHEDULER = sched.get();

  _scheduler = std::move(sched);
}

void SchedulerFeature::start() {
  signalStuffInit();

  bool ok = _scheduler->start();
  if (!ok) {
    LOG_TOPIC("7f497", FATAL, arangodb::Logger::FIXME)
        << "the scheduler cannot be started";
    FATAL_ERROR_EXIT();
  }
  LOG_TOPIC("14e6f", DEBUG, Logger::STARTUP) << "scheduler has started";
}

void SchedulerFeature::stop() {
  // shutdown user jobs again, in case new ones appear
  arangodb::Task::shutdownTasks();
  signalStuffDeinit();
  _scheduler->shutdown();
}

void SchedulerFeature::unprepare() {
  SCHEDULER = nullptr;
  _scheduler.reset();
}

// ---------------------------------------------------------------------------
// Signal Handler stuff - no body knows what this has to do with scheduling
// ---------------------------------------------------------------------------

void SchedulerFeature::signalStuffInit() {
  arangodb::signals::maskAllSignals();

#ifdef _WIN32
// Windows does not support POSIX signal handling
#else
  struct sigaction action;
  memset(&action, 0, sizeof(action));
  sigfillset(&action.sa_mask);

  // ignore broken pipes
  action.sa_handler = SIG_IGN;

  int res = sigaction(SIGPIPE, &action, nullptr);

  if (res < 0) {
    LOG_TOPIC("91d20", ERR, arangodb::Logger::FIXME)
        << "cannot initialize signal handler for SIGPIPE";
  }
#endif

  buildHangupHandler();
}

void SchedulerFeature::signalStuffDeinit() {
  {
    // cancel signals
    if (_exitSignals != nullptr) {
      auto exitSignals = _exitSignals;
      _exitSignals.reset();
      exitSignals->cancel();
    }

#ifndef _WIN32
    if (_hangupSignals != nullptr) {
      _hangupSignals->cancel();
      _hangupSignals.reset();
    }
#endif
  }
}

#ifdef _WIN32
bool CtrlHandler(DWORD eventType) {
  bool shutdown = false;
  std::string shutdownMessage;

  switch (eventType) {
    case CTRL_BREAK_EVENT: {
      shutdown = true;
      shutdownMessage = "control-break received";
      break;
    }

    case CTRL_C_EVENT: {
      shutdown = true;
      shutdownMessage = "control-c received";
      break;
    }

    case CTRL_CLOSE_EVENT: {
      shutdown = true;
      shutdownMessage = "window-close received";
      break;
    }

    case CTRL_LOGOFF_EVENT: {
      shutdown = true;
      shutdownMessage = "user-logoff received";
      break;
    }

    case CTRL_SHUTDOWN_EVENT: {
      shutdown = true;
      shutdownMessage = "system-shutdown received";
      break;
    }

    default: {
      shutdown = false;
      break;
    }
  }

  if (shutdown == false) {
    LOG_TOPIC("ec3b4", ERR, arangodb::Logger::FIXME)
        << "Invalid CTRL HANDLER event received - ignoring event";
    return true;
  }

  static bool seen = false;

  if (!seen) {
    LOG_TOPIC("3278a", INFO, arangodb::Logger::FIXME)
        << shutdownMessage << ", beginning shut down sequence";

    application_features::ApplicationServer::CTRL_C.store(true);

    seen = true;
    return true;
  }

  // ........................................................................
  // user is desperate to kill the server!
  // ........................................................................

  LOG_TOPIC("18daf", INFO, arangodb::Logger::FIXME) << shutdownMessage << ", terminating";
  _exit(EXIT_FAILURE);  // quick exit for windows
  return true;
}

#else

extern "C" void c_exit_handler(int signal) {
  if (signal == SIGQUIT || signal == SIGTERM || signal == SIGINT) {
    static std::atomic<bool> seen{false};

    if (!seen.exchange(true)) {
      LOG_TOPIC("b4133", INFO, arangodb::Logger::FIXME)
          << "control-c received, beginning shut down sequence";

      application_features::ApplicationServer::CTRL_C.store(true);
    } else {
      LOG_TOPIC("11ca3", FATAL, arangodb::Logger::FIXME)
          << "control-c received (again!), terminating";
      FATAL_ERROR_EXIT();
    }
  }
}

extern "C" void c_hangup_handler(int signal) {
  if (signal == SIGHUP) {
    LOG_TOPIC("33eae", INFO, arangodb::Logger::FIXME)
        << "hangup received, about to reopen logfile";
    LogAppender::reopen();
    LOG_TOPIC("23db2", INFO, arangodb::Logger::FIXME)
        << "hangup received, reopened logfile";
  }
}
#endif

void SchedulerFeature::buildHangupHandler() {
#ifndef _WIN32
  struct sigaction action;
  memset(&action, 0, sizeof(action));
  sigfillset(&action.sa_mask);
  action.sa_handler = c_hangup_handler;

  int res = sigaction(SIGHUP, &action, nullptr);

  if (res < 0) {
    LOG_TOPIC("b7ed0", ERR, arangodb::Logger::FIXME)
        << "cannot initialize signal handlers for hang up";
  }
#endif
}

void SchedulerFeature::buildControlCHandler() {
#ifdef _WIN32
  {
    int result = SetConsoleCtrlHandler((PHANDLER_ROUTINE)CtrlHandler, true);

    if (result == 0) {
      LOG_TOPIC("e21e8", WARN, arangodb::Logger::FIXME)
          << "unable to install control-c handler";
    }
  }
#else
  // Signal masking on POSIX platforms
  //
  // POSIX allows signals to be blocked using functions such as sigprocmask()
  // and pthread_sigmask(). For signals to be delivered, programs must ensure
  // that any signals registered using signal_set objects are unblocked in at
  // least one thread.
  arangodb::signals::unmaskAllSignals();

  struct sigaction action;
  memset(&action, 0, sizeof(action));
  sigfillset(&action.sa_mask);
  action.sa_handler = c_exit_handler;

  int res = sigaction(SIGINT, &action, nullptr);
  if (res == 0) {
    res = sigaction(SIGQUIT, &action, nullptr);
    if (res == 0) {
      res = sigaction(SIGTERM, &action, nullptr);
    }
  }
  if (res < 0) {
    LOG_TOPIC("e666b", ERR, arangodb::Logger::FIXME)
        << "cannot initialize signal handlers for SIGINT/SIGQUIT/SIGTERM";
  }
#endif
}

}  // namespace arangodb<|MERGE_RESOLUTION|>--- conflicted
+++ resolved
@@ -186,11 +186,8 @@
   }
 
   if (_queueSize == 0) {
-<<<<<<< HEAD
     // Note that this is way smaller than the default of 4096!
-=======
     TRI_ASSERT(_nrMaximalThreads > 0);
->>>>>>> ff6e0ad5
     _queueSize = _nrMaximalThreads * 8;
     TRI_ASSERT(_queueSize > 0);
   }
@@ -217,12 +214,7 @@
 #endif
   auto sched = std::make_unique<SupervisedScheduler>(server(), _nrMinimalThreads,
                                                      _nrMaximalThreads, _queueSize,
-<<<<<<< HEAD
-                                                     _fifo1Size, _fifo2Size, _fifo3Size,_inFlightMultiplier);
-=======
-                                                     _fifo1Size, _fifo2Size,
-                                                     _unavailabilityQueueFillGrade);
->>>>>>> ff6e0ad5
+                                                     _fifo1Size, _fifo2Size, _fifo3Size,_inFlightMultiplier, _unavailabilityQueueFillGrade);
 #if (_MSC_VER >= 1)
 #pragma warning(pop)
 #endif
