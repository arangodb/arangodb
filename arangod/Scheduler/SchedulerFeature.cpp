--- conflicted
+++ resolved
@@ -350,11 +350,8 @@
   auto sched = std::make_unique<SupervisedScheduler>(
       server(), _nrMinimalThreads, _nrMaximalThreads, _queueSize, _fifo1Size,
       _fifo2Size, _fifo3Size, ongoingLowPriorityLimit,
-<<<<<<< HEAD
-      _unavailabilityQueueFillGrade, _metricsFeature);
-=======
-      _unavailabilityQueueFillGrade, _nrMaximalDetachedThreads);
->>>>>>> 9aac5844
+      _unavailabilityQueueFillGrade, _nrMaximalDetachedThreads,
+      _metricsFeature);
 #if (_MSC_VER >= 1)
 #pragma warning(pop)
 #endif
