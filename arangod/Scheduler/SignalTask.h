--- conflicted
+++ resolved
@@ -83,12 +83,8 @@
  protected:
   bool setup(Scheduler*, EventLoop) override;
 
-<<<<<<< HEAD
-
   // void cleanup() override;
-=======
-  void cleanup() override;
->>>>>>> 3524ee82
+  // void cleanup() override;
 
   bool handleEvent(EventToken, EventType) override;
 
