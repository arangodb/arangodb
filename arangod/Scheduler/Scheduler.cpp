--- conflicted
+++ resolved
@@ -378,17 +378,11 @@
     case RequestPriority::HIGH:
       return nrWorking + nrQueued < _maxThreads;
 
-<<<<<<< HEAD
-    case RequestPriority::MED:
-    case RequestPriority::LOW:
-      return nrWorking + nrQueued < _maxThreads - _minThreads;
-=======
     // the "/ 2" is an assumption that HIGH is typically responses to our outbound messages
     //  where MED & LOW are incoming requests.  Keep half the threads processing our work and half their work.
     case RequestPriority::MED:
     case RequestPriority::LOW:
       return nrWorking + nrQueued < _maxThreads / 2;
->>>>>>> 64cbee76
   }
 
   return false;
