--- conflicted
+++ resolved
@@ -36,19 +36,13 @@
 #include "Logger/LogMacros.h"
 #include "Logger/Logger.h"
 #include "Logger/LoggerStream.h"
-<<<<<<< HEAD
 #include "Metrics/CounterBuilder.h"
 #include "Metrics/GaugeBuilder.h"
 #include "Metrics/MetricsFeature.h"
 #include "Random/RandomGenerator.h"
 #include "Rest/GeneralResponse.h"
 #include "RestServer/SharedPRNGFeature.h"
-=======
-#include "Metrics/GaugeBuilder.h"
-#include "Random/RandomGenerator.h"
-#include "Rest/GeneralResponse.h"
 #include "Scheduler/SchedulerFeature.h"
->>>>>>> a413a73d
 #include "Statistics/RequestStatistics.h"
 
 using namespace arangodb;
@@ -91,6 +85,10 @@
     "Total number of ongoing RestHandlers coming from the low prio queue");
 DECLARE_GAUGE(arangodb_scheduler_low_prio_queue_last_dequeue_time, uint64_t,
               "Last recorded dequeue time for a low priority queue item [ms]");
+DECLARE_GAUGE(arangodb_scheduler_stack_memory, uint64_t,
+              "Approximate stack memory usage of worker threads");
+DECLARE_GAUGE(arangodb_scheduler_queue_memory, int64_t,
+              "Number of bytes allocated for tasks in the scheduler queue");
 
 Scheduler::Scheduler(ArangodServer& server)
     : _server(server),
@@ -106,7 +104,12 @@
               arangodb_scheduler_ongoing_low_prio{})),
       _metricsLastLowPriorityDequeueTime(
           _server.getFeature<metrics::MetricsFeature>().add(
-              arangodb_scheduler_low_prio_queue_last_dequeue_time{})) {
+              arangodb_scheduler_low_prio_queue_last_dequeue_time{})),
+      _metricsStackMemoryWorkerThreads(
+          server.getFeature<metrics::MetricsFeature>().add(
+              arangodb_scheduler_stack_memory{})),
+      _schedulerQueueMemory(server.getFeature<metrics::MetricsFeature>().add(
+          arangodb_scheduler_queue_memory{})) {
   // Move this into the Feature and then move it else where
 }
 
@@ -117,10 +120,12 @@
   return _cronThread->start();
 }
 
+void Scheduler::trackQueueItemSize(std::int64_t x) noexcept {
+  _schedulerQueueMemory += x;
+}
+
 void Scheduler::schedulerJobMemoryAccounting(std::int64_t x) noexcept {
-  if (SchedulerFeature::SCHEDULER) {
-    SchedulerFeature::SCHEDULER->trackQueueItemSize(x);
-  }
+  SchedulerFeature::SCHEDULER->trackQueueItemSize(x);
 }
 
 void Scheduler::shutdown() {
@@ -237,8 +242,16 @@
 }
 
 void Scheduler::setLastLowPriorityDequeueTime(uint64_t time) noexcept {
-  // update only probabilistically, in order to reduce contention on the gauge
-  if ((_sharedPRNG.rand() & 7) == 0) {
+#ifdef ARANGODB_ENABLE_FAILURE_TESTS
+  bool setDequeueTime = false;
+  TRI_IF_FAILURE("Scheduler::alwaysSetDequeueTime") { setDequeueTime = true; }
+#else
+  constexpr bool setDequeueTime = false;
+#endif
+
+  // update only probabilistically, in order to reduce contention on the
+  // gauge
+  if (setDequeueTime || (_sharedPRNG.rand() & 7) == 0) {
     _metricsLastLowPriorityDequeueTime.operator=(time);
   }
 }
