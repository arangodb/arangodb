////////////////////////////////////////////////////////////////////////////////
/// DISCLAIMER
///
/// Copyright 2014-2018 ArangoDB GmbH, Cologne, Germany
/// Copyright 2004-2014 triAGENS GmbH, Cologne, Germany
///
/// Licensed under the Apache License, Version 2.0 (the "License");
/// you may not use this file except in compliance with the License.
/// You may obtain a copy of the License at
///
///     http://www.apache.org/licenses/LICENSE-2.0
///
/// Unless required by applicable law or agreed to in writing, software
/// distributed under the License is distributed on an "AS IS" BASIS,
/// WITHOUT WARRANTIES OR CONDITIONS OF ANY KIND, either express or implied.
/// See the License for the specific language governing permissions and
/// limitations under the License.
///
/// Copyright holder is ArangoDB GmbH, Cologne, Germany
///
/// @author Dr. Frank Celler
/// @author Achim Brandt
////////////////////////////////////////////////////////////////////////////////

#include "Scheduler.h"

#include <velocypack/Builder.h>
#include <velocypack/velocypack-aliases.h>

#include <thread>

#include "Basics/MutexLocker.h"
#include "Basics/StringUtils.h"
#include "Basics/Thread.h"
#include "Basics/cpu-relax.h"
#include "GeneralServer/RestHandler.h"
#include "Logger/Logger.h"
#include "Random/RandomGenerator.h"
#include "Rest/GeneralResponse.h"
#include "GeneralServer/Acceptor.h"
#include "GeneralServer/Task.h"
#include "Statistics/RequestStatistics.h"

using namespace arangodb;
using namespace arangodb::basics;
using namespace arangodb::rest;

<<<<<<< HEAD
namespace arangodb {
namespace rest {
class SchedulerThread : virtual public Thread {
public:
  SchedulerThread(Scheduler &scheduler) : Thread("Scheduler"), _scheduler(scheduler) {}
  ~SchedulerThread() { shutdown(); }
protected:
  Scheduler &_scheduler;
};

class SchedulerCronThread : public SchedulerThread {
public:
  SchedulerCronThread(Scheduler &scheduler) : Thread("SchedCron"), SchedulerThread(scheduler) {}
  void run() { _scheduler.runCron(); };
};

}
}

=======
namespace {
constexpr double MIN_SECONDS = 30.0;
}

// -----------------------------------------------------------------------------
// --SECTION--                                            SchedulerManagerThread
// -----------------------------------------------------------------------------

namespace {
class SchedulerManagerThread final : public Thread {
 public:
  SchedulerManagerThread(std::shared_ptr<Scheduler> const& scheduler, asio_ns::io_context* service)
      : Thread("SchedulerManager", true),
        _scheduler(scheduler),
        _service(service) {}

  ~SchedulerManagerThread() { shutdown(); }

 public:
  void run() override {
    while (!_scheduler->isStopping()) {
      try {
        _service->run_one();
      } catch (...) {
        LOG_TOPIC(ERR, Logger::THREADS)
            << "manager loop caught an error, restarting";
      }
    }
    _scheduler.reset();
  }

 private:
  std::shared_ptr<Scheduler> _scheduler;
  asio_ns::io_context* _service;
};
}  // namespace

// -----------------------------------------------------------------------------
// --SECTION--                                                   SchedulerThread
// -----------------------------------------------------------------------------

class arangodb::SchedulerThread : public Thread {
 public:
  SchedulerThread(std::shared_ptr<Scheduler> const& scheduler, asio_ns::io_context* service)
      : Thread("Scheduler", true), _scheduler(scheduler), _service(service) {}

  ~SchedulerThread() { shutdown(); }

 public:
  void run() override {
    constexpr size_t everyXSeconds = size_t(MIN_SECONDS);

    // when we enter this method,
    // _nrRunning has already been increased for this thread
    LOG_TOPIC(DEBUG, Logger::THREADS)
        << "started thread: " << _scheduler->infoStatus();

    // some random delay value to avoid all initial threads checking for
    // their deletion at the very same time
    double const randomWait = static_cast<double>(RandomGenerator::interval(
        int64_t(0), static_cast<int64_t>(MIN_SECONDS * 0.5)));

    double start = TRI_microtime() + randomWait;
    size_t counter = 0;
    bool doDecrement = true;

    while (!_scheduler->isStopping()) {
      try {
        _service->run_one();
      } catch (std::exception const& ex) {
        LOG_TOPIC(ERR, Logger::THREADS)
            << "scheduler loop caught exception: " << ex.what();
      } catch (...) {
        LOG_TOPIC(ERR, Logger::THREADS)
            << "scheduler loop caught unknown exception";
      }

      try {
        _scheduler->drain();
      } catch (...) {
      }

      if (++counter > everyXSeconds) {
        counter = 0;

        double const now = TRI_microtime();

        if (now - start > MIN_SECONDS) {
          // test if we should stop this thread, if this returns true,
          // numRunning
          // will have been decremented by one already
          if (_scheduler->threadShouldStop(now)) {
            // nrRunning was decremented already. now exit thread
            doDecrement = false;
            break;
          }

          // use new start time
          start = now;
        }
      }
    }

    LOG_TOPIC(DEBUG, Logger::THREADS)
        << "stopped (" << _scheduler->infoStatus() << ")";

    if (doDecrement) {
      // only decrement here if this wasn't already done above
      _scheduler->threadHasStopped();
    }

    _scheduler.reset();
  }

 private:
  std::shared_ptr<Scheduler> _scheduler;
  asio_ns::io_context* _service;
};

// -----------------------------------------------------------------------------
// --SECTION--                                                         Scheduler
// -----------------------------------------------------------------------------

Scheduler::Scheduler(uint64_t nrMinimum, uint64_t nrMaximum,
                     uint64_t fifo1Size, uint64_t fifo2Size)
    : _counters(0),
      _maxFifoSize{fifo1Size, fifo2Size, fifo2Size},
      _fifo1(_maxFifoSize[FIFO1]),
      _fifo2(_maxFifoSize[FIFO2]),
      _fifo3(_maxFifoSize[FIFO3]),
      _fifos{&_fifo1, &_fifo2, &_fifo3},
      _minThreads(nrMinimum),
      _maxThreads(nrMaximum),
      _lastAllBusyStamp(0.0) {
  LOG_TOPIC(DEBUG, Logger::THREADS) << "Scheduler configuration min: " << nrMinimum << " max: " << nrMaximum;
  _fifoSize[FIFO1] = 0;
  _fifoSize[FIFO2] = 0;
  _fifoSize[FIFO3] = 0;

  // setup signal handlers
  initializeSignalHandlers();
}

Scheduler::~Scheduler() {
  stopRebalancer();

  _managerGuard.reset();
  _managerContext.reset();

  FifoJob* job = nullptr;

  for (int i = 0; i < NUMBER_FIFOS; ++i) {
    _fifoSize[i] = 0;

    while (_fifos[i]->pop(job) && job != nullptr) {
      delete job;
      job = nullptr;
    }
  }
}

// do not pass callback by reference, might get deleted before execution
void Scheduler::post(std::function<void()> const callback) {
  // increment number of queued and guard against exceptions
  incQueued();

  auto guardQueue = scopeGuard([this]() { decQueued(); });

  // capture without self, ioContext will not live longer than scheduler
  _ioContext->post([this, callback]() {
    // start working
    JobGuard jobGuard(this);
    jobGuard.work();

    // reduce number of queued now
    decQueued();

    callback();
  });

  // no exception happened, cancel guard
  guardQueue.cancel();
}

// do not pass callback by reference, might get deleted before execution
void Scheduler::post(asio_ns::io_context::strand& strand,
                     std::function<void()> const callback) {
  incQueued();

  auto guardQueue = scopeGuard([this]() { decQueued(); });

  strand.post([this, callback]() {
    JobGuard guard(this);
    guard.work();

    decQueued();
    callback();
  });

  // no exception happened, cancel guard
  guardQueue.cancel();
}

bool Scheduler::queue(RequestPriority prio,
                      std::function<void()> const& callback) {
  bool ok = true;

  switch (prio) {
    // If there is anything in the fifo1 or if the scheduler
    // queue is already full, then append it to the fifo1.
    // Otherwise directly queue it.
    //
    // This does not care if there is anything in fifo2 or
    // fifo8 because these queue have lower priority.
    case RequestPriority::HIGH:
      if (0 < _fifoSize[FIFO1] || !canPostDirectly(prio)) {
        ok = pushToFifo(FIFO1, callback);
      } else {
        post(callback);
      }
      break;

    // If there is anything in the fifo1, fifo2, fifo8
    // or if the scheduler queue is already full, then
    // append it to the fifo2. Otherewise directly queue
    // it.
    case RequestPriority::MED:
      if (0 < _fifoSize[FIFO1] || 0 < _fifoSize[FIFO2] || !canPostDirectly(prio)) {
        ok = pushToFifo(FIFO2, callback);
      } else {
        post(callback);
      }
      break;

    // If there is anything in the fifo1, fifo2, fifo3
    // or if the scheduler queue is already full, then
    // append it to the fifo2. Otherwise directly queue
    // it.
    case RequestPriority::LOW:
      if (0 < _fifoSize[FIFO1] || 0 < _fifoSize[FIFO2] || 0 < _fifoSize[FIFO3] || !canPostDirectly(prio)) {
        ok = pushToFifo(FIFO3, callback);
      } else {
        post(callback);
      }
      break;

    default:
      TRI_ASSERT(false);
      break;
  }

  // THIS IS A UGLY HACK TO SUPPORT THE NEW IO CONTEXT INFRASTRUCTURE
  //  This is needed, since a post on the scheduler does no longer result in a
  //  drain immerdiately. The reason for that is, that no worker thread returns
  //  from `run_once`.
  this->drain();

  return ok;
}

void Scheduler::drain() {
  bool found = true;

  while (found && canPostDirectly(RequestPriority::HIGH)) {
    found = popFifo(FIFO1);
  }

  found = true;

  while (found && canPostDirectly(RequestPriority::LOW)) {
    found = popFifo(FIFO1);

    if (!found) {
      found = popFifo(FIFO2);
    }

    if (!found) {
      found = popFifo(FIFO3);
    }
  }
}

void Scheduler::addQueueStatistics(velocypack::Builder& b) const {
  auto counters = getCounters();

  // if you change the names of these attributes, please make sure to
  // also change them in StatisticsWorker.cpp:computePerSeconds
  b.add("scheduler-threads", VPackValue(numRunning(counters)));
  b.add("in-progress", VPackValue(numWorking(counters)));
  b.add("queued", VPackValue(numQueued(counters)));
  b.add("current-fifo1", VPackValue(_fifoSize[FIFO1]));
  b.add("fifo1-size", VPackValue(_maxFifoSize[FIFO1]));
  b.add("current-fifo2", VPackValue(_fifoSize[FIFO2]));
  b.add("fifo2-size", VPackValue(_maxFifoSize[FIFO2]));
  b.add("current-fifo3", VPackValue(_fifoSize[FIFO3]));
  b.add("fifo3-size", VPackValue(_maxFifoSize[FIFO3]));
}

Scheduler::QueueStatistics Scheduler::queueStatistics() const {
  auto counters = getCounters();

  return QueueStatistics{numRunning(counters),
                         numWorking(counters),
                         numQueued(counters),
                         static_cast<uint64_t>(_fifoSize[FIFO1]),
                         static_cast<uint64_t>(_fifoSize[FIFO2]),
                         static_cast<uint64_t>(_fifoSize[FIFO3])};
}

std::string Scheduler::infoStatus() {
  uint64_t const counters = _counters.load();

  return "scheduler " + std::to_string(numRunning(counters)) + " (" +
         std::to_string(_minThreads) + "<" + std::to_string(_maxThreads) +
         ") in-progress " + std::to_string(numWorking(counters)) + " queued " +
         std::to_string(numQueued(counters)) +
         " F1 " + std::to_string(_fifoSize[FIFO1]) +
         " (<=" + std::to_string(_maxFifoSize[FIFO1]) + ") F2 " +
         std::to_string(_fifoSize[FIFO2]) +
         " (<=" + std::to_string(_maxFifoSize[FIFO2]) + ") F3 " +
         std::to_string(_fifoSize[FIFO3]) +
         " (<=" + std::to_string(_maxFifoSize[FIFO3]) + ")";
}

bool Scheduler::canPostDirectly(RequestPriority prio) const noexcept {
  auto counters = getCounters();
  auto nrWorking = numWorking(counters);
  auto nrQueued = numQueued(counters);

  switch (prio) {
    case RequestPriority::HIGH:
      return nrWorking + nrQueued < _maxThreads;

    // the "/ 2" is an assumption that HIGH is typically responses to our outbound messages
    //  where MED & LOW are incoming requests.  Keep half the threads processing our work and half their work.
    case RequestPriority::MED:
    case RequestPriority::LOW:
      return nrWorking + nrQueued < _maxThreads / 2;
  }

  return false;
}

bool Scheduler::pushToFifo(int64_t fifo, std::function<void()> const& callback) {
  LOG_TOPIC(TRACE, Logger::THREADS) << "Push element on fifo: " << fifo;
  TRI_ASSERT(0 <= fifo && fifo < NUMBER_FIFOS);

  size_t p = static_cast<size_t>(fifo);
  auto job = std::make_unique<FifoJob>(callback);

  try {
    if (0 < _maxFifoSize[p] && (int64_t)_maxFifoSize[p] <= _fifoSize[p]) {
      return false;
    }

    if (!_fifos[p]->push(job.get())) {
      return false;
    }

    job.release();
    ++_fifoSize[p];

    // then check, otherwise we might miss to wake up a thread
    auto counters = getCounters();
    auto nrWorking = numRunning(counters);
    auto nrQueued = numQueued(counters);

    if (0 == nrWorking + nrQueued) {
      post([] {
          LOG_TOPIC(DEBUG, Logger::THREADS) << "Wakeup alarm";
          /*wakeup call for scheduler thread*/
      });
    }
  } catch (...) {
    return false;
  }

  return true;
}

bool Scheduler::popFifo(int64_t fifo) {
  LOG_TOPIC(TRACE, Logger::THREADS) << "Popping a job from fifo: " << fifo;
  TRI_ASSERT(0 <= fifo && fifo < NUMBER_FIFOS);

  size_t p = static_cast<size_t>(fifo);
  FifoJob* job = nullptr;

  bool ok = _fifos[p]->pop(job) && job != nullptr;

  if (ok) {
    auto guard = scopeGuard([job]() {
      if (job) {
        delete job;
      }
    });

   post(job->_callback);
>>>>>>> 969ceaff

Scheduler::Scheduler()
{
#ifdef _WIN32
// Windows does not support POSIX signal handling
#else
  struct sigaction action;
  memset(&action, 0, sizeof(action));
  sigfillset(&action.sa_mask);

  // ignore broken pipes
  action.sa_handler = SIG_IGN;

  int res = sigaction(SIGPIPE, &action, nullptr);

  if (res < 0) {
    LOG_TOPIC(ERR, arangodb::Logger::FIXME)
        << "cannot initialize signal handlers for pipe";
  }
#endif
}

Scheduler::~Scheduler() {}


bool Scheduler::start() {

  _cronThread.reset(new SchedulerCronThread(*this));
  _cronThread->start();

  return true;
}

void Scheduler::beginShutdown() {
<<<<<<< HEAD
  std::unique_lock<std::mutex> guard2(_priorityQueueMutex);
  _conditionCron.notify_one();
}

void Scheduler::shutdown () {
  // call the destructor of all threads
  _cronThread.reset();
=======
  if (isStopping()) {
    return;
  }

  stopRebalancer();
  _threadManager.reset();

  _managerGuard.reset();
  _managerContext->stop();

  _serviceGuard.reset();
  _ioContext->stop();

  // set the flag AFTER stopping the threads
  setStopping();
}

void Scheduler::shutdown() {
  while (true) {
    uint64_t const counters = _counters.load();

    if (numRunning(counters) == 0 && numWorking(counters) == 0) {
      break;
    }

    std::this_thread::yield();
    // we can be quite generous here with waiting...
    // as we are in the shutdown already, we do not care if we need to wait
    // for a bit longer
    std::this_thread::sleep_for(std::chrono::microseconds(20000));
  }

  // One has to clean up the ioContext here, because there could a lambda
  // in its queue, that requires for it finalization some object (for example vocbase)
  // that would already be destroyed
  _managerContext.reset();
  _ioContext.reset();
}

void Scheduler::startIoService() {
  _ioContext.reset(new asio_ns::io_context());
  _serviceGuard.reset(new asio_ns::io_context::work(*_ioContext));

  _managerContext.reset(new asio_ns::io_context());
  _managerGuard.reset(new asio_ns::io_context::work(*_managerContext));
}

void Scheduler::startManagerThread() {
  auto thread = new SchedulerManagerThread(shared_from_this(), _managerContext.get());
  if (!thread->start()) {
    THROW_ARANGO_EXCEPTION_MESSAGE(TRI_ERROR_FAILED,
                                   "unable to start rebalancer thread");
  }
>>>>>>> 969ceaff
}

void Scheduler::runCron() {

  std::unique_lock<std::mutex> guard(_priorityQueueMutex);

  uint64_t tick = 0;

  while (!isStopping()) {

    tick++;

    auto now = clock::now();

<<<<<<< HEAD

    clock::duration sleepTime = std::chrono::milliseconds(50);
=======

//
// This routine tries to keep only the most likely needed count of threads running:
//  - asio io_context runs less efficiently if it has too many threads, but
//  - there is a latency hit to starting a new thread.
//
void Scheduler::rebalanceThreads() {
  static uint64_t count = 0;

  ++count;

  if (count % 50 == 0) {
    LOG_TOPIC(DEBUG, Logger::THREADS)
        << "rebalancing threads: " << infoStatus();
  } else if (count % 5 == 0) {
    LOG_TOPIC(TRACE, Logger::THREADS)
        << "rebalancing threads: " << infoStatus();
  }
>>>>>>> 969ceaff

    while (_priorityQueue.size() > 0) {
      auto &top = _priorityQueue.top();

      if (top->_cancelled || top->_due < now) {
        post([top]() { top->_handler(top->_cancelled); });
        _priorityQueue.pop();
      } else {
        auto then = (top->_due - now);

        sleepTime = (sleepTime > then ? then : sleepTime);
        break ;
      }
    }

    _conditionCron.wait_for(guard, sleepTime);

  }

}

Scheduler::WorkHandle Scheduler::postDelay(clock::duration delay,
  std::function<void(bool cancelled)> const& callback) {

  if (delay < std::chrono::milliseconds(1)) {
    post([callback]() {callback(false);});
    return WorkHandle{};
  }

  std::unique_lock<std::mutex> guard(_priorityQueueMutex);
  auto handle = std::make_shared<Scheduler::DelayedWorkItem>(callback, delay);

  _priorityQueue.push(handle);

  if (delay < std::chrono::milliseconds(50)) {
    // wakeup thread
    _conditionCron.notify_one();
  }

  return handle;
}
<<<<<<< HEAD
=======

void Scheduler::startNewThread() {
  TRI_IF_FAILURE("Scheduler::startNewThread") {
    LOG_TOPIC(WARN, Logger::FIXME) << "Debug: preventing thread from starting";
    THROW_ARANGO_EXCEPTION(TRI_ERROR_DEBUG);
  }
  auto thread = new SchedulerThread(shared_from_this(), _ioContext.get());
  if (!thread->start()) {
    THROW_ARANGO_EXCEPTION_MESSAGE(TRI_ERROR_FAILED,
                                   "unable to start scheduler thread");
  }
}
>>>>>>> 969ceaff
<|MERGE_RESOLUTION|>--- conflicted
+++ resolved
@@ -45,7 +45,6 @@
 using namespace arangodb::basics;
 using namespace arangodb::rest;
 
-<<<<<<< HEAD
 namespace arangodb {
 namespace rest {
 class SchedulerThread : virtual public Thread {
@@ -65,405 +64,6 @@
 }
 }
 
-=======
-namespace {
-constexpr double MIN_SECONDS = 30.0;
-}
-
-// -----------------------------------------------------------------------------
-// --SECTION--                                            SchedulerManagerThread
-// -----------------------------------------------------------------------------
-
-namespace {
-class SchedulerManagerThread final : public Thread {
- public:
-  SchedulerManagerThread(std::shared_ptr<Scheduler> const& scheduler, asio_ns::io_context* service)
-      : Thread("SchedulerManager", true),
-        _scheduler(scheduler),
-        _service(service) {}
-
-  ~SchedulerManagerThread() { shutdown(); }
-
- public:
-  void run() override {
-    while (!_scheduler->isStopping()) {
-      try {
-        _service->run_one();
-      } catch (...) {
-        LOG_TOPIC(ERR, Logger::THREADS)
-            << "manager loop caught an error, restarting";
-      }
-    }
-    _scheduler.reset();
-  }
-
- private:
-  std::shared_ptr<Scheduler> _scheduler;
-  asio_ns::io_context* _service;
-};
-}  // namespace
-
-// -----------------------------------------------------------------------------
-// --SECTION--                                                   SchedulerThread
-// -----------------------------------------------------------------------------
-
-class arangodb::SchedulerThread : public Thread {
- public:
-  SchedulerThread(std::shared_ptr<Scheduler> const& scheduler, asio_ns::io_context* service)
-      : Thread("Scheduler", true), _scheduler(scheduler), _service(service) {}
-
-  ~SchedulerThread() { shutdown(); }
-
- public:
-  void run() override {
-    constexpr size_t everyXSeconds = size_t(MIN_SECONDS);
-
-    // when we enter this method,
-    // _nrRunning has already been increased for this thread
-    LOG_TOPIC(DEBUG, Logger::THREADS)
-        << "started thread: " << _scheduler->infoStatus();
-
-    // some random delay value to avoid all initial threads checking for
-    // their deletion at the very same time
-    double const randomWait = static_cast<double>(RandomGenerator::interval(
-        int64_t(0), static_cast<int64_t>(MIN_SECONDS * 0.5)));
-
-    double start = TRI_microtime() + randomWait;
-    size_t counter = 0;
-    bool doDecrement = true;
-
-    while (!_scheduler->isStopping()) {
-      try {
-        _service->run_one();
-      } catch (std::exception const& ex) {
-        LOG_TOPIC(ERR, Logger::THREADS)
-            << "scheduler loop caught exception: " << ex.what();
-      } catch (...) {
-        LOG_TOPIC(ERR, Logger::THREADS)
-            << "scheduler loop caught unknown exception";
-      }
-
-      try {
-        _scheduler->drain();
-      } catch (...) {
-      }
-
-      if (++counter > everyXSeconds) {
-        counter = 0;
-
-        double const now = TRI_microtime();
-
-        if (now - start > MIN_SECONDS) {
-          // test if we should stop this thread, if this returns true,
-          // numRunning
-          // will have been decremented by one already
-          if (_scheduler->threadShouldStop(now)) {
-            // nrRunning was decremented already. now exit thread
-            doDecrement = false;
-            break;
-          }
-
-          // use new start time
-          start = now;
-        }
-      }
-    }
-
-    LOG_TOPIC(DEBUG, Logger::THREADS)
-        << "stopped (" << _scheduler->infoStatus() << ")";
-
-    if (doDecrement) {
-      // only decrement here if this wasn't already done above
-      _scheduler->threadHasStopped();
-    }
-
-    _scheduler.reset();
-  }
-
- private:
-  std::shared_ptr<Scheduler> _scheduler;
-  asio_ns::io_context* _service;
-};
-
-// -----------------------------------------------------------------------------
-// --SECTION--                                                         Scheduler
-// -----------------------------------------------------------------------------
-
-Scheduler::Scheduler(uint64_t nrMinimum, uint64_t nrMaximum,
-                     uint64_t fifo1Size, uint64_t fifo2Size)
-    : _counters(0),
-      _maxFifoSize{fifo1Size, fifo2Size, fifo2Size},
-      _fifo1(_maxFifoSize[FIFO1]),
-      _fifo2(_maxFifoSize[FIFO2]),
-      _fifo3(_maxFifoSize[FIFO3]),
-      _fifos{&_fifo1, &_fifo2, &_fifo3},
-      _minThreads(nrMinimum),
-      _maxThreads(nrMaximum),
-      _lastAllBusyStamp(0.0) {
-  LOG_TOPIC(DEBUG, Logger::THREADS) << "Scheduler configuration min: " << nrMinimum << " max: " << nrMaximum;
-  _fifoSize[FIFO1] = 0;
-  _fifoSize[FIFO2] = 0;
-  _fifoSize[FIFO3] = 0;
-
-  // setup signal handlers
-  initializeSignalHandlers();
-}
-
-Scheduler::~Scheduler() {
-  stopRebalancer();
-
-  _managerGuard.reset();
-  _managerContext.reset();
-
-  FifoJob* job = nullptr;
-
-  for (int i = 0; i < NUMBER_FIFOS; ++i) {
-    _fifoSize[i] = 0;
-
-    while (_fifos[i]->pop(job) && job != nullptr) {
-      delete job;
-      job = nullptr;
-    }
-  }
-}
-
-// do not pass callback by reference, might get deleted before execution
-void Scheduler::post(std::function<void()> const callback) {
-  // increment number of queued and guard against exceptions
-  incQueued();
-
-  auto guardQueue = scopeGuard([this]() { decQueued(); });
-
-  // capture without self, ioContext will not live longer than scheduler
-  _ioContext->post([this, callback]() {
-    // start working
-    JobGuard jobGuard(this);
-    jobGuard.work();
-
-    // reduce number of queued now
-    decQueued();
-
-    callback();
-  });
-
-  // no exception happened, cancel guard
-  guardQueue.cancel();
-}
-
-// do not pass callback by reference, might get deleted before execution
-void Scheduler::post(asio_ns::io_context::strand& strand,
-                     std::function<void()> const callback) {
-  incQueued();
-
-  auto guardQueue = scopeGuard([this]() { decQueued(); });
-
-  strand.post([this, callback]() {
-    JobGuard guard(this);
-    guard.work();
-
-    decQueued();
-    callback();
-  });
-
-  // no exception happened, cancel guard
-  guardQueue.cancel();
-}
-
-bool Scheduler::queue(RequestPriority prio,
-                      std::function<void()> const& callback) {
-  bool ok = true;
-
-  switch (prio) {
-    // If there is anything in the fifo1 or if the scheduler
-    // queue is already full, then append it to the fifo1.
-    // Otherwise directly queue it.
-    //
-    // This does not care if there is anything in fifo2 or
-    // fifo8 because these queue have lower priority.
-    case RequestPriority::HIGH:
-      if (0 < _fifoSize[FIFO1] || !canPostDirectly(prio)) {
-        ok = pushToFifo(FIFO1, callback);
-      } else {
-        post(callback);
-      }
-      break;
-
-    // If there is anything in the fifo1, fifo2, fifo8
-    // or if the scheduler queue is already full, then
-    // append it to the fifo2. Otherewise directly queue
-    // it.
-    case RequestPriority::MED:
-      if (0 < _fifoSize[FIFO1] || 0 < _fifoSize[FIFO2] || !canPostDirectly(prio)) {
-        ok = pushToFifo(FIFO2, callback);
-      } else {
-        post(callback);
-      }
-      break;
-
-    // If there is anything in the fifo1, fifo2, fifo3
-    // or if the scheduler queue is already full, then
-    // append it to the fifo2. Otherwise directly queue
-    // it.
-    case RequestPriority::LOW:
-      if (0 < _fifoSize[FIFO1] || 0 < _fifoSize[FIFO2] || 0 < _fifoSize[FIFO3] || !canPostDirectly(prio)) {
-        ok = pushToFifo(FIFO3, callback);
-      } else {
-        post(callback);
-      }
-      break;
-
-    default:
-      TRI_ASSERT(false);
-      break;
-  }
-
-  // THIS IS A UGLY HACK TO SUPPORT THE NEW IO CONTEXT INFRASTRUCTURE
-  //  This is needed, since a post on the scheduler does no longer result in a
-  //  drain immerdiately. The reason for that is, that no worker thread returns
-  //  from `run_once`.
-  this->drain();
-
-  return ok;
-}
-
-void Scheduler::drain() {
-  bool found = true;
-
-  while (found && canPostDirectly(RequestPriority::HIGH)) {
-    found = popFifo(FIFO1);
-  }
-
-  found = true;
-
-  while (found && canPostDirectly(RequestPriority::LOW)) {
-    found = popFifo(FIFO1);
-
-    if (!found) {
-      found = popFifo(FIFO2);
-    }
-
-    if (!found) {
-      found = popFifo(FIFO3);
-    }
-  }
-}
-
-void Scheduler::addQueueStatistics(velocypack::Builder& b) const {
-  auto counters = getCounters();
-
-  // if you change the names of these attributes, please make sure to
-  // also change them in StatisticsWorker.cpp:computePerSeconds
-  b.add("scheduler-threads", VPackValue(numRunning(counters)));
-  b.add("in-progress", VPackValue(numWorking(counters)));
-  b.add("queued", VPackValue(numQueued(counters)));
-  b.add("current-fifo1", VPackValue(_fifoSize[FIFO1]));
-  b.add("fifo1-size", VPackValue(_maxFifoSize[FIFO1]));
-  b.add("current-fifo2", VPackValue(_fifoSize[FIFO2]));
-  b.add("fifo2-size", VPackValue(_maxFifoSize[FIFO2]));
-  b.add("current-fifo3", VPackValue(_fifoSize[FIFO3]));
-  b.add("fifo3-size", VPackValue(_maxFifoSize[FIFO3]));
-}
-
-Scheduler::QueueStatistics Scheduler::queueStatistics() const {
-  auto counters = getCounters();
-
-  return QueueStatistics{numRunning(counters),
-                         numWorking(counters),
-                         numQueued(counters),
-                         static_cast<uint64_t>(_fifoSize[FIFO1]),
-                         static_cast<uint64_t>(_fifoSize[FIFO2]),
-                         static_cast<uint64_t>(_fifoSize[FIFO3])};
-}
-
-std::string Scheduler::infoStatus() {
-  uint64_t const counters = _counters.load();
-
-  return "scheduler " + std::to_string(numRunning(counters)) + " (" +
-         std::to_string(_minThreads) + "<" + std::to_string(_maxThreads) +
-         ") in-progress " + std::to_string(numWorking(counters)) + " queued " +
-         std::to_string(numQueued(counters)) +
-         " F1 " + std::to_string(_fifoSize[FIFO1]) +
-         " (<=" + std::to_string(_maxFifoSize[FIFO1]) + ") F2 " +
-         std::to_string(_fifoSize[FIFO2]) +
-         " (<=" + std::to_string(_maxFifoSize[FIFO2]) + ") F3 " +
-         std::to_string(_fifoSize[FIFO3]) +
-         " (<=" + std::to_string(_maxFifoSize[FIFO3]) + ")";
-}
-
-bool Scheduler::canPostDirectly(RequestPriority prio) const noexcept {
-  auto counters = getCounters();
-  auto nrWorking = numWorking(counters);
-  auto nrQueued = numQueued(counters);
-
-  switch (prio) {
-    case RequestPriority::HIGH:
-      return nrWorking + nrQueued < _maxThreads;
-
-    // the "/ 2" is an assumption that HIGH is typically responses to our outbound messages
-    //  where MED & LOW are incoming requests.  Keep half the threads processing our work and half their work.
-    case RequestPriority::MED:
-    case RequestPriority::LOW:
-      return nrWorking + nrQueued < _maxThreads / 2;
-  }
-
-  return false;
-}
-
-bool Scheduler::pushToFifo(int64_t fifo, std::function<void()> const& callback) {
-  LOG_TOPIC(TRACE, Logger::THREADS) << "Push element on fifo: " << fifo;
-  TRI_ASSERT(0 <= fifo && fifo < NUMBER_FIFOS);
-
-  size_t p = static_cast<size_t>(fifo);
-  auto job = std::make_unique<FifoJob>(callback);
-
-  try {
-    if (0 < _maxFifoSize[p] && (int64_t)_maxFifoSize[p] <= _fifoSize[p]) {
-      return false;
-    }
-
-    if (!_fifos[p]->push(job.get())) {
-      return false;
-    }
-
-    job.release();
-    ++_fifoSize[p];
-
-    // then check, otherwise we might miss to wake up a thread
-    auto counters = getCounters();
-    auto nrWorking = numRunning(counters);
-    auto nrQueued = numQueued(counters);
-
-    if (0 == nrWorking + nrQueued) {
-      post([] {
-          LOG_TOPIC(DEBUG, Logger::THREADS) << "Wakeup alarm";
-          /*wakeup call for scheduler thread*/
-      });
-    }
-  } catch (...) {
-    return false;
-  }
-
-  return true;
-}
-
-bool Scheduler::popFifo(int64_t fifo) {
-  LOG_TOPIC(TRACE, Logger::THREADS) << "Popping a job from fifo: " << fifo;
-  TRI_ASSERT(0 <= fifo && fifo < NUMBER_FIFOS);
-
-  size_t p = static_cast<size_t>(fifo);
-  FifoJob* job = nullptr;
-
-  bool ok = _fifos[p]->pop(job) && job != nullptr;
-
-  if (ok) {
-    auto guard = scopeGuard([job]() {
-      if (job) {
-        delete job;
-      }
-    });
-
-   post(job->_callback);
->>>>>>> 969ceaff
 
 Scheduler::Scheduler()
 {
@@ -498,7 +98,6 @@
 }
 
 void Scheduler::beginShutdown() {
-<<<<<<< HEAD
   std::unique_lock<std::mutex> guard2(_priorityQueueMutex);
   _conditionCron.notify_one();
 }
@@ -506,61 +105,6 @@
 void Scheduler::shutdown () {
   // call the destructor of all threads
   _cronThread.reset();
-=======
-  if (isStopping()) {
-    return;
-  }
-
-  stopRebalancer();
-  _threadManager.reset();
-
-  _managerGuard.reset();
-  _managerContext->stop();
-
-  _serviceGuard.reset();
-  _ioContext->stop();
-
-  // set the flag AFTER stopping the threads
-  setStopping();
-}
-
-void Scheduler::shutdown() {
-  while (true) {
-    uint64_t const counters = _counters.load();
-
-    if (numRunning(counters) == 0 && numWorking(counters) == 0) {
-      break;
-    }
-
-    std::this_thread::yield();
-    // we can be quite generous here with waiting...
-    // as we are in the shutdown already, we do not care if we need to wait
-    // for a bit longer
-    std::this_thread::sleep_for(std::chrono::microseconds(20000));
-  }
-
-  // One has to clean up the ioContext here, because there could a lambda
-  // in its queue, that requires for it finalization some object (for example vocbase)
-  // that would already be destroyed
-  _managerContext.reset();
-  _ioContext.reset();
-}
-
-void Scheduler::startIoService() {
-  _ioContext.reset(new asio_ns::io_context());
-  _serviceGuard.reset(new asio_ns::io_context::work(*_ioContext));
-
-  _managerContext.reset(new asio_ns::io_context());
-  _managerGuard.reset(new asio_ns::io_context::work(*_managerContext));
-}
-
-void Scheduler::startManagerThread() {
-  auto thread = new SchedulerManagerThread(shared_from_this(), _managerContext.get());
-  if (!thread->start()) {
-    THROW_ARANGO_EXCEPTION_MESSAGE(TRI_ERROR_FAILED,
-                                   "unable to start rebalancer thread");
-  }
->>>>>>> 969ceaff
 }
 
 void Scheduler::runCron() {
@@ -572,32 +116,8 @@
   while (!isStopping()) {
 
     tick++;
-
     auto now = clock::now();
-
-<<<<<<< HEAD
-
     clock::duration sleepTime = std::chrono::milliseconds(50);
-=======
-
-//
-// This routine tries to keep only the most likely needed count of threads running:
-//  - asio io_context runs less efficiently if it has too many threads, but
-//  - there is a latency hit to starting a new thread.
-//
-void Scheduler::rebalanceThreads() {
-  static uint64_t count = 0;
-
-  ++count;
-
-  if (count % 50 == 0) {
-    LOG_TOPIC(DEBUG, Logger::THREADS)
-        << "rebalancing threads: " << infoStatus();
-  } else if (count % 5 == 0) {
-    LOG_TOPIC(TRACE, Logger::THREADS)
-        << "rebalancing threads: " << infoStatus();
-  }
->>>>>>> 969ceaff
 
     while (_priorityQueue.size() > 0) {
       auto &top = _priorityQueue.top();
@@ -638,19 +158,4 @@
   }
 
   return handle;
-}
-<<<<<<< HEAD
-=======
-
-void Scheduler::startNewThread() {
-  TRI_IF_FAILURE("Scheduler::startNewThread") {
-    LOG_TOPIC(WARN, Logger::FIXME) << "Debug: preventing thread from starting";
-    THROW_ARANGO_EXCEPTION(TRI_ERROR_DEBUG);
-  }
-  auto thread = new SchedulerThread(shared_from_this(), _ioContext.get());
-  if (!thread->start()) {
-    THROW_ARANGO_EXCEPTION_MESSAGE(TRI_ERROR_FAILED,
-                                   "unable to start scheduler thread");
-  }
-}
->>>>>>> 969ceaff
+}