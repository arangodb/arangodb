--- conflicted
+++ resolved
@@ -147,11 +147,8 @@
                                          uint64_t minThreads, uint64_t maxThreads,
                                          uint64_t maxQueueSize,
                                          uint64_t fifo1Size, uint64_t fifo2Size,
-<<<<<<< HEAD
-                                         uint64_t fifo3Size, double inFlightMultiplier)
-=======
+                                         uint64_t fifo3Size, double inFlightMultiplier,
                                          double unavailabilityQueueFillGrade)
->>>>>>> ff6e0ad5
     : Scheduler(server),
       _numWorkers(0),
       _stopping(false),
@@ -159,7 +156,6 @@
       _jobsSubmitted(0),
       _jobsDequeued(0),
       _jobsDone(0),
-<<<<<<< HEAD
       _wakeupQueueLength(5),
       _wakeupTime_ns(1000),
       _definitiveWakeupTime_ns(100000),
@@ -170,19 +166,10 @@
           static_cast<std::size_t>(inFlightMultiplier * _maxNumWorker)),
       _ongoingLowPrioLimitWithFanout(
           static_cast<std::size_t>(inFlightMultiplier * _maxNumWorker)),
-      _nrWorking(0),
-      _nrAwake(0),
-      _maxFifoSizes{maxQueueSize, fifo1Size, fifo1Size, fifo3Size},
-=======
-      _minNumWorkers(minThreads),
-      _maxNumWorkers(maxThreads),
-      _maxFifoSize(maxQueueSize),
-      _fifo1Size(fifo1Size),
-      _fifo2Size(fifo2Size),
       _unavailabilityQueueFillGrade(unavailabilityQueueFillGrade),
       _numWorking(0),
       _numAwake(0),
->>>>>>> ff6e0ad5
+      _maxFifoSizes{maxQueueSize, fifo1Size, fifo1Size, fifo3Size},
       _metricsQueueLength(server.getFeature<arangodb::MetricsFeature>().gauge<uint64_t>(
           StaticStrings::SchedulerQueueLength, 0,
           "Servers internal queue length")),
@@ -238,12 +225,8 @@
   _queues[0].reserve(maxQueueSize);
   _queues[1].reserve(fifo1Size);
   _queues[2].reserve(fifo2Size);
-<<<<<<< HEAD
   _queues[3].reserve(fifo3Size);
-=======
-
-  TRI_ASSERT(_maxFifoSize > 0);
->>>>>>> ff6e0ad5
+  TRI_ASSERT(fifo3Size > 0);
 }
 
 SupervisedScheduler::~SupervisedScheduler() = default;
@@ -510,7 +493,7 @@
 }
 
 void SupervisedScheduler::runSupervisor() {
-  while (_numWorkers < _minNumWorkers) {
+  while (_numWorkers < _minNumWorker) {
     startOneThread();
   }
 
@@ -565,11 +548,11 @@
     try {
       bool haveStartedThread = false;
 
-      if (doStartOneThread && _numWorkers < _maxNumWorkers) {
+      if (doStartOneThread && _numWorkers < _maxNumWorker) {
         jobsStallingTick = 0;
         startOneThread();
         haveStartedThread = true;
-      } else if (doStopOneThread && _numWorkers > _minNumWorkers) {
+      } else if (doStopOneThread && _numWorkers > _minNumWorker) {
         stopOneThread();
       }
 
@@ -665,19 +648,12 @@
   }
 
   // This function should ensure the following thread reservation:
-<<<<<<< HEAD
   // 12.5% (but at least 1) reserved for MAINTENANCE prio
   // 25% (but at least 2) reserved for HIGH and MAINTENANCE only
   // upto 75% of work can do MEDIUM and LOW
   // uptop 50% of work can do LOW
   TRI_ASSERT(_maxNumWorker >= 4);
-=======
-  // 25% reserved for FastLane only
-  // upto 75% of work can go on MedLane and FastLane
-  // uptop 50% of work can go on Slow, Med and FastLane
-  TRI_ASSERT(_maxNumWorkers >= 2);
->>>>>>> ff6e0ad5
-
+  
   // The ordering of Done and dequeued is important, hence acquire.
   // Otherwise we might have the unlucky case that we first check dequeued,
   // then a job gets done fast (eg dequeued++, done++)
@@ -692,17 +668,16 @@
     size_t limit =   (_maxNumWorker >= 8)
                    ? (_maxNumWorker * 7 / 8)
                    : _maxNumWorker - 1;
-    return threadsWorking <= limit;
+    return threadsWorking < limit;
   }
 
   if (queueIndex == 2) {
     // We can work on med if less than 75% of the workers are busy
-<<<<<<< HEAD
     size_t limit =   (_maxNumWorker >= 8)
                    ? (_maxNumWorker * 3 / 4)
                    : _maxNumWorker - 2;
                  
-    return threadsWorking <= limit;
+    return threadsWorking < limit;
   }
 
 #if 0
@@ -730,14 +705,7 @@
   size_t limit =   (_maxNumWorker >= 8)
                  ? (_maxNumWorker / 2)
                  : _maxNumWorker - 3;
-  return threadsWorking <= limit;
-=======
-    return (jobsDequeued - jobsDone) < (_maxNumWorkers * 3 / 4);
-  }
-
-  // We can work on low if less than 50% of the workers are busy
-  return (jobsDequeued - jobsDone) < (_maxNumWorkers / 2);
->>>>>>> ff6e0ad5
+  return threadsWorking < limit;
 }
 
 std::unique_ptr<SupervisedScheduler::WorkItem> SupervisedScheduler::getWork(
@@ -804,12 +772,8 @@
       state->_conditionWork.wait_for(guard, std::chrono::milliseconds(state->_sleepTimeout_ms));
     }
     state->_sleeping = false;
-<<<<<<< HEAD
-    _nrAwake.fetch_add(1, std::memory_order_relaxed);
+    _numAwake.fetch_add(1, std::memory_order_relaxed);
     //LOG_DEVEL << "waking thread";
-=======
-    _numAwake.fetch_add(1, std::memory_order_relaxed);
->>>>>>> ff6e0ad5
   }  // while
 
   return nullptr;
@@ -820,7 +784,7 @@
   {
     std::unique_lock<std::mutex> guard(_mutex);
 
-    if (_numWorkers + _abandonedWorkerStates.size() >= _maxNumWorkers) {
+    if (_numWorkers + _abandonedWorkerStates.size() >= _maxNumWorker) {
       return;  // do not add more threads than maximum allows
     }
 
@@ -926,7 +890,6 @@
   b.add("direct-exec", VPackValue(0)); // obsolete
 }
 
-<<<<<<< HEAD
 void SupervisedScheduler::increaseOngoingLowPrio() {
   _ongoingLowPrioGauge += 1;
 }
@@ -942,14 +905,13 @@
 void SupervisedScheduler::decreaseOngoingLowPrioWithFanout(uint64_t c) {
   _ongoingLowPrioGaugeWithFanout -= c;
 }
-=======
+
 double SupervisedScheduler::approximateQueueFillGrade() const {
-  uint64_t const maxLength = _maxFifoSize;
+  uint64_t const maxLength = _maxFifoSizes[3];
   uint64_t const qLength = std::min<uint64_t>(maxLength, _metricsQueueLength.load());
   return static_cast<double>(qLength) / static_cast<double>(maxLength);
 }
 
 double SupervisedScheduler::unavailabilityQueueFillGrade() const {
   return _unavailabilityQueueFillGrade;
-}
->>>>>>> ff6e0ad5
+}