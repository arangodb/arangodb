////////////////////////////////////////////////////////////////////////////////
/// DISCLAIMER
///
/// Copyright 2014-2018 ArangoDB GmbH, Cologne, Germany
/// Copyright 2004-2014 triAGENS GmbH, Cologne, Germany
///
/// Licensed under the Apache License, Version 2.0 (the "License");
/// you may not use this file except in compliance with the License.
/// You may obtain a copy of the License at
///
///     http://www.apache.org/licenses/LICENSE-2.0
///
/// Unless required by applicable law or agreed to in writing, software
/// distributed under the License is distributed on an "AS IS" BASIS,
/// WITHOUT WARRANTIES OR CONDITIONS OF ANY KIND, either express or implied.
/// See the License for the specific language governing permissions and
/// limitations under the License.
///
/// Copyright holder is ArangoDB GmbH, Cologne, Germany
///
/// @author Dr. Frank Celler
/// @author Achim Brandt
////////////////////////////////////////////////////////////////////////////////

#include "SupervisedScheduler.h"
#include "Scheduler.h"

#include "Basics/MutexLocker.h"
#include "Basics/StringUtils.h"
#include "Basics/Thread.h"
#include "Basics/cpu-relax.h"
#include "Cluster/ServerState.h"
#include "GeneralServer/Acceptor.h"
#include "GeneralServer/RestHandler.h"
#include "Logger/Logger.h"
#include "Random/RandomGenerator.h"
#include "Rest/GeneralResponse.h"
#include "Statistics/RequestStatistics.h"

using namespace arangodb;
using namespace arangodb::basics;

namespace {
uint64_t getTickCount_ns() {
  auto now = std::chrono::high_resolution_clock::now();

  return std::chrono::duration_cast<std::chrono::nanoseconds>(now.time_since_epoch())
      .count();
}

bool isDirectDeadlockLane(RequestLane lane) {
  // Some lane have tasks deadlock because they hold a mutex while calling queue that must be locked to execute the handler.
  // Those tasks can not be executed directly.
  return lane == RequestLane::TASK_V8
    || lane == RequestLane::CLIENT_V8
    || lane == RequestLane::CLUSTER_V8
    || lane == RequestLane::INTERNAL_LOW
    || lane == RequestLane::SERVER_REPLICATION
    || lane == RequestLane::CLUSTER_ADMIN
    || lane == RequestLane::CLUSTER_INTERNAL
    || lane == RequestLane::AGENCY_CLUSTER
    || lane == RequestLane::CLIENT_AQL;
}

}  // namespace

namespace {
  typedef std::chrono::time_point<std::chrono::steady_clock> time_point;

  // value initialise these arrays, otherwise mac will crash
  thread_local time_point conditionQueueFullSince{};
  thread_local uint_fast32_t queueWarningTick{};

  time_point lastWarningQueue;
  int64_t queueWarningEvents = 0;
  std::mutex queueWarningMutex;

  time_point lastQueueFullWarning[3];
  int64_t fullQueueEvents[3] = {0, 0, 0};
  std::mutex fullQueueWarningMutex[3];


  void logQueueWarningEveryNowAndThen(int64_t events) {
    auto const& now = std::chrono::steady_clock::now();
    uint64_t totalEvents;
    bool printLog = false;
    std::chrono::duration<double> sinceLast;

    {
      std::unique_lock<std::mutex> guard(queueWarningMutex);
      totalEvents = queueWarningEvents += events;
      sinceLast = now - lastWarningQueue;
      if (sinceLast > std::chrono::seconds(10)) {
        printLog = true;
        lastWarningQueue = now;
        queueWarningEvents = 0;
      }
    }

    if (printLog) {
      LOG_TOPIC("dead2", WARN, Logger::THREADS) << "Scheduler queue" <<
        " is filled more than 50% in last " << sinceLast.count()
        << "s. (happened " << totalEvents << " times since last message)";
    }
  }

  void logQueueFullEveryNowAndThen(int64_t fifo) {
    auto const& now = std::chrono::steady_clock::now();
    uint64_t events;
    bool printLog = false;

    {
      std::unique_lock<std::mutex> guard(fullQueueWarningMutex[fifo]);
      events = ++fullQueueEvents[fifo];
      if (now - lastQueueFullWarning[fifo] > std::chrono::seconds(10)) {
        printLog = true;
        lastQueueFullWarning[fifo] = now;
        fullQueueEvents[fifo] = 0;
      }
    }

    if (printLog) {
      LOG_TOPIC("dead1", WARN, Logger::THREADS) << "Scheduler queue " << fifo << " is full. (happened " << events << " times since last message)";
    }
  }
}


namespace arangodb {

class SupervisedSchedulerThread : virtual public Thread {
 public:
  explicit SupervisedSchedulerThread(SupervisedScheduler& scheduler)
      : Thread("Scheduler"), _scheduler(scheduler) {}
  ~SupervisedSchedulerThread() {} // shutdown is called by derived implementation!

 protected:
  SupervisedScheduler& _scheduler;
};

class SupervisedSchedulerManagerThread final : public SupervisedSchedulerThread {
 public:
  explicit SupervisedSchedulerManagerThread(SupervisedScheduler& scheduler)
      : Thread("SchedMan"), SupervisedSchedulerThread(scheduler) {}
  ~SupervisedSchedulerManagerThread() { shutdown(); }
  void run() override { _scheduler.runSupervisor(); };
};

class SupervisedSchedulerWorkerThread final : public SupervisedSchedulerThread {
 public:
  explicit SupervisedSchedulerWorkerThread(SupervisedScheduler& scheduler)
      : Thread("SchedWorker"), SupervisedSchedulerThread(scheduler) {}
  ~SupervisedSchedulerWorkerThread() { shutdown(); }
  void run() override { _scheduler.runWorker(); };
};

}  // namespace arangodb

SupervisedScheduler::SupervisedScheduler(uint64_t minThreads, uint64_t maxThreads,
                                         uint64_t maxQueueSize,
                                         uint64_t fifo1Size, uint64_t fifo2Size)
    : _numWorkers(0),
      _stopping(false),
      _jobsSubmitted(0),
      _jobsDequeued(0),
      _jobsDone(0),
      _jobsDirectExec(0),
      _wakeupQueueLength(5),
      _wakeupTime_ns(1000),
      _definitiveWakeupTime_ns(100000),
      _maxNumWorker(maxThreads),
      _numIdleWorker(minThreads),
      _maxFifoSize(maxQueueSize) {
  _queue[0].reserve(maxQueueSize);
  _queue[1].reserve(fifo1Size);
  _queue[2].reserve(fifo2Size);
}

SupervisedScheduler::~SupervisedScheduler() {}

bool SupervisedScheduler::queue(RequestLane lane, std::function<void()> handler, bool allowDirectHandling) {
  if (!isDirectDeadlockLane(lane) &&
      allowDirectHandling &&
      !ServerState::instance()->isClusterRole() &&
      (_jobsSubmitted - _jobsDone) < 2) {
    _jobsSubmitted.fetch_add(1, std::memory_order_relaxed);
    _jobsDequeued.fetch_add(1, std::memory_order_relaxed);
    _jobsDirectExec.fetch_add(1, std::memory_order_release);
    try {
      handler();
      _jobsDone.fetch_add(1, std::memory_order_release);
      return true;
    } catch (...) {
      _jobsDone.fetch_add(1, std::memory_order_release);
      throw;
    }
  }

  size_t queueNo = static_cast<size_t>(PriorityRequestLane(lane));

  TRI_ASSERT(queueNo <= 2);
  TRI_ASSERT(isStopping() == false);

  auto work = std::make_unique<WorkItem>(std::move(handler));

<<<<<<< HEAD
  if (!_queue[queueNo].push(work)) {
    delete work;
    logQueueFullEveryNowAndThen(queueNo);
=======
  if (!_queue[queueNo].push(work.get())) {
>>>>>>> 12775c27
    return false;
  }
  // queue now has ownership for the WorkItem
  work.release();

  static thread_local uint64_t lastSubmitTime_ns;

  // use memory order release to make sure, pushed item is visible
  uint64_t jobsSubmitted = _jobsSubmitted.fetch_add(1, std::memory_order_release);
  uint64_t approxQueueLength = jobsSubmitted - _jobsDone;
  uint64_t now_ns = getTickCount_ns();
  uint64_t sleepyTime_ns = now_ns - lastSubmitTime_ns;
  lastSubmitTime_ns = now_ns;

  if (approxQueueLength > _maxFifoSize / 2) {
    if ((queueWarningTick++ & 0xFF) == 0) {
      auto const& now = std::chrono::steady_clock::now();
      if (conditionQueueFullSince == time_point{}) {
        logQueueWarningEveryNowAndThen(queueWarningTick);
        conditionQueueFullSince = now;
      } else if (now - conditionQueueFullSince > std::chrono::seconds(5)) {
        logQueueWarningEveryNowAndThen(queueWarningTick);
        queueWarningTick = 0;
        conditionQueueFullSince = now;
      }
    }
  } else {
    queueWarningTick = 0;
    conditionQueueFullSince = time_point{};
  }


  bool doNotify = false;
  if (sleepyTime_ns > _definitiveWakeupTime_ns.load(std::memory_order_relaxed)) {
    doNotify = true;
  } else if (sleepyTime_ns > _wakeupTime_ns &&
             approxQueueLength > _wakeupQueueLength.load(std::memory_order_relaxed)) {
    doNotify = true;
  }

  if (doNotify) {
    _conditionWork.notify_one();
  }

  return true;
}

bool SupervisedScheduler::start() {
  _manager.reset(new SupervisedSchedulerManagerThread(*this));
  if (!_manager->start()) {
    LOG_TOPIC("00443", ERR, Logger::THREADS) << "could not start supervisor thread";
    return false;
  }

  return Scheduler::start();
}

void SupervisedScheduler::shutdown() {
  // THIS IS WHAT WE SHOULD AIM FOR, BUT NOBODY CARES
  // TRI_ASSERT(_jobsSubmitted <= _jobsDone);

  {
    std::unique_lock<std::mutex> guard(_mutex);
    _stopping = true;
    _conditionWork.notify_all();
  }

  Scheduler::shutdown();

  while (true) {
    auto jobsSubmitted = _jobsSubmitted.load();
    auto jobsDone = _jobsDone.load();

    if (jobsSubmitted <= jobsDone) {
      break;
    }

    LOG_TOPIC("a1690", WARN, Logger::THREADS)
        << "Scheduler received shutdown, but there are still tasks on the "
        << "queue: jobsSubmitted=" << jobsSubmitted << " jobsDone=" << jobsDone;
    std::this_thread::sleep_for(std::chrono::seconds(1));
  }

  // call the destructor of all threads
  _manager.reset();

  while (_numWorkers > 0) {
    stopOneThread();
  }

  int tries = 0;
  while (!cleanupAbandonedThreads()) {
    if (++tries > 5 * 5) {
      // spam only after some time (5 seconds here)
      LOG_TOPIC("ed0b2", WARN, Logger::THREADS)
      << "Scheduler received shutdown, but there are still abandoned threads";
    }
    std::this_thread::sleep_for(std::chrono::milliseconds(200));
  }
}

void SupervisedScheduler::runWorker() {
  uint64_t id;

  std::shared_ptr<WorkerState> state;

  {
    std::lock_guard<std::mutex> guard(_mutexSupervisor);
    id = _numWorkers++;  // increase the number of workers here, to obtains the id
    // copy shared_ptr with worker state
    state = _workerStates.back();
    // inform the supervisor that this thread is alive
    _conditionSupervisor.notify_one();
  }

  state->_sleepTimeout_ms = 20 * (id + 1);
  state->_queueRetryCount = (512 >> id) + 3;

  while (true) {
    std::unique_ptr<WorkItem> work = getWork(state);
    if (work == nullptr) {
      break;
    }

    _jobsDequeued++;

    try {
      state->_lastJobStarted = clock::now();
      state->_working = true;
      work->_handler();
      state->_working = false;
    } catch (std::exception const& ex) {
      LOG_TOPIC("a235e", ERR, Logger::THREADS)
          << "scheduler loop caught exception: " << ex.what();
    } catch (...) {
      LOG_TOPIC("d4121", ERR, Logger::THREADS)
          << "scheduler loop caught unknown exception";
    }

    _jobsDone.fetch_add(1, std::memory_order_release);
  }
}

void SupervisedScheduler::runSupervisor() {
  while (_numWorkers < _numIdleWorker) {
    startOneThread();
  }

  uint64_t lastJobsDone = 0, lastJobsSubmitted = 0;
  uint64_t jobsStallingTick = 0, lastQueueLength = 0;

  while (!_stopping) {
    uint64_t jobsDone = _jobsDone.load(std::memory_order_acquire);
    uint64_t jobsSubmitted = _jobsSubmitted.load(std::memory_order_acquire);
    uint64_t jobsDequeued = _jobsDequeued.load(std::memory_order_acquire);

    if (jobsDone == lastJobsDone && (jobsDequeued < jobsSubmitted)) {
      jobsStallingTick++;
    } else if (jobsStallingTick != 0) {
      jobsStallingTick--;
    }

    uint64_t queueLength = jobsSubmitted - jobsDequeued;

    bool doStartOneThread = (((queueLength >= 3 * _numWorkers) &&
                              ((lastQueueLength + _numWorkers) < queueLength)) ||
                             (lastJobsSubmitted > jobsDone)) &&
                            (queueLength != 0);

    bool doStopOneThread = ((((lastQueueLength < 10) || (lastQueueLength >= queueLength)) &&
                             (lastJobsSubmitted <= jobsDone)) ||
                            ((queueLength == 0) && (lastQueueLength == 0))) &&
                           ((rand() & 0x0F) == 0);

    lastJobsDone = jobsDone;
    lastQueueLength = queueLength;
    lastJobsSubmitted = jobsSubmitted;

    if (doStartOneThread && _numWorkers < _maxNumWorker) {
      jobsStallingTick = 0;
      startOneThread();
    } else if (doStopOneThread && _numWorkers > _numIdleWorker) {
      stopOneThread();
    }

    cleanupAbandonedThreads();
    sortoutLongRunningThreads();

    std::unique_lock<std::mutex> guard(_mutexSupervisor);

    if (_stopping) {
      break;
    }

    _conditionSupervisor.wait_for(guard, std::chrono::milliseconds(100));
  }
}

bool SupervisedScheduler::cleanupAbandonedThreads() {
  auto i = _abandonedWorkerStates.begin();

  while (i != _abandonedWorkerStates.end()) {
    auto& state = *i;
    if (!state->_thread->isRunning()) {
      i = _abandonedWorkerStates.erase(i);
    } else {
      i++;
    }
  }

  return _abandonedWorkerStates.empty();
}

void SupervisedScheduler::sortoutLongRunningThreads() {
  // Detaching a thread always implies starting a new thread. Hence check here
  // if we can start a new thread.

  auto now = clock::now();
  auto i = _workerStates.begin();

  while (i != _workerStates.end()) {
    auto& state = *i;

    if (!state->_working) {
      i++;
      continue;
    }

    if ((now - state->_lastJobStarted) > std::chrono::seconds(5)) {
      LOG_TOPIC("efcaa", TRACE, Logger::THREADS) << "Detach long running thread.";

      {
        std::unique_lock<std::mutex> guard(_mutex);
        state->_stop = true;
      }

      // Move that thread to the abandoned thread
      _abandonedWorkerStates.push_back(std::move(state));
      i = _workerStates.erase(i);
      _numWorkers--;

      // and now start another thread!
      startOneThread();
    } else {
      i++;
    }
  }
}

std::unique_ptr<SupervisedScheduler::WorkItem> SupervisedScheduler::getWork(
    std::shared_ptr<WorkerState>& state) {
  WorkItem* work;

  while (!state->_stop) {
    uint64_t triesCount = 0;
    while (triesCount < state->_queueRetryCount) {
      // must keep some real or potential threads reserved for high priority
      if ((0 == (triesCount % 3)) || ((_jobsDequeued - _jobsDone) < (_maxNumWorker / 2))) {
        // access queue via 0 1 2 0 1 2 0 1 ...
        if (_queue[triesCount % 3].pop(work)) {
          return std::unique_ptr<WorkItem>(work);
        }
      } // if

      triesCount++;
      cpu_relax();
    } // while

    std::unique_lock<std::mutex> guard(_mutex);

    if (state->_stop) {
      break;
    }

    if (state->_sleepTimeout_ms == 0) {
      _conditionWork.wait(guard);
    } else {
      _conditionWork.wait_for(guard, std::chrono::milliseconds(state->_sleepTimeout_ms));
    }
  } // while

  return nullptr;
}

void SupervisedScheduler::startOneThread() {
  // TRI_ASSERT(_numWorkers < _maxNumWorker);
  if (_numWorkers + _abandonedWorkerStates.size() >= _maxNumWorker) {
    return;  // do not add more threads, than maximum allows
  }

  std::unique_lock<std::mutex> guard(_mutexSupervisor);

  // start a new thread

  //wait for windows fix or implement operator new
  #if (_MSC_VER >= 1)
  #pragma warning(push)
  #pragma warning(disable : 4316) // Object allocated on the heap may not be aligned for this type
  #endif
  _workerStates.emplace_back(std::make_shared<WorkerState>(*this));
  #if (_MSC_VER >= 1)
  #pragma warning(pop)
  #endif

  if (!_workerStates.back()->start()) {
    // failed to start a worker
    _workerStates.pop_back();  // pop_back deletes shared_ptr, which deletes thread
    LOG_TOPIC("913b5", ERR, Logger::THREADS)
        << "could not start additional worker thread";

  } else {
    LOG_TOPIC("f9de8", TRACE, Logger::THREADS) << "Started new thread";
    _conditionSupervisor.wait(guard);
  }
}

void SupervisedScheduler::stopOneThread() {
  TRI_ASSERT(_numWorkers > 0);

  // copy shared_ptr
  auto state = _workerStates.back();
  _workerStates.pop_back();

  {
    std::unique_lock<std::mutex> guard(_mutex);
    state->_stop = true;
    _conditionWork.notify_all();
    // _stop is set under the mutex, then all worker threads are notified.
    // in any case, the stopped thread should notice that it is stoped.
  }

  // However the thread may be working on a long job. Hence we enqueue it on
  // the cleanup list and wait for its termination.
  //
  // Since the thread is effectively taken out of the pool, decrease the number of worker.
  _numWorkers--;

  if (state->_thread->isRunning()) {
    LOG_TOPIC("73365", TRACE, Logger::THREADS) << "Abandon one thread.";
    _abandonedWorkerStates.push_back(std::move(state));
  } else {
    state.reset();  // reset the shared_ptr. At this point we delete the thread object
                    // Since the thread is already STOPPED, the join is a no op.
  }
}

SupervisedScheduler::WorkerState::WorkerState(SupervisedScheduler::WorkerState&& that) noexcept
    : _queueRetryCount(that._queueRetryCount),
      _sleepTimeout_ms(that._sleepTimeout_ms),
      _stop(that._stop.load()),
      _working(false),
      _thread(std::move(that._thread)) {}

SupervisedScheduler::WorkerState::WorkerState(SupervisedScheduler& scheduler)
    : _queueRetryCount(100),
      _sleepTimeout_ms(100),
      _stop(false),
      _working(false),
      _thread(new SupervisedSchedulerWorkerThread(scheduler)) {}

bool SupervisedScheduler::WorkerState::start() { return _thread->start(); }

// ---------------------------------------------------------------------------
// Statistics Stuff
// ---------------------------------------------------------------------------

Scheduler::QueueStatistics SupervisedScheduler::queueStatistics() const {
  // we need to read multiple atomics here. as all atomic reads happen independently
  // without a mutex outside, the overall picture may be inconsistent

  uint64_t const numWorkers = _numWorkers.load(std::memory_order_relaxed);

  // read _jobsDone first, so the differences of the counters cannot get negative
  uint64_t const jobsDone = _jobsDone.load(std::memory_order_relaxed);
  uint64_t const jobsDequeued = _jobsDequeued.load(std::memory_order_relaxed);
  uint64_t const jobsSubmitted = _jobsSubmitted.load(std::memory_order_relaxed);

  uint64_t const queued = jobsSubmitted - jobsDone;
  uint64_t const working = jobsDequeued - jobsDone;
  
  uint64_t const directExec = _jobsDirectExec.load(std::memory_order_relaxed);

  return QueueStatistics{numWorkers, 0, queued, working, directExec};
}

void SupervisedScheduler::toVelocyPack(velocypack::Builder& b) const {
  QueueStatistics qs = queueStatistics(); 

  b.add("scheduler-threads", VPackValue(qs._running)); // numWorkers
  b.add("blocked", VPackValue(qs._blocked)); // obsolete
  b.add("queued", VPackValue(qs._queued));
  b.add("in-progress", VPackValue(qs._working));
  b.add("direct-exec", VPackValue(qs._directExec));
}<|MERGE_RESOLUTION|>--- conflicted
+++ resolved
@@ -203,13 +203,8 @@
 
   auto work = std::make_unique<WorkItem>(std::move(handler));
 
-<<<<<<< HEAD
-  if (!_queue[queueNo].push(work)) {
-    delete work;
+  if (!_queue[queueNo].push(work.get())) {
     logQueueFullEveryNowAndThen(queueNo);
-=======
-  if (!_queue[queueNo].push(work.get())) {
->>>>>>> 12775c27
     return false;
   }
   // queue now has ownership for the WorkItem
