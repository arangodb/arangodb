////////////////////////////////////////////////////////////////////////////////
/// DISCLAIMER
///
/// Copyright 2014-2020 ArangoDB GmbH, Cologne, Germany
/// Copyright 2004-2014 triAGENS GmbH, Cologne, Germany
///
/// Licensed under the Apache License, Version 2.0 (the "License");
/// you may not use this file except in compliance with the License.
/// You may obtain a copy of the License at
///
///     http://www.apache.org/licenses/LICENSE-2.0
///
/// Unless required by applicable law or agreed to in writing, software
/// distributed under the License is distributed on an "AS IS" BASIS,
/// WITHOUT WARRANTIES OR CONDITIONS OF ANY KIND, either express or implied.
/// See the License for the specific language governing permissions and
/// limitations under the License.
///
/// Copyright holder is ArangoDB GmbH, Cologne, Germany
///
/// @author Dr. Frank Celler
/// @author Achim Brandt
////////////////////////////////////////////////////////////////////////////////

#ifndef ARANGOD_SUPERIVSED_SCHEDULER_SCHEDULER_H
#define ARANGOD_SUPERIVSED_SCHEDULER_SCHEDULER_H 1

#include <boost/lockfree/queue.hpp>
#include <condition_variable>
#include <list>
#include <mutex>

#include "RestServer/Metrics.h"
#include "Scheduler/Scheduler.h"

namespace arangodb {
class SupervisedSchedulerWorkerThread;
class SupervisedSchedulerManagerThread;

class SupervisedScheduler final : public Scheduler {
 public:
  SupervisedScheduler(application_features::ApplicationServer& server,
                      uint64_t minThreads, uint64_t maxThreads, uint64_t maxQueueSize,
<<<<<<< HEAD
                      uint64_t fifo1Size, uint64_t fifo2Size, uint64_t fifo3Size, double inFlightMultiplier);
=======
                      uint64_t fifo1Size, uint64_t fifo2Size,
                      double unavailabilityQueueFillGrade);
>>>>>>> ff6e0ad5
  virtual ~SupervisedScheduler();

  bool queue(RequestLane lane, fu2::unique_function<void()>) override ADB_WARN_UNUSED_RESULT;

  bool start() override;
  void shutdown() override;

  void toVelocyPack(velocypack::Builder&) const override;
  Scheduler::QueueStatistics queueStatistics() const override;

<<<<<<< HEAD
  void increaseOngoingLowPrio();
  void decreaseOngoingLowPrio();
  void increaseOngoingLowPrioWithFanout(uint64_t c = 1);
  void decreaseOngoingLowPrioWithFanout(uint64_t c = 1);
  void setOngoingLowPrioLimitWithFanout(size_t numberOfCoordinators,
                                        size_t numberOfDBServers) {
    // The thinking goes as follows: We want all servers to do at most
    // _ongoingLowPrioLimit of low prio jobs at the same time. Sometimes,
    // a coordinator request fans out to a lot of dbserver (leader) requests,
    // for example if a collection has many shards. Then we want to throttle
    // on the coordinator, if it has already so many things going on that
    // the dbservers could get too much. This is a heuristic here. We set
    // the limit to the coordinator limit times the number of coordinators
    // divided by the number of dbservers.
    _ongoingLowPrioLimitWithFanout 
      = _ongoingLowPrioLimit * numberOfCoordinators / numberOfDBServers;
  }

  constexpr static uint64_t const NumberOfQueues = 4;
=======
  /// @brief approximate fill grade of the scheduler's queue (in %)
  double approximateQueueFillGrade() const override;
  
  /// @brief fill grade of the scheduler's queue (in %) from which onwards
  /// the server is considered unavailable (because of overload)
  double unavailabilityQueueFillGrade() const override;
 
 protected:
  bool isStopping() override { return _stopping; }
>>>>>>> ff6e0ad5

 private:
  friend class SupervisedSchedulerManagerThread;
  friend class SupervisedSchedulerWorkerThread;
<<<<<<< HEAD

  struct WorkItem final {
    fu2::unique_function<void()> _handler;

    explicit WorkItem(fu2::unique_function<void()>&& handler)
        : _handler(std::move(handler)) {}
    ~WorkItem() = default;

    void operator()() { _handler(); }
  };

  // Since the lockfree queue can only handle PODs, one has to wrap lambdas
  // in a container class and store pointers. -- Maybe there is a better way?
  boost::lockfree::queue<WorkItem*> _queues[NumberOfQueues];

  // aligning required to prevent false sharing - assumes cache line size is 64
  alignas(64) std::atomic<uint64_t> _jobsSubmitted;
  alignas(64) std::atomic<uint64_t> _jobsDequeued;
  alignas(64) std::atomic<uint64_t> _jobsDone;

  // During a queue operation there a two reasons to manually wake up a worker
  //  1. the queue length is bigger than _wakeupQueueLength and the last submit time
  //      is bigger than _wakeupTime_ns.
  //  2. the last submit time is bigger than _definitiveWakeupTime_ns.
  //
  // The last submit time is a thread local variable that stores the time of the last
  // queue operation.
  alignas(64) std::atomic<uint64_t> _wakeupQueueLength;            // q1
  std::atomic<uint64_t> _wakeupTime_ns, _definitiveWakeupTime_ns;  // t3, t4

=======
  
>>>>>>> ff6e0ad5
  // each worker thread has a state block which contains configuration values.
  // _queueRetryTime_us is the number of microseconds this particular
  // thread should spin before going to sleep. Note that this spinning is only
  // done if the thread has actually started to work on a request less than
  // 1 seconds ago.
  // _sleepTimeout_ms is the amount of ms the thread should sleep before waking
  // up again. Note that each worker wakes up constantly, even if there is no work.
  //
  // All those values are maintained by the supervisor thread.
  // Currently they are set once and for all the same, however a future
  // implementation my alter those values for each thread individually.
  //
  // _lastJobStarted is the timepoint when the last job in this thread was started.
  // _working indicates if the thread is currently processing a job.
  //    Hence if you want to know, if the thread has a long running job, test for
  //    _working && (now - _lastJobStarted) > eps
  struct WorkerState {
    uint64_t _queueRetryTime_us; // t1
    uint64_t _sleepTimeout_ms;  // t2
    std::atomic<bool> _stop, _working, _sleeping;
    // _ready = false means the Worker is not properly initialized
    // _ready = true means it is initialized and can be used to dispatch tasks to
    // _ready is protected by the Scheduler's condition variable & mutex
    bool _ready;
    std::atomic<clock::time_point> _lastJobStarted;
    std::unique_ptr<SupervisedSchedulerWorkerThread> _thread;
    std::mutex _mutex;
    std::condition_variable _conditionWork;

    // initialize with harmless defaults: spin once, sleep forever
    explicit WorkerState(SupervisedScheduler& scheduler);
    WorkerState(WorkerState const&) = delete;
    WorkerState& operator=(WorkerState const&) = delete;

    // cppcheck-suppress missingOverride
    bool start();
  };
<<<<<<< HEAD
  size_t const _minNumWorker;
  size_t const _maxNumWorker;
  size_t const _maxInFlight;
  size_t const _ongoingLowPrioLimit;
  size_t _ongoingLowPrioLimitWithFanout;
=======
  
  struct WorkItem final {
    fu2::unique_function<void()> _handler;

    explicit WorkItem(fu2::unique_function<void()>&& handler)
        : _handler(std::move(handler)) {}
    ~WorkItem() = default;

    void operator()() { _handler(); }
  };
 
  std::unique_ptr<WorkItem> getWork(std::shared_ptr<WorkerState>& state);
  void startOneThread();
  void stopOneThread();

  bool cleanupAbandonedThreads();
  /// @brief returns whether or not a new thread was started by
  /// the method
  bool sortoutLongRunningThreads();

  // Check if we are allowed to pull from a queue with the given index
  // This is used to give priority to "FAST" and "MED" lanes accordingly.
  bool canPullFromQueue(uint64_t queueIdx) const noexcept;
  
  void runWorker();
  void runSupervisor();

 private:
  std::atomic<uint64_t> _numWorkers;
  std::atomic<bool> _stopping;
  std::atomic<bool> _acceptingNewJobs;

  // Since the lockfree queue can only handle PODs, one has to wrap lambdas
  // in a container class and store pointers. -- Maybe there is a better way?
  boost::lockfree::queue<WorkItem*> _queues[3];

  // aligning required to prevent false sharing - assumes cache line size is 64
  alignas(64) std::atomic<uint64_t> _jobsSubmitted;
  alignas(64) std::atomic<uint64_t> _jobsDequeued;
  alignas(64) std::atomic<uint64_t> _jobsDone;

  uint64_t const _minNumWorkers;
  uint64_t const _maxNumWorkers;
  uint64_t const _maxFifoSize;
  uint64_t const _fifo1Size;
  uint64_t const _fifo2Size;

  /// @brief fill grade of the scheduler's queue (in %) from which onwards
  /// the server is considered unavailable (because of overload)
  double const _unavailabilityQueueFillGrade;

>>>>>>> ff6e0ad5
  std::list<std::shared_ptr<WorkerState>> _workerStates;
  std::list<std::shared_ptr<WorkerState>> _abandonedWorkerStates;
  std::atomic<uint64_t> _numWorking;   // Number of threads actually working
  std::atomic<uint64_t> _numAwake;     // Number of threads working or spinning
                                       // (i.e. not sleeping)

  // The following mutex protects the lists _workerStates and
  // _abandonedWorkerStates, whenever one accesses any of these two
  // lists, this mutex is needed. Note that if you need a mutex of one
  // of the workers, always acquire _mutex first and then the worker
  // mutex, never, the other way round. You may acquire only the
  // worker's mutex.
  std::mutex _mutex;

  std::mutex _mutexSupervisor;
  std::condition_variable _conditionSupervisor;
  std::unique_ptr<SupervisedSchedulerManagerThread> _manager;

<<<<<<< HEAD
  uint64_t const _maxFifoSizes[NumberOfQueues];

  std::unique_ptr<WorkItem> getWork(std::shared_ptr<WorkerState>& state);

  void startOneThread();
  void stopOneThread();

  bool cleanupAbandonedThreads();
  /// @brief returns whether or not a new thread was started by
  /// the method
  bool sortoutLongRunningThreads();

  // Check if we are allowed to pull from a queue with the given index
  // This is used to give priority to higher prio lanes accordingly.
  // The principle is that threads running prio p work can never block
  // all threads that can run a higher prio.
  bool canPullFromQueue(uint64_t queueIdx) const;

=======
>>>>>>> ff6e0ad5
  Gauge<uint64_t>& _metricsQueueLength;
  Gauge<uint64_t>& _metricsJobsDone;
  Gauge<uint64_t>& _metricsJobsSubmitted;
  Gauge<uint64_t>& _metricsJobsDequeued;
  Gauge<uint64_t>& _metricsAwakeThreads;
  Gauge<uint64_t>& _metricsNumWorkingThreads;
  Gauge<uint64_t>& _metricsNumWorkerThreads;

  Counter& _metricsThreadsStarted;
  Counter& _metricsThreadsStopped;
  Counter& _metricsQueueFull;
  Gauge<uint64_t>& _ongoingLowPrioGauge;
  Gauge<uint64_t>& _ongoingLowPrioGaugeWithFanout;
  std::array<Gauge<uint64_t>*, NumberOfQueues> _metricsQueueLengths;
};

}  // namespace arangodb

#endif<|MERGE_RESOLUTION|>--- conflicted
+++ resolved
@@ -41,12 +41,8 @@
  public:
   SupervisedScheduler(application_features::ApplicationServer& server,
                       uint64_t minThreads, uint64_t maxThreads, uint64_t maxQueueSize,
-<<<<<<< HEAD
-                      uint64_t fifo1Size, uint64_t fifo2Size, uint64_t fifo3Size, double inFlightMultiplier);
-=======
-                      uint64_t fifo1Size, uint64_t fifo2Size,
-                      double unavailabilityQueueFillGrade);
->>>>>>> ff6e0ad5
+                      uint64_t fifo1Size, uint64_t fifo2Size, uint64_t fifo3Size,
+                      double inFlightMultiplier, double unavailabilityQueueFillGrade);
   virtual ~SupervisedScheduler();
 
   bool queue(RequestLane lane, fu2::unique_function<void()>) override ADB_WARN_UNUSED_RESULT;
@@ -57,7 +53,6 @@
   void toVelocyPack(velocypack::Builder&) const override;
   Scheduler::QueueStatistics queueStatistics() const override;
 
-<<<<<<< HEAD
   void increaseOngoingLowPrio();
   void decreaseOngoingLowPrio();
   void increaseOngoingLowPrioWithFanout(uint64_t c = 1);
@@ -77,7 +72,7 @@
   }
 
   constexpr static uint64_t const NumberOfQueues = 4;
-=======
+
   /// @brief approximate fill grade of the scheduler's queue (in %)
   double approximateQueueFillGrade() const override;
   
@@ -87,12 +82,10 @@
  
  protected:
   bool isStopping() override { return _stopping; }
->>>>>>> ff6e0ad5
 
  private:
   friend class SupervisedSchedulerManagerThread;
   friend class SupervisedSchedulerWorkerThread;
-<<<<<<< HEAD
 
   struct WorkItem final {
     fu2::unique_function<void()> _handler;
@@ -107,6 +100,10 @@
   // Since the lockfree queue can only handle PODs, one has to wrap lambdas
   // in a container class and store pointers. -- Maybe there is a better way?
   boost::lockfree::queue<WorkItem*> _queues[NumberOfQueues];
+
+  std::atomic<uint64_t> _numWorkers;
+  std::atomic<bool> _stopping;
+  std::atomic<bool> _acceptingNewJobs;
 
   // aligning required to prevent false sharing - assumes cache line size is 64
   alignas(64) std::atomic<uint64_t> _jobsSubmitted;
@@ -123,9 +120,6 @@
   alignas(64) std::atomic<uint64_t> _wakeupQueueLength;            // q1
   std::atomic<uint64_t> _wakeupTime_ns, _definitiveWakeupTime_ns;  // t3, t4
 
-=======
-  
->>>>>>> ff6e0ad5
   // each worker thread has a state block which contains configuration values.
   // _queueRetryTime_us is the number of microseconds this particular
   // thread should spin before going to sleep. Note that this spinning is only
@@ -163,24 +157,13 @@
     // cppcheck-suppress missingOverride
     bool start();
   };
-<<<<<<< HEAD
+
   size_t const _minNumWorker;
   size_t const _maxNumWorker;
   size_t const _maxInFlight;
   size_t const _ongoingLowPrioLimit;
   size_t _ongoingLowPrioLimitWithFanout;
-=======
   
-  struct WorkItem final {
-    fu2::unique_function<void()> _handler;
-
-    explicit WorkItem(fu2::unique_function<void()>&& handler)
-        : _handler(std::move(handler)) {}
-    ~WorkItem() = default;
-
-    void operator()() { _handler(); }
-  };
- 
   std::unique_ptr<WorkItem> getWork(std::shared_ptr<WorkerState>& state);
   void startOneThread();
   void stopOneThread();
@@ -198,35 +181,17 @@
   void runSupervisor();
 
  private:
-  std::atomic<uint64_t> _numWorkers;
-  std::atomic<bool> _stopping;
-  std::atomic<bool> _acceptingNewJobs;
-
-  // Since the lockfree queue can only handle PODs, one has to wrap lambdas
-  // in a container class and store pointers. -- Maybe there is a better way?
-  boost::lockfree::queue<WorkItem*> _queues[3];
-
-  // aligning required to prevent false sharing - assumes cache line size is 64
-  alignas(64) std::atomic<uint64_t> _jobsSubmitted;
-  alignas(64) std::atomic<uint64_t> _jobsDequeued;
-  alignas(64) std::atomic<uint64_t> _jobsDone;
-
-  uint64_t const _minNumWorkers;
-  uint64_t const _maxNumWorkers;
-  uint64_t const _maxFifoSize;
-  uint64_t const _fifo1Size;
-  uint64_t const _fifo2Size;
-
   /// @brief fill grade of the scheduler's queue (in %) from which onwards
   /// the server is considered unavailable (because of overload)
   double const _unavailabilityQueueFillGrade;
 
->>>>>>> ff6e0ad5
   std::list<std::shared_ptr<WorkerState>> _workerStates;
   std::list<std::shared_ptr<WorkerState>> _abandonedWorkerStates;
   std::atomic<uint64_t> _numWorking;   // Number of threads actually working
   std::atomic<uint64_t> _numAwake;     // Number of threads working or spinning
                                        // (i.e. not sleeping)
+
+  uint64_t const _maxFifoSizes[NumberOfQueues];
 
   // The following mutex protects the lists _workerStates and
   // _abandonedWorkerStates, whenever one accesses any of these two
@@ -240,27 +205,6 @@
   std::condition_variable _conditionSupervisor;
   std::unique_ptr<SupervisedSchedulerManagerThread> _manager;
 
-<<<<<<< HEAD
-  uint64_t const _maxFifoSizes[NumberOfQueues];
-
-  std::unique_ptr<WorkItem> getWork(std::shared_ptr<WorkerState>& state);
-
-  void startOneThread();
-  void stopOneThread();
-
-  bool cleanupAbandonedThreads();
-  /// @brief returns whether or not a new thread was started by
-  /// the method
-  bool sortoutLongRunningThreads();
-
-  // Check if we are allowed to pull from a queue with the given index
-  // This is used to give priority to higher prio lanes accordingly.
-  // The principle is that threads running prio p work can never block
-  // all threads that can run a higher prio.
-  bool canPullFromQueue(uint64_t queueIdx) const;
-
-=======
->>>>>>> ff6e0ad5
   Gauge<uint64_t>& _metricsQueueLength;
   Gauge<uint64_t>& _metricsJobsDone;
   Gauge<uint64_t>& _metricsJobsSubmitted;
