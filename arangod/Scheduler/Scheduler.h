--- conflicted
+++ resolved
@@ -162,13 +162,9 @@
     return new asio_ns::ip::tcp::acceptor(*_ioContext);
   }
 
-<<<<<<< HEAD
-  asio_ns::local::stream_protocol::acceptor* newDomainAcceptor() {
-=======
 #ifndef _WIN32
   asio_ns::local::stream_protocol::acceptor*
   newDomainAcceptor() {
->>>>>>> c4c711f3
     return new asio_ns::local::stream_protocol::acceptor(*_ioContext);
   }
 #endif
@@ -177,13 +173,9 @@
     return new asio_ns::ip::tcp::socket(*_ioContext);
   }
 
-<<<<<<< HEAD
-  asio_ns::local::stream_protocol::socket* newDomainSocket() {
-=======
 #ifndef _WIN32
   asio_ns::local::stream_protocol::socket*
   newDomainSocket() {
->>>>>>> c4c711f3
     return new asio_ns::local::stream_protocol::socket(*_ioContext);
   }
 #endif
