////////////////////////////////////////////////////////////////////////////////
/// DISCLAIMER
///
/// Copyright 2014-2016 ArangoDB GmbH, Cologne, Germany
/// Copyright 2004-2014 triAGENS GmbH, Cologne, Germany
///
/// Licensed under the Apache License, Version 2.0 (the "License");
/// you may not use this file except in compliance with the License.
/// You may obtain a copy of the License at
///
///     http://www.apache.org/licenses/LICENSE-2.0
///
/// Unless required by applicable law or agreed to in writing, software
/// distributed under the License is distributed on an "AS IS" BASIS,
/// WITHOUT WARRANTIES OR CONDITIONS OF ANY KIND, either express or implied.
/// See the License for the specific language governing permissions and
/// limitations under the License.
///
/// Copyright holder is ArangoDB GmbH, Cologne, Germany
///
/// @author Dr. Frank Celler
/// @author Achim Brandt
////////////////////////////////////////////////////////////////////////////////

#include "SocketTask.h"

#include "Basics/Logger.h"
#include "Basics/MutexLocker.h"
#include "Basics/StringBuffer.h"
#include "Basics/socket-utils.h"
#include "Scheduler/Scheduler.h"

#include <errno.h>

#include <map>

using namespace arangodb::basics;
using namespace arangodb::rest;

////////////////////////////////////////////////////////////////////////////////
/// @brief constructs a new task with a given socket
////////////////////////////////////////////////////////////////////////////////

SocketTask::SocketTask(TRI_socket_t socket, double keepAliveTimeout)
    : Task("SocketTask"),
      _keepAliveWatcher(nullptr),
      _readWatcher(nullptr),
      _writeWatcher(nullptr),
      _commSocket(socket),
      _keepAliveTimeout(keepAliveTimeout),
      _writeBuffer(nullptr),
      _writeBufferStatistics(nullptr),
      _writeLength(0),
      _readBuffer(nullptr),
      _clientClosed(false),
      _tid(0) {
  _readBuffer = new StringBuffer(TRI_UNKNOWN_MEM_ZONE);

  ConnectionStatisticsAgent::acquire();
  connectionStatisticsAgentSetStart();
}

////////////////////////////////////////////////////////////////////////////////
/// @brief deletes a socket task
///
/// This method will close the underlying socket.
////////////////////////////////////////////////////////////////////////////////

SocketTask::~SocketTask() {
  if (TRI_isvalidsocket(_commSocket)) {
    TRI_CLOSE_SOCKET(_commSocket);
    TRI_invalidatesocket(&_commSocket);
  }

  delete _writeBuffer;

  if (_writeBufferStatistics != nullptr) {
    TRI_ReleaseRequestStatistics(_writeBufferStatistics);
  }

  delete _readBuffer;

  connectionStatisticsAgentSetEnd();
  ConnectionStatisticsAgent::release();
}

void SocketTask::setKeepAliveTimeout(double timeout) {
  if (_keepAliveWatcher != nullptr && timeout > 0.0) {
    _scheduler->rearmTimer(_keepAliveWatcher, timeout);
  }
}

////////////////////////////////////////////////////////////////////////////////
/// @brief fills the read buffer
////////////////////////////////////////////////////////////////////////////////

bool SocketTask::fillReadBuffer() {
  // reserve some memory for reading
  if (_readBuffer->reserve(READ_BLOCK_SIZE) == TRI_ERROR_OUT_OF_MEMORY) {
    // out of memory
    LOG(TRACE) << "out of memory";

    return false;
  }

  int nr = TRI_READ_SOCKET(_commSocket, _readBuffer->end(), READ_BLOCK_SIZE, 0);

  if (nr > 0) {
    _readBuffer->increaseLength(nr);
    return true;
  }

  if (nr == 0) {
    LOG(TRACE) << "read returned 0";
    _clientClosed = true;

    return false;
  }

  int myerrno = errno;

  if (myerrno == EINTR) {
    // read interrupted by signal
    return fillReadBuffer();
  }

  if (myerrno != EWOULDBLOCK && myerrno != EAGAIN) {
    LOG(DEBUG) << "read from socket failed with " << myerrno << ": " << strerror(myerrno);

    return false;
  }

  TRI_ASSERT(myerrno == EWOULDBLOCK || myerrno == EAGAIN);

  // from man(2) read:
  // The  file  descriptor  fd  refers  to  a socket and has been marked
  // nonblocking (O_NONBLOCK),
  // and the read would block.  POSIX.1-2001 allows
  // either error to be returned for this case, and does not require these
  // constants to have the same value,
  // so a  portable  application  should check for both possibilities.
  LOG(TRACE) << "read would block with " << myerrno << ": " << strerror(myerrno);

  return true;
}


////////////////////////////////////////////////////////////////////////////////
/// @brief fills the read buffer
////////////////////////////////////////////////////////////////////////////////

bool SocketTask::fillVelocyStream() {
  // reserve some memory for reading
  // if (_readBuffer->reserve(READ_BLOCK_SIZE) == TRI_ERROR_OUT_OF_MEMORY) {
  //   // out of memory
  //   LOG_TRACE("out of memory");

  //   return false;
  // }

  int nr = TRI_READ_SOCKET(_commSocket, &_readBufferVstream, READ_BLOCK_SIZE, 0); // Create Method for VelocyStream

  if (nr > 0) {
    // _readBuffer->increaseLength(nr);
    // return true;
  }

  if (nr == 0) {
    LOG_TRACE("read returned 0");
    _clientClosed = true;

    return false;
  }

  int myerrno = errno;

  if (myerrno == EINTR) {
    // read interrupted by signal
    return fillReadBuffer();
  }

  if (myerrno != EWOULDBLOCK && myerrno != EAGAIN) {
    LOG_DEBUG("read from socket failed with %d: %s", (int)myerrno,
              strerror(myerrno));

    return false;
  }

  TRI_ASSERT(myerrno == EWOULDBLOCK || myerrno == EAGAIN);

  // from man(2) read:
  // The  file  descriptor  fd  refers  to  a socket and has been marked
  // nonblocking (O_NONBLOCK),
  // and the read would block.  POSIX.1-2001 allows
  // either error to be returned for this case, and does not require these
  // constants to have the same value,
  // so a  portable  application  should check for both possibilities.
  LOG_TRACE("read would block with %d: %s", (int)myerrno, strerror(myerrno));

  return true;
}


////////////////////////////////////////////////////////////////////////////////
/// @brief handles a write
////////////////////////////////////////////////////////////////////////////////

bool SocketTask::handleWrite() {
  size_t len = 0;

  if ( nullptr != _writeBuffer ) {
    TRI_ASSERT(_writeBuffer->length() >= _writeLength);
    len = _writeBuffer->length() - _writeLength;
  }

  if(_writeBufferVstream) {
    TRI_ASSERT(sizeof(_writeBufferVstream) >= _writeLength);
  }

  int nr = 0;

  if (0 < len) {
    if(_writeBufferVstream){
      nr = TRI_WRITE_SOCKET(_commSocket, _writeBufferVstream, sizeof(_writeBufferVstream), 0); 
    }else{
      nr = TRI_WRITE_SOCKET(_commSocket, _writeBuffer->begin() + _writeLength,
                          (int)len, 0);  
    }
    

    if (nr < 0) {
      int myerrno = errno;

      if (myerrno == EINTR) {
        // write interrupted by signal
        return handleWrite();
      }

      if (myerrno != EWOULDBLOCK || myerrno != EAGAIN) {
        LOG(DEBUG) << "writing to socket failed with " << myerrno << ": " << strerror(myerrno);

        return false;
      }

      TRI_ASSERT(myerrno == EWOULDBLOCK || myerrno == EAGAIN);
      nr = 0;
    }

    TRI_ASSERT(nr >= 0);

    len -= nr;
  }

  if (len == 0) {
    if (nullptr != _writeBuffer) {
      delete _writeBuffer;
      _writeBuffer = nullptr;
      TRI_ASSERT(_writeBuffer == nullptr);
    }
    if(_writeBufferVstream) {
      delete _writeBufferVstream;
      TRI_ASSERT(_writeBufferVstream == NULL);
    }

    completedWriteBuffer();

    // rearm timer for keep-alive timeout
    setKeepAliveTimeout(_keepAliveTimeout);
  } else {
    if(nullptr != _writeBuffer) {
        _writeLength += nr;
    }
  }

  if (_clientClosed) {
    return false;
  }

  // we might have a new write buffer or none at all
  if ((_writeBuffer == nullptr) || !(_writeBufferVstream)) {
    _scheduler->stopSocketEvents(_writeWatcher);
  } else {
    _scheduler->startSocketEvents(_writeWatcher);
  }

  return true;
}

////////////////////////////////////////////////////////////////////////////////
/// @brief sets an active write buffer (http)
////////////////////////////////////////////////////////////////////////////////

void SocketTask::setWriteBuffer(StringBuffer* buffer,
                                TRI_request_statistics_t* statistics) {
  TRI_ASSERT(buffer != nullptr);

  _writeBufferStatistics = statistics;

  if (_writeBufferStatistics != nullptr) {
    _writeBufferStatistics->_writeStart = TRI_StatisticsTime();
    _writeBufferStatistics->_sentBytes += buffer->length();
  }

  _writeLength = 0;

  if (buffer->empty()) {
    delete buffer;

    completedWriteBuffer();
  } else {
    if (_writeBuffer != nullptr) {
      delete _writeBuffer;
    }

    _writeBuffer = buffer;
  }

  if (_clientClosed) {
    return;
  }

  // we might have a new write buffer or none at all
  TRI_ASSERT(_tid == Thread::currentThreadId());

  if (_writeBuffer == nullptr) {
    _scheduler->stopSocketEvents(_writeWatcher);
  } else {
    _scheduler->startSocketEvents(_writeWatcher);
  }
}

// VelocyStream

void SocketTask::setWriteBuffer(arangodb::velocypack::Builder* buffer,
                                TRI_request_statistics_t* statistics) {
  TRI_ASSERT(buffer != nullptr);

  _writeBufferStatistics = statistics;

  if (_writeBufferStatistics != nullptr) {
    _writeBufferStatistics->_writeStart = TRI_StatisticsTime();
    _writeBufferStatistics->_sentBytes += sizeof(buffer);
  }

  _writeLength = 0;

  if (!buffer) {
    delete buffer;

    completedWriteBuffer();
  } else {
    if (_writeBufferVstream != nullptr) {
      delete _writeBufferVstream;
    }

    _writeBufferVstream = buffer;
  }

  if (_clientClosed) {
    return;
  }

  // we might have a new write buffer or none at all
  TRI_ASSERT(_tid == Thread::currentThreadId());

  if (_writeBufferVstream == nullptr) {
    _scheduler->stopSocketEvents(_writeWatcher);
  } else {
    _scheduler->startSocketEvents(_writeWatcher);
  }
}

////////////////////////////////////////////////////////////////////////////////
/// @brief checks for presence of an active write buffer
////////////////////////////////////////////////////////////////////////////////

bool SocketTask::hasWriteBuffer() const { return _writeBuffer != nullptr; }

<<<<<<< HEAD
// Vstream
bool SocketTask::hasWriteBufferVstream() const { return _writeBufferVstream != NULL; }

=======
>>>>>>> 3524ee82
bool SocketTask::setup(Scheduler* scheduler, EventLoop loop) {
#ifdef _WIN32
  // ..........................................................................
  // The problem we have here is that this opening of the fs handle may fail.
  // There is no mechanism to the calling function to report failure.
  // ..........................................................................
  LOG(TRACE) << "attempting to convert socket handle to socket descriptor";

  if (!TRI_isvalidsocket(_commSocket)) {
    LOG(ERR) << "In SocketTask::setup could not convert socket handle to socket descriptor -- invalid socket handle";
    return false;
  }

  // For the official version of libev we would do this:
  // int res = _open_osfhandle(_commSocket.fileHandle, 0);
  // However, this opens a whole lot of problems and in general one should
  // never use _open_osfhandle for sockets.
  // Therefore, we do the following, although it has the potential to
  // lose the higher bits of the socket handle:
  int res = (int)_commSocket.fileHandle;

  if (res == -1) {
    LOG(ERR) << "In SocketTask::setup could not convert socket handle to socket descriptor -- _open_osfhandle(...) failed";
    res = TRI_CLOSE_SOCKET(_commSocket);

    if (res != 0) {
      res = WSAGetLastError();
      LOG(ERR) << "In SocketTask::setup closesocket(...) failed with error code: " << res;
    }

    TRI_invalidatesocket(&_commSocket);
    return false;
  }

  _commSocket.fileDescriptor = res;

#endif

  _scheduler = scheduler;
  _loop = loop;

  _readWatcher = _scheduler->installSocketEvent(loop, EVENT_SOCKET_READ, this,
                                                _commSocket);
  _writeWatcher = _scheduler->installSocketEvent(loop, EVENT_SOCKET_WRITE, this,
                                                 _commSocket);

  // install timer for keep-alive timeout with some high default value
  _keepAliveWatcher = _scheduler->installTimerEvent(loop, this, 60.0);

  // and stop it immediately so it's not active at the start
  _scheduler->clearTimer(_keepAliveWatcher);

  _tid = Thread::currentThreadId();

  return true;
}

////////////////////////////////////////////////////////////////////////////////
/// @brief cleans up the task by unregistering all watchers
////////////////////////////////////////////////////////////////////////////////

void SocketTask::cleanup() {
  if (_scheduler != nullptr) {
    if (_keepAliveWatcher != nullptr) {
      _scheduler->uninstallEvent(_keepAliveWatcher);
    }

    if (_readWatcher != nullptr) {
      _scheduler->uninstallEvent(_readWatcher);
    }

    if (_writeWatcher != nullptr) {
      _scheduler->uninstallEvent(_writeWatcher);
    }
  }

  _keepAliveWatcher = nullptr;
  _readWatcher = nullptr;
  _writeWatcher = nullptr;
}

bool SocketTask::handleEvent(EventToken token, EventType revents) {
  bool result = true;

  if (token == _keepAliveWatcher && (revents & EVENT_TIMER)) {
    // got a keep-alive timeout
    LOG(TRACE) << "got keep-alive timeout signal, closing connection";

    _scheduler->clearTimer(token);

    // this will close the connection and destroy the task
    handleTimeout();
    return false;
  }

  if (token == _readWatcher && (revents & EVENT_SOCKET_READ)) {
    if (_keepAliveWatcher != nullptr) {
      // disable timer for keep-alive timeout
      _scheduler->clearTimer(_keepAliveWatcher);
    }

    result = handleRead();
  }

  if (result && !_clientClosed && token == _writeWatcher) {
    if (revents & EVENT_SOCKET_WRITE) {
      result = handleWrite();
    }
  }

  if (result) {
    if (_writeBuffer == nullptr) {
      _scheduler->stopSocketEvents(_writeWatcher);
    } else {
      _scheduler->startSocketEvents(_writeWatcher);
    }
  }

  return result;
}<|MERGE_RESOLUTION|>--- conflicted
+++ resolved
@@ -376,12 +376,9 @@
 
 bool SocketTask::hasWriteBuffer() const { return _writeBuffer != nullptr; }
 
-<<<<<<< HEAD
 // Vstream
 bool SocketTask::hasWriteBufferVstream() const { return _writeBufferVstream != NULL; }
 
-=======
->>>>>>> 3524ee82
 bool SocketTask::setup(Scheduler* scheduler, EventLoop loop) {
 #ifdef _WIN32
   // ..........................................................................
