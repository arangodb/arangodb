////////////////////////////////////////////////////////////////////////////////
/// DISCLAIMER
///
/// Copyright 2014-2017 ArangoDB GmbH, Cologne, Germany
/// Copyright 2004-2014 triAGENS GmbH, Cologne, Germany
///
/// Licensed under the Apache License, Version 2.0 (the "License");
/// you may not use this file except in compliance with the License.
/// You may obtain a copy of the License at
///
///     http://www.apache.org/licenses/LICENSE-2.0
///
/// Unless required by applicable law or agreed to in writing, software
/// distributed under the License is distributed on an "AS IS" BASIS,
/// WITHOUT WARRANTIES OR CONDITIONS OF ANY KIND, either express or implied.
/// See the License for the specific language governing permissions and
/// limitations under the License.
///
/// Copyright holder is ArangoDB GmbH, Cologne, Germany
///
/// @author Daniel H. Larkin
////////////////////////////////////////////////////////////////////////////////

#ifndef ARANGO_ROCKSDB_ROCKSDB_REPLICATION_CONTEXT_H
#define ARANGO_ROCKSDB_ROCKSDB_REPLICATION_CONTEXT_H 1

#include "Basics/Common.h"
#include "Indexes/IndexIterator.h"
#include "RocksDBEngine/RocksDBReplicationCommon.h"
#include "RocksDBEngine/RocksDBToken.h"
#include "Transaction/Methods.h"
#include "VocBase/vocbase.h"

#include <velocypack/Options.h>
#include <velocypack/Slice.h>
#include <velocypack/Builder.h>

namespace arangodb {

class RocksDBReplicationContext {
 public:
  /// default time-to-live for contexts
  static double const DefaultTTL;

 private:
  typedef std::function<void(DocumentIdentifierToken const& token)>
      TokenCallback;

 public:
  RocksDBReplicationContext();
  ~RocksDBReplicationContext();

  TRI_voc_tick_t id() const;
  uint64_t lastTick() const;
  uint64_t count() const;

  // creates new transaction/snapshot
  void bind(TRI_vocbase_t*);
  int bindCollection(std::string const& collectionName);

  // returns inventory
  std::pair<RocksDBReplicationResult, std::shared_ptr<velocypack::Builder>>
  getInventory(TRI_vocbase_t* vocbase, bool includeSystem);

  // iterates over at most 'limit' documents in the collection specified,
  // creating a new iterator if one does not exist for this collection
  RocksDBReplicationResult dump(TRI_vocbase_t* vocbase,
                                std::string const& collectionName,
<<<<<<< HEAD
                                basics::StringBuffer&, size_t limit);
  
  // iterates over all documents in a collection, previously bound with
  // bindCollection. Generates array of objects with minKey, maxKey and hash
  // per chunk. Distance between min and maxKey should be chunkSize
  arangodb::Result dumpKeyChunks(velocypack::Builder &outBuilder,
                                 uint64_t chunkSize);
  
  /// dump all keys from collection
  arangodb::Result dumpKeys(velocypack::Builder &outBuilder, size_t chunk, size_t chunkSize);
  /// dump keys and document
  arangodb::Result dumpDocuments(velocypack::Builder &b,
                                 size_t chunk,
                                 size_t chunkSize,
                                 velocypack::Slice const& ids);
=======
                                basics::StringBuffer&, uint64_t chunkSize);
>>>>>>> 734921f0

  double expires() const;
  bool isDeleted() const;
  void deleted();
  bool isUsed() const;
  void use(double ttl);
  bool more() const;
  /// remove use flag
  void release();

 private:
  void releaseDumpingResources();

  std::unique_ptr<transaction::Methods> createTransaction(
      TRI_vocbase_t* vocbase);

  static bool filterCollection(arangodb::LogicalCollection* collection,
                               void* data);

  static bool sortCollections(arangodb::LogicalCollection const* l,
                              arangodb::LogicalCollection const* r);

 private:
  TRI_voc_tick_t _id;
  uint64_t _lastTick;
  std::unique_ptr<transaction::Methods> _trx;
  LogicalCollection* _collection;
  std::unique_ptr<IndexIterator> _iter;
  ManagedDocumentResult _mdr;
  std::shared_ptr<arangodb::velocypack::CustomTypeHandler> _customTypeHandler;
  arangodb::velocypack::Options _vpackOptions;
  uint64_t _lastChunkOffset = 0;

  double _expires;
  bool _isDeleted;
  bool _isUsed;
  bool _hasMore;
};

}  // namespace arangodb

#endif<|MERGE_RESOLUTION|>--- conflicted
+++ resolved
@@ -66,8 +66,7 @@
   // creating a new iterator if one does not exist for this collection
   RocksDBReplicationResult dump(TRI_vocbase_t* vocbase,
                                 std::string const& collectionName,
-<<<<<<< HEAD
-                                basics::StringBuffer&, size_t limit);
+                                basics::StringBuffer&, uint64_t chunkSize);
   
   // iterates over all documents in a collection, previously bound with
   // bindCollection. Generates array of objects with minKey, maxKey and hash
@@ -82,10 +81,7 @@
                                  size_t chunk,
                                  size_t chunkSize,
                                  velocypack::Slice const& ids);
-=======
-                                basics::StringBuffer&, uint64_t chunkSize);
->>>>>>> 734921f0
-
+  
   double expires() const;
   bool isDeleted() const;
   void deleted();
