--- conflicted
+++ resolved
@@ -292,40 +292,6 @@
             }
           }
 
-<<<<<<< HEAD
-        if (picked != nullptr) {
-          // turn the EnumerateCollection node into an IndexNode now
-          auto condition = std::make_unique<Condition>(plan->getAst());
-          condition->normalize(plan.get());
-          IndexIteratorOptions opts;
-          // we have already proven that we can use the covering index
-          // optimization, so force it - if we wouldn't force it here it would
-          // mean that for a FILTER-less query we would be a lot less efficient
-          // for some indexes
-          auto inode = new IndexNode(
-              plan.get(), plan->nextId(), en->collection(), en->outVariable(),
-              std::vector<transaction::Methods::IndexHandle>{picked},
-              false,  // here we are not using inverted index so for sure no
-                      // "whole" coverage
-              std::move(condition), opts);
-          en->CollectionAccessingNode::cloneInto(*inode);
-          en->DocumentProducingNode::cloneInto(plan.get(), *inode);
-          plan->registerNode(inode);
-          plan->replaceNode(n, inode);
-          if (en->isRestricted()) {
-            inode->restrictToShard(en->restrictedShard());
-          }
-          // copy over specialization data from smart-joins rule
-          inode->setPrototype(en->prototypeCollection(),
-                              en->prototypeOutVariable());
-          n = inode;
-          // need to update e, because it is used later
-          e = dynamic_cast<DocumentProducingNode*>(n);
-          if (e == nullptr) {
-            THROW_ARANGO_EXCEPTION_MESSAGE(
-                TRI_ERROR_INTERNAL,
-                "cannot convert node to DocumentProducingNode");
-=======
           if (picked != nullptr) {
             // turn the EnumerateCollection node into an IndexNode now
             auto condition = std::make_unique<Condition>(plan->getAst());
@@ -338,6 +304,8 @@
             auto inode = new IndexNode(
                 plan.get(), plan->nextId(), en->collection(), en->outVariable(),
                 std::vector<transaction::Methods::IndexHandle>{picked},
+                false,  // here we are not using inverted index so for sure no
+                        // "whole" coverage
                 std::move(condition), opts);
             en->CollectionAccessingNode::cloneInto(*inode);
             en->DocumentProducingNode::cloneInto(plan.get(), *inode);
@@ -357,7 +325,6 @@
                   TRI_ERROR_INTERNAL,
                   "cannot convert node to DocumentProducingNode");
             }
->>>>>>> ddbfba94
           }
         }  // index selection
       }
@@ -428,23 +395,6 @@
           }
         }
 
-<<<<<<< HEAD
-      if (picked != nullptr) {
-        IndexIteratorOptions opts;
-        auto condition = std::make_unique<Condition>(plan->getAst());
-        condition->normalize(plan.get());
-        auto inode = new IndexNode(
-            plan.get(), plan->nextId(), en->collection(), en->outVariable(),
-            std::vector<transaction::Methods::IndexHandle>{picked},
-            false,  // here we are not using inverted index so for sure no
-                    // "whole" coverage
-            std::move(condition), opts);
-        plan->registerNode(inode);
-        plan->replaceNode(n, inode);
-        en->CollectionAccessingNode::cloneInto(*inode);
-        en->DocumentProducingNode::cloneInto(plan.get(), *inode);
-        modified = true;
-=======
         if (picked != nullptr) {
           IndexIteratorOptions opts;
           auto condition = std::make_unique<Condition>(plan->getAst());
@@ -452,6 +402,8 @@
           auto inode = new IndexNode(
               plan.get(), plan->nextId(), en->collection(), en->outVariable(),
               std::vector<transaction::Methods::IndexHandle>{picked},
+              false,  // here we are not using inverted index so for sure no
+                      // "whole" coverage
               std::move(condition), opts);
           plan->registerNode(inode);
           plan->replaceNode(n, inode);
@@ -475,7 +427,6 @@
         THROW_ARANGO_EXCEPTION_MESSAGE(
             TRI_ERROR_QUERY_FORCED_INDEX_HINT_UNUSABLE,
             "could not use index hint to serve query; " + hint.toString());
->>>>>>> ddbfba94
       }
     }
   }
