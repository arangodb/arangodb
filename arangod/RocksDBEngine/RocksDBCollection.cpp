////////////////////////////////////////////////////////////////////////////////
/// DISCLAIMER
///
/// Copyright 2017 ArangoDB GmbH, Cologne, Germany
///
/// Licensed under the Apache License, Version 2.0 (the "License");
/// you may not use this file except in compliance with the License.
/// You may obtain a copy of the License at
///
///     http://www.apache.org/licenses/LICENSE-2.0
///
/// Unless required by applicable law or agreed to in writing, software
/// distributed under the License is distributed on an "AS IS" BASIS,
/// WITHOUT WARRANTIES OR CONDITIONS OF ANY KIND, either express or implied.
/// See the License for the specific language governing permissions and
/// limitations under the License.
///
/// Copyright holder is ArangoDB GmbH, Cologne, Germany
///
/// @author Jan Christoph Uhde
////////////////////////////////////////////////////////////////////////////////

#include "Aql/PlanCache.h"
#include "Basics/ReadLocker.h"
#include "Basics/Result.h"
#include "Basics/StaticStrings.h"
#include "Basics/StringUtils.h"
#include "Basics/VelocyPackHelper.h"
#include "Basics/WriteLocker.h"
#include "Cache/CacheManagerFeature.h"
#include "Cache/Common.h"
#include "Cache/Manager.h"
#include "Cache/TransactionalCache.h"
#include "Cluster/ClusterMethods.h"
#include "Indexes/Index.h"
#include "Indexes/IndexIterator.h"
#include "RestServer/DatabaseFeature.h"
#include "RocksDBCollection.h"
#include "RocksDBEngine/RocksDBBuilderIndex.h"
#include "RocksDBEngine/RocksDBCommon.h"
#include "RocksDBEngine/RocksDBComparator.h"
#include "RocksDBEngine/RocksDBEngine.h"
#include "RocksDBEngine/RocksDBIterators.h"
#include "RocksDBEngine/RocksDBKey.h"
#include "RocksDBEngine/RocksDBLogValue.h"
#include "RocksDBEngine/RocksDBMethods.h"
#include "RocksDBEngine/RocksDBPrimaryIndex.h"
#include "RocksDBEngine/RocksDBSettingsManager.h"
#include "RocksDBEngine/RocksDBTransactionCollection.h"
#include "RocksDBEngine/RocksDBTransactionState.h"
#include "StorageEngine/EngineSelectorFeature.h"
#include "StorageEngine/StorageEngine.h"
#include "Transaction/Helpers.h"
#include "Utils/CollectionNameResolver.h"
#include "Utils/Events.h"
#include "Utils/OperationOptions.h"
#include "VocBase/KeyGenerator.h"
#include "VocBase/LocalDocumentId.h"
#include "VocBase/LogicalCollection.h"
#include "VocBase/ManagedDocumentResult.h"
#include "VocBase/ticks.h"
#include "VocBase/voc-types.h"

#include <rocksdb/utilities/transaction.h>
#include <rocksdb/utilities/transaction_db.h>
#include <velocypack/Iterator.h>
#include <velocypack/velocypack-aliases.h>

using namespace arangodb;

RocksDBCollection::RocksDBCollection(LogicalCollection& collection,
                                     arangodb::velocypack::Slice const& info)
    : PhysicalCollection(collection, info),
      _objectId(basics::VelocyPackHelper::stringUInt64(info, "objectId")),
      _numberDocuments(0),
      _revisionId(0),
      _primaryIndex(nullptr),
      _cache(nullptr),
      _cachePresent(false),
      _cacheEnabled(
          !collection.system() &&
          basics::VelocyPackHelper::readBooleanValue(info, "cacheEnabled", false) &&
          CacheManagerFeature::MANAGER != nullptr),
      _numIndexCreations(0) {
  TRI_ASSERT(!ServerState::instance()->isCoordinator());
  VPackSlice s = info.get("isVolatile");
  if (s.isBoolean() && s.getBoolean()) {
    THROW_ARANGO_EXCEPTION_MESSAGE(
        TRI_ERROR_BAD_PARAMETER,
        "volatile collections are unsupported in the RocksDB engine");
  }

  TRI_ASSERT(_logicalCollection.isAStub() || _objectId != 0);
  rocksutils::globalRocksEngine()->addCollectionMapping(
      _objectId, _logicalCollection.vocbase().id(), _logicalCollection.id());

  if (_cacheEnabled) {
    createCache();
  }
}

RocksDBCollection::RocksDBCollection(LogicalCollection& collection,
                                     PhysicalCollection const* physical)
    : PhysicalCollection(collection, VPackSlice::emptyObjectSlice()),
      _objectId(static_cast<RocksDBCollection const*>(physical)->_objectId),
      _numberDocuments(0),
      _revisionId(0),
      _primaryIndex(nullptr),
      _cache(nullptr),
      _cachePresent(false),
      _cacheEnabled(static_cast<RocksDBCollection const*>(physical)->_cacheEnabled &&
                    CacheManagerFeature::MANAGER != nullptr),
      _numIndexCreations(0) {
  TRI_ASSERT(!ServerState::instance()->isCoordinator());
  rocksutils::globalRocksEngine()->addCollectionMapping(
      _objectId, _logicalCollection.vocbase().id(), _logicalCollection.id());

  if (_cacheEnabled) {
    createCache();
  }
}

RocksDBCollection::~RocksDBCollection() {
  if (useCache()) {
    try {
      destroyCache();
    } catch (...) {
    }
  }
}

std::string const& RocksDBCollection::path() const {
  return StaticStrings::Empty;  // we do not have any path
}

void RocksDBCollection::setPath(std::string const&) {
  // we do not have any path
}

Result RocksDBCollection::updateProperties(VPackSlice const& slice, bool doSync) {
  auto isSys = _logicalCollection.system();

  _cacheEnabled =
      !isSys &&
      basics::VelocyPackHelper::readBooleanValue(slice, "cacheEnabled", _cacheEnabled) &&
      CacheManagerFeature::MANAGER != nullptr;
  primaryIndex()->setCacheEnabled(_cacheEnabled);

  if (_cacheEnabled) {
    createCache();
    primaryIndex()->createCache();
  } else {
    // will do nothing if cache is not present
    destroyCache();
    primaryIndex()->destroyCache();
    TRI_ASSERT(_cache.get() == nullptr);
  }

  // nothing else to do
  return TRI_ERROR_NO_ERROR;
}

arangodb::Result RocksDBCollection::persistProperties() {
  // only code path calling this causes these properties to be
  // already written in RocksDBEngine::changeCollection()
  return Result();
}

PhysicalCollection* RocksDBCollection::clone(LogicalCollection& logical) const {
  return new RocksDBCollection(logical, this);
}

/// @brief export properties
void RocksDBCollection::getPropertiesVPack(velocypack::Builder& result) const {
  TRI_ASSERT(result.isOpenObject());
  result.add("objectId", VPackValue(std::to_string(_objectId)));
  result.add("cacheEnabled", VPackValue(_cacheEnabled));
  TRI_ASSERT(result.isOpenObject());
}

/// @brief closes an open collection
int RocksDBCollection::close() {
  READ_LOCKER(guard, _indexesLock);
  for (auto it : _indexes) {
    it->unload();
  }
  return TRI_ERROR_NO_ERROR;
}

void RocksDBCollection::load() {
  if (_cacheEnabled) {
    createCache();
    if (_cachePresent) {
      uint64_t numDocs = numberDocuments();
      if (numDocs > 0) {
        _cache->sizeHint(static_cast<uint64_t>(0.3 * numDocs));
      }
    }
  }
  READ_LOCKER(guard, _indexesLock);
  for (auto it : _indexes) {
    it->load();
  }
}

void RocksDBCollection::unload() {
  if (useCache()) {
    destroyCache();
    TRI_ASSERT(!_cachePresent);
  }
  READ_LOCKER(guard, _indexesLock);
  for (auto it : _indexes) {
    it->unload();
  }
}

TRI_voc_rid_t RocksDBCollection::revision() const { return _revisionId; }

TRI_voc_rid_t RocksDBCollection::revision(transaction::Methods* trx) const {
  auto* state = RocksDBTransactionState::toState(trx);
  auto trxCollection = static_cast<RocksDBTransactionCollection*>(
      state->findCollection(_logicalCollection.id()));

  TRI_ASSERT(trxCollection != nullptr);

  return trxCollection->revision();
}

uint64_t RocksDBCollection::numberDocuments() const { return _numberDocuments; }

uint64_t RocksDBCollection::numberDocuments(transaction::Methods* trx) const {
  TRI_ASSERT(!ServerState::instance()->isCoordinator());
  auto* state = RocksDBTransactionState::toState(trx);
  auto trxCollection = static_cast<RocksDBTransactionCollection*>(
      state->findCollection(_logicalCollection.id()));

  TRI_ASSERT(trxCollection != nullptr);

  return trxCollection->numberDocuments();
}

/// @brief report extra memory used by indexes etc.
size_t RocksDBCollection::memory() const { return 0; }

void RocksDBCollection::open(bool /*ignoreErrors*/) {
  TRI_ASSERT(_objectId != 0);
  RocksDBEngine* engine = static_cast<RocksDBEngine*>(EngineSelectorFeature::ENGINE);
  TRI_ASSERT(engine != nullptr);
  if (!engine->inRecovery()) {
    loadInitialNumberDocuments();
  }
}

void RocksDBCollection::prepareIndexes(arangodb::velocypack::Slice indexesSlice) {
  TRI_ASSERT(indexesSlice.isArray());

  StorageEngine* engine = EngineSelectorFeature::ENGINE;
  std::vector<std::shared_ptr<Index>> indexes;
  {
    READ_LOCKER(guard, _indexesLock);  // link creation needs read-lock too
    if (indexesSlice.length() == 0 && _indexes.empty()) {
      engine->indexFactory().fillSystemIndexes(_logicalCollection, indexes);
    } else {
      engine->indexFactory().prepareIndexes(_logicalCollection, indexesSlice, indexes);
    }
  }

  WRITE_LOCKER(guard, _indexesLock);
  TRI_ASSERT(_indexes.empty());
  for (std::shared_ptr<Index>& idx : indexes) {
    TRI_ASSERT(idx != nullptr);
    auto const id = idx->id();
    for (auto const& it : _indexes) {
      TRI_ASSERT(it != nullptr);
      if (it->id() == id) {  // index is there twice
        idx.reset();
        break;
      }
    }

    if (idx) {
      TRI_UpdateTickServer(static_cast<TRI_voc_tick_t>(id));
      _indexes.emplace_back(idx);
      if (idx->type() == Index::TRI_IDX_TYPE_PRIMARY_INDEX) {
        TRI_ASSERT(idx->id() == 0);
        _primaryIndex = static_cast<RocksDBPrimaryIndex*>(idx.get());
      }
    }
  }

  if (_indexes[0]->type() != Index::IndexType::TRI_IDX_TYPE_PRIMARY_INDEX ||
      (TRI_COL_TYPE_EDGE == _logicalCollection.type() &&
       (_indexes.size() < 3 ||
        (_indexes[1]->type() != Index::IndexType::TRI_IDX_TYPE_EDGE_INDEX ||
         _indexes[2]->type() != Index::IndexType::TRI_IDX_TYPE_EDGE_INDEX)))) {
    std::string msg =
        "got invalid indexes for collection '" + _logicalCollection.name() + "'";
    LOG_TOPIC("0ef34", ERR, arangodb::Logger::ENGINES) << msg;
#ifdef ARANGODB_ENABLE_MAINTAINER_MODE
    for (auto it : _indexes) {
      LOG_TOPIC("19e0b", ERR, arangodb::Logger::ENGINES) << "- " << it->context();
    }
#endif
    THROW_ARANGO_EXCEPTION_MESSAGE(TRI_ERROR_INTERNAL, msg);
  }

  TRI_ASSERT(!_indexes.empty());
}

std::shared_ptr<Index> RocksDBCollection::createIndex(VPackSlice const& info,
                                                      bool restore, bool& created) {
  TRI_ASSERT(info.isObject());

  // Step 0. Lock all the things
  TRI_vocbase_t& vocbase = _logicalCollection.vocbase();
  TRI_vocbase_col_status_e status;
  Result res = vocbase.useCollection(&_logicalCollection, status);
  
  if (res.fail()) {
    THROW_ARANGO_EXCEPTION(res);
  }
  _numIndexCreations.fetch_add(1, std::memory_order_release);
  auto colGuard = scopeGuard([&] {
    vocbase.releaseCollection(&_logicalCollection);
    _numIndexCreations.fetch_sub(1, std::memory_order_release);
  });

  RocksDBBuilderIndex::Locker locker(this);
  if (!locker.lock()) {
    THROW_ARANGO_EXCEPTION(TRI_ERROR_LOCK_TIMEOUT);
  }

  std::shared_ptr<Index> idx;
  {  // Step 1. Check for matching index
    READ_LOCKER(guard, _indexesLock);
    if ((idx = findIndex(info, _indexes)) != nullptr) {
      // We already have this index.
      if (idx->type() == arangodb::Index::TRI_IDX_TYPE_TTL_INDEX) {
        THROW_ARANGO_EXCEPTION_MESSAGE(
            TRI_ERROR_BAD_PARAMETER,
            "there can only be one ttl index per collection");
      }

      created = false;
      return idx;
    }
  }

  RocksDBEngine* engine = static_cast<RocksDBEngine*>(EngineSelectorFeature::ENGINE);

  // Step 2. We are sure that we do not have an index of this type.
  // We also hold the lock. Create it
  const bool generateKey = !restore;
  idx = engine->indexFactory().prepareIndexFromSlice(info, generateKey,
                                                     _logicalCollection, false);
  if (!idx) {
    THROW_ARANGO_EXCEPTION(TRI_ERROR_ARANGO_INDEX_CREATION_FAILED);
  }

  // we cannot persist primary or edge indexes
  TRI_ASSERT(idx->type() != Index::IndexType::TRI_IDX_TYPE_PRIMARY_INDEX);
  TRI_ASSERT(idx->type() != Index::IndexType::TRI_IDX_TYPE_EDGE_INDEX);

  {
    READ_LOCKER(guard, _indexesLock);
    for (auto const& other : _indexes) {  // conflicting index exists
      if (other->id() == idx->id() || other->name() == idx->name()) {
        // definition shares an identifier with an existing index with a
        // different definition
#ifdef ARANGODB_ENABLE_MAINTAINER_MODE
        VPackBuilder builder;
        other->toVelocyPack(builder, static_cast<std::underlying_type<Index::Serialize>::type>(
                                         Index::Serialize::Basics));
        LOG_TOPIC("29d1c", WARN, Logger::ENGINES)
            << "attempted to create index '" << info.toJson()
            << "' but found conflicting index '" << builder.slice().toJson() << "'";
#endif
        THROW_ARANGO_EXCEPTION_MESSAGE(TRI_ERROR_ARANGO_DUPLICATE_IDENTIFIER,
<<<<<<< HEAD
                                       "duplicate value for `" +
                                           arangodb::StaticStrings::IndexId +
                                           "` or `" +
                                           arangodb::StaticStrings::IndexName +
                                           "`");
=======
                                       "duplicate value for `" + StaticStrings::IndexId +
                                           "` or `" + StaticStrings::IndexName + "`");
>>>>>>> 892446ed
      }
    }
  }
  
  do {
    
    // Step 3. add index to collection entry (for removal after a crash)
    auto buildIdx =
    std::make_shared<RocksDBBuilderIndex>(std::static_pointer_cast<RocksDBIndex>(idx));
    if (!engine->inRecovery()) {  // manually modify collection entry, other
      // methods need lock
      RocksDBKey key;             // read collection info from database
      key.constructCollection(_logicalCollection.vocbase().id(),
                              _logicalCollection.id());
      rocksdb::PinnableSlice ps;
      rocksdb::Status s = engine->db()->Get(rocksdb::ReadOptions(),
                                            RocksDBColumnFamily::definitions(),
                                            key.string(), &ps);
      if (!s.ok()) {
        res.reset(rocksutils::convertStatus(s));
        break;
      }
      
      VPackBuilder builder;
      builder.openObject();
      for (auto const& pair : VPackObjectIterator(VPackSlice(ps.data()))) {
        if (pair.key.isEqualString("indexes")) {  // append new index
          VPackArrayBuilder arrGuard(&builder, "indexes");
          builder.add(VPackArrayIterator(pair.value));
          buildIdx->toVelocyPack(builder, Index::makeFlags(Index::Serialize::Internals));
          continue;
        }
        builder.add(pair.key);
        builder.add(pair.value);
      }
      builder.close();
      res = engine->writeCreateCollectionMarker(_logicalCollection.vocbase().id(),
                                                _logicalCollection.id(), builder.slice(),
                                                RocksDBLogValue::Empty());
      if (res.fail()) {
        break;
      }
    }
    
    // Step 4. fill index
    const bool inBackground =
    basics::VelocyPackHelper::getBooleanValue(info, StaticStrings::IndexInBackground, false);
    if (inBackground) {  // allow concurrent inserts into index
      _indexes.emplace_back(buildIdx);
      res = buildIdx->fillIndexBackground(locker);
    } else {
      res = buildIdx->fillIndexForeground();
    }
    if (res.fail()) {
      break;
    }
    locker.lock(); // always lock to avoid inconsistencies
    
    // Step 5. register in index list
    WRITE_LOCKER(guard, _indexesLock);
    if (inBackground) {  // swap in actual index
      for (size_t i = 0; i < _indexes.size(); i++) {
        if (_indexes[i]->id() == buildIdx->id()) {
          _indexes[i] = idx;
          break;
        }
      }
    } else {
      _indexes.push_back(idx);
    }
    guard.unlock();
#if USE_PLAN_CACHE
    arangodb::aql::PlanCache::instance()->invalidate(_logicalCollection->vocbase());
#endif
    
    // inBackground index might not recover selectivity estimate w/o sync
    if (inBackground && !idx->unique() && idx->hasSelectivityEstimate()) {
      engine->settingsManager()->sync(false);
    }

    // Step 6. persist in rocksdb
    if (!engine->inRecovery()) {  // write new collection marker
      auto builder =
      _logicalCollection.toVelocyPackIgnore({"path", "statusString"}, true,
                                            /*forPersistence*/ true);
      VPackBuilder indexInfo;
      idx->toVelocyPack(indexInfo, Index::makeFlags(Index::Serialize::Internals));
      res = engine->writeCreateCollectionMarker(_logicalCollection.vocbase().id(),
                                                _logicalCollection.id(), builder.slice(),
                                                RocksDBLogValue::IndexCreate(_logicalCollection.vocbase().id(),
                                                                             _logicalCollection.id(), indexInfo.slice()));
    }
  } while(false);

  // cleanup routine
  if (res.fail()) { // We could not create the index. Better abort
    WRITE_LOCKER(guard, _indexesLock);
    auto it = _indexes.begin();
    while (it != _indexes.end()) {
      if ((*it)->id() == idx->id()) {
        _indexes.erase(it);
        break;
      }
      it++;
    }
    guard.unlock();
    idx->drop();
    THROW_ARANGO_EXCEPTION(res);
  }

  created = true;
  return idx;
}

/// @brief Drop an index with the given iid.
bool RocksDBCollection::dropIndex(TRI_idx_iid_t iid) {
  // usually always called when _exclusiveLock is held
  if (iid == 0) {
    // invalid index id or primary index
    return true;
  }

  std::shared_ptr<arangodb::Index> toRemove;
  {
    size_t i = 0;
    WRITE_LOCKER(guard, _indexesLock);
    for (std::shared_ptr<Index>& idx : _indexes) {
      if (iid == idx->id()) {
        toRemove = std::move(idx);
        _indexes.erase(_indexes.begin() + i);
        break;
      }
      ++i;
    }
  }

  if (!toRemove) {  // index not found
    // We tried to remove an index that does not exist
    events::DropIndex("", std::to_string(iid), TRI_ERROR_ARANGO_INDEX_NOT_FOUND);
    return false;
  }

  READ_LOCKER(guard, _indexesLock);

  RocksDBIndex* cindex = static_cast<RocksDBIndex*>(toRemove.get());
  TRI_ASSERT(cindex != nullptr);

  Result res = cindex->drop();

  if (!res.ok()) {
    return false;
  }

  events::DropIndex("", std::to_string(iid), TRI_ERROR_NO_ERROR);

  cindex->compact(); // trigger compaction before deleting the object

  auto* engine = static_cast<RocksDBEngine*>(EngineSelectorFeature::ENGINE);

  if (!engine || engine->inRecovery()) {
    return true; // skip writing WAL marker if inRecovery()
  }

  auto builder = // RocksDB path
    _logicalCollection.toVelocyPackIgnore({"path", "statusString"}, true, true);

  // log this event in the WAL and in the collection meta-data
  res = engine->writeCreateCollectionMarker( // write marker
    _logicalCollection.vocbase().id(), // vocbase id
    _logicalCollection.id(), // collection id
    builder.slice(), // RocksDB path
    RocksDBLogValue::IndexDrop( // marker
      _logicalCollection.vocbase().id(), _logicalCollection.id(), iid // args
    )
  );

  return res.ok();
}

std::unique_ptr<IndexIterator> RocksDBCollection::getAllIterator(transaction::Methods* trx) const {
  return std::make_unique<RocksDBAllIndexIterator>(&_logicalCollection, trx, primaryIndex());
}

std::unique_ptr<IndexIterator> RocksDBCollection::getAnyIterator(transaction::Methods* trx) const {
  return std::make_unique<RocksDBAnyIndexIterator>(&_logicalCollection, trx, primaryIndex());
}

void RocksDBCollection::invokeOnAllElements(transaction::Methods* trx,
                                            std::function<bool(LocalDocumentId const&)> callback) {
  std::unique_ptr<IndexIterator> cursor(this->getAllIterator(trx));
  bool cnt = true;
  auto cb = [&](LocalDocumentId token) {
    if (cnt) {
      cnt = callback(token);
    }
  };

  while (cursor->next(cb, 1000) && cnt) {
  }
}

////////////////////////////////////
// -- SECTION DML Operations --
///////////////////////////////////

Result RocksDBCollection::truncate(transaction::Methods& trx, OperationOptions& options) {
  TRI_ASSERT(_objectId != 0);
  auto state = RocksDBTransactionState::toState(&trx);
  RocksDBMethods* mthds = state->rocksdbMethods();

  if (state->isOnlyExclusiveTransaction() &&
      state->hasHint(transaction::Hints::Hint::ALLOW_RANGE_DELETE) &&
      this->canUseRangeDeleteInWal() && _numberDocuments >= 32 * 1024) {
    // non-transactional truncate optimization. We perform a bunch of
    // range deletes and circumvent the normal rocksdb::Transaction.
    // no savepoint needed here
    TRI_ASSERT(!state->hasOperations());  // not allowed

    TRI_IF_FAILURE("RocksDBRemoveLargeRangeOn") {
      return Result(TRI_ERROR_DEBUG);
    }

    RocksDBEngine* engine = rocksutils::globalRocksEngine();
    rocksdb::DB* db = engine->db()->GetRootDB();

    TRI_IF_FAILURE("RocksDBCollection::truncate::forceSync") {
      engine->settingsManager()->sync(false);
    }

    // pre commit sequence needed to place a blocker
    rocksdb::SequenceNumber seq = rocksutils::latestSequenceNumber();
    auto guard = scopeGuard([&] {  // remove blocker afterwards
      _meta.removeBlocker(state->id());
    });
    _meta.placeBlocker(state->id(), seq);

    rocksdb::WriteBatch batch;
    // delete documents
    RocksDBKeyBounds bounds = RocksDBKeyBounds::CollectionDocuments(_objectId);
    rocksdb::Status s =
        batch.DeleteRange(bounds.columnFamily(), bounds.start(), bounds.end());
    if (!s.ok()) {
      return rocksutils::convertStatus(s);
    }

    // delete indexes, place estimator blockers
    {
      READ_LOCKER(guard, _indexesLock);
      for (std::shared_ptr<Index> const& idx : _indexes) {
        RocksDBIndex* ridx = static_cast<RocksDBIndex*>(idx.get());
        bounds = ridx->getBounds();
        s = batch.DeleteRange(bounds.columnFamily(), bounds.start(), bounds.end());
        if (!s.ok()) {
          return rocksutils::convertStatus(s);
        }
      }
    }

    // add the log entry so we can recover the correct count
    auto log = RocksDBLogValue::CollectionTruncate(trx.vocbase().id(),
                                                   _logicalCollection.id(), _objectId);

    s = batch.PutLogData(log.slice());

    if (!s.ok()) {
      return rocksutils::convertStatus(s);
    }

    rocksdb::WriteOptions wo;

    s = db->Write(wo, &batch);

    if (!s.ok()) {
      return rocksutils::convertStatus(s);
    }

    seq = db->GetLatestSequenceNumber() - 1;  // post commit sequence

    uint64_t numDocs = _numberDocuments.exchange(0);

    _meta.adjustNumberDocuments(seq, /*revision*/ newRevisionId(),
                                -static_cast<int64_t>(numDocs));

    {
      READ_LOCKER(guard, _indexesLock);
      for (std::shared_ptr<Index> const& idx : _indexes) {
        idx->afterTruncate(seq);  // clears caches / clears links (if applicable)
      }
    }

    guard.fire();  // remove blocker

    TRI_ASSERT(!state->hasOperations());  // not allowed
    return Result{};
  }

  TRI_IF_FAILURE("RocksDBRemoveLargeRangeOff") {
    return Result(TRI_ERROR_DEBUG);
  }

  // normal transactional truncate
  RocksDBKeyBounds documentBounds = RocksDBKeyBounds::CollectionDocuments(_objectId);
  rocksdb::Comparator const* cmp = RocksDBColumnFamily::documents()->GetComparator();
  rocksdb::ReadOptions ro = mthds->iteratorReadOptions();
  rocksdb::Slice const end = documentBounds.end();
  ro.iterate_upper_bound = &end;

  TRI_ASSERT(ro.snapshot);

  // avoid OOM error for truncate by committing earlier
  uint64_t const prvICC = state->options().intermediateCommitCount;
  state->options().intermediateCommitCount = std::min<uint64_t>(prvICC, 10000);

  uint64_t found = 0;
  VPackBuilder docBuffer;
  auto iter = mthds->NewIterator(ro, documentBounds.columnFamily());
  for (iter->Seek(documentBounds.start());
       iter->Valid() && cmp->Compare(iter->key(), end) < 0;
       iter->Next()) {

    ++found;
    TRI_ASSERT(_objectId == RocksDBKey::objectId(iter->key()));
    VPackSlice document(iter->value().data());
    TRI_ASSERT(document.isObject());

    // tmp may contain a pointer into rocksdb::WriteBuffer::_rep. This is
    // a 'std::string' which might be realloc'ed on any Put/Delete operation
    docBuffer.clear();
    docBuffer.add(document);

    // To print the WAL we need key and RID
    VPackSlice key;
    TRI_voc_rid_t rid = 0;
    transaction::helpers::extractKeyAndRevFromDocument(document, key, rid);
    TRI_ASSERT(key.isString());
    TRI_ASSERT(rid != 0);

    RocksDBSavePoint guard(&trx, TRI_VOC_DOCUMENT_OPERATION_REMOVE);
    state->prepareOperation(_logicalCollection.id(),
                            rid,  // actual revision ID!!
                            TRI_VOC_DOCUMENT_OPERATION_REMOVE);

    LocalDocumentId const docId = RocksDBKey::documentId(iter->key());
    auto res = removeDocument(&trx, docId, docBuffer.slice(), options);

    if (res.fail()) {  // Failed to remove document in truncate.
      return res;
    }

    bool hasPerformedIntermediateCommit = false;
    res = state->addOperation(_logicalCollection.id(), docId.id(), TRI_VOC_DOCUMENT_OPERATION_REMOVE,
                              hasPerformedIntermediateCommit);

    if (res.fail()) {  // This should never happen...
      return res;
    }
    guard.finish(hasPerformedIntermediateCommit);

    trackWaitForSync(&trx, options);

  }

  // reset to previous value after truncate is finished
  state->options().intermediateCommitCount = prvICC;

#ifdef ARANGODB_ENABLE_MAINTAINER_MODE
  if (state->numCommits() == 0) {
    // check IN TRANSACTION if documents have been deleted
    if (mthds->countInBounds(RocksDBKeyBounds::CollectionDocuments(_objectId), true)) {
      THROW_ARANGO_EXCEPTION_MESSAGE(TRI_ERROR_INTERNAL,
                                     "deletion check in collection truncate "
                                     "failed - not all documents have been "
                                     "deleted");
    }
  }
#endif

  TRI_IF_FAILURE("FailAfterAllCommits") { return Result(TRI_ERROR_DEBUG); }
  TRI_IF_FAILURE("SegfaultAfterAllCommits") {
    TRI_SegfaultDebugging("SegfaultAfterAllCommits");
  }
  return Result{};
}

LocalDocumentId RocksDBCollection::lookupKey(transaction::Methods* trx,
                                             VPackSlice const& key) const {
  TRI_ASSERT(key.isString());
  return primaryIndex()->lookupKey(trx, arangodb::velocypack::StringRef(key));
}

bool RocksDBCollection::lookupRevision(transaction::Methods* trx, VPackSlice const& key,
                                       TRI_voc_rid_t& revisionId) const {
  TRI_ASSERT(key.isString());
  LocalDocumentId documentId;
  revisionId = 0;
  // lookup the revision id in the primary index
  if (!primaryIndex()->lookupRevision(trx, arangodb::velocypack::StringRef(key),
                                      documentId, revisionId)) {
    // document not found
    TRI_ASSERT(revisionId == 0);
    return false;
  }

  // document found, but revisionId may not have been present in the primary
  // index. this can happen for "older" collections
  TRI_ASSERT(documentId.isSet());

  // now look up the revision id in the actual document data

  return readDocumentWithCallback(trx, documentId, [&revisionId](LocalDocumentId const&, VPackSlice doc) {
    revisionId = transaction::helpers::extractRevFromDocument(doc);
  });
}

Result RocksDBCollection::read(transaction::Methods* trx,
                               arangodb::velocypack::StringRef const& key,
                               ManagedDocumentResult& result, bool /*lock*/) {
  LocalDocumentId const documentId = primaryIndex()->lookupKey(trx, key);
  if (!documentId.isSet()) {
    return TRI_ERROR_ARANGO_DOCUMENT_NOT_FOUND;
  }  // found

  std::string* buffer = result.setManaged();
  rocksdb::PinnableSlice ps(buffer);
  Result res = lookupDocumentVPack(trx, documentId, ps, /*readCache*/true, /*fillCache*/true);
  if (res.ok()) {
    if (ps.IsPinned()) {
      buffer->assign(ps.data(), ps.size());
    } // else value is already assigned
    result.setRevisionId(); // extracts id from buffer
  }

  return res;
}

// read using a token!
bool RocksDBCollection::readDocument(transaction::Methods* trx,
                                     LocalDocumentId const& documentId,
                                     ManagedDocumentResult& result) const {
  if (documentId.isSet()) {
    std::string* buffer = result.setManaged();
    rocksdb::PinnableSlice ps(buffer);
    Result res = lookupDocumentVPack(trx, documentId, ps, /*readCache*/true, /*fillCache*/true);
    if (res.ok()) {
      if (ps.IsPinned()) {
        buffer->assign(ps.data(), ps.size());
      } // else value is already assigned
      return true;
    }
  }
  return false;
}

// read using a token!
bool RocksDBCollection::readDocumentWithCallback(transaction::Methods* trx,
                                                 LocalDocumentId const& documentId,
                                                 IndexIterator::DocumentCallback const& cb) const {
  if (documentId.isSet()) {
    return lookupDocumentVPack(trx, documentId, cb, /*withCache*/true);
  }
  return false;
}

Result RocksDBCollection::insert(arangodb::transaction::Methods* trx,
                                 arangodb::velocypack::Slice const slice,
                                 arangodb::ManagedDocumentResult& resultMdr,
                                 OperationOptions& options,
                                 bool /*lock*/, KeyLockInfo* /*keyLockInfo*/,
                                 std::function<void()> const& cbDuringLock) {

  bool const isEdgeCollection = (TRI_COL_TYPE_EDGE == _logicalCollection.type());

  transaction::BuilderLeaser builder(trx);
  TRI_voc_tick_t revisionId;
  Result res(newObjectForInsert(trx, slice, isEdgeCollection, *builder.get(),
                                options.isRestore, revisionId));
  if (res.fail()) {
    return res;
  }

  VPackSlice newSlice = builder->slice();
  if (options.overwrite) {
    // special optimization for the overwrite case:
    // in case the operation is a RepSert, we will first check if the specified
    // primary key exists. we can abort this low-level insert early, before any
    // modification to the data has been done. this saves us from creating a
    // RocksDB transaction SavePoint. if we don't do the check here, we will
    // always create a SavePoint first and insert the new document. when then
    // inserting the key for the primary index and then detecting a unique
    // constraint violation, the transaction would be rolled back to the
    // SavePoint state, which will rebuild *all* data in the WriteBatch up to
    // the SavePoint. this can be super-expensive for bigger transactions. to
    // keep things simple, we are not checking for unique constraint violations
    // in secondary indexes here, but defer it to the regular index insertion
    // check
    VPackSlice keySlice = transaction::helpers::extractKeyFromDocument(newSlice);
    if (keySlice.isString()) {
      LocalDocumentId const oldDocumentId =
          primaryIndex()->lookupKey(trx, arangodb::velocypack::StringRef(keySlice));
      if (oldDocumentId.isSet()) {
        if (options.indexOperationMode == Index::OperationMode::internal) {
          // need to return the key of the conflict document
          return res.reset(TRI_ERROR_ARANGO_UNIQUE_CONSTRAINT_VIOLATED,
                           keySlice.copyString());
        }
        return res.reset(TRI_ERROR_ARANGO_UNIQUE_CONSTRAINT_VIOLATED);
      }
    }
  }

  LocalDocumentId const documentId = LocalDocumentId::create();

  RocksDBSavePoint guard(trx, TRI_VOC_DOCUMENT_OPERATION_INSERT);

  auto* state = RocksDBTransactionState::toState(trx);
  state->prepareOperation(_logicalCollection.id(), revisionId, TRI_VOC_DOCUMENT_OPERATION_INSERT);

  res = insertDocument(trx, documentId, newSlice, options);

  if (res.ok()) {
    trackWaitForSync(trx, options);

    if (options.returnNew) {
      resultMdr.setManaged(newSlice.begin());
      TRI_ASSERT(resultMdr.revisionId() == revisionId);
    } else if(!options.silent) {  //  need to pass revId manually
      transaction::BuilderLeaser keyBuilder(trx);
      keyBuilder->openObject(/*unindexed*/true);
      keyBuilder->add(StaticStrings::KeyString, transaction::helpers::extractKeyFromDocument(newSlice));
      keyBuilder->close();
      resultMdr.setManaged()->assign(reinterpret_cast<char const*>(keyBuilder->start()),
                                     keyBuilder->size());
      resultMdr.setRevisionId(revisionId);
    }

    bool hasPerformedIntermediateCommit = false;
    res = state->addOperation(_logicalCollection.id(), revisionId,
                              TRI_VOC_DOCUMENT_OPERATION_INSERT,
                              hasPerformedIntermediateCommit);

    if (res.ok() && cbDuringLock != nullptr) {
      cbDuringLock();
    }

    guard.finish(hasPerformedIntermediateCommit);
  }

  return res;
}

Result RocksDBCollection::update(arangodb::transaction::Methods* trx,
                                 arangodb::velocypack::Slice const newSlice,
                                 ManagedDocumentResult& resultMdr, OperationOptions& options,
                                 bool /*lock*/, ManagedDocumentResult& previousMdr) {

  VPackSlice keySlice = newSlice.get(StaticStrings::KeyString);
  if (keySlice.isNone()) {
    return TRI_ERROR_ARANGO_DOCUMENT_HANDLE_BAD;
  } else if (!keySlice.isString()) {
    return TRI_ERROR_ARANGO_DOCUMENT_KEY_BAD;
  }

  auto const oldDocumentId = primaryIndex()->lookupKey(trx, VPackStringRef(keySlice));
  if (!oldDocumentId.isSet()) {
    return TRI_ERROR_ARANGO_DOCUMENT_NOT_FOUND;
  }
  std::string* prevBuffer = previousMdr.setManaged();
  // uses either prevBuffer or avoids memcpy (if read hits block cache)
  rocksdb::PinnableSlice previousPS(prevBuffer);
  Result res = lookupDocumentVPack(trx, oldDocumentId, previousPS,
                                   /*readCache*/true, /*fillCache*/false);
  if (res.fail()) {
    return res;
  }

  TRI_ASSERT(previousPS.size() > 0);
  VPackSlice const oldDoc(previousPS.data());
  previousMdr.setRevisionId(transaction::helpers::extractRevFromDocument(oldDoc));
  TRI_ASSERT(previousMdr.revisionId() != 0);

  if (!options.ignoreRevs) {  // Check old revision:
    TRI_voc_rid_t expectedRev = TRI_ExtractRevisionId(newSlice);
    int result = checkRevision(trx, expectedRev, previousMdr.revisionId());
    if (result != TRI_ERROR_NO_ERROR) {
      return res.reset(result);
    }
  }

  if (newSlice.length() <= 1) {  // TODO move above ?!
    // shortcut. no need to do anything
    resultMdr.setManaged(oldDoc.begin());
    TRI_ASSERT(!resultMdr.empty());

    trackWaitForSync(trx, options);
    return res;
  }

  // merge old and new values
  TRI_voc_rid_t revisionId;
  LocalDocumentId const newDocumentId = LocalDocumentId::create();
  auto isEdgeCollection = (TRI_COL_TYPE_EDGE == _logicalCollection.type());

  transaction::BuilderLeaser builder(trx);
  res = mergeObjectsForUpdate(trx, oldDoc, newSlice, isEdgeCollection,
                              options.mergeObjects, options.keepNull,
                              *builder.get(), options.isRestore, revisionId);
  if (res.fail()) {
    return res;
  }

  if (_isDBServer) {
    // Need to check that no sharding keys have changed:
    if (arangodb::shardKeysChanged(_logicalCollection, oldDoc, builder->slice(), true)) {
      return res.reset(TRI_ERROR_CLUSTER_MUST_NOT_CHANGE_SHARDING_ATTRIBUTES);
    }
    if (arangodb::smartJoinAttributeChanged(_logicalCollection, oldDoc, builder->slice(), true)) {
      return res.reset(TRI_ERROR_CLUSTER_MUST_NOT_CHANGE_SMART_JOIN_ATTRIBUTE);
    }
  }

  VPackSlice const newDoc(builder->slice());
  RocksDBSavePoint guard(trx, TRI_VOC_DOCUMENT_OPERATION_UPDATE);

  auto* state = RocksDBTransactionState::toState(trx);
  // add possible log statement under guard
  state->prepareOperation(_logicalCollection.id(), revisionId, TRI_VOC_DOCUMENT_OPERATION_UPDATE);
  res = updateDocument(trx, oldDocumentId, oldDoc, newDocumentId, newDoc, options);

  if (res.ok()) {
    trackWaitForSync(trx, options);

    if (options.returnNew) {
      resultMdr.setManaged(newDoc.begin());
      TRI_ASSERT(!resultMdr.empty());
    } else {  //  need to pass revId manually
      resultMdr.setRevisionId(revisionId);
    }
    if (options.returnOld) {
      if (previousPS.IsPinned()) { // value was not copied
        prevBuffer->assign(previousPS.data(), previousPS.size());
      }  // else value is already assigned
      TRI_ASSERT(!previousMdr.empty());
    } else {
      previousMdr.clearData();
    }

    bool hasPerformedIntermediateCommit = false;
    auto result = state->addOperation(_logicalCollection.id(), revisionId,
                                      TRI_VOC_DOCUMENT_OPERATION_UPDATE,
                                      hasPerformedIntermediateCommit);
    if (result.fail()) {
      THROW_ARANGO_EXCEPTION(result);
    }

    guard.finish(hasPerformedIntermediateCommit);
  }

  return res;
}

Result RocksDBCollection::replace(transaction::Methods* trx,
                                  arangodb::velocypack::Slice const newSlice,
                                  ManagedDocumentResult& resultMdr, OperationOptions& options,
                                  bool /*lock*/, ManagedDocumentResult& previousMdr) {

  VPackSlice keySlice = newSlice.get(StaticStrings::KeyString);
  if (keySlice.isNone()) {
    return TRI_ERROR_ARANGO_DOCUMENT_HANDLE_BAD;
  } else if (!keySlice.isString()) {
    return TRI_ERROR_ARANGO_DOCUMENT_KEY_BAD;
  }

  auto const oldDocumentId = primaryIndex()->lookupKey(trx, VPackStringRef(keySlice));
  if (!oldDocumentId.isSet()) {
    return TRI_ERROR_ARANGO_DOCUMENT_NOT_FOUND;
  }
  std::string* prevBuffer = previousMdr.setManaged();
  // uses either prevBuffer or avoids memcpy (if read hits block cache)
  rocksdb::PinnableSlice previousPS(prevBuffer);
  Result res = lookupDocumentVPack(trx, oldDocumentId, previousPS,
                                   /*readCache*/true, /*fillCache*/false);
  if (res.fail()) {
    return res;
  }

  TRI_ASSERT(previousPS.size() > 0);
  VPackSlice const oldDoc(previousPS.data());
  previousMdr.setRevisionId(transaction::helpers::extractRevFromDocument(oldDoc));
  TRI_ASSERT(previousMdr.revisionId() != 0);

  if (!options.ignoreRevs) {  // Check old revision:
    TRI_voc_rid_t expectedRev = TRI_ExtractRevisionId(newSlice);
    res = checkRevision(trx, expectedRev, previousMdr.revisionId());
    if (res.fail()) {
      return res;
    }
  }

  // merge old and new values
  TRI_voc_rid_t revisionId;
  LocalDocumentId const newDocumentId = LocalDocumentId::create();
  bool const isEdgeCollection = (TRI_COL_TYPE_EDGE == _logicalCollection.type());

  transaction::BuilderLeaser builder(trx);
  res = newObjectForReplace(trx, oldDoc, newSlice, isEdgeCollection,
                            *builder.get(), options.isRestore, revisionId);
  if (res.fail()) {
    return res;
  }

  if (_isDBServer) {
    // Need to check that no sharding keys have changed:
    if (arangodb::shardKeysChanged(_logicalCollection, oldDoc, builder->slice(), false)) {
      return res.reset(TRI_ERROR_CLUSTER_MUST_NOT_CHANGE_SHARDING_ATTRIBUTES);
    }
    if (arangodb::smartJoinAttributeChanged(_logicalCollection, oldDoc, builder->slice(), false)) {
      return Result(TRI_ERROR_CLUSTER_MUST_NOT_CHANGE_SMART_JOIN_ATTRIBUTE);
    }
  }

  VPackSlice const newDoc(builder->slice());
  RocksDBSavePoint guard(trx, TRI_VOC_DOCUMENT_OPERATION_REPLACE);

  auto* state = RocksDBTransactionState::toState(trx);
  // add possible log statement under guard
  state->prepareOperation(_logicalCollection.id(), revisionId, TRI_VOC_DOCUMENT_OPERATION_REPLACE);
  res = updateDocument(trx, oldDocumentId, oldDoc, newDocumentId, newDoc, options);

  if (res.ok()) {
    trackWaitForSync(trx, options);

    if (options.returnNew) {
      resultMdr.setManaged(newDoc.begin());
      TRI_ASSERT(!resultMdr.empty());
    } else {  //  need to pass revId manually
      resultMdr.setRevisionId(revisionId);
    }
    if (options.returnOld) {
      if (previousPS.IsPinned()) { // value was not copied
        prevBuffer->assign(previousPS.data(), previousPS.size());
      }  // else value is already assigned
      TRI_ASSERT(!previousMdr.empty());
    } else {
      previousMdr.clearData();
    }

    bool hasPerformedIntermediateCommit = false;
    auto result = state->addOperation(_logicalCollection.id(), revisionId,
                                      TRI_VOC_DOCUMENT_OPERATION_REPLACE,
                                      hasPerformedIntermediateCommit);

    if (result.fail()) {
      THROW_ARANGO_EXCEPTION(result);
    }

    guard.finish(hasPerformedIntermediateCommit);
  }

  return res;
}

Result RocksDBCollection::remove(transaction::Methods& trx, velocypack::Slice slice,
                                 ManagedDocumentResult& previousMdr, OperationOptions& options,
                                 bool /*lock*/, KeyLockInfo* /*keyLockInfo*/,
                                 std::function<void()> const& cbDuringLock) {

  VPackSlice keySlice;
  if (slice.isString()) {
    keySlice = slice;
  } else {
    keySlice = slice.get(StaticStrings::KeyString);
  }
  TRI_ASSERT(!keySlice.isNone());
  if (!keySlice.isString()) {
    return TRI_ERROR_ARANGO_DOCUMENT_KEY_BAD;
  }

  auto const documentId = primaryIndex()->lookupKey(&trx, VPackStringRef(keySlice));
  if (!documentId.isSet()) {
    return TRI_ERROR_ARANGO_DOCUMENT_NOT_FOUND;
  }
  std::string* prevBuffer = previousMdr.setManaged();
  // uses either prevBuffer or avoids memcpy (if read hits block cache)
  rocksdb::PinnableSlice previousPS(prevBuffer);
  Result res = lookupDocumentVPack(&trx, documentId, previousPS,
                                   /*readCache*/true, /*fillCache*/false);
  if (res.fail()) {
    return res;
  }

  TRI_ASSERT(previousPS.size() > 0);
  VPackSlice const oldDoc(previousPS.data());
  previousMdr.setRevisionId(transaction::helpers::extractRevFromDocument(oldDoc));
  TRI_ASSERT(previousMdr.revisionId() != 0);

  // Check old revision:
  if (!options.ignoreRevs && slice.isObject()) {
    TRI_voc_rid_t expectedRevisionId = TRI_ExtractRevisionId(slice);
    res = checkRevision(&trx, expectedRevisionId, previousMdr.revisionId());

    if (res.fail()) {
      return res;
    }
  }

  auto state = RocksDBTransactionState::toState(&trx);
  RocksDBSavePoint guard(&trx, TRI_VOC_DOCUMENT_OPERATION_REMOVE);

  // add possible log statement under guard
  state->prepareOperation(_logicalCollection.id(), previousMdr.revisionId(),
                          TRI_VOC_DOCUMENT_OPERATION_REMOVE);
  res = removeDocument(&trx, documentId, oldDoc, options);

  if (res.ok()) {
    trackWaitForSync(&trx, options);

    if (options.returnOld) {
      if (previousPS.IsPinned()) {  // value was not copied
        prevBuffer->assign(previousPS.data(), previousPS.size());
      }  // else value is already assigned
      TRI_ASSERT(!previousMdr.empty());
    } else {
      previousMdr.clearData();
    }

    bool hasPerformedIntermediateCommit = false;
    res = state->addOperation(_logicalCollection.id(), newRevisionId(), TRI_VOC_DOCUMENT_OPERATION_REMOVE,
                              hasPerformedIntermediateCommit);

    if (res.ok() && cbDuringLock != nullptr) {
      cbDuringLock();
    }

    guard.finish(hasPerformedIntermediateCommit);
  }

  return res;
}

void RocksDBCollection::deferDropCollection(std::function<bool(LogicalCollection&)> const& /*callback*/
) {
  // nothing to do here
}

/// @brief return engine-specific figures
void RocksDBCollection::figuresSpecific(std::shared_ptr<arangodb::velocypack::Builder>& builder) {
  rocksdb::TransactionDB* db = rocksutils::globalRocksDB();
  RocksDBKeyBounds bounds = RocksDBKeyBounds::CollectionDocuments(_objectId);
  rocksdb::Range r(bounds.start(), bounds.end());

  uint64_t out = 0;
  db->GetApproximateSizes(RocksDBColumnFamily::documents(), &r, 1, &out,
                          static_cast<uint8_t>(
                              rocksdb::DB::SizeApproximationFlags::INCLUDE_MEMTABLES |
                              rocksdb::DB::SizeApproximationFlags::INCLUDE_FILES));

  builder->add("documentsSize", VPackValue(out));
  bool cacheInUse = useCache();
  builder->add("cacheInUse", VPackValue(cacheInUse));
  if (cacheInUse) {
    builder->add("cacheSize", VPackValue(_cache->size()));
    builder->add("cacheUsage", VPackValue(_cache->usage()));
    auto hitRates = _cache->hitRates();
    double rate = hitRates.first;
    rate = std::isnan(rate) ? 0.0 : rate;
    builder->add("cacheLifeTimeHitRate", VPackValue(rate));
    rate = hitRates.second;
    rate = std::isnan(rate) ? 0.0 : rate;
    builder->add("cacheWindowedHitRate", VPackValue(rate));
  } else {
    builder->add("cacheSize", VPackValue(0));
    builder->add("cacheUsage", VPackValue(0));
  }
}

Result RocksDBCollection::insertDocument(arangodb::transaction::Methods* trx,
                                         LocalDocumentId const& documentId,
                                         VPackSlice const& doc,
                                         OperationOptions& options) const {
  // Coordinator doesn't know index internals
  TRI_ASSERT(!ServerState::instance()->isCoordinator());
  TRI_ASSERT(trx->state()->isRunning());
  Result res;

  RocksDBKeyLeaser key(trx);
  key->constructDocument(_objectId, documentId);

  blackListKey(key->string().data(), static_cast<uint32_t>(key->string().size()));

  RocksDBMethods* mthds = RocksDBTransactionState::toMethods(trx);
  // disable indexing in this transaction if we are allowed to
  IndexingDisabler disabler(mthds, trx->isSingleOperationTransaction());

  TRI_ASSERT(key->containsLocalDocumentId(documentId));
  rocksdb::Status s =
      mthds->PutUntracked(RocksDBColumnFamily::documents(), key.ref(),
                          rocksdb::Slice(doc.startAs<char>(),
                                         static_cast<size_t>(doc.byteSize())));
  if (!s.ok()) {
    return res.reset(rocksutils::convertStatus(s, rocksutils::document));
  }

  READ_LOCKER(guard, _indexesLock);
  for (std::shared_ptr<Index> const& idx : _indexes) {
    RocksDBIndex* rIdx = static_cast<RocksDBIndex*>(idx.get());
    res = rIdx->insert(*trx, mthds, documentId, doc, options.indexOperationMode);

    if (res.fail()) {
      break;
    }
  }

  return res;
}

Result RocksDBCollection::removeDocument(arangodb::transaction::Methods* trx,
                                         LocalDocumentId const& documentId,
                                         VPackSlice const& doc,
                                         OperationOptions& options) const {
  // Coordinator doesn't know index internals
  TRI_ASSERT(!ServerState::instance()->isCoordinator());
  TRI_ASSERT(trx->state()->isRunning());
  TRI_ASSERT(_objectId != 0);
  Result res;

  RocksDBKeyLeaser key(trx);
  key->constructDocument(_objectId, documentId);

  blackListKey(key->string().data(), static_cast<uint32_t>(key->string().size()));

  RocksDBMethods* mthds = RocksDBTransactionState::toMethods(trx);

  // disable indexing in this transaction if we are allowed to
  IndexingDisabler disabler(mthds, trx->isSingleOperationTransaction());

  rocksdb::Status s = mthds->SingleDelete(RocksDBColumnFamily::documents(), key.ref());
  if (!s.ok()) {
    return res.reset(rocksutils::convertStatus(s, rocksutils::document));
  }

  /*LOG_TOPIC("17502", ERR, Logger::ENGINES)
      << "Delete rev: " << revisionId << " trx: " << trx->state()->id()
      << " seq: " << mthds->sequenceNumber()
      << " objectID " << _objectId << " name: " << _logicalCollection->name();*/

  READ_LOCKER(guard, _indexesLock);
  for (std::shared_ptr<Index> const& idx : _indexes) {
    RocksDBIndex* ridx = static_cast<RocksDBIndex*>(idx.get());
    res = ridx->remove(*trx, mthds, documentId, doc, options.indexOperationMode);

    if (res.fail()) {
      break;
    }
  }

  return res;
}

Result RocksDBCollection::updateDocument(transaction::Methods* trx,
                                         LocalDocumentId const& oldDocumentId,
                                         VPackSlice const& oldDoc,
                                         LocalDocumentId const& newDocumentId,
                                         VPackSlice const& newDoc,
                                         OperationOptions& options) const {
  // Coordinator doesn't know index internals
  TRI_ASSERT(!ServerState::instance()->isCoordinator());
  TRI_ASSERT(trx->state()->isRunning());
  TRI_ASSERT(_objectId != 0);
  Result res;

  RocksDBMethods* mthds = RocksDBTransactionState::toMethods(trx);
  // disable indexing in this transaction if we are allowed to
  IndexingDisabler disabler(mthds, trx->isSingleOperationTransaction());

  RocksDBKeyLeaser key(trx);
  key->constructDocument(_objectId, oldDocumentId);
  TRI_ASSERT(key->containsLocalDocumentId(oldDocumentId));
  blackListKey(key->string().data(), static_cast<uint32_t>(key->string().size()));

  rocksdb::Status s = mthds->SingleDelete(RocksDBColumnFamily::documents(), key.ref());
  if (!s.ok()) {
    return res.reset(rocksutils::convertStatus(s, rocksutils::document));
  }

  key->constructDocument(_objectId, newDocumentId);
  TRI_ASSERT(key->containsLocalDocumentId(newDocumentId));
  // simon: we do not need to blacklist the new documentId
  s = mthds->PutUntracked(RocksDBColumnFamily::documents(), key.ref(),
                          rocksdb::Slice(newDoc.startAs<char>(),
                                         static_cast<size_t>(newDoc.byteSize())));
  if (!s.ok()) {
    return res.reset(rocksutils::convertStatus(s, rocksutils::document));
  }

  READ_LOCKER(guard, _indexesLock);
  for (std::shared_ptr<Index> const& idx : _indexes) {
    RocksDBIndex* rIdx = static_cast<RocksDBIndex*>(idx.get());
    res = rIdx->update(*trx, mthds, oldDocumentId, oldDoc, newDocumentId,
                       newDoc, options.indexOperationMode);

    if (res.fail()) {
      break;
    }
  }

  return res;
}

/// @brief lookup document in cache and / or rocksdb
/// @param readCache attempt to read from cache
/// @param fillCache fill cache with found document
arangodb::Result RocksDBCollection::lookupDocumentVPack(transaction::Methods* trx,
                                                        LocalDocumentId const& documentId,
                                                        rocksdb::PinnableSlice& ps,
                                                        bool readCache,
                                                        bool fillCache) const {
  TRI_ASSERT(trx->state()->isRunning());
  TRI_ASSERT(_objectId != 0);
  Result res;

  RocksDBKeyLeaser key(trx);
  key->constructDocument(_objectId, documentId);

  bool lockTimeout = false;
  if (readCache && useCache()) {
    TRI_ASSERT(_cache != nullptr);
    // check cache first for fast path
    auto f = _cache->find(key->string().data(),
                          static_cast<uint32_t>(key->string().size()));
    if (f.found()) {  // copy finding into buffer
      ps.PinSelf(rocksdb::Slice(reinterpret_cast<char const*>(f.value()->value()),
                                f.value()->valueSize()));
      // TODO we could potentially use the PinSlice method ?!
      return res;
    }
    if (f.result().errorNumber() == TRI_ERROR_LOCK_TIMEOUT) {
      // assuming someone is currently holding a write lock, which
      // is why we cannot access the TransactionalBucket.
      lockTimeout = true;  // we skip the insert in this case
    }
  }

  RocksDBMethods* mthd = RocksDBTransactionState::toMethods(trx);
  rocksdb::Status s = mthd->Get(RocksDBColumnFamily::documents(), key->string(), &ps);

  if (!s.ok()) {
    LOG_TOPIC("f63dd", DEBUG, Logger::ENGINES)
    << "NOT FOUND rev: " << documentId.id() << " trx: " << trx->state()->id()
    << " objectID " << _objectId << " name: " << _logicalCollection.name();
    return res.reset(rocksutils::convertStatus(s, rocksutils::document));
  }

  if (fillCache && useCache() && !lockTimeout) {
    TRI_ASSERT(_cache != nullptr);
    // write entry back to cache
    auto entry =
        cache::CachedValue::construct(key->string().data(),
                                      static_cast<uint32_t>(key->string().size()),
                                      ps.data(), static_cast<uint64_t>(ps.size()));
    if (entry) {
      auto status = _cache->insert(entry);
      if (status.errorNumber() == TRI_ERROR_LOCK_TIMEOUT) {
        // the writeLock uses cpu_relax internally, so we can try yield
        std::this_thread::yield();
        status = _cache->insert(entry);
      }
      if (status.fail()) {
        delete entry;
      }
    }
  }

  return res;
}

bool RocksDBCollection::lookupDocumentVPack(transaction::Methods* trx,
                                            LocalDocumentId const& documentId,
                                            IndexIterator::DocumentCallback const& cb,
                                            bool withCache) const {

  if (withCache && useCache()) {
    RocksDBKeyLeaser key(trx);
    key->constructDocument(_objectId, documentId);
    TRI_ASSERT(_cache != nullptr);
    // check cache first for fast path
    auto f = _cache->find(key->string().data(),
                          static_cast<uint32_t>(key->string().size()));
    if (f.found()) {
      cb(documentId, VPackSlice(reinterpret_cast<char const*>(f.value()->value())));
      return true;
    }
  }

  transaction::StringLeaser buffer(trx);
  rocksdb::PinnableSlice ps(buffer.get());
  Result res = lookupDocumentVPack(trx, documentId, ps, /*readCache*/false, withCache);
  if (res.ok()) {
    TRI_ASSERT(ps.size() > 0);
    cb(documentId, VPackSlice(ps.data()));
    return true;
  }
  return false;
}

/// may never be called unless recovery is finished
void RocksDBCollection::adjustNumberDocuments(TRI_voc_rid_t revId, int64_t adjustment) {
#ifdef ARANGODB_ENABLE_MAINTAINER_MODE
  RocksDBEngine* engine = static_cast<RocksDBEngine*>(EngineSelectorFeature::ENGINE);
  TRI_ASSERT(engine != nullptr);
  TRI_ASSERT(!engine->inRecovery());
#endif
  if (revId != 0) {
    _revisionId = revId;
  }
  if (adjustment < 0) {
    TRI_ASSERT(_numberDocuments >= static_cast<uint64_t>(-adjustment));
    _numberDocuments -= static_cast<uint64_t>(-adjustment);
  } else if (adjustment > 0) {
    _numberDocuments += static_cast<uint64_t>(adjustment);
  }
}

/// load the number of docs from storage, use careful
void RocksDBCollection::loadInitialNumberDocuments() {
  RocksDBCollectionMeta::DocCount count = _meta.loadCount();
  TRI_ASSERT(count._added >= count._removed);
  _numberDocuments = count._added - count._removed;
  _revisionId = count._revisionId;
}

/// @brief write locks a collection, with a timeout
int RocksDBCollection::lockWrite(double timeout) {
  uint64_t waitTime = 0;  // indicates that time is uninitialized
  double startTime = 0.0;

  while (true) {
    TRY_WRITE_LOCKER(locker, _exclusiveLock);

    if (locker.isLocked()) {
      // keep lock and exit loop
      locker.steal();
      return TRI_ERROR_NO_ERROR;
    }

    double now = TRI_microtime();

    if (waitTime == 0) {  // initialize times
      // set end time for lock waiting
      if (timeout <= 0.0) {
        timeout = defaultLockTimeout;
      }

      startTime = now;
      waitTime = 1;
    }

    if (now > startTime + timeout) {
      LOG_TOPIC("d1e53", TRACE, arangodb::Logger::ENGINES)
          << "timed out after " << timeout << " s waiting for write-lock on collection '"
          << _logicalCollection.name() << "'";

      return TRI_ERROR_LOCK_TIMEOUT;
    }

    if (now - startTime < 0.001) {
      std::this_thread::yield();
    } else {
      std::this_thread::sleep_for(std::chrono::microseconds(waitTime));
      if (waitTime < 32) {
        waitTime *= 2;
      }
    }
  }
}

/// @brief write unlocks a collection
void RocksDBCollection::unlockWrite() { _exclusiveLock.unlockWrite(); }

/// @brief read locks a collection, with a timeout
int RocksDBCollection::lockRead(double timeout) {
  uint64_t waitTime = 0;  // indicates that time is uninitialized
  double startTime = 0.0;

  while (true) {
    TRY_READ_LOCKER(locker, _exclusiveLock);

    if (locker.isLocked()) {
      // keep lock and exit loop
      locker.steal();
      return TRI_ERROR_NO_ERROR;
    }

    double now = TRI_microtime();

    if (waitTime == 0) {  // initialize times
      // set end time for lock waiting
      if (timeout <= 0.0) {
        timeout = defaultLockTimeout;
      }

      startTime = now;
      waitTime = 1;
    }

    if (now > startTime + timeout) {
      LOG_TOPIC("dcbd2", TRACE, arangodb::Logger::ENGINES)
          << "timed out after " << timeout << " s waiting for read-lock on collection '"
          << _logicalCollection.name() << "'";

      return TRI_ERROR_LOCK_TIMEOUT;
    }

    if (now - startTime < 0.001) {
      std::this_thread::yield();
    } else {
      std::this_thread::sleep_for(std::chrono::microseconds(waitTime));

      if (waitTime < 32) {
        waitTime *= 2;
      }
    }
  }
}

/// @brief read unlocks a collection
void RocksDBCollection::unlockRead() { _exclusiveLock.unlockRead(); }

// rescans the collection to update document count
uint64_t RocksDBCollection::recalculateCounts() {
  RocksDBEngine* engine = rocksutils::globalRocksEngine();
  rocksdb::TransactionDB* db = engine->db();
  const rocksdb::Snapshot* snapshot = nullptr;
  // start transaction to get a collection lock
  TRI_vocbase_t& vocbase = _logicalCollection.vocbase();
  if (!vocbase.use()) {  // someone dropped the database
    return numberDocuments();
  }
  auto useGuard = scopeGuard([&] {
    if (snapshot) {
      db->ReleaseSnapshot(snapshot);
    }
    vocbase.release();
  });

  TRI_vocbase_col_status_e status;
  int res = vocbase.useCollection(&_logicalCollection, status);
  if (res != TRI_ERROR_NO_ERROR) {
    THROW_ARANGO_EXCEPTION(res);
  }
  auto collGuard =
      scopeGuard([&] { vocbase.releaseCollection(&_logicalCollection); });

  uint64_t snapNumberOfDocuments = 0;
  {
    // fetch number docs and snapshot under exclusive lock
    // this should enable us to correct the count later
    auto lockGuard = scopeGuard([this] { unlockWrite(); });
    res = lockWrite(transaction::Options::defaultLockTimeout);
    if (res != TRI_ERROR_NO_ERROR) {
      lockGuard.cancel();
      THROW_ARANGO_EXCEPTION(res);
    }

    snapNumberOfDocuments = numberDocuments();
    snapshot = engine->db()->GetSnapshot();
    TRI_ASSERT(snapshot);
  }

  // count documents
  auto bounds = RocksDBKeyBounds::CollectionDocuments(_objectId);
  rocksdb::Slice upper(bounds.end());

  rocksdb::ReadOptions ro;
  ro.snapshot = snapshot;
  ro.prefix_same_as_start = true;
  ro.iterate_upper_bound = &upper;
  ro.verify_checksums = false;
  ro.fill_cache = false;

  rocksdb::ColumnFamilyHandle* cf = bounds.columnFamily();
  std::unique_ptr<rocksdb::Iterator> it(db->NewIterator(ro, cf));
  std::size_t count = 0;

  for (it->Seek(bounds.start()); it->Valid(); it->Next()) {
    TRI_ASSERT(it->key().compare(upper) < 0);
    ++count;
  }

  int64_t adjustment = snapNumberOfDocuments - count;
  if (adjustment != 0) {
    LOG_TOPIC("ad6d3", WARN, Logger::REPLICATION)
        << "inconsistent collection count detected, "
        << "an offet of " << adjustment << " will be applied";
    adjustNumberDocuments(static_cast<TRI_voc_rid_t>(0), adjustment);
  }

  return numberDocuments();
}

Result RocksDBCollection::compact() {
  rocksdb::TransactionDB* db = rocksutils::globalRocksDB();
  rocksdb::CompactRangeOptions opts;
  RocksDBKeyBounds bounds = RocksDBKeyBounds::CollectionDocuments(_objectId);
  rocksdb::Slice b = bounds.start(), e = bounds.end();
  db->CompactRange(opts, bounds.columnFamily(), &b, &e);

  READ_LOCKER(guard, _indexesLock);
  for (std::shared_ptr<Index> i : _indexes) {
    RocksDBIndex* index = static_cast<RocksDBIndex*>(i.get());
    index->compact();
  }

  return {};
}

void RocksDBCollection::estimateSize(velocypack::Builder& builder) {
  TRI_ASSERT(!builder.isOpenObject() && !builder.isOpenArray());

  rocksdb::TransactionDB* db = rocksutils::globalRocksDB();
  RocksDBKeyBounds bounds = RocksDBKeyBounds::CollectionDocuments(_objectId);
  rocksdb::Range r(bounds.start(), bounds.end());
  uint64_t out = 0, total = 0;
  db->GetApproximateSizes(RocksDBColumnFamily::documents(), &r, 1, &out,
                          static_cast<uint8_t>(
                              rocksdb::DB::SizeApproximationFlags::INCLUDE_MEMTABLES |
                              rocksdb::DB::SizeApproximationFlags::INCLUDE_FILES));
  total += out;

  builder.openObject();
  builder.add("documents", VPackValue(out));
  builder.add("indexes", VPackValue(VPackValueType::Object));

  READ_LOCKER(guard, _indexesLock);
  for (std::shared_ptr<Index> i : _indexes) {
    RocksDBIndex* index = static_cast<RocksDBIndex*>(i.get());
    out = index->memory();
    builder.add(std::to_string(index->id()), VPackValue(out));
    total += out;
  }
  builder.close();
  builder.add("total", VPackValue(total));
  builder.close();
}

void RocksDBCollection::createCache() const {
  if (!_cacheEnabled || _cachePresent || _logicalCollection.isAStub() ||
      ServerState::instance()->isCoordinator()) {
    // we leave this if we do not need the cache
    // or if cache already created
    return;
  }

  TRI_ASSERT(_cacheEnabled);
  TRI_ASSERT(_cache.get() == nullptr);
  TRI_ASSERT(CacheManagerFeature::MANAGER != nullptr);
  LOG_TOPIC("f5df2", DEBUG, Logger::CACHE) << "Creating document cache";
  _cache = CacheManagerFeature::MANAGER->createCache(cache::CacheType::Transactional);
  _cachePresent = (_cache.get() != nullptr);
  TRI_ASSERT(_cacheEnabled);
}

void RocksDBCollection::destroyCache() const {
  if (!_cachePresent) {
    return;
  }
  TRI_ASSERT(CacheManagerFeature::MANAGER != nullptr);
  // must have a cache...
  TRI_ASSERT(_cache.get() != nullptr);
  LOG_TOPIC("7137b", DEBUG, Logger::CACHE) << "Destroying document cache";
  CacheManagerFeature::MANAGER->destroyCache(_cache);
  _cache.reset();
  _cachePresent = false;
}

// blacklist given key from transactional cache
void RocksDBCollection::blackListKey(char const* data, std::size_t len) const {
  if (useCache()) {
    TRI_ASSERT(_cache != nullptr);
    bool blacklisted = false;
    while (!blacklisted) {
      auto status = _cache->blacklist(data, static_cast<uint32_t>(len));
      if (status.ok()) {
        blacklisted = true;
      } else if (status.errorNumber() == TRI_ERROR_SHUTTING_DOWN) {
        destroyCache();
        break;
      }
    }
  }
}

void RocksDBCollection::trackWaitForSync(arangodb::transaction::Methods* trx,
                                         OperationOptions& options) {
  if (_logicalCollection.waitForSync() && !options.isRestore) {
    options.waitForSync = true;
  }

  if (options.waitForSync) {
    trx->state()->waitForSync(true);
  }
}

/// @brief can use non transactional range delete in write ahead log
bool RocksDBCollection::canUseRangeDeleteInWal() const {
  if (ServerState::instance()->isSingleServer()) {
    // disableWalFilePruning is used by createIndex
    return _numIndexCreations.load(std::memory_order_acquire) == 0;
  }
  return false;
}<|MERGE_RESOLUTION|>--- conflicted
+++ resolved
@@ -315,7 +315,7 @@
   TRI_vocbase_t& vocbase = _logicalCollection.vocbase();
   TRI_vocbase_col_status_e status;
   Result res = vocbase.useCollection(&_logicalCollection, status);
-  
+
   if (res.fail()) {
     THROW_ARANGO_EXCEPTION(res);
   }
@@ -376,22 +376,14 @@
             << "' but found conflicting index '" << builder.slice().toJson() << "'";
 #endif
         THROW_ARANGO_EXCEPTION_MESSAGE(TRI_ERROR_ARANGO_DUPLICATE_IDENTIFIER,
-<<<<<<< HEAD
-                                       "duplicate value for `" +
-                                           arangodb::StaticStrings::IndexId +
-                                           "` or `" +
-                                           arangodb::StaticStrings::IndexName +
-                                           "`");
-=======
                                        "duplicate value for `" + StaticStrings::IndexId +
                                            "` or `" + StaticStrings::IndexName + "`");
->>>>>>> 892446ed
-      }
-    }
-  }
-  
+      }
+    }
+  }
+
   do {
-    
+
     // Step 3. add index to collection entry (for removal after a crash)
     auto buildIdx =
     std::make_shared<RocksDBBuilderIndex>(std::static_pointer_cast<RocksDBIndex>(idx));
@@ -408,7 +400,7 @@
         res.reset(rocksutils::convertStatus(s));
         break;
       }
-      
+
       VPackBuilder builder;
       builder.openObject();
       for (auto const& pair : VPackObjectIterator(VPackSlice(ps.data()))) {
@@ -429,7 +421,7 @@
         break;
       }
     }
-    
+
     // Step 4. fill index
     const bool inBackground =
     basics::VelocyPackHelper::getBooleanValue(info, StaticStrings::IndexInBackground, false);
@@ -443,7 +435,7 @@
       break;
     }
     locker.lock(); // always lock to avoid inconsistencies
-    
+
     // Step 5. register in index list
     WRITE_LOCKER(guard, _indexesLock);
     if (inBackground) {  // swap in actual index
@@ -460,7 +452,7 @@
 #if USE_PLAN_CACHE
     arangodb::aql::PlanCache::instance()->invalidate(_logicalCollection->vocbase());
 #endif
-    
+
     // inBackground index might not recover selectivity estimate w/o sync
     if (inBackground && !idx->unique() && idx->hasSelectivityEstimate()) {
       engine->settingsManager()->sync(false);
