////////////////////////////////////////////////////////////////////////////////
/// DISCLAIMER
///
/// Copyright 2017 ArangoDB GmbH, Cologne, Germany
///
/// Licensed under the Apache License, Version 2.0 (the "License");
/// you may not use this file except in compliance with the License.
/// You may obtain a copy of the License at
///
///     http://www.apache.org/licenses/LICENSE-2.0
///
/// Unless required by applicable law or agreed to in writing, software
/// distributed under the License is distributed on an "AS IS" BASIS,
/// WITHOUT WARRANTIES OR CONDITIONS OF ANY KIND, either express or implied.
/// See the License for the specific language governing permissions and
/// limitations under the License.
///
/// Copyright holder is ArangoDB GmbH, Cologne, Germany
///
/// @author Jan Christoph Uhde
////////////////////////////////////////////////////////////////////////////////

#include "RocksDBCollection.h"
#include "Aql/PlanCache.h"
#include "Basics/ReadLocker.h"
#include "Basics/Result.h"
#include "Basics/StaticStrings.h"
#include "Basics/StringUtils.h"
#include "Basics/VelocyPackHelper.h"
#include "Basics/WriteLocker.h"
#include "Cache/CacheManagerFeature.h"
#include "Cache/Common.h"
#include "Cache/Manager.h"
#include "Cache/TransactionalCache.h"
#include "Cluster/ClusterMethods.h"
#include "Indexes/Index.h"
#include "Indexes/IndexIterator.h"
#include "RestServer/DatabaseFeature.h"
#include "RocksDBEngine/RocksDBPrimaryIndex.h"
#include "RocksDBEngine/RocksDBCommon.h"
#include "RocksDBEngine/RocksDBComparator.h"
#include "RocksDBEngine/RocksDBEngine.h"
#include "RocksDBEngine/RocksDBIterators.h"
#include "RocksDBEngine/RocksDBKey.h"
#include "RocksDBEngine/RocksDBLogValue.h"
#include "RocksDBEngine/RocksDBMethods.h"
#include "RocksDBEngine/RocksDBPrimaryIndex.h"
#include "RocksDBEngine/RocksDBSettingsManager.h"
#include "RocksDBEngine/RocksDBTransactionCollection.h"
#include "RocksDBEngine/RocksDBTransactionState.h"
#include "RocksDBEngine/RocksDBValue.h"
#include "StorageEngine/EngineSelectorFeature.h"
#include "StorageEngine/StorageEngine.h"
#include "StorageEngine/TransactionState.h"
#include "Transaction/Helpers.h"
#include "Transaction/StandaloneContext.h"
#include "Utils/CollectionNameResolver.h"
#include "Utils/Events.h"
#include "Utils/OperationOptions.h"
#include "Utils/SingleCollectionTransaction.h"
#include "VocBase/KeyGenerator.h"
#include "VocBase/LocalDocumentId.h"
#include "VocBase/LogicalCollection.h"
#include "VocBase/ticks.h"
#include "VocBase/voc-types.h"

#include <rocksdb/utilities/transaction.h>
#include <rocksdb/utilities/transaction_db.h>
#include <rocksdb/utilities/write_batch_with_index.h>
#include <velocypack/Iterator.h>
#include <velocypack/velocypack-aliases.h>

using namespace arangodb;

// helper class that optionally disables indexing inside the
// RocksDB transaction if possible, and that will turn indexing
// back on later in its dtor
// this is just a performance optimization for small transactions
struct IndexingDisabler {
  IndexingDisabler(RocksDBMethods* mthd, bool disable)
      : mthd(mthd), disableIndexing(disable) {
    if (disable) {
      disableIndexing = mthd->DisableIndexing();
    }
  }

  ~IndexingDisabler() {
    if (disableIndexing) {
      mthd->EnableIndexing();
    }
  }

  RocksDBMethods* mthd;
  bool disableIndexing;
};

RocksDBCollection::RocksDBCollection(
    LogicalCollection& collection,
    arangodb::velocypack::Slice const& info
)
    : PhysicalCollection(collection, info),
      _objectId(basics::VelocyPackHelper::stringUInt64(info, "objectId")),
      _numberDocuments(0),
      _revisionId(0),
      _primaryIndex(nullptr),
      _cache(nullptr),
      _cachePresent(false),
      _cacheEnabled(!collection.system() &&
                    basics::VelocyPackHelper::readBooleanValue(
                        info, "cacheEnabled", false)) {
  TRI_ASSERT(!ServerState::instance()->isCoordinator());
  VPackSlice s = info.get("isVolatile");
  if (s.isBoolean() && s.getBoolean()) {
    THROW_ARANGO_EXCEPTION_MESSAGE(
        TRI_ERROR_BAD_PARAMETER,
        "volatile collections are unsupported in the RocksDB engine");
  }

  rocksutils::globalRocksEngine()->addCollectionMapping(
    _objectId, _logicalCollection.vocbase().id(), _logicalCollection.id()
  );

  if (_cacheEnabled) {
    createCache();
  }
}

RocksDBCollection::RocksDBCollection(
    LogicalCollection& collection,
    PhysicalCollection const* physical
)
    : PhysicalCollection(collection, VPackSlice::emptyObjectSlice()),
      _objectId(static_cast<RocksDBCollection const*>(physical)->_objectId),
      _numberDocuments(0),
      _revisionId(0),
      _primaryIndex(nullptr),
      _cache(nullptr),
      _cachePresent(false),
      _cacheEnabled(
          static_cast<RocksDBCollection const*>(physical)->_cacheEnabled) {
  TRI_ASSERT(!ServerState::instance()->isCoordinator());
  rocksutils::globalRocksEngine()->addCollectionMapping(
    _objectId, _logicalCollection.vocbase().id(), _logicalCollection.id()
  );

  if (_cacheEnabled) {
    createCache();
  }
}

RocksDBCollection::~RocksDBCollection() {
  if (useCache()) {
    try {
      destroyCache();
    } catch (...) {
    }
  }
}

std::string const& RocksDBCollection::path() const {
  return StaticStrings::Empty;  // we do not have any path
}

void RocksDBCollection::setPath(std::string const&) {
  // we do not have any path
}

Result RocksDBCollection::updateProperties(VPackSlice const& slice,
                                           bool doSync) {
  auto isSys = _logicalCollection.system();

  _cacheEnabled = !isSys && basics::VelocyPackHelper::readBooleanValue(
                                slice, "cacheEnabled", _cacheEnabled);
  primaryIndex()->setCacheEnabled(_cacheEnabled);

  if (_cacheEnabled) {
    createCache();
    primaryIndex()->createCache();
  } else {
    // will do nothing if cache is not present
    destroyCache();
    primaryIndex()->destroyCache();
    TRI_ASSERT(_cache.get() == nullptr);
  }

  // nothing else to do
  return TRI_ERROR_NO_ERROR;
}

arangodb::Result RocksDBCollection::persistProperties() {
  // only code path calling this causes these properties to be
  // already written in RocksDBEngine::changeCollection()
  return Result();
}

PhysicalCollection* RocksDBCollection::clone(LogicalCollection& logical) const {
  return new RocksDBCollection(logical, this);
}

/// @brief export properties
void RocksDBCollection::getPropertiesVPack(velocypack::Builder& result) const {
  TRI_ASSERT(result.isOpenObject());
  result.add("objectId", VPackValue(std::to_string(_objectId)));
  result.add("cacheEnabled", VPackValue(_cacheEnabled));
  TRI_ASSERT(result.isOpenObject());
}

/// @brief closes an open collection
int RocksDBCollection::close() {
  READ_LOCKER(guard, _indexesLock);
  for (auto it : _indexes) {
    it->unload();
  }
  return TRI_ERROR_NO_ERROR;
}

void RocksDBCollection::load() {
  if (_cacheEnabled) {
    createCache();
    if (_cachePresent) {
      uint64_t numDocs = numberDocuments();
      if (numDocs > 0) {
        _cache->sizeHint(static_cast<uint64_t>(0.3 * numDocs));
      }
    }
  }
  READ_LOCKER(guard, _indexesLock);
  for (auto it : _indexes) {
    it->load();
  }
}

void RocksDBCollection::unload() {
  if (useCache()) {
    destroyCache();
    TRI_ASSERT(!_cachePresent);
  }
  READ_LOCKER(guard, _indexesLock);
  for (auto it : _indexes) {
    it->unload();
  }
}

TRI_voc_rid_t RocksDBCollection::revision() const { return _revisionId; }

TRI_voc_rid_t RocksDBCollection::revision(transaction::Methods* trx) const {
  auto state = RocksDBTransactionState::toState(trx);
  auto trxCollection = static_cast<RocksDBTransactionCollection*>(
    state->findCollection(_logicalCollection.id())
  );

  TRI_ASSERT(trxCollection != nullptr);

  return trxCollection->revision();
}

uint64_t RocksDBCollection::numberDocuments() const { return _numberDocuments; }

uint64_t RocksDBCollection::numberDocuments(transaction::Methods* trx) const {
  TRI_ASSERT(!ServerState::instance()->isCoordinator());
  auto state = RocksDBTransactionState::toState(trx);
  auto trxCollection = static_cast<RocksDBTransactionCollection*>(
    state->findCollection(_logicalCollection.id())
  );

  TRI_ASSERT(trxCollection != nullptr);

  return trxCollection->numberDocuments();
}

/// @brief report extra memory used by indexes etc.
size_t RocksDBCollection::memory() const { return 0; }

void RocksDBCollection::open(bool /*ignoreErrors*/) {
  TRI_ASSERT(_objectId != 0);

  // set the initial number of documents
  RocksDBEngine* engine =
      static_cast<RocksDBEngine*>(EngineSelectorFeature::ENGINE);
  TRI_ASSERT(engine != nullptr);
  auto counterValue = engine->settingsManager()->loadCounter(_objectId);
  _numberDocuments = counterValue.added() - counterValue.removed();
  _revisionId = counterValue.revisionId();
}

void RocksDBCollection::prepareIndexes(
    arangodb::velocypack::Slice indexesSlice) {
  WRITE_LOCKER(guard, _indexesLock);
  TRI_ASSERT(indexesSlice.isArray());

  StorageEngine* engine = EngineSelectorFeature::ENGINE;
  std::vector<std::shared_ptr<Index>> indexes;

  if (indexesSlice.length() == 0 && _indexes.empty()) {
    engine->indexFactory().fillSystemIndexes(_logicalCollection, indexes);
  } else {
    engine->indexFactory().prepareIndexes(
      _logicalCollection, indexesSlice, indexes
    );
  }

  for (std::shared_ptr<Index>& idx : indexes) {
    addIndex(std::move(idx));
  }

  if (_indexes[0]->type() != Index::IndexType::TRI_IDX_TYPE_PRIMARY_INDEX ||
      (TRI_COL_TYPE_EDGE == _logicalCollection.type() &&
       (_indexes[1]->type() != Index::IndexType::TRI_IDX_TYPE_EDGE_INDEX ||
        _indexes[2]->type() != Index::IndexType::TRI_IDX_TYPE_EDGE_INDEX))) {
         std::string msg = "got invalid indexes for collection '"
           + _logicalCollection.name() + "'";
         LOG_TOPIC(ERR, arangodb::Logger::ENGINES) << msg;

#ifdef ARANGODB_ENABLE_MAINTAINER_MODE
      for (auto it : _indexes) {
        LOG_TOPIC(ERR, arangodb::Logger::ENGINES) << "- " << it.get();
      }
#endif

      THROW_ARANGO_EXCEPTION_MESSAGE(TRI_ERROR_INTERNAL, msg);
    }

  TRI_ASSERT(!_indexes.empty());
}

static std::shared_ptr<Index> findIndex(
    velocypack::Slice const& info,
    std::vector<std::shared_ptr<Index>> const& indexes) {
  TRI_ASSERT(info.isObject());

  auto value = info.get(arangodb::StaticStrings::IndexType); // extract type

  if (!value.isString()) {
    // Compatibility with old v8-vocindex.
    THROW_ARANGO_EXCEPTION_MESSAGE(TRI_ERROR_INTERNAL,
                                   "invalid index type definition");
  }

  std::string tmp = value.copyString();
  arangodb::Index::IndexType const type = arangodb::Index::type(tmp.c_str());

  for (auto const& idx : indexes) {
    if (idx->type() == type) {
      // Only check relevant indexes
      if (idx->matchesDefinition(info)) {
        // We found an index for this definition.
        return idx;
      }
    }
  }
  return nullptr;
}

/// @brief Find index by definition
std::shared_ptr<Index> RocksDBCollection::lookupIndex(
    velocypack::Slice const& info) const {
  READ_LOCKER(guard, _indexesLock);
  return findIndex(info, _indexes);
}

std::shared_ptr<Index> RocksDBCollection::createIndex(
    transaction::Methods* trx, arangodb::velocypack::Slice const& info,
    bool& created) {
  // prevent concurrent dropping
  bool isLocked =
    trx->isLocked(&_logicalCollection, AccessMode::Type::EXCLUSIVE);
  CONDITIONAL_WRITE_LOCKER(guard, _exclusiveLock, !isLocked);
  std::shared_ptr<Index> idx;

  {
    WRITE_LOCKER(guard, _indexesLock);

    idx = findIndex(info, _indexes);

    if (idx) {
      created = false;

      // We already have this index.
      return idx;
    }
  }

  StorageEngine* engine = EngineSelectorFeature::ENGINE;

  // We are sure that we do not have an index of this type.
  // We also hold the lock. Create it

  idx = engine->indexFactory().prepareIndexFromSlice(
    info, true, _logicalCollection, false
  );
  if (!idx) {
    THROW_ARANGO_EXCEPTION(TRI_ERROR_ARANGO_INDEX_CREATION_FAILED);
  }

  int res = saveIndex(trx, idx);

  if (res != TRI_ERROR_NO_ERROR) {
    THROW_ARANGO_EXCEPTION(res);
  }

#if USE_PLAN_CACHE
  arangodb::aql::PlanCache::instance()->invalidate(
      _logicalCollection->vocbase());
#endif
  // Until here no harm is done if something fails. The shared_ptr will
  // clean up, if left before
  {
    WRITE_LOCKER(guard, _indexesLock);
    addIndex(idx);
  }
  auto builder = _logicalCollection.toVelocyPackIgnore(
      {"path", "statusString"}, true, /*forPersistence*/ true);
  VPackBuilder indexInfo;

  idx->toVelocyPack(indexInfo, Index::makeFlags(Index::Serialize::ObjectId));
  res = static_cast<RocksDBEngine*>(engine)->writeCreateCollectionMarker(
    _logicalCollection.vocbase().id(),
    _logicalCollection.id(),
    builder.slice(),
    RocksDBLogValue::IndexCreate(
      _logicalCollection.vocbase().id(),
      _logicalCollection.id(),
      indexInfo.slice()
    )
  );

  if (res != TRI_ERROR_NO_ERROR) {
    // We could not persist the index creation. Better abort
    // Remove the Index in the local list again.
    size_t i = 0;
    WRITE_LOCKER(guard, _indexesLock);
    for (auto index : _indexes) {
      if (index == idx) {
        _indexes.erase(_indexes.begin() + i);
        break;
      }
      ++i;
    }
    THROW_ARANGO_EXCEPTION(res);
  }
  created = true;
  return idx;
}

/// @brief Restores an index from VelocyPack.
int RocksDBCollection::restoreIndex(transaction::Methods* trx,
                                    velocypack::Slice const& info,
                                    std::shared_ptr<Index>& idx) {
  // The coordinator can never get into this state!
  TRI_ASSERT(!ServerState::instance()->isCoordinator());
  idx.reset();  // Clear it to make sure.

  if (!info.isObject()) {
    return TRI_ERROR_INTERNAL;
  }

  // We create a new Index object to make sure that the index
  // is not handed out except for a successful case.
  std::shared_ptr<Index> newIdx;

  try {
    StorageEngine* engine = EngineSelectorFeature::ENGINE;

    newIdx = engine->indexFactory().prepareIndexFromSlice(
      info, false, _logicalCollection, false
    );
  } catch (arangodb::basics::Exception const& e) {
    // Something with index creation went wrong.
    // Just report.
    return e.code();
  }
  if (!newIdx) { // simon: probably something wrong with ArangoSearch Links
    LOG_TOPIC(ERR, Logger::ENGINES) << "index creation failed while restoring";
    return TRI_ERROR_ARANGO_INDEX_CREATION_FAILED;
  }

  TRI_ASSERT(newIdx != nullptr);
  auto const id = newIdx->id();

  TRI_UpdateTickServer(id);

  for (auto& it : _indexes) {
    if (it->id() == id) {
      // index already exists
      idx = it;
      return TRI_ERROR_NO_ERROR;
    }
  }

  TRI_ASSERT(newIdx.get()->type() !=
             Index::IndexType::TRI_IDX_TYPE_PRIMARY_INDEX);

  Result res = fillIndexes(trx, newIdx);

  if (!res.ok()) {
    return res.errorNumber();
  }

  addIndex(newIdx);
  {
    auto builder = _logicalCollection.toVelocyPackIgnore(
        {"path", "statusString"}, true, /*forPersistence*/ true);
    VPackBuilder indexInfo;

    newIdx->toVelocyPack(indexInfo, Index::makeFlags(Index::Serialize::ObjectId));

    RocksDBEngine* engine =
        static_cast<RocksDBEngine*>(EngineSelectorFeature::ENGINE);
    TRI_ASSERT(engine != nullptr);
    int res = engine->writeCreateCollectionMarker(
      _logicalCollection.vocbase().id(),
      _logicalCollection.id(),
      builder.slice(),
      RocksDBLogValue::IndexCreate(
        _logicalCollection.vocbase().id(),
        _logicalCollection.id(),
        indexInfo.slice()
      )
    );

    if (res != TRI_ERROR_NO_ERROR) {
      // We could not persist the index creation. Better abort
      // Remove the Index in the local list again.
      size_t i = 0;
      WRITE_LOCKER(guard, _indexesLock);
      for (auto index : _indexes) {
        if (index == newIdx) {
          _indexes.erase(_indexes.begin() + i);
          break;
        }
        ++i;
      }
      return res;
    }
  }

  idx = newIdx;
  // We need to write the IndexMarker

  return TRI_ERROR_NO_ERROR;
}

/// @brief Drop an index with the given iid.
bool RocksDBCollection::dropIndex(TRI_idx_iid_t iid) {
  // usually always called when _exclusiveLock is held
  if (iid == 0) {
    // invalid index id or primary index
    return true;
  }

  size_t i = 0;
  WRITE_LOCKER(guard, _indexesLock);
  for (std::shared_ptr<Index> index : _indexes) {
    RocksDBIndex* cindex = static_cast<RocksDBIndex*>(index.get());
    TRI_ASSERT(cindex != nullptr);

    if (iid == cindex->id()) {
      int rv = cindex->drop();

      if (rv == TRI_ERROR_NO_ERROR) {
        // trigger compaction before deleting the object
        cindex->cleanup();

        _indexes.erase(_indexes.begin() + i);
        events::DropIndex("", std::to_string(iid), TRI_ERROR_NO_ERROR);
        // toVelocyPackIgnore will take a read lock and we don't need the
        // lock anymore, this branch always returns
        guard.unlock();

        auto engine = static_cast<RocksDBEngine*>(EngineSelectorFeature::ENGINE);
        engine->removeIndexMapping(cindex->objectId());

        auto builder = _logicalCollection.toVelocyPackIgnore(
            {"path", "statusString"}, true, true);

        // log this event in the WAL and in the collection meta-data
        int res = engine->writeCreateCollectionMarker(
          _logicalCollection.vocbase().id(),
          _logicalCollection.id(),
          builder.slice(),
          RocksDBLogValue::IndexDrop(
            _logicalCollection.vocbase().id(), _logicalCollection.id(), iid
          )
        );

        return res == TRI_ERROR_NO_ERROR;
      }

      break;
    }
    ++i;
  }

  // We tried to remove an index that does not exist
  events::DropIndex("", std::to_string(iid), TRI_ERROR_ARANGO_INDEX_NOT_FOUND);
  return false;
}

std::unique_ptr<IndexIterator> RocksDBCollection::getAllIterator(transaction::Methods* trx) const {
  return std::unique_ptr<IndexIterator>(
    new RocksDBAllIndexIterator(&_logicalCollection, trx, primaryIndex())
  );
}

std::unique_ptr<IndexIterator> RocksDBCollection::getAnyIterator(
    transaction::Methods* trx) const {
  return std::unique_ptr<IndexIterator>(
    new RocksDBAnyIndexIterator(&_logicalCollection, trx, primaryIndex())
  );
}

void RocksDBCollection::invokeOnAllElements(
    transaction::Methods* trx,
    std::function<bool(LocalDocumentId const&)> callback) {
  std::unique_ptr<IndexIterator> cursor(this->getAllIterator(trx));
  bool cnt = true;
  auto cb = [&](LocalDocumentId token) {
    if (cnt) {
      cnt = callback(token);
    }
  };

  while (cursor->next(cb, 1000) && cnt) {
  }
}

////////////////////////////////////
// -- SECTION DML Operations --
///////////////////////////////////

Result RocksDBCollection::truncate(transaction::Methods* trx,
                                   OperationOptions& options) {
  TRI_ASSERT(_objectId != 0);
  auto state = RocksDBTransactionState::toState(trx);
  RocksDBMethods* mthds = state->rocksdbMethods();

  if (state->isExclusiveTransactionOnSingleCollection() &&
      state->hasHint(transaction::Hints::Hint::ALLOW_RANGE_DELETE) &&
      static_cast<RocksDBEngine*>(EngineSelectorFeature::ENGINE)->canUseRangeDeleteInWal() &&
      _numberDocuments >= 32 * 1024) {
    // non-transactional truncate optimization. We perform a bunch of
    // range deletes and circumwent the normal rocksdb::Transaction.
    // no savepoint needed here
   
    rocksdb::WriteBatch batch;
<<<<<<< HEAD

    // add the assertion again here, so we are sure we can use RangeDeletes
=======
    // add the assertion again here, so we are sure we can use RangeDeletes   
>>>>>>> c1b1b861
    TRI_ASSERT(static_cast<RocksDBEngine*>(EngineSelectorFeature::ENGINE)->canUseRangeDeleteInWal());

    auto log = RocksDBLogValue::CollectionTruncate(trx->vocbase().id(),
                                                   _logicalCollection.id(), _objectId);
    rocksdb::Status s = batch.PutLogData(log.slice());
    if (!s.ok()) {
      return rocksutils::convertStatus(s);
    }

    TRI_IF_FAILURE("RocksDBRemoveLargeRangeOn") {
      return Result(TRI_ERROR_DEBUG);
    }

    // delete documents
    RocksDBKeyBounds bounds = RocksDBKeyBounds::CollectionDocuments(_objectId);
    s = batch.DeleteRange(bounds.columnFamily(), bounds.start(), bounds.end());
    if (!s.ok()) {
      return rocksutils::convertStatus(s);
    }

    // delete indexes
    {
      READ_LOCKER(guard, _indexesLock);
      for (std::shared_ptr<Index> const& idx : _indexes) {
        RocksDBIndex* ridx = static_cast<RocksDBIndex*>(idx.get());
        bounds = ridx->getBounds();
        s = batch.DeleteRange(bounds.columnFamily(), bounds.start(), bounds.end());
        if (!s.ok()) {
          return rocksutils::convertStatus(s);
        }
        idx->afterTruncate(); // clears caches / clears links (if applicable)
      }
    }
<<<<<<< HEAD

=======
    
    state->addTruncateOperation(_logicalCollection.id());
    
>>>>>>> c1b1b861
    rocksdb::WriteOptions wo;
    s = rocksutils::globalRocksDB()->Write(wo, &batch);
    if (!s.ok()) {
      return rocksutils::convertStatus(s);
    }
<<<<<<< HEAD
    uint64_t prevCount = _numberDocuments;
    _numberDocuments = 0; // protected by collection lock

    if (prevCount > 64 * 1024) {
=======
    TRI_ASSERT(state->numRemoves() == _numberDocuments);
    
    if (_numberDocuments > 64 * 1024) {
>>>>>>> c1b1b861
      // also compact the ranges in order to speed up all further accesses
      compact();
    }
    return Result{};
  }

  TRI_IF_FAILURE("RocksDBRemoveLargeRangeOff") {
    return TRI_ERROR_DEBUG;
  }

  // normal transactional truncate
  RocksDBKeyBounds documentBounds =
  RocksDBKeyBounds::CollectionDocuments(_objectId);
  rocksdb::Comparator const* cmp =
  RocksDBColumnFamily::documents()->GetComparator();
  rocksdb::ReadOptions ro = mthds->iteratorReadOptions();
  rocksdb::Slice const end = documentBounds.end();
  ro.iterate_upper_bound = &end;

  // avoid OOM error for truncate by committing earlier
  uint64_t const prvICC = state->options().intermediateCommitCount;
  state->options().intermediateCommitCount = std::min<uint64_t>(prvICC, 10000);

  std::unique_ptr<rocksdb::Iterator> iter =
  mthds->NewIterator(ro, documentBounds.columnFamily());
  iter->Seek(documentBounds.start());

  uint64_t found = 0;
  while (iter->Valid() && cmp->Compare(iter->key(), end) < 0) {
    ++found;
    TRI_ASSERT(_objectId == RocksDBKey::objectId(iter->key()));
    VPackSlice doc = VPackSlice(iter->value().data());
    TRI_ASSERT(doc.isObject());

    // To print the WAL we need key and RID
    VPackSlice key;
    TRI_voc_rid_t rid = 0;
    transaction::helpers::extractKeyAndRevFromDocument(doc, key, rid);
    TRI_ASSERT(key.isString());
    TRI_ASSERT(rid != 0);

    RocksDBSavePoint guard(trx, TRI_VOC_DOCUMENT_OPERATION_REMOVE);

    state->prepareOperation(_logicalCollection.id(),
                            rid, // actual revision ID!!
                            TRI_VOC_DOCUMENT_OPERATION_REMOVE);

    LocalDocumentId const docId = RocksDBKey::documentId(iter->key());
    auto res = removeDocument(trx, docId, doc, options);

    if (res.fail()) { // Failed to remove document in truncate.
      return res;
    }

    bool hasPerformedIntermediateCommit = false;

    res = state->addOperation(_logicalCollection.id(), docId.id(),
                              TRI_VOC_DOCUMENT_OPERATION_REMOVE, hasPerformedIntermediateCommit);

    if (res.fail()) { // This should never happen...
      return res;
    }
    guard.finish(hasPerformedIntermediateCommit);

    trackWaitForSync(trx, options);
    iter->Next();
  }

  // reset to previous value after truncate is finished
  state->options().intermediateCommitCount = prvICC;

  if (found > 64 * 1024) {
    // also compact the ranges in order to speed up all further accesses
    compact();
  }

#ifdef ARANGODB_ENABLE_MAINTAINER_MODE
  if (state->numCommits() == 0) {
    // check IN TRANSACTION if documents have been deleted
    if (mthds->countInBounds(RocksDBKeyBounds::CollectionDocuments(_objectId), true)) {
      THROW_ARANGO_EXCEPTION_MESSAGE(TRI_ERROR_INTERNAL,
                                     "deletion check in collection truncate "
                                     "failed - not all documents have been "
                                     "deleted");
    }
  }
#endif

  TRI_IF_FAILURE("FailAfterAllCommits") {
    return Result(TRI_ERROR_DEBUG);
  }
  TRI_IF_FAILURE("SegfaultAfterAllCommits") {
    TRI_SegfaultDebugging("SegfaultAfterAllCommits");
  }
  return Result{};
}

LocalDocumentId RocksDBCollection::lookupKey(transaction::Methods* trx,
                                             VPackSlice const& key) const {
  TRI_ASSERT(key.isString());
  return primaryIndex()->lookupKey(trx, StringRef(key));
}

bool RocksDBCollection::lookupRevision(transaction::Methods* trx,
                                       VPackSlice const& key,
                                       TRI_voc_rid_t& revisionId) const {
  TRI_ASSERT(key.isString());
  LocalDocumentId documentId;
  revisionId = 0;
  // lookup the revision id in the primary index
  if (!primaryIndex()->lookupRevision(trx, StringRef(key), documentId, revisionId)) {
    // document not found
    TRI_ASSERT(revisionId == 0);
    return false;
  }

  // document found, but revisionId may not have been present in the primary index
  // this can happen for "older" collections
  TRI_ASSERT(documentId.isSet());

  // now look up the revision id in the actual document data

  return readDocumentWithCallback(trx, documentId, [&revisionId](LocalDocumentId const&, VPackSlice doc) {
    revisionId = transaction::helpers::extractRevFromDocument(doc);
  });
}

Result RocksDBCollection::read(transaction::Methods* trx,
                               arangodb::StringRef const& key,
                               ManagedDocumentResult& result, bool) {
  LocalDocumentId const documentId = primaryIndex()->lookupKey(trx, key);
  if (documentId.isSet()) {
    return lookupDocumentVPack(documentId, trx, result, true);
  }
  // not found
  return Result(TRI_ERROR_ARANGO_DOCUMENT_NOT_FOUND);
}

// read using a token!
bool RocksDBCollection::readDocument(transaction::Methods* trx,
                                     LocalDocumentId const& documentId,
                                     ManagedDocumentResult& result) const {
  if (documentId.isSet()) {
    auto res = lookupDocumentVPack(documentId, trx, result, true);
    return res.ok();
  }
  return false;
}

// read using a token!
bool RocksDBCollection::readDocumentWithCallback(
    transaction::Methods* trx, LocalDocumentId const& documentId,
    IndexIterator::DocumentCallback const& cb) const {
  if (documentId.isSet()) {
    return lookupDocumentVPack(documentId, trx, cb, true).ok();
  }
  return false;
}

Result RocksDBCollection::insert(arangodb::transaction::Methods* trx,
                                 arangodb::velocypack::Slice const slice,
                                 arangodb::ManagedDocumentResult& mdr,
                                 OperationOptions& options,
                                 TRI_voc_tick_t& resultMarkerTick,
                                 bool /*lock*/, TRI_voc_rid_t& revisionId) {
  // store the tick that was used for writing the document
  // note that we don't need it for this engine
  resultMarkerTick = 0;

  LocalDocumentId const documentId = LocalDocumentId::create();
  auto isEdgeCollection = (TRI_COL_TYPE_EDGE == _logicalCollection.type());
  transaction::BuilderLeaser builder(trx);
  Result res(newObjectForInsert(trx, slice, isEdgeCollection,
                                *builder.get(), options.isRestore, revisionId));

  if (res.fail()) {
    return res;
  }

  VPackSlice newSlice = builder->slice();

  if (options.overwrite) {
    // special optimization for the overwrite case:
    // in case the operation is a RepSert, we will first check if the specified
    // primary key exists. we can abort this low-level insert early, before any
    // modification to the data has been done. this saves us from creating a RocksDB
    // transaction SavePoint.
    // if we don't do the check here, we will always create a SavePoint first and
    // insert the new document. when then inserting the key for the primary index and
    // then detecting a unique constraint violation, the transaction would be rolled
    // back to the SavePoint state, which will rebuild *all* data in the WriteBatch
    // up to the SavePoint. this can be super-expensive for bigger transactions.
    // to keep things simple, we are not checking for unique constraint violations
    // in secondary indexes here, but defer it to the regular index insertion check
    VPackSlice keySlice = newSlice.get(StaticStrings::KeyString);
    if (keySlice.isString()) {
      LocalDocumentId const documentId = primaryIndex()->lookupKey(trx, StringRef(keySlice));
      if (documentId.isSet()) {
        if (options.indexOperationMode == Index::OperationMode::internal) {
          // need to return the key of the conflict document
          return Result(TRI_ERROR_ARANGO_UNIQUE_CONSTRAINT_VIOLATED, keySlice.copyString());
        }
        return Result(TRI_ERROR_ARANGO_UNIQUE_CONSTRAINT_VIOLATED);
      }
    }
  }

  RocksDBSavePoint guard(trx, TRI_VOC_DOCUMENT_OPERATION_INSERT);

  auto state = RocksDBTransactionState::toState(trx);
  state->prepareOperation(
    _logicalCollection.id(), revisionId, TRI_VOC_DOCUMENT_OPERATION_INSERT
  );

  res = insertDocument(trx, documentId, newSlice, options);

  if (res.ok()) {
    trackWaitForSync(trx, options);
    if (options.silent) {
      mdr.reset();
    } else {
      mdr.setManaged(newSlice.begin(), documentId);
      TRI_ASSERT(!mdr.empty());
    }

    bool hasPerformedIntermediateCommit = false;

    auto result = state->addOperation(
      _logicalCollection.id(), revisionId, TRI_VOC_DOCUMENT_OPERATION_INSERT,
      hasPerformedIntermediateCommit
    );

    if (result.fail()) {
      THROW_ARANGO_EXCEPTION(result);
    }

    guard.finish(hasPerformedIntermediateCommit);
  }

  return res;
}

Result RocksDBCollection::update(arangodb::transaction::Methods* trx,
                                 arangodb::velocypack::Slice const newSlice,
                                 arangodb::ManagedDocumentResult& mdr,
                                 OperationOptions& options,
                                 TRI_voc_tick_t& resultMarkerTick,
                                 bool /*lock*/, TRI_voc_rid_t& prevRev,
                                 ManagedDocumentResult& previous,
                                 arangodb::velocypack::Slice const key) {
  resultMarkerTick = 0;

  LocalDocumentId const documentId = LocalDocumentId::create();
  auto isEdgeCollection = (TRI_COL_TYPE_EDGE == _logicalCollection.type());
  Result res = this->read(trx, key, previous, /*lock*/false);

  if (res.fail()) {
    return res;
  }

  TRI_ASSERT(!previous.empty());

  LocalDocumentId const oldDocumentId = previous.localDocumentId();
  VPackSlice oldDoc(previous.vpack());
  TRI_voc_rid_t const oldRevisionId =
      transaction::helpers::extractRevFromDocument(oldDoc);

  prevRev = oldRevisionId;

  // Check old revision:
  if (!options.ignoreRevs) {
    TRI_voc_rid_t expectedRev = 0;

    if (newSlice.isObject()) {
      expectedRev = TRI_ExtractRevisionId(newSlice);
    }

    int result = checkRevision(trx, expectedRev, prevRev);

    if (result != TRI_ERROR_NO_ERROR) {
      return Result(result);
    }
  }

  if (newSlice.length() <= 1) {
    // shortcut. no need to do anything
    previous.clone(mdr);

    TRI_ASSERT(!mdr.empty());

    trackWaitForSync(trx, options);
    return Result();
  }

  // merge old and new values
  TRI_voc_rid_t revisionId;
  transaction::BuilderLeaser builder(trx);
  res = mergeObjectsForUpdate(trx, oldDoc, newSlice, isEdgeCollection,
                              options.mergeObjects, options.keepNull, *builder.get(),
                              options.isRestore, revisionId);

  if (res.fail()) {
    return res;
  }

  if (_isDBServer) {
    // Need to check that no sharding keys have changed:
    if (arangodb::shardKeysChanged(
          _logicalCollection,
          oldDoc,
          builder->slice(),
          false
       )) {
      return Result(TRI_ERROR_CLUSTER_MUST_NOT_CHANGE_SHARDING_ATTRIBUTES);
    }
  }

  VPackSlice const newDoc(builder->slice());

  auto state = RocksDBTransactionState::toState(trx);
  RocksDBSavePoint guard(trx, TRI_VOC_DOCUMENT_OPERATION_UPDATE);

  // add possible log statement under guard
  state->prepareOperation(
    _logicalCollection.id(), revisionId, TRI_VOC_DOCUMENT_OPERATION_UPDATE
  );
  res = updateDocument(trx, oldDocumentId, oldDoc, documentId, newDoc, options);

  if (res.ok()) {
    trackWaitForSync(trx, options);

    if (options.silent) {
      mdr.reset();
    } else {
      mdr.setManaged(newDoc.begin(), documentId);
      TRI_ASSERT(!mdr.empty());
    }

    bool hasPerformedIntermediateCommit = false;

    auto result = state->addOperation(
      _logicalCollection.id(), revisionId, TRI_VOC_DOCUMENT_OPERATION_UPDATE,
      hasPerformedIntermediateCommit
    );

    if (result.fail()) {
      THROW_ARANGO_EXCEPTION(result);
    }

    guard.finish(hasPerformedIntermediateCommit);
  }

  return res;
}

Result RocksDBCollection::replace(transaction::Methods* trx,
                                  arangodb::velocypack::Slice const newSlice,
                                  ManagedDocumentResult& mdr,
                                  OperationOptions& options,
                                  TRI_voc_tick_t& resultMarkerTick,
                                  bool /*lock*/, TRI_voc_rid_t& prevRev,
                                  ManagedDocumentResult& previous) {
  resultMarkerTick = 0;

  LocalDocumentId const documentId = LocalDocumentId::create();
  auto isEdgeCollection = (TRI_COL_TYPE_EDGE == _logicalCollection.type());

  // get the previous revision
  VPackSlice key = newSlice.get(StaticStrings::KeyString);

  if (key.isNone()) {
    return Result(TRI_ERROR_ARANGO_DOCUMENT_HANDLE_BAD);
  }

  // get the previous revision
  Result res = this->read(trx, key, previous, /*lock*/false);

  if (res.fail()) {
    return res;
  }

  TRI_ASSERT(!previous.empty());
  LocalDocumentId const oldDocumentId = previous.localDocumentId();

  VPackSlice oldDoc(previous.vpack());
  TRI_voc_rid_t oldRevisionId =
      transaction::helpers::extractRevFromDocument(oldDoc);
  prevRev = oldRevisionId;

  // Check old revision:
  if (!options.ignoreRevs) {
    TRI_voc_rid_t expectedRev = 0;
    if (newSlice.isObject()) {
      expectedRev = TRI_ExtractRevisionId(newSlice);
    }
    int res = checkRevision(trx, expectedRev, prevRev);

    if (res != TRI_ERROR_NO_ERROR) {
      return Result(res);
    }
  }

  // merge old and new values
  TRI_voc_rid_t revisionId;
  transaction::BuilderLeaser builder(trx);
  res = newObjectForReplace(trx, oldDoc, newSlice,
                            isEdgeCollection, *builder.get(), options.isRestore,
                            revisionId);

  if (res.fail()) {
    return res;
  }

  if (_isDBServer) {
    // Need to check that no sharding keys have changed:
    if (arangodb::shardKeysChanged(
          _logicalCollection,
          oldDoc,
          builder->slice(),
          false
       )) {
      return Result(TRI_ERROR_CLUSTER_MUST_NOT_CHANGE_SHARDING_ATTRIBUTES);
    }
  }

  VPackSlice const newDoc(builder->slice());

  auto state = RocksDBTransactionState::toState(trx);
  RocksDBSavePoint guard(trx, TRI_VOC_DOCUMENT_OPERATION_REPLACE);

  // add possible log statement under guard
  state->prepareOperation(
    _logicalCollection.id(), revisionId, TRI_VOC_DOCUMENT_OPERATION_REPLACE
  );

  Result opResult = updateDocument(trx, oldDocumentId, oldDoc, documentId, newDoc, options);

  if (opResult.ok()) {
    trackWaitForSync(trx, options);

    if (options.silent) {
      mdr.reset();
    } else {
      mdr.setManaged(newDoc.begin(), documentId);
      TRI_ASSERT(!mdr.empty());
    }

    bool hasPerformedIntermediateCommit = false;

    auto result = state->addOperation(
      _logicalCollection.id(), revisionId, TRI_VOC_DOCUMENT_OPERATION_REPLACE,
      hasPerformedIntermediateCommit
    );

    if (result.fail()) {
      THROW_ARANGO_EXCEPTION(result);
    }

    guard.finish(hasPerformedIntermediateCommit);
  }

  return opResult;
}

Result RocksDBCollection::remove(arangodb::transaction::Methods* trx,
                                 arangodb::velocypack::Slice const slice,
                                 arangodb::ManagedDocumentResult& previous,
                                 OperationOptions& options,
                                 TRI_voc_tick_t& resultMarkerTick,
                                 bool /*lock*/, TRI_voc_rid_t& prevRev,
                                 TRI_voc_rid_t& revisionId) {
  // store the tick that was used for writing the document
  // note that we don't need it for this engine
  resultMarkerTick = 0;
  prevRev = 0;
  revisionId = newRevisionId();

  VPackSlice key;
  if (slice.isString()) {
    key = slice;
  } else {
    key = slice.get(StaticStrings::KeyString);
  }
  TRI_ASSERT(!key.isNone());

  // get the previous revision
  Result res = this->read(trx, key, previous, /*lock*/false);
  if (res.fail()) {
    return res;
  }

  TRI_ASSERT(!previous.empty());
  LocalDocumentId const oldDocumentId = previous.localDocumentId();

  VPackSlice oldDoc(previous.vpack());
  TRI_voc_rid_t oldRevisionId =
      arangodb::transaction::helpers::extractRevFromDocument(oldDoc);
  prevRev = oldRevisionId;

  // Check old revision:
  if (!options.ignoreRevs && slice.isObject()) {
    TRI_voc_rid_t expectedRevisionId = TRI_ExtractRevisionId(slice);
    int res = checkRevision(trx, expectedRevisionId, oldRevisionId);

    if (res != TRI_ERROR_NO_ERROR) {
      return Result(res);
    }
  }

  auto state = RocksDBTransactionState::toState(trx);
  RocksDBSavePoint guard(trx, TRI_VOC_DOCUMENT_OPERATION_REMOVE);

  // add possible log statement under guard
  state->prepareOperation(
    _logicalCollection.id(), oldRevisionId, TRI_VOC_DOCUMENT_OPERATION_REMOVE
  );
  res = removeDocument(trx, oldDocumentId, oldDoc, options);

  if (res.ok()) {
    trackWaitForSync(trx, options);

    bool hasPerformedIntermediateCommit = false;

    res = state->addOperation(
      _logicalCollection.id(), revisionId, TRI_VOC_DOCUMENT_OPERATION_REMOVE,
      hasPerformedIntermediateCommit
    );

    if (res.fail()) {
      THROW_ARANGO_EXCEPTION(res);
    }

    guard.finish(hasPerformedIntermediateCommit);
  }

  return res;
}

void RocksDBCollection::deferDropCollection(
    std::function<bool(LogicalCollection&)> const& /*callback*/
) {
  // nothing to do here
}

/// @brief return engine-specific figures
void RocksDBCollection::figuresSpecific(
    std::shared_ptr<arangodb::velocypack::Builder>& builder) {
  rocksdb::TransactionDB* db = rocksutils::globalRocksDB();
  RocksDBKeyBounds bounds = RocksDBKeyBounds::CollectionDocuments(_objectId);
  rocksdb::Range r(bounds.start(), bounds.end());

  uint64_t out = 0;
  db->GetApproximateSizes(
      RocksDBColumnFamily::documents(), &r, 1, &out,
      static_cast<uint8_t>(
          rocksdb::DB::SizeApproximationFlags::INCLUDE_MEMTABLES |
          rocksdb::DB::SizeApproximationFlags::INCLUDE_FILES));

  builder->add("documentsSize", VPackValue(out));
  bool cacheInUse = useCache();
  builder->add("cacheInUse", VPackValue(cacheInUse));
  if (cacheInUse) {
    builder->add("cacheSize", VPackValue(_cache->size()));
    builder->add("cacheUsage", VPackValue(_cache->usage()));
    auto hitRates = _cache->hitRates();
    double rate = hitRates.first;
    rate = std::isnan(rate) ? 0.0 : rate;
    builder->add("cacheLifeTimeHitRate", VPackValue(rate));
    rate = hitRates.second;
    rate = std::isnan(rate) ? 0.0 : rate;
    builder->add("cacheWindowedHitRate", VPackValue(rate));
  } else {
    builder->add("cacheSize", VPackValue(0));
    builder->add("cacheUsage", VPackValue(0));
  }
}

void RocksDBCollection::addIndex(std::shared_ptr<arangodb::Index> idx) {
  // LOCKED from the outside
  // primary index must be added at position 0
  TRI_ASSERT(ServerState::instance()->isRunningInCluster() ||
             idx->type() != arangodb::Index::TRI_IDX_TYPE_PRIMARY_INDEX ||
             _indexes.empty());

  auto const id = idx->id();
  for (auto const& it : _indexes) {
    if (it->id() == id) {
      // already have this particular index. do not add it again
      return;
    }
  }

  TRI_UpdateTickServer(static_cast<TRI_voc_tick_t>(id));
  _indexes.emplace_back(idx);
  if (idx->type() == Index::TRI_IDX_TYPE_PRIMARY_INDEX) {
    TRI_ASSERT(idx->id() == 0);
    _primaryIndex = static_cast<RocksDBPrimaryIndex*>(idx.get());
  }
}

int RocksDBCollection::saveIndex(transaction::Methods* trx,
                                 std::shared_ptr<arangodb::Index> idx) {
  // LOCKED from the outside
  TRI_ASSERT(!ServerState::instance()->isCoordinator());
  // we cannot persist primary or edge indexes
  TRI_ASSERT(idx->type() != Index::IndexType::TRI_IDX_TYPE_PRIMARY_INDEX);
  TRI_ASSERT(idx->type() != Index::IndexType::TRI_IDX_TYPE_EDGE_INDEX);

  Result res = fillIndexes(trx, idx);
  if (!res.ok()) {
    return res.errorNumber();
  }

  return TRI_ERROR_NO_ERROR;
}

/// non-transactional: fill index with existing documents
/// from this collection
arangodb::Result RocksDBCollection::fillIndexes(
    transaction::Methods* trx, std::shared_ptr<arangodb::Index> added) {
  // FIXME: assert for an exclusive lock on this collection
  TRI_ASSERT(trx->state()->collection(
    _logicalCollection.id(), AccessMode::Type::EXCLUSIVE
  ));

  RocksDBIndex* ridx = static_cast<RocksDBIndex*>(added.get());
  auto state = RocksDBTransactionState::toState(trx);
  std::unique_ptr<IndexIterator> it(new RocksDBAllIndexIterator(
    &_logicalCollection, trx, primaryIndex()
  ));

  // fillindex can be non transactional, we just need to clean up
  rocksdb::DB* db = rocksutils::globalRocksDB()->GetBaseDB();
  TRI_ASSERT(db != nullptr);

  uint64_t numDocsWritten = 0;
  // write batch will be reset every x documents
  rocksdb::WriteBatchWithIndex batch(ridx->columnFamily()->GetComparator(),
                                     32 * 1024 * 1024);
  RocksDBBatchedMethods batched(state, &batch);

  arangodb::Result res;
  auto cb = [&](LocalDocumentId const& documentId, VPackSlice slice) {
    if (res.ok()) {
      res = ridx->insertInternal(trx, &batched, documentId, slice,
                                 Index::OperationMode::normal);
      if (res.ok()) {
        numDocsWritten++;
      }
    }
  };

  rocksdb::WriteOptions writeOpts;
  bool hasMore = true;

  while (hasMore && res.ok()) {
    hasMore = it->nextDocument(cb, 250);

    if (TRI_VOC_COL_STATUS_DELETED == _logicalCollection.status()
        || _logicalCollection.deleted()) {
      res = TRI_ERROR_INTERNAL;
    }

    if (res.ok()) {
      rocksdb::Status s = db->Write(writeOpts, batch.GetWriteBatch());

      if (!s.ok()) {
        res = rocksutils::convertStatus(s, rocksutils::StatusHint::index);
        break;
      }
    }
    batch.Clear();
  }

  // we will need to remove index elements created before an error
  // occurred, this needs to happen since we are non transactional
  if (!res.ok()) {
    it->reset();
    batch.Clear();

    arangodb::Result res2;  // do not overwrite original error
    auto removeCb = [&](LocalDocumentId token) {
      if (res2.ok() && numDocsWritten > 0) {
        readDocumentWithCallback(trx, token, [&](LocalDocumentId const& documentId, VPackSlice doc) {
          // we need to remove already inserted documents up to numDocsWritten
          res2 = ridx->removeInternal(trx, &batched, documentId, doc, Index::OperationMode::rollback);
          if (res2.ok()) {
            numDocsWritten--;
          }
        });
      }
    };

    hasMore = true;
    while (hasMore && numDocsWritten > 0) {
      hasMore = it->next(removeCb, 500);
    }
    rocksdb::WriteOptions writeOpts;
    db->Write(writeOpts, batch.GetWriteBatch());
  }

  return res;
}

Result RocksDBCollection::insertDocument(
    arangodb::transaction::Methods* trx, LocalDocumentId const& documentId,
    VPackSlice const& doc, OperationOptions& options) const {
  // Coordinator doesn't know index internals
  TRI_ASSERT(!ServerState::instance()->isCoordinator());
  TRI_ASSERT(trx->state()->isRunning());

  RocksDBKeyLeaser key(trx);
  key->constructDocument(_objectId, documentId);

  blackListKey(key->string().data(), static_cast<uint32_t>(key->string().size()));

  RocksDBMethods* mthds = RocksDBTransactionState::toMethods(trx);
  // disable indexing in this transaction if we are allowed to
  IndexingDisabler disabler(mthds, trx->isSingleOperationTransaction());

  Result res = mthds->Put(RocksDBColumnFamily::documents(), key.ref(),
                          rocksdb::Slice(reinterpret_cast<char const*>(doc.begin()),
                                         static_cast<size_t>(doc.byteSize())));
  if (!res.ok()) {
    return res;
  }

  READ_LOCKER(guard, _indexesLock);
  for (std::shared_ptr<Index> const& idx : _indexes) {
    RocksDBIndex* rIdx = static_cast<RocksDBIndex*>(idx.get());
    Result tmpres = rIdx->insertInternal(trx, mthds, documentId, doc,
                                         options.indexOperationMode);
    if (!tmpres.ok()) {
      if (tmpres.is(TRI_ERROR_OUT_OF_MEMORY)) {
        // in case of OOM return immediately
        return tmpres;
      } else if (tmpres.is(TRI_ERROR_ARANGO_UNIQUE_CONSTRAINT_VIOLATED) ||
                 res.ok()) {
        // "prefer" unique constraint violated over other errors
        res.reset(tmpres);
      }
    }
  }

  return res;
}

Result RocksDBCollection::removeDocument(
    arangodb::transaction::Methods* trx, LocalDocumentId const& documentId,
    VPackSlice const& doc, OperationOptions& options) const {
  // Coordinator doesn't know index internals
  TRI_ASSERT(!ServerState::instance()->isCoordinator());
  TRI_ASSERT(trx->state()->isRunning());
  TRI_ASSERT(_objectId != 0);

  RocksDBKeyLeaser key(trx);
  key->constructDocument(_objectId, documentId);

  blackListKey(key->string().data(), static_cast<uint32_t>(key->string().size()));

  RocksDBMethods* mthd = RocksDBTransactionState::toMethods(trx);

  // disable indexing in this transaction if we are allowed to
  IndexingDisabler disabler(mthd, trx->isSingleOperationTransaction());

  Result res = mthd->Delete(RocksDBColumnFamily::documents(), key.ref());
  if (!res.ok()) {
    return res;
  }

  /*LOG_TOPIC(ERR, Logger::ENGINES)
      << "Delete rev: " << revisionId << " trx: " << trx->state()->id()
      << " seq: " << mthd->sequenceNumber()
      << " objectID " << _objectId << " name: " << _logicalCollection->name();*/

  Result resInner;
  READ_LOCKER(guard, _indexesLock);
  for (std::shared_ptr<Index> const& idx : _indexes) {
    Result tmpres = idx->remove(trx, documentId, doc, options.indexOperationMode);
    if (!tmpres.ok()) {
      if (tmpres.is(TRI_ERROR_OUT_OF_MEMORY)) {
        // in case of OOM return immediately
        return tmpres;
      }
      // for other errors, set result
      res.reset(tmpres);
    }
  }

  return res;
}

Result RocksDBCollection::updateDocument(
    transaction::Methods* trx, LocalDocumentId const& oldDocumentId,
    VPackSlice const& oldDoc, LocalDocumentId const& newDocumentId,
    VPackSlice const& newDoc, OperationOptions& options) const {

  // Coordinator doesn't know index internals
  TRI_ASSERT(!ServerState::instance()->isCoordinator());
  TRI_ASSERT(trx->state()->isRunning());
  TRI_ASSERT(_objectId != 0);

  RocksDBMethods* mthd = RocksDBTransactionState::toMethods(trx);

  // We NEED to do the PUT first, otherwise WAL tailing breaks
  RocksDBKeyLeaser newKey(trx);
  newKey->constructDocument(_objectId, newDocumentId);
  // TODO: given that this should have a unique revision ID, do
  // we really need to blacklist the new key?
  blackListKey(newKey->string().data(),
               static_cast<uint32_t>(newKey->string().size()));

  // disable indexing in this transaction if we are allowed to
  IndexingDisabler disabler(mthd, trx->isSingleOperationTransaction());

  Result res = mthd->Put(RocksDBColumnFamily::documents(), newKey.ref(),
                         rocksdb::Slice(reinterpret_cast<char const*>(newDoc.begin()),
                                        static_cast<size_t>(newDoc.byteSize())));
  if (!res.ok()) {
    return res;
  }

  RocksDBKeyLeaser oldKey(trx);
  oldKey->constructDocument(_objectId, oldDocumentId);
  blackListKey(oldKey->string().data(),
               static_cast<uint32_t>(oldKey->string().size()));

  res = mthd->Delete(RocksDBColumnFamily::documents(), oldKey.ref());
  if (!res.ok()) {
    return res;
  }

  READ_LOCKER(guard, _indexesLock);
  for (std::shared_ptr<Index> const& idx : _indexes) {
    RocksDBIndex* rIdx = static_cast<RocksDBIndex*>(idx.get());
    Result tmpres = rIdx->updateInternal(trx, mthd, oldDocumentId, oldDoc, newDocumentId,
                                         newDoc, options.indexOperationMode);
    if (!tmpres.ok()) {
      if (tmpres.is(TRI_ERROR_OUT_OF_MEMORY)) {
        // in case of OOM return immediately
        return tmpres;
      }
      res.reset(tmpres);
    }
  }

  return res;
}

arangodb::Result RocksDBCollection::lookupDocumentVPack(
    LocalDocumentId const& documentId, transaction::Methods* trx,
    arangodb::ManagedDocumentResult& mdr, bool withCache) const {
  TRI_ASSERT(trx->state()->isRunning());
  TRI_ASSERT(_objectId != 0);

  RocksDBKeyLeaser key(trx);
  key->constructDocument(_objectId, documentId);

  bool lockTimeout = false;
  if (withCache && useCache()) {
    TRI_ASSERT(_cache != nullptr);
    // check cache first for fast path
    auto f = _cache->find(key->string().data(),
                          static_cast<uint32_t>(key->string().size()));
    if (f.found()) {
      std::string* value = mdr.prepareStringUsage();
      value->append(reinterpret_cast<char const*>(f.value()->value()),
                    f.value()->valueSize());
      mdr.setManagedAfterStringUsage(documentId);
      return TRI_ERROR_NO_ERROR;
    } else if (f.result().errorNumber() == TRI_ERROR_LOCK_TIMEOUT) {
      // assuming someone is currently holding a write lock, which
      // is why we cannot access the TransactionalBucket.
      lockTimeout = true;  // we skip the insert in this case
    }
  }

  RocksDBMethods* mthd = RocksDBTransactionState::toMethods(trx);
  std::string* value = mdr.prepareStringUsage();
  Result res = mthd->Get(RocksDBColumnFamily::documents(), key.ref(), value);

  if (res.ok()) {
    if (withCache && useCache() && !lockTimeout) {
      TRI_ASSERT(_cache != nullptr);
      // write entry back to cache
      auto entry = cache::CachedValue::construct(
          key->string().data(), static_cast<uint32_t>(key->string().size()),
          value->data(), static_cast<uint64_t>(value->size()));

      if (entry) {
        Result status = _cache->insert(entry);

        if (status.errorNumber() == TRI_ERROR_LOCK_TIMEOUT) {
          // the writeLock uses cpu_relax internally, so we can try yield
          std::this_thread::yield();
          status = _cache->insert(entry);
        }

        if (status.fail()) {
          delete entry;
        }
      }
    }

    mdr.setManagedAfterStringUsage(documentId);
  } else {
    LOG_TOPIC(DEBUG, Logger::ENGINES)
        << "NOT FOUND rev: " << documentId.id() << " trx: " << trx->state()->id()
        << " seq: " << mthd->sequenceNumber()
        << " objectID " << _objectId << " name: " << _logicalCollection.name();
    mdr.reset();
  }

  return res;
}

arangodb::Result RocksDBCollection::lookupDocumentVPack(
    LocalDocumentId const& documentId, transaction::Methods* trx,
    IndexIterator::DocumentCallback const& cb, bool withCache) const {
  TRI_ASSERT(trx->state()->isRunning());
  TRI_ASSERT(_objectId != 0);

  RocksDBKeyLeaser key(trx);
  key->constructDocument(_objectId, documentId);

  bool lockTimeout = false;
  if (withCache && useCache()) {
    TRI_ASSERT(_cache != nullptr);
    // check cache first for fast path
    auto f = _cache->find(key->string().data(),
                          static_cast<uint32_t>(key->string().size()));
    if (f.found()) {
      cb(documentId,
         VPackSlice(reinterpret_cast<char const*>(f.value()->value())));
      return TRI_ERROR_NO_ERROR;
    } else if (f.result().errorNumber() == TRI_ERROR_LOCK_TIMEOUT) {
      // assuming someone is currently holding a write lock, which
      // is why we cannot access the TransactionalBucket.
      lockTimeout = true;  // we skip the insert in this case
    }
  }

  std::string value;
  auto state = RocksDBTransactionState::toState(trx);
  RocksDBMethods* mthd = state->rocksdbMethods();
  Result res = mthd->Get(RocksDBColumnFamily::documents(), key.ref(), &value);
  TRI_ASSERT(value.data());
  if (res.ok()) {
    if (withCache && useCache() && !lockTimeout) {
      TRI_ASSERT(_cache != nullptr);
      // write entry back to cache
      auto entry = cache::CachedValue::construct(
          key->string().data(), static_cast<uint32_t>(key->string().size()),
          value.data(), static_cast<uint64_t>(value.size()));
      if (entry) {
        auto status = _cache->insert(entry);
        if (status.errorNumber() == TRI_ERROR_LOCK_TIMEOUT) {
          // the writeLock uses cpu_relax internally, so we can try yield
          std::this_thread::yield();
          status = _cache->insert(entry);
        }
        if (status.fail()) {
          delete entry;
        }
      }
    }

    cb(documentId, VPackSlice(value.data()));
  } else {
    LOG_TOPIC(DEBUG, Logger::ENGINES)
        << "NOT FOUND rev: " << documentId.id() << " trx: " << trx->state()->id()
        << " seq: " << mthd->sequenceNumber()
        << " objectID " << _objectId << " name: " << _logicalCollection.name();
  }
  return res;
}

void RocksDBCollection::setRevision(TRI_voc_rid_t revisionId) {
  _revisionId = revisionId;
}

void RocksDBCollection::adjustNumberDocuments(int64_t adjustment) {
  if (adjustment < 0) {
    _numberDocuments -= static_cast<uint64_t>(-adjustment);
  } else if (adjustment > 0) {
    _numberDocuments += static_cast<uint64_t>(adjustment);
  }
}

/// @brief write locks a collection, with a timeout
int RocksDBCollection::lockWrite(double timeout) {
  uint64_t waitTime = 0;  // indicates that time is uninitialized
  double startTime = 0.0;

  while (true) {
    TRY_WRITE_LOCKER(locker, _exclusiveLock);

    if (locker.isLocked()) {
      // keep lock and exit loop
      locker.steal();
      return TRI_ERROR_NO_ERROR;
    }

    double now = TRI_microtime();

    if (waitTime == 0) {  // initialize times
      // set end time for lock waiting
      if (timeout <= 0.0) {
        timeout = defaultLockTimeout;
      }

      startTime = now;
      waitTime = 1;
    }

    if (now > startTime + timeout) {
      LOG_TOPIC(TRACE, arangodb::Logger::ENGINES)
          << "timed out after " << timeout
          << " s waiting for write-lock on collection '"
          << _logicalCollection.name() << "'";

      return TRI_ERROR_LOCK_TIMEOUT;
    }

    if (now - startTime < 0.001) {
      std::this_thread::yield();
    } else {
      std::this_thread::sleep_for(std::chrono::microseconds(waitTime));
      if (waitTime < 32) {
        waitTime *= 2;
      }
    }
  }
}

/// @brief write unlocks a collection
int RocksDBCollection::unlockWrite() {
  _exclusiveLock.unlockWrite();

  return TRI_ERROR_NO_ERROR;
}

/// @brief read locks a collection, with a timeout
int RocksDBCollection::lockRead(double timeout) {
  uint64_t waitTime = 0;  // indicates that time is uninitialized
  double startTime = 0.0;

  while (true) {
    TRY_READ_LOCKER(locker, _exclusiveLock);

    if (locker.isLocked()) {
      // keep lock and exit loop
      locker.steal();
      return TRI_ERROR_NO_ERROR;
    }

    double now = TRI_microtime();

    if (waitTime == 0) {  // initialize times
      // set end time for lock waiting
      if (timeout <= 0.0) {
        timeout = defaultLockTimeout;
      }

      startTime = now;
      waitTime = 1;
    }

    if (now > startTime + timeout) {
      LOG_TOPIC(TRACE, arangodb::Logger::ENGINES)
          << "timed out after " << timeout
          << " s waiting for read-lock on collection '"
          << _logicalCollection.name() << "'";

      return TRI_ERROR_LOCK_TIMEOUT;
    }

    if (now - startTime < 0.001) {
      std::this_thread::yield();
    } else {
      std::this_thread::sleep_for(std::chrono::microseconds(waitTime));

      if (waitTime < 32) {
        waitTime *= 2;
      }
    }
  }
}

/// @brief read unlocks a collection
int RocksDBCollection::unlockRead() {
  _exclusiveLock.unlockRead();
  return TRI_ERROR_NO_ERROR;
}

// rescans the collection to update document count
uint64_t RocksDBCollection::recalculateCounts() {
  // start transaction to get a collection lock
  auto ctx =
    transaction::StandaloneContext::Create(_logicalCollection.vocbase());
  SingleCollectionTransaction trx(
    ctx, _logicalCollection, AccessMode::Type::EXCLUSIVE
  );
  auto res = trx.begin();

  if (res.fail()) {
    THROW_ARANGO_EXCEPTION(res);
  }

  RocksDBEngine* engine = rocksutils::globalRocksEngine();
  // count documents
  auto documentBounds = RocksDBKeyBounds::CollectionDocuments(_objectId);
  _numberDocuments =
      rocksutils::countKeyRange(engine->db(), documentBounds, true);

  // update counter manager value
  res = engine->settingsManager()->setAbsoluteCounter(_objectId, engine->currentTick(),
                                                      _numberDocuments);
  if (res.ok()) {
    // in case of fail the counter has never been written and hence does not
    // need correction. The value is not changed and does not need to be synced
    engine->settingsManager()->sync(true);
  }
  trx.commit();

  return _numberDocuments;
}

void RocksDBCollection::compact() {
  rocksdb::TransactionDB* db = rocksutils::globalRocksDB();
  rocksdb::CompactRangeOptions opts;
  RocksDBKeyBounds bounds = RocksDBKeyBounds::CollectionDocuments(_objectId);
  rocksdb::Slice b = bounds.start(), e = bounds.end();
  db->CompactRange(opts, bounds.columnFamily(), &b, &e);

  READ_LOCKER(guard, _indexesLock);
  for (std::shared_ptr<Index> i : _indexes) {
    RocksDBIndex* index = static_cast<RocksDBIndex*>(i.get());
    index->cleanup();
  }
}

void RocksDBCollection::estimateSize(velocypack::Builder& builder) {
  TRI_ASSERT(!builder.isOpenObject() && !builder.isOpenArray());

  rocksdb::TransactionDB* db = rocksutils::globalRocksDB();
  RocksDBKeyBounds bounds = RocksDBKeyBounds::CollectionDocuments(_objectId);
  rocksdb::Range r(bounds.start(), bounds.end());
  uint64_t out = 0, total = 0;
  db->GetApproximateSizes(
      RocksDBColumnFamily::documents(), &r, 1, &out,
      static_cast<uint8_t>(
          rocksdb::DB::SizeApproximationFlags::INCLUDE_MEMTABLES |
          rocksdb::DB::SizeApproximationFlags::INCLUDE_FILES));
  total += out;

  builder.openObject();
  builder.add("documents", VPackValue(out));
  builder.add("indexes", VPackValue(VPackValueType::Object));

  READ_LOCKER(guard, _indexesLock);
  for (std::shared_ptr<Index> i : _indexes) {
    RocksDBIndex* index = static_cast<RocksDBIndex*>(i.get());
    out = index->memory();
    builder.add(std::to_string(index->id()), VPackValue(out));
    total += out;
  }
  builder.close();
  builder.add("total", VPackValue(total));
  builder.close();
}

std::pair<arangodb::Result, rocksdb::SequenceNumber>
RocksDBCollection::serializeIndexEstimates(
    rocksdb::Transaction* rtrx, rocksdb::SequenceNumber inputSeq) const {
  auto outputSeq = inputSeq;
  std::string output;
  for (auto index : getIndexes()) {
    output.clear();
    RocksDBIndex* cindex = static_cast<RocksDBIndex*>(index.get());
    TRI_ASSERT(cindex != nullptr);
    if (cindex->needToPersistEstimate()) {
      LOG_TOPIC(TRACE, Logger::ENGINES)
        << "beginning estimate serialization for index '"
        << cindex->objectId() << "'";
      auto committedSeq = cindex->serializeEstimate(output, inputSeq);
      outputSeq = std::min(outputSeq, committedSeq);
      LOG_TOPIC(TRACE, Logger::ENGINES)
        << "serialized estimate for index '" << cindex->objectId()
        << "' valid through seq " << outputSeq;
      if (output.size() > sizeof(uint64_t)) {
        RocksDBKey key;
        key.constructIndexEstimateValue(cindex->objectId());
        rocksdb::Slice value(output);
        rocksdb::Status s =
            rtrx->Put(RocksDBColumnFamily::definitions(), key.string(), value);

        if (!s.ok()) {
          LOG_TOPIC(WARN, Logger::ENGINES) << "writing index estimates failed";
          rtrx->Rollback();
          return std::make_pair(rocksutils::convertStatus(s), outputSeq);
        }
      }
    }
  }
  return std::make_pair(Result(), outputSeq);
}

void RocksDBCollection::deserializeIndexEstimates(RocksDBSettingsManager* mgr) {
  std::vector<std::shared_ptr<Index>> toRecalculate;
  for (auto const& it : getIndexes()) {
    auto idx = static_cast<RocksDBIndex*>(it.get());
    if (!idx->deserializeEstimate(mgr)) {
      toRecalculate.push_back(it);
    }
  }
  if (!toRecalculate.empty()) {
    recalculateIndexEstimates(toRecalculate);
  }
}

void RocksDBCollection::recalculateIndexEstimates() {
  auto idxs = getIndexes();
  recalculateIndexEstimates(idxs);
}

void RocksDBCollection::recalculateIndexEstimates(
    std::vector<std::shared_ptr<Index>> const& indexes) {
  // IMPORTANT if this method is called outside of startup/recovery, we may have
  // issues with estimate integrity; please do not expose via a user-facing
  // method or endpoint unless the implementation changes

  // intentionally do not use transactions here, as we will only be called
  // during recovery
  RocksDBEngine* engine =
      static_cast<RocksDBEngine*>(EngineSelectorFeature::ENGINE);
  TRI_ASSERT(engine != nullptr);
  TRI_ASSERT(engine->inRecovery());

  for (auto const& it : indexes) {
    auto idx = static_cast<RocksDBIndex*>(it.get());

    TRI_ASSERT(idx != nullptr);
    idx->recalculateEstimates();
  }
}

arangodb::Result RocksDBCollection::serializeKeyGenerator(
    rocksdb::Transaction* rtrx) const {
  VPackBuilder builder;

  builder.openObject();
  _logicalCollection.keyGenerator()->toVelocyPack(builder);
  builder.close();

  RocksDBKey key;

  key.constructKeyGeneratorValue(_objectId);

  RocksDBValue value = RocksDBValue::KeyGeneratorValue(builder.slice());
  rocksdb::Status s = rtrx->Put(RocksDBColumnFamily::definitions(),
                                key.string(), value.string());

  if (!s.ok()) {
    LOG_TOPIC(WARN, Logger::ENGINES) << "writing key generator data failed";
    rtrx->Rollback();
    return rocksutils::convertStatus(s);
  }

  return Result();
}

void RocksDBCollection::deserializeKeyGenerator(RocksDBSettingsManager* mgr) {
  uint64_t value = mgr->stealKeyGenerator(_objectId);

  if (value > 0) {
    std::string k(basics::StringUtils::itoa(value));
    _logicalCollection.keyGenerator()->track(k.data(), k.size());
  }
}

void RocksDBCollection::createCache() const {
  if (!_cacheEnabled || _cachePresent || _logicalCollection.isAStub() ||
      ServerState::instance()->isCoordinator()) {
    // we leave this if we do not need the cache
    // or if cache already created
    return;
  }

  TRI_ASSERT(_cacheEnabled);
  TRI_ASSERT(_cache.get() == nullptr);
  TRI_ASSERT(CacheManagerFeature::MANAGER != nullptr);
  LOG_TOPIC(DEBUG, Logger::CACHE) << "Creating document cache";
  _cache = CacheManagerFeature::MANAGER->createCache(
      cache::CacheType::Transactional);
  _cachePresent = (_cache.get() != nullptr);
  TRI_ASSERT(_cacheEnabled);
}

void RocksDBCollection::destroyCache() const {
  if (!_cachePresent) {
    return;
  }
  TRI_ASSERT(CacheManagerFeature::MANAGER != nullptr);
  // must have a cache...
  TRI_ASSERT(_cache.get() != nullptr);
  LOG_TOPIC(DEBUG, Logger::CACHE) << "Destroying document cache";
  CacheManagerFeature::MANAGER->destroyCache(_cache);
  _cache.reset();
  _cachePresent = false;
}

// blacklist given key from transactional cache
void RocksDBCollection::blackListKey(char const* data, std::size_t len) const {
  if (useCache()) {
    TRI_ASSERT(_cache != nullptr);
    bool blacklisted = false;
    while (!blacklisted) {
      auto status = _cache->blacklist(data, static_cast<uint32_t>(len));
      if (status.ok()) {
        blacklisted = true;
      } else if (status.errorNumber() == TRI_ERROR_SHUTTING_DOWN) {
        destroyCache();
        break;
      }
    }
  }
}

void RocksDBCollection::trackWaitForSync(arangodb::transaction::Methods* trx,
                                         OperationOptions& options) {
  if (_logicalCollection.waitForSync() && !options.isRestore) {
    options.waitForSync = true;
  }

  if (options.waitForSync) {
    trx->state()->waitForSync(true);
  }
}<|MERGE_RESOLUTION|>--- conflicted
+++ resolved
@@ -641,14 +641,9 @@
     // non-transactional truncate optimization. We perform a bunch of
     // range deletes and circumwent the normal rocksdb::Transaction.
     // no savepoint needed here
-   
+
     rocksdb::WriteBatch batch;
-<<<<<<< HEAD
-
     // add the assertion again here, so we are sure we can use RangeDeletes
-=======
-    // add the assertion again here, so we are sure we can use RangeDeletes   
->>>>>>> c1b1b861
     TRI_ASSERT(static_cast<RocksDBEngine*>(EngineSelectorFeature::ENGINE)->canUseRangeDeleteInWal());
 
     auto log = RocksDBLogValue::CollectionTruncate(trx->vocbase().id(),
@@ -682,28 +677,17 @@
         idx->afterTruncate(); // clears caches / clears links (if applicable)
       }
     }
-<<<<<<< HEAD
-
-=======
-    
+
     state->addTruncateOperation(_logicalCollection.id());
-    
->>>>>>> c1b1b861
+
     rocksdb::WriteOptions wo;
     s = rocksutils::globalRocksDB()->Write(wo, &batch);
     if (!s.ok()) {
       return rocksutils::convertStatus(s);
     }
-<<<<<<< HEAD
-    uint64_t prevCount = _numberDocuments;
-    _numberDocuments = 0; // protected by collection lock
-
-    if (prevCount > 64 * 1024) {
-=======
     TRI_ASSERT(state->numRemoves() == _numberDocuments);
-    
+
     if (_numberDocuments > 64 * 1024) {
->>>>>>> c1b1b861
       // also compact the ranges in order to speed up all further accesses
       compact();
     }
