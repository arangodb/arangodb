--- conflicted
+++ resolved
@@ -143,7 +143,7 @@
 
 arangodb::Result RocksDBCollection::updateProperties(VPackSlice const& slice,
                                                      bool doSync) {
-  
+
   bool b = basics::VelocyPackHelper::readBooleanValue(slice, "cacheEnabled", false);
   if (!ServerState::instance()->isCoordinator() && !_logicalCollection->isSystem()) {
     if ((_cacheEnabled = b)) {
@@ -154,7 +154,7 @@
       primaryIndex()->disableCache();
     }
   }
-  
+
   // nothing else to do
   return arangodb::Result{};
 }
@@ -748,14 +748,14 @@
     rindex->truncate(trx);
   }
   _needToPersistIndexEstimates = true;
-  
-  
+
+
 #ifdef ARANGODB_ENABLE_MAINTAINER_MODE
   //check if documents have been deleted
   if (mthd->countInBounds(documentBounds, true)) {
     THROW_ARANGO_EXCEPTION_MESSAGE(TRI_ERROR_INTERNAL, "deletion check in collection truncate failed - not all documents have been deleted");
   }
-  
+
   for (std::shared_ptr<Index> const& index : _indexes) {
     RocksDBIndex* rindex = static_cast<RocksDBIndex*>(index.get());
     if (mthd->countInBounds(rindex->getBounds(),true)) {
@@ -1294,7 +1294,7 @@
   // fillindex can be non transactional
   rocksdb::DB* db = globalRocksDB()->GetBaseDB();
   TRI_ASSERT(db != nullptr);
-  
+
   uint64_t numDocsWritten = 0;
   // write batch will be reset every x documents
   rocksdb::WriteBatchWithIndex batch(ridx->columnFamily()->GetComparator(),
@@ -1495,23 +1495,23 @@
     VPackSlice const& oldDoc, TRI_voc_rid_t newRevisionId,
     VPackSlice const& newDoc, bool& waitForSync) const {
   // keysize in return value is set by insertDocument
-  
+
   // Coordinator doesn't know index internals
   TRI_ASSERT(!ServerState::instance()->isCoordinator());
   TRI_ASSERT(trx->state()->isRunning());
   TRI_ASSERT(_objectId != 0);
-  
+
   RocksDBMethods* mthd = RocksDBTransactionState::toMethods(trx);
   RocksDBKey oldKey = RocksDBKey::Document(_objectId, oldRevisionId);
   blackListKey(oldKey.string().data(),
                static_cast<uint32_t>(oldKey.string().size()));
-  
+
   RocksDBOperationResult res =
   mthd->Delete(RocksDBColumnFamily::documents(), oldKey);
   if (!res.ok()) {
     return res;
   }
-  
+
   RocksDBKey newKey = RocksDBKey::Document(_objectId, newRevisionId);
   // TODO: given that this should have a unique revision ID, do
   // we really need to blacklist the new key?
@@ -1538,18 +1538,18 @@
       res.reset(tmpres);
     }
   }
-  
+
   if (res.ok()) {
     if (_logicalCollection->waitForSync()) {
       waitForSync = true;
     }
-    
+
     if (waitForSync) {
       trx->state()->waitForSync(true);
     }
     _needToPersistIndexEstimates = true;
   }
-  
+
   return res;
 }
 
@@ -1590,23 +1590,16 @@
       auto entry = cache::CachedValue::construct(
           key.string().data(), static_cast<uint32_t>(key.string().size()),
           value->data(), static_cast<uint64_t>(value->size()));
-<<<<<<< HEAD
-      
-      Result status = _cache->insert(entry);
-      if (status.fail() && status.errorNumber() == TRI_ERROR_LOCK_TIMEOUT) {
-        //the writeLock uses cpu_relax internally, so we can try yield
-        std::this_thread::yield();
-        status = _cache->insert(entry);
-      }
-      if (status.fail()) {
-        delete entry;
-=======
       if (entry) {
-        auto status = _cache->insert(entry);
+        Result status = _cache->insert(entry);
+        if (status.fail() && status.errorNumber() == TRI_ERROR_LOCK_TIMEOUT) {
+          //the writeLock uses cpu_relax internally, so we can try yield
+          std::this_thread::yield();
+          status = _cache->insert(entry);
+        }
         if (status.fail()) {
           delete entry;
         }
->>>>>>> c29a2745
       }
     }
 
@@ -1657,23 +1650,17 @@
       auto entry = cache::CachedValue::construct(
           key.string().data(), static_cast<uint32_t>(key.string().size()),
           value.data(), static_cast<uint64_t>(value.size()));
-<<<<<<< HEAD
-      auto status = _cache->insert(entry);
-      
-      if (status.fail() && status.errorNumber() == TRI_ERROR_LOCK_TIMEOUT) {
-        //the writeLock uses cpu_relax internally, so we can try yield
-        std::this_thread::yield();
-        status = _cache->insert(entry);
-      }
-      if (status.fail()) {
-        delete entry;
-=======
       if (entry) {
         auto status = _cache->insert(entry);
+        if (entry) {
+        if (status.fail() && status.errorNumber() == TRI_ERROR_LOCK_TIMEOUT) {
+          //the writeLock uses cpu_relax internally, so we can try yield
+          std::this_thread::yield();
+          status = _cache->insert(entry);
+        }
         if (status.fail()) {
           delete entry;
         }
->>>>>>> c29a2745
       }
     }
 
@@ -1980,7 +1967,7 @@
     // or if cache already created
     return;
   }
-  
+
   TRI_ASSERT(_cacheEnabled);
   TRI_ASSERT(_cache.get() == nullptr);
   TRI_ASSERT(CacheManagerFeature::MANAGER != nullptr);
