--- conflicted
+++ resolved
@@ -1376,25 +1376,15 @@
   TRI_ASSERT(!ServerState::instance()->isCoordinator());
   TRI_ASSERT(trx->state()->isRunning());
 
-<<<<<<< HEAD
   RocksDBKeyLeaser key(trx);
   key->constructDocument(_objectId, revisionId);
-  RocksDBValue value(RocksDBValue::Document(doc));
 
   blackListKey(key->string().data(), static_cast<uint32_t>(key->string().size()));
 
   RocksDBMethods* mthd = RocksDBTransactionState::toMethods(trx);
-  res = mthd->Put(RocksDBColumnFamily::documents(), key.ref(), value.string());
-=======
-  RocksDBKey key(RocksDBKey::Document(_objectId, revisionId));
-  // only bother blacklisting if key was successfully locked in rocksdb
-  blackListKey(key.string().data(), static_cast<uint32_t>(key.string().size()));
-
-  RocksDBMethods* mthd = RocksDBTransactionState::toMethods(trx);
-  res = mthd->Put(RocksDBColumnFamily::documents(), key,
+  res = mthd->Put(RocksDBColumnFamily::documents(), key.ref(),
                   rocksdb::Slice(reinterpret_cast<char const*>(doc.begin()),
                                  static_cast<size_t>(doc.byteSize())));
->>>>>>> 27e6699b
   if (!res.ok()) {
     // set keysize that is passed up to the crud operations
     res.keySize(key->string().size());
@@ -1520,27 +1510,29 @@
   TRI_ASSERT(_objectId != 0);
 
   RocksDBMethods* mthd = RocksDBTransactionState::toMethods(trx);
-  RocksDBKey oldKey = RocksDBKey::Document(_objectId, oldRevisionId);
-  blackListKey(oldKey.string().data(),
-               static_cast<uint32_t>(oldKey.string().size()));
+  RocksDBKeyLeaser oldKey(trx);
+  oldKey->constructDocument(_objectId, oldRevisionId);
+  blackListKey(oldKey->string().data(),
+               static_cast<uint32_t>(oldKey->string().size()));
 
   RocksDBOperationResult res =
-      mthd->Delete(RocksDBColumnFamily::documents(), oldKey);
+      mthd->Delete(RocksDBColumnFamily::documents(), oldKey.ref());
   if (!res.ok()) {
     return res;
   }
 
-  RocksDBKey newKey = RocksDBKey::Document(_objectId, newRevisionId);
+  RocksDBKeyLeaser newKey(trx);
+  newKey->constructDocument(_objectId, newRevisionId);
   // TODO: given that this should have a unique revision ID, do
   // we really need to blacklist the new key?
-  blackListKey(newKey.string().data(),
-               static_cast<uint32_t>(newKey.string().size()));
-  res = mthd->Put(RocksDBColumnFamily::documents(), newKey,
+  blackListKey(newKey->string().data(),
+               static_cast<uint32_t>(newKey->string().size()));
+  res = mthd->Put(RocksDBColumnFamily::documents(), newKey.ref(),
                   rocksdb::Slice(reinterpret_cast<char const*>(newDoc.begin()),
                                  static_cast<size_t>(newDoc.byteSize())));
   if (!res.ok()) {
     // set keysize that is passed up to the crud operations
-    res.keySize(newKey.size());
+    res.keySize(newKey->size());
     return res;
   }
 
